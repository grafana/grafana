// BETTERER RESULTS V2.
// 
// If this file contains merge conflicts, use `betterer merge` to automatically resolve them:
// https://phenomnomnominal.github.io/betterer/docs/results-file/#merge
//
exports[`better eslint`] = {
  value: `{
    "apps/dashboard/tshack/v0alpha1_spec_gen.ts:5381": [
      [0, 0, 0, "Unexpected any. Specify a different type.", "0"]
    ],
    "apps/dashboard/tshack/v1alpha1_spec_gen.ts:5381": [
      [0, 0, 0, "Unexpected any. Specify a different type.", "0"]
    ],
    "e2e/old-arch/utils/support/localStorage.ts:5381": [
      [0, 0, 0, "Direct usage of localStorage is not allowed. import store from @grafana/data instead", "0"],
      [0, 0, 0, "Direct usage of localStorage is not allowed. import store from @grafana/data instead", "1"]
    ],
    "e2e/old-arch/utils/support/types.ts:5381": [
      [0, 0, 0, "Do not use any type assertions.", "0"]
    ],
    "e2e/utils/support/localStorage.ts:5381": [
      [0, 0, 0, "Direct usage of localStorage is not allowed. import store from @grafana/data instead", "0"],
      [0, 0, 0, "Direct usage of localStorage is not allowed. import store from @grafana/data instead", "1"]
    ],
    "e2e/utils/support/types.ts:5381": [
      [0, 0, 0, "Do not use any type assertions.", "0"]
    ],
    "packages/grafana-data/src/dataframe/ArrayDataFrame.ts:5381": [
      [0, 0, 0, "Unexpected any. Specify a different type.", "0"]
    ],
    "packages/grafana-data/src/dataframe/CircularDataFrame.ts:5381": [
      [0, 0, 0, "Unexpected any. Specify a different type.", "0"]
    ],
    "packages/grafana-data/src/dataframe/DataFrameView.ts:5381": [
      [0, 0, 0, "Do not use any type assertions.", "0"],
      [0, 0, 0, "Do not use any type assertions.", "1"],
      [0, 0, 0, "Unexpected any. Specify a different type.", "2"],
      [0, 0, 0, "Unexpected any. Specify a different type.", "3"]
    ],
    "packages/grafana-data/src/dataframe/MutableDataFrame.ts:5381": [
      [0, 0, 0, "Do not use any type assertions.", "0"],
      [0, 0, 0, "Do not use any type assertions.", "1"],
      [0, 0, 0, "Do not use any type assertions.", "2"],
      [0, 0, 0, "Unexpected any. Specify a different type.", "3"],
      [0, 0, 0, "Unexpected any. Specify a different type.", "4"],
      [0, 0, 0, "Unexpected any. Specify a different type.", "5"],
      [0, 0, 0, "Unexpected any. Specify a different type.", "6"],
      [0, 0, 0, "Unexpected any. Specify a different type.", "7"],
      [0, 0, 0, "Unexpected any. Specify a different type.", "8"],
      [0, 0, 0, "Unexpected any. Specify a different type.", "9"],
      [0, 0, 0, "Unexpected any. Specify a different type.", "10"],
      [0, 0, 0, "Unexpected any. Specify a different type.", "11"]
    ],
    "packages/grafana-data/src/dataframe/StreamingDataFrame.ts:5381": [
      [0, 0, 0, "Do not use any type assertions.", "0"],
      [0, 0, 0, "Do not use any type assertions.", "1"],
      [0, 0, 0, "Do not use any type assertions.", "2"],
      [0, 0, 0, "Do not use any type assertions.", "3"]
    ],
    "packages/grafana-data/src/dataframe/processDataFrame.test.ts:5381": [
      [0, 0, 0, "Unexpected any. Specify a different type.", "0"]
    ],
    "packages/grafana-data/src/dataframe/processDataFrame.ts:5381": [
      [0, 0, 0, "Do not use any type assertions.", "0"],
      [0, 0, 0, "Do not use any type assertions.", "1"],
      [0, 0, 0, "Do not use any type assertions.", "2"],
      [0, 0, 0, "Do not use any type assertions.", "3"],
      [0, 0, 0, "Do not use any type assertions.", "4"],
      [0, 0, 0, "Do not use any type assertions.", "5"],
      [0, 0, 0, "Do not use any type assertions.", "6"],
      [0, 0, 0, "Do not use any type assertions.", "7"],
      [0, 0, 0, "Do not use any type assertions.", "8"],
      [0, 0, 0, "Do not use any type assertions.", "9"],
      [0, 0, 0, "Do not use any type assertions.", "10"],
      [0, 0, 0, "Do not use any type assertions.", "11"],
      [0, 0, 0, "Do not use any type assertions.", "12"],
      [0, 0, 0, "Do not use any type assertions.", "13"],
      [0, 0, 0, "Do not use any type assertions.", "14"],
      [0, 0, 0, "Unexpected any. Specify a different type.", "15"],
      [0, 0, 0, "Unexpected any. Specify a different type.", "16"],
      [0, 0, 0, "Unexpected any. Specify a different type.", "17"],
      [0, 0, 0, "Unexpected any. Specify a different type.", "18"],
      [0, 0, 0, "Unexpected any. Specify a different type.", "19"]
    ],
    "packages/grafana-data/src/datetime/moment_wrapper.ts:5381": [
      [0, 0, 0, "Do not use any type assertions.", "0"],
      [0, 0, 0, "Do not use any type assertions.", "1"],
      [0, 0, 0, "Do not use any type assertions.", "2"],
      [0, 0, 0, "Do not use any type assertions.", "3"],
      [0, 0, 0, "Do not use any type assertions.", "4"],
      [0, 0, 0, "Do not use any type assertions.", "5"],
      [0, 0, 0, "Do not use any type assertions.", "6"],
      [0, 0, 0, "Do not use any type assertions.", "7"],
      [0, 0, 0, "Unexpected any. Specify a different type.", "8"]
    ],
    "packages/grafana-data/src/events/types.ts:5381": [
      [0, 0, 0, "Unexpected any. Specify a different type.", "0"],
      [0, 0, 0, "Unexpected any. Specify a different type.", "1"],
      [0, 0, 0, "Unexpected any. Specify a different type.", "2"]
    ],
    "packages/grafana-data/src/field/displayProcessor.ts:5381": [
      [0, 0, 0, "Do not use any type assertions.", "0"],
      [0, 0, 0, "Do not use any type assertions.", "1"],
      [0, 0, 0, "Do not use any type assertions.", "2"]
    ],
    "packages/grafana-data/src/field/overrides/processors.ts:5381": [
      [0, 0, 0, "Unexpected any. Specify a different type.", "0"],
      [0, 0, 0, "Unexpected any. Specify a different type.", "1"],
      [0, 0, 0, "Unexpected any. Specify a different type.", "2"],
      [0, 0, 0, "Unexpected any. Specify a different type.", "3"],
      [0, 0, 0, "Unexpected any. Specify a different type.", "4"]
    ],
    "packages/grafana-data/src/field/standardFieldConfigEditorRegistry.ts:5381": [
      [0, 0, 0, "Unexpected any. Specify a different type.", "0"],
      [0, 0, 0, "Unexpected any. Specify a different type.", "1"],
      [0, 0, 0, "Unexpected any. Specify a different type.", "2"],
      [0, 0, 0, "Unexpected any. Specify a different type.", "3"],
      [0, 0, 0, "Unexpected any. Specify a different type.", "4"],
      [0, 0, 0, "Unexpected any. Specify a different type.", "5"],
      [0, 0, 0, "Unexpected any. Specify a different type.", "6"]
    ],
    "packages/grafana-data/src/geo/layer.ts:5381": [
      [0, 0, 0, "Unexpected any. Specify a different type.", "0"]
    ],
    "packages/grafana-data/src/panel/PanelPlugin.ts:5381": [
      [0, 0, 0, "Do not use any type assertions.", "0"],
      [0, 0, 0, "Unexpected any. Specify a different type.", "1"],
      [0, 0, 0, "Unexpected any. Specify a different type.", "2"],
      [0, 0, 0, "Unexpected any. Specify a different type.", "3"],
      [0, 0, 0, "Unexpected any. Specify a different type.", "4"],
      [0, 0, 0, "Unexpected any. Specify a different type.", "5"]
    ],
    "packages/grafana-data/src/panel/registryFactories.ts:5381": [
      [0, 0, 0, "Do not use any type assertions.", "0"]
    ],
    "packages/grafana-data/src/table/amendTimeSeries.ts:5381": [
      [0, 0, 0, "Do not use any type assertions.", "0"],
      [0, 0, 0, "Do not use any type assertions.", "1"],
      [0, 0, 0, "Do not use any type assertions.", "2"],
      [0, 0, 0, "Do not use any type assertions.", "3"],
      [0, 0, 0, "Do not use any type assertions.", "4"],
      [0, 0, 0, "Unexpected any. Specify a different type.", "5"]
    ],
    "packages/grafana-data/src/themes/colorManipulator.ts:5381": [
      [0, 0, 0, "Unexpected any. Specify a different type.", "0"],
      [0, 0, 0, "Unexpected any. Specify a different type.", "1"],
      [0, 0, 0, "Unexpected any. Specify a different type.", "2"]
    ],
    "packages/grafana-data/src/themes/createColors.ts:5381": [
      [0, 0, 0, "Do not use any type assertions.", "0"]
    ],
    "packages/grafana-data/src/themes/registry.ts:5381": [
      [0, 0, 0, "Using localeCompare() can cause performance issues when sorting large datasets. Consider using Intl.Collator for better performance when sorting arrays, or add an eslint-disable comment if sorting a small, known dataset.", "0"]
    ],
    "packages/grafana-data/src/transformations/matchers/valueMatchers/types.ts:5381": [
      [0, 0, 0, "Unexpected any. Specify a different type.", "0"],
      [0, 0, 0, "Unexpected any. Specify a different type.", "1"]
    ],
    "packages/grafana-data/src/transformations/standardTransformersRegistry.ts:5381": [
      [0, 0, 0, "Unexpected any. Specify a different type.", "0"]
    ],
    "packages/grafana-data/src/transformations/transformDataFrame.ts:5381": [
      [0, 0, 0, "Unexpected any. Specify a different type.", "0"],
      [0, 0, 0, "Unexpected any. Specify a different type.", "1"],
      [0, 0, 0, "Unexpected any. Specify a different type.", "2"],
      [0, 0, 0, "Unexpected any. Specify a different type.", "3"],
      [0, 0, 0, "Unexpected any. Specify a different type.", "4"],
      [0, 0, 0, "Unexpected any. Specify a different type.", "5"]
    ],
    "packages/grafana-data/src/transformations/transformers/nulls/nullInsertThreshold.ts:5381": [
      [0, 0, 0, "Unexpected any. Specify a different type.", "0"],
      [0, 0, 0, "Unexpected any. Specify a different type.", "1"]
    ],
    "packages/grafana-data/src/types/OptionsUIRegistryBuilder.ts:5381": [
      [0, 0, 0, "Unexpected any. Specify a different type.", "0"],
      [0, 0, 0, "Unexpected any. Specify a different type.", "1"],
      [0, 0, 0, "Unexpected any. Specify a different type.", "2"],
      [0, 0, 0, "Unexpected any. Specify a different type.", "3"]
    ],
    "packages/grafana-data/src/types/ScopedVars.ts:5381": [
      [0, 0, 0, "Unexpected any. Specify a different type.", "0"],
      [0, 0, 0, "Unexpected any. Specify a different type.", "1"]
    ],
    "packages/grafana-data/src/types/action.ts:5381": [
      [0, 0, 0, "Unexpected any. Specify a different type.", "0"],
      [0, 0, 0, "Unexpected any. Specify a different type.", "1"],
      [0, 0, 0, "Unexpected any. Specify a different type.", "2"]
    ],
    "packages/grafana-data/src/types/annotations.ts:5381": [
      [0, 0, 0, "Unexpected any. Specify a different type.", "0"],
      [0, 0, 0, "Unexpected any. Specify a different type.", "1"],
      [0, 0, 0, "Unexpected any. Specify a different type.", "2"],
      [0, 0, 0, "Unexpected any. Specify a different type.", "3"],
      [0, 0, 0, "Unexpected any. Specify a different type.", "4"],
      [0, 0, 0, "Unexpected any. Specify a different type.", "5"]
    ],
    "packages/grafana-data/src/types/app.ts:5381": [
      [0, 0, 0, "Do not use any type assertions.", "0"],
      [0, 0, 0, "Do not use any type assertions.", "1"],
      [0, 0, 0, "Do not use any type assertions.", "2"]
    ],
    "packages/grafana-data/src/types/dashboard.ts:5381": [
      [0, 0, 0, "Unexpected any. Specify a different type.", "0"],
      [0, 0, 0, "Unexpected any. Specify a different type.", "1"],
      [0, 0, 0, "Unexpected any. Specify a different type.", "2"]
    ],
    "packages/grafana-data/src/types/data.ts:5381": [
      [0, 0, 0, "Unexpected any. Specify a different type.", "0"],
      [0, 0, 0, "Unexpected any. Specify a different type.", "1"],
      [0, 0, 0, "Unexpected any. Specify a different type.", "2"],
      [0, 0, 0, "Unexpected any. Specify a different type.", "3"]
    ],
    "packages/grafana-data/src/types/dataFrame.ts:5381": [
      [0, 0, 0, "Unexpected any. Specify a different type.", "0"],
      [0, 0, 0, "Unexpected any. Specify a different type.", "1"],
      [0, 0, 0, "Unexpected any. Specify a different type.", "2"],
      [0, 0, 0, "Unexpected any. Specify a different type.", "3"]
    ],
    "packages/grafana-data/src/types/dataLink.ts:5381": [
      [0, 0, 0, "Unexpected any. Specify a different type.", "0"],
      [0, 0, 0, "Unexpected any. Specify a different type.", "1"],
      [0, 0, 0, "Unexpected any. Specify a different type.", "2"],
      [0, 0, 0, "Unexpected any. Specify a different type.", "3"],
      [0, 0, 0, "Unexpected any. Specify a different type.", "4"],
      [0, 0, 0, "Unexpected any. Specify a different type.", "5"],
      [0, 0, 0, "Unexpected any. Specify a different type.", "6"]
    ],
    "packages/grafana-data/src/types/datasource.ts:5381": [
      [0, 0, 0, "Unexpected any. Specify a different type.", "0"],
      [0, 0, 0, "Unexpected any. Specify a different type.", "1"],
      [0, 0, 0, "Unexpected any. Specify a different type.", "2"],
      [0, 0, 0, "Unexpected any. Specify a different type.", "3"],
      [0, 0, 0, "Unexpected any. Specify a different type.", "4"],
      [0, 0, 0, "Unexpected any. Specify a different type.", "5"],
      [0, 0, 0, "Unexpected any. Specify a different type.", "6"],
      [0, 0, 0, "Unexpected any. Specify a different type.", "7"],
      [0, 0, 0, "Unexpected any. Specify a different type.", "8"],
      [0, 0, 0, "Unexpected any. Specify a different type.", "9"],
      [0, 0, 0, "Unexpected any. Specify a different type.", "10"],
      [0, 0, 0, "Unexpected any. Specify a different type.", "11"],
      [0, 0, 0, "Unexpected any. Specify a different type.", "12"],
      [0, 0, 0, "Unexpected any. Specify a different type.", "13"],
      [0, 0, 0, "Unexpected any. Specify a different type.", "14"],
      [0, 0, 0, "Unexpected any. Specify a different type.", "15"],
      [0, 0, 0, "Unexpected any. Specify a different type.", "16"],
      [0, 0, 0, "Unexpected any. Specify a different type.", "17"],
      [0, 0, 0, "Unexpected any. Specify a different type.", "18"],
      [0, 0, 0, "Unexpected any. Specify a different type.", "19"],
      [0, 0, 0, "Unexpected any. Specify a different type.", "20"],
      [0, 0, 0, "Unexpected any. Specify a different type.", "21"],
      [0, 0, 0, "Unexpected any. Specify a different type.", "22"],
      [0, 0, 0, "Unexpected any. Specify a different type.", "23"]
    ],
    "packages/grafana-data/src/types/explore.ts:5381": [
      [0, 0, 0, "Unexpected any. Specify a different type.", "0"]
    ],
    "packages/grafana-data/src/types/fieldOverrides.ts:5381": [
      [0, 0, 0, "Unexpected any. Specify a different type.", "0"],
      [0, 0, 0, "Unexpected any. Specify a different type.", "1"],
      [0, 0, 0, "Unexpected any. Specify a different type.", "2"],
      [0, 0, 0, "Unexpected any. Specify a different type.", "3"],
      [0, 0, 0, "Unexpected any. Specify a different type.", "4"],
      [0, 0, 0, "Unexpected any. Specify a different type.", "5"],
      [0, 0, 0, "Unexpected any. Specify a different type.", "6"],
      [0, 0, 0, "Unexpected any. Specify a different type.", "7"],
      [0, 0, 0, "Unexpected any. Specify a different type.", "8"]
    ],
    "packages/grafana-data/src/types/flot.ts:5381": [
      [0, 0, 0, "Unexpected any. Specify a different type.", "0"]
    ],
    "packages/grafana-data/src/types/graph.ts:5381": [
      [0, 0, 0, "Unexpected any. Specify a different type.", "0"],
      [0, 0, 0, "Unexpected any. Specify a different type.", "1"],
      [0, 0, 0, "Unexpected any. Specify a different type.", "2"]
    ],
    "packages/grafana-data/src/types/legacyEvents.ts:5381": [
      [0, 0, 0, "Unexpected any. Specify a different type.", "0"],
      [0, 0, 0, "Unexpected any. Specify a different type.", "1"]
    ],
    "packages/grafana-data/src/types/live.ts:5381": [
      [0, 0, 0, "Do not use any type assertions.", "0"],
      [0, 0, 0, "Unexpected any. Specify a different type.", "1"],
      [0, 0, 0, "Unexpected any. Specify a different type.", "2"],
      [0, 0, 0, "Unexpected any. Specify a different type.", "3"],
      [0, 0, 0, "Unexpected any. Specify a different type.", "4"],
      [0, 0, 0, "Unexpected any. Specify a different type.", "5"],
      [0, 0, 0, "Unexpected any. Specify a different type.", "6"],
      [0, 0, 0, "Unexpected any. Specify a different type.", "7"]
    ],
    "packages/grafana-data/src/types/options.ts:5381": [
      [0, 0, 0, "Unexpected any. Specify a different type.", "0"],
      [0, 0, 0, "Unexpected any. Specify a different type.", "1"]
    ],
    "packages/grafana-data/src/types/panel.ts:5381": [
      [0, 0, 0, "Unexpected any. Specify a different type.", "0"],
      [0, 0, 0, "Unexpected any. Specify a different type.", "1"],
      [0, 0, 0, "Unexpected any. Specify a different type.", "2"],
      [0, 0, 0, "Unexpected any. Specify a different type.", "3"],
      [0, 0, 0, "Unexpected any. Specify a different type.", "4"],
      [0, 0, 0, "Unexpected any. Specify a different type.", "5"],
      [0, 0, 0, "Unexpected any. Specify a different type.", "6"],
      [0, 0, 0, "Unexpected any. Specify a different type.", "7"],
      [0, 0, 0, "Unexpected any. Specify a different type.", "8"],
      [0, 0, 0, "Unexpected any. Specify a different type.", "9"],
      [0, 0, 0, "Unexpected any. Specify a different type.", "10"],
      [0, 0, 0, "Unexpected any. Specify a different type.", "11"],
      [0, 0, 0, "Unexpected any. Specify a different type.", "12"]
    ],
    "packages/grafana-data/src/types/plugin.ts:5381": [
      [0, 0, 0, "Do not use any type assertions.", "0"],
      [0, 0, 0, "Unexpected any. Specify a different type.", "1"]
    ],
    "packages/grafana-data/src/types/scopes.ts:5381": [
      [0, 0, 0, "Do not use any type assertions.", "0"]
    ],
    "packages/grafana-data/src/types/select.ts:5381": [
      [0, 0, 0, "Unexpected any. Specify a different type.", "0"],
      [0, 0, 0, "Unexpected any. Specify a different type.", "1"]
    ],
    "packages/grafana-data/src/types/templateVars.ts:5381": [
      [0, 0, 0, "Unexpected any. Specify a different type.", "0"],
      [0, 0, 0, "Unexpected any. Specify a different type.", "1"]
    ],
    "packages/grafana-data/src/types/trace.ts:5381": [
      [0, 0, 0, "Unexpected any. Specify a different type.", "0"]
    ],
    "packages/grafana-data/src/types/transformations.ts:5381": [
      [0, 0, 0, "Unexpected any. Specify a different type.", "0"],
      [0, 0, 0, "Unexpected any. Specify a different type.", "1"],
      [0, 0, 0, "Unexpected any. Specify a different type.", "2"],
      [0, 0, 0, "Unexpected any. Specify a different type.", "3"],
      [0, 0, 0, "Unexpected any. Specify a different type.", "4"]
    ],
    "packages/grafana-data/src/types/variables.ts:5381": [
      [0, 0, 0, "Unexpected any. Specify a different type.", "0"]
    ],
    "packages/grafana-data/src/utils/OptionsUIBuilders.ts:5381": [
      [0, 0, 0, "Unexpected any. Specify a different type.", "0"],
      [0, 0, 0, "Unexpected any. Specify a different type.", "1"],
      [0, 0, 0, "Unexpected any. Specify a different type.", "2"],
      [0, 0, 0, "Unexpected any. Specify a different type.", "3"],
      [0, 0, 0, "Unexpected any. Specify a different type.", "4"],
      [0, 0, 0, "Unexpected any. Specify a different type.", "5"],
      [0, 0, 0, "Unexpected any. Specify a different type.", "6"],
      [0, 0, 0, "Unexpected any. Specify a different type.", "7"],
      [0, 0, 0, "Unexpected any. Specify a different type.", "8"],
      [0, 0, 0, "Unexpected any. Specify a different type.", "9"],
      [0, 0, 0, "Unexpected any. Specify a different type.", "10"]
    ],
    "packages/grafana-data/src/utils/Registry.ts:5381": [
      [0, 0, 0, "Unexpected any. Specify a different type.", "0"]
    ],
    "packages/grafana-data/src/utils/arrayUtils.ts:5381": [
      [0, 0, 0, "Unexpected any. Specify a different type.", "0"],
      [0, 0, 0, "Unexpected any. Specify a different type.", "1"]
    ],
    "packages/grafana-data/src/utils/csv.ts:5381": [
      [0, 0, 0, "Do not use any type assertions.", "0"],
      [0, 0, 0, "Do not use any type assertions.", "1"],
      [0, 0, 0, "Do not use any type assertions.", "2"],
      [0, 0, 0, "Unexpected any. Specify a different type.", "3"],
      [0, 0, 0, "Unexpected any. Specify a different type.", "4"]
    ],
    "packages/grafana-data/src/utils/datasource.ts:5381": [
      [0, 0, 0, "Do not use any type assertions.", "0"],
      [0, 0, 0, "Do not use any type assertions.", "1"]
    ],
    "packages/grafana-data/src/utils/flotPairs.ts:5381": [
      [0, 0, 0, "Unexpected any. Specify a different type.", "0"]
    ],
    "packages/grafana-data/src/utils/location.ts:5381": [
      [0, 0, 0, "Do not use any type assertions.", "0"]
    ],
    "packages/grafana-data/src/utils/store.ts:5381": [
      [0, 0, 0, "Direct usage of localStorage is not allowed. import store from @grafana/data instead", "0"],
      [0, 0, 0, "Direct usage of localStorage is not allowed. import store from @grafana/data instead", "1"],
      [0, 0, 0, "Direct usage of localStorage is not allowed. import store from @grafana/data instead", "2"],
      [0, 0, 0, "Direct usage of localStorage is not allowed. import store from @grafana/data instead", "3"],
      [0, 0, 0, "Direct usage of localStorage is not allowed. import store from @grafana/data instead", "4"],
      [0, 0, 0, "Direct usage of localStorage is not allowed. import store from @grafana/data instead", "5"]
    ],
    "packages/grafana-data/src/utils/url.ts:5381": [
      [0, 0, 0, "Do not use any type assertions.", "0"],
      [0, 0, 0, "Do not use any type assertions.", "1"],
      [0, 0, 0, "Unexpected any. Specify a different type.", "2"],
      [0, 0, 0, "Unexpected any. Specify a different type.", "3"],
      [0, 0, 0, "Unexpected any. Specify a different type.", "4"],
      [0, 0, 0, "Unexpected any. Specify a different type.", "5"],
      [0, 0, 0, "Unexpected any. Specify a different type.", "6"],
      [0, 0, 0, "Unexpected any. Specify a different type.", "7"],
      [0, 0, 0, "Unexpected any. Specify a different type.", "8"]
    ],
    "packages/grafana-data/src/utils/valueMappings.ts:5381": [
      [0, 0, 0, "Do not use any type assertions.", "0"],
      [0, 0, 0, "Do not use any type assertions.", "1"],
      [0, 0, 0, "Unexpected any. Specify a different type.", "2"],
      [0, 0, 0, "Unexpected any. Specify a different type.", "3"],
      [0, 0, 0, "Unexpected any. Specify a different type.", "4"]
    ],
    "packages/grafana-data/src/vector/CircularVector.ts:5381": [
      [0, 0, 0, "Unexpected any. Specify a different type.", "0"]
    ],
    "packages/grafana-data/src/vector/FunctionalVector.ts:5381": [
      [0, 0, 0, "Unexpected any. Specify a different type.", "0"],
      [0, 0, 0, "Unexpected any. Specify a different type.", "1"],
      [0, 0, 0, "Unexpected any. Specify a different type.", "2"],
      [0, 0, 0, "Unexpected any. Specify a different type.", "3"],
      [0, 0, 0, "Unexpected any. Specify a different type.", "4"],
      [0, 0, 0, "Unexpected any. Specify a different type.", "5"],
      [0, 0, 0, "Unexpected any. Specify a different type.", "6"],
      [0, 0, 0, "Unexpected any. Specify a different type.", "7"],
      [0, 0, 0, "Unexpected any. Specify a different type.", "8"]
    ],
    "packages/grafana-data/test/helpers/pluginMocks.ts:5381": [
      [0, 0, 0, "Do not use any type assertions.", "0"]
    ],
    "packages/grafana-e2e-selectors/src/resolver.ts:5381": [
      [0, 0, 0, "Do not use any type assertions.", "0"]
    ],
    "packages/grafana-o11y-ds-frontend/src/createNodeGraphFrames.ts:5381": [
      [0, 0, 0, "Do not use any type assertions.", "0"]
    ],
    "packages/grafana-prometheus/src/components/PromQueryField.tsx:5381": [
      [0, 0, 0, "Unexpected any. Specify a different type.", "0"]
    ],
    "packages/grafana-prometheus/src/components/metrics-browser/useMetricsLabelsValues.ts:5381": [
      [0, 0, 0, "Direct usage of localStorage is not allowed. import store from @grafana/data instead", "0"],
      [0, 0, 0, "Direct usage of localStorage is not allowed. import store from @grafana/data instead", "1"],
      [0, 0, 0, "Direct usage of localStorage is not allowed. import store from @grafana/data instead", "2"],
      [0, 0, 0, "Direct usage of localStorage is not allowed. import store from @grafana/data instead", "3"],
      [0, 0, 0, "Direct usage of localStorage is not allowed. import store from @grafana/data instead", "4"],
      [0, 0, 0, "Direct usage of localStorage is not allowed. import store from @grafana/data instead", "5"]
    ],
    "packages/grafana-prometheus/src/datasource.ts:5381": [
      [0, 0, 0, "Do not use any type assertions.", "0"],
      [0, 0, 0, "Unexpected any. Specify a different type.", "1"],
      [0, 0, 0, "Unexpected any. Specify a different type.", "2"],
      [0, 0, 0, "Unexpected any. Specify a different type.", "3"]
    ],
    "packages/grafana-prometheus/src/language_provider.test.ts:5381": [
      [0, 0, 0, "Unexpected any. Specify a different type.", "0"],
      [0, 0, 0, "Unexpected any. Specify a different type.", "1"],
      [0, 0, 0, "Unexpected any. Specify a different type.", "2"],
      [0, 0, 0, "Unexpected any. Specify a different type.", "3"],
      [0, 0, 0, "Unexpected any. Specify a different type.", "4"],
      [0, 0, 0, "Unexpected any. Specify a different type.", "5"],
      [0, 0, 0, "Unexpected any. Specify a different type.", "6"],
      [0, 0, 0, "Unexpected any. Specify a different type.", "7"]
    ],
    "packages/grafana-prometheus/src/language_provider.ts:5381": [
      [0, 0, 0, "Unexpected any. Specify a different type.", "0"],
      [0, 0, 0, "Unexpected any. Specify a different type.", "1"],
      [0, 0, 0, "Unexpected any. Specify a different type.", "2"],
      [0, 0, 0, "Unexpected any. Specify a different type.", "3"],
      [0, 0, 0, "Unexpected any. Specify a different type.", "4"],
      [0, 0, 0, "Unexpected any. Specify a different type.", "5"],
      [0, 0, 0, "Unexpected any. Specify a different type.", "6"]
    ],
    "packages/grafana-prometheus/src/language_utils.ts:5381": [
      [0, 0, 0, "Do not use any type assertions.", "0"]
    ],
    "packages/grafana-prometheus/src/querybuilder/QueryPattern.tsx:5381": [
      [0, 0, 0, "Add noMargin prop to Card components to remove built-in margins. Use layout components like Stack or Grid with the gap prop instead for consistent spacing.", "0"]
    ],
    "packages/grafana-prometheus/src/querybuilder/components/LabelFilterItem.tsx:5381": [
      [0, 0, 0, "Do not use any type assertions.", "0"],
      [0, 0, 0, "Do not use any type assertions.", "1"],
      [0, 0, 0, "Do not use any type assertions.", "2"],
      [0, 0, 0, "Do not use any type assertions.", "3"]
    ],
    "packages/grafana-prometheus/src/querybuilder/components/LabelParamEditor.tsx:5381": [
      [0, 0, 0, "Do not use any type assertions.", "0"]
    ],
    "packages/grafana-prometheus/src/querybuilder/shared/OperationEditor.tsx:5381": [
      [0, 0, 0, "Unexpected any. Specify a different type.", "0"]
    ],
    "packages/grafana-prometheus/src/querybuilder/shared/OperationParamEditorRegistry.tsx:5381": [
      [0, 0, 0, "Do not use any type assertions.", "0"],
      [0, 0, 0, "Do not use any type assertions.", "1"],
      [0, 0, 0, "Do not use any type assertions.", "2"]
    ],
    "packages/grafana-prometheus/src/querybuilder/shared/types.ts:5381": [
      [0, 0, 0, "Unexpected any. Specify a different type.", "0"]
    ],
    "packages/grafana-prometheus/src/resource_clients.test.ts:5381": [
      [0, 0, 0, "Unexpected any. Specify a different type.", "0"],
      [0, 0, 0, "Unexpected any. Specify a different type.", "1"],
      [0, 0, 0, "Unexpected any. Specify a different type.", "2"],
      [0, 0, 0, "Unexpected any. Specify a different type.", "3"],
      [0, 0, 0, "Unexpected any. Specify a different type.", "4"],
      [0, 0, 0, "Unexpected any. Specify a different type.", "5"],
      [0, 0, 0, "Unexpected any. Specify a different type.", "6"],
      [0, 0, 0, "Unexpected any. Specify a different type.", "7"]
    ],
    "packages/grafana-prometheus/src/types.ts:5381": [
      [0, 0, 0, "Unexpected any. Specify a different type.", "0"],
      [0, 0, 0, "Unexpected any. Specify a different type.", "1"],
      [0, 0, 0, "Unexpected any. Specify a different type.", "2"]
    ],
    "packages/grafana-runtime/src/analytics/types.ts:5381": [
      [0, 0, 0, "Unexpected any. Specify a different type.", "0"]
    ],
    "packages/grafana-runtime/src/config.ts:5381": [
      [0, 0, 0, "Direct usage of localStorage is not allowed. import store from @grafana/data instead", "0"],
      [0, 0, 0, "Do not use any type assertions.", "1"],
      [0, 0, 0, "Do not use any type assertions.", "2"],
      [0, 0, 0, "Do not use any type assertions.", "3"],
      [0, 0, 0, "Unexpected any. Specify a different type.", "4"],
      [0, 0, 0, "Unexpected any. Specify a different type.", "5"]
    ],
    "packages/grafana-runtime/src/services/EchoSrv.ts:5381": [
      [0, 0, 0, "Unexpected any. Specify a different type.", "0"],
      [0, 0, 0, "Unexpected any. Specify a different type.", "1"],
      [0, 0, 0, "Unexpected any. Specify a different type.", "2"],
      [0, 0, 0, "Unexpected any. Specify a different type.", "3"]
    ],
    "packages/grafana-runtime/src/services/LocationService.tsx:5381": [
      [0, 0, 0, "Do not use any type assertions.", "0"],
      [0, 0, 0, "Unexpected any. Specify a different type.", "1"],
      [0, 0, 0, "Unexpected any. Specify a different type.", "2"],
      [0, 0, 0, "Unexpected any. Specify a different type.", "3"],
      [0, 0, 0, "Unexpected any. Specify a different type.", "4"],
      [0, 0, 0, "Unexpected any. Specify a different type.", "5"]
    ],
    "packages/grafana-runtime/src/services/backendSrv.ts:5381": [
      [0, 0, 0, "Unexpected any. Specify a different type.", "0"],
      [0, 0, 0, "Unexpected any. Specify a different type.", "1"],
      [0, 0, 0, "Unexpected any. Specify a different type.", "2"],
      [0, 0, 0, "Unexpected any. Specify a different type.", "3"],
      [0, 0, 0, "Unexpected any. Specify a different type.", "4"],
      [0, 0, 0, "Unexpected any. Specify a different type.", "5"],
      [0, 0, 0, "Unexpected any. Specify a different type.", "6"],
      [0, 0, 0, "Unexpected any. Specify a different type.", "7"],
      [0, 0, 0, "Unexpected any. Specify a different type.", "8"],
      [0, 0, 0, "Unexpected any. Specify a different type.", "9"],
      [0, 0, 0, "Unexpected any. Specify a different type.", "10"],
      [0, 0, 0, "Unexpected any. Specify a different type.", "11"]
    ],
    "packages/grafana-runtime/src/services/pluginExtensions/usePluginComponent.ts:5381": [
      [0, 0, 0, "Do not use any type assertions.", "0"]
    ],
    "packages/grafana-runtime/src/services/pluginExtensions/usePluginComponents.ts:5381": [
      [0, 0, 0, "Do not use any type assertions.", "0"]
    ],
    "packages/grafana-runtime/src/services/pluginExtensions/usePluginFunctions.ts:5381": [
      [0, 0, 0, "Do not use any type assertions.", "0"]
    ],
    "packages/grafana-runtime/src/utils/DataSourceWithBackend.ts:5381": [
      [0, 0, 0, "Unexpected any. Specify a different type.", "0"]
    ],
    "packages/grafana-runtime/src/utils/queryResponse.ts:5381": [
      [0, 0, 0, "Do not use any type assertions.", "0"]
    ],
    "packages/grafana-runtime/src/utils/userStorage.tsx:5381": [
      [0, 0, 0, "Direct usage of localStorage is not allowed. import store from @grafana/data instead", "0"],
      [0, 0, 0, "Direct usage of localStorage is not allowed. import store from @grafana/data instead", "1"],
      [0, 0, 0, "Direct usage of localStorage is not allowed. import store from @grafana/data instead", "2"],
      [0, 0, 0, "Direct usage of localStorage is not allowed. import store from @grafana/data instead", "3"],
      [0, 0, 0, "Direct usage of localStorage is not allowed. import store from @grafana/data instead", "4"],
      [0, 0, 0, "Direct usage of localStorage is not allowed. import store from @grafana/data instead", "5"],
      [0, 0, 0, "Direct usage of localStorage is not allowed. import store from @grafana/data instead", "6"],
      [0, 0, 0, "Direct usage of localStorage is not allowed. import store from @grafana/data instead", "7"],
      [0, 0, 0, "Direct usage of localStorage is not allowed. import store from @grafana/data instead", "8"],
      [0, 0, 0, "Direct usage of localStorage is not allowed. import store from @grafana/data instead", "9"],
      [0, 0, 0, "Direct usage of localStorage is not allowed. import store from @grafana/data instead", "10"],
      [0, 0, 0, "Direct usage of localStorage is not allowed. import store from @grafana/data instead", "11"]
    ],
    "packages/grafana-schema/src/veneer/common.types.ts:5381": [
      [0, 0, 0, "Unexpected any. Specify a different type.", "0"]
    ],
    "packages/grafana-schema/src/veneer/dashboard.types.ts:5381": [
      [0, 0, 0, "Do not use any type assertions.", "0"],
      [0, 0, 0, "Do not use any type assertions.", "1"],
      [0, 0, 0, "Do not use any type assertions.", "2"],
      [0, 0, 0, "Do not use any type assertions.", "3"],
      [0, 0, 0, "Do not use any type assertions.", "4"],
      [0, 0, 0, "Unexpected any. Specify a different type.", "5"],
      [0, 0, 0, "Unexpected any. Specify a different type.", "6"]
    ],
    "packages/grafana-sql/src/components/configuration/ConnectionLimits.tsx:5381": [
      [0, 0, 0, "Add noMargin prop to Field components to remove built-in margins. Use layout components like Stack or Grid with the gap prop instead for consistent spacing.", "0"],
      [0, 0, 0, "Add noMargin prop to Field components to remove built-in margins. Use layout components like Stack or Grid with the gap prop instead for consistent spacing.", "1"],
      [0, 0, 0, "Add noMargin prop to Field components to remove built-in margins. Use layout components like Stack or Grid with the gap prop instead for consistent spacing.", "2"],
      [0, 0, 0, "Add noMargin prop to Field components to remove built-in margins. Use layout components like Stack or Grid with the gap prop instead for consistent spacing.", "3"]
    ],
    "packages/grafana-sql/src/components/configuration/TLSSecretsConfig.tsx:5381": [
      [0, 0, 0, "Add noMargin prop to Field components to remove built-in margins. Use layout components like Stack or Grid with the gap prop instead for consistent spacing.", "0"],
      [0, 0, 0, "Add noMargin prop to Field components to remove built-in margins. Use layout components like Stack or Grid with the gap prop instead for consistent spacing.", "1"],
      [0, 0, 0, "Add noMargin prop to Field components to remove built-in margins. Use layout components like Stack or Grid with the gap prop instead for consistent spacing.", "2"]
    ],
    "packages/grafana-sql/src/components/visual-query-builder/Preview.tsx:5381": [
      [0, 0, 0, "Add noMargin prop to Field components to remove built-in margins. Use layout components like Stack or Grid with the gap prop instead for consistent spacing.", "0"]
    ],
    "packages/grafana-ui/src/components/ColorPicker/ColorPicker.tsx:5381": [
      [0, 0, 0, "Unexpected any. Specify a different type.", "0"],
      [0, 0, 0, "Unexpected any. Specify a different type.", "1"]
    ],
    "packages/grafana-ui/src/components/Combobox/MultiCombobox.tsx:5381": [
      [0, 0, 0, "Do not use any type assertions.", "0"]
    ],
    "packages/grafana-ui/src/components/Combobox/useOptions.ts:5381": [
      [0, 0, 0, "Do not use any type assertions.", "0"]
    ],
    "packages/grafana-ui/src/components/ConfirmModal/ConfirmContent.tsx:5381": [
      [0, 0, 0, "Using localeCompare() can cause performance issues when sorting large datasets. Consider using Intl.Collator for better performance when sorting arrays, or add an eslint-disable comment if sorting a small, known dataset.", "0"]
    ],
    "packages/grafana-ui/src/components/DataLinks/DataLinkInput.tsx:5381": [
      [0, 0, 0, "Do not use any type assertions.", "0"]
    ],
    "packages/grafana-ui/src/components/DataSourceSettings/CustomHeadersSettings.tsx:5381": [
      [0, 0, 0, "Unexpected any. Specify a different type.", "0"],
      [0, 0, 0, "Unexpected any. Specify a different type.", "1"]
    ],
    "packages/grafana-ui/src/components/DataSourceSettings/types.ts:5381": [
      [0, 0, 0, "Unexpected any. Specify a different type.", "0"],
      [0, 0, 0, "Unexpected any. Specify a different type.", "1"]
    ],
    "packages/grafana-ui/src/components/Forms/Legacy/Input/Input.tsx:5381": [
      [0, 0, 0, "Do not use any type assertions.", "0"],
      [0, 0, 0, "Do not use any type assertions.", "1"],
      [0, 0, 0, "Unexpected any. Specify a different type.", "2"]
    ],
    "packages/grafana-ui/src/components/Forms/Legacy/Select/Select.tsx:5381": [
      [0, 0, 0, "Unexpected any. Specify a different type.", "0"]
    ],
    "packages/grafana-ui/src/components/Forms/Legacy/Select/SelectOption.tsx:5381": [
      [0, 0, 0, "Unexpected any. Specify a different type.", "0"],
      [0, 0, 0, "Unexpected any. Specify a different type.", "1"]
    ],
    "packages/grafana-ui/src/components/Forms/Legacy/Select/SelectOptionGroup.tsx:5381": [
      [0, 0, 0, "Unexpected any. Specify a different type.", "0"],
      [0, 0, 0, "Unexpected any. Specify a different type.", "1"],
      [0, 0, 0, "Unexpected any. Specify a different type.", "2"]
    ],
    "packages/grafana-ui/src/components/Icon/Icon.story.tsx:5381": [
      [0, 0, 0, "Using localeCompare() can cause performance issues when sorting large datasets. Consider using Intl.Collator for better performance when sorting arrays, or add an eslint-disable comment if sorting a small, known dataset.", "0"]
    ],
    "packages/grafana-ui/src/components/InteractiveTable/InteractiveTable.story.tsx:5381": [
      [0, 0, 0, "Using localeCompare() can cause performance issues when sorting large datasets. Consider using Intl.Collator for better performance when sorting arrays, or add an eslint-disable comment if sorting a small, known dataset.", "0"],
      [0, 0, 0, "Using localeCompare() can cause performance issues when sorting large datasets. Consider using Intl.Collator for better performance when sorting arrays, or add an eslint-disable comment if sorting a small, known dataset.", "1"]
    ],
    "packages/grafana-ui/src/components/JSONFormatter/json_explorer/json_explorer.ts:5381": [
      [0, 0, 0, "Unexpected any. Specify a different type.", "0"],
      [0, 0, 0, "Unexpected any. Specify a different type.", "1"]
    ],
    "packages/grafana-ui/src/components/MatchersUI/FieldValueMatcher.tsx:5381": [
      [0, 0, 0, "Do not use any type assertions.", "0"]
    ],
    "packages/grafana-ui/src/components/MatchersUI/fieldMatchersUI.ts:5381": [
      [0, 0, 0, "Unexpected any. Specify a different type.", "0"]
    ],
    "packages/grafana-ui/src/components/Modal/ModalsContext.tsx:5381": [
      [0, 0, 0, "Unexpected any. Specify a different type.", "0"],
      [0, 0, 0, "Unexpected any. Specify a different type.", "1"],
      [0, 0, 0, "Unexpected any. Specify a different type.", "2"],
      [0, 0, 0, "Unexpected any. Specify a different type.", "3"]
    ],
    "packages/grafana-ui/src/components/PanelChrome/PanelContext.ts:5381": [
      [0, 0, 0, "Unexpected any. Specify a different type.", "0"],
      [0, 0, 0, "Unexpected any. Specify a different type.", "1"]
    ],
    "packages/grafana-ui/src/components/PanelChrome/index.ts:5381": [
      [0, 0, 0, "Do not use any type assertions.", "0"]
    ],
    "packages/grafana-ui/src/components/Segment/SegmentSelect.tsx:5381": [
      [0, 0, 0, "Do not use any type assertions.", "0"]
    ],
    "packages/grafana-ui/src/components/Select/SelectBase.tsx:5381": [
      [0, 0, 0, "Do not use any type assertions.", "0"],
      [0, 0, 0, "Do not use any type assertions.", "1"],
      [0, 0, 0, "Unexpected any. Specify a different type.", "2"],
      [0, 0, 0, "Unexpected any. Specify a different type.", "3"],
      [0, 0, 0, "Unexpected any. Specify a different type.", "4"],
      [0, 0, 0, "Unexpected any. Specify a different type.", "5"]
    ],
    "packages/grafana-ui/src/components/Select/resetSelectStyles.ts:5381": [
      [0, 0, 0, "Unexpected any. Specify a different type.", "0"],
      [0, 0, 0, "Unexpected any. Specify a different type.", "1"],
      [0, 0, 0, "Unexpected any. Specify a different type.", "2"],
      [0, 0, 0, "Unexpected any. Specify a different type.", "3"]
    ],
    "packages/grafana-ui/src/components/Select/types.ts:5381": [
      [0, 0, 0, "Unexpected any. Specify a different type.", "0"],
      [0, 0, 0, "Unexpected any. Specify a different type.", "1"],
      [0, 0, 0, "Unexpected any. Specify a different type.", "2"],
      [0, 0, 0, "Unexpected any. Specify a different type.", "3"],
      [0, 0, 0, "Unexpected any. Specify a different type.", "4"],
      [0, 0, 0, "Unexpected any. Specify a different type.", "5"]
    ],
    "packages/grafana-ui/src/components/SingleStatShared/SingleStatBaseOptions.ts:5381": [
      [0, 0, 0, "Do not use any type assertions.", "0"],
      [0, 0, 0, "Do not use any type assertions.", "1"],
      [0, 0, 0, "Do not use any type assertions.", "2"],
      [0, 0, 0, "Unexpected any. Specify a different type.", "3"],
      [0, 0, 0, "Unexpected any. Specify a different type.", "4"],
      [0, 0, 0, "Unexpected any. Specify a different type.", "5"],
      [0, 0, 0, "Unexpected any. Specify a different type.", "6"],
      [0, 0, 0, "Unexpected any. Specify a different type.", "7"],
      [0, 0, 0, "Unexpected any. Specify a different type.", "8"],
      [0, 0, 0, "Unexpected any. Specify a different type.", "9"],
      [0, 0, 0, "Unexpected any. Specify a different type.", "10"],
      [0, 0, 0, "Unexpected any. Specify a different type.", "11"],
      [0, 0, 0, "Unexpected any. Specify a different type.", "12"],
      [0, 0, 0, "Unexpected any. Specify a different type.", "13"],
      [0, 0, 0, "Unexpected any. Specify a different type.", "14"],
      [0, 0, 0, "Unexpected any. Specify a different type.", "15"]
    ],
    "packages/grafana-ui/src/components/Table/Cells/TableCell.tsx:5381": [
      [0, 0, 0, "Do not use any type assertions.", "0"],
      [0, 0, 0, "Do not use any type assertions.", "1"],
      [0, 0, 0, "Do not use any type assertions.", "2"],
      [0, 0, 0, "Unexpected any. Specify a different type.", "3"]
    ],
    "packages/grafana-ui/src/components/Table/TableCellInspector.tsx:5381": [
      [0, 0, 0, "Unexpected any. Specify a different type.", "0"]
    ],
    "packages/grafana-ui/src/components/Table/TableNG/Filter/Filter.tsx:5381": [
      [0, 0, 0, "Unexpected any. Specify a different type.", "0"]
    ],
    "packages/grafana-ui/src/components/Table/TableNG/Filter/FilterPopup.tsx:5381": [
      [0, 0, 0, "Unexpected any. Specify a different type.", "0"],
      [0, 0, 0, "Unexpected any. Specify a different type.", "1"],
      [0, 0, 0, "Unexpected any. Specify a different type.", "2"]
    ],
    "packages/grafana-ui/src/components/Table/TableNG/Filter/utils.ts:5381": [
      [0, 0, 0, "Unexpected any. Specify a different type.", "0"]
    ],
    "packages/grafana-ui/src/components/Table/TableNG/TableNG.test.tsx:5381": [
      [0, 0, 0, "Unexpected any. Specify a different type.", "0"],
      [0, 0, 0, "Unexpected any. Specify a different type.", "1"]
    ],
    "packages/grafana-ui/src/components/Table/TableNG/utils.test.ts:5381": [
      [0, 0, 0, "Unexpected any. Specify a different type.", "0"],
      [0, 0, 0, "Unexpected any. Specify a different type.", "1"]
    ],
    "packages/grafana-ui/src/components/Table/TableNG/utils.ts:5381": [
      [0, 0, 0, "Do not use any type assertions.", "0"],
      [0, 0, 0, "Do not use any type assertions.", "1"]
    ],
    "packages/grafana-ui/src/components/Table/TableRT/Filter.tsx:5381": [
      [0, 0, 0, "Unexpected any. Specify a different type.", "0"]
    ],
    "packages/grafana-ui/src/components/Table/TableRT/FilterPopup.tsx:5381": [
      [0, 0, 0, "Unexpected any. Specify a different type.", "0"]
    ],
    "packages/grafana-ui/src/components/Table/TableRT/FooterRow.tsx:5381": [
      [0, 0, 0, "Do not use any type assertions.", "0"],
      [0, 0, 0, "Unexpected any. Specify a different type.", "1"]
    ],
    "packages/grafana-ui/src/components/Table/TableRT/HeaderRow.tsx:5381": [
      [0, 0, 0, "Unexpected any. Specify a different type.", "0"]
    ],
    "packages/grafana-ui/src/components/Table/TableRT/Table.tsx:5381": [
      [0, 0, 0, "Do not use any type assertions.", "0"],
      [0, 0, 0, "Unexpected any. Specify a different type.", "1"],
      [0, 0, 0, "Unexpected any. Specify a different type.", "2"]
    ],
    "packages/grafana-ui/src/components/Table/reducer.ts:5381": [
      [0, 0, 0, "Do not use any type assertions.", "0"],
      [0, 0, 0, "Unexpected any. Specify a different type.", "1"]
    ],
    "packages/grafana-ui/src/components/Table/types.ts:5381": [
      [0, 0, 0, "Unexpected any. Specify a different type.", "0"],
      [0, 0, 0, "Unexpected any. Specify a different type.", "1"],
      [0, 0, 0, "Unexpected any. Specify a different type.", "2"]
    ],
    "packages/grafana-ui/src/components/Table/utils.ts:5381": [
      [0, 0, 0, "Unexpected any. Specify a different type.", "0"],
      [0, 0, 0, "Unexpected any. Specify a different type.", "1"],
      [0, 0, 0, "Unexpected any. Specify a different type.", "2"],
      [0, 0, 0, "Unexpected any. Specify a different type.", "3"],
      [0, 0, 0, "Unexpected any. Specify a different type.", "4"],
      [0, 0, 0, "Unexpected any. Specify a different type.", "5"],
      [0, 0, 0, "Using localeCompare() can cause performance issues when sorting large datasets. Consider using Intl.Collator for better performance when sorting arrays, or add an eslint-disable comment if sorting a small, known dataset.", "6"]
    ],
    "packages/grafana-ui/src/components/Tags/Tag.tsx:5381": [
      [0, 0, 0, "Do not use any type assertions.", "0"]
    ],
    "packages/grafana-ui/src/components/ValuePicker/ValuePicker.tsx:5381": [
      [0, 0, 0, "Use data-testid for E2E selectors instead of aria-label", "0"]
    ],
    "packages/grafana-ui/src/components/VizLegend/types.ts:5381": [
      [0, 0, 0, "Unexpected any. Specify a different type.", "0"],
      [0, 0, 0, "Unexpected any. Specify a different type.", "1"]
    ],
    "packages/grafana-ui/src/components/VizRepeater/VizRepeater.tsx:5381": [
      [0, 0, 0, "Do not use any type assertions.", "0"],
      [0, 0, 0, "Do not use any type assertions.", "1"]
    ],
    "packages/grafana-ui/src/components/VizTooltip/VizTooltip.tsx:5381": [
      [0, 0, 0, "Unexpected any. Specify a different type.", "0"],
      [0, 0, 0, "Unexpected any. Specify a different type.", "1"]
    ],
    "packages/grafana-ui/src/components/uPlot/Plot.tsx:5381": [
      [0, 0, 0, "Do not use any type assertions.", "0"],
      [0, 0, 0, "Do not use any type assertions.", "1"]
    ],
    "packages/grafana-ui/src/components/uPlot/config/UPlotAxisBuilder.ts:5381": [
      [0, 0, 0, "Do not use any type assertions.", "0"],
      [0, 0, 0, "Unexpected any. Specify a different type.", "1"],
      [0, 0, 0, "Unexpected any. Specify a different type.", "2"]
    ],
    "packages/grafana-ui/src/components/uPlot/config/UPlotConfigBuilder.ts:5381": [
      [0, 0, 0, "Do not use any type assertions.", "0"],
      [0, 0, 0, "Do not use any type assertions.", "1"]
    ],
    "packages/grafana-ui/src/components/uPlot/types.ts:5381": [
      [0, 0, 0, "Unexpected any. Specify a different type.", "0"]
    ],
    "packages/grafana-ui/src/components/uPlot/utils.ts:5381": [
      [0, 0, 0, "Do not use any type assertions.", "0"],
      [0, 0, 0, "Unexpected any. Specify a different type.", "1"]
    ],
    "packages/grafana-ui/src/options/builder/hideSeries.tsx:5381": [
      [0, 0, 0, "Do not use any type assertions.", "0"]
    ],
    "packages/grafana-ui/src/slate-plugins/braces.ts:5381": [
      [0, 0, 0, "Do not use any type assertions.", "0"]
    ],
    "packages/grafana-ui/src/slate-plugins/slate-prism/index.ts:5381": [
      [0, 0, 0, "Do not use any type assertions.", "0"],
      [0, 0, 0, "Do not use any type assertions.", "1"]
    ],
    "packages/grafana-ui/src/slate-plugins/slate-prism/options.tsx:5381": [
      [0, 0, 0, "Unexpected any. Specify a different type.", "0"],
      [0, 0, 0, "Unexpected any. Specify a different type.", "1"]
    ],
    "packages/grafana-ui/src/slate-plugins/suggestions.tsx:5381": [
      [0, 0, 0, "Do not use any type assertions.", "0"],
      [0, 0, 0, "Do not use any type assertions.", "1"],
      [0, 0, 0, "Unexpected any. Specify a different type.", "2"]
    ],
    "packages/grafana-ui/src/themes/ThemeContext.tsx:5381": [
      [0, 0, 0, "Do not use any type assertions.", "0"],
      [0, 0, 0, "Do not use any type assertions.", "1"],
      [0, 0, 0, "Do not use any type assertions.", "2"]
    ],
    "packages/grafana-ui/src/themes/stylesFactory.ts:5381": [
      [0, 0, 0, "Unexpected any. Specify a different type.", "0"]
    ],
    "packages/grafana-ui/src/types/forms.ts:5381": [
      [0, 0, 0, "Unexpected any. Specify a different type.", "0"]
    ],
    "packages/grafana-ui/src/types/jquery.d.ts:5381": [
      [0, 0, 0, "Unexpected any. Specify a different type.", "0"],
      [0, 0, 0, "Unexpected any. Specify a different type.", "1"],
      [0, 0, 0, "Unexpected any. Specify a different type.", "2"]
    ],
    "packages/grafana-ui/src/types/react-table-config.d.ts:5381": [
      [0, 0, 0, "Unexpected any. Specify a different type.", "0"],
      [0, 0, 0, "Unexpected any. Specify a different type.", "1"]
    ],
    "packages/grafana-ui/src/utils/debug.ts:5381": [
      [0, 0, 0, "Unexpected any. Specify a different type.", "0"]
    ],
    "packages/grafana-ui/src/utils/dom.ts:5381": [
      [0, 0, 0, "Unexpected any. Specify a different type.", "0"]
    ],
    "packages/grafana-ui/src/utils/logger.ts:5381": [
      [0, 0, 0, "Direct usage of localStorage is not allowed. import store from @grafana/data instead", "0"]
    ],
    "packages/grafana-ui/src/utils/useAsyncDependency.ts:5381": [
      [0, 0, 0, "Unexpected any. Specify a different type.", "0"]
    ],
    "public/app/core/TableModel.ts:5381": [
      [0, 0, 0, "Unexpected any. Specify a different type.", "0"],
      [0, 0, 0, "Unexpected any. Specify a different type.", "1"]
    ],
    "public/app/core/actions/index.ts:5381": [
      [0, 0, 0, "Do not re-export imported variable (\`hideAppNotification\`)", "0"],
      [0, 0, 0, "Do not re-export imported variable (\`notifyApp\`)", "1"],
      [0, 0, 0, "Do not re-export imported variable (\`updateConfigurationSubtitle\`)", "2"],
      [0, 0, 0, "Do not re-export imported variable (\`updateNavIndex\`)", "3"]
    ],
    "public/app/core/components/AccessControl/index.ts:5381": [
      [0, 0, 0, "Do not use export all (\`export * from ...\`)", "0"]
    ],
    "public/app/core/components/AppChrome/History/HistoryWrapper.tsx:5381": [
      [0, 0, 0, "Add noMargin prop to Card components to remove built-in margins. Use layout components like Stack or Grid with the gap prop instead for consistent spacing.", "0"],
      [0, 0, 0, "Add noMargin prop to Card components to remove built-in margins. Use layout components like Stack or Grid with the gap prop instead for consistent spacing.", "1"]
    ],
    "public/app/core/components/AppNotifications/StoredNotificationItem.tsx:5381": [
      [0, 0, 0, "Add noMargin prop to Card components to remove built-in margins. Use layout components like Stack or Grid with the gap prop instead for consistent spacing.", "0"]
    ],
    "public/app/core/components/DynamicImports/SafeDynamicImport.tsx:5381": [
      [0, 0, 0, "Unexpected any. Specify a different type.", "0"]
    ],
    "public/app/core/components/ForgottenPassword/ChangePassword.tsx:5381": [
      [0, 0, 0, "Add noMargin prop to Field components to remove built-in margins. Use layout components like Stack or Grid with the gap prop instead for consistent spacing.", "0"],
      [0, 0, 0, "Add noMargin prop to Field components to remove built-in margins. Use layout components like Stack or Grid with the gap prop instead for consistent spacing.", "1"]
    ],
    "public/app/core/components/ForgottenPassword/ForgottenPassword.tsx:5381": [
      [0, 0, 0, "Add noMargin prop to Field components to remove built-in margins. Use layout components like Stack or Grid with the gap prop instead for consistent spacing.", "0"]
    ],
    "public/app/core/components/GraphNG/GraphNG.tsx:5381": [
      [0, 0, 0, "Do not use any type assertions.", "0"],
      [0, 0, 0, "Do not use any type assertions.", "1"],
      [0, 0, 0, "Do not use any type assertions.", "2"],
      [0, 0, 0, "Do not use any type assertions.", "3"],
      [0, 0, 0, "Unexpected any. Specify a different type.", "4"],
      [0, 0, 0, "Unexpected any. Specify a different type.", "5"]
    ],
    "public/app/core/components/LocalStorageValueProvider/index.tsx:5381": [
      [0, 0, 0, "Do not re-export imported variable (\`./LocalStorageValueProvider\`)", "0"]
    ],
    "public/app/core/components/Login/LoginForm.tsx:5381": [
      [0, 0, 0, "Add noMargin prop to Field components to remove built-in margins. Use layout components like Stack or Grid with the gap prop instead for consistent spacing.", "0"],
      [0, 0, 0, "Add noMargin prop to Field components to remove built-in margins. Use layout components like Stack or Grid with the gap prop instead for consistent spacing.", "1"]
    ],
    "public/app/core/components/Login/PasswordlessConfirmationForm.tsx:5381": [
      [0, 0, 0, "Add noMargin prop to Field components to remove built-in margins. Use layout components like Stack or Grid with the gap prop instead for consistent spacing.", "0"],
      [0, 0, 0, "Add noMargin prop to Field components to remove built-in margins. Use layout components like Stack or Grid with the gap prop instead for consistent spacing.", "1"],
      [0, 0, 0, "Add noMargin prop to Field components to remove built-in margins. Use layout components like Stack or Grid with the gap prop instead for consistent spacing.", "2"],
      [0, 0, 0, "Add noMargin prop to Field components to remove built-in margins. Use layout components like Stack or Grid with the gap prop instead for consistent spacing.", "3"]
    ],
    "public/app/core/components/Login/PasswordlessLoginForm.tsx:5381": [
      [0, 0, 0, "Add noMargin prop to Field components to remove built-in margins. Use layout components like Stack or Grid with the gap prop instead for consistent spacing.", "0"]
    ],
    "public/app/core/components/NavLandingPage/NavLandingPageCard.tsx:5381": [
      [0, 0, 0, "Add noMargin prop to Card components to remove built-in margins. Use layout components like Stack or Grid with the gap prop instead for consistent spacing.", "0"]
    ],
    "public/app/core/components/OptionsUI/NumberInput.tsx:5381": [
      [0, 0, 0, "Add noMargin prop to Field components to remove built-in margins. Use layout components like Stack or Grid with the gap prop instead for consistent spacing.", "0"]
    ],
    "public/app/core/components/OptionsUI/fieldColor.tsx:5381": [
      [0, 0, 0, "Add noMargin prop to Field components to remove built-in margins. Use layout components like Stack or Grid with the gap prop instead for consistent spacing.", "0"]
    ],
    "public/app/core/components/Page/EditableTitle.tsx:5381": [
      [0, 0, 0, "Add noMargin prop to Field components to remove built-in margins. Use layout components like Stack or Grid with the gap prop instead for consistent spacing.", "0"]
    ],
    "public/app/core/components/PanelTypeFilter/PanelTypeFilter.tsx:5381": [
      [0, 0, 0, "Using localeCompare() can cause performance issues when sorting large datasets. Consider using Intl.Collator for better performance when sorting arrays, or add an eslint-disable comment if sorting a small, known dataset.", "0"]
    ],
    "public/app/core/components/RolePicker/RolePickerMenu.tsx:5381": [
      [0, 0, 0, "Using localeCompare() can cause performance issues when sorting large datasets. Consider using Intl.Collator for better performance when sorting arrays, or add an eslint-disable comment if sorting a small, known dataset.", "0"],
      [0, 0, 0, "Using localeCompare() can cause performance issues when sorting large datasets. Consider using Intl.Collator for better performance when sorting arrays, or add an eslint-disable comment if sorting a small, known dataset.", "1"],
      [0, 0, 0, "Using localeCompare() can cause performance issues when sorting large datasets. Consider using Intl.Collator for better performance when sorting arrays, or add an eslint-disable comment if sorting a small, known dataset.", "2"],
      [0, 0, 0, "Using localeCompare() can cause performance issues when sorting large datasets. Consider using Intl.Collator for better performance when sorting arrays, or add an eslint-disable comment if sorting a small, known dataset.", "3"]
    ],
    "public/app/core/components/RolePickerDrawer/RolePickerDrawer.tsx:5381": [
      [0, 0, 0, "Add noMargin prop to Field components to remove built-in margins. Use layout components like Stack or Grid with the gap prop instead for consistent spacing.", "0"]
    ],
    "public/app/core/components/SharedPreferences/SharedPreferences.tsx:5381": [
      [0, 0, 0, "Add noMargin prop to Field components to remove built-in margins. Use layout components like Stack or Grid with the gap prop instead for consistent spacing.", "0"],
      [0, 0, 0, "Add noMargin prop to Field components to remove built-in margins. Use layout components like Stack or Grid with the gap prop instead for consistent spacing.", "1"],
      [0, 0, 0, "Add noMargin prop to Field components to remove built-in margins. Use layout components like Stack or Grid with the gap prop instead for consistent spacing.", "2"],
      [0, 0, 0, "Add noMargin prop to Field components to remove built-in margins. Use layout components like Stack or Grid with the gap prop instead for consistent spacing.", "3"],
      [0, 0, 0, "Add noMargin prop to Field components to remove built-in margins. Use layout components like Stack or Grid with the gap prop instead for consistent spacing.", "4"],
      [0, 0, 0, "Add noMargin prop to Field components to remove built-in margins. Use layout components like Stack or Grid with the gap prop instead for consistent spacing.", "5"],
      [0, 0, 0, "Using localeCompare() can cause performance issues when sorting large datasets. Consider using Intl.Collator for better performance when sorting arrays, or add an eslint-disable comment if sorting a small, known dataset.", "6"],
      [0, 0, 0, "Using localeCompare() can cause performance issues when sorting large datasets. Consider using Intl.Collator for better performance when sorting arrays, or add an eslint-disable comment if sorting a small, known dataset.", "7"]
    ],
    "public/app/core/components/Signup/SignupPage.tsx:5381": [
      [0, 0, 0, "Add noMargin prop to Field components to remove built-in margins. Use layout components like Stack or Grid with the gap prop instead for consistent spacing.", "0"],
      [0, 0, 0, "Add noMargin prop to Field components to remove built-in margins. Use layout components like Stack or Grid with the gap prop instead for consistent spacing.", "1"],
      [0, 0, 0, "Add noMargin prop to Field components to remove built-in margins. Use layout components like Stack or Grid with the gap prop instead for consistent spacing.", "2"],
      [0, 0, 0, "Add noMargin prop to Field components to remove built-in margins. Use layout components like Stack or Grid with the gap prop instead for consistent spacing.", "3"],
      [0, 0, 0, "Add noMargin prop to Field components to remove built-in margins. Use layout components like Stack or Grid with the gap prop instead for consistent spacing.", "4"],
      [0, 0, 0, "Add noMargin prop to Field components to remove built-in margins. Use layout components like Stack or Grid with the gap prop instead for consistent spacing.", "5"]
    ],
    "public/app/core/components/Signup/VerifyEmail.tsx:5381": [
      [0, 0, 0, "Add noMargin prop to Field components to remove built-in margins. Use layout components like Stack or Grid with the gap prop instead for consistent spacing.", "0"]
    ],
    "public/app/core/components/TagFilter/TagFilter.tsx:5381": [
      [0, 0, 0, "Unexpected any. Specify a different type.", "0"]
    ],
    "public/app/core/components/TimeSeries/utils.ts:5381": [
      [0, 0, 0, "Do not use any type assertions.", "0"],
      [0, 0, 0, "Unexpected any. Specify a different type.", "1"],
      [0, 0, 0, "Unexpected any. Specify a different type.", "2"]
    ],
    "public/app/core/config.ts:5381": [
      [0, 0, 0, "Do not re-export imported variable (\`Settings\`)", "0"],
      [0, 0, 0, "Do not re-export imported variable (\`config\`)", "1"]
    ],
    "public/app/core/core.ts:5381": [
      [0, 0, 0, "Do not re-export imported variable (\`JsonExplorer\`)", "0"],
      [0, 0, 0, "Do not re-export imported variable (\`TimeSeries\`)", "1"],
      [0, 0, 0, "Do not re-export imported variable (\`appEvents\`)", "2"],
      [0, 0, 0, "Do not re-export imported variable (\`assignModelProperties\`)", "3"],
      [0, 0, 0, "Do not re-export imported variable (\`colors\`)", "4"],
      [0, 0, 0, "Do not re-export imported variable (\`contextSrv\`)", "5"],
      [0, 0, 0, "Do not re-export imported variable (\`profiler\`)", "6"],
      [0, 0, 0, "Do not re-export imported variable (\`updateLegendValues\`)", "7"]
    ],
    "public/app/core/navigation/types.ts:5381": [
      [0, 0, 0, "Unexpected any. Specify a different type.", "0"]
    ],
    "public/app/core/reducers/appNotification.ts:5381": [
      [0, 0, 0, "Direct usage of localStorage is not allowed. import store from @grafana/data instead", "0"],
      [0, 0, 0, "Direct usage of localStorage is not allowed. import store from @grafana/data instead", "1"],
      [0, 0, 0, "Direct usage of localStorage is not allowed. import store from @grafana/data instead", "2"]
    ],
    "public/app/core/reducers/navBarTree.ts:5381": [
      [0, 0, 0, "Using localeCompare() can cause performance issues when sorting large datasets. Consider using Intl.Collator for better performance when sorting arrays, or add an eslint-disable comment if sorting a small, known dataset.", "0"],
      [0, 0, 0, "Using localeCompare() can cause performance issues when sorting large datasets. Consider using Intl.Collator for better performance when sorting arrays, or add an eslint-disable comment if sorting a small, known dataset.", "1"]
    ],
    "public/app/core/services/ResponseQueue.ts:5381": [
      [0, 0, 0, "Unexpected any. Specify a different type.", "0"]
    ],
    "public/app/core/services/backend_srv.ts:5381": [
      [0, 0, 0, "Do not use any type assertions.", "0"],
      [0, 0, 0, "Unexpected any. Specify a different type.", "1"],
      [0, 0, 0, "Unexpected any. Specify a different type.", "2"],
      [0, 0, 0, "Unexpected any. Specify a different type.", "3"],
      [0, 0, 0, "Unexpected any. Specify a different type.", "4"],
      [0, 0, 0, "Unexpected any. Specify a different type.", "5"]
    ],
    "public/app/core/services/context_srv.ts:5381": [
      [0, 0, 0, "Do not use any type assertions.", "0"],
      [0, 0, 0, "Unexpected any. Specify a different type.", "1"]
    ],
    "public/app/core/services/echo/backends/analytics/RudderstackBackend.ts:5381": [
      [0, 0, 0, "Do not use any type assertions.", "0"],
      [0, 0, 0, "Do not use any type assertions.", "1"],
      [0, 0, 0, "Unexpected any. Specify a different type.", "2"],
      [0, 0, 0, "Unexpected any. Specify a different type.", "3"]
    ],
    "public/app/core/specs/backend_srv.test.ts:5381": [
      [0, 0, 0, "Unexpected any. Specify a different type.", "0"]
    ],
    "public/app/core/store.ts:5381": [
      [0, 0, 0, "Do not re-export imported variable (\`store\`)", "0"]
    ],
    "public/app/core/time_series2.ts:5381": [
      [0, 0, 0, "Unexpected any. Specify a different type.", "0"],
      [0, 0, 0, "Unexpected any. Specify a different type.", "1"],
      [0, 0, 0, "Unexpected any. Specify a different type.", "2"],
      [0, 0, 0, "Unexpected any. Specify a different type.", "3"],
      [0, 0, 0, "Unexpected any. Specify a different type.", "4"],
      [0, 0, 0, "Unexpected any. Specify a different type.", "5"],
      [0, 0, 0, "Unexpected any. Specify a different type.", "6"],
      [0, 0, 0, "Unexpected any. Specify a different type.", "7"],
      [0, 0, 0, "Unexpected any. Specify a different type.", "8"],
      [0, 0, 0, "Unexpected any. Specify a different type.", "9"],
      [0, 0, 0, "Unexpected any. Specify a different type.", "10"],
      [0, 0, 0, "Unexpected any. Specify a different type.", "11"],
      [0, 0, 0, "Unexpected any. Specify a different type.", "12"],
      [0, 0, 0, "Unexpected any. Specify a different type.", "13"],
      [0, 0, 0, "Unexpected any. Specify a different type.", "14"],
      [0, 0, 0, "Unexpected any. Specify a different type.", "15"],
      [0, 0, 0, "Unexpected any. Specify a different type.", "16"],
      [0, 0, 0, "Unexpected any. Specify a different type.", "17"],
      [0, 0, 0, "Unexpected any. Specify a different type.", "18"]
    ],
    "public/app/core/utils/connectWithReduxStore.tsx:5381": [
      [0, 0, 0, "Do not use any type assertions.", "0"],
      [0, 0, 0, "Do not use any type assertions.", "1"],
      [0, 0, 0, "Unexpected any. Specify a different type.", "2"],
      [0, 0, 0, "Unexpected any. Specify a different type.", "3"],
      [0, 0, 0, "Unexpected any. Specify a different type.", "4"],
      [0, 0, 0, "Unexpected any. Specify a different type.", "5"],
      [0, 0, 0, "Unexpected any. Specify a different type.", "6"],
      [0, 0, 0, "Unexpected any. Specify a different type.", "7"],
      [0, 0, 0, "Unexpected any. Specify a different type.", "8"],
      [0, 0, 0, "Unexpected any. Specify a different type.", "9"]
    ],
    "public/app/core/utils/deferred.ts:5381": [
      [0, 0, 0, "Unexpected any. Specify a different type.", "0"]
    ],
    "public/app/core/utils/fetch.ts:5381": [
      [0, 0, 0, "Do not use any type assertions.", "0"],
      [0, 0, 0, "Do not use any type assertions.", "1"],
      [0, 0, 0, "Do not use any type assertions.", "2"],
      [0, 0, 0, "Do not use any type assertions.", "3"],
      [0, 0, 0, "Do not use any type assertions.", "4"],
      [0, 0, 0, "Unexpected any. Specify a different type.", "5"]
    ],
    "public/app/core/utils/object.ts:5381": [
      [0, 0, 0, "Do not use any type assertions.", "0"],
      [0, 0, 0, "Do not use any type assertions.", "1"],
      [0, 0, 0, "Do not use any type assertions.", "2"],
      [0, 0, 0, "Do not use any type assertions.", "3"],
      [0, 0, 0, "Unexpected any. Specify a different type.", "4"],
      [0, 0, 0, "Unexpected any. Specify a different type.", "5"],
      [0, 0, 0, "Unexpected any. Specify a different type.", "6"]
    ],
    "public/app/core/utils/richHistory.test.ts:5381": [
      [0, 0, 0, "Unexpected any. Specify a different type.", "0"]
    ],
    "public/app/core/utils/richHistory.ts:5381": [
      [0, 0, 0, "Do not re-export imported variable (\`RichHistorySearchFilters\`)", "0"],
      [0, 0, 0, "Do not re-export imported variable (\`RichHistorySettings\`)", "1"],
      [0, 0, 0, "Do not re-export imported variable (\`SortOrder\`)", "2"]
    ],
    "public/app/core/utils/ticks.ts:5381": [
      [0, 0, 0, "Do not use any type assertions.", "0"],
      [0, 0, 0, "Do not use any type assertions.", "1"]
    ],
    "public/app/features/actions/ActionEditor.tsx:5381": [
      [0, 0, 0, "Add noMargin prop to Field components to remove built-in margins. Use layout components like Stack or Grid with the gap prop instead for consistent spacing.", "0"],
      [0, 0, 0, "Add noMargin prop to Field components to remove built-in margins. Use layout components like Stack or Grid with the gap prop instead for consistent spacing.", "1"],
      [0, 0, 0, "Add noMargin prop to Field components to remove built-in margins. Use layout components like Stack or Grid with the gap prop instead for consistent spacing.", "2"],
      [0, 0, 0, "Add noMargin prop to Field components to remove built-in margins. Use layout components like Stack or Grid with the gap prop instead for consistent spacing.", "3"],
      [0, 0, 0, "Add noMargin prop to Field components to remove built-in margins. Use layout components like Stack or Grid with the gap prop instead for consistent spacing.", "4"],
      [0, 0, 0, "Add noMargin prop to Field components to remove built-in margins. Use layout components like Stack or Grid with the gap prop instead for consistent spacing.", "5"],
      [0, 0, 0, "Add noMargin prop to Field components to remove built-in margins. Use layout components like Stack or Grid with the gap prop instead for consistent spacing.", "6"]
    ],
    "public/app/features/actions/ActionVariablesEditor.tsx:5381": [
      [0, 0, 0, "Using localeCompare() can cause performance issues when sorting large datasets. Consider using Intl.Collator for better performance when sorting arrays, or add an eslint-disable comment if sorting a small, known dataset.", "0"]
    ],
    "public/app/features/actions/ParamsEditor.tsx:5381": [
      [0, 0, 0, "Do not use any type assertions.", "0"],
      [0, 0, 0, "Using localeCompare() can cause performance issues when sorting large datasets. Consider using Intl.Collator for better performance when sorting arrays, or add an eslint-disable comment if sorting a small, known dataset.", "1"]
    ],
    "public/app/features/admin/AdminEditOrgPage.tsx:5381": [
      [0, 0, 0, "Add noMargin prop to Field components to remove built-in margins. Use layout components like Stack or Grid with the gap prop instead for consistent spacing.", "0"]
    ],
    "public/app/features/admin/AdminFeatureTogglesTable.tsx:5381": [
      [0, 0, 0, "Using localeCompare() can cause performance issues when sorting large datasets. Consider using Intl.Collator for better performance when sorting arrays, or add an eslint-disable comment if sorting a small, known dataset.", "0"],
      [0, 0, 0, "Using localeCompare() can cause performance issues when sorting large datasets. Consider using Intl.Collator for better performance when sorting arrays, or add an eslint-disable comment if sorting a small, known dataset.", "1"],
      [0, 0, 0, "Using localeCompare() can cause performance issues when sorting large datasets. Consider using Intl.Collator for better performance when sorting arrays, or add an eslint-disable comment if sorting a small, known dataset.", "2"]
    ],
    "public/app/features/admin/ServerStatsCard.tsx:5381": [
      [0, 0, 0, "Add noMargin prop to Card components to remove built-in margins. Use layout components like Stack or Grid with the gap prop instead for consistent spacing.", "0"]
    ],
    "public/app/features/admin/UserCreatePage.tsx:5381": [
      [0, 0, 0, "Add noMargin prop to Field components to remove built-in margins. Use layout components like Stack or Grid with the gap prop instead for consistent spacing.", "0"],
      [0, 0, 0, "Add noMargin prop to Field components to remove built-in margins. Use layout components like Stack or Grid with the gap prop instead for consistent spacing.", "1"],
      [0, 0, 0, "Add noMargin prop to Field components to remove built-in margins. Use layout components like Stack or Grid with the gap prop instead for consistent spacing.", "2"],
      [0, 0, 0, "Add noMargin prop to Field components to remove built-in margins. Use layout components like Stack or Grid with the gap prop instead for consistent spacing.", "3"]
    ],
    "public/app/features/admin/UserOrgs.tsx:5381": [
      [0, 0, 0, "Add noMargin prop to Field components to remove built-in margins. Use layout components like Stack or Grid with the gap prop instead for consistent spacing.", "0"],
      [0, 0, 0, "Add noMargin prop to Field components to remove built-in margins. Use layout components like Stack or Grid with the gap prop instead for consistent spacing.", "1"]
    ],
    "public/app/features/admin/ldap/LdapDrawer.tsx:5381": [
      [0, 0, 0, "Add noMargin prop to Field components to remove built-in margins. Use layout components like Stack or Grid with the gap prop instead for consistent spacing.", "0"],
      [0, 0, 0, "Add noMargin prop to Field components to remove built-in margins. Use layout components like Stack or Grid with the gap prop instead for consistent spacing.", "1"],
      [0, 0, 0, "Add noMargin prop to Field components to remove built-in margins. Use layout components like Stack or Grid with the gap prop instead for consistent spacing.", "2"],
      [0, 0, 0, "Add noMargin prop to Field components to remove built-in margins. Use layout components like Stack or Grid with the gap prop instead for consistent spacing.", "3"],
      [0, 0, 0, "Add noMargin prop to Field components to remove built-in margins. Use layout components like Stack or Grid with the gap prop instead for consistent spacing.", "4"],
      [0, 0, 0, "Add noMargin prop to Field components to remove built-in margins. Use layout components like Stack or Grid with the gap prop instead for consistent spacing.", "5"],
      [0, 0, 0, "Add noMargin prop to Field components to remove built-in margins. Use layout components like Stack or Grid with the gap prop instead for consistent spacing.", "6"],
      [0, 0, 0, "Add noMargin prop to Field components to remove built-in margins. Use layout components like Stack or Grid with the gap prop instead for consistent spacing.", "7"],
      [0, 0, 0, "Add noMargin prop to Field components to remove built-in margins. Use layout components like Stack or Grid with the gap prop instead for consistent spacing.", "8"],
      [0, 0, 0, "Add noMargin prop to Field components to remove built-in margins. Use layout components like Stack or Grid with the gap prop instead for consistent spacing.", "9"],
      [0, 0, 0, "Add noMargin prop to Field components to remove built-in margins. Use layout components like Stack or Grid with the gap prop instead for consistent spacing.", "10"],
      [0, 0, 0, "Add noMargin prop to Field components to remove built-in margins. Use layout components like Stack or Grid with the gap prop instead for consistent spacing.", "11"],
      [0, 0, 0, "Add noMargin prop to Field components to remove built-in margins. Use layout components like Stack or Grid with the gap prop instead for consistent spacing.", "12"],
      [0, 0, 0, "Add noMargin prop to Field components to remove built-in margins. Use layout components like Stack or Grid with the gap prop instead for consistent spacing.", "13"],
      [0, 0, 0, "Add noMargin prop to Field components to remove built-in margins. Use layout components like Stack or Grid with the gap prop instead for consistent spacing.", "14"],
      [0, 0, 0, "Add noMargin prop to Field components to remove built-in margins. Use layout components like Stack or Grid with the gap prop instead for consistent spacing.", "15"],
      [0, 0, 0, "Add noMargin prop to Field components to remove built-in margins. Use layout components like Stack or Grid with the gap prop instead for consistent spacing.", "16"],
      [0, 0, 0, "Add noMargin prop to Field components to remove built-in margins. Use layout components like Stack or Grid with the gap prop instead for consistent spacing.", "17"],
      [0, 0, 0, "Add noMargin prop to Field components to remove built-in margins. Use layout components like Stack or Grid with the gap prop instead for consistent spacing.", "18"],
      [0, 0, 0, "Add noMargin prop to Field components to remove built-in margins. Use layout components like Stack or Grid with the gap prop instead for consistent spacing.", "19"],
      [0, 0, 0, "Add noMargin prop to Field components to remove built-in margins. Use layout components like Stack or Grid with the gap prop instead for consistent spacing.", "20"],
      [0, 0, 0, "Add noMargin prop to Field components to remove built-in margins. Use layout components like Stack or Grid with the gap prop instead for consistent spacing.", "21"],
      [0, 0, 0, "Add noMargin prop to Field components to remove built-in margins. Use layout components like Stack or Grid with the gap prop instead for consistent spacing.", "22"]
    ],
    "public/app/features/admin/ldap/LdapGroupMapping.tsx:5381": [
      [0, 0, 0, "Add noMargin prop to Field components to remove built-in margins. Use layout components like Stack or Grid with the gap prop instead for consistent spacing.", "0"],
      [0, 0, 0, "Add noMargin prop to Field components to remove built-in margins. Use layout components like Stack or Grid with the gap prop instead for consistent spacing.", "1"],
      [0, 0, 0, "Add noMargin prop to Field components to remove built-in margins. Use layout components like Stack or Grid with the gap prop instead for consistent spacing.", "2"],
      [0, 0, 0, "Add noMargin prop to Field components to remove built-in margins. Use layout components like Stack or Grid with the gap prop instead for consistent spacing.", "3"]
    ],
    "public/app/features/admin/ldap/LdapPage.tsx:5381": [
      [0, 0, 0, "Add noMargin prop to Field components to remove built-in margins. Use layout components like Stack or Grid with the gap prop instead for consistent spacing.", "0"]
    ],
    "public/app/features/admin/ldap/LdapSettingsPage.tsx:5381": [
      [0, 0, 0, "Add noMargin prop to Field components to remove built-in margins. Use layout components like Stack or Grid with the gap prop instead for consistent spacing.", "0"],
      [0, 0, 0, "Add noMargin prop to Field components to remove built-in margins. Use layout components like Stack or Grid with the gap prop instead for consistent spacing.", "1"],
      [0, 0, 0, "Add noMargin prop to Field components to remove built-in margins. Use layout components like Stack or Grid with the gap prop instead for consistent spacing.", "2"],
      [0, 0, 0, "Add noMargin prop to Field components to remove built-in margins. Use layout components like Stack or Grid with the gap prop instead for consistent spacing.", "3"],
      [0, 0, 0, "Add noMargin prop to Field components to remove built-in margins. Use layout components like Stack or Grid with the gap prop instead for consistent spacing.", "4"]
    ],
    "public/app/features/alerting/routes.tsx:5381": [
      [0, 0, 0, "Unexpected any. Specify a different type.", "0"]
    ],
    "public/app/features/alerting/state/ThresholdMapper.ts:5381": [
      [0, 0, 0, "Unexpected any. Specify a different type.", "0"]
    ],
    "public/app/features/alerting/state/alertDef.ts:5381": [
      [0, 0, 0, "Do not use any type assertions.", "0"],
      [0, 0, 0, "Unexpected any. Specify a different type.", "1"],
      [0, 0, 0, "Unexpected any. Specify a different type.", "2"],
      [0, 0, 0, "Unexpected any. Specify a different type.", "3"],
      [0, 0, 0, "Unexpected any. Specify a different type.", "4"]
    ],
    "public/app/features/alerting/state/query_part.ts:5381": [
      [0, 0, 0, "Unexpected any. Specify a different type.", "0"],
      [0, 0, 0, "Unexpected any. Specify a different type.", "1"],
      [0, 0, 0, "Unexpected any. Specify a different type.", "2"],
      [0, 0, 0, "Unexpected any. Specify a different type.", "3"],
      [0, 0, 0, "Unexpected any. Specify a different type.", "4"],
      [0, 0, 0, "Unexpected any. Specify a different type.", "5"],
      [0, 0, 0, "Unexpected any. Specify a different type.", "6"],
      [0, 0, 0, "Unexpected any. Specify a different type.", "7"],
      [0, 0, 0, "Unexpected any. Specify a different type.", "8"],
      [0, 0, 0, "Unexpected any. Specify a different type.", "9"]
    ],
    "public/app/features/alerting/state/reducers.ts:5381": [
      [0, 0, 0, "Unexpected any. Specify a different type.", "0"],
      [0, 0, 0, "Unexpected any. Specify a different type.", "1"]
    ],
    "public/app/features/alerting/unified/AlertsFolderView.tsx:5381": [
      [0, 0, 0, "Add noMargin prop to Card components to remove built-in margins. Use layout components like Stack or Grid with the gap prop instead for consistent spacing.", "0"]
    ],
    "public/app/features/alerting/unified/RedirectToRuleViewer.tsx:5381": [
      [0, 0, 0, "Add noMargin prop to Card components to remove built-in margins. Use layout components like Stack or Grid with the gap prop instead for consistent spacing.", "0"]
    ],
    "public/app/features/alerting/unified/components/AlertLabelDropdown.tsx:5381": [
      [0, 0, 0, "Add noMargin prop to Field components to remove built-in margins. Use layout components like Stack or Grid with the gap prop instead for consistent spacing.", "0"]
    ],
    "public/app/features/alerting/unified/components/AnnotationDetailsField.tsx:5381": [
      [0, 0, 0, "Do not use any type assertions.", "0"]
    ],
    "public/app/features/alerting/unified/components/Authorize.tsx:5381": [
      [0, 0, 0, "Do not use any type assertions.", "0"],
      [0, 0, 0, "Do not use any type assertions.", "1"]
    ],
    "public/app/features/alerting/unified/components/alert-groups/AlertGroupFilter.tsx:5381": [
      [0, 0, 0, "Do not use any type assertions.", "0"]
    ],
    "public/app/features/alerting/unified/components/alert-groups/AlertGroupHeader.tsx:5381": [
      [0, 0, 0, "Do not use any type assertions.", "0"],
      [0, 0, 0, "Do not use any type assertions.", "1"]
    ],
    "public/app/features/alerting/unified/components/alert-groups/GroupBy.tsx:5381": [
      [0, 0, 0, "Do not use any type assertions.", "0"]
    ],
    "public/app/features/alerting/unified/components/alert-groups/MatcherFilter.tsx:5381": [
      [0, 0, 0, "Add noMargin prop to Field components to remove built-in margins. Use layout components like Stack or Grid with the gap prop instead for consistent spacing.", "0"]
    ],
    "public/app/features/alerting/unified/components/contact-points/components/ContactPointsFilter.tsx:5381": [
      [0, 0, 0, "Add noMargin prop to Field components to remove built-in margins. Use layout components like Stack or Grid with the gap prop instead for consistent spacing.", "0"]
    ],
    "public/app/features/alerting/unified/components/contact-points/utils.ts:5381": [
      [0, 0, 0, "Using localeCompare() can cause performance issues when sorting large datasets. Consider using Intl.Collator for better performance when sorting arrays, or add an eslint-disable comment if sorting a small, known dataset.", "0"]
    ],
    "public/app/features/alerting/unified/components/create-folder/CreateNewFolder.tsx:5381": [
      [0, 0, 0, "Add noMargin prop to Field components to remove built-in margins. Use layout components like Stack or Grid with the gap prop instead for consistent spacing.", "0"]
    ],
    "public/app/features/alerting/unified/components/import-to-gma/NamespaceAndGroupFilter.tsx:5381": [
      [0, 0, 0, "Add noMargin prop to Field components to remove built-in margins. Use layout components like Stack or Grid with the gap prop instead for consistent spacing.", "0"],
      [0, 0, 0, "Add noMargin prop to Field components to remove built-in margins. Use layout components like Stack or Grid with the gap prop instead for consistent spacing.", "1"]
    ],
    "public/app/features/alerting/unified/components/mute-timings/MuteTimingForm.tsx:5381": [
      [0, 0, 0, "Add noMargin prop to Field components to remove built-in margins. Use layout components like Stack or Grid with the gap prop instead for consistent spacing.", "0"]
    ],
    "public/app/features/alerting/unified/components/mute-timings/MuteTimingTimeInterval.tsx:5381": [
      [0, 0, 0, "Add noMargin prop to Field components to remove built-in margins. Use layout components like Stack or Grid with the gap prop instead for consistent spacing.", "0"],
      [0, 0, 0, "Add noMargin prop to Field components to remove built-in margins. Use layout components like Stack or Grid with the gap prop instead for consistent spacing.", "1"],
      [0, 0, 0, "Add noMargin prop to Field components to remove built-in margins. Use layout components like Stack or Grid with the gap prop instead for consistent spacing.", "2"],
      [0, 0, 0, "Add noMargin prop to Field components to remove built-in margins. Use layout components like Stack or Grid with the gap prop instead for consistent spacing.", "3"],
      [0, 0, 0, "Add noMargin prop to Field components to remove built-in margins. Use layout components like Stack or Grid with the gap prop instead for consistent spacing.", "4"]
    ],
    "public/app/features/alerting/unified/components/mute-timings/MuteTimingTimeRange.tsx:5381": [
      [0, 0, 0, "Add noMargin prop to Field components to remove built-in margins. Use layout components like Stack or Grid with the gap prop instead for consistent spacing.", "0"]
    ],
    "public/app/features/alerting/unified/components/notification-policies/EditDefaultPolicyForm.tsx:5381": [
      [0, 0, 0, "Add noMargin prop to Field components to remove built-in margins. Use layout components like Stack or Grid with the gap prop instead for consistent spacing.", "0"],
      [0, 0, 0, "Add noMargin prop to Field components to remove built-in margins. Use layout components like Stack or Grid with the gap prop instead for consistent spacing.", "1"],
      [0, 0, 0, "Add noMargin prop to Field components to remove built-in margins. Use layout components like Stack or Grid with the gap prop instead for consistent spacing.", "2"],
      [0, 0, 0, "Add noMargin prop to Field components to remove built-in margins. Use layout components like Stack or Grid with the gap prop instead for consistent spacing.", "3"],
      [0, 0, 0, "Add noMargin prop to Field components to remove built-in margins. Use layout components like Stack or Grid with the gap prop instead for consistent spacing.", "4"]
    ],
    "public/app/features/alerting/unified/components/notification-policies/EditNotificationPolicyForm.tsx:5381": [
      [0, 0, 0, "Add noMargin prop to Field components to remove built-in margins. Use layout components like Stack or Grid with the gap prop instead for consistent spacing.", "0"],
      [0, 0, 0, "Add noMargin prop to Field components to remove built-in margins. Use layout components like Stack or Grid with the gap prop instead for consistent spacing.", "1"],
      [0, 0, 0, "Add noMargin prop to Field components to remove built-in margins. Use layout components like Stack or Grid with the gap prop instead for consistent spacing.", "2"],
      [0, 0, 0, "Add noMargin prop to Field components to remove built-in margins. Use layout components like Stack or Grid with the gap prop instead for consistent spacing.", "3"],
      [0, 0, 0, "Add noMargin prop to Field components to remove built-in margins. Use layout components like Stack or Grid with the gap prop instead for consistent spacing.", "4"],
      [0, 0, 0, "Add noMargin prop to Field components to remove built-in margins. Use layout components like Stack or Grid with the gap prop instead for consistent spacing.", "5"],
      [0, 0, 0, "Add noMargin prop to Field components to remove built-in margins. Use layout components like Stack or Grid with the gap prop instead for consistent spacing.", "6"],
      [0, 0, 0, "Add noMargin prop to Field components to remove built-in margins. Use layout components like Stack or Grid with the gap prop instead for consistent spacing.", "7"],
      [0, 0, 0, "Add noMargin prop to Field components to remove built-in margins. Use layout components like Stack or Grid with the gap prop instead for consistent spacing.", "8"],
      [0, 0, 0, "Add noMargin prop to Field components to remove built-in margins. Use layout components like Stack or Grid with the gap prop instead for consistent spacing.", "9"],
      [0, 0, 0, "Add noMargin prop to Field components to remove built-in margins. Use layout components like Stack or Grid with the gap prop instead for consistent spacing.", "10"],
      [0, 0, 0, "Add noMargin prop to Field components to remove built-in margins. Use layout components like Stack or Grid with the gap prop instead for consistent spacing.", "11"],
      [0, 0, 0, "Add noMargin prop to Field components to remove built-in margins. Use layout components like Stack or Grid with the gap prop instead for consistent spacing.", "12"]
    ],
    "public/app/features/alerting/unified/components/notification-policies/Filters.tsx:5381": [
      [0, 0, 0, "Add noMargin prop to Field components to remove built-in margins. Use layout components like Stack or Grid with the gap prop instead for consistent spacing.", "0"],
      [0, 0, 0, "Add noMargin prop to Field components to remove built-in margins. Use layout components like Stack or Grid with the gap prop instead for consistent spacing.", "1"]
    ],
    "public/app/features/alerting/unified/components/receivers/form/ChannelOptions.tsx:5381": [
      [0, 0, 0, "Add noMargin prop to Field components to remove built-in margins. Use layout components like Stack or Grid with the gap prop instead for consistent spacing.", "0"],
      [0, 0, 0, "Do not use any type assertions.", "1"],
      [0, 0, 0, "Unexpected any. Specify a different type.", "2"],
      [0, 0, 0, "Unexpected any. Specify a different type.", "3"]
    ],
    "public/app/features/alerting/unified/components/receivers/form/ChannelSubForm.tsx:5381": [
      [0, 0, 0, "Add noMargin prop to Field components to remove built-in margins. Use layout components like Stack or Grid with the gap prop instead for consistent spacing.", "0"]
    ],
    "public/app/features/alerting/unified/components/receivers/form/CloudCommonChannelSettings.tsx:5381": [
      [0, 0, 0, "Add noMargin prop to Field components to remove built-in margins. Use layout components like Stack or Grid with the gap prop instead for consistent spacing.", "0"]
    ],
    "public/app/features/alerting/unified/components/receivers/form/GenerateAlertDataModal.tsx:5381": [
      [0, 0, 0, "Add noMargin prop to Card components to remove built-in margins. Use layout components like Stack or Grid with the gap prop instead for consistent spacing.", "0"]
    ],
    "public/app/features/alerting/unified/components/receivers/form/GrafanaCommonChannelSettings.tsx:5381": [
      [0, 0, 0, "Add noMargin prop to Field components to remove built-in margins. Use layout components like Stack or Grid with the gap prop instead for consistent spacing.", "0"]
    ],
    "public/app/features/alerting/unified/components/receivers/form/ReceiverForm.tsx:5381": [
      [0, 0, 0, "Add noMargin prop to Field components to remove built-in margins. Use layout components like Stack or Grid with the gap prop instead for consistent spacing.", "0"],
      [0, 0, 0, "Do not use any type assertions.", "1"],
      [0, 0, 0, "Do not use any type assertions.", "2"],
      [0, 0, 0, "Unexpected any. Specify a different type.", "3"]
    ],
    "public/app/features/alerting/unified/components/receivers/form/fields/OptionField.tsx:5381": [
      [0, 0, 0, "Add noMargin prop to Field components to remove built-in margins. Use layout components like Stack or Grid with the gap prop instead for consistent spacing.", "0"],
      [0, 0, 0, "Do not use any type assertions.", "1"],
      [0, 0, 0, "Unexpected any. Specify a different type.", "2"],
      [0, 0, 0, "Unexpected any. Specify a different type.", "3"],
      [0, 0, 0, "Unexpected any. Specify a different type.", "4"]
    ],
    "public/app/features/alerting/unified/components/receivers/form/fields/SubformArrayField.tsx:5381": [
      [0, 0, 0, "Unexpected any. Specify a different type.", "0"],
      [0, 0, 0, "Unexpected any. Specify a different type.", "1"]
    ],
    "public/app/features/alerting/unified/components/receivers/form/fields/SubformField.tsx:5381": [
      [0, 0, 0, "Unexpected any. Specify a different type.", "0"],
      [0, 0, 0, "Unexpected any. Specify a different type.", "1"]
    ],
    "public/app/features/alerting/unified/components/rule-editor/AlertRuleNameInput.tsx:5381": [
      [0, 0, 0, "Add noMargin prop to Field components to remove built-in margins. Use layout components like Stack or Grid with the gap prop instead for consistent spacing.", "0"],
      [0, 0, 0, "Add noMargin prop to Field components to remove built-in margins. Use layout components like Stack or Grid with the gap prop instead for consistent spacing.", "1"],
      [0, 0, 0, "Add noMargin prop to Field components to remove built-in margins. Use layout components like Stack or Grid with the gap prop instead for consistent spacing.", "2"]
    ],
    "public/app/features/alerting/unified/components/rule-editor/AnnotationKeyInput.tsx:5381": [
      [0, 0, 0, "Do not use any type assertions.", "0"]
    ],
    "public/app/features/alerting/unified/components/rule-editor/CloudEvaluationBehavior.tsx:5381": [
      [0, 0, 0, "Add noMargin prop to Field components to remove built-in margins. Use layout components like Stack or Grid with the gap prop instead for consistent spacing.", "0"],
      [0, 0, 0, "Add noMargin prop to Field components to remove built-in margins. Use layout components like Stack or Grid with the gap prop instead for consistent spacing.", "1"]
    ],
    "public/app/features/alerting/unified/components/rule-editor/DashboardPicker.tsx:5381": [
      [0, 0, 0, "Using localeCompare() can cause performance issues when sorting large datasets. Consider using Intl.Collator for better performance when sorting arrays, or add an eslint-disable comment if sorting a small, known dataset.", "0"]
    ],
    "public/app/features/alerting/unified/components/rule-editor/ExpressionEditor.tsx:5381": [
      [0, 0, 0, "Do not use any type assertions.", "0"]
    ],
    "public/app/features/alerting/unified/components/rule-editor/FolderSelector.tsx:5381": [
      [0, 0, 0, "Add noMargin prop to Field components to remove built-in margins. Use layout components like Stack or Grid with the gap prop instead for consistent spacing.", "0"]
    ],
    "public/app/features/alerting/unified/components/rule-editor/GrafanaEvaluationBehavior.tsx:5381": [
      [0, 0, 0, "Add noMargin prop to Field components to remove built-in margins. Use layout components like Stack or Grid with the gap prop instead for consistent spacing.", "0"],
      [0, 0, 0, "Add noMargin prop to Field components to remove built-in margins. Use layout components like Stack or Grid with the gap prop instead for consistent spacing.", "1"],
      [0, 0, 0, "Add noMargin prop to Field components to remove built-in margins. Use layout components like Stack or Grid with the gap prop instead for consistent spacing.", "2"],
      [0, 0, 0, "Add noMargin prop to Field components to remove built-in margins. Use layout components like Stack or Grid with the gap prop instead for consistent spacing.", "3"],
      [0, 0, 0, "Add noMargin prop to Field components to remove built-in margins. Use layout components like Stack or Grid with the gap prop instead for consistent spacing.", "4"],
      [0, 0, 0, "Add noMargin prop to Field components to remove built-in margins. Use layout components like Stack or Grid with the gap prop instead for consistent spacing.", "5"],
      [0, 0, 0, "Add noMargin prop to Field components to remove built-in margins. Use layout components like Stack or Grid with the gap prop instead for consistent spacing.", "6"],
      [0, 0, 0, "Add noMargin prop to Field components to remove built-in margins. Use layout components like Stack or Grid with the gap prop instead for consistent spacing.", "7"],
      [0, 0, 0, "Add noMargin prop to Field components to remove built-in margins. Use layout components like Stack or Grid with the gap prop instead for consistent spacing.", "8"],
      [0, 0, 0, "Using localeCompare() can cause performance issues when sorting large datasets. Consider using Intl.Collator for better performance when sorting arrays, or add an eslint-disable comment if sorting a small, known dataset.", "9"]
    ],
    "public/app/features/alerting/unified/components/rule-editor/GroupAndNamespaceFields.tsx:5381": [
      [0, 0, 0, "Add noMargin prop to Field components to remove built-in margins. Use layout components like Stack or Grid with the gap prop instead for consistent spacing.", "0"],
      [0, 0, 0, "Add noMargin prop to Field components to remove built-in margins. Use layout components like Stack or Grid with the gap prop instead for consistent spacing.", "1"]
    ],
    "public/app/features/alerting/unified/components/rule-editor/PreviewRule.tsx:5381": [
      [0, 0, 0, "Unexpected any. Specify a different type.", "0"]
    ],
    "public/app/features/alerting/unified/components/rule-editor/QueryRows.tsx:5381": [
      [0, 0, 0, "Add noMargin prop to Card components to remove built-in margins. Use layout components like Stack or Grid with the gap prop instead for consistent spacing.", "0"],
      [0, 0, 0, "Do not use any type assertions.", "1"]
    ],
    "public/app/features/alerting/unified/components/rule-editor/RuleInspector.tsx:5381": [
      [0, 0, 0, "Do not use any type assertions.", "0"]
    ],
    "public/app/features/alerting/unified/components/rule-editor/alert-rule-form/AlertRuleForm.tsx:5381": [
      [0, 0, 0, "Direct usage of localStorage is not allowed. import store from @grafana/data instead", "0"],
      [0, 0, 0, "Direct usage of localStorage is not allowed. import store from @grafana/data instead", "1"],
      [0, 0, 0, "Direct usage of localStorage is not allowed. import store from @grafana/data instead", "2"],
      [0, 0, 0, "Direct usage of localStorage is not allowed. import store from @grafana/data instead", "3"],
      [0, 0, 0, "Direct usage of localStorage is not allowed. import store from @grafana/data instead", "4"],
      [0, 0, 0, "Direct usage of localStorage is not allowed. import store from @grafana/data instead", "5"],
      [0, 0, 0, "Direct usage of localStorage is not allowed. import store from @grafana/data instead", "6"],
      [0, 0, 0, "Direct usage of localStorage is not allowed. import store from @grafana/data instead", "7"]
    ],
    "public/app/features/alerting/unified/components/rule-editor/alert-rule-form/simplifiedRouting/contactPoint/ContactPointSelector.tsx:5381": [
      [0, 0, 0, "Add noMargin prop to Field components to remove built-in margins. Use layout components like Stack or Grid with the gap prop instead for consistent spacing.", "0"]
    ],
    "public/app/features/alerting/unified/components/rule-editor/alert-rule-form/simplifiedRouting/route-settings/ActiveTimingFields.tsx:5381": [
      [0, 0, 0, "Add noMargin prop to Field components to remove built-in margins. Use layout components like Stack or Grid with the gap prop instead for consistent spacing.", "0"]
    ],
    "public/app/features/alerting/unified/components/rule-editor/alert-rule-form/simplifiedRouting/route-settings/MuteTimingFields.tsx:5381": [
      [0, 0, 0, "Add noMargin prop to Field components to remove built-in margins. Use layout components like Stack or Grid with the gap prop instead for consistent spacing.", "0"]
    ],
    "public/app/features/alerting/unified/components/rule-editor/alert-rule-form/simplifiedRouting/route-settings/RouteSettings.tsx:5381": [
      [0, 0, 0, "Add noMargin prop to Field components to remove built-in margins. Use layout components like Stack or Grid with the gap prop instead for consistent spacing.", "0"]
    ],
    "public/app/features/alerting/unified/components/rule-editor/alert-rule-form/simplifiedRouting/route-settings/RouteTimings.tsx:5381": [
      [0, 0, 0, "Add noMargin prop to Field components to remove built-in margins. Use layout components like Stack or Grid with the gap prop instead for consistent spacing.", "0"],
      [0, 0, 0, "Add noMargin prop to Field components to remove built-in margins. Use layout components like Stack or Grid with the gap prop instead for consistent spacing.", "1"],
      [0, 0, 0, "Add noMargin prop to Field components to remove built-in margins. Use layout components like Stack or Grid with the gap prop instead for consistent spacing.", "2"]
    ],
    "public/app/features/alerting/unified/components/rule-editor/labels/LabelsField.tsx:5381": [
      [0, 0, 0, "Add noMargin prop to Field components to remove built-in margins. Use layout components like Stack or Grid with the gap prop instead for consistent spacing.", "0"],
      [0, 0, 0, "Add noMargin prop to Field components to remove built-in margins. Use layout components like Stack or Grid with the gap prop instead for consistent spacing.", "1"],
      [0, 0, 0, "Add noMargin prop to Field components to remove built-in margins. Use layout components like Stack or Grid with the gap prop instead for consistent spacing.", "2"],
      [0, 0, 0, "Add noMargin prop to Field components to remove built-in margins. Use layout components like Stack or Grid with the gap prop instead for consistent spacing.", "3"]
    ],
    "public/app/features/alerting/unified/components/rule-editor/query-and-alert-condition/CloudDataSourceSelector.tsx:5381": [
      [0, 0, 0, "Add noMargin prop to Field components to remove built-in margins. Use layout components like Stack or Grid with the gap prop instead for consistent spacing.", "0"]
    ],
    "public/app/features/alerting/unified/components/rule-editor/query-and-alert-condition/QueryAndExpressionsStep.tsx:5381": [
      [0, 0, 0, "Add noMargin prop to Field components to remove built-in margins. Use layout components like Stack or Grid with the gap prop instead for consistent spacing.", "0"],
      [0, 0, 0, "Add noMargin prop to Field components to remove built-in margins. Use layout components like Stack or Grid with the gap prop instead for consistent spacing.", "1"]
    ],
    "public/app/features/alerting/unified/components/rule-editor/rule-types/RuleType.tsx:5381": [
      [0, 0, 0, "Add noMargin prop to Card components to remove built-in margins. Use layout components like Stack or Grid with the gap prop instead for consistent spacing.", "0"]
    ],
    "public/app/features/alerting/unified/components/rules/Filter/RulesFilter.v1.tsx:5381": [
      [0, 0, 0, "Add noMargin prop to Field components to remove built-in margins. Use layout components like Stack or Grid with the gap prop instead for consistent spacing.", "0"],
      [0, 0, 0, "Add noMargin prop to Field components to remove built-in margins. Use layout components like Stack or Grid with the gap prop instead for consistent spacing.", "1"],
      [0, 0, 0, "Add noMargin prop to Field components to remove built-in margins. Use layout components like Stack or Grid with the gap prop instead for consistent spacing.", "2"],
      [0, 0, 0, "Add noMargin prop to Field components to remove built-in margins. Use layout components like Stack or Grid with the gap prop instead for consistent spacing.", "3"]
    ],
    "public/app/features/alerting/unified/components/rules/RuleListGroupView.tsx:5381": [
      [0, 0, 0, "Using localeCompare() can cause performance issues when sorting large datasets. Consider using Intl.Collator for better performance when sorting arrays, or add an eslint-disable comment if sorting a small, known dataset.", "0"],
      [0, 0, 0, "Using localeCompare() can cause performance issues when sorting large datasets. Consider using Intl.Collator for better performance when sorting arrays, or add an eslint-disable comment if sorting a small, known dataset.", "1"]
    ],
    "public/app/features/alerting/unified/components/rules/RuleListStateView.tsx:5381": [
      [0, 0, 0, "Using localeCompare() can cause performance issues when sorting large datasets. Consider using Intl.Collator for better performance when sorting arrays, or add an eslint-disable comment if sorting a small, known dataset.", "0"]
    ],
    "public/app/features/alerting/unified/components/rules/state-history/LokiStateHistory.tsx:5381": [
      [0, 0, 0, "Add noMargin prop to Field components to remove built-in margins. Use layout components like Stack or Grid with the gap prop instead for consistent spacing.", "0"]
    ],
    "public/app/features/alerting/unified/components/rules/state-history/StateHistory.tsx:5381": [
      [0, 0, 0, "Add noMargin prop to Field components to remove built-in margins. Use layout components like Stack or Grid with the gap prop instead for consistent spacing.", "0"]
    ],
    "public/app/features/alerting/unified/components/settings/AlertmanagerCard.tsx:5381": [
      [0, 0, 0, "Add noMargin prop to Card components to remove built-in margins. Use layout components like Stack or Grid with the gap prop instead for consistent spacing.", "0"]
    ],
    "public/app/features/alerting/unified/components/silences/MatchersField.tsx:5381": [
      [0, 0, 0, "Add noMargin prop to Field components to remove built-in margins. Use layout components like Stack or Grid with the gap prop instead for consistent spacing.", "0"],
      [0, 0, 0, "Add noMargin prop to Field components to remove built-in margins. Use layout components like Stack or Grid with the gap prop instead for consistent spacing.", "1"],
      [0, 0, 0, "Add noMargin prop to Field components to remove built-in margins. Use layout components like Stack or Grid with the gap prop instead for consistent spacing.", "2"],
      [0, 0, 0, "Add noMargin prop to Field components to remove built-in margins. Use layout components like Stack or Grid with the gap prop instead for consistent spacing.", "3"],
      [0, 0, 0, "Add noMargin prop to Field components to remove built-in margins. Use layout components like Stack or Grid with the gap prop instead for consistent spacing.", "4"]
    ],
    "public/app/features/alerting/unified/components/silences/SilencePeriod.tsx:5381": [
      [0, 0, 0, "Add noMargin prop to Field components to remove built-in margins. Use layout components like Stack or Grid with the gap prop instead for consistent spacing.", "0"]
    ],
    "public/app/features/alerting/unified/components/silences/SilencesEditor.tsx:5381": [
      [0, 0, 0, "Add noMargin prop to Field components to remove built-in margins. Use layout components like Stack or Grid with the gap prop instead for consistent spacing.", "0"],
      [0, 0, 0, "Add noMargin prop to Field components to remove built-in margins. Use layout components like Stack or Grid with the gap prop instead for consistent spacing.", "1"],
      [0, 0, 0, "Add noMargin prop to Field components to remove built-in margins. Use layout components like Stack or Grid with the gap prop instead for consistent spacing.", "2"],
      [0, 0, 0, "Do not use any type assertions.", "3"]
    ],
    "public/app/features/alerting/unified/components/silences/SilencesFilter.tsx:5381": [
      [0, 0, 0, "Add noMargin prop to Field components to remove built-in margins. Use layout components like Stack or Grid with the gap prop instead for consistent spacing.", "0"],
      [0, 0, 0, "Do not use any type assertions.", "1"]
    ],
    "public/app/features/alerting/unified/group-details/GroupEditPage.tsx:5381": [
      [0, 0, 0, "Add noMargin prop to Field components to remove built-in margins. Use layout components like Stack or Grid with the gap prop instead for consistent spacing.", "0"],
      [0, 0, 0, "Add noMargin prop to Field components to remove built-in margins. Use layout components like Stack or Grid with the gap prop instead for consistent spacing.", "1"],
      [0, 0, 0, "Add noMargin prop to Field components to remove built-in margins. Use layout components like Stack or Grid with the gap prop instead for consistent spacing.", "2"],
      [0, 0, 0, "Add noMargin prop to Field components to remove built-in margins. Use layout components like Stack or Grid with the gap prop instead for consistent spacing.", "3"],
      [0, 0, 0, "Add noMargin prop to Field components to remove built-in margins. Use layout components like Stack or Grid with the gap prop instead for consistent spacing.", "4"]
    ],
    "public/app/features/alerting/unified/hooks/useAlertmanagerConfig.ts:5381": [
      [0, 0, 0, "Do not use any type assertions.", "0"]
    ],
    "public/app/features/alerting/unified/hooks/useCombinedRuleNamespaces.ts:5381": [
      [0, 0, 0, "Using localeCompare() can cause performance issues when sorting large datasets. Consider using Intl.Collator for better performance when sorting arrays, or add an eslint-disable comment if sorting a small, known dataset.", "0"]
    ],
    "public/app/features/alerting/unified/hooks/useControlledFieldArray.ts:5381": [
      [0, 0, 0, "Unexpected any. Specify a different type.", "0"]
    ],
    "public/app/features/alerting/unified/hooks/useFilteredRules.ts:5381": [
      [0, 0, 0, "Do not use any type assertions.", "0"]
    ],
    "public/app/features/alerting/unified/insights/InsightsMenuButton.tsx:5381": [
      [0, 0, 0, "Do not use any type assertions.", "0"]
    ],
    "public/app/features/alerting/unified/mocks.ts:5381": [
      [0, 0, 0, "Unexpected any. Specify a different type.", "0"]
    ],
    "public/app/features/alerting/unified/rule-editor/formDefaults.ts:5381": [
      [0, 0, 0, "Direct usage of localStorage is not allowed. import store from @grafana/data instead", "0"],
      [0, 0, 0, "Direct usage of localStorage is not allowed. import store from @grafana/data instead", "1"],
      [0, 0, 0, "Direct usage of localStorage is not allowed. import store from @grafana/data instead", "2"],
      [0, 0, 0, "Direct usage of localStorage is not allowed. import store from @grafana/data instead", "3"],
      [0, 0, 0, "Direct usage of localStorage is not allowed. import store from @grafana/data instead", "4"],
      [0, 0, 0, "Direct usage of localStorage is not allowed. import store from @grafana/data instead", "5"]
    ],
    "public/app/features/alerting/unified/rule-list/FilterViewStatus.tsx:5381": [
      [0, 0, 0, "Add noMargin prop to Card components to remove built-in margins. Use layout components like Stack or Grid with the gap prop instead for consistent spacing.", "0"]
    ],
    "public/app/features/alerting/unified/rule-list/StateView.tsx:5381": [
      [0, 0, 0, "Using localeCompare() can cause performance issues when sorting large datasets. Consider using Intl.Collator for better performance when sorting arrays, or add an eslint-disable comment if sorting a small, known dataset.", "0"]
    ],
    "public/app/features/alerting/unified/types/receiver-form.ts:5381": [
      [0, 0, 0, "Unexpected any. Specify a different type.", "0"]
    ],
    "public/app/features/alerting/unified/utils/datasource.ts:5381": [
      [0, 0, 0, "Using localeCompare() can cause performance issues when sorting large datasets. Consider using Intl.Collator for better performance when sorting arrays, or add an eslint-disable comment if sorting a small, known dataset.", "0"],
      [0, 0, 0, "Using localeCompare() can cause performance issues when sorting large datasets. Consider using Intl.Collator for better performance when sorting arrays, or add an eslint-disable comment if sorting a small, known dataset.", "1"]
    ],
    "public/app/features/alerting/unified/utils/misc.test.ts:5381": [
      [0, 0, 0, "Unexpected any. Specify a different type.", "0"],
      [0, 0, 0, "Unexpected any. Specify a different type.", "1"],
      [0, 0, 0, "Unexpected any. Specify a different type.", "2"]
    ],
    "public/app/features/alerting/unified/utils/receiver-form.ts:5381": [
      [0, 0, 0, "Do not use any type assertions.", "0"],
      [0, 0, 0, "Do not use any type assertions.", "1"],
      [0, 0, 0, "Do not use any type assertions.", "2"],
      [0, 0, 0, "Unexpected any. Specify a different type.", "3"]
    ],
    "public/app/features/alerting/unified/utils/redux.ts:5381": [
      [0, 0, 0, "Do not use any type assertions.", "0"],
      [0, 0, 0, "Do not use any type assertions.", "1"],
      [0, 0, 0, "Do not use any type assertions.", "2"],
      [0, 0, 0, "Do not use any type assertions.", "3"],
      [0, 0, 0, "Do not use any type assertions.", "4"],
      [0, 0, 0, "Do not use any type assertions.", "5"],
      [0, 0, 0, "Unexpected any. Specify a different type.", "6"],
      [0, 0, 0, "Unexpected any. Specify a different type.", "7"]
    ],
    "public/app/features/alerting/unified/utils/rule-id.ts:5381": [
      [0, 0, 0, "Using localeCompare() can cause performance issues when sorting large datasets. Consider using Intl.Collator for better performance when sorting arrays, or add an eslint-disable comment if sorting a small, known dataset.", "0"]
    ],
    "public/app/features/alerting/unified/utils/rules.ts:5381": [
      [0, 0, 0, "Do not use any type assertions.", "0"],
      [0, 0, 0, "Do not use any type assertions.", "1"],
      [0, 0, 0, "Do not use any type assertions.", "2"],
      [0, 0, 0, "Unexpected any. Specify a different type.", "3"]
    ],
    "public/app/features/annotations/events_processing.ts:5381": [
      [0, 0, 0, "Unexpected any. Specify a different type.", "0"]
    ],
    "public/app/features/annotations/standardAnnotationSupport.ts:5381": [
      [0, 0, 0, "Do not use any type assertions.", "0"],
      [0, 0, 0, "Unexpected any. Specify a different type.", "1"],
      [0, 0, 0, "Unexpected any. Specify a different type.", "2"]
    ],
    "public/app/features/auth-config/FieldRenderer.tsx:5381": [
      [0, 0, 0, "Add noMargin prop to Field components to remove built-in margins. Use layout components like Stack or Grid with the gap prop instead for consistent spacing.", "0"],
      [0, 0, 0, "Add noMargin prop to Field components to remove built-in margins. Use layout components like Stack or Grid with the gap prop instead for consistent spacing.", "1"],
      [0, 0, 0, "Add noMargin prop to Field components to remove built-in margins. Use layout components like Stack or Grid with the gap prop instead for consistent spacing.", "2"],
      [0, 0, 0, "Add noMargin prop to Field components to remove built-in margins. Use layout components like Stack or Grid with the gap prop instead for consistent spacing.", "3"],
      [0, 0, 0, "Add noMargin prop to Field components to remove built-in margins. Use layout components like Stack or Grid with the gap prop instead for consistent spacing.", "4"]
    ],
    "public/app/features/auth-config/ProviderConfigForm.tsx:5381": [
      [0, 0, 0, "Add noMargin prop to Field components to remove built-in margins. Use layout components like Stack or Grid with the gap prop instead for consistent spacing.", "0"]
    ],
    "public/app/features/auth-config/components/ServerDiscoveryModal.tsx:5381": [
      [0, 0, 0, "Add noMargin prop to Field components to remove built-in margins. Use layout components like Stack or Grid with the gap prop instead for consistent spacing.", "0"]
    ],
    "public/app/features/auth-config/index.ts:5381": [
      [0, 0, 0, "Do not use export all (\`export * from ...\`)", "0"]
    ],
    "public/app/features/auth-config/utils/data.ts:5381": [
      [0, 0, 0, "Do not use any type assertions.", "0"]
    ],
    "public/app/features/browse-dashboards/components/BrowseActions/MoveModal.tsx:5381": [
      [0, 0, 0, "Add noMargin prop to Field components to remove built-in margins. Use layout components like Stack or Grid with the gap prop instead for consistent spacing.", "0"]
    ],
    "public/app/features/browse-dashboards/components/NewFolderForm.tsx:5381": [
      [0, 0, 0, "Add noMargin prop to Field components to remove built-in margins. Use layout components like Stack or Grid with the gap prop instead for consistent spacing.", "0"]
    ],
    "public/app/features/connections/components/ConnectionsRedirectNotice/index.ts:5381": [
      [0, 0, 0, "Do not use export all (\`export * from ...\`)", "0"]
    ],
    "public/app/features/connections/tabs/ConnectData/CardGrid/CardGrid.tsx:5381": [
      [0, 0, 0, "Add noMargin prop to Card components to remove built-in margins. Use layout components like Stack or Grid with the gap prop instead for consistent spacing.", "0"]
    ],
    "public/app/features/connections/tabs/ConnectData/CardGrid/index.tsx:5381": [
      [0, 0, 0, "Do not use export all (\`export * from ...\`)", "0"]
    ],
    "public/app/features/connections/tabs/ConnectData/CategoryHeader/index.tsx:5381": [
      [0, 0, 0, "Do not use export all (\`export * from ...\`)", "0"]
    ],
    "public/app/features/connections/tabs/ConnectData/ConnectData.tsx:5381": [
      [0, 0, 0, "Add noMargin prop to Field components to remove built-in margins. Use layout components like Stack or Grid with the gap prop instead for consistent spacing.", "0"],
      [0, 0, 0, "Add noMargin prop to Field components to remove built-in margins. Use layout components like Stack or Grid with the gap prop instead for consistent spacing.", "1"],
      [0, 0, 0, "Add noMargin prop to Field components to remove built-in margins. Use layout components like Stack or Grid with the gap prop instead for consistent spacing.", "2"],
      [0, 0, 0, "Add noMargin prop to Field components to remove built-in margins. Use layout components like Stack or Grid with the gap prop instead for consistent spacing.", "3"],
      [0, 0, 0, "Do not use any type assertions.", "4"]
    ],
    "public/app/features/connections/tabs/ConnectData/NoAccessModal/index.tsx:5381": [
      [0, 0, 0, "Do not use export all (\`export * from ...\`)", "0"]
    ],
    "public/app/features/connections/tabs/ConnectData/Search/index.tsx:5381": [
      [0, 0, 0, "Do not use export all (\`export * from ...\`)", "0"]
    ],
    "public/app/features/connections/tabs/ConnectData/index.tsx:5381": [
      [0, 0, 0, "Do not use export all (\`export * from ...\`)", "0"]
    ],
    "public/app/features/correlations/CorrelationsPage.tsx:5381": [
      [0, 0, 0, "Using localeCompare() can cause performance issues when sorting large datasets. Consider using Intl.Collator for better performance when sorting arrays, or add an eslint-disable comment if sorting a small, known dataset.", "0"]
    ],
    "public/app/features/correlations/Forms/ConfigureCorrelationBasicInfoForm.tsx:5381": [
      [0, 0, 0, "Add noMargin prop to Field components to remove built-in margins. Use layout components like Stack or Grid with the gap prop instead for consistent spacing.", "0"],
      [0, 0, 0, "Add noMargin prop to Field components to remove built-in margins. Use layout components like Stack or Grid with the gap prop instead for consistent spacing.", "1"]
    ],
    "public/app/features/correlations/Forms/ConfigureCorrelationSourceForm.tsx:5381": [
      [0, 0, 0, "Add noMargin prop to Card components to remove built-in margins. Use layout components like Stack or Grid with the gap prop instead for consistent spacing.", "0"],
      [0, 0, 0, "Add noMargin prop to Field components to remove built-in margins. Use layout components like Stack or Grid with the gap prop instead for consistent spacing.", "1"],
      [0, 0, 0, "Add noMargin prop to Field components to remove built-in margins. Use layout components like Stack or Grid with the gap prop instead for consistent spacing.", "2"]
    ],
    "public/app/features/correlations/Forms/ConfigureCorrelationTargetForm.tsx:5381": [
      [0, 0, 0, "Add noMargin prop to Field components to remove built-in margins. Use layout components like Stack or Grid with the gap prop instead for consistent spacing.", "0"],
      [0, 0, 0, "Add noMargin prop to Field components to remove built-in margins. Use layout components like Stack or Grid with the gap prop instead for consistent spacing.", "1"],
      [0, 0, 0, "Add noMargin prop to Field components to remove built-in margins. Use layout components like Stack or Grid with the gap prop instead for consistent spacing.", "2"],
      [0, 0, 0, "Do not use any type assertions.", "3"],
      [0, 0, 0, "Do not use any type assertions.", "4"]
    ],
    "public/app/features/correlations/Forms/QueryEditorField.tsx:5381": [
      [0, 0, 0, "Add noMargin prop to Field components to remove built-in margins. Use layout components like Stack or Grid with the gap prop instead for consistent spacing.", "0"]
    ],
    "public/app/features/correlations/Forms/TransformationEditorRow.tsx:5381": [
      [0, 0, 0, "Add noMargin prop to Field components to remove built-in margins. Use layout components like Stack or Grid with the gap prop instead for consistent spacing.", "0"],
      [0, 0, 0, "Add noMargin prop to Field components to remove built-in margins. Use layout components like Stack or Grid with the gap prop instead for consistent spacing.", "1"],
      [0, 0, 0, "Add noMargin prop to Field components to remove built-in margins. Use layout components like Stack or Grid with the gap prop instead for consistent spacing.", "2"],
      [0, 0, 0, "Add noMargin prop to Field components to remove built-in margins. Use layout components like Stack or Grid with the gap prop instead for consistent spacing.", "3"]
    ],
    "public/app/features/correlations/components/EmptyCorrelationsCTA.tsx:5381": [
      [0, 0, 0, "Add noMargin prop to Card components to remove built-in margins. Use layout components like Stack or Grid with the gap prop instead for consistent spacing.", "0"]
    ],
    "public/app/features/correlations/types.ts:5381": [
      [0, 0, 0, "Unexpected any. Specify a different type.", "0"],
      [0, 0, 0, "Unexpected any. Specify a different type.", "1"]
    ],
    "public/app/features/dashboard-scene/addToDashboard/AddToDashboardForm.tsx:5381": [
      [0, 0, 0, "Add noMargin prop to Field components to remove built-in margins. Use layout components like Stack or Grid with the gap prop instead for consistent spacing.", "0"],
      [0, 0, 0, "Add noMargin prop to Field components to remove built-in margins. Use layout components like Stack or Grid with the gap prop instead for consistent spacing.", "1"]
    ],
    "public/app/features/dashboard-scene/conditional-rendering/ConditionalRenderingGroupCondition.tsx:5381": [
      [0, 0, 0, "Add noMargin prop to Field components to remove built-in margins. Use layout components like Stack or Grid with the gap prop instead for consistent spacing.", "0"]
    ],
    "public/app/features/dashboard-scene/conditional-rendering/ConditionalRenderingGroupVisibility.tsx:5381": [
      [0, 0, 0, "Add noMargin prop to Field components to remove built-in margins. Use layout components like Stack or Grid with the gap prop instead for consistent spacing.", "0"]
    ],
    "public/app/features/dashboard-scene/conditional-rendering/ConditionalRenderingTimeRangeSize.tsx:5381": [
      [0, 0, 0, "Add noMargin prop to Field components to remove built-in margins. Use layout components like Stack or Grid with the gap prop instead for consistent spacing.", "0"]
    ],
    "public/app/features/dashboard-scene/edit-pane/DashboardEditPaneRenderer.tsx:5381": [
      [0, 0, 0, "Do not use any type assertions.", "0"]
    ],
    "public/app/features/dashboard-scene/edit-pane/DashboardOutline.tsx:5381": [
      [0, 0, 0, "Do not use any type assertions.", "0"]
    ],
    "public/app/features/dashboard-scene/inspect/HelpWizard/HelpWizard.tsx:5381": [
      [0, 0, 0, "Add noMargin prop to Field components to remove built-in margins. Use layout components like Stack or Grid with the gap prop instead for consistent spacing.", "0"],
      [0, 0, 0, "Add noMargin prop to Field components to remove built-in margins. Use layout components like Stack or Grid with the gap prop instead for consistent spacing.", "1"],
      [0, 0, 0, "Add noMargin prop to Field components to remove built-in margins. Use layout components like Stack or Grid with the gap prop instead for consistent spacing.", "2"]
    ],
    "public/app/features/dashboard-scene/inspect/HelpWizard/utils.ts:5381": [
      [0, 0, 0, "Do not use any type assertions.", "0"]
    ],
    "public/app/features/dashboard-scene/inspect/InspectJsonTab.tsx:5381": [
      [0, 0, 0, "Add noMargin prop to Field components to remove built-in margins. Use layout components like Stack or Grid with the gap prop instead for consistent spacing.", "0"]
    ],
    "public/app/features/dashboard-scene/pages/DashboardScenePage.tsx:5381": [
      [0, 0, 0, "Do not use any type assertions.", "0"],
      [0, 0, 0, "Do not use any type assertions.", "1"],
      [0, 0, 0, "Unexpected any. Specify a different type.", "2"]
    ],
    "public/app/features/dashboard-scene/pages/DashboardScenePageStateManager.ts:5381": [
      [0, 0, 0, "Unexpected any. Specify a different type.", "0"]
    ],
    "public/app/features/dashboard-scene/panel-edit/PanelDataPane/PanelDataPane.tsx:5381": [
      [0, 0, 0, "Do not use any type assertions.", "0"]
    ],
    "public/app/features/dashboard-scene/panel-edit/PanelOptionsPane.test.tsx:5381": [
      [0, 0, 0, "Unexpected any. Specify a different type.", "0"]
    ],
    "public/app/features/dashboard-scene/panel-edit/PanelOptionsPane.tsx:5381": [
      [0, 0, 0, "Add noMargin prop to Field components to remove built-in margins. Use layout components like Stack or Grid with the gap prop instead for consistent spacing.", "0"]
    ],
    "public/app/features/dashboard-scene/panel-edit/PanelVizTypePicker.tsx:5381": [
      [0, 0, 0, "Add noMargin prop to Field components to remove built-in margins. Use layout components like Stack or Grid with the gap prop instead for consistent spacing.", "0"]
    ],
    "public/app/features/dashboard-scene/saving/SaveDashboardAsForm.tsx:5381": [
      [0, 0, 0, "Add noMargin prop to Field components to remove built-in margins. Use layout components like Stack or Grid with the gap prop instead for consistent spacing.", "0"],
      [0, 0, 0, "Add noMargin prop to Field components to remove built-in margins. Use layout components like Stack or Grid with the gap prop instead for consistent spacing.", "1"],
      [0, 0, 0, "Add noMargin prop to Field components to remove built-in margins. Use layout components like Stack or Grid with the gap prop instead for consistent spacing.", "2"],
      [0, 0, 0, "Add noMargin prop to Field components to remove built-in margins. Use layout components like Stack or Grid with the gap prop instead for consistent spacing.", "3"]
    ],
    "public/app/features/dashboard-scene/saving/SaveDashboardForm.tsx:5381": [
      [0, 0, 0, "Add noMargin prop to Field components to remove built-in margins. Use layout components like Stack or Grid with the gap prop instead for consistent spacing.", "0"]
    ],
    "public/app/features/dashboard-scene/saving/getDashboardChanges.ts:5381": [
      [0, 0, 0, "Do not use any type assertions.", "0"],
      [0, 0, 0, "Do not use any type assertions.", "1"],
      [0, 0, 0, "Do not use any type assertions.", "2"],
      [0, 0, 0, "Do not use any type assertions.", "3"],
      [0, 0, 0, "Do not use any type assertions.", "4"],
      [0, 0, 0, "Do not use any type assertions.", "5"],
      [0, 0, 0, "Unexpected any. Specify a different type.", "6"]
    ],
    "public/app/features/dashboard-scene/scene/PanelMenuBehavior.tsx:5381": [
      [0, 0, 0, "Do not use any type assertions.", "0"]
    ],
    "public/app/features/dashboard-scene/scene/PanelSearchLayout.tsx:5381": [
      [0, 0, 0, "Do not use any type assertions.", "0"]
    ],
    "public/app/features/dashboard-scene/scene/export/exporters.test.ts:5381": [
      [0, 0, 0, "Unexpected any. Specify a different type.", "0"],
      [0, 0, 0, "Unexpected any. Specify a different type.", "1"],
      [0, 0, 0, "Unexpected any. Specify a different type.", "2"],
      [0, 0, 0, "Unexpected any. Specify a different type.", "3"],
      [0, 0, 0, "Unexpected any. Specify a different type.", "4"],
      [0, 0, 0, "Unexpected any. Specify a different type.", "5"]
    ],
    "public/app/features/dashboard-scene/scene/export/exporters.ts:5381": [
      [0, 0, 0, "Do not use any type assertions.", "0"],
      [0, 0, 0, "Do not use any type assertions.", "1"],
      [0, 0, 0, "Do not use any type assertions.", "2"],
      [0, 0, 0, "Unexpected any. Specify a different type.", "3"],
      [0, 0, 0, "Unexpected any. Specify a different type.", "4"],
      [0, 0, 0, "Unexpected any. Specify a different type.", "5"],
      [0, 0, 0, "Unexpected any. Specify a different type.", "6"],
      [0, 0, 0, "Unexpected any. Specify a different type.", "7"],
      [0, 0, 0, "Unexpected any. Specify a different type.", "8"],
      [0, 0, 0, "Unexpected any. Specify a different type.", "9"],
      [0, 0, 0, "Unexpected any. Specify a different type.", "10"]
    ],
    "public/app/features/dashboard-scene/scene/layout-auto-grid/AutoGridLayoutManagerEditor.tsx:5381": [
      [0, 0, 0, "Add noMargin prop to Field components to remove built-in margins. Use layout components like Stack or Grid with the gap prop instead for consistent spacing.", "0"],
      [0, 0, 0, "Add noMargin prop to Field components to remove built-in margins. Use layout components like Stack or Grid with the gap prop instead for consistent spacing.", "1"],
      [0, 0, 0, "Add noMargin prop to Field components to remove built-in margins. Use layout components like Stack or Grid with the gap prop instead for consistent spacing.", "2"],
      [0, 0, 0, "Add noMargin prop to Field components to remove built-in margins. Use layout components like Stack or Grid with the gap prop instead for consistent spacing.", "3"]
    ],
    "public/app/features/dashboard-scene/scene/layout-default/row-actions/RowOptionsForm.tsx:5381": [
      [0, 0, 0, "Add noMargin prop to Field components to remove built-in margins. Use layout components like Stack or Grid with the gap prop instead for consistent spacing.", "0"],
      [0, 0, 0, "Add noMargin prop to Field components to remove built-in margins. Use layout components like Stack or Grid with the gap prop instead for consistent spacing.", "1"]
    ],
    "public/app/features/dashboard-scene/scene/layout-rows/RowItemEditor.tsx:5381": [
      [0, 0, 0, "Add noMargin prop to Field components to remove built-in margins. Use layout components like Stack or Grid with the gap prop instead for consistent spacing.", "0"]
    ],
    "public/app/features/dashboard-scene/scene/layout-tabs/TabItemEditor.tsx:5381": [
      [0, 0, 0, "Add noMargin prop to Field components to remove built-in margins. Use layout components like Stack or Grid with the gap prop instead for consistent spacing.", "0"]
    ],
    "public/app/features/dashboard-scene/serialization/angularMigration.test.ts:5381": [
      [0, 0, 0, "Unexpected any. Specify a different type.", "0"]
    ],
    "public/app/features/dashboard-scene/serialization/buildNewDashboardSaveModel.ts:5381": [
      [0, 0, 0, "Do not use any type assertions.", "0"]
    ],
    "public/app/features/dashboard-scene/serialization/transformSceneToSaveModel.test.ts:5381": [
      [0, 0, 0, "Unexpected any. Specify a different type.", "0"]
    ],
    "public/app/features/dashboard-scene/serialization/transformSceneToSaveModel.ts:5381": [
      [0, 0, 0, "Do not use any type assertions.", "0"],
      [0, 0, 0, "Do not use any type assertions.", "1"],
      [0, 0, 0, "Do not use any type assertions.", "2"],
      [0, 0, 0, "Do not use any type assertions.", "3"],
      [0, 0, 0, "Do not use any type assertions.", "4"],
      [0, 0, 0, "Do not use any type assertions.", "5"],
      [0, 0, 0, "Do not use any type assertions.", "6"],
      [0, 0, 0, "Do not use any type assertions.", "7"],
      [0, 0, 0, "Unexpected any. Specify a different type.", "8"]
    ],
    "public/app/features/dashboard-scene/serialization/transformToV1TypesUtils.ts:5381": [
      [0, 0, 0, "Unexpected any. Specify a different type.", "0"]
    ],
    "public/app/features/dashboard-scene/settings/annotations/AnnotationSettingsEdit.tsx:5381": [
      [0, 0, 0, "Add noMargin prop to Field components to remove built-in margins. Use layout components like Stack or Grid with the gap prop instead for consistent spacing.", "0"],
      [0, 0, 0, "Add noMargin prop to Field components to remove built-in margins. Use layout components like Stack or Grid with the gap prop instead for consistent spacing.", "1"],
      [0, 0, 0, "Add noMargin prop to Field components to remove built-in margins. Use layout components like Stack or Grid with the gap prop instead for consistent spacing.", "2"],
      [0, 0, 0, "Add noMargin prop to Field components to remove built-in margins. Use layout components like Stack or Grid with the gap prop instead for consistent spacing.", "3"],
      [0, 0, 0, "Add noMargin prop to Field components to remove built-in margins. Use layout components like Stack or Grid with the gap prop instead for consistent spacing.", "4"],
      [0, 0, 0, "Add noMargin prop to Field components to remove built-in margins. Use layout components like Stack or Grid with the gap prop instead for consistent spacing.", "5"],
      [0, 0, 0, "Using localeCompare() can cause performance issues when sorting large datasets. Consider using Intl.Collator for better performance when sorting arrays, or add an eslint-disable comment if sorting a small, known dataset.", "6"]
    ],
    "public/app/features/dashboard-scene/settings/links/DashboardLinkForm.tsx:5381": [
      [0, 0, 0, "Add noMargin prop to Field components to remove built-in margins. Use layout components like Stack or Grid with the gap prop instead for consistent spacing.", "0"],
      [0, 0, 0, "Add noMargin prop to Field components to remove built-in margins. Use layout components like Stack or Grid with the gap prop instead for consistent spacing.", "1"],
      [0, 0, 0, "Add noMargin prop to Field components to remove built-in margins. Use layout components like Stack or Grid with the gap prop instead for consistent spacing.", "2"],
      [0, 0, 0, "Add noMargin prop to Field components to remove built-in margins. Use layout components like Stack or Grid with the gap prop instead for consistent spacing.", "3"],
      [0, 0, 0, "Add noMargin prop to Field components to remove built-in margins. Use layout components like Stack or Grid with the gap prop instead for consistent spacing.", "4"],
      [0, 0, 0, "Add noMargin prop to Field components to remove built-in margins. Use layout components like Stack or Grid with the gap prop instead for consistent spacing.", "5"],
      [0, 0, 0, "Add noMargin prop to Field components to remove built-in margins. Use layout components like Stack or Grid with the gap prop instead for consistent spacing.", "6"],
      [0, 0, 0, "Add noMargin prop to Field components to remove built-in margins. Use layout components like Stack or Grid with the gap prop instead for consistent spacing.", "7"],
      [0, 0, 0, "Add noMargin prop to Field components to remove built-in margins. Use layout components like Stack or Grid with the gap prop instead for consistent spacing.", "8"],
      [0, 0, 0, "Add noMargin prop to Field components to remove built-in margins. Use layout components like Stack or Grid with the gap prop instead for consistent spacing.", "9"]
    ],
    "public/app/features/dashboard-scene/settings/variables/VariableEditableElement.tsx:5381": [
      [0, 0, 0, "Add noMargin prop to Field components to remove built-in margins. Use layout components like Stack or Grid with the gap prop instead for consistent spacing.", "0"]
    ],
    "public/app/features/dashboard-scene/settings/variables/VariableSetEditableElement.tsx:5381": [
      [0, 0, 0, "Add noMargin prop to Card components to remove built-in margins. Use layout components like Stack or Grid with the gap prop instead for consistent spacing.", "0"]
    ],
    "public/app/features/dashboard-scene/settings/variables/components/AdHocVariableForm.tsx:5381": [
      [0, 0, 0, "Add noMargin prop to Field components to remove built-in margins. Use layout components like Stack or Grid with the gap prop instead for consistent spacing.", "0"]
    ],
    "public/app/features/dashboard-scene/settings/variables/components/GroupByVariableForm.tsx:5381": [
      [0, 0, 0, "Add noMargin prop to Field components to remove built-in margins. Use layout components like Stack or Grid with the gap prop instead for consistent spacing.", "0"]
    ],
    "public/app/features/dashboard-scene/settings/variables/components/QueryVariableForm.tsx:5381": [
      [0, 0, 0, "Add noMargin prop to Field components to remove built-in margins. Use layout components like Stack or Grid with the gap prop instead for consistent spacing.", "0"]
    ],
    "public/app/features/dashboard-scene/settings/variables/components/VariableHideSelect.tsx:5381": [
      [0, 0, 0, "Add noMargin prop to Field components to remove built-in margins. Use layout components like Stack or Grid with the gap prop instead for consistent spacing.", "0"]
    ],
    "public/app/features/dashboard-scene/settings/variables/components/VariableSelectField.tsx:5381": [
      [0, 0, 0, "Add noMargin prop to Field components to remove built-in margins. Use layout components like Stack or Grid with the gap prop instead for consistent spacing.", "0"],
      [0, 0, 0, "Unexpected any. Specify a different type.", "1"]
    ],
    "public/app/features/dashboard-scene/settings/variables/components/VariableTextAreaField.tsx:5381": [
      [0, 0, 0, "Add noMargin prop to Field components to remove built-in margins. Use layout components like Stack or Grid with the gap prop instead for consistent spacing.", "0"]
    ],
    "public/app/features/dashboard-scene/settings/variables/components/VariableTextField.tsx:5381": [
      [0, 0, 0, "Add noMargin prop to Field components to remove built-in margins. Use layout components like Stack or Grid with the gap prop instead for consistent spacing.", "0"]
    ],
    "public/app/features/dashboard-scene/settings/variables/editors/QueryVariableEditor.tsx:5381": [
      [0, 0, 0, "Add noMargin prop to Field components to remove built-in margins. Use layout components like Stack or Grid with the gap prop instead for consistent spacing.", "0"]
    ],
    "public/app/features/dashboard-scene/settings/variables/utils.ts:5381": [
      [0, 0, 0, "Do not use any type assertions.", "0"],
      [0, 0, 0, "Unexpected any. Specify a different type.", "1"]
    ],
    "public/app/features/dashboard-scene/sharing/ShareButton/share-externally/EmailShare/ConfigEmailSharing/ConfigEmailSharing.tsx:5381": [
      [0, 0, 0, "Add noMargin prop to Field components to remove built-in margins. Use layout components like Stack or Grid with the gap prop instead for consistent spacing.", "0"]
    ],
    "public/app/features/dashboard-scene/sharing/ShareButton/share-externally/EmailShare/ConfigEmailSharing/EmailListConfiguration.tsx:5381": [
      [0, 0, 0, "Add noMargin prop to Field components to remove built-in margins. Use layout components like Stack or Grid with the gap prop instead for consistent spacing.", "0"]
    ],
    "public/app/features/dashboard-scene/sharing/ShareButton/share-snapshot/UpsertSnapshot.tsx:5381": [
      [0, 0, 0, "Add noMargin prop to Field components to remove built-in margins. Use layout components like Stack or Grid with the gap prop instead for consistent spacing.", "0"],
      [0, 0, 0, "Add noMargin prop to Field components to remove built-in margins. Use layout components like Stack or Grid with the gap prop instead for consistent spacing.", "1"]
    ],
    "public/app/features/dashboard-scene/sharing/ShareExportTab.tsx:5381": [
      [0, 0, 0, "Add noMargin prop to Field components to remove built-in margins. Use layout components like Stack or Grid with the gap prop instead for consistent spacing.", "0"]
    ],
    "public/app/features/dashboard-scene/sharing/ShareLinkTab.tsx:5381": [
      [0, 0, 0, "Add noMargin prop to Field components to remove built-in margins. Use layout components like Stack or Grid with the gap prop instead for consistent spacing.", "0"],
      [0, 0, 0, "Add noMargin prop to Field components to remove built-in margins. Use layout components like Stack or Grid with the gap prop instead for consistent spacing.", "1"],
      [0, 0, 0, "Add noMargin prop to Field components to remove built-in margins. Use layout components like Stack or Grid with the gap prop instead for consistent spacing.", "2"]
    ],
    "public/app/features/dashboard-scene/sharing/ShareSnapshotTab.tsx:5381": [
      [0, 0, 0, "Add noMargin prop to Field components to remove built-in margins. Use layout components like Stack or Grid with the gap prop instead for consistent spacing.", "0"],
      [0, 0, 0, "Add noMargin prop to Field components to remove built-in margins. Use layout components like Stack or Grid with the gap prop instead for consistent spacing.", "1"],
      [0, 0, 0, "Add noMargin prop to Field components to remove built-in margins. Use layout components like Stack or Grid with the gap prop instead for consistent spacing.", "2"]
    ],
    "public/app/features/dashboard-scene/sharing/panel-share/SharePanelPreview.tsx:5381": [
      [0, 0, 0, "Add noMargin prop to Field components to remove built-in margins. Use layout components like Stack or Grid with the gap prop instead for consistent spacing.", "0"],
      [0, 0, 0, "Add noMargin prop to Field components to remove built-in margins. Use layout components like Stack or Grid with the gap prop instead for consistent spacing.", "1"],
      [0, 0, 0, "Add noMargin prop to Field components to remove built-in margins. Use layout components like Stack or Grid with the gap prop instead for consistent spacing.", "2"]
    ],
    "public/app/features/dashboard-scene/utils/DashboardModelCompatibilityWrapper.ts:5381": [
      [0, 0, 0, "Do not use any type assertions.", "0"]
    ],
    "public/app/features/dashboard-scene/utils/PanelModelCompatibilityWrapper.ts:5381": [
      [0, 0, 0, "Do not use any type assertions.", "0"]
    ],
    "public/app/features/dashboard-scene/v2schema/ImportDashboardFormV2.tsx:5381": [
      [0, 0, 0, "Add noMargin prop to Field components to remove built-in margins. Use layout components like Stack or Grid with the gap prop instead for consistent spacing.", "0"],
      [0, 0, 0, "Add noMargin prop to Field components to remove built-in margins. Use layout components like Stack or Grid with the gap prop instead for consistent spacing.", "1"],
      [0, 0, 0, "Add noMargin prop to Field components to remove built-in margins. Use layout components like Stack or Grid with the gap prop instead for consistent spacing.", "2"],
      [0, 0, 0, "Do not use any type assertions.", "3"],
      [0, 0, 0, "Unexpected any. Specify a different type.", "4"],
      [0, 0, 0, "Unexpected any. Specify a different type.", "5"],
      [0, 0, 0, "Unexpected any. Specify a different type.", "6"]
    ],
    "public/app/features/dashboard-scene/v2schema/ImportDashboardOverviewV2.tsx:5381": [
      [0, 0, 0, "Do not use any type assertions.", "0"],
      [0, 0, 0, "Do not use any type assertions.", "1"],
      [0, 0, 0, "Do not use any type assertions.", "2"],
      [0, 0, 0, "Do not use any type assertions.", "3"],
      [0, 0, 0, "Do not use any type assertions.", "4"],
      [0, 0, 0, "Do not use any type assertions.", "5"],
      [0, 0, 0, "Do not use any type assertions.", "6"],
      [0, 0, 0, "Do not use any type assertions.", "7"],
      [0, 0, 0, "Do not use any type assertions.", "8"],
      [0, 0, 0, "Do not use any type assertions.", "9"],
      [0, 0, 0, "Unexpected any. Specify a different type.", "10"]
    ],
    "public/app/features/dashboard-scene/v2schema/test-helpers.ts:5381": [
      [0, 0, 0, "Do not use any type assertions.", "0"],
      [0, 0, 0, "Do not use any type assertions.", "1"],
      [0, 0, 0, "Do not use any type assertions.", "2"]
    ],
    "public/app/features/dashboard/api/ResponseTransformers.ts:5381": [
      [0, 0, 0, "Do not use any type assertions.", "0"],
      [0, 0, 0, "Do not use any type assertions.", "1"],
      [0, 0, 0, "Do not use any type assertions.", "2"],
      [0, 0, 0, "Do not use any type assertions.", "3"],
      [0, 0, 0, "Unexpected any. Specify a different type.", "4"],
      [0, 0, 0, "Unexpected any. Specify a different type.", "5"],
      [0, 0, 0, "Unexpected any. Specify a different type.", "6"]
    ],
    "public/app/features/dashboard/components/AddLibraryPanelWidget/index.ts:5381": [
      [0, 0, 0, "Do not re-export imported variable (\`./AddLibraryPanelWidget\`)", "0"]
    ],
    "public/app/features/dashboard/components/AnnotationSettings/AnnotationSettingsEdit.tsx:5381": [
      [0, 0, 0, "\'HorizontalGroup\' import from \'@grafana/ui\' is restricted from being used by a pattern. Use Stack component instead.", "0"],
      [0, 0, 0, "Add noMargin prop to Field components to remove built-in margins. Use layout components like Stack or Grid with the gap prop instead for consistent spacing.", "1"],
      [0, 0, 0, "Add noMargin prop to Field components to remove built-in margins. Use layout components like Stack or Grid with the gap prop instead for consistent spacing.", "2"],
      [0, 0, 0, "Add noMargin prop to Field components to remove built-in margins. Use layout components like Stack or Grid with the gap prop instead for consistent spacing.", "3"],
      [0, 0, 0, "Add noMargin prop to Field components to remove built-in margins. Use layout components like Stack or Grid with the gap prop instead for consistent spacing.", "4"],
      [0, 0, 0, "Add noMargin prop to Field components to remove built-in margins. Use layout components like Stack or Grid with the gap prop instead for consistent spacing.", "5"],
      [0, 0, 0, "Add noMargin prop to Field components to remove built-in margins. Use layout components like Stack or Grid with the gap prop instead for consistent spacing.", "6"],
      [0, 0, 0, "Using localeCompare() can cause performance issues when sorting large datasets. Consider using Intl.Collator for better performance when sorting arrays, or add an eslint-disable comment if sorting a small, known dataset.", "7"]
    ],
    "public/app/features/dashboard/components/DashExportModal/DashboardExporter.test.ts:5381": [
      [0, 0, 0, "Unexpected any. Specify a different type.", "0"],
      [0, 0, 0, "Unexpected any. Specify a different type.", "1"],
      [0, 0, 0, "Unexpected any. Specify a different type.", "2"],
      [0, 0, 0, "Unexpected any. Specify a different type.", "3"],
      [0, 0, 0, "Unexpected any. Specify a different type.", "4"],
      [0, 0, 0, "Unexpected any. Specify a different type.", "5"]
    ],
    "public/app/features/dashboard/components/DashExportModal/DashboardExporter.ts:5381": [
      [0, 0, 0, "Do not use any type assertions.", "0"],
      [0, 0, 0, "Do not use any type assertions.", "1"],
      [0, 0, 0, "Do not use any type assertions.", "2"],
      [0, 0, 0, "Unexpected any. Specify a different type.", "3"],
      [0, 0, 0, "Unexpected any. Specify a different type.", "4"],
      [0, 0, 0, "Unexpected any. Specify a different type.", "5"],
      [0, 0, 0, "Unexpected any. Specify a different type.", "6"],
      [0, 0, 0, "Unexpected any. Specify a different type.", "7"],
      [0, 0, 0, "Unexpected any. Specify a different type.", "8"],
      [0, 0, 0, "Unexpected any. Specify a different type.", "9"]
    ],
    "public/app/features/dashboard/components/DashExportModal/index.ts:5381": [
      [0, 0, 0, "Do not re-export imported variable (\`./DashboardExporter\`)", "0"]
    ],
    "public/app/features/dashboard/components/DashNav/index.ts:5381": [
      [0, 0, 0, "Do not re-export imported variable (\`DashNav\`)", "0"]
    ],
    "public/app/features/dashboard/components/DashboardLoading/DashboardLoading.tsx:5381": [
      [0, 0, 0, "\'HorizontalGroup\' import from \'@grafana/ui\' is restricted from being used by a pattern. Use Stack component instead.", "0"],
      [0, 0, 0, "\'VerticalGroup\' import from \'@grafana/ui\' is restricted from being used by a pattern. Use Stack component instead.", "1"]
    ],
    "public/app/features/dashboard/components/DashboardPrompt/DashboardPrompt.test.tsx:5381": [
      [0, 0, 0, "Unexpected any. Specify a different type.", "0"]
    ],
    "public/app/features/dashboard/components/DashboardPrompt/DashboardPrompt.tsx:5381": [
      [0, 0, 0, "Do not use any type assertions.", "0"],
      [0, 0, 0, "Do not use any type assertions.", "1"],
      [0, 0, 0, "Do not use any type assertions.", "2"],
      [0, 0, 0, "Do not use any type assertions.", "3"],
      [0, 0, 0, "Do not use any type assertions.", "4"],
      [0, 0, 0, "Do not use any type assertions.", "5"],
      [0, 0, 0, "Do not use any type assertions.", "6"],
      [0, 0, 0, "Unexpected any. Specify a different type.", "7"],
      [0, 0, 0, "Unexpected any. Specify a different type.", "8"]
    ],
    "public/app/features/dashboard/components/DashboardRow/DashboardRow.test.tsx:5381": [
      [0, 0, 0, "Unexpected any. Specify a different type.", "0"]
    ],
    "public/app/features/dashboard/components/DashboardRow/index.ts:5381": [
      [0, 0, 0, "Do not re-export imported variable (\`./DashboardRow\`)", "0"]
    ],
    "public/app/features/dashboard/components/DashboardSettings/AutoRefreshIntervals.tsx:5381": [
      [0, 0, 0, "Add noMargin prop to Field components to remove built-in margins. Use layout components like Stack or Grid with the gap prop instead for consistent spacing.", "0"]
    ],
    "public/app/features/dashboard/components/DashboardSettings/GeneralSettings.tsx:5381": [
      [0, 0, 0, "Add noMargin prop to Field components to remove built-in margins. Use layout components like Stack or Grid with the gap prop instead for consistent spacing.", "0"],
      [0, 0, 0, "Add noMargin prop to Field components to remove built-in margins. Use layout components like Stack or Grid with the gap prop instead for consistent spacing.", "1"],
      [0, 0, 0, "Add noMargin prop to Field components to remove built-in margins. Use layout components like Stack or Grid with the gap prop instead for consistent spacing.", "2"],
      [0, 0, 0, "Add noMargin prop to Field components to remove built-in margins. Use layout components like Stack or Grid with the gap prop instead for consistent spacing.", "3"],
      [0, 0, 0, "Add noMargin prop to Field components to remove built-in margins. Use layout components like Stack or Grid with the gap prop instead for consistent spacing.", "4"],
      [0, 0, 0, "Add noMargin prop to Field components to remove built-in margins. Use layout components like Stack or Grid with the gap prop instead for consistent spacing.", "5"]
    ],
    "public/app/features/dashboard/components/DashboardSettings/TimePickerSettings.tsx:5381": [
      [0, 0, 0, "Add noMargin prop to Field components to remove built-in margins. Use layout components like Stack or Grid with the gap prop instead for consistent spacing.", "0"],
      [0, 0, 0, "Add noMargin prop to Field components to remove built-in margins. Use layout components like Stack or Grid with the gap prop instead for consistent spacing.", "1"],
      [0, 0, 0, "Add noMargin prop to Field components to remove built-in margins. Use layout components like Stack or Grid with the gap prop instead for consistent spacing.", "2"],
      [0, 0, 0, "Add noMargin prop to Field components to remove built-in margins. Use layout components like Stack or Grid with the gap prop instead for consistent spacing.", "3"],
      [0, 0, 0, "Add noMargin prop to Field components to remove built-in margins. Use layout components like Stack or Grid with the gap prop instead for consistent spacing.", "4"]
    ],
    "public/app/features/dashboard/components/DashboardSettings/VersionsSettings.tsx:5381": [
      [0, 0, 0, "\'HorizontalGroup\' import from \'@grafana/ui\' is restricted from being used by a pattern. Use Stack component instead.", "0"]
    ],
    "public/app/features/dashboard/components/DashboardSettings/index.ts:5381": [
      [0, 0, 0, "Do not re-export imported variable (\`./DashboardSettings\`)", "0"]
    ],
    "public/app/features/dashboard/components/HelpWizard/HelpWizard.tsx:5381": [
      [0, 0, 0, "Add noMargin prop to Field components to remove built-in margins. Use layout components like Stack or Grid with the gap prop instead for consistent spacing.", "0"],
      [0, 0, 0, "Add noMargin prop to Field components to remove built-in margins. Use layout components like Stack or Grid with the gap prop instead for consistent spacing.", "1"],
      [0, 0, 0, "Add noMargin prop to Field components to remove built-in margins. Use layout components like Stack or Grid with the gap prop instead for consistent spacing.", "2"]
    ],
    "public/app/features/dashboard/components/Inspector/PanelInspector.tsx:5381": [
      [0, 0, 0, "Do not use any type assertions.", "0"]
    ],
    "public/app/features/dashboard/components/PanelEditor/DynamicConfigValueEditor.tsx:5381": [
      [0, 0, 0, "\'HorizontalGroup\' import from \'@grafana/ui\' is restricted from being used by a pattern. Use Stack component instead.", "0"],
      [0, 0, 0, "Add noMargin prop to Field components to remove built-in margins. Use layout components like Stack or Grid with the gap prop instead for consistent spacing.", "1"]
    ],
    "public/app/features/dashboard/components/PanelEditor/OptionsPaneItemDescriptor.tsx:5381": [
      [0, 0, 0, "Add noMargin prop to Field components to remove built-in margins. Use layout components like Stack or Grid with the gap prop instead for consistent spacing.", "0"],
      [0, 0, 0, "Unexpected any. Specify a different type.", "1"],
      [0, 0, 0, "Use data-testid for E2E selectors instead of aria-label", "2"]
    ],
    "public/app/features/dashboard/components/PanelEditor/OverrideCategoryTitle.tsx:5381": [
      [0, 0, 0, "\'HorizontalGroup\' import from \'@grafana/ui\' is restricted from being used by a pattern. Use Stack component instead.", "0"]
    ],
    "public/app/features/dashboard/components/PanelEditor/PanelEditor.tsx:5381": [
      [0, 0, 0, "\'HorizontalGroup\' import from \'@grafana/ui\' is restricted from being used by a pattern. Use Stack component instead.", "0"],
      [0, 0, 0, "Do not use any type assertions.", "1"]
    ],
    "public/app/features/dashboard/components/PanelEditor/VisualizationSelectPane.tsx:5381": [
      [0, 0, 0, "Add noMargin prop to Field components to remove built-in margins. Use layout components like Stack or Grid with the gap prop instead for consistent spacing.", "0"],
      [0, 0, 0, "Use data-testid for E2E selectors instead of aria-label", "1"]
    ],
    "public/app/features/dashboard/components/PanelEditor/getVisualizationOptions.tsx:5381": [
      [0, 0, 0, "Unexpected any. Specify a different type.", "0"],
      [0, 0, 0, "Unexpected any. Specify a different type.", "1"]
    ],
    "public/app/features/dashboard/components/PanelEditor/utils.ts:5381": [
      [0, 0, 0, "Do not use any type assertions.", "0"],
      [0, 0, 0, "Do not use any type assertions.", "1"],
      [0, 0, 0, "Unexpected any. Specify a different type.", "2"],
      [0, 0, 0, "Unexpected any. Specify a different type.", "3"],
      [0, 0, 0, "Unexpected any. Specify a different type.", "4"]
    ],
    "public/app/features/dashboard/components/RowOptions/RowOptionsForm.tsx:5381": [
      [0, 0, 0, "Add noMargin prop to Field components to remove built-in margins. Use layout components like Stack or Grid with the gap prop instead for consistent spacing.", "0"],
      [0, 0, 0, "Add noMargin prop to Field components to remove built-in margins. Use layout components like Stack or Grid with the gap prop instead for consistent spacing.", "1"]
    ],
    "public/app/features/dashboard/components/SaveDashboard/SaveDashboardButton.tsx:5381": [
      [0, 0, 0, "Use data-testid for E2E selectors instead of aria-label", "0"],
      [0, 0, 0, "Use data-testid for E2E selectors instead of aria-label", "1"]
    ],
    "public/app/features/dashboard/components/SaveDashboard/forms/SaveDashboardAsForm.tsx:5381": [
      [0, 0, 0, "Add noMargin prop to Field components to remove built-in margins. Use layout components like Stack or Grid with the gap prop instead for consistent spacing.", "0"],
      [0, 0, 0, "Add noMargin prop to Field components to remove built-in margins. Use layout components like Stack or Grid with the gap prop instead for consistent spacing.", "1"],
      [0, 0, 0, "Add noMargin prop to Field components to remove built-in margins. Use layout components like Stack or Grid with the gap prop instead for consistent spacing.", "2"],
      [0, 0, 0, "Add noMargin prop to Field components to remove built-in margins. Use layout components like Stack or Grid with the gap prop instead for consistent spacing.", "3"]
    ],
    "public/app/features/dashboard/components/SaveDashboard/forms/SaveDashboardForm.tsx:5381": [
      [0, 0, 0, "Use data-testid for E2E selectors instead of aria-label", "0"],
      [0, 0, 0, "Use data-testid for E2E selectors instead of aria-label", "1"],
      [0, 0, 0, "Use data-testid for E2E selectors instead of aria-label", "2"]
    ],
    "public/app/features/dashboard/components/SaveDashboard/forms/SaveProvisionedDashboardForm.tsx:5381": [
      [0, 0, 0, "\'HorizontalGroup\' import from \'@grafana/ui\' is restricted from being used by a pattern. Use Stack component instead.", "0"]
    ],
    "public/app/features/dashboard/components/SaveDashboard/useDashboardSave.tsx:5381": [
      [0, 0, 0, "Unexpected any. Specify a different type.", "0"]
    ],
    "public/app/features/dashboard/components/ShareModal/ShareEmbed.tsx:5381": [
      [0, 0, 0, "Add noMargin prop to Field components to remove built-in margins. Use layout components like Stack or Grid with the gap prop instead for consistent spacing.", "0"],
      [0, 0, 0, "Add noMargin prop to Field components to remove built-in margins. Use layout components like Stack or Grid with the gap prop instead for consistent spacing.", "1"]
    ],
    "public/app/features/dashboard/components/ShareModal/ShareExport.tsx:5381": [
      [0, 0, 0, "Add noMargin prop to Field components to remove built-in margins. Use layout components like Stack or Grid with the gap prop instead for consistent spacing.", "0"],
      [0, 0, 0, "Unexpected any. Specify a different type.", "1"]
    ],
    "public/app/features/dashboard/components/ShareModal/ShareLink.tsx:5381": [
      [0, 0, 0, "Add noMargin prop to Field components to remove built-in margins. Use layout components like Stack or Grid with the gap prop instead for consistent spacing.", "0"],
      [0, 0, 0, "Add noMargin prop to Field components to remove built-in margins. Use layout components like Stack or Grid with the gap prop instead for consistent spacing.", "1"],
      [0, 0, 0, "Add noMargin prop to Field components to remove built-in margins. Use layout components like Stack or Grid with the gap prop instead for consistent spacing.", "2"]
    ],
    "public/app/features/dashboard/components/ShareModal/SharePublicDashboard/ConfigPublicDashboard/ConfigPublicDashboard.tsx:5381": [
      [0, 0, 0, "\'HorizontalGroup\' import from \'@grafana/ui\' is restricted from being used by a pattern. Use Stack component instead.", "0"],
      [0, 0, 0, "Add noMargin prop to Field components to remove built-in margins. Use layout components like Stack or Grid with the gap prop instead for consistent spacing.", "1"],
      [0, 0, 0, "Add noMargin prop to Field components to remove built-in margins. Use layout components like Stack or Grid with the gap prop instead for consistent spacing.", "2"],
      [0, 0, 0, "Add noMargin prop to Field components to remove built-in margins. Use layout components like Stack or Grid with the gap prop instead for consistent spacing.", "3"]
    ],
    "public/app/features/dashboard/components/ShareModal/SharePublicDashboard/ConfigPublicDashboard/Configuration.tsx:5381": [
      [0, 0, 0, "\'VerticalGroup\' import from \'@grafana/ui\' is restricted from being used by a pattern. Use Stack component instead.", "0"]
    ],
    "public/app/features/dashboard/components/ShareModal/SharePublicDashboard/ConfigPublicDashboard/EmailSharingConfiguration.tsx:5381": [
      [0, 0, 0, "Add noMargin prop to Field components to remove built-in margins. Use layout components like Stack or Grid with the gap prop instead for consistent spacing.", "0"],
      [0, 0, 0, "Add noMargin prop to Field components to remove built-in margins. Use layout components like Stack or Grid with the gap prop instead for consistent spacing.", "1"]
    ],
    "public/app/features/dashboard/components/ShareModal/SharePublicDashboard/CreatePublicDashboard/AcknowledgeCheckboxes.tsx:5381": [
      [0, 0, 0, "\'HorizontalGroup\' import from \'@grafana/ui\' is restricted from being used by a pattern. Use Stack component instead.", "0"],
      [0, 0, 0, "\'VerticalGroup\' import from \'@grafana/ui\' is restricted from being used by a pattern. Use Stack component instead.", "1"]
    ],
    "public/app/features/dashboard/components/ShareModal/ShareSnapshot.tsx:5381": [
      [0, 0, 0, "Add noMargin prop to Field components to remove built-in margins. Use layout components like Stack or Grid with the gap prop instead for consistent spacing.", "0"],
      [0, 0, 0, "Add noMargin prop to Field components to remove built-in margins. Use layout components like Stack or Grid with the gap prop instead for consistent spacing.", "1"],
      [0, 0, 0, "Add noMargin prop to Field components to remove built-in margins. Use layout components like Stack or Grid with the gap prop instead for consistent spacing.", "2"],
      [0, 0, 0, "Add noMargin prop to Field components to remove built-in margins. Use layout components like Stack or Grid with the gap prop instead for consistent spacing.", "3"]
    ],
    "public/app/features/dashboard/components/ShareModal/ThemePicker.tsx:5381": [
      [0, 0, 0, "Add noMargin prop to Field components to remove built-in margins. Use layout components like Stack or Grid with the gap prop instead for consistent spacing.", "0"]
    ],
    "public/app/features/dashboard/components/SubMenu/DashboardLinksDashboard.tsx:5381": [
      [0, 0, 0, "Do not use any type assertions.", "0"],
      [0, 0, 0, "Unexpected any. Specify a different type.", "1"]
    ],
    "public/app/features/dashboard/components/TransformationsEditor/TransformationFilter.tsx:5381": [
      [0, 0, 0, "Add noMargin prop to Field components to remove built-in margins. Use layout components like Stack or Grid with the gap prop instead for consistent spacing.", "0"]
    ],
    "public/app/features/dashboard/components/TransformationsEditor/TransformationPicker.tsx:5381": [
      [0, 0, 0, "\'VerticalGroup\' import from \'@grafana/ui\' is restricted from being used by a pattern. Use Stack component instead.", "0"],
      [0, 0, 0, "Add noMargin prop to Card components to remove built-in margins. Use layout components like Stack or Grid with the gap prop instead for consistent spacing.", "1"]
    ],
    "public/app/features/dashboard/components/TransformationsEditor/TransformationPickerNg.tsx:5381": [
      [0, 0, 0, "Add noMargin prop to Card components to remove built-in margins. Use layout components like Stack or Grid with the gap prop instead for consistent spacing.", "0"]
    ],
    "public/app/features/dashboard/components/TransformationsEditor/TransformationsEditor.tsx:5381": [
      [0, 0, 0, "Do not use any type assertions.", "0"],
      [0, 0, 0, "Do not use any type assertions.", "1"]
    ],
    "public/app/features/dashboard/components/VersionHistory/useDashboardRestore.tsx:5381": [
      [0, 0, 0, "Do not use any type assertions.", "0"],
      [0, 0, 0, "Unexpected any. Specify a different type.", "1"]
    ],
    "public/app/features/dashboard/containers/DashboardPage.tsx:5381": [
      [0, 0, 0, "Do not use any type assertions.", "0"],
      [0, 0, 0, "Do not use any type assertions.", "1"],
      [0, 0, 0, "Unexpected any. Specify a different type.", "2"],
      [0, 0, 0, "Unexpected any. Specify a different type.", "3"],
      [0, 0, 0, "Use data-testid for E2E selectors instead of aria-label", "4"]
    ],
    "public/app/features/dashboard/containers/DashboardPageProxy.tsx:5381": [
      [0, 0, 0, "Do not use any type assertions.", "0"]
    ],
    "public/app/features/dashboard/containers/PublicDashboardPage.tsx:5381": [
      [0, 0, 0, "Do not use any type assertions.", "0"]
    ],
    "public/app/features/dashboard/dashgrid/SeriesVisibilityConfigFactory.ts:5381": [
      [0, 0, 0, "Do not use any type assertions.", "0"]
    ],
    "public/app/features/dashboard/services/DashboardLoaderSrv.ts:5381": [
      [0, 0, 0, "Unexpected any. Specify a different type.", "0"],
      [0, 0, 0, "Unexpected any. Specify a different type.", "1"],
      [0, 0, 0, "Unexpected any. Specify a different type.", "2"]
    ],
    "public/app/features/dashboard/state/DashboardMigrator.test.ts:5381": [
      [0, 0, 0, "Unexpected any. Specify a different type.", "0"],
      [0, 0, 0, "Unexpected any. Specify a different type.", "1"],
      [0, 0, 0, "Unexpected any. Specify a different type.", "2"],
      [0, 0, 0, "Unexpected any. Specify a different type.", "3"],
      [0, 0, 0, "Unexpected any. Specify a different type.", "4"],
      [0, 0, 0, "Unexpected any. Specify a different type.", "5"],
      [0, 0, 0, "Unexpected any. Specify a different type.", "6"],
      [0, 0, 0, "Unexpected any. Specify a different type.", "7"],
      [0, 0, 0, "Unexpected any. Specify a different type.", "8"],
      [0, 0, 0, "Unexpected any. Specify a different type.", "9"]
    ],
    "public/app/features/dashboard/state/DashboardMigrator.ts:5381": [
      [0, 0, 0, "Do not use any type assertions.", "0"],
      [0, 0, 0, "Do not use any type assertions.", "1"],
      [0, 0, 0, "Do not use any type assertions.", "2"],
      [0, 0, 0, "Do not use any type assertions.", "3"],
      [0, 0, 0, "Unexpected any. Specify a different type.", "4"],
      [0, 0, 0, "Unexpected any. Specify a different type.", "5"],
      [0, 0, 0, "Unexpected any. Specify a different type.", "6"],
      [0, 0, 0, "Unexpected any. Specify a different type.", "7"],
      [0, 0, 0, "Unexpected any. Specify a different type.", "8"],
      [0, 0, 0, "Unexpected any. Specify a different type.", "9"],
      [0, 0, 0, "Unexpected any. Specify a different type.", "10"],
      [0, 0, 0, "Unexpected any. Specify a different type.", "11"],
      [0, 0, 0, "Unexpected any. Specify a different type.", "12"],
      [0, 0, 0, "Unexpected any. Specify a different type.", "13"],
      [0, 0, 0, "Unexpected any. Specify a different type.", "14"],
      [0, 0, 0, "Unexpected any. Specify a different type.", "15"],
      [0, 0, 0, "Unexpected any. Specify a different type.", "16"],
      [0, 0, 0, "Unexpected any. Specify a different type.", "17"],
      [0, 0, 0, "Unexpected any. Specify a different type.", "18"],
      [0, 0, 0, "Unexpected any. Specify a different type.", "19"],
      [0, 0, 0, "Unexpected any. Specify a different type.", "20"],
      [0, 0, 0, "Unexpected any. Specify a different type.", "21"],
      [0, 0, 0, "Unexpected any. Specify a different type.", "22"],
      [0, 0, 0, "Unexpected any. Specify a different type.", "23"],
      [0, 0, 0, "Unexpected any. Specify a different type.", "24"],
      [0, 0, 0, "Unexpected any. Specify a different type.", "25"],
      [0, 0, 0, "Unexpected any. Specify a different type.", "26"],
      [0, 0, 0, "Unexpected any. Specify a different type.", "27"]
    ],
    "public/app/features/dashboard/state/DashboardModel.repeat.test.ts:5381": [
      [0, 0, 0, "Unexpected any. Specify a different type.", "0"],
      [0, 0, 0, "Unexpected any. Specify a different type.", "1"],
      [0, 0, 0, "Unexpected any. Specify a different type.", "2"],
      [0, 0, 0, "Unexpected any. Specify a different type.", "3"]
    ],
    "public/app/features/dashboard/state/DashboardModel.test.ts:5381": [
      [0, 0, 0, "Unexpected any. Specify a different type.", "0"]
    ],
    "public/app/features/dashboard/state/DashboardModel.ts:5381": [
      [0, 0, 0, "Do not use any type assertions.", "0"],
      [0, 0, 0, "Unexpected any. Specify a different type.", "1"],
      [0, 0, 0, "Unexpected any. Specify a different type.", "2"],
      [0, 0, 0, "Unexpected any. Specify a different type.", "3"],
      [0, 0, 0, "Unexpected any. Specify a different type.", "4"],
      [0, 0, 0, "Unexpected any. Specify a different type.", "5"],
      [0, 0, 0, "Unexpected any. Specify a different type.", "6"],
      [0, 0, 0, "Unexpected any. Specify a different type.", "7"],
      [0, 0, 0, "Unexpected any. Specify a different type.", "8"],
      [0, 0, 0, "Unexpected any. Specify a different type.", "9"],
      [0, 0, 0, "Unexpected any. Specify a different type.", "10"],
      [0, 0, 0, "Unexpected any. Specify a different type.", "11"],
      [0, 0, 0, "Unexpected any. Specify a different type.", "12"],
      [0, 0, 0, "Unexpected any. Specify a different type.", "13"],
      [0, 0, 0, "Unexpected any. Specify a different type.", "14"],
      [0, 0, 0, "Unexpected any. Specify a different type.", "15"],
      [0, 0, 0, "Unexpected any. Specify a different type.", "16"],
      [0, 0, 0, "Unexpected any. Specify a different type.", "17"],
      [0, 0, 0, "Unexpected any. Specify a different type.", "18"],
      [0, 0, 0, "Unexpected any. Specify a different type.", "19"],
      [0, 0, 0, "Unexpected any. Specify a different type.", "20"],
      [0, 0, 0, "Unexpected any. Specify a different type.", "21"],
      [0, 0, 0, "Unexpected any. Specify a different type.", "22"],
      [0, 0, 0, "Unexpected any. Specify a different type.", "23"]
    ],
    "public/app/features/dashboard/state/PanelModel.test.ts:5381": [
      [0, 0, 0, "Unexpected any. Specify a different type.", "0"]
    ],
    "public/app/features/dashboard/state/PanelModel.ts:5381": [
      [0, 0, 0, "Do not use any type assertions.", "0"],
      [0, 0, 0, "Do not use any type assertions.", "1"],
      [0, 0, 0, "Do not use any type assertions.", "2"],
      [0, 0, 0, "Do not use any type assertions.", "3"],
      [0, 0, 0, "Do not use any type assertions.", "4"],
      [0, 0, 0, "Unexpected any. Specify a different type.", "5"],
      [0, 0, 0, "Unexpected any. Specify a different type.", "6"],
      [0, 0, 0, "Unexpected any. Specify a different type.", "7"],
      [0, 0, 0, "Unexpected any. Specify a different type.", "8"],
      [0, 0, 0, "Unexpected any. Specify a different type.", "9"],
      [0, 0, 0, "Unexpected any. Specify a different type.", "10"],
      [0, 0, 0, "Unexpected any. Specify a different type.", "11"],
      [0, 0, 0, "Unexpected any. Specify a different type.", "12"],
      [0, 0, 0, "Unexpected any. Specify a different type.", "13"],
      [0, 0, 0, "Unexpected any. Specify a different type.", "14"],
      [0, 0, 0, "Unexpected any. Specify a different type.", "15"],
      [0, 0, 0, "Unexpected any. Specify a different type.", "16"],
      [0, 0, 0, "Unexpected any. Specify a different type.", "17"],
      [0, 0, 0, "Unexpected any. Specify a different type.", "18"],
      [0, 0, 0, "Unexpected any. Specify a different type.", "19"],
      [0, 0, 0, "Unexpected any. Specify a different type.", "20"],
      [0, 0, 0, "Unexpected any. Specify a different type.", "21"]
    ],
    "public/app/features/dashboard/state/TimeModel.ts:5381": [
      [0, 0, 0, "Unexpected any. Specify a different type.", "0"],
      [0, 0, 0, "Unexpected any. Specify a different type.", "1"]
    ],
    "public/app/features/dashboard/state/actions.ts:5381": [
      [0, 0, 0, "Unexpected any. Specify a different type.", "0"]
    ],
    "public/app/features/dashboard/state/getPanelPluginToMigrateTo.ts:5381": [
      [0, 0, 0, "Unexpected any. Specify a different type.", "0"]
    ],
    "public/app/features/dashboard/state/initDashboard.test.ts:5381": [
      [0, 0, 0, "Unexpected any. Specify a different type.", "0"]
    ],
    "public/app/features/dashboard/utils/getPanelMenu.test.ts:5381": [
      [0, 0, 0, "Unexpected any. Specify a different type.", "0"]
    ],
    "public/app/features/dashboard/utils/getPanelMenu.ts:5381": [
      [0, 0, 0, "Do not use any type assertions.", "0"],
      [0, 0, 0, "Unexpected any. Specify a different type.", "1"]
    ],
    "public/app/features/dashboard/utils/panelMerge.ts:5381": [
      [0, 0, 0, "Do not use any type assertions.", "0"],
      [0, 0, 0, "Do not use any type assertions.", "1"],
      [0, 0, 0, "Unexpected any. Specify a different type.", "2"],
      [0, 0, 0, "Unexpected any. Specify a different type.", "3"]
    ],
    "public/app/features/datasources/components/DataSourceTypeCard.tsx:5381": [
      [0, 0, 0, "Add noMargin prop to Card components to remove built-in margins. Use layout components like Stack or Grid with the gap prop instead for consistent spacing.", "0"],
      [0, 0, 0, "Use data-testid for E2E selectors instead of aria-label", "1"]
    ],
    "public/app/features/datasources/components/DataSourcesListCard.tsx:5381": [
      [0, 0, 0, "Add noMargin prop to Card components to remove built-in margins. Use layout components like Stack or Grid with the gap prop instead for consistent spacing.", "0"],
      [0, 0, 0, "Add noMargin prop to Card components to remove built-in margins. Use layout components like Stack or Grid with the gap prop instead for consistent spacing.", "1"]
    ],
    "public/app/features/datasources/components/picker/DataSourceCard.tsx:5381": [
      [0, 0, 0, "Add noMargin prop to Card components to remove built-in margins. Use layout components like Stack or Grid with the gap prop instead for consistent spacing.", "0"]
    ],
    "public/app/features/datasources/state/actions.test.ts:5381": [
      [0, 0, 0, "Unexpected any. Specify a different type.", "0"],
      [0, 0, 0, "Unexpected any. Specify a different type.", "1"]
    ],
    "public/app/features/datasources/state/actions.ts:5381": [
      [0, 0, 0, "Do not use any type assertions.", "0"],
      [0, 0, 0, "Unexpected any. Specify a different type.", "1"]
    ],
    "public/app/features/datasources/state/navModel.ts:5381": [
      [0, 0, 0, "Do not use any type assertions.", "0"],
      [0, 0, 0, "Unexpected any. Specify a different type.", "1"]
    ],
    "public/app/features/datasources/state/reducers.ts:5381": [
      [0, 0, 0, "Do not use any type assertions.", "0"],
      [0, 0, 0, "Do not use any type assertions.", "1"]
    ],
    "public/app/features/datasources/state/selectors.ts:5381": [
      [0, 0, 0, "Do not use any type assertions.", "0"],
      [0, 0, 0, "Do not use any type assertions.", "1"],
      [0, 0, 0, "Using localeCompare() can cause performance issues when sorting large datasets. Consider using Intl.Collator for better performance when sorting arrays, or add an eslint-disable comment if sorting a small, known dataset.", "2"],
      [0, 0, 0, "Using localeCompare() can cause performance issues when sorting large datasets. Consider using Intl.Collator for better performance when sorting arrays, or add an eslint-disable comment if sorting a small, known dataset.", "3"]
    ],
    "public/app/features/dimensions/editors/FileUploader.tsx:5381": [
      [0, 0, 0, "Add noMargin prop to Field components to remove built-in margins. Use layout components like Stack or Grid with the gap prop instead for consistent spacing.", "0"]
    ],
    "public/app/features/dimensions/editors/FolderPickerTab.tsx:5381": [
      [0, 0, 0, "Add noMargin prop to Field components to remove built-in margins. Use layout components like Stack or Grid with the gap prop instead for consistent spacing.", "0"],
      [0, 0, 0, "Add noMargin prop to Field components to remove built-in margins. Use layout components like Stack or Grid with the gap prop instead for consistent spacing.", "1"],
      [0, 0, 0, "Do not use any type assertions.", "2"]
    ],
    "public/app/features/dimensions/editors/ResourceDimensionEditor.tsx:5381": [
      [0, 0, 0, "Do not use any type assertions.", "0"]
    ],
    "public/app/features/dimensions/editors/TextDimensionEditor.tsx:5381": [
      [0, 0, 0, "Do not use any type assertions.", "0"],
      [0, 0, 0, "Do not use any type assertions.", "1"]
    ],
    "public/app/features/dimensions/editors/ThresholdsEditor/ThresholdsEditor.tsx:5381": [
      [0, 0, 0, "Do not use any type assertions.", "0"]
    ],
    "public/app/features/dimensions/editors/URLPickerTab.tsx:5381": [
      [0, 0, 0, "Add noMargin prop to Field components to remove built-in margins. Use layout components like Stack or Grid with the gap prop instead for consistent spacing.", "0"],
      [0, 0, 0, "Add noMargin prop to Field components to remove built-in margins. Use layout components like Stack or Grid with the gap prop instead for consistent spacing.", "1"]
    ],
    "public/app/features/dimensions/editors/ValueMappingsEditor/ValueMappingEditRow.tsx:5381": [
      [0, 0, 0, "\'HorizontalGroup\' import from \'@grafana/ui\' is restricted from being used by a pattern. Use Stack component instead.", "0"]
    ],
    "public/app/features/dimensions/editors/ValueMappingsEditor/ValueMappingsEditor.tsx:5381": [
      [0, 0, 0, "\'VerticalGroup\' import from \'@grafana/ui\' is restricted from being used by a pattern. Use Stack component instead.", "0"]
    ],
    "public/app/features/dimensions/scale.ts:5381": [
      [0, 0, 0, "Do not use any type assertions.", "0"]
    ],
    "public/app/features/dimensions/types.ts:5381": [
      [0, 0, 0, "Unexpected any. Specify a different type.", "0"]
    ],
    "public/app/features/dimensions/utils.ts:5381": [
      [0, 0, 0, "Do not use any type assertions.", "0"]
    ],
    "public/app/features/explore/CorrelationHelper.tsx:5381": [
      [0, 0, 0, "Add noMargin prop to Card components to remove built-in margins. Use layout components like Stack or Grid with the gap prop instead for consistent spacing.", "0"],
      [0, 0, 0, "Add noMargin prop to Field components to remove built-in margins. Use layout components like Stack or Grid with the gap prop instead for consistent spacing.", "1"],
      [0, 0, 0, "Add noMargin prop to Field components to remove built-in margins. Use layout components like Stack or Grid with the gap prop instead for consistent spacing.", "2"]
    ],
    "public/app/features/explore/CorrelationTransformationAddModal.tsx:5381": [
      [0, 0, 0, "Add noMargin prop to Field components to remove built-in margins. Use layout components like Stack or Grid with the gap prop instead for consistent spacing.", "0"],
      [0, 0, 0, "Add noMargin prop to Field components to remove built-in margins. Use layout components like Stack or Grid with the gap prop instead for consistent spacing.", "1"],
      [0, 0, 0, "Add noMargin prop to Field components to remove built-in margins. Use layout components like Stack or Grid with the gap prop instead for consistent spacing.", "2"],
      [0, 0, 0, "Add noMargin prop to Field components to remove built-in margins. Use layout components like Stack or Grid with the gap prop instead for consistent spacing.", "3"]
    ],
    "public/app/features/explore/Logs/LogsColumnSearch.tsx:5381": [
      [0, 0, 0, "Add noMargin prop to Field components to remove built-in margins. Use layout components like Stack or Grid with the gap prop instead for consistent spacing.", "0"]
    ],
    "public/app/features/explore/PrometheusListView/RawListContainer.tsx:5381": [
      [0, 0, 0, "Add noMargin prop to Field components to remove built-in margins. Use layout components like Stack or Grid with the gap prop instead for consistent spacing.", "0"]
    ],
    "public/app/features/explore/RichHistory/RichHistorySettingsTab.tsx:5381": [
      [0, 0, 0, "Add noMargin prop to Field components to remove built-in margins. Use layout components like Stack or Grid with the gap prop instead for consistent spacing.", "0"]
    ],
    "public/app/features/explore/TraceView/TraceView.tsx:5381": [
      [0, 0, 0, "Do not use any type assertions.", "0"],
      [0, 0, 0, "Do not use any type assertions.", "1"]
    ],
    "public/app/features/explore/TraceView/components/TracePageHeader/index.tsx:5381": [
      [0, 0, 0, "Do not re-export imported variable (\`./TracePageHeader\`)", "0"]
    ],
    "public/app/features/explore/TraceView/components/TraceTimelineViewer/SpanLinks.tsx:5381": [
      [0, 0, 0, "Using localeCompare() can cause performance issues when sorting large datasets. Consider using Intl.Collator for better performance when sorting arrays, or add an eslint-disable comment if sorting a small, known dataset.", "0"]
    ],
    "public/app/features/explore/TraceView/components/TraceTimelineViewer/TimelineHeaderRow/index.tsx:5381": [
      [0, 0, 0, "Do not re-export imported variable (\`./TimelineHeaderRow\`)", "0"]
    ],
    "public/app/features/explore/TraceView/components/TraceTimelineViewer/utils.tsx:5381": [
      [0, 0, 0, "Do not re-export imported variable (\`../utils/date\`)", "0"]
    ],
    "public/app/features/explore/TraceView/components/demo/trace-generators.ts:5381": [
      [0, 0, 0, "Do not use any type assertions.", "0"]
    ],
    "public/app/features/explore/TraceView/components/model/ddg/types.tsx:5381": [
      [0, 0, 0, "Do not re-export imported variable (\`./PathElem\`)", "0"]
    ],
    "public/app/features/explore/TraceView/components/model/link-patterns.tsx:5381": [
      [0, 0, 0, "Do not use any type assertions.", "0"],
      [0, 0, 0, "Do not use any type assertions.", "1"],
      [0, 0, 0, "Unexpected any. Specify a different type.", "2"],
      [0, 0, 0, "Unexpected any. Specify a different type.", "3"],
      [0, 0, 0, "Unexpected any. Specify a different type.", "4"],
      [0, 0, 0, "Unexpected any. Specify a different type.", "5"],
      [0, 0, 0, "Unexpected any. Specify a different type.", "6"],
      [0, 0, 0, "Unexpected any. Specify a different type.", "7"],
      [0, 0, 0, "Unexpected any. Specify a different type.", "8"],
      [0, 0, 0, "Unexpected any. Specify a different type.", "9"],
      [0, 0, 0, "Unexpected any. Specify a different type.", "10"],
      [0, 0, 0, "Unexpected any. Specify a different type.", "11"]
    ],
    "public/app/features/explore/TraceView/components/model/transform-trace-data.tsx:5381": [
      [0, 0, 0, "Do not use any type assertions.", "0"]
    ],
    "public/app/features/explore/TraceView/components/utils/DraggableManager/demo/index.tsx:5381": [
      [0, 0, 0, "Do not re-export imported variable (\`./DraggableManagerDemo\`)", "0"]
    ],
    "public/app/features/explore/TraceView/components/utils/sort.ts:5381": [
      [0, 0, 0, "Using localeCompare() can cause performance issues when sorting large datasets. Consider using Intl.Collator for better performance when sorting arrays, or add an eslint-disable comment if sorting a small, known dataset.", "0"]
    ],
    "public/app/features/explore/TraceView/createSpanLink.tsx:5381": [
      [0, 0, 0, "Do not use any type assertions.", "0"],
      [0, 0, 0, "Do not use any type assertions.", "1"]
    ],
    "public/app/features/explore/hooks/useStateSync/index.ts:5381": [
      [0, 0, 0, "Do not re-export imported variable (\`./external.utils\`)", "0"]
    ],
    "public/app/features/explore/spec/helper/setup.tsx:5381": [
      [0, 0, 0, "Unexpected any. Specify a different type.", "0"]
    ],
    "public/app/features/explore/state/time.test.ts:5381": [
      [0, 0, 0, "Unexpected any. Specify a different type.", "0"]
    ],
    "public/app/features/explore/state/utils.ts:5381": [
      [0, 0, 0, "Do not use any type assertions.", "0"],
      [0, 0, 0, "Do not use any type assertions.", "1"],
      [0, 0, 0, "Do not use any type assertions.", "2"],
      [0, 0, 0, "Do not use any type assertions.", "3"],
      [0, 0, 0, "Unexpected any. Specify a different type.", "4"],
      [0, 0, 0, "Unexpected any. Specify a different type.", "5"]
    ],
    "public/app/features/expressions/ExpressionDatasource.ts:5381": [
      [0, 0, 0, "Do not use any type assertions.", "0"],
      [0, 0, 0, "Do not use any type assertions.", "1"]
    ],
    "public/app/features/expressions/guards.ts:5381": [
      [0, 0, 0, "Do not use any type assertions.", "0"]
    ],
    "public/app/features/geo/editor/locationModeEditor.tsx:5381": [
      [0, 0, 0, "\'HorizontalGroup\' import from \'@grafana/ui\' is restricted from being used by a pattern. Use Stack component instead.", "0"]
    ],
    "public/app/features/geo/gazetteer/gazetteer.ts:5381": [
      [0, 0, 0, "Do not use any type assertions.", "0"],
      [0, 0, 0, "Unexpected any. Specify a different type.", "1"]
    ],
    "public/app/features/geo/utils/frameVectorSource.ts:5381": [
      [0, 0, 0, "Do not use any type assertions.", "0"]
    ],
    "public/app/features/inspector/InspectDataOptions.tsx:5381": [
      [0, 0, 0, "\'HorizontalGroup\' import from \'@grafana/ui\' is restricted from being used by a pattern. Use Stack component instead.", "0"],
      [0, 0, 0, "\'VerticalGroup\' import from \'@grafana/ui\' is restricted from being used by a pattern. Use Stack component instead.", "1"],
      [0, 0, 0, "Add noMargin prop to Field components to remove built-in margins. Use layout components like Stack or Grid with the gap prop instead for consistent spacing.", "2"],
      [0, 0, 0, "Add noMargin prop to Field components to remove built-in margins. Use layout components like Stack or Grid with the gap prop instead for consistent spacing.", "3"],
      [0, 0, 0, "Add noMargin prop to Field components to remove built-in margins. Use layout components like Stack or Grid with the gap prop instead for consistent spacing.", "4"],
      [0, 0, 0, "Add noMargin prop to Field components to remove built-in margins. Use layout components like Stack or Grid with the gap prop instead for consistent spacing.", "5"],
      [0, 0, 0, "Do not use any type assertions.", "6"]
    ],
    "public/app/features/inspector/InspectDataTab.tsx:5381": [
      [0, 0, 0, "Use data-testid for E2E selectors instead of aria-label", "0"]
    ],
    "public/app/features/inspector/InspectJSONTab.tsx:5381": [
      [0, 0, 0, "Add noMargin prop to Field components to remove built-in margins. Use layout components like Stack or Grid with the gap prop instead for consistent spacing.", "0"]
    ],
    "public/app/features/inspector/InspectStatsTab.tsx:5381": [
      [0, 0, 0, "Use data-testid for E2E selectors instead of aria-label", "0"]
    ],
    "public/app/features/inspector/QueryInspector.tsx:5381": [
      [0, 0, 0, "Unexpected any. Specify a different type.", "0"],
      [0, 0, 0, "Use data-testid for E2E selectors instead of aria-label", "1"],
      [0, 0, 0, "Use data-testid for E2E selectors instead of aria-label", "2"]
    ],
    "public/app/features/invites/SignupInvited.tsx:5381": [
      [0, 0, 0, "Add noMargin prop to Field components to remove built-in margins. Use layout components like Stack or Grid with the gap prop instead for consistent spacing.", "0"],
      [0, 0, 0, "Add noMargin prop to Field components to remove built-in margins. Use layout components like Stack or Grid with the gap prop instead for consistent spacing.", "1"],
      [0, 0, 0, "Add noMargin prop to Field components to remove built-in margins. Use layout components like Stack or Grid with the gap prop instead for consistent spacing.", "2"],
      [0, 0, 0, "Add noMargin prop to Field components to remove built-in margins. Use layout components like Stack or Grid with the gap prop instead for consistent spacing.", "3"]
    ],
    "public/app/features/library-panels/components/AddLibraryPanelModal/AddLibraryPanelModal.tsx:5381": [
      [0, 0, 0, "Add noMargin prop to Field components to remove built-in margins. Use layout components like Stack or Grid with the gap prop instead for consistent spacing.", "0"],
      [0, 0, 0, "Add noMargin prop to Field components to remove built-in margins. Use layout components like Stack or Grid with the gap prop instead for consistent spacing.", "1"]
    ],
    "public/app/features/library-panels/components/LibraryPanelsSearch/LibraryPanelsSearch.tsx:5381": [
      [0, 0, 0, "\'VerticalGroup\' import from \'@grafana/ui\' is restricted from being used by a pattern. Use Stack component instead.", "0"]
    ],
    "public/app/features/library-panels/components/PanelLibraryOptionsGroup/PanelLibraryOptionsGroup.tsx:5381": [
      [0, 0, 0, "\'VerticalGroup\' import from \'@grafana/ui\' is restricted from being used by a pattern. Use Stack component instead.", "0"]
    ],
    "public/app/features/live/centrifuge/LiveDataStream.ts:5381": [
      [0, 0, 0, "Do not use any type assertions.", "0"]
    ],
    "public/app/features/live/centrifuge/channel.ts:5381": [
      [0, 0, 0, "Unexpected any. Specify a different type.", "0"]
    ],
    "public/app/features/logs/logsFrame.ts:5381": [
      [0, 0, 0, "Do not use any type assertions.", "0"]
    ],
    "public/app/features/logs/utils.ts:5381": [
      [0, 0, 0, "Direct usage of localStorage is not allowed. import store from @grafana/data instead", "0"],
      [0, 0, 0, "Direct usage of localStorage is not allowed. import store from @grafana/data instead", "1"],
      [0, 0, 0, "Direct usage of localStorage is not allowed. import store from @grafana/data instead", "2"],
      [0, 0, 0, "Direct usage of localStorage is not allowed. import store from @grafana/data instead", "3"],
      [0, 0, 0, "Direct usage of localStorage is not allowed. import store from @grafana/data instead", "4"],
      [0, 0, 0, "Direct usage of localStorage is not allowed. import store from @grafana/data instead", "5"],
      [0, 0, 0, "Do not use any type assertions.", "6"]
    ],
    "public/app/features/manage-dashboards/DashboardImportPage.tsx:5381": [
      [0, 0, 0, "Add noMargin prop to Field components to remove built-in margins. Use layout components like Stack or Grid with the gap prop instead for consistent spacing.", "0"],
      [0, 0, 0, "Add noMargin prop to Field components to remove built-in margins. Use layout components like Stack or Grid with the gap prop instead for consistent spacing.", "1"]
    ],
    "public/app/features/manage-dashboards/components/ImportDashboardForm.tsx:5381": [
      [0, 0, 0, "Add noMargin prop to Field components to remove built-in margins. Use layout components like Stack or Grid with the gap prop instead for consistent spacing.", "0"],
      [0, 0, 0, "Add noMargin prop to Field components to remove built-in margins. Use layout components like Stack or Grid with the gap prop instead for consistent spacing.", "1"],
      [0, 0, 0, "Add noMargin prop to Field components to remove built-in margins. Use layout components like Stack or Grid with the gap prop instead for consistent spacing.", "2"],
      [0, 0, 0, "Add noMargin prop to Field components to remove built-in margins. Use layout components like Stack or Grid with the gap prop instead for consistent spacing.", "3"],
      [0, 0, 0, "Add noMargin prop to Field components to remove built-in margins. Use layout components like Stack or Grid with the gap prop instead for consistent spacing.", "4"]
    ],
    "public/app/features/manage-dashboards/components/ImportDashboardLibraryPanelsList.tsx:5381": [
      [0, 0, 0, "Add noMargin prop to Field components to remove built-in margins. Use layout components like Stack or Grid with the gap prop instead for consistent spacing.", "0"],
      [0, 0, 0, "Do not use any type assertions.", "1"]
    ],
    "public/app/features/manage-dashboards/components/PublicDashboardListTable/PublicDashboardListTable.tsx:5381": [
      [0, 0, 0, "Add noMargin prop to Card components to remove built-in margins. Use layout components like Stack or Grid with the gap prop instead for consistent spacing.", "0"]
    ],
    "public/app/features/manage-dashboards/state/actions.ts:5381": [
      [0, 0, 0, "Do not use any type assertions.", "0"],
      [0, 0, 0, "Unexpected any. Specify a different type.", "1"],
      [0, 0, 0, "Unexpected any. Specify a different type.", "2"],
      [0, 0, 0, "Unexpected any. Specify a different type.", "3"],
      [0, 0, 0, "Unexpected any. Specify a different type.", "4"],
      [0, 0, 0, "Unexpected any. Specify a different type.", "5"],
      [0, 0, 0, "Unexpected any. Specify a different type.", "6"],
      [0, 0, 0, "Unexpected any. Specify a different type.", "7"]
    ],
    "public/app/features/manage-dashboards/state/reducers.ts:5381": [
      [0, 0, 0, "Do not use any type assertions.", "0"],
      [0, 0, 0, "Unexpected any. Specify a different type.", "1"],
      [0, 0, 0, "Unexpected any. Specify a different type.", "2"],
      [0, 0, 0, "Unexpected any. Specify a different type.", "3"],
      [0, 0, 0, "Unexpected any. Specify a different type.", "4"]
    ],
    "public/app/features/migrate-to-cloud/api/index.ts:5381": [
      [0, 0, 0, "Do not use export all (\`export * from ...\`)", "0"]
    ],
    "public/app/features/migrate-to-cloud/cloud/MigrationTokenPane/CreateTokenModal.tsx:5381": [
      [0, 0, 0, "Add noMargin prop to Field components to remove built-in margins. Use layout components like Stack or Grid with the gap prop instead for consistent spacing.", "0"]
    ],
    "public/app/features/migrate-to-cloud/onprem/ConfigureSnapshot.tsx:5381": [
      [0, 0, 0, "Do not use any type assertions.", "0"],
      [0, 0, 0, "Do not use any type assertions.", "1"]
    ],
    "public/app/features/migrate-to-cloud/onprem/EmptyState/CallToAction/ConnectModal.tsx:5381": [
      [0, 0, 0, "Add noMargin prop to Field components to remove built-in margins. Use layout components like Stack or Grid with the gap prop instead for consistent spacing.", "0"]
    ],
    "public/app/features/migrate-to-cloud/onprem/resourceDependency.ts:5381": [
      [0, 0, 0, "Do not use any type assertions.", "0"],
      [0, 0, 0, "Do not use any type assertions.", "1"]
    ],
    "public/app/features/migrate-to-cloud/onprem/useNotifyOnSuccess.tsx:5381": [
      [0, 0, 0, "Do not use any type assertions.", "0"]
    ],
    "public/app/features/org/NewOrgPage.tsx:5381": [
      [0, 0, 0, "Add noMargin prop to Field components to remove built-in margins. Use layout components like Stack or Grid with the gap prop instead for consistent spacing.", "0"]
    ],
    "public/app/features/org/OrgProfile.tsx:5381": [
      [0, 0, 0, "Add noMargin prop to Field components to remove built-in margins. Use layout components like Stack or Grid with the gap prop instead for consistent spacing.", "0"]
    ],
    "public/app/features/org/UserInviteForm.tsx:5381": [
      [0, 0, 0, "Add noMargin prop to Field components to remove built-in margins. Use layout components like Stack or Grid with the gap prop instead for consistent spacing.", "0"],
      [0, 0, 0, "Add noMargin prop to Field components to remove built-in margins. Use layout components like Stack or Grid with the gap prop instead for consistent spacing.", "1"],
      [0, 0, 0, "Add noMargin prop to Field components to remove built-in margins. Use layout components like Stack or Grid with the gap prop instead for consistent spacing.", "2"],
      [0, 0, 0, "Add noMargin prop to Field components to remove built-in margins. Use layout components like Stack or Grid with the gap prop instead for consistent spacing.", "3"]
    ],
    "public/app/features/org/state/reducers.ts:5381": [
      [0, 0, 0, "Do not use any type assertions.", "0"]
    ],
    "public/app/features/panel/components/VizTypePicker/PanelTypeCard.tsx:5381": [
      [0, 0, 0, "Use data-testid for E2E selectors instead of aria-label", "0"]
    ],
    "public/app/features/panel/panellinks/linkSuppliers.ts:5381": [
      [0, 0, 0, "Unexpected any. Specify a different type.", "0"]
    ],
    "public/app/features/playlist/PlaylistCard.tsx:5381": [
      [0, 0, 0, "Add noMargin prop to Card components to remove built-in margins. Use layout components like Stack or Grid with the gap prop instead for consistent spacing.", "0"],
      [0, 0, 0, "Add noMargin prop to Card components to remove built-in margins. Use layout components like Stack or Grid with the gap prop instead for consistent spacing.", "1"]
    ],
    "public/app/features/playlist/PlaylistForm.tsx:5381": [
      [0, 0, 0, "Add noMargin prop to Field components to remove built-in margins. Use layout components like Stack or Grid with the gap prop instead for consistent spacing.", "0"],
      [0, 0, 0, "Add noMargin prop to Field components to remove built-in margins. Use layout components like Stack or Grid with the gap prop instead for consistent spacing.", "1"],
      [0, 0, 0, "Add noMargin prop to Field components to remove built-in margins. Use layout components like Stack or Grid with the gap prop instead for consistent spacing.", "2"],
      [0, 0, 0, "Add noMargin prop to Field components to remove built-in margins. Use layout components like Stack or Grid with the gap prop instead for consistent spacing.", "3"],
      [0, 0, 0, "Use data-testid for E2E selectors instead of aria-label", "4"],
      [0, 0, 0, "Use data-testid for E2E selectors instead of aria-label", "5"]
    ],
    "public/app/features/playlist/ShareModal.tsx:5381": [
      [0, 0, 0, "Add noMargin prop to Field components to remove built-in margins. Use layout components like Stack or Grid with the gap prop instead for consistent spacing.", "0"],
      [0, 0, 0, "Add noMargin prop to Field components to remove built-in margins. Use layout components like Stack or Grid with the gap prop instead for consistent spacing.", "1"],
      [0, 0, 0, "Add noMargin prop to Field components to remove built-in margins. Use layout components like Stack or Grid with the gap prop instead for consistent spacing.", "2"]
    ],
    "public/app/features/playlist/StartModal.tsx:5381": [
      [0, 0, 0, "Add noMargin prop to Field components to remove built-in margins. Use layout components like Stack or Grid with the gap prop instead for consistent spacing.", "0"],
      [0, 0, 0, "Add noMargin prop to Field components to remove built-in margins. Use layout components like Stack or Grid with the gap prop instead for consistent spacing.", "1"],
      [0, 0, 0, "Add noMargin prop to Field components to remove built-in margins. Use layout components like Stack or Grid with the gap prop instead for consistent spacing.", "2"]
    ],
    "public/app/features/plugins/admin/components/GetStartedWithPlugin/GetStartedWithDataSource.tsx:5381": [
      [0, 0, 0, "Do not use any type assertions.", "0"]
    ],
    "public/app/features/plugins/admin/components/GetStartedWithPlugin/index.ts:5381": [
      [0, 0, 0, "Do not re-export imported variable (\`./GetStartedWithPlugin\`)", "0"]
    ],
    "public/app/features/plugins/admin/components/PluginDetailsPage.tsx:5381": [
      [0, 0, 0, "Do not use any type assertions.", "0"]
    ],
    "public/app/features/plugins/admin/helpers.ts:5381": [
      [0, 0, 0, "Using localeCompare() can cause performance issues when sorting large datasets. Consider using Intl.Collator for better performance when sorting arrays, or add an eslint-disable comment if sorting a small, known dataset.", "0"],
      [0, 0, 0, "Using localeCompare() can cause performance issues when sorting large datasets. Consider using Intl.Collator for better performance when sorting arrays, or add an eslint-disable comment if sorting a small, known dataset.", "1"]
    ],
    "public/app/features/plugins/admin/pages/Browse.tsx:5381": [
      [0, 0, 0, "Add noMargin prop to Field components to remove built-in margins. Use layout components like Stack or Grid with the gap prop instead for consistent spacing.", "0"],
      [0, 0, 0, "Add noMargin prop to Field components to remove built-in margins. Use layout components like Stack or Grid with the gap prop instead for consistent spacing.", "1"],
      [0, 0, 0, "Add noMargin prop to Field components to remove built-in margins. Use layout components like Stack or Grid with the gap prop instead for consistent spacing.", "2"],
      [0, 0, 0, "Add noMargin prop to Field components to remove built-in margins. Use layout components like Stack or Grid with the gap prop instead for consistent spacing.", "3"],
      [0, 0, 0, "Do not use any type assertions.", "4"],
      [0, 0, 0, "Do not use any type assertions.", "5"]
    ],
    "public/app/features/plugins/admin/state/actions.ts:5381": [
      [0, 0, 0, "Do not use any type assertions.", "0"]
    ],
    "public/app/features/plugins/admin/types.ts:5381": [
      [0, 0, 0, "Unexpected any. Specify a different type.", "0"]
    ],
    "public/app/features/plugins/datasource_srv.test.ts:5381": [
      [0, 0, 0, "Unexpected any. Specify a different type.", "0"],
      [0, 0, 0, "Unexpected any. Specify a different type.", "1"],
      [0, 0, 0, "Unexpected any. Specify a different type.", "2"]
    ],
    "public/app/features/plugins/datasource_srv.ts:5381": [
      [0, 0, 0, "Do not use any type assertions.", "0"],
      [0, 0, 0, "Do not use any type assertions.", "1"],
      [0, 0, 0, "Do not use any type assertions.", "2"],
      [0, 0, 0, "Unexpected any. Specify a different type.", "3"]
    ],
    "public/app/features/plugins/extensions/usePluginComponents.tsx:5381": [
      [0, 0, 0, "Do not use any type assertions.", "0"]
    ],
    "public/app/features/plugins/extensions/usePluginFunctions.tsx:5381": [
      [0, 0, 0, "Do not use any type assertions.", "0"]
    ],
    "public/app/features/plugins/loader/sharedDependencies.ts:5381": [
      [0, 0, 0, "* import is invalid because \'Layout,HorizontalGroup,VerticalGroup\' from \'@grafana/ui\' is restricted from being used by a pattern. Use Stack component instead.", "0"]
    ],
    "public/app/features/plugins/sandbox/distortions.ts:5381": [
      [0, 0, 0, "Do not use any type assertions.", "0"]
    ],
    "public/app/features/plugins/sandbox/sandboxPluginLoader.ts:5381": [
      [0, 0, 0, "Do not use any type assertions.", "0"],
      [0, 0, 0, "Do not use any type assertions.", "1"],
      [0, 0, 0, "Do not use any type assertions.", "2"]
    ],
    "public/app/features/plugins/utils.ts:5381": [
      [0, 0, 0, "Do not use any type assertions.", "0"],
      [0, 0, 0, "Do not use any type assertions.", "1"],
      [0, 0, 0, "Do not use any type assertions.", "2"],
      [0, 0, 0, "Do not use any type assertions.", "3"]
    ],
    "public/app/features/profile/ChangePasswordForm.tsx:5381": [
      [0, 0, 0, "Add noMargin prop to Field components to remove built-in margins. Use layout components like Stack or Grid with the gap prop instead for consistent spacing.", "0"],
      [0, 0, 0, "Add noMargin prop to Field components to remove built-in margins. Use layout components like Stack or Grid with the gap prop instead for consistent spacing.", "1"],
      [0, 0, 0, "Add noMargin prop to Field components to remove built-in margins. Use layout components like Stack or Grid with the gap prop instead for consistent spacing.", "2"]
    ],
    "public/app/features/profile/UserProfileEditForm.tsx:5381": [
      [0, 0, 0, "Add noMargin prop to Field components to remove built-in margins. Use layout components like Stack or Grid with the gap prop instead for consistent spacing.", "0"],
      [0, 0, 0, "Add noMargin prop to Field components to remove built-in margins. Use layout components like Stack or Grid with the gap prop instead for consistent spacing.", "1"],
      [0, 0, 0, "Add noMargin prop to Field components to remove built-in margins. Use layout components like Stack or Grid with the gap prop instead for consistent spacing.", "2"]
    ],
    "public/app/features/provisioning/Config/ConfigFormGithubCollapse.tsx:5381": [
      [0, 0, 0, "Add noMargin prop to Field components to remove built-in margins. Use layout components like Stack or Grid with the gap prop instead for consistent spacing.", "0"],
      [0, 0, 0, "Add noMargin prop to Field components to remove built-in margins. Use layout components like Stack or Grid with the gap prop instead for consistent spacing.", "1"]
    ],
    "public/app/features/provisioning/File/FileHistoryPage.tsx:5381": [
      [0, 0, 0, "Add noMargin prop to Card components to remove built-in margins. Use layout components like Stack or Grid with the gap prop instead for consistent spacing.", "0"]
    ],
    "public/app/features/provisioning/File/FileStatusPage.tsx:5381": [
      [0, 0, 0, "Do not use any type assertions.", "0"],
      [0, 0, 0, "Do not use any type assertions.", "1"]
    ],
    "public/app/features/provisioning/GettingStarted/SidebarItem.tsx:5381": [
      [0, 0, 0, "Add noMargin prop to Card components to remove built-in margins. Use layout components like Stack or Grid with the gap prop instead for consistent spacing.", "0"]
    ],
    "public/app/features/query/components/QueryEditorRow.tsx:5381": [
      [0, 0, 0, "Do not use any type assertions.", "0"],
      [0, 0, 0, "Do not use any type assertions.", "1"],
      [0, 0, 0, "Do not use any type assertions.", "2"],
      [0, 0, 0, "Use data-testid for E2E selectors instead of aria-label", "3"]
    ],
    "public/app/features/query/components/QueryEditorRowHeader.tsx:5381": [
      [0, 0, 0, "Use data-testid for E2E selectors instead of aria-label", "0"]
    ],
    "public/app/features/query/components/QueryGroup.tsx:5381": [
      [0, 0, 0, "\'HorizontalGroup\' import from \'@grafana/ui\' is restricted from being used by a pattern. Use Stack component instead.", "0"],
      [0, 0, 0, "Use data-testid for E2E selectors instead of aria-label", "1"],
      [0, 0, 0, "Use data-testid for E2E selectors instead of aria-label", "2"]
    ],
    "public/app/features/query/state/DashboardQueryRunner/AnnotationsQueryRunner.ts:5381": [
      [0, 0, 0, "Do not use any type assertions.", "0"]
    ],
    "public/app/features/query/state/DashboardQueryRunner/PublicAnnotationsDataSource.ts:5381": [
      [0, 0, 0, "Do not use any type assertions.", "0"]
    ],
    "public/app/features/query/state/DashboardQueryRunner/testHelpers.ts:5381": [
      [0, 0, 0, "Do not use any type assertions.", "0"],
      [0, 0, 0, "Unexpected any. Specify a different type.", "1"],
      [0, 0, 0, "Unexpected any. Specify a different type.", "2"]
    ],
    "public/app/features/query/state/DashboardQueryRunner/utils.ts:5381": [
      [0, 0, 0, "Unexpected any. Specify a different type.", "0"],
      [0, 0, 0, "Unexpected any. Specify a different type.", "1"],
      [0, 0, 0, "Unexpected any. Specify a different type.", "2"],
      [0, 0, 0, "Unexpected any. Specify a different type.", "3"]
    ],
    "public/app/features/query/state/PanelQueryRunner.ts:5381": [
      [0, 0, 0, "Do not use any type assertions.", "0"],
      [0, 0, 0, "Do not use any type assertions.", "1"]
    ],
    "public/app/features/query/state/runRequest.ts:5381": [
      [0, 0, 0, "Do not use any type assertions.", "0"]
    ],
    "public/app/features/query/state/updateQueries.test.ts:5381": [
      [0, 0, 0, "Unexpected any. Specify a different type.", "0"],
      [0, 0, 0, "Unexpected any. Specify a different type.", "1"],
      [0, 0, 0, "Unexpected any. Specify a different type.", "2"]
    ],
    "public/app/features/search/page/components/columns.tsx:5381": [
      [0, 0, 0, "Do not use any type assertions.", "0"]
    ],
    "public/app/features/search/service/bluge.ts:5381": [
      [0, 0, 0, "Do not use any type assertions.", "0"],
      [0, 0, 0, "Do not use any type assertions.", "1"]
    ],
    "public/app/features/search/state/SearchStateManager.ts:5381": [
      [0, 0, 0, "Direct usage of localStorage is not allowed. import store from @grafana/data instead", "0"],
      [0, 0, 0, "Direct usage of localStorage is not allowed. import store from @grafana/data instead", "1"],
      [0, 0, 0, "Direct usage of localStorage is not allowed. import store from @grafana/data instead", "2"],
      [0, 0, 0, "Direct usage of localStorage is not allowed. import store from @grafana/data instead", "3"],
      [0, 0, 0, "Direct usage of localStorage is not allowed. import store from @grafana/data instead", "4"],
      [0, 0, 0, "Direct usage of localStorage is not allowed. import store from @grafana/data instead", "5"],
      [0, 0, 0, "Direct usage of localStorage is not allowed. import store from @grafana/data instead", "6"],
      [0, 0, 0, "Direct usage of localStorage is not allowed. import store from @grafana/data instead", "7"],
      [0, 0, 0, "Direct usage of localStorage is not allowed. import store from @grafana/data instead", "8"],
      [0, 0, 0, "Direct usage of localStorage is not allowed. import store from @grafana/data instead", "9"],
      [0, 0, 0, "Direct usage of localStorage is not allowed. import store from @grafana/data instead", "10"],
      [0, 0, 0, "Direct usage of localStorage is not allowed. import store from @grafana/data instead", "11"],
      [0, 0, 0, "Direct usage of localStorage is not allowed. import store from @grafana/data instead", "12"],
      [0, 0, 0, "Direct usage of localStorage is not allowed. import store from @grafana/data instead", "13"],
      [0, 0, 0, "Direct usage of localStorage is not allowed. import store from @grafana/data instead", "14"],
      [0, 0, 0, "Direct usage of localStorage is not allowed. import store from @grafana/data instead", "15"],
      [0, 0, 0, "Do not use any type assertions.", "16"]
    ],
    "public/app/features/search/types.ts:5381": [
      [0, 0, 0, "Unexpected any. Specify a different type.", "0"]
    ],
    "public/app/features/search/utils.ts:5381": [
      [0, 0, 0, "Direct usage of localStorage is not allowed. import store from @grafana/data instead", "0"],
      [0, 0, 0, "Direct usage of localStorage is not allowed. import store from @grafana/data instead", "1"],
      [0, 0, 0, "Direct usage of localStorage is not allowed. import store from @grafana/data instead", "2"],
      [0, 0, 0, "Do not use any type assertions.", "3"]
    ],
    "public/app/features/serviceaccounts/ServiceAccountCreatePage.tsx:5381": [
      [0, 0, 0, "Add noMargin prop to Field components to remove built-in margins. Use layout components like Stack or Grid with the gap prop instead for consistent spacing.", "0"],
      [0, 0, 0, "Add noMargin prop to Field components to remove built-in margins. Use layout components like Stack or Grid with the gap prop instead for consistent spacing.", "1"],
      [0, 0, 0, "Add noMargin prop to Field components to remove built-in margins. Use layout components like Stack or Grid with the gap prop instead for consistent spacing.", "2"],
      [0, 0, 0, "Add noMargin prop to Field components to remove built-in margins. Use layout components like Stack or Grid with the gap prop instead for consistent spacing.", "3"]
    ],
    "public/app/features/serviceaccounts/components/CreateTokenModal.tsx:5381": [
      [0, 0, 0, "Add noMargin prop to Field components to remove built-in margins. Use layout components like Stack or Grid with the gap prop instead for consistent spacing.", "0"],
      [0, 0, 0, "Add noMargin prop to Field components to remove built-in margins. Use layout components like Stack or Grid with the gap prop instead for consistent spacing.", "1"],
      [0, 0, 0, "Add noMargin prop to Field components to remove built-in margins. Use layout components like Stack or Grid with the gap prop instead for consistent spacing.", "2"],
      [0, 0, 0, "Add noMargin prop to Field components to remove built-in margins. Use layout components like Stack or Grid with the gap prop instead for consistent spacing.", "3"]
    ],
    "public/app/features/serviceaccounts/state/reducers.ts:5381": [
      [0, 0, 0, "Do not use any type assertions.", "0"]
    ],
    "public/app/features/support-bundles/SupportBundlesCreate.tsx:5381": [
      [0, 0, 0, "Add noMargin prop to Field components to remove built-in margins. Use layout components like Stack or Grid with the gap prop instead for consistent spacing.", "0"],
      [0, 0, 0, "Using localeCompare() can cause performance issues when sorting large datasets. Consider using Intl.Collator for better performance when sorting arrays, or add an eslint-disable comment if sorting a small, known dataset.", "1"]
    ],
    "public/app/features/teams/CreateTeam.tsx:5381": [
      [0, 0, 0, "Add noMargin prop to Field components to remove built-in margins. Use layout components like Stack or Grid with the gap prop instead for consistent spacing.", "0"],
      [0, 0, 0, "Add noMargin prop to Field components to remove built-in margins. Use layout components like Stack or Grid with the gap prop instead for consistent spacing.", "1"],
      [0, 0, 0, "Add noMargin prop to Field components to remove built-in margins. Use layout components like Stack or Grid with the gap prop instead for consistent spacing.", "2"]
    ],
    "public/app/features/teams/TeamSettings.tsx:5381": [
      [0, 0, 0, "Add noMargin prop to Field components to remove built-in margins. Use layout components like Stack or Grid with the gap prop instead for consistent spacing.", "0"],
      [0, 0, 0, "Add noMargin prop to Field components to remove built-in margins. Use layout components like Stack or Grid with the gap prop instead for consistent spacing.", "1"],
      [0, 0, 0, "Add noMargin prop to Field components to remove built-in margins. Use layout components like Stack or Grid with the gap prop instead for consistent spacing.", "2"],
      [0, 0, 0, "Add noMargin prop to Field components to remove built-in margins. Use layout components like Stack or Grid with the gap prop instead for consistent spacing.", "3"]
    ],
    "public/app/features/teams/state/reducers.ts:5381": [
      [0, 0, 0, "Do not use any type assertions.", "0"]
    ],
    "public/app/features/templating/fieldAccessorCache.ts:5381": [
      [0, 0, 0, "Unexpected any. Specify a different type.", "0"]
    ],
    "public/app/features/templating/formatVariableValue.ts:5381": [
      [0, 0, 0, "Unexpected any. Specify a different type.", "0"],
      [0, 0, 0, "Unexpected any. Specify a different type.", "1"],
      [0, 0, 0, "Unexpected any. Specify a different type.", "2"]
    ],
    "public/app/features/templating/templateProxies.ts:5381": [
      [0, 0, 0, "Unexpected any. Specify a different type.", "0"]
    ],
    "public/app/features/templating/template_srv.mock.ts:5381": [
      [0, 0, 0, "Do not use any type assertions.", "0"],
      [0, 0, 0, "Do not use any type assertions.", "1"],
      [0, 0, 0, "Do not use any type assertions.", "2"],
      [0, 0, 0, "Do not use any type assertions.", "3"]
    ],
    "public/app/features/templating/template_srv.ts:5381": [
      [0, 0, 0, "Do not use any type assertions.", "0"],
      [0, 0, 0, "Do not use any type assertions.", "1"],
      [0, 0, 0, "Do not use any type assertions.", "2"],
      [0, 0, 0, "Unexpected any. Specify a different type.", "3"],
      [0, 0, 0, "Unexpected any. Specify a different type.", "4"],
      [0, 0, 0, "Unexpected any. Specify a different type.", "5"],
      [0, 0, 0, "Unexpected any. Specify a different type.", "6"],
      [0, 0, 0, "Unexpected any. Specify a different type.", "7"],
      [0, 0, 0, "Unexpected any. Specify a different type.", "8"],
      [0, 0, 0, "Unexpected any. Specify a different type.", "9"],
      [0, 0, 0, "Unexpected any. Specify a different type.", "10"],
      [0, 0, 0, "Unexpected any. Specify a different type.", "11"]
    ],
    "public/app/features/transformers/FilterByValueTransformer/ValueMatchers/BasicMatcherEditor.tsx:5381": [
      [0, 0, 0, "Unexpected any. Specify a different type.", "0"]
    ],
    "public/app/features/transformers/FilterByValueTransformer/ValueMatchers/types.ts:5381": [
      [0, 0, 0, "Unexpected any. Specify a different type.", "0"],
      [0, 0, 0, "Unexpected any. Specify a different type.", "1"],
      [0, 0, 0, "Unexpected any. Specify a different type.", "2"]
    ],
    "public/app/features/transformers/FilterByValueTransformer/ValueMatchers/utils.ts:5381": [
      [0, 0, 0, "Unexpected any. Specify a different type.", "0"]
    ],
    "public/app/features/transformers/FilterByValueTransformer/ValueMatchers/valueMatchersUI.ts:5381": [
      [0, 0, 0, "Unexpected any. Specify a different type.", "0"]
    ],
    "public/app/features/transformers/calculateHeatmap/editor/AxisEditor.tsx:5381": [
      [0, 0, 0, "\'HorizontalGroup\' import from \'@grafana/ui\' is restricted from being used by a pattern. Use Stack component instead.", "0"]
    ],
    "public/app/features/transformers/calculateHeatmap/editor/helper.ts:5381": [
      [0, 0, 0, "Unexpected any. Specify a different type.", "0"]
    ],
    "public/app/features/transformers/calculateHeatmap/heatmap.ts:5381": [
      [0, 0, 0, "Do not use any type assertions.", "0"],
      [0, 0, 0, "Do not use any type assertions.", "1"]
    ],
    "public/app/features/transformers/editors/CalculateFieldTransformerEditor/CumulativeOptionsEditor.tsx:5381": [
      [0, 0, 0, "Do not use any type assertions.", "0"]
    ],
    "public/app/features/transformers/editors/CalculateFieldTransformerEditor/ReduceRowOptionsEditor.tsx:5381": [
      [0, 0, 0, "Do not use any type assertions.", "0"]
    ],
    "public/app/features/transformers/editors/CalculateFieldTransformerEditor/WindowOptionsEditor.tsx:5381": [
      [0, 0, 0, "Do not use any type assertions.", "0"]
    ],
    "public/app/features/transformers/editors/ConvertFieldTypeTransformerEditor.tsx:5381": [
      [0, 0, 0, "Do not use any type assertions.", "0"]
    ],
    "public/app/features/transformers/editors/EnumMappingEditor.tsx:5381": [
      [0, 0, 0, "\'HorizontalGroup\' import from \'@grafana/ui\' is restricted from being used by a pattern. Use Stack component instead.", "0"],
      [0, 0, 0, "\'VerticalGroup\' import from \'@grafana/ui\' is restricted from being used by a pattern. Use Stack component instead.", "1"]
    ],
    "public/app/features/transformers/editors/EnumMappingRow.tsx:5381": [
      [0, 0, 0, "\'HorizontalGroup\' import from \'@grafana/ui\' is restricted from being used by a pattern. Use Stack component instead.", "0"]
    ],
    "public/app/features/transformers/editors/GroupByTransformerEditor.tsx:5381": [
      [0, 0, 0, "Do not use any type assertions.", "0"]
    ],
    "public/app/features/transformers/editors/GroupToNestedTableTransformerEditor.tsx:5381": [
      [0, 0, 0, "Add noMargin prop to Field components to remove built-in margins. Use layout components like Stack or Grid with the gap prop instead for consistent spacing.", "0"]
    ],
    "public/app/features/transformers/editors/ReduceTransformerEditor.tsx:5381": [
      [0, 0, 0, "Do not use any type assertions.", "0"]
    ],
    "public/app/features/transformers/editors/SortByTransformerEditor.tsx:5381": [
      [0, 0, 0, "Do not use any type assertions.", "0"]
    ],
    "public/app/features/transformers/extractFields/ExtractFieldsTransformerEditor.tsx:5381": [
      [0, 0, 0, "Do not use any type assertions.", "0"],
      [0, 0, 0, "Do not use any type assertions.", "1"],
      [0, 0, 0, "Unexpected any. Specify a different type.", "2"],
      [0, 0, 0, "Unexpected any. Specify a different type.", "3"]
    ],
    "public/app/features/transformers/extractFields/fieldExtractors.ts:5381": [
      [0, 0, 0, "Unexpected any. Specify a different type.", "0"]
    ],
    "public/app/features/transformers/fieldToConfigMapping/FieldToConfigMappingEditor.tsx:5381": [
      [0, 0, 0, "Do not use any type assertions.", "0"],
      [0, 0, 0, "Do not use any type assertions.", "1"]
    ],
    "public/app/features/transformers/fieldToConfigMapping/fieldToConfigMapping.ts:5381": [
      [0, 0, 0, "Do not use any type assertions.", "0"],
      [0, 0, 0, "Unexpected any. Specify a different type.", "1"],
      [0, 0, 0, "Unexpected any. Specify a different type.", "2"],
      [0, 0, 0, "Unexpected any. Specify a different type.", "3"],
      [0, 0, 0, "Unexpected any. Specify a different type.", "4"]
    ],
    "public/app/features/transformers/joinByLabels/JoinByLabelsTransformerEditor.tsx:5381": [
      [0, 0, 0, "\'HorizontalGroup\' import from \'@grafana/ui\' is restricted from being used by a pattern. Use Stack component instead.", "0"]
    ],
    "public/app/features/transformers/lookupGazetteer/FieldLookupTransformerEditor.tsx:5381": [
      [0, 0, 0, "Do not use any type assertions.", "0"]
    ],
    "public/app/features/transformers/partitionByValues/PartitionByValuesEditor.tsx:5381": [
      [0, 0, 0, "\'HorizontalGroup\' import from \'@grafana/ui\' is restricted from being used by a pattern. Use Stack component instead.", "0"]
    ],
    "public/app/features/transformers/spatial/optionsHelper.tsx:5381": [
      [0, 0, 0, "Do not use any type assertions.", "0"],
      [0, 0, 0, "Do not use any type assertions.", "1"],
      [0, 0, 0, "Do not use any type assertions.", "2"],
      [0, 0, 0, "Unexpected any. Specify a different type.", "3"],
      [0, 0, 0, "Unexpected any. Specify a different type.", "4"],
      [0, 0, 0, "Unexpected any. Specify a different type.", "5"]
    ],
    "public/app/features/transformers/suggestionsInput/SuggestionsInput.tsx:5381": [
      [0, 0, 0, "Do not use any type assertions.", "0"],
      [0, 0, 0, "Do not use any type assertions.", "1"],
      [0, 0, 0, "Do not use any type assertions.", "2"],
      [0, 0, 0, "Do not use any type assertions.", "3"]
    ],
    "public/app/features/variables/adapters.ts:5381": [
      [0, 0, 0, "Unexpected any. Specify a different type.", "0"],
      [0, 0, 0, "Unexpected any. Specify a different type.", "1"],
      [0, 0, 0, "Unexpected any. Specify a different type.", "2"]
    ],
    "public/app/features/variables/constant/reducer.ts:5381": [
      [0, 0, 0, "Do not use any type assertions.", "0"]
    ],
    "public/app/features/variables/custom/reducer.ts:5381": [
      [0, 0, 0, "Do not use any type assertions.", "0"]
    ],
    "public/app/features/variables/editor/VariableEditorContainer.tsx:5381": [
      [0, 0, 0, "Do not use any type assertions.", "0"],
      [0, 0, 0, "Do not use any type assertions.", "1"]
    ],
    "public/app/features/variables/editor/VariableEditorEditor.tsx:5381": [
      [0, 0, 0, "\'HorizontalGroup\' import from \'@grafana/ui\' is restricted from being used by a pattern. Use Stack component instead.", "0"]
    ],
    "public/app/features/variables/editor/VariableEditorList.tsx:5381": [
      [0, 0, 0, "Use data-testid for E2E selectors instead of aria-label", "0"],
      [0, 0, 0, "Use data-testid for E2E selectors instead of aria-label", "1"]
    ],
    "public/app/features/variables/editor/VariableEditorListRow.tsx:5381": [
      [0, 0, 0, "Use data-testid for E2E selectors instead of aria-label", "0"],
      [0, 0, 0, "Use data-testid for E2E selectors instead of aria-label", "1"],
      [0, 0, 0, "Use data-testid for E2E selectors instead of aria-label", "2"],
      [0, 0, 0, "Use data-testid for E2E selectors instead of aria-label", "3"]
    ],
    "public/app/features/variables/editor/getVariableQueryEditor.tsx:5381": [
      [0, 0, 0, "Unexpected any. Specify a different type.", "0"],
      [0, 0, 0, "Unexpected any. Specify a different type.", "1"]
    ],
    "public/app/features/variables/inspect/NetworkGraph.tsx:5381": [
      [0, 0, 0, "Unexpected any. Specify a different type.", "0"],
      [0, 0, 0, "Unexpected any. Specify a different type.", "1"]
    ],
    "public/app/features/variables/inspect/VariablesUnknownTable.tsx:5381": [
      [0, 0, 0, "\'HorizontalGroup\' import from \'@grafana/ui\' is restricted from being used by a pattern. Use Stack component instead.", "0"],
      [0, 0, 0, "\'VerticalGroup\' import from \'@grafana/ui\' is restricted from being used by a pattern. Use Stack component instead.", "1"]
    ],
    "public/app/features/variables/inspect/utils.ts:5381": [
      [0, 0, 0, "Do not use any type assertions.", "0"],
      [0, 0, 0, "Do not use any type assertions.", "1"],
      [0, 0, 0, "Unexpected any. Specify a different type.", "2"],
      [0, 0, 0, "Unexpected any. Specify a different type.", "3"],
      [0, 0, 0, "Unexpected any. Specify a different type.", "4"],
      [0, 0, 0, "Unexpected any. Specify a different type.", "5"]
    ],
    "public/app/features/variables/pickers/OptionsPicker/actions.ts:5381": [
      [0, 0, 0, "Unexpected any. Specify a different type.", "0"],
      [0, 0, 0, "Unexpected any. Specify a different type.", "1"]
    ],
    "public/app/features/variables/pickers/index.ts:5381": [
      [0, 0, 0, "Do not re-export imported variable (\`./OptionsPicker/OptionsPicker\`)", "0"]
    ],
    "public/app/features/variables/pickers/shared/VariableOptions.tsx:5381": [
      [0, 0, 0, "Use data-testid for E2E selectors instead of aria-label", "0"]
    ],
    "public/app/features/variables/query/QueryVariableEditor.tsx:5381": [
      [0, 0, 0, "Unexpected any. Specify a different type.", "0"],
      [0, 0, 0, "Unexpected any. Specify a different type.", "1"]
    ],
    "public/app/features/variables/query/QueryVariableRefreshSelect.tsx:5381": [
      [0, 0, 0, "Add noMargin prop to Field components to remove built-in margins. Use layout components like Stack or Grid with the gap prop instead for consistent spacing.", "0"]
    ],
    "public/app/features/variables/query/VariableQueryRunner.ts:5381": [
      [0, 0, 0, "Do not use any type assertions.", "0"],
      [0, 0, 0, "Unexpected any. Specify a different type.", "1"]
    ],
    "public/app/features/variables/query/actions.test.tsx:5381": [
      [0, 0, 0, "Unexpected any. Specify a different type.", "0"]
    ],
    "public/app/features/variables/query/actions.ts:5381": [
      [0, 0, 0, "Unexpected any. Specify a different type.", "0"],
      [0, 0, 0, "Unexpected any. Specify a different type.", "1"],
      [0, 0, 0, "Unexpected any. Specify a different type.", "2"],
      [0, 0, 0, "Unexpected any. Specify a different type.", "3"]
    ],
    "public/app/features/variables/query/operators.ts:5381": [
      [0, 0, 0, "Unexpected any. Specify a different type.", "0"]
    ],
    "public/app/features/variables/query/queryRunners.ts:5381": [
      [0, 0, 0, "Unexpected any. Specify a different type.", "0"],
      [0, 0, 0, "Unexpected any. Specify a different type.", "1"]
    ],
    "public/app/features/variables/query/reducer.ts:5381": [
      [0, 0, 0, "Unexpected any. Specify a different type.", "0"],
      [0, 0, 0, "Unexpected any. Specify a different type.", "1"],
      [0, 0, 0, "Using localeCompare() can cause performance issues when sorting large datasets. Consider using Intl.Collator for better performance when sorting arrays, or add an eslint-disable comment if sorting a small, known dataset.", "2"]
    ],
    "public/app/features/variables/shared/formatVariable.ts:5381": [
      [0, 0, 0, "Do not use any type assertions.", "0"],
      [0, 0, 0, "Do not use any type assertions.", "1"]
    ],
    "public/app/features/variables/shared/testing/optionsVariableBuilder.ts:5381": [
      [0, 0, 0, "Do not use any type assertions.", "0"],
      [0, 0, 0, "Do not use any type assertions.", "1"]
    ],
    "public/app/features/variables/shared/testing/variableBuilder.ts:5381": [
      [0, 0, 0, "Do not use any type assertions.", "0"]
    ],
    "public/app/features/variables/state/actions.ts:5381": [
      [0, 0, 0, "Do not use any type assertions.", "0"],
      [0, 0, 0, "Do not use any type assertions.", "1"],
      [0, 0, 0, "Do not use any type assertions.", "2"],
      [0, 0, 0, "Do not use any type assertions.", "3"],
      [0, 0, 0, "Do not use any type assertions.", "4"],
      [0, 0, 0, "Do not use any type assertions.", "5"],
      [0, 0, 0, "Do not use any type assertions.", "6"]
    ],
    "public/app/features/variables/state/keyedVariablesReducer.ts:5381": [
      [0, 0, 0, "Unexpected any. Specify a different type.", "0"],
      [0, 0, 0, "Unexpected any. Specify a different type.", "1"]
    ],
    "public/app/features/variables/state/sharedReducer.ts:5381": [
      [0, 0, 0, "Do not use any type assertions.", "0"],
      [0, 0, 0, "Unexpected any. Specify a different type.", "1"],
      [0, 0, 0, "Unexpected any. Specify a different type.", "2"]
    ],
    "public/app/features/variables/state/upgradeLegacyQueries.test.ts:5381": [
      [0, 0, 0, "Unexpected any. Specify a different type.", "0"],
      [0, 0, 0, "Unexpected any. Specify a different type.", "1"]
    ],
    "public/app/features/variables/system/adapter.ts:5381": [
      [0, 0, 0, "Do not use any type assertions.", "0"],
      [0, 0, 0, "Do not use any type assertions.", "1"],
      [0, 0, 0, "Do not use any type assertions.", "2"],
      [0, 0, 0, "Do not use any type assertions.", "3"],
      [0, 0, 0, "Unexpected any. Specify a different type.", "4"],
      [0, 0, 0, "Unexpected any. Specify a different type.", "5"],
      [0, 0, 0, "Unexpected any. Specify a different type.", "6"],
      [0, 0, 0, "Unexpected any. Specify a different type.", "7"]
    ],
    "public/app/features/variables/types.ts:5381": [
      [0, 0, 0, "Do not re-export imported variable (\`@grafana/data\`)", "0"],
      [0, 0, 0, "Do not re-export imported variable (\`VariableModel\`)", "1"],
      [0, 0, 0, "Unexpected any. Specify a different type.", "2"],
      [0, 0, 0, "Unexpected any. Specify a different type.", "3"],
      [0, 0, 0, "Unexpected any. Specify a different type.", "4"],
      [0, 0, 0, "Unexpected any. Specify a different type.", "5"],
      [0, 0, 0, "Unexpected any. Specify a different type.", "6"]
    ],
    "public/app/features/variables/utils.ts:5381": [
      [0, 0, 0, "Do not use any type assertions.", "0"],
      [0, 0, 0, "Unexpected any. Specify a different type.", "1"],
      [0, 0, 0, "Unexpected any. Specify a different type.", "2"],
      [0, 0, 0, "Unexpected any. Specify a different type.", "3"]
    ],
    "public/app/plugins/datasource/alertmanager/types.ts:5381": [
      [0, 0, 0, "Unexpected any. Specify a different type.", "0"],
      [0, 0, 0, "Unexpected any. Specify a different type.", "1"]
    ],
    "public/app/plugins/datasource/azuremonitor/components/ArgQueryEditor/index.tsx:5381": [
      [0, 0, 0, "Do not re-export imported variable (\`./ArgQueryEditor\`)", "0"]
    ],
    "public/app/plugins/datasource/azuremonitor/components/ConfigEditor/AppRegistrationCredentials.tsx:5381": [
      [0, 0, 0, "Add noMargin prop to Field components to remove built-in margins. Use layout components like Stack or Grid with the gap prop instead for consistent spacing.", "0"],
      [0, 0, 0, "Add noMargin prop to Field components to remove built-in margins. Use layout components like Stack or Grid with the gap prop instead for consistent spacing.", "1"],
      [0, 0, 0, "Add noMargin prop to Field components to remove built-in margins. Use layout components like Stack or Grid with the gap prop instead for consistent spacing.", "2"],
      [0, 0, 0, "Add noMargin prop to Field components to remove built-in margins. Use layout components like Stack or Grid with the gap prop instead for consistent spacing.", "3"],
      [0, 0, 0, "Add noMargin prop to Field components to remove built-in margins. Use layout components like Stack or Grid with the gap prop instead for consistent spacing.", "4"]
    ],
    "public/app/plugins/datasource/azuremonitor/components/ConfigEditor/AzureCredentialsForm.tsx:5381": [
      [0, 0, 0, "Add noMargin prop to Field components to remove built-in margins. Use layout components like Stack or Grid with the gap prop instead for consistent spacing.", "0"]
    ],
    "public/app/plugins/datasource/azuremonitor/components/ConfigEditor/BasicLogsToggle.tsx:5381": [
      [0, 0, 0, "Add noMargin prop to Field components to remove built-in margins. Use layout components like Stack or Grid with the gap prop instead for consistent spacing.", "0"]
    ],
    "public/app/plugins/datasource/azuremonitor/components/ConfigEditor/ConfigEditor.tsx:5381": [
      [0, 0, 0, "Add noMargin prop to Field components to remove built-in margins. Use layout components like Stack or Grid with the gap prop instead for consistent spacing.", "0"]
    ],
    "public/app/plugins/datasource/azuremonitor/components/ConfigEditor/CurrentUserFallbackCredentials.tsx:5381": [
      [0, 0, 0, "Add noMargin prop to Field components to remove built-in margins. Use layout components like Stack or Grid with the gap prop instead for consistent spacing.", "0"],
      [0, 0, 0, "Add noMargin prop to Field components to remove built-in margins. Use layout components like Stack or Grid with the gap prop instead for consistent spacing.", "1"]
    ],
    "public/app/plugins/datasource/azuremonitor/components/ConfigEditor/DefaultSubscription.tsx:5381": [
      [0, 0, 0, "Add noMargin prop to Field components to remove built-in margins. Use layout components like Stack or Grid with the gap prop instead for consistent spacing.", "0"]
    ],
    "public/app/plugins/datasource/azuremonitor/components/LogsQueryEditor/AzureCheatSheet.tsx:5381": [
      [0, 0, 0, "Add noMargin prop to Card components to remove built-in margins. Use layout components like Stack or Grid with the gap prop instead for consistent spacing.", "0"],
      [0, 0, 0, "Add noMargin prop to Field components to remove built-in margins. Use layout components like Stack or Grid with the gap prop instead for consistent spacing.", "1"]
    ],
    "public/app/plugins/datasource/azuremonitor/components/LogsQueryEditor/index.tsx:5381": [
      [0, 0, 0, "Do not re-export imported variable (\`./LogsQueryEditor\`)", "0"]
    ],
    "public/app/plugins/datasource/azuremonitor/components/QueryEditor/QueryEditor.test.tsx:5381": [
      [0, 0, 0, "* import is invalid because \'Layout,HorizontalGroup,VerticalGroup\' from \'@grafana/ui\' is restricted from being used by a pattern. Use Stack component instead.", "0"]
    ],
    "public/app/plugins/datasource/azuremonitor/components/QueryEditor/QueryEditor.tsx:5381": [
      [0, 0, 0, "Do not use any type assertions.", "0"]
    ],
    "public/app/plugins/datasource/azuremonitor/components/QueryEditor/index.tsx:5381": [
      [0, 0, 0, "Do not re-export imported variable (\`./QueryEditor\`)", "0"]
    ],
    "public/app/plugins/datasource/azuremonitor/components/ResourceField/index.tsx:5381": [
      [0, 0, 0, "Do not re-export imported variable (\`./ResourceField\`)", "0"]
    ],
    "public/app/plugins/datasource/azuremonitor/components/ResourcePicker/index.tsx:5381": [
      [0, 0, 0, "Do not re-export imported variable (\`./ResourcePicker\`)", "0"]
    ],
    "public/app/plugins/datasource/azuremonitor/components/TracesQueryEditor/Filters.tsx:5381": [
      [0, 0, 0, "Add noMargin prop to Field components to remove built-in margins. Use layout components like Stack or Grid with the gap prop instead for consistent spacing.", "0"]
    ],
    "public/app/plugins/datasource/azuremonitor/components/TracesQueryEditor/index.tsx:5381": [
      [0, 0, 0, "Do not re-export imported variable (\`./TracesQueryEditor\`)", "0"]
    ],
    "public/app/plugins/datasource/azuremonitor/components/VariableEditor/VariableEditor.test.tsx:5381": [
      [0, 0, 0, "* import is invalid because \'Layout,HorizontalGroup,VerticalGroup\' from \'@grafana/ui\' is restricted from being used by a pattern. Use Stack component instead.", "0"]
    ],
    "public/app/plugins/datasource/azuremonitor/components/VariableEditor/VariableEditor.tsx:5381": [
      [0, 0, 0, "Add noMargin prop to Field components to remove built-in margins. Use layout components like Stack or Grid with the gap prop instead for consistent spacing.", "0"],
      [0, 0, 0, "Add noMargin prop to Field components to remove built-in margins. Use layout components like Stack or Grid with the gap prop instead for consistent spacing.", "1"],
      [0, 0, 0, "Add noMargin prop to Field components to remove built-in margins. Use layout components like Stack or Grid with the gap prop instead for consistent spacing.", "2"],
      [0, 0, 0, "Add noMargin prop to Field components to remove built-in margins. Use layout components like Stack or Grid with the gap prop instead for consistent spacing.", "3"],
      [0, 0, 0, "Add noMargin prop to Field components to remove built-in margins. Use layout components like Stack or Grid with the gap prop instead for consistent spacing.", "4"],
      [0, 0, 0, "Add noMargin prop to Field components to remove built-in margins. Use layout components like Stack or Grid with the gap prop instead for consistent spacing.", "5"],
      [0, 0, 0, "Add noMargin prop to Field components to remove built-in margins. Use layout components like Stack or Grid with the gap prop instead for consistent spacing.", "6"]
    ],
    "public/app/plugins/datasource/azuremonitor/types/query.ts:5381": [
      [0, 0, 0, "Do not re-export imported variable (\`../dataquery.gen\`)", "0"],
      [0, 0, 0, "Do not re-export imported variable (\`../dataquery.gen\`)", "1"],
      [0, 0, 0, "Do not re-export imported variable (\`AzureQueryType\`)", "2"]
    ],
    "public/app/plugins/datasource/azuremonitor/types/templateVariables.ts:5381": [
      [0, 0, 0, "Do not re-export imported variable (\`../dataquery.gen\`)", "0"]
    ],
    "public/app/plugins/datasource/azuremonitor/utils/common.ts:5381": [
      [0, 0, 0, "Do not use any type assertions.", "0"]
    ],
    "public/app/plugins/datasource/azuremonitor/utils/messageFromError.ts:5381": [
      [0, 0, 0, "Unexpected any. Specify a different type.", "0"]
    ],
    "public/app/plugins/datasource/cloud-monitoring/CloudMonitoringMetricFindQuery.ts:5381": [
      [0, 0, 0, "Do not use any type assertions.", "0"],
      [0, 0, 0, "Unexpected any. Specify a different type.", "1"]
    ],
    "public/app/plugins/datasource/cloud-monitoring/annotationSupport.ts:5381": [
      [0, 0, 0, "Do not use any type assertions.", "0"],
      [0, 0, 0, "Do not use any type assertions.", "1"]
    ],
    "public/app/plugins/datasource/cloud-monitoring/components/Aggregation.tsx:5381": [
      [0, 0, 0, "Do not use any type assertions.", "0"]
    ],
    "public/app/plugins/datasource/cloud-monitoring/components/Fields.tsx:5381": [
      [0, 0, 0, "Add noMargin prop to Field components to remove built-in margins. Use layout components like Stack or Grid with the gap prop instead for consistent spacing.", "0"]
    ],
    "public/app/plugins/datasource/cloud-monitoring/components/VariableQueryEditor.tsx:5381": [
      [0, 0, 0, "Do not use any type assertions.", "0"]
    ],
    "public/app/plugins/datasource/cloud-monitoring/datasource.ts:5381": [
      [0, 0, 0, "Do not use any type assertions.", "0"],
      [0, 0, 0, "Do not use any type assertions.", "1"],
      [0, 0, 0, "Do not use any type assertions.", "2"],
      [0, 0, 0, "Unexpected any. Specify a different type.", "3"],
      [0, 0, 0, "Unexpected any. Specify a different type.", "4"]
    ],
    "public/app/plugins/datasource/cloud-monitoring/functions.ts:5381": [
      [0, 0, 0, "Do not use any type assertions.", "0"],
      [0, 0, 0, "Do not use any type assertions.", "1"]
    ],
    "public/app/plugins/datasource/cloud-monitoring/types/query.ts:5381": [
      [0, 0, 0, "Do not re-export imported variable (\`../dataquery.gen\`)", "0"],
      [0, 0, 0, "Do not re-export imported variable (\`../dataquery.gen\`)", "1"],
      [0, 0, 0, "Do not re-export imported variable (\`QueryType\`)", "2"]
    ],
    "public/app/plugins/datasource/cloud-monitoring/types/types.ts:5381": [
      [0, 0, 0, "Unexpected any. Specify a different type.", "0"]
    ],
    "public/app/plugins/datasource/cloudwatch/components/ConfigEditor/ConfigEditor.tsx:5381": [
      [0, 0, 0, "Add noMargin prop to Field components to remove built-in margins. Use layout components like Stack or Grid with the gap prop instead for consistent spacing.", "0"],
      [0, 0, 0, "Add noMargin prop to Field components to remove built-in margins. Use layout components like Stack or Grid with the gap prop instead for consistent spacing.", "1"],
      [0, 0, 0, "Add noMargin prop to Field components to remove built-in margins. Use layout components like Stack or Grid with the gap prop instead for consistent spacing.", "2"]
    ],
    "public/app/plugins/datasource/cloudwatch/components/ConfigEditor/SecureSocksProxySettingsNewStyling.tsx:5381": [
      [0, 0, 0, "Add noMargin prop to Field components to remove built-in margins. Use layout components like Stack or Grid with the gap prop instead for consistent spacing.", "0"]
    ],
    "public/app/plugins/datasource/cloudwatch/components/ConfigEditor/XrayLinkConfig.tsx:5381": [
      [0, 0, 0, "Add noMargin prop to Field components to remove built-in margins. Use layout components like Stack or Grid with the gap prop instead for consistent spacing.", "0"]
    ],
    "public/app/plugins/datasource/cloudwatch/components/QueryEditor/MetricsQueryEditor/MetricsQueryEditor.test.tsx:5381": [
      [0, 0, 0, "* import is invalid because \'Layout,HorizontalGroup,VerticalGroup\' from \'@grafana/ui\' is restricted from being used by a pattern. Use Stack component instead.", "0"]
    ],
    "public/app/plugins/datasource/cloudwatch/components/QueryEditor/MetricsQueryEditor/SQLBuilderEditor/index.tsx:5381": [
      [0, 0, 0, "Do not re-export imported variable (\`./SQLBuilderEditor\`)", "0"]
    ],
    "public/app/plugins/datasource/cloudwatch/components/QueryEditor/QueryEditor.test.tsx:5381": [
      [0, 0, 0, "Do not re-export imported variable (\`./MetricsQueryEditor/SQLCodeEditor\`)", "0"]
    ],
    "public/app/plugins/datasource/cloudwatch/components/shared/MetricStatEditor/index.ts:5381": [
      [0, 0, 0, "Do not re-export imported variable (\`./MetricStatEditor\`)", "0"]
    ],
    "public/app/plugins/datasource/cloudwatch/datasource.ts:5381": [
      [0, 0, 0, "Unexpected any. Specify a different type.", "0"]
    ],
    "public/app/plugins/datasource/cloudwatch/expressions.ts:5381": [
      [0, 0, 0, "Do not re-export imported variable (\`./dataquery.gen\`)", "0"]
    ],
    "public/app/plugins/datasource/cloudwatch/guards.ts:5381": [
      [0, 0, 0, "Do not use any type assertions.", "0"]
    ],
    "public/app/plugins/datasource/cloudwatch/language/cloudwatch-logs/CloudWatchLogsLanguageProvider.ts:5381": [
      [0, 0, 0, "Unexpected any. Specify a different type.", "0"],
      [0, 0, 0, "Unexpected any. Specify a different type.", "1"],
      [0, 0, 0, "Unexpected any. Specify a different type.", "2"]
    ],
    "public/app/plugins/datasource/cloudwatch/types.ts:5381": [
      [0, 0, 0, "Do not use export all (\`export * from ...\`)", "0"],
      [0, 0, 0, "Unexpected any. Specify a different type.", "1"],
      [0, 0, 0, "Unexpected any. Specify a different type.", "2"],
      [0, 0, 0, "Unexpected any. Specify a different type.", "3"],
      [0, 0, 0, "Unexpected any. Specify a different type.", "4"],
      [0, 0, 0, "Unexpected any. Specify a different type.", "5"],
      [0, 0, 0, "Unexpected any. Specify a different type.", "6"],
      [0, 0, 0, "Unexpected any. Specify a different type.", "7"]
    ],
    "public/app/plugins/datasource/cloudwatch/utils/datalinks.ts:5381": [
      [0, 0, 0, "Do not use any type assertions.", "0"],
      [0, 0, 0, "Do not use any type assertions.", "1"]
    ],
    "public/app/plugins/datasource/dashboard/DashboardQueryEditor.tsx:5381": [
      [0, 0, 0, "Add noMargin prop to Field components to remove built-in margins. Use layout components like Stack or Grid with the gap prop instead for consistent spacing.", "0"],
      [0, 0, 0, "Add noMargin prop to Field components to remove built-in margins. Use layout components like Stack or Grid with the gap prop instead for consistent spacing.", "1"],
      [0, 0, 0, "Add noMargin prop to Field components to remove built-in margins. Use layout components like Stack or Grid with the gap prop instead for consistent spacing.", "2"],
      [0, 0, 0, "Add noMargin prop to Field components to remove built-in margins. Use layout components like Stack or Grid with the gap prop instead for consistent spacing.", "3"]
    ],
    "public/app/plugins/datasource/dashboard/datasource.ts:5381": [
      [0, 0, 0, "Do not use any type assertions.", "0"]
    ],
    "public/app/plugins/datasource/dashboard/runSharedRequest.ts:5381": [
      [0, 0, 0, "Do not use any type assertions.", "0"],
      [0, 0, 0, "Do not use any type assertions.", "1"]
    ],
    "public/app/plugins/datasource/elasticsearch/LanguageProvider.ts:5381": [
      [0, 0, 0, "Unexpected any. Specify a different type.", "0"],
      [0, 0, 0, "Unexpected any. Specify a different type.", "1"],
      [0, 0, 0, "Unexpected any. Specify a different type.", "2"],
      [0, 0, 0, "Unexpected any. Specify a different type.", "3"]
    ],
    "public/app/plugins/datasource/elasticsearch/QueryBuilder.ts:5381": [
      [0, 0, 0, "Do not use any type assertions.", "0"],
      [0, 0, 0, "Unexpected any. Specify a different type.", "1"],
      [0, 0, 0, "Unexpected any. Specify a different type.", "2"],
      [0, 0, 0, "Unexpected any. Specify a different type.", "3"],
      [0, 0, 0, "Unexpected any. Specify a different type.", "4"],
      [0, 0, 0, "Unexpected any. Specify a different type.", "5"],
      [0, 0, 0, "Unexpected any. Specify a different type.", "6"],
      [0, 0, 0, "Unexpected any. Specify a different type.", "7"],
      [0, 0, 0, "Unexpected any. Specify a different type.", "8"]
    ],
    "public/app/plugins/datasource/elasticsearch/components/QueryEditor/BucketAggregationsEditor/BucketAggregationEditor.tsx:5381": [
      [0, 0, 0, "Do not use any type assertions.", "0"]
    ],
    "public/app/plugins/datasource/elasticsearch/components/QueryEditor/BucketAggregationsEditor/SettingsEditor/DateHistogramSettingsEditor.tsx:5381": [
      [0, 0, 0, "Do not use any type assertions.", "0"]
    ],
    "public/app/plugins/datasource/elasticsearch/components/QueryEditor/BucketAggregationsEditor/SettingsEditor/TermsSettingsEditor.tsx:5381": [
      [0, 0, 0, "Do not use any type assertions.", "0"]
    ],
    "public/app/plugins/datasource/elasticsearch/components/QueryEditor/BucketAggregationsEditor/aggregations.ts:5381": [
      [0, 0, 0, "Do not use any type assertions.", "0"]
    ],
    "public/app/plugins/datasource/elasticsearch/components/QueryEditor/BucketAggregationsEditor/state/reducer.ts:5381": [
      [0, 0, 0, "Do not use any type assertions.", "0"]
    ],
    "public/app/plugins/datasource/elasticsearch/components/QueryEditor/MetricAggregationsEditor/MetricEditor.tsx:5381": [
      [0, 0, 0, "Do not use any type assertions.", "0"]
    ],
    "public/app/plugins/datasource/elasticsearch/components/QueryEditor/MetricAggregationsEditor/SettingsEditor/SettingField.tsx:5381": [
      [0, 0, 0, "Do not use any type assertions.", "0"],
      [0, 0, 0, "Do not use any type assertions.", "1"]
    ],
    "public/app/plugins/datasource/elasticsearch/components/QueryEditor/MetricAggregationsEditor/aggregations.ts:5381": [
      [0, 0, 0, "Do not use any type assertions.", "0"]
    ],
    "public/app/plugins/datasource/elasticsearch/components/QueryEditor/MetricAggregationsEditor/state/reducer.ts:5381": [
      [0, 0, 0, "Do not use any type assertions.", "0"]
    ],
    "public/app/plugins/datasource/elasticsearch/datasource.ts:5381": [
      [0, 0, 0, "Unexpected any. Specify a different type.", "0"],
      [0, 0, 0, "Unexpected any. Specify a different type.", "1"],
      [0, 0, 0, "Unexpected any. Specify a different type.", "2"],
      [0, 0, 0, "Unexpected any. Specify a different type.", "3"],
      [0, 0, 0, "Unexpected any. Specify a different type.", "4"]
    ],
    "public/app/plugins/datasource/elasticsearch/hooks/useStatelessReducer.ts:5381": [
      [0, 0, 0, "Do not use any type assertions.", "0"]
    ],
    "public/app/plugins/datasource/elasticsearch/test-helpers/render.tsx:5381": [
      [0, 0, 0, "Do not use any type assertions.", "0"]
    ],
    "public/app/plugins/datasource/grafana-postgresql-datasource/configuration/ConfigurationEditor.tsx:5381": [
      [0, 0, 0, "Add noMargin prop to Field components to remove built-in margins. Use layout components like Stack or Grid with the gap prop instead for consistent spacing.", "0"],
      [0, 0, 0, "Add noMargin prop to Field components to remove built-in margins. Use layout components like Stack or Grid with the gap prop instead for consistent spacing.", "1"],
      [0, 0, 0, "Add noMargin prop to Field components to remove built-in margins. Use layout components like Stack or Grid with the gap prop instead for consistent spacing.", "2"],
      [0, 0, 0, "Add noMargin prop to Field components to remove built-in margins. Use layout components like Stack or Grid with the gap prop instead for consistent spacing.", "3"],
      [0, 0, 0, "Add noMargin prop to Field components to remove built-in margins. Use layout components like Stack or Grid with the gap prop instead for consistent spacing.", "4"],
      [0, 0, 0, "Add noMargin prop to Field components to remove built-in margins. Use layout components like Stack or Grid with the gap prop instead for consistent spacing.", "5"],
      [0, 0, 0, "Add noMargin prop to Field components to remove built-in margins. Use layout components like Stack or Grid with the gap prop instead for consistent spacing.", "6"],
      [0, 0, 0, "Add noMargin prop to Field components to remove built-in margins. Use layout components like Stack or Grid with the gap prop instead for consistent spacing.", "7"],
      [0, 0, 0, "Add noMargin prop to Field components to remove built-in margins. Use layout components like Stack or Grid with the gap prop instead for consistent spacing.", "8"],
      [0, 0, 0, "Add noMargin prop to Field components to remove built-in margins. Use layout components like Stack or Grid with the gap prop instead for consistent spacing.", "9"],
      [0, 0, 0, "Add noMargin prop to Field components to remove built-in margins. Use layout components like Stack or Grid with the gap prop instead for consistent spacing.", "10"],
      [0, 0, 0, "Add noMargin prop to Field components to remove built-in margins. Use layout components like Stack or Grid with the gap prop instead for consistent spacing.", "11"]
    ],
    "public/app/plugins/datasource/grafana-pyroscope-datasource/QueryEditor/EditorField.tsx:5381": [
      [0, 0, 0, "Add noMargin prop to Field components to remove built-in margins. Use layout components like Stack or Grid with the gap prop instead for consistent spacing.", "0"]
    ],
    "public/app/plugins/datasource/grafana-pyroscope-datasource/utils.ts:5381": [
      [0, 0, 0, "Do not use any type assertions.", "0"]
    ],
    "public/app/plugins/datasource/grafana-testdata-datasource/QueryEditor.tsx:5381": [
      [0, 0, 0, "Do not use any type assertions.", "0"],
      [0, 0, 0, "Do not use any type assertions.", "1"],
      [0, 0, 0, "Do not use any type assertions.", "2"],
      [0, 0, 0, "Unexpected any. Specify a different type.", "3"],
      [0, 0, 0, "Unexpected any. Specify a different type.", "4"],
      [0, 0, 0, "Using localeCompare() can cause performance issues when sorting large datasets. Consider using Intl.Collator for better performance when sorting arrays, or add an eslint-disable comment if sorting a small, known dataset.", "5"]
    ],
    "public/app/plugins/datasource/grafana-testdata-datasource/components/RandomWalkEditor.tsx:5381": [
      [0, 0, 0, "Do not use any type assertions.", "0"],
      [0, 0, 0, "Do not use any type assertions.", "1"],
      [0, 0, 0, "Unexpected any. Specify a different type.", "2"]
    ],
    "public/app/plugins/datasource/grafana-testdata-datasource/components/SimulationQueryEditor.tsx:5381": [
      [0, 0, 0, "Do not use any type assertions.", "0"],
      [0, 0, 0, "Unexpected any. Specify a different type.", "1"],
      [0, 0, 0, "Unexpected any. Specify a different type.", "2"]
    ],
    "public/app/plugins/datasource/grafana-testdata-datasource/components/SimulationSchemaForm.tsx:5381": [
      [0, 0, 0, "Unexpected any. Specify a different type.", "0"]
    ],
    "public/app/plugins/datasource/grafana-testdata-datasource/datasource.ts:5381": [
      [0, 0, 0, "Do not use any type assertions.", "0"],
      [0, 0, 0, "Unexpected any. Specify a different type.", "1"]
    ],
    "public/app/plugins/datasource/grafana/components/AnnotationQueryEditor.tsx:5381": [
      [0, 0, 0, "Add noMargin prop to Field components to remove built-in margins. Use layout components like Stack or Grid with the gap prop instead for consistent spacing.", "0"],
      [0, 0, 0, "Add noMargin prop to Field components to remove built-in margins. Use layout components like Stack or Grid with the gap prop instead for consistent spacing.", "1"],
      [0, 0, 0, "Add noMargin prop to Field components to remove built-in margins. Use layout components like Stack or Grid with the gap prop instead for consistent spacing.", "2"],
      [0, 0, 0, "Add noMargin prop to Field components to remove built-in margins. Use layout components like Stack or Grid with the gap prop instead for consistent spacing.", "3"],
      [0, 0, 0, "Add noMargin prop to Field components to remove built-in margins. Use layout components like Stack or Grid with the gap prop instead for consistent spacing.", "4"],
      [0, 0, 0, "Do not use any type assertions.", "5"]
    ],
    "public/app/plugins/datasource/grafana/components/QueryEditor.tsx:5381": [
      [0, 0, 0, "Do not use any type assertions.", "0"],
      [0, 0, 0, "Do not use any type assertions.", "1"],
      [0, 0, 0, "Unexpected any. Specify a different type.", "2"]
    ],
    "public/app/plugins/datasource/grafana/components/TimeRegionEditor.tsx:5381": [
      [0, 0, 0, "Add noMargin prop to Field components to remove built-in margins. Use layout components like Stack or Grid with the gap prop instead for consistent spacing.", "0"],
      [0, 0, 0, "Add noMargin prop to Field components to remove built-in margins. Use layout components like Stack or Grid with the gap prop instead for consistent spacing.", "1"],
      [0, 0, 0, "Add noMargin prop to Field components to remove built-in margins. Use layout components like Stack or Grid with the gap prop instead for consistent spacing.", "2"],
      [0, 0, 0, "Add noMargin prop to Field components to remove built-in margins. Use layout components like Stack or Grid with the gap prop instead for consistent spacing.", "3"],
      [0, 0, 0, "Add noMargin prop to Field components to remove built-in margins. Use layout components like Stack or Grid with the gap prop instead for consistent spacing.", "4"],
      [0, 0, 0, "Add noMargin prop to Field components to remove built-in margins. Use layout components like Stack or Grid with the gap prop instead for consistent spacing.", "5"]
    ],
    "public/app/plugins/datasource/grafana/datasource.ts:5381": [
      [0, 0, 0, "Do not use any type assertions.", "0"],
      [0, 0, 0, "Do not use any type assertions.", "1"],
      [0, 0, 0, "Do not use any type assertions.", "2"],
      [0, 0, 0, "Do not use any type assertions.", "3"],
      [0, 0, 0, "Do not use any type assertions.", "4"],
      [0, 0, 0, "Do not use any type assertions.", "5"],
      [0, 0, 0, "Do not use any type assertions.", "6"],
      [0, 0, 0, "Unexpected any. Specify a different type.", "7"],
      [0, 0, 0, "Unexpected any. Specify a different type.", "8"]
    ],
    "public/app/plugins/datasource/graphite/configuration/ConfigEditor.tsx:5381": [
      [0, 0, 0, "Add noMargin prop to Field components to remove built-in margins. Use layout components like Stack or Grid with the gap prop instead for consistent spacing.", "0"],
      [0, 0, 0, "Add noMargin prop to Field components to remove built-in margins. Use layout components like Stack or Grid with the gap prop instead for consistent spacing.", "1"],
      [0, 0, 0, "Add noMargin prop to Field components to remove built-in margins. Use layout components like Stack or Grid with the gap prop instead for consistent spacing.", "2"]
    ],
    "public/app/plugins/datasource/graphite/datasource.test.ts:5381": [
      [0, 0, 0, "Unexpected any. Specify a different type.", "0"],
      [0, 0, 0, "Unexpected any. Specify a different type.", "1"],
      [0, 0, 0, "Unexpected any. Specify a different type.", "2"]
    ],
    "public/app/plugins/datasource/graphite/datasource.ts:5381": [
      [0, 0, 0, "Do not use any type assertions.", "0"],
      [0, 0, 0, "Do not use any type assertions.", "1"],
      [0, 0, 0, "Do not use any type assertions.", "2"],
      [0, 0, 0, "Do not use any type assertions.", "3"],
      [0, 0, 0, "Unexpected any. Specify a different type.", "4"],
      [0, 0, 0, "Unexpected any. Specify a different type.", "5"],
      [0, 0, 0, "Unexpected any. Specify a different type.", "6"],
      [0, 0, 0, "Unexpected any. Specify a different type.", "7"],
      [0, 0, 0, "Unexpected any. Specify a different type.", "8"],
      [0, 0, 0, "Unexpected any. Specify a different type.", "9"],
      [0, 0, 0, "Unexpected any. Specify a different type.", "10"],
      [0, 0, 0, "Unexpected any. Specify a different type.", "11"],
      [0, 0, 0, "Unexpected any. Specify a different type.", "12"],
      [0, 0, 0, "Unexpected any. Specify a different type.", "13"],
      [0, 0, 0, "Unexpected any. Specify a different type.", "14"],
      [0, 0, 0, "Unexpected any. Specify a different type.", "15"],
      [0, 0, 0, "Unexpected any. Specify a different type.", "16"],
      [0, 0, 0, "Unexpected any. Specify a different type.", "17"],
      [0, 0, 0, "Unexpected any. Specify a different type.", "18"]
    ],
    "public/app/plugins/datasource/graphite/gfunc.ts:5381": [
      [0, 0, 0, "Do not use any type assertions.", "0"],
      [0, 0, 0, "Do not use any type assertions.", "1"],
      [0, 0, 0, "Unexpected any. Specify a different type.", "2"]
    ],
    "public/app/plugins/datasource/graphite/graphite_query.ts:5381": [
      [0, 0, 0, "Do not use any type assertions.", "0"],
      [0, 0, 0, "Unexpected any. Specify a different type.", "1"],
      [0, 0, 0, "Unexpected any. Specify a different type.", "2"],
      [0, 0, 0, "Unexpected any. Specify a different type.", "3"],
      [0, 0, 0, "Unexpected any. Specify a different type.", "4"],
      [0, 0, 0, "Unexpected any. Specify a different type.", "5"],
      [0, 0, 0, "Unexpected any. Specify a different type.", "6"],
      [0, 0, 0, "Unexpected any. Specify a different type.", "7"],
      [0, 0, 0, "Unexpected any. Specify a different type.", "8"],
      [0, 0, 0, "Unexpected any. Specify a different type.", "9"],
      [0, 0, 0, "Unexpected any. Specify a different type.", "10"]
    ],
    "public/app/plugins/datasource/graphite/lexer.ts:5381": [
      [0, 0, 0, "Unexpected any. Specify a different type.", "0"],
      [0, 0, 0, "Unexpected any. Specify a different type.", "1"],
      [0, 0, 0, "Unexpected any. Specify a different type.", "2"]
    ],
    "public/app/plugins/datasource/graphite/migrations.ts:5381": [
      [0, 0, 0, "Unexpected any. Specify a different type.", "0"]
    ],
    "public/app/plugins/datasource/graphite/specs/graphite_query.test.ts:5381": [
      [0, 0, 0, "Unexpected any. Specify a different type.", "0"]
    ],
    "public/app/plugins/datasource/graphite/specs/store.test.ts:5381": [
      [0, 0, 0, "Unexpected any. Specify a different type.", "0"],
      [0, 0, 0, "Unexpected any. Specify a different type.", "1"]
    ],
    "public/app/plugins/datasource/graphite/state/context.tsx:5381": [
      [0, 0, 0, "Do not use any type assertions.", "0"],
      [0, 0, 0, "Do not use any type assertions.", "1"]
    ],
    "public/app/plugins/datasource/graphite/state/store.ts:5381": [
      [0, 0, 0, "Do not use any type assertions.", "0"],
      [0, 0, 0, "Do not use any type assertions.", "1"]
    ],
    "public/app/plugins/datasource/graphite/types.ts:5381": [
      [0, 0, 0, "Unexpected any. Specify a different type.", "0"],
      [0, 0, 0, "Unexpected any. Specify a different type.", "1"]
    ],
    "public/app/plugins/datasource/graphite/utils.ts:5381": [
      [0, 0, 0, "Unexpected any. Specify a different type.", "0"]
    ],
    "public/app/plugins/datasource/influxdb/components/editor/config/ConfigEditor.tsx:5381": [
      [0, 0, 0, "Add noMargin prop to Field components to remove built-in margins. Use layout components like Stack or Grid with the gap prop instead for consistent spacing.", "0"],
      [0, 0, 0, "Do not use any type assertions.", "1"]
    ],
    "public/app/plugins/datasource/influxdb/components/editor/config/InfluxSQLConfig.tsx:5381": [
      [0, 0, 0, "Add noMargin prop to Field components to remove built-in margins. Use layout components like Stack or Grid with the gap prop instead for consistent spacing.", "0"],
      [0, 0, 0, "Add noMargin prop to Field components to remove built-in margins. Use layout components like Stack or Grid with the gap prop instead for consistent spacing.", "1"],
      [0, 0, 0, "Add noMargin prop to Field components to remove built-in margins. Use layout components like Stack or Grid with the gap prop instead for consistent spacing.", "2"]
    ],
    "public/app/plugins/datasource/influxdb/datasource.ts:5381": [
      [0, 0, 0, "Do not use any type assertions.", "0"],
      [0, 0, 0, "Do not use any type assertions.", "1"],
      [0, 0, 0, "Unexpected any. Specify a different type.", "2"],
      [0, 0, 0, "Unexpected any. Specify a different type.", "3"],
      [0, 0, 0, "Unexpected any. Specify a different type.", "4"],
      [0, 0, 0, "Unexpected any. Specify a different type.", "5"],
      [0, 0, 0, "Unexpected any. Specify a different type.", "6"],
      [0, 0, 0, "Unexpected any. Specify a different type.", "7"],
      [0, 0, 0, "Unexpected any. Specify a different type.", "8"],
      [0, 0, 0, "Unexpected any. Specify a different type.", "9"],
      [0, 0, 0, "Unexpected any. Specify a different type.", "10"],
      [0, 0, 0, "Unexpected any. Specify a different type.", "11"],
      [0, 0, 0, "Unexpected any. Specify a different type.", "12"]
    ],
    "public/app/plugins/datasource/influxdb/influx_query_model.ts:5381": [
      [0, 0, 0, "Unexpected any. Specify a different type.", "0"]
    ],
    "public/app/plugins/datasource/influxdb/influx_series.ts:5381": [
      [0, 0, 0, "Unexpected any. Specify a different type.", "0"],
      [0, 0, 0, "Unexpected any. Specify a different type.", "1"],
      [0, 0, 0, "Unexpected any. Specify a different type.", "2"],
      [0, 0, 0, "Unexpected any. Specify a different type.", "3"],
      [0, 0, 0, "Unexpected any. Specify a different type.", "4"],
      [0, 0, 0, "Unexpected any. Specify a different type.", "5"],
      [0, 0, 0, "Unexpected any. Specify a different type.", "6"],
      [0, 0, 0, "Unexpected any. Specify a different type.", "7"],
      [0, 0, 0, "Unexpected any. Specify a different type.", "8"]
    ],
    "public/app/plugins/datasource/influxdb/query_part.ts:5381": [
      [0, 0, 0, "Unexpected any. Specify a different type.", "0"],
      [0, 0, 0, "Unexpected any. Specify a different type.", "1"],
      [0, 0, 0, "Unexpected any. Specify a different type.", "2"],
      [0, 0, 0, "Unexpected any. Specify a different type.", "3"],
      [0, 0, 0, "Unexpected any. Specify a different type.", "4"],
      [0, 0, 0, "Unexpected any. Specify a different type.", "5"],
      [0, 0, 0, "Unexpected any. Specify a different type.", "6"],
      [0, 0, 0, "Unexpected any. Specify a different type.", "7"],
      [0, 0, 0, "Unexpected any. Specify a different type.", "8"],
      [0, 0, 0, "Unexpected any. Specify a different type.", "9"],
      [0, 0, 0, "Unexpected any. Specify a different type.", "10"],
      [0, 0, 0, "Unexpected any. Specify a different type.", "11"],
      [0, 0, 0, "Unexpected any. Specify a different type.", "12"],
      [0, 0, 0, "Unexpected any. Specify a different type.", "13"]
    ],
    "public/app/plugins/datasource/influxdb/response_parser.ts:5381": [
      [0, 0, 0, "Unexpected any. Specify a different type.", "0"]
    ],
    "public/app/plugins/datasource/jaeger/_importedDependencies/model/transform-trace-data.tsx:5381": [
      [0, 0, 0, "Do not use any type assertions.", "0"]
    ],
    "public/app/plugins/datasource/jaeger/_importedDependencies/types/index.tsx:5381": [
      [0, 0, 0, "Do not re-export imported variable (\`./trace\`)", "0"]
    ],
    "public/app/plugins/datasource/jaeger/datasource.ts:5381": [
      [0, 0, 0, "Do not use any type assertions.", "0"]
    ],
    "public/app/plugins/datasource/loki/LanguageProvider.ts:5381": [
      [0, 0, 0, "Unexpected any. Specify a different type.", "0"]
    ],
    "public/app/plugins/datasource/loki/LogContextProvider.ts:5381": [
      [0, 0, 0, "Direct usage of localStorage is not allowed. import store from @grafana/data instead", "0"],
      [0, 0, 0, "Direct usage of localStorage is not allowed. import store from @grafana/data instead", "1"]
    ],
    "public/app/plugins/datasource/loki/components/LokiContextUi.tsx:5381": [
      [0, 0, 0, "Direct usage of localStorage is not allowed. import store from @grafana/data instead", "0"],
      [0, 0, 0, "Direct usage of localStorage is not allowed. import store from @grafana/data instead", "1"],
      [0, 0, 0, "Direct usage of localStorage is not allowed. import store from @grafana/data instead", "2"],
      [0, 0, 0, "Direct usage of localStorage is not allowed. import store from @grafana/data instead", "3"],
      [0, 0, 0, "Direct usage of localStorage is not allowed. import store from @grafana/data instead", "4"],
      [0, 0, 0, "Direct usage of localStorage is not allowed. import store from @grafana/data instead", "5"],
      [0, 0, 0, "Direct usage of localStorage is not allowed. import store from @grafana/data instead", "6"]
    ],
    "public/app/plugins/datasource/loki/components/LokiQueryEditor.tsx:5381": [
      [0, 0, 0, "Direct usage of localStorage is not allowed. import store from @grafana/data instead", "0"],
      [0, 0, 0, "Direct usage of localStorage is not allowed. import store from @grafana/data instead", "1"]
    ],
    "public/app/plugins/datasource/loki/configuration/ConfigEditor.tsx:5381": [
      [0, 0, 0, "Unexpected any. Specify a different type.", "0"]
    ],
    "public/app/plugins/datasource/loki/configuration/DerivedField.tsx:5381": [
      [0, 0, 0, "Add noMargin prop to Field components to remove built-in margins. Use layout components like Stack or Grid with the gap prop instead for consistent spacing.", "0"],
      [0, 0, 0, "Add noMargin prop to Field components to remove built-in margins. Use layout components like Stack or Grid with the gap prop instead for consistent spacing.", "1"],
      [0, 0, 0, "Add noMargin prop to Field components to remove built-in margins. Use layout components like Stack or Grid with the gap prop instead for consistent spacing.", "2"],
      [0, 0, 0, "Add noMargin prop to Field components to remove built-in margins. Use layout components like Stack or Grid with the gap prop instead for consistent spacing.", "3"],
      [0, 0, 0, "Add noMargin prop to Field components to remove built-in margins. Use layout components like Stack or Grid with the gap prop instead for consistent spacing.", "4"],
      [0, 0, 0, "Add noMargin prop to Field components to remove built-in margins. Use layout components like Stack or Grid with the gap prop instead for consistent spacing.", "5"],
      [0, 0, 0, "Add noMargin prop to Field components to remove built-in margins. Use layout components like Stack or Grid with the gap prop instead for consistent spacing.", "6"],
      [0, 0, 0, "Add noMargin prop to Field components to remove built-in margins. Use layout components like Stack or Grid with the gap prop instead for consistent spacing.", "7"],
      [0, 0, 0, "Add noMargin prop to Field components to remove built-in margins. Use layout components like Stack or Grid with the gap prop instead for consistent spacing.", "8"]
    ],
    "public/app/plugins/datasource/loki/datasource.ts:5381": [
      [0, 0, 0, "Unexpected any. Specify a different type.", "0"],
      [0, 0, 0, "Unexpected any. Specify a different type.", "1"]
    ],
    "public/app/plugins/datasource/loki/querybuilder/components/LokiQueryBuilder.tsx:5381": [
      [0, 0, 0, "Do not use any type assertions.", "0"]
    ],
    "public/app/plugins/datasource/loki/querybuilder/components/QueryPattern.tsx:5381": [
      [0, 0, 0, "Add noMargin prop to Card components to remove built-in margins. Use layout components like Stack or Grid with the gap prop instead for consistent spacing.", "0"]
    ],
    "public/app/plugins/datasource/loki/querybuilder/state.ts:5381": [
      [0, 0, 0, "Direct usage of localStorage is not allowed. import store from @grafana/data instead", "0"],
      [0, 0, 0, "Direct usage of localStorage is not allowed. import store from @grafana/data instead", "1"]
    ],
    "public/app/plugins/datasource/loki/shardQuerySplitting.ts:5381": [
      [0, 0, 0, "Direct usage of localStorage is not allowed. import store from @grafana/data instead", "0"],
      [0, 0, 0, "Direct usage of localStorage is not allowed. import store from @grafana/data instead", "1"]
    ],
    "public/app/plugins/datasource/loki/types.ts:5381": [
      [0, 0, 0, "Do not re-export imported variable (\`LokiQueryDirection\`)", "0"],
      [0, 0, 0, "Do not re-export imported variable (\`LokiQueryType\`)", "1"],
      [0, 0, 0, "Do not re-export imported variable (\`SupportingQueryType\`)", "2"]
    ],
    "public/app/plugins/datasource/mixed/module.ts:5381": [
      [0, 0, 0, "Do not re-export imported variable (\`Datasource\`)", "0"],
      [0, 0, 0, "Do not re-export imported variable (\`MixedDatasource\`)", "1"]
    ],
    "public/app/plugins/datasource/mssql/azureauth/AzureCredentialsForm.tsx:5381": [
      [0, 0, 0, "Add noMargin prop to Field components to remove built-in margins. Use layout components like Stack or Grid with the gap prop instead for consistent spacing.", "0"],
      [0, 0, 0, "Add noMargin prop to Field components to remove built-in margins. Use layout components like Stack or Grid with the gap prop instead for consistent spacing.", "1"],
      [0, 0, 0, "Add noMargin prop to Field components to remove built-in margins. Use layout components like Stack or Grid with the gap prop instead for consistent spacing.", "2"],
      [0, 0, 0, "Add noMargin prop to Field components to remove built-in margins. Use layout components like Stack or Grid with the gap prop instead for consistent spacing.", "3"],
      [0, 0, 0, "Add noMargin prop to Field components to remove built-in margins. Use layout components like Stack or Grid with the gap prop instead for consistent spacing.", "4"],
      [0, 0, 0, "Add noMargin prop to Field components to remove built-in margins. Use layout components like Stack or Grid with the gap prop instead for consistent spacing.", "5"],
      [0, 0, 0, "Add noMargin prop to Field components to remove built-in margins. Use layout components like Stack or Grid with the gap prop instead for consistent spacing.", "6"],
      [0, 0, 0, "Add noMargin prop to Field components to remove built-in margins. Use layout components like Stack or Grid with the gap prop instead for consistent spacing.", "7"],
      [0, 0, 0, "Add noMargin prop to Field components to remove built-in margins. Use layout components like Stack or Grid with the gap prop instead for consistent spacing.", "8"],
      [0, 0, 0, "Add noMargin prop to Field components to remove built-in margins. Use layout components like Stack or Grid with the gap prop instead for consistent spacing.", "9"]
    ],
    "public/app/plugins/datasource/mssql/configuration/ConfigurationEditor.tsx:5381": [
      [0, 0, 0, "Add noMargin prop to Field components to remove built-in margins. Use layout components like Stack or Grid with the gap prop instead for consistent spacing.", "0"],
      [0, 0, 0, "Add noMargin prop to Field components to remove built-in margins. Use layout components like Stack or Grid with the gap prop instead for consistent spacing.", "1"],
      [0, 0, 0, "Add noMargin prop to Field components to remove built-in margins. Use layout components like Stack or Grid with the gap prop instead for consistent spacing.", "2"],
      [0, 0, 0, "Add noMargin prop to Field components to remove built-in margins. Use layout components like Stack or Grid with the gap prop instead for consistent spacing.", "3"],
      [0, 0, 0, "Add noMargin prop to Field components to remove built-in margins. Use layout components like Stack or Grid with the gap prop instead for consistent spacing.", "4"],
      [0, 0, 0, "Add noMargin prop to Field components to remove built-in margins. Use layout components like Stack or Grid with the gap prop instead for consistent spacing.", "5"],
      [0, 0, 0, "Add noMargin prop to Field components to remove built-in margins. Use layout components like Stack or Grid with the gap prop instead for consistent spacing.", "6"],
      [0, 0, 0, "Add noMargin prop to Field components to remove built-in margins. Use layout components like Stack or Grid with the gap prop instead for consistent spacing.", "7"],
      [0, 0, 0, "Add noMargin prop to Field components to remove built-in margins. Use layout components like Stack or Grid with the gap prop instead for consistent spacing.", "8"],
      [0, 0, 0, "Add noMargin prop to Field components to remove built-in margins. Use layout components like Stack or Grid with the gap prop instead for consistent spacing.", "9"],
      [0, 0, 0, "Add noMargin prop to Field components to remove built-in margins. Use layout components like Stack or Grid with the gap prop instead for consistent spacing.", "10"]
    ],
    "public/app/plugins/datasource/mssql/configuration/Kerberos.tsx:5381": [
      [0, 0, 0, "Add noMargin prop to Field components to remove built-in margins. Use layout components like Stack or Grid with the gap prop instead for consistent spacing.", "0"],
      [0, 0, 0, "Add noMargin prop to Field components to remove built-in margins. Use layout components like Stack or Grid with the gap prop instead for consistent spacing.", "1"],
      [0, 0, 0, "Add noMargin prop to Field components to remove built-in margins. Use layout components like Stack or Grid with the gap prop instead for consistent spacing.", "2"],
      [0, 0, 0, "Add noMargin prop to Field components to remove built-in margins. Use layout components like Stack or Grid with the gap prop instead for consistent spacing.", "3"],
      [0, 0, 0, "Add noMargin prop to Field components to remove built-in margins. Use layout components like Stack or Grid with the gap prop instead for consistent spacing.", "4"],
      [0, 0, 0, "Add noMargin prop to Field components to remove built-in margins. Use layout components like Stack or Grid with the gap prop instead for consistent spacing.", "5"],
      [0, 0, 0, "Add noMargin prop to Field components to remove built-in margins. Use layout components like Stack or Grid with the gap prop instead for consistent spacing.", "6"],
      [0, 0, 0, "Add noMargin prop to Field components to remove built-in margins. Use layout components like Stack or Grid with the gap prop instead for consistent spacing.", "7"]
    ],
    "public/app/plugins/datasource/mysql/configuration/ConfigurationEditor.tsx:5381": [
      [0, 0, 0, "Add noMargin prop to Field components to remove built-in margins. Use layout components like Stack or Grid with the gap prop instead for consistent spacing.", "0"],
      [0, 0, 0, "Add noMargin prop to Field components to remove built-in margins. Use layout components like Stack or Grid with the gap prop instead for consistent spacing.", "1"],
      [0, 0, 0, "Add noMargin prop to Field components to remove built-in margins. Use layout components like Stack or Grid with the gap prop instead for consistent spacing.", "2"],
      [0, 0, 0, "Add noMargin prop to Field components to remove built-in margins. Use layout components like Stack or Grid with the gap prop instead for consistent spacing.", "3"],
      [0, 0, 0, "Add noMargin prop to Field components to remove built-in margins. Use layout components like Stack or Grid with the gap prop instead for consistent spacing.", "4"],
      [0, 0, 0, "Add noMargin prop to Field components to remove built-in margins. Use layout components like Stack or Grid with the gap prop instead for consistent spacing.", "5"],
      [0, 0, 0, "Add noMargin prop to Field components to remove built-in margins. Use layout components like Stack or Grid with the gap prop instead for consistent spacing.", "6"],
      [0, 0, 0, "Add noMargin prop to Field components to remove built-in margins. Use layout components like Stack or Grid with the gap prop instead for consistent spacing.", "7"],
      [0, 0, 0, "Add noMargin prop to Field components to remove built-in margins. Use layout components like Stack or Grid with the gap prop instead for consistent spacing.", "8"],
      [0, 0, 0, "Add noMargin prop to Field components to remove built-in margins. Use layout components like Stack or Grid with the gap prop instead for consistent spacing.", "9"]
    ],
    "public/app/plugins/datasource/opentsdb/components/OpenTsdbDetails.tsx:5381": [
      [0, 0, 0, "Add noMargin prop to Field components to remove built-in margins. Use layout components like Stack or Grid with the gap prop instead for consistent spacing.", "0"],
      [0, 0, 0, "Add noMargin prop to Field components to remove built-in margins. Use layout components like Stack or Grid with the gap prop instead for consistent spacing.", "1"],
      [0, 0, 0, "Add noMargin prop to Field components to remove built-in margins. Use layout components like Stack or Grid with the gap prop instead for consistent spacing.", "2"]
    ],
    "public/app/plugins/datasource/opentsdb/datasource.d.ts:5381": [
      [0, 0, 0, "Unexpected any. Specify a different type.", "0"]
    ],
    "public/app/plugins/datasource/opentsdb/datasource.ts:5381": [
      [0, 0, 0, "Unexpected any. Specify a different type.", "0"],
      [0, 0, 0, "Unexpected any. Specify a different type.", "1"],
      [0, 0, 0, "Unexpected any. Specify a different type.", "2"],
      [0, 0, 0, "Unexpected any. Specify a different type.", "3"],
      [0, 0, 0, "Unexpected any. Specify a different type.", "4"],
      [0, 0, 0, "Unexpected any. Specify a different type.", "5"],
      [0, 0, 0, "Unexpected any. Specify a different type.", "6"],
      [0, 0, 0, "Unexpected any. Specify a different type.", "7"],
      [0, 0, 0, "Unexpected any. Specify a different type.", "8"],
      [0, 0, 0, "Unexpected any. Specify a different type.", "9"],
      [0, 0, 0, "Unexpected any. Specify a different type.", "10"],
      [0, 0, 0, "Unexpected any. Specify a different type.", "11"],
      [0, 0, 0, "Unexpected any. Specify a different type.", "12"],
      [0, 0, 0, "Unexpected any. Specify a different type.", "13"],
      [0, 0, 0, "Unexpected any. Specify a different type.", "14"],
      [0, 0, 0, "Unexpected any. Specify a different type.", "15"],
      [0, 0, 0, "Unexpected any. Specify a different type.", "16"],
      [0, 0, 0, "Unexpected any. Specify a different type.", "17"]
    ],
    "public/app/plugins/datasource/parca/QueryEditor/QueryOptions.tsx:5381": [
      [0, 0, 0, "Add noMargin prop to Field components to remove built-in margins. Use layout components like Stack or Grid with the gap prop instead for consistent spacing.", "0"]
    ],
    "public/app/plugins/datasource/parca/webpack.config.ts:5381": [
      [0, 0, 0, "Do not re-export imported variable (\`config\`)", "0"]
    ],
    "public/app/plugins/datasource/tempo/ServiceGraphSection.tsx:5381": [
      [0, 0, 0, "Do not use any type assertions.", "0"]
    ],
    "public/app/plugins/datasource/tempo/_importedDependencies/components/AdHocFilter/AdHocFilterRenderer.tsx:5381": [
      [0, 0, 0, "Unexpected any. Specify a different type.", "0"]
    ],
    "public/app/plugins/datasource/tempo/_importedDependencies/datasources/prometheus/language_utils.ts:5381": [
      [0, 0, 0, "Do not use any type assertions.", "0"]
    ],
    "public/app/plugins/datasource/tempo/_importedDependencies/datasources/prometheus/types.ts:5381": [
      [0, 0, 0, "Unexpected any. Specify a different type.", "0"],
      [0, 0, 0, "Unexpected any. Specify a different type.", "1"],
      [0, 0, 0, "Unexpected any. Specify a different type.", "2"]
    ],
    "public/app/plugins/datasource/tempo/configuration/TraceQLSearchSettings.tsx:5381": [
      [0, 0, 0, "Do not use any type assertions.", "0"]
    ],
    "public/app/plugins/datasource/tempo/datasource.ts:5381": [
      [0, 0, 0, "Do not use any type assertions.", "0"],
      [0, 0, 0, "Unexpected any. Specify a different type.", "1"],
      [0, 0, 0, "Unexpected any. Specify a different type.", "2"]
    ],
    "public/app/plugins/datasource/tempo/language_provider.ts:5381": [
      [0, 0, 0, "Unexpected any. Specify a different type.", "0"]
    ],
    "public/app/plugins/datasource/tempo/resultTransformer.ts:5381": [
      [0, 0, 0, "Do not use any type assertions.", "0"],
      [0, 0, 0, "Do not use any type assertions.", "1"],
      [0, 0, 0, "Unexpected any. Specify a different type.", "2"],
      [0, 0, 0, "Unexpected any. Specify a different type.", "3"],
      [0, 0, 0, "Using localeCompare() can cause performance issues when sorting large datasets. Consider using Intl.Collator for better performance when sorting arrays, or add an eslint-disable comment if sorting a small, known dataset.", "4"],
      [0, 0, 0, "Using localeCompare() can cause performance issues when sorting large datasets. Consider using Intl.Collator for better performance when sorting arrays, or add an eslint-disable comment if sorting a small, known dataset.", "5"]
    ],
    "public/app/plugins/datasource/zipkin/QueryField.tsx:5381": [
      [0, 0, 0, "Do not use any type assertions.", "0"],
      [0, 0, 0, "Unexpected any. Specify a different type.", "1"]
    ],
    "public/app/plugins/datasource/zipkin/datasource.ts:5381": [
      [0, 0, 0, "Do not use any type assertions.", "0"]
    ],
    "public/app/plugins/datasource/zipkin/utils/transforms.ts:5381": [
      [0, 0, 0, "Unexpected any. Specify a different type.", "0"]
    ],
    "public/app/plugins/panel/annolist/AnnoListPanel.tsx:5381": [
      [0, 0, 0, "Do not use any type assertions.", "0"]
    ],
    "public/app/plugins/panel/annolist/AnnotationListItem.tsx:5381": [
      [0, 0, 0, "Add noMargin prop to Card components to remove built-in margins. Use layout components like Stack or Grid with the gap prop instead for consistent spacing.", "0"]
    ],
    "public/app/plugins/panel/barchart/TickSpacingEditor.tsx:5381": [
      [0, 0, 0, "\'HorizontalGroup\' import from \'@grafana/ui\' is restricted from being used by a pattern. Use Stack component instead.", "0"]
    ],
    "public/app/plugins/panel/barchart/bars.ts:5381": [
      [0, 0, 0, "Do not use any type assertions.", "0"]
    ],
    "public/app/plugins/panel/barchart/quadtree.ts:5381": [
      [0, 0, 0, "Unexpected any. Specify a different type.", "0"]
    ],
    "public/app/plugins/panel/candlestick/CandlestickPanel.tsx:5381": [
      [0, 0, 0, "Do not use any type assertions.", "0"],
      [0, 0, 0, "Unexpected any. Specify a different type.", "1"]
    ],
    "public/app/plugins/panel/candlestick/types.ts:5381": [
      [0, 0, 0, "Do not re-export imported variable (\`CandleStyle\`)", "0"],
      [0, 0, 0, "Do not re-export imported variable (\`CandlestickColors\`)", "1"],
      [0, 0, 0, "Do not re-export imported variable (\`CandlestickFieldMap\`)", "2"],
      [0, 0, 0, "Do not re-export imported variable (\`ColorStrategy\`)", "3"],
      [0, 0, 0, "Do not re-export imported variable (\`FieldConfig\`)", "4"],
      [0, 0, 0, "Do not re-export imported variable (\`Options\`)", "5"],
      [0, 0, 0, "Do not re-export imported variable (\`VizDisplayMode\`)", "6"],
      [0, 0, 0, "Do not re-export imported variable (\`defaultCandlestickColors\`)", "7"]
    ],
    "public/app/plugins/panel/canvas/editor/LineStyleEditor.tsx:5381": [
      [0, 0, 0, "Add noMargin prop to Field components to remove built-in margins. Use layout components like Stack or Grid with the gap prop instead for consistent spacing.", "0"]
    ],
    "public/app/plugins/panel/canvas/editor/element/APIEditor.tsx:5381": [
      [0, 0, 0, "Add noMargin prop to Field components to remove built-in margins. Use layout components like Stack or Grid with the gap prop instead for consistent spacing.", "0"],
      [0, 0, 0, "Add noMargin prop to Field components to remove built-in margins. Use layout components like Stack or Grid with the gap prop instead for consistent spacing.", "1"],
      [0, 0, 0, "Add noMargin prop to Field components to remove built-in margins. Use layout components like Stack or Grid with the gap prop instead for consistent spacing.", "2"]
    ],
    "public/app/plugins/panel/canvas/editor/element/ParamsEditor.tsx:5381": [
      [0, 0, 0, "Using localeCompare() can cause performance issues when sorting large datasets. Consider using Intl.Collator for better performance when sorting arrays, or add an eslint-disable comment if sorting a small, known dataset.", "0"]
    ],
    "public/app/plugins/panel/canvas/editor/element/PlacementEditor.tsx:5381": [
      [0, 0, 0, "Add noMargin prop to Field components to remove built-in margins. Use layout components like Stack or Grid with the gap prop instead for consistent spacing.", "0"],
      [0, 0, 0, "Add noMargin prop to Field components to remove built-in margins. Use layout components like Stack or Grid with the gap prop instead for consistent spacing.", "1"]
    ],
    "public/app/plugins/panel/dashlist/DashList.tsx:5381": [
      [0, 0, 0, "Using localeCompare() can cause performance issues when sorting large datasets. Consider using Intl.Collator for better performance when sorting arrays, or add an eslint-disable comment if sorting a small, known dataset.", "0"],
      [0, 0, 0, "Using localeCompare() can cause performance issues when sorting large datasets. Consider using Intl.Collator for better performance when sorting arrays, or add an eslint-disable comment if sorting a small, known dataset.", "1"]
    ],
    "public/app/plugins/panel/debug/CursorView.tsx:5381": [
      [0, 0, 0, "Do not use any type assertions.", "0"],
      [0, 0, 0, "Unexpected any. Specify a different type.", "1"]
    ],
    "public/app/plugins/panel/debug/EventBusLogger.tsx:5381": [
      [0, 0, 0, "Unexpected any. Specify a different type.", "0"],
      [0, 0, 0, "Unexpected any. Specify a different type.", "1"]
    ],
    "public/app/plugins/panel/debug/StateView.tsx:5381": [
      [0, 0, 0, "Add noMargin prop to Field components to remove built-in margins. Use layout components like Stack or Grid with the gap prop instead for consistent spacing.", "0"]
    ],
    "public/app/plugins/panel/gauge/GaugeMigrations.ts:5381": [
      [0, 0, 0, "Unexpected any. Specify a different type.", "0"]
    ],
    "public/app/plugins/panel/geomap/components/MarkersLegend.tsx:5381": [
      [0, 0, 0, "Do not use any type assertions.", "0"],
      [0, 0, 0, "Do not use any type assertions.", "1"],
      [0, 0, 0, "Unexpected any. Specify a different type.", "2"]
    ],
    "public/app/plugins/panel/geomap/editor/GeomapStyleRulesEditor.tsx:5381": [
      [0, 0, 0, "Do not use any type assertions.", "0"]
    ],
    "public/app/plugins/panel/geomap/editor/MapViewEditor.tsx:5381": [
      [0, 0, 0, "\'VerticalGroup\' import from \'@grafana/ui\' is restricted from being used by a pattern. Use Stack component instead.", "0"]
    ],
    "public/app/plugins/panel/geomap/editor/StyleEditor.tsx:5381": [
      [0, 0, 0, "\'HorizontalGroup\' import from \'@grafana/ui\' is restricted from being used by a pattern. Use Stack component instead.", "0"],
      [0, 0, 0, "Add noMargin prop to Field components to remove built-in margins. Use layout components like Stack or Grid with the gap prop instead for consistent spacing.", "1"],
      [0, 0, 0, "Add noMargin prop to Field components to remove built-in margins. Use layout components like Stack or Grid with the gap prop instead for consistent spacing.", "2"],
      [0, 0, 0, "Add noMargin prop to Field components to remove built-in margins. Use layout components like Stack or Grid with the gap prop instead for consistent spacing.", "3"],
      [0, 0, 0, "Add noMargin prop to Field components to remove built-in margins. Use layout components like Stack or Grid with the gap prop instead for consistent spacing.", "4"],
      [0, 0, 0, "Add noMargin prop to Field components to remove built-in margins. Use layout components like Stack or Grid with the gap prop instead for consistent spacing.", "5"],
      [0, 0, 0, "Add noMargin prop to Field components to remove built-in margins. Use layout components like Stack or Grid with the gap prop instead for consistent spacing.", "6"],
      [0, 0, 0, "Add noMargin prop to Field components to remove built-in margins. Use layout components like Stack or Grid with the gap prop instead for consistent spacing.", "7"],
      [0, 0, 0, "Add noMargin prop to Field components to remove built-in margins. Use layout components like Stack or Grid with the gap prop instead for consistent spacing.", "8"],
      [0, 0, 0, "Add noMargin prop to Field components to remove built-in margins. Use layout components like Stack or Grid with the gap prop instead for consistent spacing.", "9"],
      [0, 0, 0, "Add noMargin prop to Field components to remove built-in margins. Use layout components like Stack or Grid with the gap prop instead for consistent spacing.", "10"],
      [0, 0, 0, "Add noMargin prop to Field components to remove built-in margins. Use layout components like Stack or Grid with the gap prop instead for consistent spacing.", "11"],
      [0, 0, 0, "Add noMargin prop to Field components to remove built-in margins. Use layout components like Stack or Grid with the gap prop instead for consistent spacing.", "12"],
      [0, 0, 0, "Add noMargin prop to Field components to remove built-in margins. Use layout components like Stack or Grid with the gap prop instead for consistent spacing.", "13"],
      [0, 0, 0, "Add noMargin prop to Field components to remove built-in margins. Use layout components like Stack or Grid with the gap prop instead for consistent spacing.", "14"],
      [0, 0, 0, "Do not use any type assertions.", "15"],
      [0, 0, 0, "Do not use any type assertions.", "16"],
      [0, 0, 0, "Do not use any type assertions.", "17"],
      [0, 0, 0, "Do not use any type assertions.", "18"],
      [0, 0, 0, "Do not use any type assertions.", "19"],
      [0, 0, 0, "Do not use any type assertions.", "20"],
      [0, 0, 0, "Do not use any type assertions.", "21"],
      [0, 0, 0, "Do not use any type assertions.", "22"],
      [0, 0, 0, "Do not use any type assertions.", "23"],
      [0, 0, 0, "Do not use any type assertions.", "24"],
      [0, 0, 0, "Do not use any type assertions.", "25"],
      [0, 0, 0, "Do not use any type assertions.", "26"]
    ],
    "public/app/plugins/panel/geomap/editor/StyleRuleEditor.tsx:5381": [
      [0, 0, 0, "Do not use any type assertions.", "0"]
    ],
    "public/app/plugins/panel/geomap/layers/basemaps/esri.ts:5381": [
      [0, 0, 0, "Do not use any type assertions.", "0"]
    ],
<<<<<<< HEAD
=======
    "public/app/plugins/panel/geomap/layers/data/routeLayer.tsx:5381": [
      [0, 0, 0, "Do not use any type assertions.", "0"]
    ],
>>>>>>> 97aa3cee
    "public/app/plugins/panel/geomap/layers/registry.ts:5381": [
      [0, 0, 0, "Unexpected any. Specify a different type.", "0"],
      [0, 0, 0, "Unexpected any. Specify a different type.", "1"]
    ],
    "public/app/plugins/panel/geomap/migrations.ts:5381": [
      [0, 0, 0, "Unexpected any. Specify a different type.", "0"],
      [0, 0, 0, "Unexpected any. Specify a different type.", "1"]
    ],
    "public/app/plugins/panel/geomap/types.ts:5381": [
      [0, 0, 0, "Do not re-export imported variable (\`./panelcfg.gen\`)", "0"]
    ],
    "public/app/plugins/panel/geomap/utils/tooltip.ts:5381": [
      [0, 0, 0, "Do not use any type assertions.", "0"],
      [0, 0, 0, "Do not use any type assertions.", "1"]
    ],
    "public/app/plugins/panel/heatmap/HeatmapPanel.tsx:5381": [
      [0, 0, 0, "Do not use any type assertions.", "0"],
      [0, 0, 0, "Unexpected any. Specify a different type.", "1"]
    ],
    "public/app/plugins/panel/heatmap/migrations.ts:5381": [
      [0, 0, 0, "Unexpected any. Specify a different type.", "0"]
    ],
    "public/app/plugins/panel/heatmap/palettes.ts:5381": [
      [0, 0, 0, "Do not use any type assertions.", "0"],
      [0, 0, 0, "Unexpected any. Specify a different type.", "1"]
    ],
    "public/app/plugins/panel/heatmap/types.ts:5381": [
      [0, 0, 0, "Do not use any type assertions.", "0"],
      [0, 0, 0, "Do not use export all (\`export * from ...\`)", "1"]
    ],
    "public/app/plugins/panel/heatmap/utils.ts:5381": [
      [0, 0, 0, "Do not use any type assertions.", "0"],
      [0, 0, 0, "Do not use any type assertions.", "1"],
      [0, 0, 0, "Do not use any type assertions.", "2"],
      [0, 0, 0, "Do not use any type assertions.", "3"],
      [0, 0, 0, "Do not use any type assertions.", "4"],
      [0, 0, 0, "Do not use any type assertions.", "5"],
      [0, 0, 0, "Do not use any type assertions.", "6"],
      [0, 0, 0, "Do not use any type assertions.", "7"],
      [0, 0, 0, "Do not use any type assertions.", "8"],
      [0, 0, 0, "Do not use any type assertions.", "9"],
      [0, 0, 0, "Do not use any type assertions.", "10"],
      [0, 0, 0, "Do not use any type assertions.", "11"],
      [0, 0, 0, "Do not use any type assertions.", "12"],
      [0, 0, 0, "Do not use any type assertions.", "13"],
      [0, 0, 0, "Do not use any type assertions.", "14"],
      [0, 0, 0, "Do not use any type assertions.", "15"],
      [0, 0, 0, "Do not use any type assertions.", "16"]
    ],
    "public/app/plugins/panel/live/LiveChannelEditor.tsx:5381": [
      [0, 0, 0, "Do not use any type assertions.", "0"],
      [0, 0, 0, "Do not use any type assertions.", "1"],
      [0, 0, 0, "Unexpected any. Specify a different type.", "2"]
    ],
    "public/app/plugins/panel/live/LivePanel.tsx:5381": [
      [0, 0, 0, "Do not use any type assertions.", "0"]
    ],
    "public/app/plugins/panel/logs/LogsPanel.test.tsx:5381": [
      [0, 0, 0, "* import is invalid because \'Layout,HorizontalGroup,VerticalGroup\' from \'@grafana/ui\' is restricted from being used by a pattern. Use Stack component instead.", "0"]
    ],
    "public/app/plugins/panel/logs/types.ts:5381": [
      [0, 0, 0, "Do not re-export imported variable (\`./panelcfg.gen\`)", "0"]
    ],
    "public/app/plugins/panel/nodeGraph/Edge.tsx:5381": [
      [0, 0, 0, "Do not use any type assertions.", "0"]
    ],
    "public/app/plugins/panel/nodeGraph/NodeGraph.tsx:5381": [
      [0, 0, 0, "Do not use any type assertions.", "0"],
      [0, 0, 0, "Do not use any type assertions.", "1"],
      [0, 0, 0, "Do not use any type assertions.", "2"],
      [0, 0, 0, "Do not use any type assertions.", "3"]
    ],
    "public/app/plugins/panel/nodeGraph/ViewControls.tsx:5381": [
      [0, 0, 0, "Unexpected any. Specify a different type.", "0"]
    ],
    "public/app/plugins/panel/nodeGraph/index.ts:5381": [
      [0, 0, 0, "Do not re-export imported variable (\`./NodeGraph\`)", "0"]
    ],
    "public/app/plugins/panel/nodeGraph/layout.ts:5381": [
      [0, 0, 0, "Do not use any type assertions.", "0"]
    ],
    "public/app/plugins/panel/nodeGraph/types.ts:5381": [
      [0, 0, 0, "Do not re-export imported variable (\`./panelcfg.gen\`)", "0"]
    ],
    "public/app/plugins/panel/piechart/migrations.ts:5381": [
      [0, 0, 0, "Unexpected any. Specify a different type.", "0"],
      [0, 0, 0, "Unexpected any. Specify a different type.", "1"]
    ],
    "public/app/plugins/panel/stat/StatMigrations.ts:5381": [
      [0, 0, 0, "Unexpected any. Specify a different type.", "0"]
    ],
    "public/app/plugins/panel/state-timeline/migrations.ts:5381": [
      [0, 0, 0, "Unexpected any. Specify a different type.", "0"],
      [0, 0, 0, "Unexpected any. Specify a different type.", "1"]
    ],
    "public/app/plugins/panel/table/TableCellOptionEditor.tsx:5381": [
      [0, 0, 0, "Add noMargin prop to Field components to remove built-in margins. Use layout components like Stack or Grid with the gap prop instead for consistent spacing.", "0"]
    ],
    "public/app/plugins/panel/table/cells/AutoCellOptionsEditor.tsx:5381": [
      [0, 0, 0, "Add noMargin prop to Field components to remove built-in margins. Use layout components like Stack or Grid with the gap prop instead for consistent spacing.", "0"]
    ],
    "public/app/plugins/panel/table/cells/BarGaugeCellOptionsEditor.tsx:5381": [
      [0, 0, 0, "Add noMargin prop to Field components to remove built-in margins. Use layout components like Stack or Grid with the gap prop instead for consistent spacing.", "0"],
      [0, 0, 0, "Add noMargin prop to Field components to remove built-in margins. Use layout components like Stack or Grid with the gap prop instead for consistent spacing.", "1"]
    ],
    "public/app/plugins/panel/table/cells/ColorBackgroundCellOptionsEditor.tsx:5381": [
      [0, 0, 0, "Add noMargin prop to Field components to remove built-in margins. Use layout components like Stack or Grid with the gap prop instead for consistent spacing.", "0"],
      [0, 0, 0, "Add noMargin prop to Field components to remove built-in margins. Use layout components like Stack or Grid with the gap prop instead for consistent spacing.", "1"],
      [0, 0, 0, "Add noMargin prop to Field components to remove built-in margins. Use layout components like Stack or Grid with the gap prop instead for consistent spacing.", "2"]
    ],
    "public/app/plugins/panel/table/cells/ImageCellOptionsEditor.tsx:5381": [
      [0, 0, 0, "Add noMargin prop to Field components to remove built-in margins. Use layout components like Stack or Grid with the gap prop instead for consistent spacing.", "0"],
      [0, 0, 0, "Add noMargin prop to Field components to remove built-in margins. Use layout components like Stack or Grid with the gap prop instead for consistent spacing.", "1"]
    ],
    "public/app/plugins/panel/table/cells/SparklineCellOptionsEditor.tsx:5381": [
      [0, 0, 0, "\'VerticalGroup\' import from \'@grafana/ui\' is restricted from being used by a pattern. Use Stack component instead.", "0"],
      [0, 0, 0, "Add noMargin prop to Field components to remove built-in margins. Use layout components like Stack or Grid with the gap prop instead for consistent spacing.", "1"]
    ],
    "public/app/plugins/panel/table/migrations.ts:5381": [
      [0, 0, 0, "Unexpected any. Specify a different type.", "0"],
      [0, 0, 0, "Unexpected any. Specify a different type.", "1"],
      [0, 0, 0, "Unexpected any. Specify a different type.", "2"],
      [0, 0, 0, "Unexpected any. Specify a different type.", "3"]
    ],
    "public/app/plugins/panel/table/table-new/TableCellOptionEditor.tsx:5381": [
      [0, 0, 0, "Add noMargin prop to Field components to remove built-in margins. Use layout components like Stack or Grid with the gap prop instead for consistent spacing.", "0"]
    ],
    "public/app/plugins/panel/table/table-new/cells/AutoCellOptionsEditor.tsx:5381": [
      [0, 0, 0, "Add noMargin prop to Field components to remove built-in margins. Use layout components like Stack or Grid with the gap prop instead for consistent spacing.", "0"]
    ],
    "public/app/plugins/panel/table/table-new/cells/BarGaugeCellOptionsEditor.tsx:5381": [
      [0, 0, 0, "Add noMargin prop to Field components to remove built-in margins. Use layout components like Stack or Grid with the gap prop instead for consistent spacing.", "0"],
      [0, 0, 0, "Add noMargin prop to Field components to remove built-in margins. Use layout components like Stack or Grid with the gap prop instead for consistent spacing.", "1"]
    ],
    "public/app/plugins/panel/table/table-new/cells/ColorBackgroundCellOptionsEditor.tsx:5381": [
      [0, 0, 0, "Add noMargin prop to Field components to remove built-in margins. Use layout components like Stack or Grid with the gap prop instead for consistent spacing.", "0"],
      [0, 0, 0, "Add noMargin prop to Field components to remove built-in margins. Use layout components like Stack or Grid with the gap prop instead for consistent spacing.", "1"],
      [0, 0, 0, "Use data-testid for E2E selectors instead of aria-label", "2"]
    ],
    "public/app/plugins/panel/table/table-new/cells/ImageCellOptionsEditor.tsx:5381": [
      [0, 0, 0, "Add noMargin prop to Field components to remove built-in margins. Use layout components like Stack or Grid with the gap prop instead for consistent spacing.", "0"],
      [0, 0, 0, "Add noMargin prop to Field components to remove built-in margins. Use layout components like Stack or Grid with the gap prop instead for consistent spacing.", "1"]
    ],
    "public/app/plugins/panel/table/table-new/cells/SparklineCellOptionsEditor.tsx:5381": [
      [0, 0, 0, "\'VerticalGroup\' import from \'@grafana/ui\' is restricted from being used by a pattern. Use Stack component instead.", "0"],
      [0, 0, 0, "Add noMargin prop to Field components to remove built-in margins. Use layout components like Stack or Grid with the gap prop instead for consistent spacing.", "1"]
    ],
    "public/app/plugins/panel/table/table-new/migrations.ts:5381": [
      [0, 0, 0, "Unexpected any. Specify a different type.", "0"],
      [0, 0, 0, "Unexpected any. Specify a different type.", "1"],
      [0, 0, 0, "Unexpected any. Specify a different type.", "2"],
      [0, 0, 0, "Unexpected any. Specify a different type.", "3"]
    ],
    "public/app/plugins/panel/text/textPanelMigrationHandler.ts:5381": [
      [0, 0, 0, "Unexpected any. Specify a different type.", "0"]
    ],
    "public/app/plugins/panel/timeseries/InsertNullsEditor.tsx:5381": [
      [0, 0, 0, "\'HorizontalGroup\' import from \'@grafana/ui\' is restricted from being used by a pattern. Use Stack component instead.", "0"]
    ],
    "public/app/plugins/panel/timeseries/LineStyleEditor.tsx:5381": [
      [0, 0, 0, "\'HorizontalGroup\' import from \'@grafana/ui\' is restricted from being used by a pattern. Use Stack component instead.", "0"]
    ],
    "public/app/plugins/panel/timeseries/SpanNullsEditor.tsx:5381": [
      [0, 0, 0, "\'HorizontalGroup\' import from \'@grafana/ui\' is restricted from being used by a pattern. Use Stack component instead.", "0"]
    ],
    "public/app/plugins/panel/timeseries/migrations.ts:5381": [
      [0, 0, 0, "Do not use any type assertions.", "0"],
      [0, 0, 0, "Do not use any type assertions.", "1"],
      [0, 0, 0, "Do not use any type assertions.", "2"],
      [0, 0, 0, "Do not use any type assertions.", "3"],
      [0, 0, 0, "Unexpected any. Specify a different type.", "4"],
      [0, 0, 0, "Unexpected any. Specify a different type.", "5"],
      [0, 0, 0, "Unexpected any. Specify a different type.", "6"],
      [0, 0, 0, "Unexpected any. Specify a different type.", "7"],
      [0, 0, 0, "Unexpected any. Specify a different type.", "8"],
      [0, 0, 0, "Unexpected any. Specify a different type.", "9"]
    ],
    "public/app/plugins/panel/timeseries/plugins/AnnotationsPlugin2.tsx:5381": [
      [0, 0, 0, "Unexpected any. Specify a different type.", "0"]
    ],
    "public/app/plugins/panel/timeseries/plugins/annotations2/AnnotationEditor2.tsx:5381": [
      [0, 0, 0, "Add noMargin prop to Field components to remove built-in margins. Use layout components like Stack or Grid with the gap prop instead for consistent spacing.", "0"],
      [0, 0, 0, "Add noMargin prop to Field components to remove built-in margins. Use layout components like Stack or Grid with the gap prop instead for consistent spacing.", "1"],
      [0, 0, 0, "Unexpected any. Specify a different type.", "2"]
    ],
    "public/app/plugins/panel/timeseries/plugins/annotations2/AnnotationMarker2.tsx:5381": [
      [0, 0, 0, "Unexpected any. Specify a different type.", "0"]
    ],
    "public/app/plugins/panel/timeseries/plugins/annotations2/AnnotationTooltip2.tsx:5381": [
      [0, 0, 0, "\'HorizontalGroup\' import from \'@grafana/ui\' is restricted from being used by a pattern. Use Stack component instead.", "0"],
      [0, 0, 0, "Unexpected any. Specify a different type.", "1"]
    ],
    "public/app/plugins/panel/xychart/SeriesEditor.tsx:5381": [
      [0, 0, 0, "Add noMargin prop to Field components to remove built-in margins. Use layout components like Stack or Grid with the gap prop instead for consistent spacing.", "0"],
      [0, 0, 0, "Add noMargin prop to Field components to remove built-in margins. Use layout components like Stack or Grid with the gap prop instead for consistent spacing.", "1"],
      [0, 0, 0, "Add noMargin prop to Field components to remove built-in margins. Use layout components like Stack or Grid with the gap prop instead for consistent spacing.", "2"],
      [0, 0, 0, "Add noMargin prop to Field components to remove built-in margins. Use layout components like Stack or Grid with the gap prop instead for consistent spacing.", "3"],
      [0, 0, 0, "Add noMargin prop to Field components to remove built-in margins. Use layout components like Stack or Grid with the gap prop instead for consistent spacing.", "4"],
      [0, 0, 0, "Do not use any type assertions.", "5"],
      [0, 0, 0, "Do not use any type assertions.", "6"],
      [0, 0, 0, "Do not use any type assertions.", "7"],
      [0, 0, 0, "Do not use any type assertions.", "8"]
    ],
    "public/app/plugins/panel/xychart/migrations.ts:5381": [
      [0, 0, 0, "Do not use any type assertions.", "0"]
    ],
    "public/app/plugins/panel/xychart/scatter.ts:5381": [
      [0, 0, 0, "Do not use any type assertions.", "0"],
      [0, 0, 0, "Do not use any type assertions.", "1"],
      [0, 0, 0, "Do not use any type assertions.", "2"],
      [0, 0, 0, "Do not use any type assertions.", "3"],
      [0, 0, 0, "Do not use any type assertions.", "4"],
      [0, 0, 0, "Do not use any type assertions.", "5"],
      [0, 0, 0, "Do not use any type assertions.", "6"],
      [0, 0, 0, "Do not use any type assertions.", "7"],
      [0, 0, 0, "Do not use any type assertions.", "8"],
      [0, 0, 0, "Do not use any type assertions.", "9"],
      [0, 0, 0, "Do not use any type assertions.", "10"],
      [0, 0, 0, "Do not use any type assertions.", "11"],
      [0, 0, 0, "Do not use any type assertions.", "12"],
      [0, 0, 0, "Do not use any type assertions.", "13"],
      [0, 0, 0, "Unexpected any. Specify a different type.", "14"],
      [0, 0, 0, "Unexpected any. Specify a different type.", "15"],
      [0, 0, 0, "Unexpected any. Specify a different type.", "16"],
      [0, 0, 0, "Unexpected any. Specify a different type.", "17"]
    ],
    "public/app/store/configureStore.ts:5381": [
      [0, 0, 0, "Unexpected any. Specify a different type.", "0"]
    ],
    "public/app/store/store.ts:5381": [
      [0, 0, 0, "Do not use any type assertions.", "0"],
      [0, 0, 0, "Unexpected any. Specify a different type.", "1"]
    ],
    "public/app/types/alerting.ts:5381": [
      [0, 0, 0, "Unexpected any. Specify a different type.", "0"],
      [0, 0, 0, "Unexpected any. Specify a different type.", "1"],
      [0, 0, 0, "Unexpected any. Specify a different type.", "2"],
      [0, 0, 0, "Unexpected any. Specify a different type.", "3"],
      [0, 0, 0, "Unexpected any. Specify a different type.", "4"]
    ],
    "public/app/types/dashboard.ts:5381": [
      [0, 0, 0, "Unexpected any. Specify a different type.", "0"]
    ],
    "public/app/types/events.ts:5381": [
      [0, 0, 0, "Unexpected any. Specify a different type.", "0"],
      [0, 0, 0, "Unexpected any. Specify a different type.", "1"],
      [0, 0, 0, "Unexpected any. Specify a different type.", "2"],
      [0, 0, 0, "Unexpected any. Specify a different type.", "3"],
      [0, 0, 0, "Unexpected any. Specify a different type.", "4"],
      [0, 0, 0, "Unexpected any. Specify a different type.", "5"],
      [0, 0, 0, "Unexpected any. Specify a different type.", "6"],
      [0, 0, 0, "Unexpected any. Specify a different type.", "7"],
      [0, 0, 0, "Unexpected any. Specify a different type.", "8"]
    ],
    "public/app/types/jquery/jquery.d.ts:5381": [
      [0, 0, 0, "Unexpected any. Specify a different type.", "0"],
      [0, 0, 0, "Unexpected any. Specify a different type.", "1"],
      [0, 0, 0, "Unexpected any. Specify a different type.", "2"],
      [0, 0, 0, "Unexpected any. Specify a different type.", "3"],
      [0, 0, 0, "Unexpected any. Specify a different type.", "4"],
      [0, 0, 0, "Unexpected any. Specify a different type.", "5"],
      [0, 0, 0, "Unexpected any. Specify a different type.", "6"],
      [0, 0, 0, "Unexpected any. Specify a different type.", "7"]
    ],
    "public/app/types/store.ts:5381": [
      [0, 0, 0, "Do not use any type assertions.", "0"],
      [0, 0, 0, "Unexpected any. Specify a different type.", "1"]
    ],
    "public/app/types/unified-alerting-dto.ts:5381": [
      [0, 0, 0, "Do not use any type assertions.", "0"]
    ],
    "public/swagger/SwaggerPage.tsx:5381": [
      [0, 0, 0, "Unexpected any. Specify a different type.", "0"]
    ],
    "public/swagger/index.tsx:5381": [
      [0, 0, 0, "Do not use any type assertions.", "0"],
      [0, 0, 0, "Do not use any type assertions.", "1"]
    ],
    "public/swagger/plugins.tsx:5381": [
      [0, 0, 0, "Unexpected any. Specify a different type.", "0"],
      [0, 0, 0, "Unexpected any. Specify a different type.", "1"]
    ],
    "public/test/core/redux/reduxTester.ts:5381": [
      [0, 0, 0, "Unexpected any. Specify a different type.", "0"],
      [0, 0, 0, "Unexpected any. Specify a different type.", "1"],
      [0, 0, 0, "Unexpected any. Specify a different type.", "2"],
      [0, 0, 0, "Unexpected any. Specify a different type.", "3"]
    ],
    "public/test/core/thunk/thunkTester.ts:5381": [
      [0, 0, 0, "Unexpected any. Specify a different type.", "0"],
      [0, 0, 0, "Unexpected any. Specify a different type.", "1"],
      [0, 0, 0, "Unexpected any. Specify a different type.", "2"],
      [0, 0, 0, "Unexpected any. Specify a different type.", "3"],
      [0, 0, 0, "Unexpected any. Specify a different type.", "4"],
      [0, 0, 0, "Unexpected any. Specify a different type.", "5"]
    ],
    "public/test/global-jquery-shim.ts:5381": [
      [0, 0, 0, "Unexpected any. Specify a different type.", "0"]
    ],
    "public/test/helpers/getDashboardModel.ts:5381": [
      [0, 0, 0, "Unexpected any. Specify a different type.", "0"]
    ],
    "public/test/helpers/initTemplateSrv.ts:5381": [
      [0, 0, 0, "Unexpected any. Specify a different type.", "0"]
    ],
    "public/test/jest-setup.ts:5381": [
      [0, 0, 0, "Unexpected any. Specify a different type.", "0"]
    ],
    "public/test/specs/helpers.ts:5381": [
      [0, 0, 0, "Unexpected any. Specify a different type.", "0"],
      [0, 0, 0, "Unexpected any. Specify a different type.", "1"],
      [0, 0, 0, "Unexpected any. Specify a different type.", "2"],
      [0, 0, 0, "Unexpected any. Specify a different type.", "3"],
      [0, 0, 0, "Unexpected any. Specify a different type.", "4"]
    ]
  }`
};

exports[`no undocumented stories`] = {
  value: `{
    "packages/grafana-ui/src/components/ButtonCascader/ButtonCascader.story.tsx:5381": [
      [0, 0, 0, "No undocumented stories are allowed, please add an .mdx file with some documentation", "5381"]
    ],
    "packages/grafana-ui/src/components/CallToActionCard/CallToActionCard.story.tsx:5381": [
      [0, 0, 0, "No undocumented stories are allowed, please add an .mdx file with some documentation", "5381"]
    ],
    "packages/grafana-ui/src/components/ColorPicker/ColorPickerInput.story.tsx:5381": [
      [0, 0, 0, "No undocumented stories are allowed, please add an .mdx file with some documentation", "5381"]
    ],
    "packages/grafana-ui/src/components/ColorPicker/SeriesColorPicker.story.tsx:5381": [
      [0, 0, 0, "No undocumented stories are allowed, please add an .mdx file with some documentation", "5381"]
    ],
    "packages/grafana-ui/src/components/DateTimePickers/RelativeTimeRangePicker/RelativeTimeRangePicker.story.tsx:5381": [
      [0, 0, 0, "No undocumented stories are allowed, please add an .mdx file with some documentation", "5381"]
    ],
    "packages/grafana-ui/src/components/DateTimePickers/TimeOfDayPicker.story.tsx:5381": [
      [0, 0, 0, "No undocumented stories are allowed, please add an .mdx file with some documentation", "5381"]
    ],
    "packages/grafana-ui/src/components/DateTimePickers/TimeRangePicker.story.tsx:5381": [
      [0, 0, 0, "No undocumented stories are allowed, please add an .mdx file with some documentation", "5381"]
    ],
    "packages/grafana-ui/src/components/DateTimePickers/TimeZonePicker.story.tsx:5381": [
      [0, 0, 0, "No undocumented stories are allowed, please add an .mdx file with some documentation", "5381"]
    ],
    "packages/grafana-ui/src/components/DateTimePickers/WeekStartPicker.story.tsx:5381": [
      [0, 0, 0, "No undocumented stories are allowed, please add an .mdx file with some documentation", "5381"]
    ],
    "packages/grafana-ui/src/components/Dropdown/ButtonSelect.story.tsx:5381": [
      [0, 0, 0, "No undocumented stories are allowed, please add an .mdx file with some documentation", "5381"]
    ],
    "packages/grafana-ui/src/components/FormField/FormField.story.tsx:5381": [
      [0, 0, 0, "No undocumented stories are allowed, please add an .mdx file with some documentation", "5381"]
    ],
    "packages/grafana-ui/src/components/InfoTooltip/InfoTooltip.story.tsx:5381": [
      [0, 0, 0, "No undocumented stories are allowed, please add an .mdx file with some documentation", "5381"]
    ],
    "packages/grafana-ui/src/components/List/List.story.tsx:5381": [
      [0, 0, 0, "No undocumented stories are allowed, please add an .mdx file with some documentation", "5381"]
    ],
    "packages/grafana-ui/src/components/PageLayout/PageToolbar.story.tsx:5381": [
      [0, 0, 0, "No undocumented stories are allowed, please add an .mdx file with some documentation", "5381"]
    ],
    "packages/grafana-ui/src/components/QueryField/QueryField.story.tsx:5381": [
      [0, 0, 0, "No undocumented stories are allowed, please add an .mdx file with some documentation", "5381"]
    ],
    "packages/grafana-ui/src/components/SecretFormField/SecretFormField.story.tsx:5381": [
      [0, 0, 0, "No undocumented stories are allowed, please add an .mdx file with some documentation", "5381"]
    ],
    "packages/grafana-ui/src/components/SecretTextArea/SecretTextArea.story.tsx:5381": [
      [0, 0, 0, "No undocumented stories are allowed, please add an .mdx file with some documentation", "5381"]
    ],
    "packages/grafana-ui/src/components/Segment/Segment.story.tsx:5381": [
      [0, 0, 0, "No undocumented stories are allowed, please add an .mdx file with some documentation", "5381"]
    ],
    "packages/grafana-ui/src/components/Segment/SegmentAsync.story.tsx:5381": [
      [0, 0, 0, "No undocumented stories are allowed, please add an .mdx file with some documentation", "5381"]
    ],
    "packages/grafana-ui/src/components/Segment/SegmentInput.story.tsx:5381": [
      [0, 0, 0, "No undocumented stories are allowed, please add an .mdx file with some documentation", "5381"]
    ],
    "packages/grafana-ui/src/components/Select/SelectPerf.story.tsx:5381": [
      [0, 0, 0, "No undocumented stories are allowed, please add an .mdx file with some documentation", "5381"]
    ],
    "packages/grafana-ui/src/components/Slider/RangeSlider.story.tsx:5381": [
      [0, 0, 0, "No undocumented stories are allowed, please add an .mdx file with some documentation", "5381"]
    ],
    "packages/grafana-ui/src/components/Slider/Slider.story.tsx:5381": [
      [0, 0, 0, "No undocumented stories are allowed, please add an .mdx file with some documentation", "5381"]
    ],
    "packages/grafana-ui/src/components/StatsPicker/StatsPicker.story.tsx:5381": [
      [0, 0, 0, "No undocumented stories are allowed, please add an .mdx file with some documentation", "5381"]
    ],
    "packages/grafana-ui/src/components/TableInputCSV/TableInputCSV.story.tsx:5381": [
      [0, 0, 0, "No undocumented stories are allowed, please add an .mdx file with some documentation", "5381"]
    ],
    "packages/grafana-ui/src/components/ThemeDemos/BorderRadius.story.tsx:5381": [
      [0, 0, 0, "No undocumented stories are allowed, please add an .mdx file with some documentation", "5381"]
    ],
    "packages/grafana-ui/src/components/ThemeDemos/EmotionPerfTest.story.tsx:5381": [
      [0, 0, 0, "No undocumented stories are allowed, please add an .mdx file with some documentation", "5381"]
    ],
    "packages/grafana-ui/src/components/ThemeDemos/ThemeDemo.story.tsx:5381": [
      [0, 0, 0, "No undocumented stories are allowed, please add an .mdx file with some documentation", "5381"]
    ],
    "packages/grafana-ui/src/components/ThemeDemos/Typography.story.tsx:5381": [
      [0, 0, 0, "No undocumented stories are allowed, please add an .mdx file with some documentation", "5381"]
    ],
    "packages/grafana-ui/src/components/UnitPicker/UnitPicker.story.tsx:5381": [
      [0, 0, 0, "No undocumented stories are allowed, please add an .mdx file with some documentation", "5381"]
    ],
    "packages/grafana-ui/src/components/VizLayout/VizLayout.story.tsx:5381": [
      [0, 0, 0, "No undocumented stories are allowed, please add an .mdx file with some documentation", "5381"]
    ],
    "packages/grafana-ui/src/components/VizLegend/VizLegend.story.tsx:5381": [
      [0, 0, 0, "No undocumented stories are allowed, please add an .mdx file with some documentation", "5381"]
    ],
    "packages/grafana-ui/src/components/VizTooltip/SeriesTable.story.tsx:5381": [
      [0, 0, 0, "No undocumented stories are allowed, please add an .mdx file with some documentation", "5381"]
    ],
    "packages/grafana-ui/src/utils/useDelayedSwitch.story.tsx:5381": [
      [0, 0, 0, "No undocumented stories are allowed, please add an .mdx file with some documentation", "5381"]
    ]
  }`
};

exports[`no skipping a11y tests in stories`] = {
  value: `{
    "packages/grafana-alerting/src/grafana/contactPoints/components/ContactPointSelector/ContactPointSelector.story.tsx:5381": [
      [0, 0, 0, "No skipping of a11y tests in stories. Please fix the component or story instead.", "5381"]
    ],
    "packages/grafana-ui/src/components/AutoSaveField/AutoSaveField.story.tsx:5381": [
      [0, 0, 0, "No skipping of a11y tests in stories. Please fix the component or story instead.", "5381"]
    ],
    "packages/grafana-ui/src/components/Button/Button.story.tsx:5381": [
      [0, 0, 0, "No skipping of a11y tests in stories. Please fix the component or story instead.", "5381"]
    ],
    "packages/grafana-ui/src/components/Carousel/Carousel.story.tsx:5381": [
      [0, 0, 0, "No skipping of a11y tests in stories. Please fix the component or story instead.", "5381"]
    ],
    "packages/grafana-ui/src/components/Cascader/Cascader.story.tsx:5381": [
      [0, 0, 0, "No skipping of a11y tests in stories. Please fix the component or story instead.", "5381"]
    ],
    "packages/grafana-ui/src/components/ColorPicker/ColorPicker.story.tsx:5381": [
      [0, 0, 0, "No skipping of a11y tests in stories. Please fix the component or story instead.", "5381"]
    ],
    "packages/grafana-ui/src/components/ColorPicker/ColorPickerInput.story.tsx:5381": [
      [0, 0, 0, "No skipping of a11y tests in stories. Please fix the component or story instead.", "5381"]
    ],
    "packages/grafana-ui/src/components/Combobox/MultiCombobox.story.tsx:5381": [
      [0, 0, 0, "No skipping of a11y tests in stories. Please fix the component or story instead.", "5381"]
    ],
    "packages/grafana-ui/src/components/ConfirmButton/ConfirmButton.story.tsx:5381": [
      [0, 0, 0, "No skipping of a11y tests in stories. Please fix the component or story instead.", "5381"]
    ],
    "packages/grafana-ui/src/components/ContextMenu/ContextMenu.story.tsx:5381": [
      [0, 0, 0, "No skipping of a11y tests in stories. Please fix the component or story instead.", "5381"]
    ],
    "packages/grafana-ui/src/components/DateTimePickers/TimeOfDayPicker.story.tsx:5381": [
      [0, 0, 0, "No skipping of a11y tests in stories. Please fix the component or story instead.", "5381"]
    ],
    "packages/grafana-ui/src/components/FileDropzone/FileDropzone.story.tsx:5381": [
      [0, 0, 0, "No skipping of a11y tests in stories. Please fix the component or story instead.", "5381"]
    ],
    "packages/grafana-ui/src/components/FormField/FormField.story.tsx:5381": [
      [0, 0, 0, "No skipping of a11y tests in stories. Please fix the component or story instead.", "5381"]
    ],
    "packages/grafana-ui/src/components/Forms/Checkbox.story.tsx:5381": [
      [0, 0, 0, "No skipping of a11y tests in stories. Please fix the component or story instead.", "5381"]
    ],
    "packages/grafana-ui/src/components/Forms/Field.story.tsx:5381": [
      [0, 0, 0, "No skipping of a11y tests in stories. Please fix the component or story instead.", "5381"]
    ],
    "packages/grafana-ui/src/components/Forms/FieldArray.story.tsx:5381": [
      [0, 0, 0, "No skipping of a11y tests in stories. Please fix the component or story instead.", "5381"]
    ],
    "packages/grafana-ui/src/components/Forms/FieldSet.story.tsx:5381": [
      [0, 0, 0, "No skipping of a11y tests in stories. Please fix the component or story instead.", "5381"]
    ],
    "packages/grafana-ui/src/components/Forms/Form.story.tsx:5381": [
      [0, 0, 0, "No skipping of a11y tests in stories. Please fix the component or story instead.", "5381"]
    ],
    "packages/grafana-ui/src/components/Forms/InlineField.story.tsx:5381": [
      [0, 0, 0, "No skipping of a11y tests in stories. Please fix the component or story instead.", "5381"]
    ],
    "packages/grafana-ui/src/components/Forms/RadioButtonGroup/RadioButtonGroup.story.tsx:5381": [
      [0, 0, 0, "No skipping of a11y tests in stories. Please fix the component or story instead.", "5381"]
    ],
    "packages/grafana-ui/src/components/InlineToast/InlineToast.story.tsx:5381": [
      [0, 0, 0, "No skipping of a11y tests in stories. Please fix the component or story instead.", "5381"]
    ],
    "packages/grafana-ui/src/components/Input/Input.story.tsx:5381": [
      [0, 0, 0, "No skipping of a11y tests in stories. Please fix the component or story instead.", "5381"]
    ],
    "packages/grafana-ui/src/components/InteractiveTable/InteractiveTable.story.tsx:5381": [
      [0, 0, 0, "No skipping of a11y tests in stories. Please fix the component or story instead.", "5381"]
    ],
    "packages/grafana-ui/src/components/Layout/Grid/Grid.story.tsx:5381": [
      [0, 0, 0, "No skipping of a11y tests in stories. Please fix the component or story instead.", "5381"]
    ],
    "packages/grafana-ui/src/components/Layout/Stack/Stack.story.tsx:5381": [
      [0, 0, 0, "No skipping of a11y tests in stories. Please fix the component or story instead.", "5381"]
    ],
    "packages/grafana-ui/src/components/Link/TextLink.story.tsx:5381": [
      [0, 0, 0, "No skipping of a11y tests in stories. Please fix the component or story instead.", "5381"]
    ],
    "packages/grafana-ui/src/components/LoadingBar/LoadingBar.story.tsx:5381": [
      [0, 0, 0, "No skipping of a11y tests in stories. Please fix the component or story instead.", "5381"]
    ],
    "packages/grafana-ui/src/components/Menu/Menu.story.tsx:5381": [
      [0, 0, 0, "No skipping of a11y tests in stories. Please fix the component or story instead.", "5381"]
    ],
    "packages/grafana-ui/src/components/Modal/Modal.story.tsx:5381": [
      [0, 0, 0, "No skipping of a11y tests in stories. Please fix the component or story instead.", "5381"]
    ],
    "packages/grafana-ui/src/components/PageLayout/PageToolbar.story.tsx:5381": [
      [0, 0, 0, "No skipping of a11y tests in stories. Please fix the component or story instead.", "5381"]
    ],
    "packages/grafana-ui/src/components/PanelChrome/PanelChrome.story.tsx:5381": [
      [0, 0, 0, "No skipping of a11y tests in stories. Please fix the component or story instead.", "5381"]
    ],
    "packages/grafana-ui/src/components/QueryField/QueryField.story.tsx:5381": [
      [0, 0, 0, "No skipping of a11y tests in stories. Please fix the component or story instead.", "5381"]
    ],
    "packages/grafana-ui/src/components/ScrollContainer/ScrollContainer.story.tsx:5381": [
      [0, 0, 0, "No skipping of a11y tests in stories. Please fix the component or story instead.", "5381"]
    ],
    "packages/grafana-ui/src/components/Segment/Segment.story.tsx:5381": [
      [0, 0, 0, "No skipping of a11y tests in stories. Please fix the component or story instead.", "5381"]
    ],
    "packages/grafana-ui/src/components/Segment/SegmentAsync.story.tsx:5381": [
      [0, 0, 0, "No skipping of a11y tests in stories. Please fix the component or story instead.", "5381"]
    ],
    "packages/grafana-ui/src/components/Segment/SegmentInput.story.tsx:5381": [
      [0, 0, 0, "No skipping of a11y tests in stories. Please fix the component or story instead.", "5381"]
    ],
    "packages/grafana-ui/src/components/Select/Select.story.tsx:5381": [
      [0, 0, 0, "No skipping of a11y tests in stories. Please fix the component or story instead.", "5381"]
    ],
    "packages/grafana-ui/src/components/Select/SelectPerf.story.tsx:5381": [
      [0, 0, 0, "No skipping of a11y tests in stories. Please fix the component or story instead.", "5381"]
    ],
    "packages/grafana-ui/src/components/Slider/RangeSlider.story.tsx:5381": [
      [0, 0, 0, "No skipping of a11y tests in stories. Please fix the component or story instead.", "5381"]
    ],
    "packages/grafana-ui/src/components/Slider/Slider.story.tsx:5381": [
      [0, 0, 0, "No skipping of a11y tests in stories. Please fix the component or story instead.", "5381"]
    ],
    "packages/grafana-ui/src/components/StatsPicker/StatsPicker.story.tsx:5381": [
      [0, 0, 0, "No skipping of a11y tests in stories. Please fix the component or story instead.", "5381"]
    ],
    "packages/grafana-ui/src/components/Switch/Switch.story.tsx:5381": [
      [0, 0, 0, "No skipping of a11y tests in stories. Please fix the component or story instead.", "5381"]
    ],
    "packages/grafana-ui/src/components/Table/Table.story.tsx:5381": [
      [0, 0, 0, "No skipping of a11y tests in stories. Please fix the component or story instead.", "5381"]
    ],
    "packages/grafana-ui/src/components/TableInputCSV/TableInputCSV.story.tsx:5381": [
      [0, 0, 0, "No skipping of a11y tests in stories. Please fix the component or story instead.", "5381"]
    ],
    "packages/grafana-ui/src/components/Tags/TagList.story.tsx:5381": [
      [0, 0, 0, "No skipping of a11y tests in stories. Please fix the component or story instead.", "5381"]
    ],
    "packages/grafana-ui/src/components/Text/Text.story.tsx:5381": [
      [0, 0, 0, "No skipping of a11y tests in stories. Please fix the component or story instead.", "5381"]
    ],
    "packages/grafana-ui/src/components/ThemeDemos/ThemeDemo.story.tsx:5381": [
      [0, 0, 0, "No skipping of a11y tests in stories. Please fix the component or story instead.", "5381"]
    ],
    "packages/grafana-ui/src/components/ThemeDemos/Typography.story.tsx:5381": [
      [0, 0, 0, "No skipping of a11y tests in stories. Please fix the component or story instead.", "5381"]
    ],
    "packages/grafana-ui/src/components/ToolbarButton/ToolbarButton.story.tsx:5381": [
      [0, 0, 0, "No skipping of a11y tests in stories. Please fix the component or story instead.", "5381"]
    ],
    "packages/grafana-ui/src/components/VizLayout/VizLayout.story.tsx:5381": [
      [0, 0, 0, "No skipping of a11y tests in stories. Please fix the component or story instead.", "5381"]
    ],
    "packages/grafana-ui/src/components/VizLegend/VizLegend.story.tsx:5381": [
      [0, 0, 0, "No skipping of a11y tests in stories. Please fix the component or story instead.", "5381"]
    ]
  }`
};

exports[`no gf-form usage`] = {
  value: `{
    "packages/grafana-prometheus/src/components/PromExploreExtraField.tsx:5381": [
      [0, 0, 0, "gf-form usage has been deprecated. Use a component from @grafana/ui or custom CSS instead.", "5381"],
      [0, 0, 0, "gf-form usage has been deprecated. Use a component from @grafana/ui or custom CSS instead.", "5381"],
      [0, 0, 0, "gf-form usage has been deprecated. Use a component from @grafana/ui or custom CSS instead.", "5381"],
      [0, 0, 0, "gf-form usage has been deprecated. Use a component from @grafana/ui or custom CSS instead.", "5381"]
    ],
    "packages/grafana-prometheus/src/components/PromQueryField.tsx:5381": [
      [0, 0, 0, "gf-form usage has been deprecated. Use a component from @grafana/ui or custom CSS instead.", "5381"],
      [0, 0, 0, "gf-form usage has been deprecated. Use a component from @grafana/ui or custom CSS instead.", "5381"],
      [0, 0, 0, "gf-form usage has been deprecated. Use a component from @grafana/ui or custom CSS instead.", "5381"],
      [0, 0, 0, "gf-form usage has been deprecated. Use a component from @grafana/ui or custom CSS instead.", "5381"]
    ],
    "packages/grafana-prometheus/src/configuration/AlertingSettingsOverhaul.tsx:5381": [
      [0, 0, 0, "gf-form usage has been deprecated. Use a component from @grafana/ui or custom CSS instead.", "5381"],
      [0, 0, 0, "gf-form usage has been deprecated. Use a component from @grafana/ui or custom CSS instead.", "5381"],
      [0, 0, 0, "gf-form usage has been deprecated. Use a component from @grafana/ui or custom CSS instead.", "5381"],
      [0, 0, 0, "gf-form usage has been deprecated. Use a component from @grafana/ui or custom CSS instead.", "5381"],
      [0, 0, 0, "gf-form usage has been deprecated. Use a component from @grafana/ui or custom CSS instead.", "5381"]
    ],
    "packages/grafana-prometheus/src/configuration/ExemplarSetting.tsx:5381": [
      [0, 0, 0, "gf-form usage has been deprecated. Use a component from @grafana/ui or custom CSS instead.", "5381"]
    ],
    "packages/grafana-prometheus/src/configuration/PromSettings.tsx:5381": [
      [0, 0, 0, "gf-form usage has been deprecated. Use a component from @grafana/ui or custom CSS instead.", "5381"],
      [0, 0, 0, "gf-form usage has been deprecated. Use a component from @grafana/ui or custom CSS instead.", "5381"],
      [0, 0, 0, "gf-form usage has been deprecated. Use a component from @grafana/ui or custom CSS instead.", "5381"],
      [0, 0, 0, "gf-form usage has been deprecated. Use a component from @grafana/ui or custom CSS instead.", "5381"],
      [0, 0, 0, "gf-form usage has been deprecated. Use a component from @grafana/ui or custom CSS instead.", "5381"],
      [0, 0, 0, "gf-form usage has been deprecated. Use a component from @grafana/ui or custom CSS instead.", "5381"],
      [0, 0, 0, "gf-form usage has been deprecated. Use a component from @grafana/ui or custom CSS instead.", "5381"],
      [0, 0, 0, "gf-form usage has been deprecated. Use a component from @grafana/ui or custom CSS instead.", "5381"],
      [0, 0, 0, "gf-form usage has been deprecated. Use a component from @grafana/ui or custom CSS instead.", "5381"],
      [0, 0, 0, "gf-form usage has been deprecated. Use a component from @grafana/ui or custom CSS instead.", "5381"],
      [0, 0, 0, "gf-form usage has been deprecated. Use a component from @grafana/ui or custom CSS instead.", "5381"],
      [0, 0, 0, "gf-form usage has been deprecated. Use a component from @grafana/ui or custom CSS instead.", "5381"],
      [0, 0, 0, "gf-form usage has been deprecated. Use a component from @grafana/ui or custom CSS instead.", "5381"],
      [0, 0, 0, "gf-form usage has been deprecated. Use a component from @grafana/ui or custom CSS instead.", "5381"],
      [0, 0, 0, "gf-form usage has been deprecated. Use a component from @grafana/ui or custom CSS instead.", "5381"],
      [0, 0, 0, "gf-form usage has been deprecated. Use a component from @grafana/ui or custom CSS instead.", "5381"],
      [0, 0, 0, "gf-form usage has been deprecated. Use a component from @grafana/ui or custom CSS instead.", "5381"],
      [0, 0, 0, "gf-form usage has been deprecated. Use a component from @grafana/ui or custom CSS instead.", "5381"],
      [0, 0, 0, "gf-form usage has been deprecated. Use a component from @grafana/ui or custom CSS instead.", "5381"],
      [0, 0, 0, "gf-form usage has been deprecated. Use a component from @grafana/ui or custom CSS instead.", "5381"],
      [0, 0, 0, "gf-form usage has been deprecated. Use a component from @grafana/ui or custom CSS instead.", "5381"],
      [0, 0, 0, "gf-form usage has been deprecated. Use a component from @grafana/ui or custom CSS instead.", "5381"],
      [0, 0, 0, "gf-form usage has been deprecated. Use a component from @grafana/ui or custom CSS instead.", "5381"],
      [0, 0, 0, "gf-form usage has been deprecated. Use a component from @grafana/ui or custom CSS instead.", "5381"],
      [0, 0, 0, "gf-form usage has been deprecated. Use a component from @grafana/ui or custom CSS instead.", "5381"],
      [0, 0, 0, "gf-form usage has been deprecated. Use a component from @grafana/ui or custom CSS instead.", "5381"],
      [0, 0, 0, "gf-form usage has been deprecated. Use a component from @grafana/ui or custom CSS instead.", "5381"]
    ],
    "packages/grafana-prometheus/src/querybuilder/components/PromQueryCodeEditor.tsx:5381": [
      [0, 0, 0, "gf-form usage has been deprecated. Use a component from @grafana/ui or custom CSS instead.", "5381"]
    ],
    "packages/grafana-ui/src/components/DataSourceSettings/AlertingSettings.tsx:5381": [
      [0, 0, 0, "gf-form usage has been deprecated. Use a component from @grafana/ui or custom CSS instead.", "5381"],
      [0, 0, 0, "gf-form usage has been deprecated. Use a component from @grafana/ui or custom CSS instead.", "5381"],
      [0, 0, 0, "gf-form usage has been deprecated. Use a component from @grafana/ui or custom CSS instead.", "5381"]
    ],
    "packages/grafana-ui/src/components/DataSourceSettings/CustomHeadersSettings.tsx:5381": [
      [0, 0, 0, "gf-form usage has been deprecated. Use a component from @grafana/ui or custom CSS instead.", "5381"],
      [0, 0, 0, "gf-form usage has been deprecated. Use a component from @grafana/ui or custom CSS instead.", "5381"],
      [0, 0, 0, "gf-form usage has been deprecated. Use a component from @grafana/ui or custom CSS instead.", "5381"]
    ],
    "packages/grafana-ui/src/components/DataSourceSettings/SecureSocksProxySettings.tsx:5381": [
      [0, 0, 0, "gf-form usage has been deprecated. Use a component from @grafana/ui or custom CSS instead.", "5381"],
      [0, 0, 0, "gf-form usage has been deprecated. Use a component from @grafana/ui or custom CSS instead.", "5381"],
      [0, 0, 0, "gf-form usage has been deprecated. Use a component from @grafana/ui or custom CSS instead.", "5381"]
    ],
    "packages/grafana-ui/src/components/DataSourceSettings/TLSAuthSettings.tsx:5381": [
      [0, 0, 0, "gf-form usage has been deprecated. Use a component from @grafana/ui or custom CSS instead.", "5381"],
      [0, 0, 0, "gf-form usage has been deprecated. Use a component from @grafana/ui or custom CSS instead.", "5381"],
      [0, 0, 0, "gf-form usage has been deprecated. Use a component from @grafana/ui or custom CSS instead.", "5381"]
    ],
    "packages/grafana-ui/src/components/FormField/FormField.tsx:5381": [
      [0, 0, 0, "gf-form usage has been deprecated. Use a component from @grafana/ui or custom CSS instead.", "5381"]
    ],
    "packages/grafana-ui/src/components/FormLabel/FormLabel.tsx:5381": [
      [0, 0, 0, "gf-form usage has been deprecated. Use a component from @grafana/ui or custom CSS instead.", "5381"],
      [0, 0, 0, "gf-form usage has been deprecated. Use a component from @grafana/ui or custom CSS instead.", "5381"],
      [0, 0, 0, "gf-form usage has been deprecated. Use a component from @grafana/ui or custom CSS instead.", "5381"]
    ],
    "packages/grafana-ui/src/components/Forms/Legacy/Input/Input.tsx:5381": [
      [0, 0, 0, "gf-form usage has been deprecated. Use a component from @grafana/ui or custom CSS instead.", "5381"]
    ],
    "packages/grafana-ui/src/components/Forms/Legacy/Select/NoOptionsMessage.tsx:5381": [
      [0, 0, 0, "gf-form usage has been deprecated. Use a component from @grafana/ui or custom CSS instead.", "5381"],
      [0, 0, 0, "gf-form usage has been deprecated. Use a component from @grafana/ui or custom CSS instead.", "5381"]
    ],
    "packages/grafana-ui/src/components/Forms/Legacy/Select/Select.tsx:5381": [
      [0, 0, 0, "gf-form usage has been deprecated. Use a component from @grafana/ui or custom CSS instead.", "5381"],
      [0, 0, 0, "gf-form usage has been deprecated. Use a component from @grafana/ui or custom CSS instead.", "5381"],
      [0, 0, 0, "gf-form usage has been deprecated. Use a component from @grafana/ui or custom CSS instead.", "5381"],
      [0, 0, 0, "gf-form usage has been deprecated. Use a component from @grafana/ui or custom CSS instead.", "5381"],
      [0, 0, 0, "gf-form usage has been deprecated. Use a component from @grafana/ui or custom CSS instead.", "5381"],
      [0, 0, 0, "gf-form usage has been deprecated. Use a component from @grafana/ui or custom CSS instead.", "5381"]
    ],
    "packages/grafana-ui/src/components/Forms/Legacy/Select/SelectOption.tsx:5381": [
      [0, 0, 0, "gf-form usage has been deprecated. Use a component from @grafana/ui or custom CSS instead.", "5381"],
      [0, 0, 0, "gf-form usage has been deprecated. Use a component from @grafana/ui or custom CSS instead.", "5381"],
      [0, 0, 0, "gf-form usage has been deprecated. Use a component from @grafana/ui or custom CSS instead.", "5381"],
      [0, 0, 0, "gf-form usage has been deprecated. Use a component from @grafana/ui or custom CSS instead.", "5381"]
    ],
    "packages/grafana-ui/src/components/Forms/Legacy/Switch/Switch.tsx:5381": [
      [0, 0, 0, "gf-form usage has been deprecated. Use a component from @grafana/ui or custom CSS instead.", "5381"],
      [0, 0, 0, "gf-form usage has been deprecated. Use a component from @grafana/ui or custom CSS instead.", "5381"],
      [0, 0, 0, "gf-form usage has been deprecated. Use a component from @grafana/ui or custom CSS instead.", "5381"]
    ],
    "packages/grafana-ui/src/components/SecretFormField/SecretFormField.tsx:5381": [
      [0, 0, 0, "gf-form usage has been deprecated. Use a component from @grafana/ui or custom CSS instead.", "5381"],
      [0, 0, 0, "gf-form usage has been deprecated. Use a component from @grafana/ui or custom CSS instead.", "5381"]
    ],
    "packages/grafana-ui/src/components/Segment/Segment.story.tsx:5381": [
      [0, 0, 0, "gf-form usage has been deprecated. Use a component from @grafana/ui or custom CSS instead.", "5381"],
      [0, 0, 0, "gf-form usage has been deprecated. Use a component from @grafana/ui or custom CSS instead.", "5381"]
    ],
    "packages/grafana-ui/src/components/Segment/SegmentAsync.story.tsx:5381": [
      [0, 0, 0, "gf-form usage has been deprecated. Use a component from @grafana/ui or custom CSS instead.", "5381"],
      [0, 0, 0, "gf-form usage has been deprecated. Use a component from @grafana/ui or custom CSS instead.", "5381"]
    ],
    "packages/grafana-ui/src/components/Segment/SegmentInput.story.tsx:5381": [
      [0, 0, 0, "gf-form usage has been deprecated. Use a component from @grafana/ui or custom CSS instead.", "5381"]
    ],
    "packages/grafana-ui/src/components/Segment/SegmentInput.tsx:5381": [
      [0, 0, 0, "gf-form usage has been deprecated. Use a component from @grafana/ui or custom CSS instead.", "5381"],
      [0, 0, 0, "gf-form usage has been deprecated. Use a component from @grafana/ui or custom CSS instead.", "5381"]
    ],
    "public/app/core/components/AccessControl/PermissionList.tsx:5381": [
      [0, 0, 0, "gf-form usage has been deprecated. Use a component from @grafana/ui or custom CSS instead.", "5381"]
    ],
    "public/app/features/admin/UserLdapSyncInfo.tsx:5381": [
      [0, 0, 0, "gf-form usage has been deprecated. Use a component from @grafana/ui or custom CSS instead.", "5381"],
      [0, 0, 0, "gf-form usage has been deprecated. Use a component from @grafana/ui or custom CSS instead.", "5381"],
      [0, 0, 0, "gf-form usage has been deprecated. Use a component from @grafana/ui or custom CSS instead.", "5381"]
    ],
    "public/app/features/annotations/partials/event_editor.html:5381": [
      [0, 0, 0, "gf-form usage has been deprecated. Use a component from @grafana/ui or custom CSS instead.", "5381"],
      [0, 0, 0, "gf-form usage has been deprecated. Use a component from @grafana/ui or custom CSS instead.", "5381"],
      [0, 0, 0, "gf-form usage has been deprecated. Use a component from @grafana/ui or custom CSS instead.", "5381"],
      [0, 0, 0, "gf-form usage has been deprecated. Use a component from @grafana/ui or custom CSS instead.", "5381"],
      [0, 0, 0, "gf-form usage has been deprecated. Use a component from @grafana/ui or custom CSS instead.", "5381"],
      [0, 0, 0, "gf-form usage has been deprecated. Use a component from @grafana/ui or custom CSS instead.", "5381"],
      [0, 0, 0, "gf-form usage has been deprecated. Use a component from @grafana/ui or custom CSS instead.", "5381"]
    ],
    "public/app/features/dashboard-scene/sharing/ShareLinkTab.tsx:5381": [
      [0, 0, 0, "gf-form usage has been deprecated. Use a component from @grafana/ui or custom CSS instead.", "5381"]
    ],
    "public/app/features/dashboard/components/SubMenu/AnnotationPicker.tsx:5381": [
      [0, 0, 0, "gf-form usage has been deprecated. Use a component from @grafana/ui or custom CSS instead.", "5381"],
      [0, 0, 0, "gf-form usage has been deprecated. Use a component from @grafana/ui or custom CSS instead.", "5381"]
    ],
    "public/app/features/dashboard/components/SubMenu/SubMenuItems.tsx:5381": [
      [0, 0, 0, "gf-form usage has been deprecated. Use a component from @grafana/ui or custom CSS instead.", "5381"]
    ],
    "public/app/features/datasources/components/BasicSettings.tsx:5381": [
      [0, 0, 0, "gf-form usage has been deprecated. Use a component from @grafana/ui or custom CSS instead.", "5381"],
      [0, 0, 0, "gf-form usage has been deprecated. Use a component from @grafana/ui or custom CSS instead.", "5381"],
      [0, 0, 0, "gf-form usage has been deprecated. Use a component from @grafana/ui or custom CSS instead.", "5381"]
    ],
    "public/app/features/datasources/components/ButtonRow.tsx:5381": [
      [0, 0, 0, "gf-form usage has been deprecated. Use a component from @grafana/ui or custom CSS instead.", "5381"]
    ],
    "public/app/features/datasources/components/DataSourceLoadError.tsx:5381": [
      [0, 0, 0, "gf-form usage has been deprecated. Use a component from @grafana/ui or custom CSS instead.", "5381"]
    ],
    "public/app/features/datasources/components/DataSourcePluginState.tsx:5381": [
      [0, 0, 0, "gf-form usage has been deprecated. Use a component from @grafana/ui or custom CSS instead.", "5381"],
      [0, 0, 0, "gf-form usage has been deprecated. Use a component from @grafana/ui or custom CSS instead.", "5381"],
      [0, 0, 0, "gf-form usage has been deprecated. Use a component from @grafana/ui or custom CSS instead.", "5381"],
      [0, 0, 0, "gf-form usage has been deprecated. Use a component from @grafana/ui or custom CSS instead.", "5381"]
    ],
    "public/app/features/datasources/components/DataSourceTestingStatus.tsx:5381": [
      [0, 0, 0, "gf-form usage has been deprecated. Use a component from @grafana/ui or custom CSS instead.", "5381"]
    ],
    "public/app/features/query/components/QueryEditorRow.tsx:5381": [
      [0, 0, 0, "gf-form usage has been deprecated. Use a component from @grafana/ui or custom CSS instead.", "5381"]
    ],
    "public/app/features/variables/adhoc/picker/AdHocFilter.tsx:5381": [
      [0, 0, 0, "gf-form usage has been deprecated. Use a component from @grafana/ui or custom CSS instead.", "5381"]
    ],
    "public/app/features/variables/adhoc/picker/AdHocFilterKey.tsx:5381": [
      [0, 0, 0, "gf-form usage has been deprecated. Use a component from @grafana/ui or custom CSS instead.", "5381"],
      [0, 0, 0, "gf-form usage has been deprecated. Use a component from @grafana/ui or custom CSS instead.", "5381"],
      [0, 0, 0, "gf-form usage has been deprecated. Use a component from @grafana/ui or custom CSS instead.", "5381"]
    ],
    "public/app/features/variables/adhoc/picker/AdHocFilterRenderer.tsx:5381": [
      [0, 0, 0, "gf-form usage has been deprecated. Use a component from @grafana/ui or custom CSS instead.", "5381"]
    ],
    "public/app/features/variables/adhoc/picker/AdHocFilterValue.tsx:5381": [
      [0, 0, 0, "gf-form usage has been deprecated. Use a component from @grafana/ui or custom CSS instead.", "5381"]
    ],
    "public/app/features/variables/adhoc/picker/ConditionSegment.tsx:5381": [
      [0, 0, 0, "gf-form usage has been deprecated. Use a component from @grafana/ui or custom CSS instead.", "5381"],
      [0, 0, 0, "gf-form usage has been deprecated. Use a component from @grafana/ui or custom CSS instead.", "5381"]
    ],
    "public/app/features/variables/pickers/PickerRenderer.tsx:5381": [
      [0, 0, 0, "gf-form usage has been deprecated. Use a component from @grafana/ui or custom CSS instead.", "5381"],
      [0, 0, 0, "gf-form usage has been deprecated. Use a component from @grafana/ui or custom CSS instead.", "5381"],
      [0, 0, 0, "gf-form usage has been deprecated. Use a component from @grafana/ui or custom CSS instead.", "5381"],
      [0, 0, 0, "gf-form usage has been deprecated. Use a component from @grafana/ui or custom CSS instead.", "5381"]
    ],
    "public/app/features/variables/pickers/shared/VariableInput.tsx:5381": [
      [0, 0, 0, "gf-form usage has been deprecated. Use a component from @grafana/ui or custom CSS instead.", "5381"]
    ],
    "public/app/partials/confirm_modal.html:5381": [
      [0, 0, 0, "gf-form usage has been deprecated. Use a component from @grafana/ui or custom CSS instead.", "5381"]
    ],
    "public/app/partials/reset_password.html:5381": [
      [0, 0, 0, "gf-form usage has been deprecated. Use a component from @grafana/ui or custom CSS instead.", "5381"],
      [0, 0, 0, "gf-form usage has been deprecated. Use a component from @grafana/ui or custom CSS instead.", "5381"],
      [0, 0, 0, "gf-form usage has been deprecated. Use a component from @grafana/ui or custom CSS instead.", "5381"],
      [0, 0, 0, "gf-form usage has been deprecated. Use a component from @grafana/ui or custom CSS instead.", "5381"],
      [0, 0, 0, "gf-form usage has been deprecated. Use a component from @grafana/ui or custom CSS instead.", "5381"],
      [0, 0, 0, "gf-form usage has been deprecated. Use a component from @grafana/ui or custom CSS instead.", "5381"],
      [0, 0, 0, "gf-form usage has been deprecated. Use a component from @grafana/ui or custom CSS instead.", "5381"],
      [0, 0, 0, "gf-form usage has been deprecated. Use a component from @grafana/ui or custom CSS instead.", "5381"],
      [0, 0, 0, "gf-form usage has been deprecated. Use a component from @grafana/ui or custom CSS instead.", "5381"],
      [0, 0, 0, "gf-form usage has been deprecated. Use a component from @grafana/ui or custom CSS instead.", "5381"],
      [0, 0, 0, "gf-form usage has been deprecated. Use a component from @grafana/ui or custom CSS instead.", "5381"],
      [0, 0, 0, "gf-form usage has been deprecated. Use a component from @grafana/ui or custom CSS instead.", "5381"],
      [0, 0, 0, "gf-form usage has been deprecated. Use a component from @grafana/ui or custom CSS instead.", "5381"]
    ],
    "public/app/partials/signup_invited.html:5381": [
      [0, 0, 0, "gf-form usage has been deprecated. Use a component from @grafana/ui or custom CSS instead.", "5381"],
      [0, 0, 0, "gf-form usage has been deprecated. Use a component from @grafana/ui or custom CSS instead.", "5381"],
      [0, 0, 0, "gf-form usage has been deprecated. Use a component from @grafana/ui or custom CSS instead.", "5381"],
      [0, 0, 0, "gf-form usage has been deprecated. Use a component from @grafana/ui or custom CSS instead.", "5381"],
      [0, 0, 0, "gf-form usage has been deprecated. Use a component from @grafana/ui or custom CSS instead.", "5381"],
      [0, 0, 0, "gf-form usage has been deprecated. Use a component from @grafana/ui or custom CSS instead.", "5381"],
      [0, 0, 0, "gf-form usage has been deprecated. Use a component from @grafana/ui or custom CSS instead.", "5381"],
      [0, 0, 0, "gf-form usage has been deprecated. Use a component from @grafana/ui or custom CSS instead.", "5381"],
      [0, 0, 0, "gf-form usage has been deprecated. Use a component from @grafana/ui or custom CSS instead.", "5381"],
      [0, 0, 0, "gf-form usage has been deprecated. Use a component from @grafana/ui or custom CSS instead.", "5381"],
      [0, 0, 0, "gf-form usage has been deprecated. Use a component from @grafana/ui or custom CSS instead.", "5381"],
      [0, 0, 0, "gf-form usage has been deprecated. Use a component from @grafana/ui or custom CSS instead.", "5381"],
      [0, 0, 0, "gf-form usage has been deprecated. Use a component from @grafana/ui or custom CSS instead.", "5381"],
      [0, 0, 0, "gf-form usage has been deprecated. Use a component from @grafana/ui or custom CSS instead.", "5381"]
    ],
    "public/app/plugins/datasource/cloudwatch/components/ConfigEditor/XrayLinkConfig.tsx:5381": [
      [0, 0, 0, "gf-form usage has been deprecated. Use a component from @grafana/ui or custom CSS instead.", "5381"]
    ],
    "public/app/plugins/datasource/cloudwatch/components/shared/LogGroups/LegacyLogGroupNamesSelection.tsx:5381": [
      [0, 0, 0, "gf-form usage has been deprecated. Use a component from @grafana/ui or custom CSS instead.", "5381"],
      [0, 0, 0, "gf-form usage has been deprecated. Use a component from @grafana/ui or custom CSS instead.", "5381"]
    ],
    "public/app/plugins/datasource/elasticsearch/configuration/DataLinks.tsx:5381": [
      [0, 0, 0, "gf-form usage has been deprecated. Use a component from @grafana/ui or custom CSS instead.", "5381"]
    ],
    "public/app/plugins/datasource/influxdb/components/editor/annotation/AnnotationEditor.tsx:5381": [
      [0, 0, 0, "gf-form usage has been deprecated. Use a component from @grafana/ui or custom CSS instead.", "5381"]
    ],
    "public/app/plugins/datasource/influxdb/components/editor/query/QueryEditor.tsx:5381": [
      [0, 0, 0, "gf-form usage has been deprecated. Use a component from @grafana/ui or custom CSS instead.", "5381"]
    ],
    "public/app/plugins/datasource/influxdb/components/editor/query/flux/FluxQueryEditor.tsx:5381": [
      [0, 0, 0, "gf-form usage has been deprecated. Use a component from @grafana/ui or custom CSS instead.", "5381"],
      [0, 0, 0, "gf-form usage has been deprecated. Use a component from @grafana/ui or custom CSS instead.", "5381"],
      [0, 0, 0, "gf-form usage has been deprecated. Use a component from @grafana/ui or custom CSS instead.", "5381"],
      [0, 0, 0, "gf-form usage has been deprecated. Use a component from @grafana/ui or custom CSS instead.", "5381"],
      [0, 0, 0, "gf-form usage has been deprecated. Use a component from @grafana/ui or custom CSS instead.", "5381"]
    ],
    "public/app/plugins/datasource/influxdb/components/editor/query/fsql/FSQLEditor.tsx:5381": [
      [0, 0, 0, "gf-form usage has been deprecated. Use a component from @grafana/ui or custom CSS instead.", "5381"],
      [0, 0, 0, "gf-form usage has been deprecated. Use a component from @grafana/ui or custom CSS instead.", "5381"],
      [0, 0, 0, "gf-form usage has been deprecated. Use a component from @grafana/ui or custom CSS instead.", "5381"],
      [0, 0, 0, "gf-form usage has been deprecated. Use a component from @grafana/ui or custom CSS instead.", "5381"],
      [0, 0, 0, "gf-form usage has been deprecated. Use a component from @grafana/ui or custom CSS instead.", "5381"]
    ],
    "public/app/plugins/datasource/influxdb/components/editor/query/influxql/visual/PartListSection.tsx:5381": [
      [0, 0, 0, "gf-form usage has been deprecated. Use a component from @grafana/ui or custom CSS instead.", "5381"],
      [0, 0, 0, "gf-form usage has been deprecated. Use a component from @grafana/ui or custom CSS instead.", "5381"],
      [0, 0, 0, "gf-form usage has been deprecated. Use a component from @grafana/ui or custom CSS instead.", "5381"]
    ],
    "public/app/plugins/datasource/influxdb/components/editor/query/influxql/visual/TagsSection.tsx:5381": [
      [0, 0, 0, "gf-form usage has been deprecated. Use a component from @grafana/ui or custom CSS instead.", "5381"]
    ],
    "public/app/plugins/datasource/loki/components/LokiQueryField.tsx:5381": [
      [0, 0, 0, "gf-form usage has been deprecated. Use a component from @grafana/ui or custom CSS instead.", "5381"],
      [0, 0, 0, "gf-form usage has been deprecated. Use a component from @grafana/ui or custom CSS instead.", "5381"],
      [0, 0, 0, "gf-form usage has been deprecated. Use a component from @grafana/ui or custom CSS instead.", "5381"]
    ],
    "public/app/plugins/datasource/loki/configuration/DerivedField.tsx:5381": [
      [0, 0, 0, "gf-form usage has been deprecated. Use a component from @grafana/ui or custom CSS instead.", "5381"],
      [0, 0, 0, "gf-form usage has been deprecated. Use a component from @grafana/ui or custom CSS instead.", "5381"],
      [0, 0, 0, "gf-form usage has been deprecated. Use a component from @grafana/ui or custom CSS instead.", "5381"],
      [0, 0, 0, "gf-form usage has been deprecated. Use a component from @grafana/ui or custom CSS instead.", "5381"]
    ],
    "public/app/plugins/datasource/loki/querybuilder/components/LokiQueryCodeEditor.tsx:5381": [
      [0, 0, 0, "gf-form usage has been deprecated. Use a component from @grafana/ui or custom CSS instead.", "5381"]
    ],
    "public/app/plugins/datasource/opentsdb/components/AnnotationEditor.tsx:5381": [
      [0, 0, 0, "gf-form usage has been deprecated. Use a component from @grafana/ui or custom CSS instead.", "5381"],
      [0, 0, 0, "gf-form usage has been deprecated. Use a component from @grafana/ui or custom CSS instead.", "5381"],
      [0, 0, 0, "gf-form usage has been deprecated. Use a component from @grafana/ui or custom CSS instead.", "5381"]
    ],
    "public/app/plugins/datasource/prometheus/configuration/AzureAuthSettings.tsx:5381": [
      [0, 0, 0, "gf-form usage has been deprecated. Use a component from @grafana/ui or custom CSS instead.", "5381"]
    ],
    "public/app/plugins/datasource/prometheus/configuration/AzureCredentialsForm.tsx:5381": [
      [0, 0, 0, "gf-form usage has been deprecated. Use a component from @grafana/ui or custom CSS instead.", "5381"],
      [0, 0, 0, "gf-form usage has been deprecated. Use a component from @grafana/ui or custom CSS instead.", "5381"],
      [0, 0, 0, "gf-form usage has been deprecated. Use a component from @grafana/ui or custom CSS instead.", "5381"],
      [0, 0, 0, "gf-form usage has been deprecated. Use a component from @grafana/ui or custom CSS instead.", "5381"],
      [0, 0, 0, "gf-form usage has been deprecated. Use a component from @grafana/ui or custom CSS instead.", "5381"],
      [0, 0, 0, "gf-form usage has been deprecated. Use a component from @grafana/ui or custom CSS instead.", "5381"],
      [0, 0, 0, "gf-form usage has been deprecated. Use a component from @grafana/ui or custom CSS instead.", "5381"],
      [0, 0, 0, "gf-form usage has been deprecated. Use a component from @grafana/ui or custom CSS instead.", "5381"],
      [0, 0, 0, "gf-form usage has been deprecated. Use a component from @grafana/ui or custom CSS instead.", "5381"],
      [0, 0, 0, "gf-form usage has been deprecated. Use a component from @grafana/ui or custom CSS instead.", "5381"],
      [0, 0, 0, "gf-form usage has been deprecated. Use a component from @grafana/ui or custom CSS instead.", "5381"],
      [0, 0, 0, "gf-form usage has been deprecated. Use a component from @grafana/ui or custom CSS instead.", "5381"],
      [0, 0, 0, "gf-form usage has been deprecated. Use a component from @grafana/ui or custom CSS instead.", "5381"],
      [0, 0, 0, "gf-form usage has been deprecated. Use a component from @grafana/ui or custom CSS instead.", "5381"],
      [0, 0, 0, "gf-form usage has been deprecated. Use a component from @grafana/ui or custom CSS instead.", "5381"]
    ],
    "public/app/plugins/datasource/tempo/_importedDependencies/components/AdHocFilter/AdHocFilter.tsx:5381": [
      [0, 0, 0, "gf-form usage has been deprecated. Use a component from @grafana/ui or custom CSS instead.", "5381"]
    ],
    "public/app/plugins/datasource/tempo/_importedDependencies/components/AdHocFilter/AdHocFilterKey.tsx:5381": [
      [0, 0, 0, "gf-form usage has been deprecated. Use a component from @grafana/ui or custom CSS instead.", "5381"],
      [0, 0, 0, "gf-form usage has been deprecated. Use a component from @grafana/ui or custom CSS instead.", "5381"],
      [0, 0, 0, "gf-form usage has been deprecated. Use a component from @grafana/ui or custom CSS instead.", "5381"]
    ],
    "public/app/plugins/datasource/tempo/_importedDependencies/components/AdHocFilter/AdHocFilterRenderer.tsx:5381": [
      [0, 0, 0, "gf-form usage has been deprecated. Use a component from @grafana/ui or custom CSS instead.", "5381"]
    ],
    "public/app/plugins/datasource/tempo/_importedDependencies/components/AdHocFilter/AdHocFilterValue.tsx:5381": [
      [0, 0, 0, "gf-form usage has been deprecated. Use a component from @grafana/ui or custom CSS instead.", "5381"]
    ],
    "public/app/plugins/datasource/tempo/_importedDependencies/components/AdHocFilter/ConditionSegment.tsx:5381": [
      [0, 0, 0, "gf-form usage has been deprecated. Use a component from @grafana/ui or custom CSS instead.", "5381"],
      [0, 0, 0, "gf-form usage has been deprecated. Use a component from @grafana/ui or custom CSS instead.", "5381"]
    ],
    "public/app/plugins/datasource/zipkin/QueryField.tsx:5381": [
      [0, 0, 0, "gf-form usage has been deprecated. Use a component from @grafana/ui or custom CSS instead.", "5381"],
      [0, 0, 0, "gf-form usage has been deprecated. Use a component from @grafana/ui or custom CSS instead.", "5381"]
    ],
    "public/app/plugins/panel/heatmap/partials/axes_editor.html:5381": [
      [0, 0, 0, "gf-form usage has been deprecated. Use a component from @grafana/ui or custom CSS instead.", "5381"],
      [0, 0, 0, "gf-form usage has been deprecated. Use a component from @grafana/ui or custom CSS instead.", "5381"],
      [0, 0, 0, "gf-form usage has been deprecated. Use a component from @grafana/ui or custom CSS instead.", "5381"],
      [0, 0, 0, "gf-form usage has been deprecated. Use a component from @grafana/ui or custom CSS instead.", "5381"],
      [0, 0, 0, "gf-form usage has been deprecated. Use a component from @grafana/ui or custom CSS instead.", "5381"],
      [0, 0, 0, "gf-form usage has been deprecated. Use a component from @grafana/ui or custom CSS instead.", "5381"],
      [0, 0, 0, "gf-form usage has been deprecated. Use a component from @grafana/ui or custom CSS instead.", "5381"],
      [0, 0, 0, "gf-form usage has been deprecated. Use a component from @grafana/ui or custom CSS instead.", "5381"],
      [0, 0, 0, "gf-form usage has been deprecated. Use a component from @grafana/ui or custom CSS instead.", "5381"],
      [0, 0, 0, "gf-form usage has been deprecated. Use a component from @grafana/ui or custom CSS instead.", "5381"],
      [0, 0, 0, "gf-form usage has been deprecated. Use a component from @grafana/ui or custom CSS instead.", "5381"],
      [0, 0, 0, "gf-form usage has been deprecated. Use a component from @grafana/ui or custom CSS instead.", "5381"],
      [0, 0, 0, "gf-form usage has been deprecated. Use a component from @grafana/ui or custom CSS instead.", "5381"],
      [0, 0, 0, "gf-form usage has been deprecated. Use a component from @grafana/ui or custom CSS instead.", "5381"],
      [0, 0, 0, "gf-form usage has been deprecated. Use a component from @grafana/ui or custom CSS instead.", "5381"],
      [0, 0, 0, "gf-form usage has been deprecated. Use a component from @grafana/ui or custom CSS instead.", "5381"],
      [0, 0, 0, "gf-form usage has been deprecated. Use a component from @grafana/ui or custom CSS instead.", "5381"],
      [0, 0, 0, "gf-form usage has been deprecated. Use a component from @grafana/ui or custom CSS instead.", "5381"],
      [0, 0, 0, "gf-form usage has been deprecated. Use a component from @grafana/ui or custom CSS instead.", "5381"],
      [0, 0, 0, "gf-form usage has been deprecated. Use a component from @grafana/ui or custom CSS instead.", "5381"],
      [0, 0, 0, "gf-form usage has been deprecated. Use a component from @grafana/ui or custom CSS instead.", "5381"],
      [0, 0, 0, "gf-form usage has been deprecated. Use a component from @grafana/ui or custom CSS instead.", "5381"],
      [0, 0, 0, "gf-form usage has been deprecated. Use a component from @grafana/ui or custom CSS instead.", "5381"],
      [0, 0, 0, "gf-form usage has been deprecated. Use a component from @grafana/ui or custom CSS instead.", "5381"],
      [0, 0, 0, "gf-form usage has been deprecated. Use a component from @grafana/ui or custom CSS instead.", "5381"],
      [0, 0, 0, "gf-form usage has been deprecated. Use a component from @grafana/ui or custom CSS instead.", "5381"],
      [0, 0, 0, "gf-form usage has been deprecated. Use a component from @grafana/ui or custom CSS instead.", "5381"],
      [0, 0, 0, "gf-form usage has been deprecated. Use a component from @grafana/ui or custom CSS instead.", "5381"],
      [0, 0, 0, "gf-form usage has been deprecated. Use a component from @grafana/ui or custom CSS instead.", "5381"],
      [0, 0, 0, "gf-form usage has been deprecated. Use a component from @grafana/ui or custom CSS instead.", "5381"],
      [0, 0, 0, "gf-form usage has been deprecated. Use a component from @grafana/ui or custom CSS instead.", "5381"],
      [0, 0, 0, "gf-form usage has been deprecated. Use a component from @grafana/ui or custom CSS instead.", "5381"],
      [0, 0, 0, "gf-form usage has been deprecated. Use a component from @grafana/ui or custom CSS instead.", "5381"],
      [0, 0, 0, "gf-form usage has been deprecated. Use a component from @grafana/ui or custom CSS instead.", "5381"],
      [0, 0, 0, "gf-form usage has been deprecated. Use a component from @grafana/ui or custom CSS instead.", "5381"],
      [0, 0, 0, "gf-form usage has been deprecated. Use a component from @grafana/ui or custom CSS instead.", "5381"],
      [0, 0, 0, "gf-form usage has been deprecated. Use a component from @grafana/ui or custom CSS instead.", "5381"],
      [0, 0, 0, "gf-form usage has been deprecated. Use a component from @grafana/ui or custom CSS instead.", "5381"],
      [0, 0, 0, "gf-form usage has been deprecated. Use a component from @grafana/ui or custom CSS instead.", "5381"],
      [0, 0, 0, "gf-form usage has been deprecated. Use a component from @grafana/ui or custom CSS instead.", "5381"],
      [0, 0, 0, "gf-form usage has been deprecated. Use a component from @grafana/ui or custom CSS instead.", "5381"],
      [0, 0, 0, "gf-form usage has been deprecated. Use a component from @grafana/ui or custom CSS instead.", "5381"],
      [0, 0, 0, "gf-form usage has been deprecated. Use a component from @grafana/ui or custom CSS instead.", "5381"],
      [0, 0, 0, "gf-form usage has been deprecated. Use a component from @grafana/ui or custom CSS instead.", "5381"],
      [0, 0, 0, "gf-form usage has been deprecated. Use a component from @grafana/ui or custom CSS instead.", "5381"],
      [0, 0, 0, "gf-form usage has been deprecated. Use a component from @grafana/ui or custom CSS instead.", "5381"],
      [0, 0, 0, "gf-form usage has been deprecated. Use a component from @grafana/ui or custom CSS instead.", "5381"],
      [0, 0, 0, "gf-form usage has been deprecated. Use a component from @grafana/ui or custom CSS instead.", "5381"],
      [0, 0, 0, "gf-form usage has been deprecated. Use a component from @grafana/ui or custom CSS instead.", "5381"],
      [0, 0, 0, "gf-form usage has been deprecated. Use a component from @grafana/ui or custom CSS instead.", "5381"],
      [0, 0, 0, "gf-form usage has been deprecated. Use a component from @grafana/ui or custom CSS instead.", "5381"],
      [0, 0, 0, "gf-form usage has been deprecated. Use a component from @grafana/ui or custom CSS instead.", "5381"],
      [0, 0, 0, "gf-form usage has been deprecated. Use a component from @grafana/ui or custom CSS instead.", "5381"]
    ],
    "public/app/plugins/panel/heatmap/partials/display_editor.html:5381": [
      [0, 0, 0, "gf-form usage has been deprecated. Use a component from @grafana/ui or custom CSS instead.", "5381"],
      [0, 0, 0, "gf-form usage has been deprecated. Use a component from @grafana/ui or custom CSS instead.", "5381"],
      [0, 0, 0, "gf-form usage has been deprecated. Use a component from @grafana/ui or custom CSS instead.", "5381"],
      [0, 0, 0, "gf-form usage has been deprecated. Use a component from @grafana/ui or custom CSS instead.", "5381"],
      [0, 0, 0, "gf-form usage has been deprecated. Use a component from @grafana/ui or custom CSS instead.", "5381"],
      [0, 0, 0, "gf-form usage has been deprecated. Use a component from @grafana/ui or custom CSS instead.", "5381"],
      [0, 0, 0, "gf-form usage has been deprecated. Use a component from @grafana/ui or custom CSS instead.", "5381"],
      [0, 0, 0, "gf-form usage has been deprecated. Use a component from @grafana/ui or custom CSS instead.", "5381"],
      [0, 0, 0, "gf-form usage has been deprecated. Use a component from @grafana/ui or custom CSS instead.", "5381"],
      [0, 0, 0, "gf-form usage has been deprecated. Use a component from @grafana/ui or custom CSS instead.", "5381"],
      [0, 0, 0, "gf-form usage has been deprecated. Use a component from @grafana/ui or custom CSS instead.", "5381"],
      [0, 0, 0, "gf-form usage has been deprecated. Use a component from @grafana/ui or custom CSS instead.", "5381"],
      [0, 0, 0, "gf-form usage has been deprecated. Use a component from @grafana/ui or custom CSS instead.", "5381"],
      [0, 0, 0, "gf-form usage has been deprecated. Use a component from @grafana/ui or custom CSS instead.", "5381"],
      [0, 0, 0, "gf-form usage has been deprecated. Use a component from @grafana/ui or custom CSS instead.", "5381"],
      [0, 0, 0, "gf-form usage has been deprecated. Use a component from @grafana/ui or custom CSS instead.", "5381"],
      [0, 0, 0, "gf-form usage has been deprecated. Use a component from @grafana/ui or custom CSS instead.", "5381"],
      [0, 0, 0, "gf-form usage has been deprecated. Use a component from @grafana/ui or custom CSS instead.", "5381"],
      [0, 0, 0, "gf-form usage has been deprecated. Use a component from @grafana/ui or custom CSS instead.", "5381"],
      [0, 0, 0, "gf-form usage has been deprecated. Use a component from @grafana/ui or custom CSS instead.", "5381"],
      [0, 0, 0, "gf-form usage has been deprecated. Use a component from @grafana/ui or custom CSS instead.", "5381"],
      [0, 0, 0, "gf-form usage has been deprecated. Use a component from @grafana/ui or custom CSS instead.", "5381"],
      [0, 0, 0, "gf-form usage has been deprecated. Use a component from @grafana/ui or custom CSS instead.", "5381"],
      [0, 0, 0, "gf-form usage has been deprecated. Use a component from @grafana/ui or custom CSS instead.", "5381"],
      [0, 0, 0, "gf-form usage has been deprecated. Use a component from @grafana/ui or custom CSS instead.", "5381"],
      [0, 0, 0, "gf-form usage has been deprecated. Use a component from @grafana/ui or custom CSS instead.", "5381"],
      [0, 0, 0, "gf-form usage has been deprecated. Use a component from @grafana/ui or custom CSS instead.", "5381"],
      [0, 0, 0, "gf-form usage has been deprecated. Use a component from @grafana/ui or custom CSS instead.", "5381"],
      [0, 0, 0, "gf-form usage has been deprecated. Use a component from @grafana/ui or custom CSS instead.", "5381"],
      [0, 0, 0, "gf-form usage has been deprecated. Use a component from @grafana/ui or custom CSS instead.", "5381"],
      [0, 0, 0, "gf-form usage has been deprecated. Use a component from @grafana/ui or custom CSS instead.", "5381"],
      [0, 0, 0, "gf-form usage has been deprecated. Use a component from @grafana/ui or custom CSS instead.", "5381"],
      [0, 0, 0, "gf-form usage has been deprecated. Use a component from @grafana/ui or custom CSS instead.", "5381"],
      [0, 0, 0, "gf-form usage has been deprecated. Use a component from @grafana/ui or custom CSS instead.", "5381"],
      [0, 0, 0, "gf-form usage has been deprecated. Use a component from @grafana/ui or custom CSS instead.", "5381"],
      [0, 0, 0, "gf-form usage has been deprecated. Use a component from @grafana/ui or custom CSS instead.", "5381"],
      [0, 0, 0, "gf-form usage has been deprecated. Use a component from @grafana/ui or custom CSS instead.", "5381"],
      [0, 0, 0, "gf-form usage has been deprecated. Use a component from @grafana/ui or custom CSS instead.", "5381"],
      [0, 0, 0, "gf-form usage has been deprecated. Use a component from @grafana/ui or custom CSS instead.", "5381"],
      [0, 0, 0, "gf-form usage has been deprecated. Use a component from @grafana/ui or custom CSS instead.", "5381"],
      [0, 0, 0, "gf-form usage has been deprecated. Use a component from @grafana/ui or custom CSS instead.", "5381"],
      [0, 0, 0, "gf-form usage has been deprecated. Use a component from @grafana/ui or custom CSS instead.", "5381"],
      [0, 0, 0, "gf-form usage has been deprecated. Use a component from @grafana/ui or custom CSS instead.", "5381"],
      [0, 0, 0, "gf-form usage has been deprecated. Use a component from @grafana/ui or custom CSS instead.", "5381"],
      [0, 0, 0, "gf-form usage has been deprecated. Use a component from @grafana/ui or custom CSS instead.", "5381"],
      [0, 0, 0, "gf-form usage has been deprecated. Use a component from @grafana/ui or custom CSS instead.", "5381"],
      [0, 0, 0, "gf-form usage has been deprecated. Use a component from @grafana/ui or custom CSS instead.", "5381"],
      [0, 0, 0, "gf-form usage has been deprecated. Use a component from @grafana/ui or custom CSS instead.", "5381"],
      [0, 0, 0, "gf-form usage has been deprecated. Use a component from @grafana/ui or custom CSS instead.", "5381"],
      [0, 0, 0, "gf-form usage has been deprecated. Use a component from @grafana/ui or custom CSS instead.", "5381"],
      [0, 0, 0, "gf-form usage has been deprecated. Use a component from @grafana/ui or custom CSS instead.", "5381"]
    ]
  }`
};<|MERGE_RESOLUTION|>--- conflicted
+++ resolved
@@ -2838,6 +2838,9 @@
     ],
     "public/app/features/transformers/editors/EnumMappingRow.tsx:5381": [
       [0, 0, 0, "\'HorizontalGroup\' import from \'@grafana/ui\' is restricted from being used by a pattern. Use Stack component instead.", "0"]
+    ],
+    "public/app/features/transformers/editors/FormatStringTransformerEditor.tsx:5381": [
+      [0, 0, 0, "Do not use any type assertions.", "0"]
     ],
     "public/app/features/transformers/editors/GroupByTransformerEditor.tsx:5381": [
       [0, 0, 0, "Do not use any type assertions.", "0"]
@@ -3799,12 +3802,9 @@
     "public/app/plugins/panel/geomap/layers/basemaps/esri.ts:5381": [
       [0, 0, 0, "Do not use any type assertions.", "0"]
     ],
-<<<<<<< HEAD
-=======
     "public/app/plugins/panel/geomap/layers/data/routeLayer.tsx:5381": [
       [0, 0, 0, "Do not use any type assertions.", "0"]
     ],
->>>>>>> 97aa3cee
     "public/app/plugins/panel/geomap/layers/registry.ts:5381": [
       [0, 0, 0, "Unexpected any. Specify a different type.", "0"],
       [0, 0, 0, "Unexpected any. Specify a different type.", "1"]
