// BETTERER RESULTS V2.
// 
// If this file contains merge conflicts, use `betterer merge` to automatically resolve them:
// https://phenomnomnominal.github.io/betterer/docs/results-file/#merge
//
exports[`better eslint`] = {
  value: `{
    "e2e/utils/support/types.ts:5381": [
      [0, 0, 0, "Do not use any type assertions.", "0"]
    ],
    "packages/grafana-data/src/dataframe/ArrayDataFrame.ts:5381": [
      [0, 0, 0, "Unexpected any. Specify a different type.", "0"],
      [0, 0, 0, "Unexpected any. Specify a different type.", "1"]
    ],
    "packages/grafana-data/src/dataframe/CircularDataFrame.ts:5381": [
      [0, 0, 0, "Unexpected any. Specify a different type.", "0"]
    ],
    "packages/grafana-data/src/dataframe/DataFrameJSON.ts:5381": [
      [0, 0, 0, "Do not use any type assertions.", "0"],
      [0, 0, 0, "Do not use any type assertions.", "1"]
    ],
    "packages/grafana-data/src/dataframe/DataFrameView.ts:5381": [
      [0, 0, 0, "Unexpected any. Specify a different type.", "0"],
      [0, 0, 0, "Do not use any type assertions.", "1"],
      [0, 0, 0, "Do not use any type assertions.", "2"],
      [0, 0, 0, "Unexpected any. Specify a different type.", "3"]
    ],
    "packages/grafana-data/src/dataframe/MutableDataFrame.ts:5381": [
      [0, 0, 0, "Unexpected any. Specify a different type.", "0"],
      [0, 0, 0, "Unexpected any. Specify a different type.", "1"],
      [0, 0, 0, "Unexpected any. Specify a different type.", "2"],
      [0, 0, 0, "Unexpected any. Specify a different type.", "3"],
      [0, 0, 0, "Unexpected any. Specify a different type.", "4"],
      [0, 0, 0, "Unexpected any. Specify a different type.", "5"],
      [0, 0, 0, "Unexpected any. Specify a different type.", "6"],
      [0, 0, 0, "Unexpected any. Specify a different type.", "7"],
      [0, 0, 0, "Unexpected any. Specify a different type.", "8"],
      [0, 0, 0, "Unexpected any. Specify a different type.", "9"],
      [0, 0, 0, "Do not use any type assertions.", "10"],
      [0, 0, 0, "Unexpected any. Specify a different type.", "11"],
      [0, 0, 0, "Do not use any type assertions.", "12"],
      [0, 0, 0, "Unexpected any. Specify a different type.", "13"],
      [0, 0, 0, "Unexpected any. Specify a different type.", "14"],
      [0, 0, 0, "Do not use any type assertions.", "15"]
    ],
    "packages/grafana-data/src/dataframe/StreamingDataFrame.ts:5381": [
      [0, 0, 0, "Do not use any type assertions.", "0"],
      [0, 0, 0, "Do not use any type assertions.", "1"],
      [0, 0, 0, "Do not use any type assertions.", "2"],
      [0, 0, 0, "Do not use any type assertions.", "3"],
      [0, 0, 0, "Do not use any type assertions.", "4"],
      [0, 0, 0, "Do not use any type assertions.", "5"]
    ],
    "packages/grafana-data/src/dataframe/dimensions.ts:5381": [
      [0, 0, 0, "Unexpected any. Specify a different type.", "0"]
    ],
    "packages/grafana-data/src/dataframe/processDataFrame.test.ts:5381": [
      [0, 0, 0, "Unexpected any. Specify a different type.", "0"]
    ],
    "packages/grafana-data/src/dataframe/processDataFrame.ts:5381": [
      [0, 0, 0, "Do not use any type assertions.", "0"],
      [0, 0, 0, "Unexpected any. Specify a different type.", "1"],
      [0, 0, 0, "Do not use any type assertions.", "2"],
      [0, 0, 0, "Do not use any type assertions.", "3"],
      [0, 0, 0, "Do not use any type assertions.", "4"],
      [0, 0, 0, "Do not use any type assertions.", "5"],
      [0, 0, 0, "Unexpected any. Specify a different type.", "6"],
      [0, 0, 0, "Do not use any type assertions.", "7"],
      [0, 0, 0, "Do not use any type assertions.", "8"],
      [0, 0, 0, "Do not use any type assertions.", "9"],
      [0, 0, 0, "Unexpected any. Specify a different type.", "10"],
      [0, 0, 0, "Do not use any type assertions.", "11"],
      [0, 0, 0, "Unexpected any. Specify a different type.", "12"],
      [0, 0, 0, "Do not use any type assertions.", "13"],
      [0, 0, 0, "Unexpected any. Specify a different type.", "14"],
      [0, 0, 0, "Do not use any type assertions.", "15"],
      [0, 0, 0, "Do not use any type assertions.", "16"],
      [0, 0, 0, "Do not use any type assertions.", "17"],
      [0, 0, 0, "Do not use any type assertions.", "18"],
      [0, 0, 0, "Do not use any type assertions.", "19"],
      [0, 0, 0, "Do not use any type assertions.", "20"],
      [0, 0, 0, "Do not use any type assertions.", "21"],
      [0, 0, 0, "Do not use any type assertions.", "22"]
    ],
    "packages/grafana-data/src/datetime/datemath.ts:5381": [
      [0, 0, 0, "Unexpected any. Specify a different type.", "0"],
      [0, 0, 0, "Do not use any type assertions.", "1"],
      [0, 0, 0, "Unexpected any. Specify a different type.", "2"]
    ],
    "packages/grafana-data/src/datetime/durationutil.ts:5381": [
      [0, 0, 0, "Do not use any type assertions.", "0"]
    ],
    "packages/grafana-data/src/datetime/formatter.ts:5381": [
      [0, 0, 0, "Do not use any type assertions.", "0"]
    ],
    "packages/grafana-data/src/datetime/moment_wrapper.ts:5381": [
      [0, 0, 0, "Unexpected any. Specify a different type.", "0"],
      [0, 0, 0, "Do not use any type assertions.", "1"],
      [0, 0, 0, "Do not use any type assertions.", "2"],
      [0, 0, 0, "Do not use any type assertions.", "3"],
      [0, 0, 0, "Do not use any type assertions.", "4"],
      [0, 0, 0, "Do not use any type assertions.", "5"],
      [0, 0, 0, "Do not use any type assertions.", "6"],
      [0, 0, 0, "Do not use any type assertions.", "7"],
      [0, 0, 0, "Do not use any type assertions.", "8"]
    ],
    "packages/grafana-data/src/datetime/parser.ts:5381": [
      [0, 0, 0, "Do not use any type assertions.", "0"],
      [0, 0, 0, "Do not use any type assertions.", "1"],
      [0, 0, 0, "Do not use any type assertions.", "2"],
      [0, 0, 0, "Do not use any type assertions.", "3"],
      [0, 0, 0, "Do not use any type assertions.", "4"],
      [0, 0, 0, "Do not use any type assertions.", "5"],
      [0, 0, 0, "Do not use any type assertions.", "6"],
      [0, 0, 0, "Do not use any type assertions.", "7"],
      [0, 0, 0, "Do not use any type assertions.", "8"]
    ],
    "packages/grafana-data/src/datetime/rangeutil.ts:5381": [
      [0, 0, 0, "Do not use any type assertions.", "0"]
    ],
    "packages/grafana-data/src/events/EventBus.ts:5381": [
      [0, 0, 0, "Unexpected any. Specify a different type.", "0"],
      [0, 0, 0, "Unexpected any. Specify a different type.", "1"]
    ],
    "packages/grafana-data/src/events/types.ts:5381": [
      [0, 0, 0, "Unexpected any. Specify a different type.", "0"],
      [0, 0, 0, "Unexpected any. Specify a different type.", "1"],
      [0, 0, 0, "Unexpected any. Specify a different type.", "2"],
      [0, 0, 0, "Unexpected any. Specify a different type.", "3"],
      [0, 0, 0, "Unexpected any. Specify a different type.", "4"]
    ],
    "packages/grafana-data/src/field/displayProcessor.ts:5381": [
      [0, 0, 0, "Do not use any type assertions.", "0"],
      [0, 0, 0, "Do not use any type assertions.", "1"],
      [0, 0, 0, "Do not use any type assertions.", "2"]
    ],
    "packages/grafana-data/src/field/overrides/processors.ts:5381": [
      [0, 0, 0, "Unexpected any. Specify a different type.", "0"],
      [0, 0, 0, "Unexpected any. Specify a different type.", "1"],
      [0, 0, 0, "Do not use any type assertions.", "2"],
      [0, 0, 0, "Unexpected any. Specify a different type.", "3"],
      [0, 0, 0, "Do not use any type assertions.", "4"],
      [0, 0, 0, "Unexpected any. Specify a different type.", "5"],
      [0, 0, 0, "Unexpected any. Specify a different type.", "6"],
      [0, 0, 0, "Unexpected any. Specify a different type.", "7"],
      [0, 0, 0, "Do not use any type assertions.", "8"]
    ],
    "packages/grafana-data/src/field/standardFieldConfigEditorRegistry.ts:5381": [
      [0, 0, 0, "Unexpected any. Specify a different type.", "0"],
      [0, 0, 0, "Unexpected any. Specify a different type.", "1"],
      [0, 0, 0, "Unexpected any. Specify a different type.", "2"],
      [0, 0, 0, "Unexpected any. Specify a different type.", "3"],
      [0, 0, 0, "Unexpected any. Specify a different type.", "4"],
      [0, 0, 0, "Unexpected any. Specify a different type.", "5"],
      [0, 0, 0, "Unexpected any. Specify a different type.", "6"]
    ],
    "packages/grafana-data/src/geo/layer.ts:5381": [
      [0, 0, 0, "Unexpected any. Specify a different type.", "0"],
      [0, 0, 0, "Unexpected any. Specify a different type.", "1"]
    ],
    "packages/grafana-data/src/panel/PanelPlugin.ts:5381": [
      [0, 0, 0, "Unexpected any. Specify a different type.", "0"],
      [0, 0, 0, "Unexpected any. Specify a different type.", "1"],
      [0, 0, 0, "Unexpected any. Specify a different type.", "2"],
      [0, 0, 0, "Unexpected any. Specify a different type.", "3"],
      [0, 0, 0, "Unexpected any. Specify a different type.", "4"],
      [0, 0, 0, "Unexpected any. Specify a different type.", "5"],
      [0, 0, 0, "Do not use any type assertions.", "6"],
      [0, 0, 0, "Do not use any type assertions.", "7"]
    ],
    "packages/grafana-data/src/panel/registryFactories.ts:5381": [
      [0, 0, 0, "Do not use any type assertions.", "0"]
    ],
    "packages/grafana-data/src/themes/colorManipulator.ts:5381": [
      [0, 0, 0, "Unexpected any. Specify a different type.", "0"],
      [0, 0, 0, "Unexpected any. Specify a different type.", "1"],
      [0, 0, 0, "Unexpected any. Specify a different type.", "2"]
    ],
    "packages/grafana-data/src/themes/createColors.ts:5381": [
      [0, 0, 0, "Do not use any type assertions.", "0"]
    ],
    "packages/grafana-data/src/transformations/matchers/valueMatchers/types.ts:5381": [
      [0, 0, 0, "Unexpected any. Specify a different type.", "0"],
      [0, 0, 0, "Unexpected any. Specify a different type.", "1"]
    ],
    "packages/grafana-data/src/transformations/standardTransformersRegistry.ts:5381": [
      [0, 0, 0, "Unexpected any. Specify a different type.", "0"]
    ],
    "packages/grafana-data/src/transformations/transformDataFrame.ts:5381": [
      [0, 0, 0, "Unexpected any. Specify a different type.", "0"]
    ],
    "packages/grafana-data/src/transformations/transformers/joinDataFrames.ts:5381": [
      [0, 0, 0, "Unexpected any. Specify a different type.", "0"]
    ],
    "packages/grafana-data/src/transformations/transformers/nulls/nullInsertThreshold.ts:5381": [
      [0, 0, 0, "Do not use any type assertions.", "0"],
      [0, 0, 0, "Unexpected any. Specify a different type.", "1"],
      [0, 0, 0, "Unexpected any. Specify a different type.", "2"],
      [0, 0, 0, "Unexpected any. Specify a different type.", "3"]
    ],
    "packages/grafana-data/src/transformations/transformers/reduce.ts:5381": [
      [0, 0, 0, "Unexpected any. Specify a different type.", "0"],
      [0, 0, 0, "Unexpected any. Specify a different type.", "1"]
    ],
    "packages/grafana-data/src/transformations/transformers/utils.ts:5381": [
      [0, 0, 0, "Do not use any type assertions.", "0"],
      [0, 0, 0, "Unexpected any. Specify a different type.", "1"]
    ],
    "packages/grafana-data/src/types/OptionsUIRegistryBuilder.ts:5381": [
      [0, 0, 0, "Unexpected any. Specify a different type.", "0"],
      [0, 0, 0, "Unexpected any. Specify a different type.", "1"],
      [0, 0, 0, "Unexpected any. Specify a different type.", "2"],
      [0, 0, 0, "Unexpected any. Specify a different type.", "3"],
      [0, 0, 0, "Unexpected any. Specify a different type.", "4"],
      [0, 0, 0, "Unexpected any. Specify a different type.", "5"],
      [0, 0, 0, "Unexpected any. Specify a different type.", "6"]
    ],
    "packages/grafana-data/src/types/ScopedVars.ts:5381": [
      [0, 0, 0, "Unexpected any. Specify a different type.", "0"],
      [0, 0, 0, "Unexpected any. Specify a different type.", "1"]
    ],
    "packages/grafana-data/src/types/annotations.ts:5381": [
      [0, 0, 0, "Unexpected any. Specify a different type.", "0"],
      [0, 0, 0, "Unexpected any. Specify a different type.", "1"],
      [0, 0, 0, "Unexpected any. Specify a different type.", "2"],
      [0, 0, 0, "Unexpected any. Specify a different type.", "3"],
      [0, 0, 0, "Unexpected any. Specify a different type.", "4"],
      [0, 0, 0, "Unexpected any. Specify a different type.", "5"]
    ],
    "packages/grafana-data/src/types/app.ts:5381": [
      [0, 0, 0, "Unexpected any. Specify a different type.", "0"],
      [0, 0, 0, "Do not use any type assertions.", "1"],
      [0, 0, 0, "Do not use any type assertions.", "2"]
    ],
    "packages/grafana-data/src/types/config.ts:5381": [
      [0, 0, 0, "Unexpected any. Specify a different type.", "0"]
    ],
    "packages/grafana-data/src/types/dashboard.ts:5381": [
      [0, 0, 0, "Unexpected any. Specify a different type.", "0"],
      [0, 0, 0, "Unexpected any. Specify a different type.", "1"],
      [0, 0, 0, "Unexpected any. Specify a different type.", "2"]
    ],
    "packages/grafana-data/src/types/data.ts:5381": [
      [0, 0, 0, "Unexpected any. Specify a different type.", "0"],
      [0, 0, 0, "Unexpected any. Specify a different type.", "1"],
      [0, 0, 0, "Unexpected any. Specify a different type.", "2"],
      [0, 0, 0, "Unexpected any. Specify a different type.", "3"]
    ],
    "packages/grafana-data/src/types/dataFrame.ts:5381": [
      [0, 0, 0, "Unexpected any. Specify a different type.", "0"],
      [0, 0, 0, "Unexpected any. Specify a different type.", "1"],
      [0, 0, 0, "Unexpected any. Specify a different type.", "2"],
      [0, 0, 0, "Unexpected any. Specify a different type.", "3"]
    ],
    "packages/grafana-data/src/types/dataLink.ts:5381": [
      [0, 0, 0, "Unexpected any. Specify a different type.", "0"],
      [0, 0, 0, "Unexpected any. Specify a different type.", "1"],
      [0, 0, 0, "Unexpected any. Specify a different type.", "2"],
      [0, 0, 0, "Unexpected any. Specify a different type.", "3"],
      [0, 0, 0, "Unexpected any. Specify a different type.", "4"],
      [0, 0, 0, "Unexpected any. Specify a different type.", "5"],
      [0, 0, 0, "Unexpected any. Specify a different type.", "6"]
    ],
    "packages/grafana-data/src/types/datasource.ts:5381": [
      [0, 0, 0, "Unexpected any. Specify a different type.", "0"],
      [0, 0, 0, "Unexpected any. Specify a different type.", "1"],
      [0, 0, 0, "Unexpected any. Specify a different type.", "2"],
      [0, 0, 0, "Unexpected any. Specify a different type.", "3"],
      [0, 0, 0, "Unexpected any. Specify a different type.", "4"],
      [0, 0, 0, "Unexpected any. Specify a different type.", "5"],
      [0, 0, 0, "Unexpected any. Specify a different type.", "6"],
      [0, 0, 0, "Unexpected any. Specify a different type.", "7"],
      [0, 0, 0, "Unexpected any. Specify a different type.", "8"],
      [0, 0, 0, "Unexpected any. Specify a different type.", "9"],
      [0, 0, 0, "Unexpected any. Specify a different type.", "10"],
      [0, 0, 0, "Unexpected any. Specify a different type.", "11"],
      [0, 0, 0, "Unexpected any. Specify a different type.", "12"],
      [0, 0, 0, "Unexpected any. Specify a different type.", "13"],
      [0, 0, 0, "Unexpected any. Specify a different type.", "14"],
      [0, 0, 0, "Unexpected any. Specify a different type.", "15"],
      [0, 0, 0, "Unexpected any. Specify a different type.", "16"],
      [0, 0, 0, "Unexpected any. Specify a different type.", "17"],
      [0, 0, 0, "Unexpected any. Specify a different type.", "18"],
      [0, 0, 0, "Unexpected any. Specify a different type.", "19"],
      [0, 0, 0, "Unexpected any. Specify a different type.", "20"],
      [0, 0, 0, "Unexpected any. Specify a different type.", "21"],
      [0, 0, 0, "Unexpected any. Specify a different type.", "22"],
      [0, 0, 0, "Unexpected any. Specify a different type.", "23"],
      [0, 0, 0, "Unexpected any. Specify a different type.", "24"]
    ],
    "packages/grafana-data/src/types/explore.ts:5381": [
      [0, 0, 0, "Unexpected any. Specify a different type.", "0"]
    ],
    "packages/grafana-data/src/types/fieldOverrides.ts:5381": [
      [0, 0, 0, "Unexpected any. Specify a different type.", "0"],
      [0, 0, 0, "Unexpected any. Specify a different type.", "1"],
      [0, 0, 0, "Unexpected any. Specify a different type.", "2"],
      [0, 0, 0, "Unexpected any. Specify a different type.", "3"],
      [0, 0, 0, "Unexpected any. Specify a different type.", "4"],
      [0, 0, 0, "Unexpected any. Specify a different type.", "5"],
      [0, 0, 0, "Unexpected any. Specify a different type.", "6"],
      [0, 0, 0, "Unexpected any. Specify a different type.", "7"],
      [0, 0, 0, "Unexpected any. Specify a different type.", "8"]
    ],
    "packages/grafana-data/src/types/flot.ts:5381": [
      [0, 0, 0, "Unexpected any. Specify a different type.", "0"]
    ],
    "packages/grafana-data/src/types/graph.ts:5381": [
      [0, 0, 0, "Unexpected any. Specify a different type.", "0"],
      [0, 0, 0, "Unexpected any. Specify a different type.", "1"],
      [0, 0, 0, "Unexpected any. Specify a different type.", "2"]
    ],
    "packages/grafana-data/src/types/legacyEvents.ts:5381": [
      [0, 0, 0, "Unexpected any. Specify a different type.", "0"],
      [0, 0, 0, "Unexpected any. Specify a different type.", "1"]
    ],
    "packages/grafana-data/src/types/live.ts:5381": [
      [0, 0, 0, "Unexpected any. Specify a different type.", "0"],
      [0, 0, 0, "Unexpected any. Specify a different type.", "1"],
      [0, 0, 0, "Unexpected any. Specify a different type.", "2"],
      [0, 0, 0, "Unexpected any. Specify a different type.", "3"],
      [0, 0, 0, "Unexpected any. Specify a different type.", "4"],
      [0, 0, 0, "Unexpected any. Specify a different type.", "5"],
      [0, 0, 0, "Unexpected any. Specify a different type.", "6"],
      [0, 0, 0, "Do not use any type assertions.", "7"],
      [0, 0, 0, "Do not use any type assertions.", "8"]
    ],
    "packages/grafana-data/src/types/options.ts:5381": [
      [0, 0, 0, "Unexpected any. Specify a different type.", "0"],
      [0, 0, 0, "Unexpected any. Specify a different type.", "1"]
    ],
    "packages/grafana-data/src/types/panel.ts:5381": [
      [0, 0, 0, "Unexpected any. Specify a different type.", "0"],
      [0, 0, 0, "Unexpected any. Specify a different type.", "1"],
      [0, 0, 0, "Unexpected any. Specify a different type.", "2"],
      [0, 0, 0, "Unexpected any. Specify a different type.", "3"],
      [0, 0, 0, "Unexpected any. Specify a different type.", "4"],
      [0, 0, 0, "Unexpected any. Specify a different type.", "5"],
      [0, 0, 0, "Unexpected any. Specify a different type.", "6"],
      [0, 0, 0, "Unexpected any. Specify a different type.", "7"],
      [0, 0, 0, "Unexpected any. Specify a different type.", "8"],
      [0, 0, 0, "Unexpected any. Specify a different type.", "9"],
      [0, 0, 0, "Unexpected any. Specify a different type.", "10"],
      [0, 0, 0, "Unexpected any. Specify a different type.", "11"],
      [0, 0, 0, "Unexpected any. Specify a different type.", "12"],
      [0, 0, 0, "Unexpected any. Specify a different type.", "13"]
    ],
    "packages/grafana-data/src/types/plugin.ts:5381": [
      [0, 0, 0, "Unexpected any. Specify a different type.", "0"],
      [0, 0, 0, "Do not use any type assertions.", "1"]
    ],
    "packages/grafana-data/src/types/select.ts:5381": [
      [0, 0, 0, "Unexpected any. Specify a different type.", "0"],
      [0, 0, 0, "Unexpected any. Specify a different type.", "1"]
    ],
    "packages/grafana-data/src/types/templateVars.ts:5381": [
      [0, 0, 0, "Unexpected any. Specify a different type.", "0"],
      [0, 0, 0, "Unexpected any. Specify a different type.", "1"]
    ],
    "packages/grafana-data/src/types/trace.ts:5381": [
      [0, 0, 0, "Unexpected any. Specify a different type.", "0"]
    ],
    "packages/grafana-data/src/types/transformations.ts:5381": [
      [0, 0, 0, "Unexpected any. Specify a different type.", "0"],
      [0, 0, 0, "Unexpected any. Specify a different type.", "1"],
      [0, 0, 0, "Unexpected any. Specify a different type.", "2"],
      [0, 0, 0, "Unexpected any. Specify a different type.", "3"],
      [0, 0, 0, "Unexpected any. Specify a different type.", "4"]
    ],
    "packages/grafana-data/src/types/variables.ts:5381": [
      [0, 0, 0, "Unexpected any. Specify a different type.", "0"]
    ],
    "packages/grafana-data/src/types/vector.ts:5381": [
      [0, 0, 0, "Unexpected any. Specify a different type.", "0"],
      [0, 0, 0, "Unexpected any. Specify a different type.", "1"],
      [0, 0, 0, "Unexpected any. Specify a different type.", "2"]
    ],
    "packages/grafana-data/src/utils/OptionsUIBuilders.ts:5381": [
      [0, 0, 0, "Unexpected any. Specify a different type.", "0"],
      [0, 0, 0, "Unexpected any. Specify a different type.", "1"],
      [0, 0, 0, "Unexpected any. Specify a different type.", "2"],
      [0, 0, 0, "Unexpected any. Specify a different type.", "3"],
      [0, 0, 0, "Unexpected any. Specify a different type.", "4"],
      [0, 0, 0, "Unexpected any. Specify a different type.", "5"],
      [0, 0, 0, "Unexpected any. Specify a different type.", "6"],
      [0, 0, 0, "Unexpected any. Specify a different type.", "7"],
      [0, 0, 0, "Unexpected any. Specify a different type.", "8"],
      [0, 0, 0, "Unexpected any. Specify a different type.", "9"],
      [0, 0, 0, "Unexpected any. Specify a different type.", "10"],
      [0, 0, 0, "Unexpected any. Specify a different type.", "11"],
      [0, 0, 0, "Unexpected any. Specify a different type.", "12"],
      [0, 0, 0, "Unexpected any. Specify a different type.", "13"],
      [0, 0, 0, "Unexpected any. Specify a different type.", "14"],
      [0, 0, 0, "Unexpected any. Specify a different type.", "15"],
      [0, 0, 0, "Unexpected any. Specify a different type.", "16"],
      [0, 0, 0, "Unexpected any. Specify a different type.", "17"],
      [0, 0, 0, "Unexpected any. Specify a different type.", "18"],
      [0, 0, 0, "Unexpected any. Specify a different type.", "19"],
      [0, 0, 0, "Unexpected any. Specify a different type.", "20"],
      [0, 0, 0, "Unexpected any. Specify a different type.", "21"],
      [0, 0, 0, "Unexpected any. Specify a different type.", "22"],
      [0, 0, 0, "Unexpected any. Specify a different type.", "23"],
      [0, 0, 0, "Unexpected any. Specify a different type.", "24"],
      [0, 0, 0, "Unexpected any. Specify a different type.", "25"],
      [0, 0, 0, "Unexpected any. Specify a different type.", "26"]
    ],
    "packages/grafana-data/src/utils/Registry.ts:5381": [
      [0, 0, 0, "Unexpected any. Specify a different type.", "0"]
    ],
    "packages/grafana-data/src/utils/arrayUtils.ts:5381": [
      [0, 0, 0, "Unexpected any. Specify a different type.", "0"],
      [0, 0, 0, "Unexpected any. Specify a different type.", "1"]
    ],
    "packages/grafana-data/src/utils/csv.ts:5381": [
      [0, 0, 0, "Do not use any type assertions.", "0"],
      [0, 0, 0, "Unexpected any. Specify a different type.", "1"],
      [0, 0, 0, "Do not use any type assertions.", "2"],
      [0, 0, 0, "Do not use any type assertions.", "3"],
      [0, 0, 0, "Unexpected any. Specify a different type.", "4"]
    ],
    "packages/grafana-data/src/utils/dataLinks.ts:5381": [
      [0, 0, 0, "Unexpected any. Specify a different type.", "0"]
    ],
    "packages/grafana-data/src/utils/datasource.ts:5381": [
      [0, 0, 0, "Do not use any type assertions.", "0"],
      [0, 0, 0, "Do not use any type assertions.", "1"]
    ],
    "packages/grafana-data/src/utils/flotPairs.ts:5381": [
      [0, 0, 0, "Unexpected any. Specify a different type.", "0"]
    ],
    "packages/grafana-data/src/utils/location.ts:5381": [
      [0, 0, 0, "Do not use any type assertions.", "0"]
    ],
    "packages/grafana-data/src/utils/url.ts:5381": [
      [0, 0, 0, "Unexpected any. Specify a different type.", "0"],
      [0, 0, 0, "Unexpected any. Specify a different type.", "1"],
      [0, 0, 0, "Unexpected any. Specify a different type.", "2"],
      [0, 0, 0, "Unexpected any. Specify a different type.", "3"],
      [0, 0, 0, "Do not use any type assertions.", "4"],
      [0, 0, 0, "Unexpected any. Specify a different type.", "5"],
      [0, 0, 0, "Unexpected any. Specify a different type.", "6"],
      [0, 0, 0, "Do not use any type assertions.", "7"],
      [0, 0, 0, "Unexpected any. Specify a different type.", "8"]
    ],
    "packages/grafana-data/src/utils/valueMappings.ts:5381": [
      [0, 0, 0, "Unexpected any. Specify a different type.", "0"],
      [0, 0, 0, "Do not use any type assertions.", "1"],
      [0, 0, 0, "Do not use any type assertions.", "2"],
      [0, 0, 0, "Unexpected any. Specify a different type.", "3"],
      [0, 0, 0, "Unexpected any. Specify a different type.", "4"]
    ],
    "packages/grafana-data/src/vector/AppendedVectors.ts:5381": [
      [0, 0, 0, "Unexpected any. Specify a different type.", "0"],
      [0, 0, 0, "Do not use any type assertions.", "1"],
      [0, 0, 0, "Do not use any type assertions.", "2"]
    ],
    "packages/grafana-data/src/vector/ArrayVector.ts:5381": [
      [0, 0, 0, "Unexpected any. Specify a different type.", "0"],
      [0, 0, 0, "Unexpected any. Specify a different type.", "1"],
      [0, 0, 0, "Unexpected any. Specify a different type.", "2"]
    ],
    "packages/grafana-data/src/vector/CircularVector.ts:5381": [
      [0, 0, 0, "Unexpected any. Specify a different type.", "0"]
    ],
    "packages/grafana-data/src/vector/ConstantVector.ts:5381": [
      [0, 0, 0, "Unexpected any. Specify a different type.", "0"]
    ],
    "packages/grafana-data/src/vector/FormattedVector.ts:5381": [
      [0, 0, 0, "Unexpected any. Specify a different type.", "0"]
    ],
    "packages/grafana-data/src/vector/FunctionalVector.ts:5381": [
      [0, 0, 0, "Unexpected any. Specify a different type.", "0"],
      [0, 0, 0, "Unexpected any. Specify a different type.", "1"],
      [0, 0, 0, "Unexpected any. Specify a different type.", "2"],
      [0, 0, 0, "Unexpected any. Specify a different type.", "3"],
      [0, 0, 0, "Unexpected any. Specify a different type.", "4"],
      [0, 0, 0, "Unexpected any. Specify a different type.", "5"],
      [0, 0, 0, "Unexpected any. Specify a different type.", "6"],
      [0, 0, 0, "Unexpected any. Specify a different type.", "7"],
      [0, 0, 0, "Unexpected any. Specify a different type.", "8"],
      [0, 0, 0, "Unexpected any. Specify a different type.", "9"]
    ],
    "packages/grafana-data/src/vector/SortedVector.ts:5381": [
      [0, 0, 0, "Unexpected any. Specify a different type.", "0"]
    ],
    "packages/grafana-data/test/__mocks__/pluginMocks.ts:5381": [
      [0, 0, 0, "Unexpected any. Specify a different type.", "0"]
    ],
    "packages/grafana-flamegraph/src/FlameGraph/FlameGraph.tsx:5381": [
      [0, 0, 0, "Styles should be written using objects.", "0"],
      [0, 0, 0, "Styles should be written using objects.", "1"],
      [0, 0, 0, "Styles should be written using objects.", "2"],
      [0, 0, 0, "Styles should be written using objects.", "3"],
      [0, 0, 0, "Styles should be written using objects.", "4"]
    ],
    "packages/grafana-flamegraph/src/FlameGraph/FlameGraphMetadata.tsx:5381": [
      [0, 0, 0, "Styles should be written using objects.", "0"],
      [0, 0, 0, "Styles should be written using objects.", "1"],
      [0, 0, 0, "Styles should be written using objects.", "2"],
      [0, 0, 0, "Styles should be written using objects.", "3"]
    ],
    "packages/grafana-flamegraph/src/FlameGraph/FlameGraphTooltip.tsx:5381": [
      [0, 0, 0, "Styles should be written using objects.", "0"],
      [0, 0, 0, "Styles should be written using objects.", "1"],
      [0, 0, 0, "Styles should be written using objects.", "2"],
      [0, 0, 0, "Styles should be written using objects.", "3"],
      [0, 0, 0, "Styles should be written using objects.", "4"],
      [0, 0, 0, "Styles should be written using objects.", "5"]
    ],
    "packages/grafana-flamegraph/src/FlameGraphHeader.tsx:5381": [
      [0, 0, 0, "Styles should be written using objects.", "0"],
      [0, 0, 0, "Styles should be written using objects.", "1"],
      [0, 0, 0, "Styles should be written using objects.", "2"],
      [0, 0, 0, "Styles should be written using objects.", "3"],
      [0, 0, 0, "Styles should be written using objects.", "4"],
      [0, 0, 0, "Styles should be written using objects.", "5"],
      [0, 0, 0, "Styles should be written using objects.", "6"],
      [0, 0, 0, "Styles should be written using objects.", "7"],
      [0, 0, 0, "Styles should be written using objects.", "8"],
      [0, 0, 0, "Styles should be written using objects.", "9"],
      [0, 0, 0, "Styles should be written using objects.", "10"],
      [0, 0, 0, "Styles should be written using objects.", "11"],
      [0, 0, 0, "Styles should be written using objects.", "12"]
    ],
    "packages/grafana-flamegraph/src/TopTable/FlameGraphTopTableContainer.tsx:5381": [
      [0, 0, 0, "Styles should be written using objects.", "0"],
      [0, 0, 0, "Styles should be written using objects.", "1"]
    ],
    "packages/grafana-o11y-ds-frontend/src/utils.ts:5381": [
      [0, 0, 0, "Do not use any type assertions.", "0"]
    ],
    "packages/grafana-prometheus/src/components/PromExemplarField.tsx:5381": [
      [0, 0, 0, "Styles should be written using objects.", "0"],
      [0, 0, 0, "Styles should be written using objects.", "1"],
      [0, 0, 0, "Styles should be written using objects.", "2"]
    ],
    "packages/grafana-prometheus/src/components/PromExploreExtraField.tsx:5381": [
      [0, 0, 0, "Styles should be written using objects.", "0"],
      [0, 0, 0, "Styles should be written using objects.", "1"]
    ],
    "packages/grafana-prometheus/src/components/PromQueryField.test.tsx:5381": [
      [0, 0, 0, "Unexpected any. Specify a different type.", "0"]
    ],
    "packages/grafana-prometheus/src/components/PromQueryField.tsx:5381": [
      [0, 0, 0, "Unexpected any. Specify a different type.", "0"]
    ],
    "packages/grafana-prometheus/src/components/PrometheusMetricsBrowser.tsx:5381": [
      [0, 0, 0, "Styles should be written using objects.", "0"],
      [0, 0, 0, "Styles should be written using objects.", "1"],
      [0, 0, 0, "Styles should be written using objects.", "2"],
      [0, 0, 0, "Styles should be written using objects.", "3"],
      [0, 0, 0, "Styles should be written using objects.", "4"],
      [0, 0, 0, "Styles should be written using objects.", "5"],
      [0, 0, 0, "Styles should be written using objects.", "6"],
      [0, 0, 0, "Styles should be written using objects.", "7"],
      [0, 0, 0, "Styles should be written using objects.", "8"],
      [0, 0, 0, "Styles should be written using objects.", "9"],
      [0, 0, 0, "Styles should be written using objects.", "10"],
      [0, 0, 0, "Styles should be written using objects.", "11"]
    ],
    "packages/grafana-prometheus/src/components/monaco-query-field/MonacoQueryField.tsx:5381": [
      [0, 0, 0, "Styles should be written using objects.", "0"],
      [0, 0, 0, "Styles should be written using objects.", "1"]
    ],
    "packages/grafana-prometheus/src/configuration/ConfigEditor.tsx:5381": [
      [0, 0, 0, "Styles should be written using objects.", "0"],
      [0, 0, 0, "Styles should be written using objects.", "1"],
      [0, 0, 0, "Styles should be written using objects.", "2"],
      [0, 0, 0, "Styles should be written using objects.", "3"],
      [0, 0, 0, "Styles should be written using objects.", "4"],
      [0, 0, 0, "Styles should be written using objects.", "5"],
      [0, 0, 0, "Styles should be written using objects.", "6"],
      [0, 0, 0, "Styles should be written using objects.", "7"],
      [0, 0, 0, "Styles should be written using objects.", "8"],
      [0, 0, 0, "Styles should be written using objects.", "9"],
      [0, 0, 0, "Styles should be written using objects.", "10"],
      [0, 0, 0, "Styles should be written using objects.", "11"],
      [0, 0, 0, "Styles should be written using objects.", "12"],
      [0, 0, 0, "Styles should be written using objects.", "13"],
      [0, 0, 0, "Styles should be written using objects.", "14"],
      [0, 0, 0, "Styles should be written using objects.", "15"]
    ],
    "packages/grafana-prometheus/src/configuration/ExemplarsSettings.tsx:5381": [
      [0, 0, 0, "Styles should be written using objects.", "0"]
    ],
    "packages/grafana-prometheus/src/datasource.ts:5381": [
      [0, 0, 0, "Unexpected any. Specify a different type.", "0"],
      [0, 0, 0, "Unexpected any. Specify a different type.", "1"],
      [0, 0, 0, "Unexpected any. Specify a different type.", "2"],
      [0, 0, 0, "Unexpected any. Specify a different type.", "3"],
      [0, 0, 0, "Unexpected any. Specify a different type.", "4"],
      [0, 0, 0, "Unexpected any. Specify a different type.", "5"],
      [0, 0, 0, "Unexpected any. Specify a different type.", "6"],
      [0, 0, 0, "Unexpected any. Specify a different type.", "7"],
      [0, 0, 0, "Unexpected any. Specify a different type.", "8"],
      [0, 0, 0, "Unexpected any. Specify a different type.", "9"],
      [0, 0, 0, "Unexpected any. Specify a different type.", "10"],
      [0, 0, 0, "Unexpected any. Specify a different type.", "11"],
      [0, 0, 0, "Unexpected any. Specify a different type.", "12"]
    ],
    "packages/grafana-prometheus/src/gcopypaste/app/features/live/data/amendTimeSeries.ts:5381": [
      [0, 0, 0, "Unexpected any. Specify a different type.", "0"],
      [0, 0, 0, "Do not use any type assertions.", "1"],
      [0, 0, 0, "Do not use any type assertions.", "2"],
      [0, 0, 0, "Do not use any type assertions.", "3"],
      [0, 0, 0, "Do not use any type assertions.", "4"]
    ],
    "packages/grafana-prometheus/src/gcopypaste/public/test/matchers/index.ts:5381": [
      [0, 0, 0, "Unexpected any. Specify a different type.", "0"]
    ],
    "packages/grafana-prometheus/src/gcopypaste/public/test/matchers/toEmitValuesWith.ts:5381": [
      [0, 0, 0, "Unexpected any. Specify a different type.", "0"],
      [0, 0, 0, "Unexpected any. Specify a different type.", "1"],
      [0, 0, 0, "Unexpected any. Specify a different type.", "2"]
    ],
    "packages/grafana-prometheus/src/gcopypaste/public/test/matchers/utils.ts:5381": [
      [0, 0, 0, "Unexpected any. Specify a different type.", "0"]
    ],
    "packages/grafana-prometheus/src/gcopypaste/test/helpers/selectOptionInTest.ts:5381": [
      [0, 0, 0, "Do not use any type assertions.", "0"]
    ],
    "packages/grafana-prometheus/src/language_provider.ts:5381": [
      [0, 0, 0, "Unexpected any. Specify a different type.", "0"],
      [0, 0, 0, "Unexpected any. Specify a different type.", "1"],
      [0, 0, 0, "Unexpected any. Specify a different type.", "2"],
      [0, 0, 0, "Unexpected any. Specify a different type.", "3"],
      [0, 0, 0, "Unexpected any. Specify a different type.", "4"]
    ],
    "packages/grafana-prometheus/src/language_utils.ts:5381": [
      [0, 0, 0, "Unexpected any. Specify a different type.", "0"],
      [0, 0, 0, "Unexpected any. Specify a different type.", "1"],
      [0, 0, 0, "Do not use any type assertions.", "2"]
    ],
    "packages/grafana-prometheus/src/metric_find_query.ts:5381": [
      [0, 0, 0, "Unexpected any. Specify a different type.", "0"],
      [0, 0, 0, "Unexpected any. Specify a different type.", "1"],
      [0, 0, 0, "Unexpected any. Specify a different type.", "2"],
      [0, 0, 0, "Unexpected any. Specify a different type.", "3"],
      [0, 0, 0, "Unexpected any. Specify a different type.", "4"]
    ],
    "packages/grafana-prometheus/src/query_hints.ts:5381": [
      [0, 0, 0, "Unexpected any. Specify a different type.", "0"]
    ],
    "packages/grafana-prometheus/src/querybuilder/QueryPattern.tsx:5381": [
      [0, 0, 0, "Styles should be written using objects.", "0"],
      [0, 0, 0, "Styles should be written using objects.", "1"],
      [0, 0, 0, "Styles should be written using objects.", "2"],
      [0, 0, 0, "Styles should be written using objects.", "3"]
    ],
    "packages/grafana-prometheus/src/querybuilder/QueryPatternsModal.tsx:5381": [
      [0, 0, 0, "Styles should be written using objects.", "0"],
      [0, 0, 0, "Styles should be written using objects.", "1"]
    ],
    "packages/grafana-prometheus/src/querybuilder/binaryScalarOperations.ts:5381": [
      [0, 0, 0, "Unexpected any. Specify a different type.", "0"]
    ],
    "packages/grafana-prometheus/src/querybuilder/components/LabelFilterItem.tsx:5381": [
      [0, 0, 0, "Do not use any type assertions.", "0"],
      [0, 0, 0, "Do not use any type assertions.", "1"],
      [0, 0, 0, "Do not use any type assertions.", "2"],
      [0, 0, 0, "Do not use any type assertions.", "3"]
    ],
    "packages/grafana-prometheus/src/querybuilder/components/LabelFilters.tsx:5381": [
      [0, 0, 0, "Styles should be written using objects.", "0"]
    ],
    "packages/grafana-prometheus/src/querybuilder/components/LabelParamEditor.tsx:5381": [
      [0, 0, 0, "Do not use any type assertions.", "0"]
    ],
    "packages/grafana-prometheus/src/querybuilder/components/MetricSelect.tsx:5381": [
      [0, 0, 0, "Unexpected any. Specify a different type.", "0"],
      [0, 0, 0, "Unexpected any. Specify a different type.", "1"],
      [0, 0, 0, "Unexpected any. Specify a different type.", "2"],
      [0, 0, 0, "Unexpected any. Specify a different type.", "3"],
      [0, 0, 0, "Styles should be written using objects.", "4"],
      [0, 0, 0, "Styles should be written using objects.", "5"],
      [0, 0, 0, "Styles should be written using objects.", "6"],
      [0, 0, 0, "Styles should be written using objects.", "7"],
      [0, 0, 0, "Styles should be written using objects.", "8"],
      [0, 0, 0, "Styles should be written using objects.", "9"],
      [0, 0, 0, "Styles should be written using objects.", "10"],
      [0, 0, 0, "Styles should be written using objects.", "11"],
      [0, 0, 0, "Styles should be written using objects.", "12"]
    ],
    "packages/grafana-prometheus/src/querybuilder/components/PromQueryBuilder.tsx:5381": [
      [0, 0, 0, "Do not use any type assertions.", "0"]
    ],
    "packages/grafana-prometheus/src/querybuilder/components/PromQueryCodeEditor.tsx:5381": [
      [0, 0, 0, "Styles should be written using objects.", "0"]
    ],
    "packages/grafana-prometheus/src/querybuilder/components/metrics-modal/AdditionalSettings.tsx:5381": [
      [0, 0, 0, "Styles should be written using objects.", "0"],
      [0, 0, 0, "Styles should be written using objects.", "1"],
      [0, 0, 0, "Styles should be written using objects.", "2"]
    ],
    "packages/grafana-prometheus/src/querybuilder/components/metrics-modal/ResultsTable.tsx:5381": [
      [0, 0, 0, "Styles should be written using objects.", "0"],
      [0, 0, 0, "Styles should be written using objects.", "1"],
      [0, 0, 0, "Styles should be written using objects.", "2"],
      [0, 0, 0, "Styles should be written using objects.", "3"],
      [0, 0, 0, "Styles should be written using objects.", "4"],
      [0, 0, 0, "Styles should be written using objects.", "5"],
      [0, 0, 0, "Styles should be written using objects.", "6"],
      [0, 0, 0, "Styles should be written using objects.", "7"],
      [0, 0, 0, "Styles should be written using objects.", "8"],
      [0, 0, 0, "Styles should be written using objects.", "9"],
      [0, 0, 0, "Styles should be written using objects.", "10"],
      [0, 0, 0, "Styles should be written using objects.", "11"],
      [0, 0, 0, "Styles should be written using objects.", "12"]
    ],
    "packages/grafana-prometheus/src/querybuilder/components/metrics-modal/styles.ts:5381": [
      [0, 0, 0, "Styles should be written using objects.", "0"],
      [0, 0, 0, "Styles should be written using objects.", "1"],
      [0, 0, 0, "Styles should be written using objects.", "2"],
      [0, 0, 0, "Styles should be written using objects.", "3"],
      [0, 0, 0, "Styles should be written using objects.", "4"],
      [0, 0, 0, "Styles should be written using objects.", "5"],
      [0, 0, 0, "Styles should be written using objects.", "6"],
      [0, 0, 0, "Styles should be written using objects.", "7"],
      [0, 0, 0, "Styles should be written using objects.", "8"],
      [0, 0, 0, "Styles should be written using objects.", "9"],
      [0, 0, 0, "Styles should be written using objects.", "10"],
      [0, 0, 0, "Styles should be written using objects.", "11"],
      [0, 0, 0, "Styles should be written using objects.", "12"],
      [0, 0, 0, "Styles should be written using objects.", "13"],
      [0, 0, 0, "Styles should be written using objects.", "14"],
      [0, 0, 0, "Styles should be written using objects.", "15"],
      [0, 0, 0, "Styles should be written using objects.", "16"],
      [0, 0, 0, "Styles should be written using objects.", "17"],
      [0, 0, 0, "Styles should be written using objects.", "18"]
    ],
    "packages/grafana-prometheus/src/querybuilder/operationUtils.ts:5381": [
      [0, 0, 0, "Do not use any type assertions.", "0"]
    ],
    "packages/grafana-prometheus/src/querybuilder/shared/OperationEditor.tsx:5381": [
      [0, 0, 0, "Unexpected any. Specify a different type.", "0"]
    ],
    "packages/grafana-prometheus/src/querybuilder/shared/OperationParamEditor.tsx:5381": [
      [0, 0, 0, "Do not use any type assertions.", "0"],
      [0, 0, 0, "Do not use any type assertions.", "1"]
    ],
    "packages/grafana-prometheus/src/querybuilder/shared/QueryBuilderHints.tsx:5381": [
      [0, 0, 0, "Styles should be written using objects.", "0"],
      [0, 0, 0, "Styles should be written using objects.", "1"]
    ],
    "packages/grafana-prometheus/src/querybuilder/shared/types.ts:5381": [
      [0, 0, 0, "Unexpected any. Specify a different type.", "0"],
      [0, 0, 0, "Unexpected any. Specify a different type.", "1"],
      [0, 0, 0, "Unexpected any. Specify a different type.", "2"]
    ],
    "packages/grafana-prometheus/src/types.ts:5381": [
      [0, 0, 0, "Unexpected any. Specify a different type.", "0"],
      [0, 0, 0, "Unexpected any. Specify a different type.", "1"],
      [0, 0, 0, "Unexpected any. Specify a different type.", "2"]
    ],
    "packages/grafana-runtime/src/analytics/types.ts:5381": [
      [0, 0, 0, "Unexpected any. Specify a different type.", "0"]
    ],
    "packages/grafana-runtime/src/config.ts:5381": [
      [0, 0, 0, "Do not use any type assertions.", "0"],
      [0, 0, 0, "Do not use any type assertions.", "1"],
      [0, 0, 0, "Do not use any type assertions.", "2"],
      [0, 0, 0, "Unexpected any. Specify a different type.", "3"]
    ],
    "packages/grafana-runtime/src/services/AngularLoader.ts:5381": [
      [0, 0, 0, "Unexpected any. Specify a different type.", "0"],
      [0, 0, 0, "Unexpected any. Specify a different type.", "1"],
      [0, 0, 0, "Unexpected any. Specify a different type.", "2"]
    ],
    "packages/grafana-runtime/src/services/EchoSrv.ts:5381": [
      [0, 0, 0, "Unexpected any. Specify a different type.", "0"],
      [0, 0, 0, "Unexpected any. Specify a different type.", "1"],
      [0, 0, 0, "Unexpected any. Specify a different type.", "2"],
      [0, 0, 0, "Unexpected any. Specify a different type.", "3"]
    ],
    "packages/grafana-runtime/src/services/LocationService.ts:5381": [
      [0, 0, 0, "Unexpected any. Specify a different type.", "0"],
      [0, 0, 0, "Unexpected any. Specify a different type.", "1"],
      [0, 0, 0, "Unexpected any. Specify a different type.", "2"],
      [0, 0, 0, "Unexpected any. Specify a different type.", "3"],
      [0, 0, 0, "Do not use any type assertions.", "4"],
      [0, 0, 0, "Unexpected any. Specify a different type.", "5"]
    ],
    "packages/grafana-runtime/src/services/backendSrv.ts:5381": [
      [0, 0, 0, "Unexpected any. Specify a different type.", "0"],
      [0, 0, 0, "Unexpected any. Specify a different type.", "1"],
      [0, 0, 0, "Unexpected any. Specify a different type.", "2"],
      [0, 0, 0, "Unexpected any. Specify a different type.", "3"],
      [0, 0, 0, "Unexpected any. Specify a different type.", "4"],
      [0, 0, 0, "Unexpected any. Specify a different type.", "5"],
      [0, 0, 0, "Unexpected any. Specify a different type.", "6"],
      [0, 0, 0, "Unexpected any. Specify a different type.", "7"],
      [0, 0, 0, "Unexpected any. Specify a different type.", "8"],
      [0, 0, 0, "Unexpected any. Specify a different type.", "9"],
      [0, 0, 0, "Unexpected any. Specify a different type.", "10"],
      [0, 0, 0, "Unexpected any. Specify a different type.", "11"],
      [0, 0, 0, "Unexpected any. Specify a different type.", "12"]
    ],
    "packages/grafana-runtime/src/utils/DataSourceWithBackend.ts:5381": [
      [0, 0, 0, "Do not use any type assertions.", "0"],
      [0, 0, 0, "Unexpected any. Specify a different type.", "1"]
    ],
    "packages/grafana-runtime/src/utils/queryResponse.ts:5381": [
      [0, 0, 0, "Do not use any type assertions.", "0"]
    ],
    "packages/grafana-schema/src/veneer/common.types.ts:5381": [
      [0, 0, 0, "Unexpected any. Specify a different type.", "0"]
    ],
    "packages/grafana-schema/src/veneer/dashboard.types.ts:5381": [
      [0, 0, 0, "Unexpected any. Specify a different type.", "0"],
      [0, 0, 0, "Unexpected any. Specify a different type.", "1"],
      [0, 0, 0, "Do not use any type assertions.", "2"],
      [0, 0, 0, "Do not use any type assertions.", "3"],
      [0, 0, 0, "Do not use any type assertions.", "4"],
      [0, 0, 0, "Do not use any type assertions.", "5"],
      [0, 0, 0, "Do not use any type assertions.", "6"]
    ],
    "packages/grafana-sql/src/components/query-editor-raw/QueryToolbox.tsx:5381": [
      [0, 0, 0, "Styles should be written using objects.", "0"],
      [0, 0, 0, "Styles should be written using objects.", "1"],
      [0, 0, 0, "Styles should be written using objects.", "2"],
      [0, 0, 0, "Styles should be written using objects.", "3"],
      [0, 0, 0, "Styles should be written using objects.", "4"]
    ],
    "packages/grafana-sql/src/components/query-editor-raw/QueryValidator.tsx:5381": [
      [0, 0, 0, "Styles should be written using objects.", "0"],
      [0, 0, 0, "Styles should be written using objects.", "1"],
      [0, 0, 0, "Styles should be written using objects.", "2"]
    ],
    "packages/grafana-sql/src/components/query-editor-raw/RawEditor.tsx:5381": [
      [0, 0, 0, "Styles should be written using objects.", "0"],
      [0, 0, 0, "Styles should be written using objects.", "1"]
    ],
    "packages/grafana-sql/src/components/visual-query-builder/AwesomeQueryBuilder.tsx:5381": [
      [0, 0, 0, "Unexpected any. Specify a different type.", "0"]
    ],
    "packages/grafana-sql/src/components/visual-query-builder/SQLWhereRow.tsx:5381": [
      [0, 0, 0, "Do not use any type assertions.", "0"]
    ],
    "packages/grafana-ui/src/components/ColorPicker/ColorPicker.tsx:5381": [
      [0, 0, 0, "Unexpected any. Specify a different type.", "0"],
      [0, 0, 0, "Unexpected any. Specify a different type.", "1"]
    ],
    "packages/grafana-ui/src/components/DataLinks/DataLinkInput.tsx:5381": [
      [0, 0, 0, "Do not use any type assertions.", "0"]
    ],
    "packages/grafana-ui/src/components/DataSourceSettings/CustomHeadersSettings.tsx:5381": [
      [0, 0, 0, "Unexpected any. Specify a different type.", "0"],
      [0, 0, 0, "Unexpected any. Specify a different type.", "1"]
    ],
    "packages/grafana-ui/src/components/DataSourceSettings/types.ts:5381": [
      [0, 0, 0, "Unexpected any. Specify a different type.", "0"],
      [0, 0, 0, "Unexpected any. Specify a different type.", "1"],
      [0, 0, 0, "Unexpected any. Specify a different type.", "2"],
      [0, 0, 0, "Unexpected any. Specify a different type.", "3"],
      [0, 0, 0, "Unexpected any. Specify a different type.", "4"],
      [0, 0, 0, "Unexpected any. Specify a different type.", "5"],
      [0, 0, 0, "Unexpected any. Specify a different type.", "6"],
      [0, 0, 0, "Unexpected any. Specify a different type.", "7"]
    ],
    "packages/grafana-ui/src/components/Forms/Legacy/Input/Input.tsx:5381": [
      [0, 0, 0, "Unexpected any. Specify a different type.", "0"],
      [0, 0, 0, "Do not use any type assertions.", "1"],
      [0, 0, 0, "Do not use any type assertions.", "2"]
    ],
    "packages/grafana-ui/src/components/Forms/Legacy/Select/Select.tsx:5381": [
      [0, 0, 0, "Unexpected any. Specify a different type.", "0"]
    ],
    "packages/grafana-ui/src/components/Forms/Legacy/Select/SelectOption.tsx:5381": [
      [0, 0, 0, "Unexpected any. Specify a different type.", "0"],
      [0, 0, 0, "Unexpected any. Specify a different type.", "1"]
    ],
    "packages/grafana-ui/src/components/InfoBox/InfoBox.tsx:5381": [
      [0, 0, 0, "Do not use any type assertions.", "0"]
    ],
    "packages/grafana-ui/src/components/JSONFormatter/json_explorer/json_explorer.ts:5381": [
      [0, 0, 0, "Unexpected any. Specify a different type.", "0"],
      [0, 0, 0, "Unexpected any. Specify a different type.", "1"]
    ],
    "packages/grafana-ui/src/components/MatchersUI/FieldValueMatcher.tsx:5381": [
      [0, 0, 0, "Do not use any type assertions.", "0"]
    ],
    "packages/grafana-ui/src/components/MatchersUI/fieldMatchersUI.ts:5381": [
      [0, 0, 0, "Unexpected any. Specify a different type.", "0"]
    ],
    "packages/grafana-ui/src/components/Modal/ModalsContext.tsx:5381": [
      [0, 0, 0, "Unexpected any. Specify a different type.", "0"],
      [0, 0, 0, "Unexpected any. Specify a different type.", "1"],
      [0, 0, 0, "Unexpected any. Specify a different type.", "2"],
      [0, 0, 0, "Unexpected any. Specify a different type.", "3"]
    ],
    "packages/grafana-ui/src/components/PanelChrome/PanelContext.ts:5381": [
      [0, 0, 0, "Unexpected any. Specify a different type.", "0"],
      [0, 0, 0, "Unexpected any. Specify a different type.", "1"]
    ],
    "packages/grafana-ui/src/components/PanelChrome/index.ts:5381": [
      [0, 0, 0, "Do not use any type assertions.", "0"]
    ],
    "packages/grafana-ui/src/components/Segment/SegmentSelect.tsx:5381": [
      [0, 0, 0, "Do not use any type assertions.", "0"]
    ],
    "packages/grafana-ui/src/components/Select/SelectBase.tsx:5381": [
      [0, 0, 0, "Unexpected any. Specify a different type.", "0"],
      [0, 0, 0, "Do not use any type assertions.", "1"],
      [0, 0, 0, "Unexpected any. Specify a different type.", "2"],
      [0, 0, 0, "Unexpected any. Specify a different type.", "3"],
      [0, 0, 0, "Do not use any type assertions.", "4"],
      [0, 0, 0, "Unexpected any. Specify a different type.", "5"],
      [0, 0, 0, "Do not use any type assertions.", "6"],
      [0, 0, 0, "Unexpected any. Specify a different type.", "7"],
      [0, 0, 0, "Do not use any type assertions.", "8"],
      [0, 0, 0, "Unexpected any. Specify a different type.", "9"],
      [0, 0, 0, "Unexpected any. Specify a different type.", "10"],
      [0, 0, 0, "Unexpected any. Specify a different type.", "11"]
    ],
    "packages/grafana-ui/src/components/Select/SelectOptionGroup.tsx:5381": [
      [0, 0, 0, "Unexpected any. Specify a different type.", "0"],
      [0, 0, 0, "Unexpected any. Specify a different type.", "1"],
      [0, 0, 0, "Unexpected any. Specify a different type.", "2"]
    ],
    "packages/grafana-ui/src/components/Select/ValueContainer.tsx:5381": [
      [0, 0, 0, "Unexpected any. Specify a different type.", "0"]
    ],
    "packages/grafana-ui/src/components/Select/resetSelectStyles.ts:5381": [
      [0, 0, 0, "Unexpected any. Specify a different type.", "0"],
      [0, 0, 0, "Unexpected any. Specify a different type.", "1"],
      [0, 0, 0, "Unexpected any. Specify a different type.", "2"],
      [0, 0, 0, "Unexpected any. Specify a different type.", "3"]
    ],
    "packages/grafana-ui/src/components/Select/types.ts:5381": [
      [0, 0, 0, "Unexpected any. Specify a different type.", "0"],
      [0, 0, 0, "Unexpected any. Specify a different type.", "1"],
      [0, 0, 0, "Unexpected any. Specify a different type.", "2"],
      [0, 0, 0, "Unexpected any. Specify a different type.", "3"],
      [0, 0, 0, "Unexpected any. Specify a different type.", "4"],
      [0, 0, 0, "Unexpected any. Specify a different type.", "5"]
    ],
    "packages/grafana-ui/src/components/SingleStatShared/SingleStatBaseOptions.ts:5381": [
      [0, 0, 0, "Unexpected any. Specify a different type.", "0"],
      [0, 0, 0, "Unexpected any. Specify a different type.", "1"],
      [0, 0, 0, "Unexpected any. Specify a different type.", "2"],
      [0, 0, 0, "Unexpected any. Specify a different type.", "3"],
      [0, 0, 0, "Do not use any type assertions.", "4"],
      [0, 0, 0, "Unexpected any. Specify a different type.", "5"],
      [0, 0, 0, "Do not use any type assertions.", "6"],
      [0, 0, 0, "Unexpected any. Specify a different type.", "7"],
      [0, 0, 0, "Do not use any type assertions.", "8"],
      [0, 0, 0, "Unexpected any. Specify a different type.", "9"],
      [0, 0, 0, "Do not use any type assertions.", "10"],
      [0, 0, 0, "Unexpected any. Specify a different type.", "11"],
      [0, 0, 0, "Do not use any type assertions.", "12"],
      [0, 0, 0, "Unexpected any. Specify a different type.", "13"],
      [0, 0, 0, "Unexpected any. Specify a different type.", "14"],
      [0, 0, 0, "Unexpected any. Specify a different type.", "15"],
      [0, 0, 0, "Unexpected any. Specify a different type.", "16"],
      [0, 0, 0, "Unexpected any. Specify a different type.", "17"],
      [0, 0, 0, "Unexpected any. Specify a different type.", "18"],
      [0, 0, 0, "Unexpected any. Specify a different type.", "19"]
    ],
    "packages/grafana-ui/src/components/StatsPicker/StatsPicker.story.tsx:5381": [
      [0, 0, 0, "Unexpected any. Specify a different type.", "0"],
      [0, 0, 0, "Unexpected any. Specify a different type.", "1"],
      [0, 0, 0, "Unexpected any. Specify a different type.", "2"]
    ],
    "packages/grafana-ui/src/components/Table/Filter.tsx:5381": [
      [0, 0, 0, "Unexpected any. Specify a different type.", "0"]
    ],
    "packages/grafana-ui/src/components/Table/FilterPopup.tsx:5381": [
      [0, 0, 0, "Unexpected any. Specify a different type.", "0"]
    ],
    "packages/grafana-ui/src/components/Table/FooterRow.tsx:5381": [
      [0, 0, 0, "Do not use any type assertions.", "0"],
      [0, 0, 0, "Unexpected any. Specify a different type.", "1"]
    ],
    "packages/grafana-ui/src/components/Table/HeaderRow.tsx:5381": [
      [0, 0, 0, "Unexpected any. Specify a different type.", "0"]
    ],
    "packages/grafana-ui/src/components/Table/Table.tsx:5381": [
      [0, 0, 0, "Unexpected any. Specify a different type.", "0"],
      [0, 0, 0, "Unexpected any. Specify a different type.", "1"],
      [0, 0, 0, "Do not use any type assertions.", "2"]
    ],
    "packages/grafana-ui/src/components/Table/TableCell.tsx:5381": [
      [0, 0, 0, "Do not use any type assertions.", "0"],
      [0, 0, 0, "Do not use any type assertions.", "1"],
      [0, 0, 0, "Do not use any type assertions.", "2"],
      [0, 0, 0, "Unexpected any. Specify a different type.", "3"]
    ],
    "packages/grafana-ui/src/components/Table/TableCellInspectModal.tsx:5381": [
      [0, 0, 0, "Unexpected any. Specify a different type.", "0"]
    ],
    "packages/grafana-ui/src/components/Table/reducer.ts:5381": [
      [0, 0, 0, "Do not use any type assertions.", "0"],
      [0, 0, 0, "Unexpected any. Specify a different type.", "1"]
    ],
    "packages/grafana-ui/src/components/Table/types.ts:5381": [
      [0, 0, 0, "Unexpected any. Specify a different type.", "0"],
      [0, 0, 0, "Unexpected any. Specify a different type.", "1"]
    ],
    "packages/grafana-ui/src/components/Table/utils.ts:5381": [
      [0, 0, 0, "Unexpected any. Specify a different type.", "0"],
      [0, 0, 0, "Unexpected any. Specify a different type.", "1"],
      [0, 0, 0, "Unexpected any. Specify a different type.", "2"],
      [0, 0, 0, "Unexpected any. Specify a different type.", "3"],
      [0, 0, 0, "Unexpected any. Specify a different type.", "4"],
      [0, 0, 0, "Unexpected any. Specify a different type.", "5"]
    ],
    "packages/grafana-ui/src/components/Tags/Tag.tsx:5381": [
      [0, 0, 0, "Do not use any type assertions.", "0"]
    ],
    "packages/grafana-ui/src/components/ValuePicker/ValuePicker.tsx:5381": [
      [0, 0, 0, "Use data-testid for E2E selectors instead of aria-label", "0"]
    ],
    "packages/grafana-ui/src/components/VizLegend/types.ts:5381": [
      [0, 0, 0, "Unexpected any. Specify a different type.", "0"],
      [0, 0, 0, "Unexpected any. Specify a different type.", "1"]
    ],
    "packages/grafana-ui/src/components/VizRepeater/VizRepeater.tsx:5381": [
      [0, 0, 0, "Do not use any type assertions.", "0"],
      [0, 0, 0, "Do not use any type assertions.", "1"],
      [0, 0, 0, "Do not use any type assertions.", "2"],
      [0, 0, 0, "Do not use any type assertions.", "3"]
    ],
    "packages/grafana-ui/src/components/VizTooltip/VizTooltip.tsx:5381": [
      [0, 0, 0, "Unexpected any. Specify a different type.", "0"],
      [0, 0, 0, "Unexpected any. Specify a different type.", "1"]
    ],
    "packages/grafana-ui/src/components/uPlot/Plot.tsx:5381": [
      [0, 0, 0, "Do not use any type assertions.", "0"],
      [0, 0, 0, "Do not use any type assertions.", "1"]
    ],
    "packages/grafana-ui/src/components/uPlot/PlotLegend.tsx:5381": [
      [0, 0, 0, "Unexpected any. Specify a different type.", "0"]
    ],
    "packages/grafana-ui/src/components/uPlot/config/UPlotAxisBuilder.ts:5381": [
      [0, 0, 0, "Unexpected any. Specify a different type.", "0"],
      [0, 0, 0, "Do not use any type assertions.", "1"],
      [0, 0, 0, "Unexpected any. Specify a different type.", "2"],
      [0, 0, 0, "Do not use any type assertions.", "3"],
      [0, 0, 0, "Unexpected any. Specify a different type.", "4"]
    ],
    "packages/grafana-ui/src/components/uPlot/config/UPlotConfigBuilder.ts:5381": [
      [0, 0, 0, "Do not use any type assertions.", "0"],
      [0, 0, 0, "Do not use any type assertions.", "1"]
    ],
    "packages/grafana-ui/src/components/uPlot/types.ts:5381": [
      [0, 0, 0, "Unexpected any. Specify a different type.", "0"]
    ],
    "packages/grafana-ui/src/components/uPlot/utils.ts:5381": [
      [0, 0, 0, "Do not use any type assertions.", "0"],
      [0, 0, 0, "Do not use any type assertions.", "1"]
    ],
    "packages/grafana-ui/src/graveyard/Graph/GraphContextMenu.tsx:5381": [
      [0, 0, 0, "Unexpected any. Specify a different type.", "0"]
    ],
    "packages/grafana-ui/src/graveyard/Graph/utils.ts:5381": [
      [0, 0, 0, "Unexpected any. Specify a different type.", "0"]
    ],
    "packages/grafana-ui/src/graveyard/GraphNG/GraphNG.tsx:5381": [
      [0, 0, 0, "Unexpected any. Specify a different type.", "0"],
      [0, 0, 0, "Unexpected any. Specify a different type.", "1"],
      [0, 0, 0, "Unexpected any. Specify a different type.", "2"],
      [0, 0, 0, "Unexpected any. Specify a different type.", "3"],
      [0, 0, 0, "Unexpected any. Specify a different type.", "4"],
      [0, 0, 0, "Do not use any type assertions.", "5"],
      [0, 0, 0, "Do not use any type assertions.", "6"],
      [0, 0, 0, "Do not use any type assertions.", "7"],
      [0, 0, 0, "Unexpected any. Specify a different type.", "8"],
      [0, 0, 0, "Do not use any type assertions.", "9"],
      [0, 0, 0, "Do not use any type assertions.", "10"],
      [0, 0, 0, "Do not use any type assertions.", "11"]
    ],
    "packages/grafana-ui/src/graveyard/GraphNG/hooks.ts:5381": [
      [0, 0, 0, "Do not use any type assertions.", "0"]
    ],
    "packages/grafana-ui/src/graveyard/GraphNG/nullInsertThreshold.ts:5381": [
      [0, 0, 0, "Do not use any type assertions.", "0"],
      [0, 0, 0, "Unexpected any. Specify a different type.", "1"],
      [0, 0, 0, "Unexpected any. Specify a different type.", "2"],
      [0, 0, 0, "Unexpected any. Specify a different type.", "3"]
    ],
    "packages/grafana-ui/src/graveyard/GraphNG/nullToUndefThreshold.ts:5381": [
      [0, 0, 0, "Unexpected any. Specify a different type.", "0"],
      [0, 0, 0, "Unexpected any. Specify a different type.", "1"],
      [0, 0, 0, "Do not use any type assertions.", "2"]
    ],
    "packages/grafana-ui/src/graveyard/TimeSeries/utils.ts:5381": [
      [0, 0, 0, "Unexpected any. Specify a different type.", "0"],
      [0, 0, 0, "Do not use any type assertions.", "1"],
      [0, 0, 0, "Unexpected any. Specify a different type.", "2"]
    ],
    "packages/grafana-ui/src/options/builder/axis.tsx:5381": [
      [0, 0, 0, "Do not use any type assertions.", "0"],
      [0, 0, 0, "Unexpected any. Specify a different type.", "1"],
      [0, 0, 0, "Do not use any type assertions.", "2"],
      [0, 0, 0, "Unexpected any. Specify a different type.", "3"]
    ],
    "packages/grafana-ui/src/options/builder/hideSeries.tsx:5381": [
      [0, 0, 0, "Do not use any type assertions.", "0"]
    ],
    "packages/grafana-ui/src/slate-plugins/braces.ts:5381": [
      [0, 0, 0, "Do not use any type assertions.", "0"]
    ],
    "packages/grafana-ui/src/slate-plugins/slate-prism/index.ts:5381": [
      [0, 0, 0, "Do not use any type assertions.", "0"],
      [0, 0, 0, "Do not use any type assertions.", "1"]
    ],
    "packages/grafana-ui/src/slate-plugins/slate-prism/options.tsx:5381": [
      [0, 0, 0, "Unexpected any. Specify a different type.", "0"],
      [0, 0, 0, "Unexpected any. Specify a different type.", "1"]
    ],
    "packages/grafana-ui/src/slate-plugins/suggestions.tsx:5381": [
      [0, 0, 0, "Do not use any type assertions.", "0"],
      [0, 0, 0, "Do not use any type assertions.", "1"],
      [0, 0, 0, "Unexpected any. Specify a different type.", "2"]
    ],
    "packages/grafana-ui/src/themes/ThemeContext.tsx:5381": [
      [0, 0, 0, "Do not use any type assertions.", "0"],
      [0, 0, 0, "Do not use any type assertions.", "1"],
      [0, 0, 0, "Do not use any type assertions.", "2"]
    ],
    "packages/grafana-ui/src/themes/stylesFactory.ts:5381": [
      [0, 0, 0, "Unexpected any. Specify a different type.", "0"],
      [0, 0, 0, "Unexpected any. Specify a different type.", "1"]
    ],
    "packages/grafana-ui/src/types/forms.ts:5381": [
      [0, 0, 0, "Unexpected any. Specify a different type.", "0"]
    ],
    "packages/grafana-ui/src/types/jquery.d.ts:5381": [
      [0, 0, 0, "Unexpected any. Specify a different type.", "0"],
      [0, 0, 0, "Unexpected any. Specify a different type.", "1"],
      [0, 0, 0, "Unexpected any. Specify a different type.", "2"],
      [0, 0, 0, "Unexpected any. Specify a different type.", "3"],
      [0, 0, 0, "Unexpected any. Specify a different type.", "4"],
      [0, 0, 0, "Unexpected any. Specify a different type.", "5"],
      [0, 0, 0, "Unexpected any. Specify a different type.", "6"],
      [0, 0, 0, "Unexpected any. Specify a different type.", "7"],
      [0, 0, 0, "Unexpected any. Specify a different type.", "8"]
    ],
    "packages/grafana-ui/src/types/mdx.d.ts:5381": [
      [0, 0, 0, "Unexpected any. Specify a different type.", "0"]
    ],
    "packages/grafana-ui/src/types/react-table-config.d.ts:5381": [
      [0, 0, 0, "Unexpected any. Specify a different type.", "0"],
      [0, 0, 0, "Unexpected any. Specify a different type.", "1"]
    ],
    "packages/grafana-ui/src/utils/debug.ts:5381": [
      [0, 0, 0, "Unexpected any. Specify a different type.", "0"]
    ],
    "packages/grafana-ui/src/utils/dom.ts:5381": [
      [0, 0, 0, "Unexpected any. Specify a different type.", "0"],
      [0, 0, 0, "Unexpected any. Specify a different type.", "1"],
      [0, 0, 0, "Unexpected any. Specify a different type.", "2"]
    ],
    "packages/grafana-ui/src/utils/logger.ts:5381": [
      [0, 0, 0, "Unexpected any. Specify a different type.", "0"],
      [0, 0, 0, "Unexpected any. Specify a different type.", "1"],
      [0, 0, 0, "Unexpected any. Specify a different type.", "2"]
    ],
    "packages/grafana-ui/src/utils/storybook/withTheme.tsx:5381": [
      [0, 0, 0, "Unexpected any. Specify a different type.", "0"],
      [0, 0, 0, "Unexpected any. Specify a different type.", "1"]
    ],
    "packages/grafana-ui/src/utils/useAsyncDependency.ts:5381": [
      [0, 0, 0, "Unexpected any. Specify a different type.", "0"]
    ],
    "plugins-bundled/internal/input-datasource/src/InputDatasource.ts:5381": [
      [0, 0, 0, "Unexpected any. Specify a different type.", "0"]
    ],
    "public/app/core/TableModel.ts:5381": [
      [0, 0, 0, "Unexpected any. Specify a different type.", "0"],
      [0, 0, 0, "Unexpected any. Specify a different type.", "1"],
      [0, 0, 0, "Unexpected any. Specify a different type.", "2"],
      [0, 0, 0, "Unexpected any. Specify a different type.", "3"],
      [0, 0, 0, "Unexpected any. Specify a different type.", "4"],
      [0, 0, 0, "Unexpected any. Specify a different type.", "5"],
      [0, 0, 0, "Unexpected any. Specify a different type.", "6"]
    ],
    "public/app/core/components/AppChrome/TopBar/TopSearchBarCommandPaletteTrigger.tsx:5381": [
      [0, 0, 0, "Styles should be written using objects.", "0"]
    ],
    "public/app/core/components/DynamicImports/SafeDynamicImport.tsx:5381": [
      [0, 0, 0, "Unexpected any. Specify a different type.", "0"]
    ],
    "public/app/core/components/GraphNG/GraphNG.tsx:5381": [
      [0, 0, 0, "Unexpected any. Specify a different type.", "0"],
      [0, 0, 0, "Unexpected any. Specify a different type.", "1"],
      [0, 0, 0, "Unexpected any. Specify a different type.", "2"],
      [0, 0, 0, "Unexpected any. Specify a different type.", "3"],
      [0, 0, 0, "Unexpected any. Specify a different type.", "4"],
      [0, 0, 0, "Do not use any type assertions.", "5"],
      [0, 0, 0, "Do not use any type assertions.", "6"],
      [0, 0, 0, "Do not use any type assertions.", "7"],
      [0, 0, 0, "Unexpected any. Specify a different type.", "8"],
      [0, 0, 0, "Do not use any type assertions.", "9"],
      [0, 0, 0, "Do not use any type assertions.", "10"],
      [0, 0, 0, "Do not use any type assertions.", "11"]
    ],
    "public/app/core/components/GraphNG/hooks.ts:5381": [
      [0, 0, 0, "Do not use any type assertions.", "0"]
    ],
    "public/app/core/components/NestedFolderPicker/Trigger.tsx:5381": [
      [0, 0, 0, "Styles should be written using objects.", "0"]
    ],
    "public/app/core/components/OptionsUI/registry.tsx:5381": [
      [0, 0, 0, "Unexpected any. Specify a different type.", "0"],
      [0, 0, 0, "Unexpected any. Specify a different type.", "1"],
      [0, 0, 0, "Unexpected any. Specify a different type.", "2"],
      [0, 0, 0, "Unexpected any. Specify a different type.", "3"],
      [0, 0, 0, "Unexpected any. Specify a different type.", "4"],
      [0, 0, 0, "Unexpected any. Specify a different type.", "5"],
      [0, 0, 0, "Unexpected any. Specify a different type.", "6"],
      [0, 0, 0, "Unexpected any. Specify a different type.", "7"],
      [0, 0, 0, "Unexpected any. Specify a different type.", "8"],
      [0, 0, 0, "Unexpected any. Specify a different type.", "9"],
      [0, 0, 0, "Unexpected any. Specify a different type.", "10"]
    ],
    "public/app/core/components/PageHeader/PageHeader.tsx:5381": [
      [0, 0, 0, "Styles should be written using objects.", "0"],
      [0, 0, 0, "Styles should be written using objects.", "1"]
    ],
    "public/app/core/components/PanelTypeFilter/PanelTypeFilter.tsx:5381": [
      [0, 0, 0, "Styles should be written using objects.", "0"],
      [0, 0, 0, "Styles should be written using objects.", "1"]
    ],
    "public/app/core/components/QueryOperationRow/OperationRowHelp.tsx:5381": [
      [0, 0, 0, "Styles should be written using objects.", "0"]
    ],
    "public/app/core/components/QueryOperationRow/QueryOperationRow.tsx:5381": [
      [0, 0, 0, "Styles should be written using objects.", "0"],
      [0, 0, 0, "Styles should be written using objects.", "1"]
    ],
    "public/app/core/components/QueryOperationRow/QueryOperationRowHeader.tsx:5381": [
      [0, 0, 0, "Styles should be written using objects.", "0"],
      [0, 0, 0, "Styles should be written using objects.", "1"],
      [0, 0, 0, "Styles should be written using objects.", "2"],
      [0, 0, 0, "Styles should be written using objects.", "3"],
      [0, 0, 0, "Styles should be written using objects.", "4"],
      [0, 0, 0, "Styles should be written using objects.", "5"],
      [0, 0, 0, "Styles should be written using objects.", "6"]
    ],
    "public/app/core/components/RolePicker/RolePickerInput.tsx:5381": [
      [0, 0, 0, "Styles should be written using objects.", "0"],
      [0, 0, 0, "Styles should be written using objects.", "1"],
      [0, 0, 0, "Styles should be written using objects.", "2"],
      [0, 0, 0, "Styles should be written using objects.", "3"],
      [0, 0, 0, "Styles should be written using objects.", "4"],
      [0, 0, 0, "Styles should be written using objects.", "5"],
      [0, 0, 0, "Styles should be written using objects.", "6"]
    ],
    "public/app/core/components/RolePicker/ValueContainer.tsx:5381": [
      [0, 0, 0, "Styles should be written using objects.", "0"]
    ],
    "public/app/core/components/TagFilter/TagFilter.tsx:5381": [
      [0, 0, 0, "Unexpected any. Specify a different type.", "0"],
      [0, 0, 0, "Unexpected any. Specify a different type.", "1"],
      [0, 0, 0, "Unexpected any. Specify a different type.", "2"],
      [0, 0, 0, "Unexpected any. Specify a different type.", "3"],
      [0, 0, 0, "Unexpected any. Specify a different type.", "4"],
      [0, 0, 0, "Styles should be written using objects.", "5"],
      [0, 0, 0, "Styles should be written using objects.", "6"]
    ],
    "public/app/core/components/TagFilter/TagOption.tsx:5381": [
      [0, 0, 0, "Unexpected any. Specify a different type.", "0"],
      [0, 0, 0, "Styles should be written using objects.", "1"],
      [0, 0, 0, "Styles should be written using objects.", "2"]
    ],
    "public/app/core/components/TimeSeries/utils.ts:5381": [
      [0, 0, 0, "Unexpected any. Specify a different type.", "0"],
      [0, 0, 0, "Do not use any type assertions.", "1"],
      [0, 0, 0, "Unexpected any. Specify a different type.", "2"]
    ],
    "public/app/core/components/Upgrade/ProBadge.tsx:5381": [
      [0, 0, 0, "Styles should be written using objects.", "0"]
    ],
    "public/app/core/components/Upgrade/UpgradeBox.tsx:5381": [
      [0, 0, 0, "Styles should be written using objects.", "0"],
      [0, 0, 0, "Styles should be written using objects.", "1"],
      [0, 0, 0, "Styles should be written using objects.", "2"],
      [0, 0, 0, "Styles should be written using objects.", "3"],
      [0, 0, 0, "Styles should be written using objects.", "4"],
      [0, 0, 0, "Styles should be written using objects.", "5"],
      [0, 0, 0, "Styles should be written using objects.", "6"],
      [0, 0, 0, "Styles should be written using objects.", "7"],
      [0, 0, 0, "Styles should be written using objects.", "8"],
      [0, 0, 0, "Styles should be written using objects.", "9"],
      [0, 0, 0, "Styles should be written using objects.", "10"],
      [0, 0, 0, "Styles should be written using objects.", "11"],
      [0, 0, 0, "Styles should be written using objects.", "12"],
      [0, 0, 0, "Styles should be written using objects.", "13"],
      [0, 0, 0, "Styles should be written using objects.", "14"],
      [0, 0, 0, "Styles should be written using objects.", "15"],
      [0, 0, 0, "Styles should be written using objects.", "16"],
      [0, 0, 0, "Styles should be written using objects.", "17"]
    ],
    "public/app/core/components/connectWithCleanUp.tsx:5381": [
      [0, 0, 0, "Unexpected any. Specify a different type.", "0"],
      [0, 0, 0, "Do not use any type assertions.", "1"]
    ],
    "public/app/core/navigation/types.ts:5381": [
      [0, 0, 0, "Unexpected any. Specify a different type.", "0"]
    ],
    "public/app/core/reducers/root.ts:5381": [
      [0, 0, 0, "Unexpected any. Specify a different type.", "0"]
    ],
    "public/app/core/services/ResponseQueue.ts:5381": [
      [0, 0, 0, "Unexpected any. Specify a different type.", "0"]
    ],
    "public/app/core/services/backend_srv.ts:5381": [
      [0, 0, 0, "Unexpected any. Specify a different type.", "0"],
      [0, 0, 0, "Unexpected any. Specify a different type.", "1"],
      [0, 0, 0, "Do not use any type assertions.", "2"],
      [0, 0, 0, "Unexpected any. Specify a different type.", "3"],
      [0, 0, 0, "Unexpected any. Specify a different type.", "4"],
      [0, 0, 0, "Unexpected any. Specify a different type.", "5"],
      [0, 0, 0, "Unexpected any. Specify a different type.", "6"],
      [0, 0, 0, "Unexpected any. Specify a different type.", "7"],
      [0, 0, 0, "Unexpected any. Specify a different type.", "8"],
      [0, 0, 0, "Unexpected any. Specify a different type.", "9"]
    ],
    "public/app/core/services/context_srv.ts:5381": [
      [0, 0, 0, "Do not use any type assertions.", "0"],
      [0, 0, 0, "Unexpected any. Specify a different type.", "1"]
    ],
    "public/app/core/services/echo/backends/analytics/ApplicationInsightsBackend.ts:5381": [
      [0, 0, 0, "Do not use any type assertions.", "0"],
      [0, 0, 0, "Unexpected any. Specify a different type.", "1"]
    ],
    "public/app/core/services/echo/backends/analytics/RudderstackBackend.ts:5381": [
      [0, 0, 0, "Do not use any type assertions.", "0"],
      [0, 0, 0, "Unexpected any. Specify a different type.", "1"],
      [0, 0, 0, "Do not use any type assertions.", "2"],
      [0, 0, 0, "Unexpected any. Specify a different type.", "3"]
    ],
    "public/app/core/specs/backend_srv.test.ts:5381": [
      [0, 0, 0, "Unexpected any. Specify a different type.", "0"]
    ],
    "public/app/core/time_series2.ts:5381": [
      [0, 0, 0, "Unexpected any. Specify a different type.", "0"],
      [0, 0, 0, "Unexpected any. Specify a different type.", "1"],
      [0, 0, 0, "Unexpected any. Specify a different type.", "2"],
      [0, 0, 0, "Unexpected any. Specify a different type.", "3"],
      [0, 0, 0, "Unexpected any. Specify a different type.", "4"],
      [0, 0, 0, "Unexpected any. Specify a different type.", "5"],
      [0, 0, 0, "Unexpected any. Specify a different type.", "6"],
      [0, 0, 0, "Unexpected any. Specify a different type.", "7"],
      [0, 0, 0, "Unexpected any. Specify a different type.", "8"],
      [0, 0, 0, "Unexpected any. Specify a different type.", "9"],
      [0, 0, 0, "Unexpected any. Specify a different type.", "10"],
      [0, 0, 0, "Unexpected any. Specify a different type.", "11"],
      [0, 0, 0, "Unexpected any. Specify a different type.", "12"],
      [0, 0, 0, "Unexpected any. Specify a different type.", "13"],
      [0, 0, 0, "Unexpected any. Specify a different type.", "14"],
      [0, 0, 0, "Unexpected any. Specify a different type.", "15"],
      [0, 0, 0, "Unexpected any. Specify a different type.", "16"],
      [0, 0, 0, "Unexpected any. Specify a different type.", "17"],
      [0, 0, 0, "Unexpected any. Specify a different type.", "18"]
    ],
    "public/app/core/utils/ConfigProvider.tsx:5381": [
      [0, 0, 0, "Unexpected any. Specify a different type.", "0"],
      [0, 0, 0, "Unexpected any. Specify a different type.", "1"]
    ],
    "public/app/core/utils/connectWithReduxStore.tsx:5381": [
      [0, 0, 0, "Unexpected any. Specify a different type.", "0"],
      [0, 0, 0, "Unexpected any. Specify a different type.", "1"],
      [0, 0, 0, "Do not use any type assertions.", "2"],
      [0, 0, 0, "Unexpected any. Specify a different type.", "3"],
      [0, 0, 0, "Unexpected any. Specify a different type.", "4"],
      [0, 0, 0, "Unexpected any. Specify a different type.", "5"],
      [0, 0, 0, "Unexpected any. Specify a different type.", "6"],
      [0, 0, 0, "Do not use any type assertions.", "7"],
      [0, 0, 0, "Unexpected any. Specify a different type.", "8"],
      [0, 0, 0, "Unexpected any. Specify a different type.", "9"]
    ],
    "public/app/core/utils/deferred.ts:5381": [
      [0, 0, 0, "Unexpected any. Specify a different type.", "0"]
    ],
    "public/app/core/utils/fetch.ts:5381": [
      [0, 0, 0, "Do not use any type assertions.", "0"],
      [0, 0, 0, "Do not use any type assertions.", "1"],
      [0, 0, 0, "Do not use any type assertions.", "2"],
      [0, 0, 0, "Do not use any type assertions.", "3"],
      [0, 0, 0, "Do not use any type assertions.", "4"],
      [0, 0, 0, "Unexpected any. Specify a different type.", "5"]
    ],
    "public/app/core/utils/flatten.ts:5381": [
      [0, 0, 0, "Unexpected any. Specify a different type.", "0"]
    ],
    "public/app/core/utils/object.ts:5381": [
      [0, 0, 0, "Do not use any type assertions.", "0"],
      [0, 0, 0, "Do not use any type assertions.", "1"],
      [0, 0, 0, "Unexpected any. Specify a different type.", "2"],
      [0, 0, 0, "Do not use any type assertions.", "3"],
      [0, 0, 0, "Unexpected any. Specify a different type.", "4"]
    ],
    "public/app/core/utils/richHistory.test.ts:5381": [
      [0, 0, 0, "Unexpected any. Specify a different type.", "0"]
    ],
    "public/app/core/utils/ticks.ts:5381": [
      [0, 0, 0, "Do not use any type assertions.", "0"],
      [0, 0, 0, "Do not use any type assertions.", "1"]
    ],
    "public/app/features/admin/LicenseChrome.tsx:5381": [
      [0, 0, 0, "Styles should be written using objects.", "0"],
      [0, 0, 0, "Styles should be written using objects.", "1"],
      [0, 0, 0, "Styles should be written using objects.", "2"]
    ],
    "public/app/features/admin/OrgRolePicker.tsx:5381": [
      [0, 0, 0, "Do not use any type assertions.", "0"]
    ],
    "public/app/features/admin/UpgradePage.tsx:5381": [
      [0, 0, 0, "Styles should be written using objects.", "0"],
      [0, 0, 0, "Styles should be written using objects.", "1"],
      [0, 0, 0, "Styles should be written using objects.", "2"],
      [0, 0, 0, "Styles should be written using objects.", "3"],
      [0, 0, 0, "Styles should be written using objects.", "4"]
    ],
    "public/app/features/admin/UserListPublicDashboardPage/DashboardsListModalButton.tsx:5381": [
      [0, 0, 0, "Styles should be written using objects.", "0"],
      [0, 0, 0, "Styles should be written using objects.", "1"],
      [0, 0, 0, "Styles should be written using objects.", "2"],
      [0, 0, 0, "Styles should be written using objects.", "3"],
      [0, 0, 0, "Styles should be written using objects.", "4"],
      [0, 0, 0, "Styles should be written using objects.", "5"],
      [0, 0, 0, "Styles should be written using objects.", "6"],
      [0, 0, 0, "Styles should be written using objects.", "7"]
    ],
    "public/app/features/admin/UserListPublicDashboardPage/DeleteUserModalButton.tsx:5381": [
      [0, 0, 0, "Styles should be written using objects.", "0"],
      [0, 0, 0, "Styles should be written using objects.", "1"]
    ],
    "public/app/features/admin/UserOrgs.tsx:5381": [
      [0, 0, 0, "Styles should be written using objects.", "0"],
      [0, 0, 0, "Styles should be written using objects.", "1"],
      [0, 0, 0, "Styles should be written using objects.", "2"],
      [0, 0, 0, "Styles should be written using objects.", "3"],
      [0, 0, 0, "Styles should be written using objects.", "4"],
      [0, 0, 0, "Styles should be written using objects.", "5"],
      [0, 0, 0, "Styles should be written using objects.", "6"],
      [0, 0, 0, "Styles should be written using objects.", "7"],
      [0, 0, 0, "Styles should be written using objects.", "8"],
      [0, 0, 0, "Styles should be written using objects.", "9"],
      [0, 0, 0, "Styles should be written using objects.", "10"],
      [0, 0, 0, "Styles should be written using objects.", "11"],
      [0, 0, 0, "Styles should be written using objects.", "12"],
      [0, 0, 0, "Styles should be written using objects.", "13"],
      [0, 0, 0, "Styles should be written using objects.", "14"],
      [0, 0, 0, "Styles should be written using objects.", "15"],
      [0, 0, 0, "Styles should be written using objects.", "16"]
    ],
    "public/app/features/admin/UserPermissions.tsx:5381": [
      [0, 0, 0, "Styles should be written using objects.", "0"]
    ],
    "public/app/features/admin/UserProfile.tsx:5381": [
      [0, 0, 0, "Styles should be written using objects.", "0"],
      [0, 0, 0, "Styles should be written using objects.", "1"],
      [0, 0, 0, "Styles should be written using objects.", "2"]
    ],
    "public/app/features/alerting/AlertTab.tsx:5381": [
      [0, 0, 0, "Do not use any type assertions.", "0"],
      [0, 0, 0, "Unexpected any. Specify a different type.", "1"]
    ],
    "public/app/features/alerting/AlertTabCtrl.ts:5381": [
      [0, 0, 0, "Unexpected any. Specify a different type.", "0"],
      [0, 0, 0, "Unexpected any. Specify a different type.", "1"],
      [0, 0, 0, "Unexpected any. Specify a different type.", "2"],
      [0, 0, 0, "Unexpected any. Specify a different type.", "3"],
      [0, 0, 0, "Unexpected any. Specify a different type.", "4"],
      [0, 0, 0, "Unexpected any. Specify a different type.", "5"],
      [0, 0, 0, "Unexpected any. Specify a different type.", "6"],
      [0, 0, 0, "Unexpected any. Specify a different type.", "7"],
      [0, 0, 0, "Unexpected any. Specify a different type.", "8"],
      [0, 0, 0, "Unexpected any. Specify a different type.", "9"],
      [0, 0, 0, "Unexpected any. Specify a different type.", "10"],
      [0, 0, 0, "Unexpected any. Specify a different type.", "11"],
      [0, 0, 0, "Unexpected any. Specify a different type.", "12"],
      [0, 0, 0, "Unexpected any. Specify a different type.", "13"],
      [0, 0, 0, "Unexpected any. Specify a different type.", "14"],
      [0, 0, 0, "Unexpected any. Specify a different type.", "15"],
      [0, 0, 0, "Unexpected any. Specify a different type.", "16"],
      [0, 0, 0, "Unexpected any. Specify a different type.", "17"],
      [0, 0, 0, "Unexpected any. Specify a different type.", "18"],
      [0, 0, 0, "Unexpected any. Specify a different type.", "19"],
      [0, 0, 0, "Unexpected any. Specify a different type.", "20"],
      [0, 0, 0, "Unexpected any. Specify a different type.", "21"],
      [0, 0, 0, "Unexpected any. Specify a different type.", "22"],
      [0, 0, 0, "Do not use any type assertions.", "23"],
      [0, 0, 0, "Unexpected any. Specify a different type.", "24"],
      [0, 0, 0, "Unexpected any. Specify a different type.", "25"],
      [0, 0, 0, "Unexpected any. Specify a different type.", "26"],
      [0, 0, 0, "Unexpected any. Specify a different type.", "27"],
      [0, 0, 0, "Unexpected any. Specify a different type.", "28"],
      [0, 0, 0, "Unexpected any. Specify a different type.", "29"],
      [0, 0, 0, "Unexpected any. Specify a different type.", "30"],
      [0, 0, 0, "Unexpected any. Specify a different type.", "31"],
      [0, 0, 0, "Unexpected any. Specify a different type.", "32"],
      [0, 0, 0, "Unexpected any. Specify a different type.", "33"]
    ],
    "public/app/features/alerting/EditNotificationChannelPage.tsx:5381": [
      [0, 0, 0, "Unexpected any. Specify a different type.", "0"]
    ],
    "public/app/features/alerting/StateHistory.tsx:5381": [
      [0, 0, 0, "Unexpected any. Specify a different type.", "0"],
      [0, 0, 0, "Unexpected any. Specify a different type.", "1"],
      [0, 0, 0, "Styles should be written using objects.", "2"]
    ],
    "public/app/features/alerting/TestRuleResult.tsx:5381": [
      [0, 0, 0, "Unexpected any. Specify a different type.", "0"],
      [0, 0, 0, "Unexpected any. Specify a different type.", "1"],
      [0, 0, 0, "Unexpected any. Specify a different type.", "2"]
    ],
    "public/app/features/alerting/components/NotificationChannelForm.tsx:5381": [
      [0, 0, 0, "Styles should be written using objects.", "0"],
      [0, 0, 0, "Styles should be written using objects.", "1"],
      [0, 0, 0, "Styles should be written using objects.", "2"]
    ],
    "public/app/features/alerting/components/NotificationChannelOptions.tsx:5381": [
      [0, 0, 0, "Do not use any type assertions.", "0"]
    ],
    "public/app/features/alerting/components/OptionElement.tsx:5381": [
      [0, 0, 0, "Unexpected any. Specify a different type.", "0"]
    ],
    "public/app/features/alerting/state/ThresholdMapper.ts:5381": [
      [0, 0, 0, "Unexpected any. Specify a different type.", "0"]
    ],
    "public/app/features/alerting/state/actions.ts:5381": [
      [0, 0, 0, "Unexpected any. Specify a different type.", "0"],
      [0, 0, 0, "Unexpected any. Specify a different type.", "1"],
      [0, 0, 0, "Unexpected any. Specify a different type.", "2"]
    ],
    "public/app/features/alerting/state/alertDef.ts:5381": [
      [0, 0, 0, "Unexpected any. Specify a different type.", "0"],
      [0, 0, 0, "Unexpected any. Specify a different type.", "1"],
      [0, 0, 0, "Do not use any type assertions.", "2"],
      [0, 0, 0, "Unexpected any. Specify a different type.", "3"]
    ],
    "public/app/features/alerting/state/query_part.ts:5381": [
      [0, 0, 0, "Unexpected any. Specify a different type.", "0"],
      [0, 0, 0, "Unexpected any. Specify a different type.", "1"],
      [0, 0, 0, "Unexpected any. Specify a different type.", "2"],
      [0, 0, 0, "Unexpected any. Specify a different type.", "3"],
      [0, 0, 0, "Unexpected any. Specify a different type.", "4"],
      [0, 0, 0, "Unexpected any. Specify a different type.", "5"],
      [0, 0, 0, "Unexpected any. Specify a different type.", "6"],
      [0, 0, 0, "Unexpected any. Specify a different type.", "7"],
      [0, 0, 0, "Unexpected any. Specify a different type.", "8"],
      [0, 0, 0, "Unexpected any. Specify a different type.", "9"],
      [0, 0, 0, "Unexpected any. Specify a different type.", "10"]
    ],
    "public/app/features/alerting/state/reducers.ts:5381": [
      [0, 0, 0, "Unexpected any. Specify a different type.", "0"],
      [0, 0, 0, "Unexpected any. Specify a different type.", "1"]
    ],
    "public/app/features/alerting/unified/AlertGroups.tsx:5381": [
      [0, 0, 0, "Styles should be written using objects.", "0"]
    ],
    "public/app/features/alerting/unified/AlertWarning.tsx:5381": [
      [0, 0, 0, "Styles should be written using objects.", "0"]
    ],
    "public/app/features/alerting/unified/AlertsFolderView.tsx:5381": [
      [0, 0, 0, "Styles should be written using objects.", "0"],
      [0, 0, 0, "Styles should be written using objects.", "1"],
      [0, 0, 0, "Styles should be written using objects.", "2"],
      [0, 0, 0, "Styles should be written using objects.", "3"],
      [0, 0, 0, "Styles should be written using objects.", "4"]
    ],
    "public/app/features/alerting/unified/GrafanaRuleQueryViewer.tsx:5381": [
      [0, 0, 0, "Styles should be written using objects.", "0"],
      [0, 0, 0, "Styles should be written using objects.", "1"],
      [0, 0, 0, "Styles should be written using objects.", "2"],
      [0, 0, 0, "Styles should be written using objects.", "3"],
      [0, 0, 0, "Styles should be written using objects.", "4"],
      [0, 0, 0, "Styles should be written using objects.", "5"],
      [0, 0, 0, "Styles should be written using objects.", "6"],
      [0, 0, 0, "Styles should be written using objects.", "7"],
      [0, 0, 0, "Styles should be written using objects.", "8"],
      [0, 0, 0, "Styles should be written using objects.", "9"],
      [0, 0, 0, "Styles should be written using objects.", "10"],
      [0, 0, 0, "Styles should be written using objects.", "11"],
      [0, 0, 0, "Styles should be written using objects.", "12"],
      [0, 0, 0, "Styles should be written using objects.", "13"],
      [0, 0, 0, "Styles should be written using objects.", "14"],
      [0, 0, 0, "Styles should be written using objects.", "15"],
      [0, 0, 0, "Styles should be written using objects.", "16"],
      [0, 0, 0, "Styles should be written using objects.", "17"],
      [0, 0, 0, "Styles should be written using objects.", "18"]
    ],
    "public/app/features/alerting/unified/NotificationPolicies.tsx:5381": [
      [0, 0, 0, "Styles should be written using objects.", "0"]
    ],
    "public/app/features/alerting/unified/PanelAlertTabContent.tsx:5381": [
      [0, 0, 0, "Styles should be written using objects.", "0"],
      [0, 0, 0, "Styles should be written using objects.", "1"],
      [0, 0, 0, "Styles should be written using objects.", "2"]
    ],
    "public/app/features/alerting/unified/RedirectToRuleViewer.tsx:5381": [
      [0, 0, 0, "Styles should be written using objects.", "0"],
      [0, 0, 0, "Styles should be written using objects.", "1"],
      [0, 0, 0, "Styles should be written using objects.", "2"],
      [0, 0, 0, "Styles should be written using objects.", "3"]
    ],
    "public/app/features/alerting/unified/RuleList.tsx:5381": [
      [0, 0, 0, "Do not use any type assertions.", "0"],
      [0, 0, 0, "Do not use any type assertions.", "1"],
      [0, 0, 0, "Styles should be written using objects.", "2"],
      [0, 0, 0, "Styles should be written using objects.", "3"],
      [0, 0, 0, "Styles should be written using objects.", "4"],
      [0, 0, 0, "Styles should be written using objects.", "5"]
    ],
    "public/app/features/alerting/unified/components/AlertLabel.tsx:5381": [
      [0, 0, 0, "Styles should be written using objects.", "0"]
    ],
    "public/app/features/alerting/unified/components/AlertLabels.tsx:5381": [
      [0, 0, 0, "Styles should be written using objects.", "0"]
    ],
    "public/app/features/alerting/unified/components/AlertManagerPicker.tsx:5381": [
      [0, 0, 0, "Styles should be written using objects.", "0"]
    ],
    "public/app/features/alerting/unified/components/AlertStateDot.tsx:5381": [
      [0, 0, 0, "Styles should be written using objects.", "0"]
    ],
    "public/app/features/alerting/unified/components/AnnotationDetailsField.tsx:5381": [
      [0, 0, 0, "Do not use any type assertions.", "0"],
      [0, 0, 0, "Do not use any type assertions.", "1"],
      [0, 0, 0, "Styles should be written using objects.", "2"]
    ],
    "public/app/features/alerting/unified/components/Authorize.tsx:5381": [
      [0, 0, 0, "Do not use any type assertions.", "0"],
      [0, 0, 0, "Do not use any type assertions.", "1"]
    ],
    "public/app/features/alerting/unified/components/DetailsField.tsx:5381": [
      [0, 0, 0, "Styles should be written using objects.", "0"],
      [0, 0, 0, "Styles should be written using objects.", "1"],
      [0, 0, 0, "Styles should be written using objects.", "2"]
    ],
    "public/app/features/alerting/unified/components/DynamicTable.tsx:5381": [
      [0, 0, 0, "Styles should be written using objects.", "0"],
      [0, 0, 0, "Styles should be written using objects.", "1"],
      [0, 0, 0, "Styles should be written using objects.", "2"],
      [0, 0, 0, "Styles should be written using objects.", "3"],
      [0, 0, 0, "Styles should be written using objects.", "4"],
      [0, 0, 0, "Styles should be written using objects.", "5"],
      [0, 0, 0, "Styles should be written using objects.", "6"]
    ],
    "public/app/features/alerting/unified/components/DynamicTableWithGuidelines.tsx:5381": [
      [0, 0, 0, "Styles should be written using objects.", "0"],
      [0, 0, 0, "Styles should be written using objects.", "1"],
      [0, 0, 0, "Styles should be written using objects.", "2"],
      [0, 0, 0, "Styles should be written using objects.", "3"],
      [0, 0, 0, "Styles should be written using objects.", "4"],
      [0, 0, 0, "Styles should be written using objects.", "5"]
    ],
    "public/app/features/alerting/unified/components/EmptyArea.tsx:5381": [
      [0, 0, 0, "Styles should be written using objects.", "0"]
    ],
    "public/app/features/alerting/unified/components/EmptyAreaWithCTA.tsx:5381": [
      [0, 0, 0, "Styles should be written using objects.", "0"],
      [0, 0, 0, "Styles should be written using objects.", "1"],
      [0, 0, 0, "Styles should be written using objects.", "2"]
    ],
    "public/app/features/alerting/unified/components/Expression.tsx:5381": [
      [0, 0, 0, "Styles should be written using objects.", "0"]
    ],
    "public/app/features/alerting/unified/components/GrafanaAlertmanagerDeliveryWarning.tsx:5381": [
      [0, 0, 0, "Styles should be written using objects.", "0"]
    ],
    "public/app/features/alerting/unified/components/HoverCard.tsx:5381": [
      [0, 0, 0, "Styles should be written using objects.", "0"],
      [0, 0, 0, "Styles should be written using objects.", "1"],
      [0, 0, 0, "Styles should be written using objects.", "2"],
      [0, 0, 0, "Styles should be written using objects.", "3"],
      [0, 0, 0, "Styles should be written using objects.", "4"]
    ],
    "public/app/features/alerting/unified/components/Label.tsx:5381": [
      [0, 0, 0, "Styles should be written using objects.", "0"],
      [0, 0, 0, "Styles should be written using objects.", "1"],
      [0, 0, 0, "Styles should be written using objects.", "2"]
    ],
    "public/app/features/alerting/unified/components/MetaText.tsx:5381": [
      [0, 0, 0, "Styles should be written using objects.", "0"]
    ],
    "public/app/features/alerting/unified/components/Spacer.tsx:5381": [
      [0, 0, 0, "Styles should be written using objects.", "0"]
    ],
    "public/app/features/alerting/unified/components/StateColoredText.tsx:5381": [
      [0, 0, 0, "Styles should be written using objects.", "0"],
      [0, 0, 0, "Styles should be written using objects.", "1"],
      [0, 0, 0, "Styles should be written using objects.", "2"],
      [0, 0, 0, "Styles should be written using objects.", "3"]
    ],
    "public/app/features/alerting/unified/components/StateTag.tsx:5381": [
      [0, 0, 0, "Styles should be written using objects.", "0"],
      [0, 0, 0, "Styles should be written using objects.", "1"],
      [0, 0, 0, "Styles should be written using objects.", "2"],
      [0, 0, 0, "Styles should be written using objects.", "3"],
      [0, 0, 0, "Styles should be written using objects.", "4"],
      [0, 0, 0, "Styles should be written using objects.", "5"],
      [0, 0, 0, "Styles should be written using objects.", "6"],
      [0, 0, 0, "Styles should be written using objects.", "7"],
      [0, 0, 0, "Styles should be written using objects.", "8"]
    ],
    "public/app/features/alerting/unified/components/Tokenize.tsx:5381": [
      [0, 0, 0, "Styles should be written using objects.", "0"],
      [0, 0, 0, "Styles should be written using objects.", "1"],
      [0, 0, 0, "Styles should be written using objects.", "2"],
      [0, 0, 0, "Styles should be written using objects.", "3"]
    ],
    "public/app/features/alerting/unified/components/Well.tsx:5381": [
      [0, 0, 0, "Styles should be written using objects.", "0"]
    ],
    "public/app/features/alerting/unified/components/admin/AlertmanagerConfig.tsx:5381": [
      [0, 0, 0, "Styles should be written using objects.", "0"]
    ],
    "public/app/features/alerting/unified/components/admin/AlertmanagerConfigSelector.tsx:5381": [
      [0, 0, 0, "Styles should be written using objects.", "0"]
    ],
    "public/app/features/alerting/unified/components/admin/ExternalAlertmanagerDataSources.tsx:5381": [
      [0, 0, 0, "Styles should be written using objects.", "0"],
      [0, 0, 0, "Styles should be written using objects.", "1"],
      [0, 0, 0, "Styles should be written using objects.", "2"],
      [0, 0, 0, "Styles should be written using objects.", "3"],
      [0, 0, 0, "Styles should be written using objects.", "4"]
    ],
    "public/app/features/alerting/unified/components/admin/ExternalAlertmanagers.tsx:5381": [
      [0, 0, 0, "Styles should be written using objects.", "0"],
      [0, 0, 0, "Styles should be written using objects.", "1"],
      [0, 0, 0, "Styles should be written using objects.", "2"],
      [0, 0, 0, "Styles should be written using objects.", "3"]
    ],
    "public/app/features/alerting/unified/components/alert-groups/AlertDetails.tsx:5381": [
      [0, 0, 0, "Styles should be written using objects.", "0"],
      [0, 0, 0, "Styles should be written using objects.", "1"],
      [0, 0, 0, "Styles should be written using objects.", "2"]
    ],
    "public/app/features/alerting/unified/components/alert-groups/AlertGroupAlertsTable.tsx:5381": [
      [0, 0, 0, "Styles should be written using objects.", "0"],
      [0, 0, 0, "Styles should be written using objects.", "1"]
    ],
    "public/app/features/alerting/unified/components/alert-groups/AlertGroupFilter.tsx:5381": [
      [0, 0, 0, "Do not use any type assertions.", "0"],
      [0, 0, 0, "Styles should be written using objects.", "1"],
      [0, 0, 0, "Styles should be written using objects.", "2"],
      [0, 0, 0, "Styles should be written using objects.", "3"]
    ],
    "public/app/features/alerting/unified/components/alert-groups/AlertGroupHeader.tsx:5381": [
      [0, 0, 0, "Do not use any type assertions.", "0"],
      [0, 0, 0, "Do not use any type assertions.", "1"]
    ],
    "public/app/features/alerting/unified/components/alert-groups/GroupBy.tsx:5381": [
      [0, 0, 0, "Do not use any type assertions.", "0"]
    ],
    "public/app/features/alerting/unified/components/alert-groups/MatcherFilter.tsx:5381": [
      [0, 0, 0, "Do not use any type assertions.", "0"]
    ],
    "public/app/features/alerting/unified/components/contact-points/ContactPoints.tsx:5381": [
      [0, 0, 0, "Do not use any type assertions.", "0"]
    ],
    "public/app/features/alerting/unified/components/export/FileExportPreview.tsx:5381": [
      [0, 0, 0, "Styles should be written using objects.", "0"],
      [0, 0, 0, "Styles should be written using objects.", "1"],
      [0, 0, 0, "Styles should be written using objects.", "2"]
    ],
    "public/app/features/alerting/unified/components/expressions/Expression.tsx:5381": [
      [0, 0, 0, "Styles should be written using objects.", "0"],
      [0, 0, 0, "Styles should be written using objects.", "1"],
      [0, 0, 0, "Styles should be written using objects.", "2"],
      [0, 0, 0, "Styles should be written using objects.", "3"],
      [0, 0, 0, "Styles should be written using objects.", "4"],
      [0, 0, 0, "Styles should be written using objects.", "5"],
      [0, 0, 0, "Styles should be written using objects.", "6"],
      [0, 0, 0, "Styles should be written using objects.", "7"],
      [0, 0, 0, "Styles should be written using objects.", "8"],
      [0, 0, 0, "Styles should be written using objects.", "9"],
      [0, 0, 0, "Styles should be written using objects.", "10"],
      [0, 0, 0, "Styles should be written using objects.", "11"],
      [0, 0, 0, "Styles should be written using objects.", "12"],
      [0, 0, 0, "Styles should be written using objects.", "13"],
      [0, 0, 0, "Styles should be written using objects.", "14"],
      [0, 0, 0, "Styles should be written using objects.", "15"],
      [0, 0, 0, "Styles should be written using objects.", "16"],
      [0, 0, 0, "Styles should be written using objects.", "17"],
      [0, 0, 0, "Styles should be written using objects.", "18"],
      [0, 0, 0, "Styles should be written using objects.", "19"],
      [0, 0, 0, "Styles should be written using objects.", "20"],
      [0, 0, 0, "Styles should be written using objects.", "21"],
      [0, 0, 0, "Styles should be written using objects.", "22"],
      [0, 0, 0, "Styles should be written using objects.", "23"],
      [0, 0, 0, "Styles should be written using objects.", "24"]
    ],
    "public/app/features/alerting/unified/components/expressions/ExpressionStatusIndicator.tsx:5381": [
      [0, 0, 0, "Styles should be written using objects.", "0"]
    ],
    "public/app/features/alerting/unified/components/mute-timings/MuteTimingForm.tsx:5381": [
      [0, 0, 0, "Styles should be written using objects.", "0"],
      [0, 0, 0, "Styles should be written using objects.", "1"]
    ],
    "public/app/features/alerting/unified/components/mute-timings/MuteTimingTimeInterval.tsx:5381": [
      [0, 0, 0, "Styles should be written using objects.", "0"],
      [0, 0, 0, "Styles should be written using objects.", "1"],
      [0, 0, 0, "Styles should be written using objects.", "2"],
      [0, 0, 0, "Styles should be written using objects.", "3"]
    ],
    "public/app/features/alerting/unified/components/mute-timings/MuteTimingTimeRange.tsx:5381": [
      [0, 0, 0, "Styles should be written using objects.", "0"],
      [0, 0, 0, "Styles should be written using objects.", "1"],
      [0, 0, 0, "Styles should be written using objects.", "2"],
      [0, 0, 0, "Styles should be written using objects.", "3"],
      [0, 0, 0, "Styles should be written using objects.", "4"]
    ],
    "public/app/features/alerting/unified/components/mute-timings/MuteTimingsTable.tsx:5381": [
      [0, 0, 0, "Styles should be written using objects.", "0"],
      [0, 0, 0, "Styles should be written using objects.", "1"]
    ],
    "public/app/features/alerting/unified/components/notification-policies/EditNotificationPolicyForm.tsx:5381": [
      [0, 0, 0, "Styles should be written using objects.", "0"],
      [0, 0, 0, "Styles should be written using objects.", "1"],
      [0, 0, 0, "Styles should be written using objects.", "2"],
      [0, 0, 0, "Styles should be written using objects.", "3"]
    ],
    "public/app/features/alerting/unified/components/notification-policies/Matchers.tsx:5381": [
      [0, 0, 0, "Styles should be written using objects.", "0"],
      [0, 0, 0, "Styles should be written using objects.", "1"]
    ],
    "public/app/features/alerting/unified/components/notification-policies/Policy.tsx:5381": [
      [0, 0, 0, "Unexpected any. Specify a different type.", "0"]
    ],
    "public/app/features/alerting/unified/components/notification-policies/PromDurationDocs.tsx:5381": [
      [0, 0, 0, "Styles should be written using objects.", "0"],
      [0, 0, 0, "Styles should be written using objects.", "1"],
      [0, 0, 0, "Styles should be written using objects.", "2"],
      [0, 0, 0, "Styles should be written using objects.", "3"]
    ],
    "public/app/features/alerting/unified/components/notification-policies/formStyles.ts:5381": [
      [0, 0, 0, "Styles should be written using objects.", "0"],
      [0, 0, 0, "Styles should be written using objects.", "1"],
      [0, 0, 0, "Styles should be written using objects.", "2"],
      [0, 0, 0, "Styles should be written using objects.", "3"],
      [0, 0, 0, "Styles should be written using objects.", "4"],
      [0, 0, 0, "Styles should be written using objects.", "5"]
    ],
    "public/app/features/alerting/unified/components/receivers/AlertInstanceModalSelector.tsx:5381": [
      [0, 0, 0, "Styles should be written using objects.", "0"],
      [0, 0, 0, "Styles should be written using objects.", "1"],
      [0, 0, 0, "Styles should be written using objects.", "2"],
      [0, 0, 0, "Styles should be written using objects.", "3"],
      [0, 0, 0, "Styles should be written using objects.", "4"],
      [0, 0, 0, "Styles should be written using objects.", "5"],
      [0, 0, 0, "Styles should be written using objects.", "6"],
      [0, 0, 0, "Styles should be written using objects.", "7"],
      [0, 0, 0, "Styles should be written using objects.", "8"],
      [0, 0, 0, "Styles should be written using objects.", "9"],
      [0, 0, 0, "Styles should be written using objects.", "10"],
      [0, 0, 0, "Styles should be written using objects.", "11"],
      [0, 0, 0, "Styles should be written using objects.", "12"],
      [0, 0, 0, "Styles should be written using objects.", "13"],
      [0, 0, 0, "Styles should be written using objects.", "14"],
      [0, 0, 0, "Styles should be written using objects.", "15"],
      [0, 0, 0, "Styles should be written using objects.", "16"],
      [0, 0, 0, "Styles should be written using objects.", "17"]
    ],
    "public/app/features/alerting/unified/components/receivers/PayloadEditor.tsx:5381": [
      [0, 0, 0, "Styles should be written using objects.", "0"],
      [0, 0, 0, "Styles should be written using objects.", "1"],
      [0, 0, 0, "Styles should be written using objects.", "2"],
      [0, 0, 0, "Styles should be written using objects.", "3"],
      [0, 0, 0, "Styles should be written using objects.", "4"],
      [0, 0, 0, "Styles should be written using objects.", "5"],
      [0, 0, 0, "Styles should be written using objects.", "6"],
      [0, 0, 0, "Styles should be written using objects.", "7"],
      [0, 0, 0, "Styles should be written using objects.", "8"]
    ],
    "public/app/features/alerting/unified/components/receivers/ReceiversSection.tsx:5381": [
      [0, 0, 0, "Styles should be written using objects.", "0"],
      [0, 0, 0, "Styles should be written using objects.", "1"]
    ],
    "public/app/features/alerting/unified/components/receivers/TemplateDataDocs.tsx:5381": [
      [0, 0, 0, "Styles should be written using objects.", "0"],
      [0, 0, 0, "Styles should be written using objects.", "1"],
      [0, 0, 0, "Styles should be written using objects.", "2"]
    ],
    "public/app/features/alerting/unified/components/receivers/TemplateForm.tsx:5381": [
      [0, 0, 0, "Styles should be written using objects.", "0"],
      [0, 0, 0, "Styles should be written using objects.", "1"],
      [0, 0, 0, "Styles should be written using objects.", "2"],
      [0, 0, 0, "Styles should be written using objects.", "3"],
      [0, 0, 0, "Styles should be written using objects.", "4"],
      [0, 0, 0, "Styles should be written using objects.", "5"],
      [0, 0, 0, "Styles should be written using objects.", "6"],
      [0, 0, 0, "Styles should be written using objects.", "7"],
      [0, 0, 0, "Styles should be written using objects.", "8"],
      [0, 0, 0, "Styles should be written using objects.", "9"],
      [0, 0, 0, "Styles should be written using objects.", "10"],
      [0, 0, 0, "Styles should be written using objects.", "11"],
      [0, 0, 0, "Styles should be written using objects.", "12"]
    ],
    "public/app/features/alerting/unified/components/receivers/form/ChannelOptions.tsx:5381": [
      [0, 0, 0, "Unexpected any. Specify a different type.", "0"],
      [0, 0, 0, "Do not use any type assertions.", "1"],
      [0, 0, 0, "Unexpected any. Specify a different type.", "2"]
    ],
    "public/app/features/alerting/unified/components/receivers/form/ChannelSubForm.tsx:5381": [
      [0, 0, 0, "Styles should be written using objects.", "0"],
      [0, 0, 0, "Styles should be written using objects.", "1"],
      [0, 0, 0, "Styles should be written using objects.", "2"],
      [0, 0, 0, "Styles should be written using objects.", "3"],
      [0, 0, 0, "Styles should be written using objects.", "4"]
    ],
    "public/app/features/alerting/unified/components/receivers/form/CollapsibleSection.tsx:5381": [
      [0, 0, 0, "Styles should be written using objects.", "0"],
      [0, 0, 0, "Styles should be written using objects.", "1"],
      [0, 0, 0, "Styles should be written using objects.", "2"],
      [0, 0, 0, "Styles should be written using objects.", "3"],
      [0, 0, 0, "Styles should be written using objects.", "4"]
    ],
    "public/app/features/alerting/unified/components/receivers/form/GenerateAlertDataModal.tsx:5381": [
      [0, 0, 0, "Styles should be written using objects.", "0"],
      [0, 0, 0, "Styles should be written using objects.", "1"],
      [0, 0, 0, "Styles should be written using objects.", "2"],
      [0, 0, 0, "Styles should be written using objects.", "3"],
      [0, 0, 0, "Styles should be written using objects.", "4"],
      [0, 0, 0, "Styles should be written using objects.", "5"]
    ],
    "public/app/features/alerting/unified/components/receivers/form/ReceiverForm.tsx:5381": [
      [0, 0, 0, "Do not use any type assertions.", "0"],
      [0, 0, 0, "Unexpected any. Specify a different type.", "1"],
      [0, 0, 0, "Do not use any type assertions.", "2"],
      [0, 0, 0, "Styles should be written using objects.", "3"],
      [0, 0, 0, "Styles should be written using objects.", "4"]
    ],
    "public/app/features/alerting/unified/components/receivers/form/TestContactPointModal.tsx:5381": [
      [0, 0, 0, "Styles should be written using objects.", "0"],
      [0, 0, 0, "Styles should be written using objects.", "1"]
    ],
    "public/app/features/alerting/unified/components/receivers/form/fields/KeyValueMapInput.tsx:5381": [
      [0, 0, 0, "Styles should be written using objects.", "0"],
      [0, 0, 0, "Styles should be written using objects.", "1"]
    ],
    "public/app/features/alerting/unified/components/receivers/form/fields/OptionField.tsx:5381": [
      [0, 0, 0, "Unexpected any. Specify a different type.", "0"],
      [0, 0, 0, "Unexpected any. Specify a different type.", "1"],
      [0, 0, 0, "Do not use any type assertions.", "2"],
      [0, 0, 0, "Unexpected any. Specify a different type.", "3"],
      [0, 0, 0, "Styles should be written using objects.", "4"],
      [0, 0, 0, "Styles should be written using objects.", "5"],
      [0, 0, 0, "Unexpected any. Specify a different type.", "6"],
      [0, 0, 0, "Unexpected any. Specify a different type.", "7"]
    ],
    "public/app/features/alerting/unified/components/receivers/form/fields/StringArrayInput.tsx:5381": [
      [0, 0, 0, "Styles should be written using objects.", "0"],
      [0, 0, 0, "Styles should be written using objects.", "1"],
      [0, 0, 0, "Styles should be written using objects.", "2"]
    ],
    "public/app/features/alerting/unified/components/receivers/form/fields/SubformArrayField.tsx:5381": [
      [0, 0, 0, "Unexpected any. Specify a different type.", "0"],
      [0, 0, 0, "Unexpected any. Specify a different type.", "1"]
    ],
    "public/app/features/alerting/unified/components/receivers/form/fields/SubformField.tsx:5381": [
      [0, 0, 0, "Unexpected any. Specify a different type.", "0"],
      [0, 0, 0, "Unexpected any. Specify a different type.", "1"]
    ],
    "public/app/features/alerting/unified/components/receivers/form/fields/styles.ts:5381": [
      [0, 0, 0, "Styles should be written using objects.", "0"],
      [0, 0, 0, "Styles should be written using objects.", "1"],
      [0, 0, 0, "Styles should be written using objects.", "2"],
      [0, 0, 0, "Styles should be written using objects.", "3"],
      [0, 0, 0, "Styles should be written using objects.", "4"]
    ],
    "public/app/features/alerting/unified/components/rule-editor/AnnotationKeyInput.tsx:5381": [
      [0, 0, 0, "Do not use any type assertions.", "0"]
    ],
    "public/app/features/alerting/unified/components/rule-editor/AnnotationsStep.tsx:5381": [
      [0, 0, 0, "Styles should be written using objects.", "0"],
      [0, 0, 0, "Styles should be written using objects.", "1"],
      [0, 0, 0, "Styles should be written using objects.", "2"],
      [0, 0, 0, "Styles should be written using objects.", "3"],
      [0, 0, 0, "Styles should be written using objects.", "4"],
      [0, 0, 0, "Styles should be written using objects.", "5"],
      [0, 0, 0, "Styles should be written using objects.", "6"],
      [0, 0, 0, "Styles should be written using objects.", "7"],
      [0, 0, 0, "Styles should be written using objects.", "8"],
      [0, 0, 0, "Styles should be written using objects.", "9"],
      [0, 0, 0, "Styles should be written using objects.", "10"]
    ],
    "public/app/features/alerting/unified/components/rule-editor/CloudAlertPreview.tsx:5381": [
      [0, 0, 0, "Styles should be written using objects.", "0"],
      [0, 0, 0, "Styles should be written using objects.", "1"]
    ],
    "public/app/features/alerting/unified/components/rule-editor/CloudEvaluationBehavior.tsx:5381": [
      [0, 0, 0, "Styles should be written using objects.", "0"],
      [0, 0, 0, "Styles should be written using objects.", "1"],
      [0, 0, 0, "Styles should be written using objects.", "2"]
    ],
    "public/app/features/alerting/unified/components/rule-editor/CustomAnnotationHeaderField.tsx:5381": [
      [0, 0, 0, "Styles should be written using objects.", "0"],
      [0, 0, 0, "Styles should be written using objects.", "1"]
    ],
    "public/app/features/alerting/unified/components/rule-editor/DashboardAnnotationField.tsx:5381": [
      [0, 0, 0, "Styles should be written using objects.", "0"],
      [0, 0, 0, "Styles should be written using objects.", "1"],
      [0, 0, 0, "Styles should be written using objects.", "2"],
      [0, 0, 0, "Styles should be written using objects.", "3"]
    ],
    "public/app/features/alerting/unified/components/rule-editor/DashboardPicker.tsx:5381": [
      [0, 0, 0, "Styles should be written using objects.", "0"],
      [0, 0, 0, "Styles should be written using objects.", "1"],
      [0, 0, 0, "Styles should be written using objects.", "2"],
      [0, 0, 0, "Styles should be written using objects.", "3"],
      [0, 0, 0, "Styles should be written using objects.", "4"],
      [0, 0, 0, "Styles should be written using objects.", "5"],
      [0, 0, 0, "Styles should be written using objects.", "6"],
      [0, 0, 0, "Styles should be written using objects.", "7"],
      [0, 0, 0, "Styles should be written using objects.", "8"],
      [0, 0, 0, "Styles should be written using objects.", "9"],
      [0, 0, 0, "Styles should be written using objects.", "10"],
      [0, 0, 0, "Styles should be written using objects.", "11"],
      [0, 0, 0, "Styles should be written using objects.", "12"],
      [0, 0, 0, "Styles should be written using objects.", "13"],
      [0, 0, 0, "Styles should be written using objects.", "14"]
    ],
    "public/app/features/alerting/unified/components/rule-editor/ExpressionEditor.tsx:5381": [
      [0, 0, 0, "Styles should be written using objects.", "0"],
      [0, 0, 0, "Styles should be written using objects.", "1"],
      [0, 0, 0, "Do not use any type assertions.", "2"]
    ],
    "public/app/features/alerting/unified/components/rule-editor/ExpressionsEditor.tsx:5381": [
      [0, 0, 0, "Styles should be written using objects.", "0"]
    ],
    "public/app/features/alerting/unified/components/rule-editor/FolderAndGroup.tsx:5381": [
      [0, 0, 0, "Styles should be written using objects.", "0"],
      [0, 0, 0, "Styles should be written using objects.", "1"],
      [0, 0, 0, "Styles should be written using objects.", "2"],
      [0, 0, 0, "Styles should be written using objects.", "3"]
    ],
    "public/app/features/alerting/unified/components/rule-editor/GrafanaEvaluationBehavior.tsx:5381": [
      [0, 0, 0, "Styles should be written using objects.", "0"],
      [0, 0, 0, "Styles should be written using objects.", "1"],
      [0, 0, 0, "Styles should be written using objects.", "2"],
      [0, 0, 0, "Styles should be written using objects.", "3"],
      [0, 0, 0, "Styles should be written using objects.", "4"],
      [0, 0, 0, "Styles should be written using objects.", "5"],
      [0, 0, 0, "Styles should be written using objects.", "6"],
      [0, 0, 0, "Styles should be written using objects.", "7"],
      [0, 0, 0, "Styles should be written using objects.", "8"],
      [0, 0, 0, "Styles should be written using objects.", "9"],
      [0, 0, 0, "Styles should be written using objects.", "10"]
    ],
    "public/app/features/alerting/unified/components/rule-editor/GroupAndNamespaceFields.tsx:5381": [
      [0, 0, 0, "Styles should be written using objects.", "0"],
      [0, 0, 0, "Styles should be written using objects.", "1"]
    ],
    "public/app/features/alerting/unified/components/rule-editor/NeedHelpInfo.tsx:5381": [
      [0, 0, 0, "Styles should be written using objects.", "0"],
      [0, 0, 0, "Styles should be written using objects.", "1"]
    ],
    "public/app/features/alerting/unified/components/rule-editor/PreviewRule.tsx:5381": [
      [0, 0, 0, "Unexpected any. Specify a different type.", "0"],
      [0, 0, 0, "Styles should be written using objects.", "1"]
    ],
    "public/app/features/alerting/unified/components/rule-editor/PreviewRuleResult.tsx:5381": [
      [0, 0, 0, "Styles should be written using objects.", "0"],
      [0, 0, 0, "Styles should be written using objects.", "1"]
    ],
    "public/app/features/alerting/unified/components/rule-editor/QueryEditor.tsx:5381": [
      [0, 0, 0, "Styles should be written using objects.", "0"]
    ],
    "public/app/features/alerting/unified/components/rule-editor/QueryOptions.tsx:5381": [
      [0, 0, 0, "Styles should be written using objects.", "0"],
      [0, 0, 0, "Styles should be written using objects.", "1"],
      [0, 0, 0, "Styles should be written using objects.", "2"]
    ],
    "public/app/features/alerting/unified/components/rule-editor/QueryWrapper.tsx:5381": [
      [0, 0, 0, "Styles should be written using objects.", "0"],
      [0, 0, 0, "Styles should be written using objects.", "1"]
    ],
    "public/app/features/alerting/unified/components/rule-editor/RecordingRuleEditor.tsx:5381": [
      [0, 0, 0, "Styles should be written using objects.", "0"]
    ],
    "public/app/features/alerting/unified/components/rule-editor/RuleEditorSection.tsx:5381": [
      [0, 0, 0, "Styles should be written using objects.", "0"],
      [0, 0, 0, "Styles should be written using objects.", "1"],
      [0, 0, 0, "Styles should be written using objects.", "2"]
    ],
    "public/app/features/alerting/unified/components/rule-editor/RuleFolderPicker.tsx:5381": [
      [0, 0, 0, "Styles should be written using objects.", "0"],
      [0, 0, 0, "Styles should be written using objects.", "1"]
    ],
    "public/app/features/alerting/unified/components/rule-editor/RuleInspector.tsx:5381": [
      [0, 0, 0, "Do not use any type assertions.", "0"],
      [0, 0, 0, "Styles should be written using objects.", "1"],
      [0, 0, 0, "Styles should be written using objects.", "2"],
      [0, 0, 0, "Styles should be written using objects.", "3"]
    ],
    "public/app/features/alerting/unified/components/rule-editor/VizWrapper.tsx:5381": [
      [0, 0, 0, "Styles should be written using objects.", "0"],
      [0, 0, 0, "Styles should be written using objects.", "1"]
    ],
    "public/app/features/alerting/unified/components/rule-editor/notificaton-preview/NotificationPolicyMatchers.tsx:5381": [
      [0, 0, 0, "Styles should be written using objects.", "0"],
      [0, 0, 0, "Styles should be written using objects.", "1"]
    ],
    "public/app/features/alerting/unified/components/rule-editor/notificaton-preview/NotificationPreview.tsx:5381": [
      [0, 0, 0, "Styles should be written using objects.", "0"],
      [0, 0, 0, "Styles should be written using objects.", "1"],
      [0, 0, 0, "Styles should be written using objects.", "2"],
      [0, 0, 0, "Styles should be written using objects.", "3"],
      [0, 0, 0, "Styles should be written using objects.", "4"],
      [0, 0, 0, "Styles should be written using objects.", "5"],
      [0, 0, 0, "Styles should be written using objects.", "6"]
    ],
    "public/app/features/alerting/unified/components/rule-editor/notificaton-preview/NotificationPreviewByAlertManager.tsx:5381": [
      [0, 0, 0, "Styles should be written using objects.", "0"],
      [0, 0, 0, "Styles should be written using objects.", "1"],
      [0, 0, 0, "Styles should be written using objects.", "2"],
      [0, 0, 0, "Styles should be written using objects.", "3"],
      [0, 0, 0, "Styles should be written using objects.", "4"]
    ],
    "public/app/features/alerting/unified/components/rule-editor/notificaton-preview/NotificationRoute.tsx:5381": [
      [0, 0, 0, "Styles should be written using objects.", "0"],
      [0, 0, 0, "Styles should be written using objects.", "1"],
      [0, 0, 0, "Styles should be written using objects.", "2"],
      [0, 0, 0, "Styles should be written using objects.", "3"],
      [0, 0, 0, "Styles should be written using objects.", "4"],
      [0, 0, 0, "Styles should be written using objects.", "5"],
      [0, 0, 0, "Styles should be written using objects.", "6"],
      [0, 0, 0, "Styles should be written using objects.", "7"],
      [0, 0, 0, "Styles should be written using objects.", "8"]
    ],
    "public/app/features/alerting/unified/components/rule-editor/notificaton-preview/NotificationRouteDetailsModal.tsx:5381": [
      [0, 0, 0, "Styles should be written using objects.", "0"],
      [0, 0, 0, "Styles should be written using objects.", "1"],
      [0, 0, 0, "Styles should be written using objects.", "2"],
      [0, 0, 0, "Styles should be written using objects.", "3"],
      [0, 0, 0, "Styles should be written using objects.", "4"],
      [0, 0, 0, "Styles should be written using objects.", "5"],
      [0, 0, 0, "Styles should be written using objects.", "6"],
      [0, 0, 0, "Styles should be written using objects.", "7"],
      [0, 0, 0, "Styles should be written using objects.", "8"],
      [0, 0, 0, "Styles should be written using objects.", "9"],
      [0, 0, 0, "Styles should be written using objects.", "10"]
    ],
    "public/app/features/alerting/unified/components/rule-editor/query-and-alert-condition/CloudDataSourceSelector.tsx:5381": [
      [0, 0, 0, "Styles should be written using objects.", "0"],
      [0, 0, 0, "Styles should be written using objects.", "1"]
    ],
    "public/app/features/alerting/unified/components/rule-editor/query-and-alert-condition/QueryAndExpressionsStep.tsx:5381": [
      [0, 0, 0, "Styles should be written using objects.", "0"],
      [0, 0, 0, "Styles should be written using objects.", "1"],
      [0, 0, 0, "Styles should be written using objects.", "2"],
      [0, 0, 0, "Styles should be written using objects.", "3"]
    ],
    "public/app/features/alerting/unified/components/rule-editor/rule-types/RuleType.tsx:5381": [
      [0, 0, 0, "Styles should be written using objects.", "0"],
      [0, 0, 0, "Styles should be written using objects.", "1"]
    ],
    "public/app/features/alerting/unified/components/rule-editor/rule-types/RuleTypePicker.tsx:5381": [
      [0, 0, 0, "Styles should be written using objects.", "0"]
    ],
    "public/app/features/alerting/unified/components/rule-viewer/RuleViewer.v1.tsx:5381": [
      [0, 0, 0, "Styles should be written using objects.", "0"],
      [0, 0, 0, "Styles should be written using objects.", "1"],
      [0, 0, 0, "Styles should be written using objects.", "2"],
      [0, 0, 0, "Styles should be written using objects.", "3"],
      [0, 0, 0, "Styles should be written using objects.", "4"],
      [0, 0, 0, "Styles should be written using objects.", "5"],
      [0, 0, 0, "Styles should be written using objects.", "6"],
      [0, 0, 0, "Styles should be written using objects.", "7"],
      [0, 0, 0, "Styles should be written using objects.", "8"],
      [0, 0, 0, "Styles should be written using objects.", "9"],
      [0, 0, 0, "Styles should be written using objects.", "10"],
      [0, 0, 0, "Styles should be written using objects.", "11"],
      [0, 0, 0, "Styles should be written using objects.", "12"]
    ],
    "public/app/features/alerting/unified/components/rule-viewer/RuleViewerLayout.tsx:5381": [
      [0, 0, 0, "Styles should be written using objects.", "0"],
      [0, 0, 0, "Styles should be written using objects.", "1"]
    ],
    "public/app/features/alerting/unified/components/rule-viewer/RuleViewerVisualization.tsx:5381": [
      [0, 0, 0, "Styles should be written using objects.", "0"],
      [0, 0, 0, "Styles should be written using objects.", "1"],
      [0, 0, 0, "Styles should be written using objects.", "2"],
      [0, 0, 0, "Styles should be written using objects.", "3"],
      [0, 0, 0, "Styles should be written using objects.", "4"]
    ],
    "public/app/features/alerting/unified/components/rules/ActionButton.tsx:5381": [
      [0, 0, 0, "Styles should be written using objects.", "0"]
    ],
    "public/app/features/alerting/unified/components/rules/AlertInstanceStateFilter.tsx:5381": [
      [0, 0, 0, "Styles should be written using objects.", "0"]
    ],
    "public/app/features/alerting/unified/components/rules/CloudRules.tsx:5381": [
      [0, 0, 0, "Styles should be written using objects.", "0"],
      [0, 0, 0, "Styles should be written using objects.", "1"],
      [0, 0, 0, "Styles should be written using objects.", "2"],
      [0, 0, 0, "Styles should be written using objects.", "3"]
    ],
    "public/app/features/alerting/unified/components/rules/EditRuleGroupModal.tsx:5381": [
      [0, 0, 0, "Styles should be written using objects.", "0"],
      [0, 0, 0, "Styles should be written using objects.", "1"],
      [0, 0, 0, "Styles should be written using objects.", "2"],
      [0, 0, 0, "Styles should be written using objects.", "3"],
      [0, 0, 0, "Styles should be written using objects.", "4"]
    ],
    "public/app/features/alerting/unified/components/rules/GrafanaRules.tsx:5381": [
      [0, 0, 0, "Styles should be written using objects.", "0"],
      [0, 0, 0, "Styles should be written using objects.", "1"],
      [0, 0, 0, "Styles should be written using objects.", "2"],
      [0, 0, 0, "Styles should be written using objects.", "3"]
    ],
    "public/app/features/alerting/unified/components/rules/NoRulesCTA.tsx:5381": [
      [0, 0, 0, "Styles should be written using objects.", "0"]
    ],
    "public/app/features/alerting/unified/components/rules/ReorderRuleGroupModal.tsx:5381": [
      [0, 0, 0, "Styles should be written using objects.", "0"],
      [0, 0, 0, "Styles should be written using objects.", "1"],
      [0, 0, 0, "Styles should be written using objects.", "2"],
      [0, 0, 0, "Styles should be written using objects.", "3"],
      [0, 0, 0, "Styles should be written using objects.", "4"],
      [0, 0, 0, "Styles should be written using objects.", "5"],
      [0, 0, 0, "Styles should be written using objects.", "6"]
    ],
    "public/app/features/alerting/unified/components/rules/RuleActionsButtons.tsx:5381": [
      [0, 0, 0, "Styles should be written using objects.", "0"]
    ],
    "public/app/features/alerting/unified/components/rules/RuleConfigStatus.tsx:5381": [
      [0, 0, 0, "Styles should be written using objects.", "0"],
      [0, 0, 0, "Styles should be written using objects.", "1"]
    ],
    "public/app/features/alerting/unified/components/rules/RuleDetails.tsx:5381": [
      [0, 0, 0, "Styles should be written using objects.", "0"],
      [0, 0, 0, "Styles should be written using objects.", "1"],
      [0, 0, 0, "Styles should be written using objects.", "2"]
    ],
    "public/app/features/alerting/unified/components/rules/RuleDetailsActionButtons.tsx:5381": [
      [0, 0, 0, "Styles should be written using objects.", "0"]
    ],
    "public/app/features/alerting/unified/components/rules/RuleDetailsAnnotations.tsx:5381": [
      [0, 0, 0, "Styles should be written using objects.", "0"]
    ],
    "public/app/features/alerting/unified/components/rules/RuleDetailsDataSources.tsx:5381": [
      [0, 0, 0, "Styles should be written using objects.", "0"]
    ],
    "public/app/features/alerting/unified/components/rules/RuleDetailsExpression.tsx:5381": [
      [0, 0, 0, "Styles should be written using objects.", "0"]
    ],
    "public/app/features/alerting/unified/components/rules/RuleDetailsMatchingInstances.tsx:5381": [
      [0, 0, 0, "Styles should be written using objects.", "0"],
      [0, 0, 0, "Styles should be written using objects.", "1"],
      [0, 0, 0, "Styles should be written using objects.", "2"],
      [0, 0, 0, "Styles should be written using objects.", "3"],
      [0, 0, 0, "Styles should be written using objects.", "4"]
    ],
    "public/app/features/alerting/unified/components/rules/RuleHealth.tsx:5381": [
      [0, 0, 0, "Styles should be written using objects.", "0"]
    ],
    "public/app/features/alerting/unified/components/rules/RuleListErrors.tsx:5381": [
      [0, 0, 0, "Styles should be written using objects.", "0"],
      [0, 0, 0, "Styles should be written using objects.", "1"],
      [0, 0, 0, "Styles should be written using objects.", "2"]
    ],
    "public/app/features/alerting/unified/components/rules/RuleListStateSection.tsx:5381": [
      [0, 0, 0, "Styles should be written using objects.", "0"],
      [0, 0, 0, "Styles should be written using objects.", "1"],
      [0, 0, 0, "Styles should be written using objects.", "2"]
    ],
    "public/app/features/alerting/unified/components/rules/RuleState.tsx:5381": [
      [0, 0, 0, "Styles should be written using objects.", "0"]
    ],
    "public/app/features/alerting/unified/components/rules/RulesGroup.tsx:5381": [
      [0, 0, 0, "Styles should be written using objects.", "0"],
      [0, 0, 0, "Styles should be written using objects.", "1"],
      [0, 0, 0, "Styles should be written using objects.", "2"],
      [0, 0, 0, "Styles should be written using objects.", "3"],
      [0, 0, 0, "Styles should be written using objects.", "4"],
      [0, 0, 0, "Styles should be written using objects.", "5"],
      [0, 0, 0, "Styles should be written using objects.", "6"],
      [0, 0, 0, "Styles should be written using objects.", "7"],
      [0, 0, 0, "Styles should be written using objects.", "8"],
      [0, 0, 0, "Styles should be written using objects.", "9"],
      [0, 0, 0, "Styles should be written using objects.", "10"],
      [0, 0, 0, "Styles should be written using objects.", "11"]
    ],
    "public/app/features/alerting/unified/components/rules/RulesTable.tsx:5381": [
      [0, 0, 0, "Styles should be written using objects.", "0"],
      [0, 0, 0, "Styles should be written using objects.", "1"],
      [0, 0, 0, "Styles should be written using objects.", "2"],
      [0, 0, 0, "Styles should be written using objects.", "3"]
    ],
    "public/app/features/alerting/unified/components/rules/state-history/LogRecordViewer.tsx:5381": [
      [0, 0, 0, "Styles should be written using objects.", "0"],
      [0, 0, 0, "Styles should be written using objects.", "1"],
      [0, 0, 0, "Styles should be written using objects.", "2"],
      [0, 0, 0, "Styles should be written using objects.", "3"],
      [0, 0, 0, "Styles should be written using objects.", "4"]
    ],
    "public/app/features/alerting/unified/components/rules/state-history/LokiStateHistory.tsx:5381": [
      [0, 0, 0, "Styles should be written using objects.", "0"],
      [0, 0, 0, "Styles should be written using objects.", "1"],
      [0, 0, 0, "Styles should be written using objects.", "2"],
      [0, 0, 0, "Styles should be written using objects.", "3"],
      [0, 0, 0, "Styles should be written using objects.", "4"],
      [0, 0, 0, "Styles should be written using objects.", "5"]
    ],
    "public/app/features/alerting/unified/components/rules/state-history/StateHistory.tsx:5381": [
      [0, 0, 0, "Styles should be written using objects.", "0"],
      [0, 0, 0, "Styles should be written using objects.", "1"],
      [0, 0, 0, "Styles should be written using objects.", "2"]
    ],
    "public/app/features/alerting/unified/components/silences/Matchers.tsx:5381": [
      [0, 0, 0, "Styles should be written using objects.", "0"]
    ],
    "public/app/features/alerting/unified/components/silences/MatchersField.tsx:5381": [
      [0, 0, 0, "Styles should be written using objects.", "0"],
      [0, 0, 0, "Styles should be written using objects.", "1"],
      [0, 0, 0, "Styles should be written using objects.", "2"],
      [0, 0, 0, "Styles should be written using objects.", "3"],
      [0, 0, 0, "Styles should be written using objects.", "4"]
    ],
    "public/app/features/alerting/unified/components/silences/SilenceDetails.tsx:5381": [
      [0, 0, 0, "Styles should be written using objects.", "0"],
      [0, 0, 0, "Styles should be written using objects.", "1"],
      [0, 0, 0, "Styles should be written using objects.", "2"]
    ],
    "public/app/features/alerting/unified/components/silences/SilencePeriod.tsx:5381": [
      [0, 0, 0, "Styles should be written using objects.", "0"]
    ],
    "public/app/features/alerting/unified/components/silences/SilencedAlertsTable.tsx:5381": [
      [0, 0, 0, "Styles should be written using objects.", "0"],
      [0, 0, 0, "Styles should be written using objects.", "1"],
      [0, 0, 0, "Styles should be written using objects.", "2"]
    ],
    "public/app/features/alerting/unified/components/silences/SilencedInstancesPreview.tsx:5381": [
      [0, 0, 0, "Styles should be written using objects.", "0"],
      [0, 0, 0, "Styles should be written using objects.", "1"],
      [0, 0, 0, "Styles should be written using objects.", "2"],
      [0, 0, 0, "Styles should be written using objects.", "3"],
      [0, 0, 0, "Styles should be written using objects.", "4"]
    ],
    "public/app/features/alerting/unified/components/silences/SilencesEditor.tsx:5381": [
      [0, 0, 0, "Do not use any type assertions.", "0"],
      [0, 0, 0, "Styles should be written using objects.", "1"],
      [0, 0, 0, "Styles should be written using objects.", "2"],
      [0, 0, 0, "Styles should be written using objects.", "3"],
      [0, 0, 0, "Styles should be written using objects.", "4"],
      [0, 0, 0, "Styles should be written using objects.", "5"]
    ],
    "public/app/features/alerting/unified/components/silences/SilencesFilter.tsx:5381": [
      [0, 0, 0, "Do not use any type assertions.", "0"],
      [0, 0, 0, "Styles should be written using objects.", "1"],
      [0, 0, 0, "Styles should be written using objects.", "2"],
      [0, 0, 0, "Styles should be written using objects.", "3"],
      [0, 0, 0, "Styles should be written using objects.", "4"]
    ],
    "public/app/features/alerting/unified/components/silences/SilencesTable.tsx:5381": [
      [0, 0, 0, "Styles should be written using objects.", "0"],
      [0, 0, 0, "Styles should be written using objects.", "1"],
      [0, 0, 0, "Styles should be written using objects.", "2"],
      [0, 0, 0, "Styles should be written using objects.", "3"],
      [0, 0, 0, "Styles should be written using objects.", "4"]
    ],
    "public/app/features/alerting/unified/home/GettingStarted.tsx:5381": [
      [0, 0, 0, "Styles should be written using objects.", "0"],
      [0, 0, 0, "Styles should be written using objects.", "1"],
      [0, 0, 0, "Styles should be written using objects.", "2"],
      [0, 0, 0, "Styles should be written using objects.", "3"],
      [0, 0, 0, "Styles should be written using objects.", "4"],
      [0, 0, 0, "Styles should be written using objects.", "5"],
      [0, 0, 0, "Styles should be written using objects.", "6"],
      [0, 0, 0, "Styles should be written using objects.", "7"],
      [0, 0, 0, "Styles should be written using objects.", "8"],
      [0, 0, 0, "Styles should be written using objects.", "9"],
      [0, 0, 0, "Styles should be written using objects.", "10"],
      [0, 0, 0, "Styles should be written using objects.", "11"],
      [0, 0, 0, "Styles should be written using objects.", "12"],
      [0, 0, 0, "Styles should be written using objects.", "13"],
      [0, 0, 0, "Styles should be written using objects.", "14"]
    ],
    "public/app/features/alerting/unified/hooks/useAlertmanagerConfig.ts:5381": [
      [0, 0, 0, "Do not use any type assertions.", "0"]
    ],
    "public/app/features/alerting/unified/hooks/useControlledFieldArray.ts:5381": [
      [0, 0, 0, "Unexpected any. Specify a different type.", "0"]
    ],
    "public/app/features/alerting/unified/hooks/useStateHistoryModal.tsx:5381": [
      [0, 0, 0, "Styles should be written using objects.", "0"],
      [0, 0, 0, "Styles should be written using objects.", "1"]
    ],
    "public/app/features/alerting/unified/mocks.ts:5381": [
      [0, 0, 0, "Do not use any type assertions.", "0"],
      [0, 0, 0, "Do not use any type assertions.", "1"],
      [0, 0, 0, "Do not use any type assertions.", "2"],
      [0, 0, 0, "Do not use any type assertions.", "3"],
      [0, 0, 0, "Unexpected any. Specify a different type.", "4"],
      [0, 0, 0, "Unexpected any. Specify a different type.", "5"],
      [0, 0, 0, "Unexpected any. Specify a different type.", "6"],
      [0, 0, 0, "Unexpected any. Specify a different type.", "7"],
      [0, 0, 0, "Do not use any type assertions.", "8"]
    ],
    "public/app/features/alerting/unified/state/actions.ts:5381": [
      [0, 0, 0, "Do not use any type assertions.", "0"],
      [0, 0, 0, "Do not use any type assertions.", "1"]
    ],
    "public/app/features/alerting/unified/styles/notifications.ts:5381": [
      [0, 0, 0, "Styles should be written using objects.", "0"],
      [0, 0, 0, "Styles should be written using objects.", "1"],
      [0, 0, 0, "Styles should be written using objects.", "2"]
    ],
    "public/app/features/alerting/unified/styles/pagination.ts:5381": [
      [0, 0, 0, "Styles should be written using objects.", "0"]
    ],
    "public/app/features/alerting/unified/styles/table.ts:5381": [
      [0, 0, 0, "Styles should be written using objects.", "0"],
      [0, 0, 0, "Styles should be written using objects.", "1"],
      [0, 0, 0, "Styles should be written using objects.", "2"],
      [0, 0, 0, "Styles should be written using objects.", "3"],
      [0, 0, 0, "Styles should be written using objects.", "4"]
    ],
    "public/app/features/alerting/unified/types/receiver-form.ts:5381": [
      [0, 0, 0, "Unexpected any. Specify a different type.", "0"],
      [0, 0, 0, "Unexpected any. Specify a different type.", "1"]
    ],
    "public/app/features/alerting/unified/utils/misc.test.ts:5381": [
      [0, 0, 0, "Unexpected any. Specify a different type.", "0"],
      [0, 0, 0, "Unexpected any. Specify a different type.", "1"],
      [0, 0, 0, "Unexpected any. Specify a different type.", "2"]
    ],
    "public/app/features/alerting/unified/utils/misc.ts:5381": [
      [0, 0, 0, "Do not use any type assertions.", "0"]
    ],
    "public/app/features/alerting/unified/utils/receiver-form.ts:5381": [
      [0, 0, 0, "Do not use any type assertions.", "0"],
      [0, 0, 0, "Do not use any type assertions.", "1"],
      [0, 0, 0, "Do not use any type assertions.", "2"],
      [0, 0, 0, "Unexpected any. Specify a different type.", "3"]
    ],
    "public/app/features/alerting/unified/utils/redux.ts:5381": [
      [0, 0, 0, "Unexpected any. Specify a different type.", "0"],
      [0, 0, 0, "Unexpected any. Specify a different type.", "1"],
      [0, 0, 0, "Do not use any type assertions.", "2"],
      [0, 0, 0, "Do not use any type assertions.", "3"],
      [0, 0, 0, "Do not use any type assertions.", "4"],
      [0, 0, 0, "Do not use any type assertions.", "5"],
      [0, 0, 0, "Do not use any type assertions.", "6"],
      [0, 0, 0, "Do not use any type assertions.", "7"],
      [0, 0, 0, "Do not use any type assertions.", "8"]
    ],
    "public/app/features/alerting/unified/utils/rulerClient.ts:5381": [
      [0, 0, 0, "Do not use any type assertions.", "0"]
    ],
    "public/app/features/alerting/unified/utils/rules.ts:5381": [
      [0, 0, 0, "Unexpected any. Specify a different type.", "0"],
      [0, 0, 0, "Do not use any type assertions.", "1"],
      [0, 0, 0, "Do not use any type assertions.", "2"],
      [0, 0, 0, "Do not use any type assertions.", "3"]
    ],
    "public/app/features/annotations/components/StandardAnnotationQueryEditor.tsx:5381": [
      [0, 0, 0, "Styles should be written using objects.", "0"]
    ],
    "public/app/features/annotations/events_processing.ts:5381": [
      [0, 0, 0, "Unexpected any. Specify a different type.", "0"]
    ],
    "public/app/features/annotations/standardAnnotationSupport.ts:5381": [
      [0, 0, 0, "Unexpected any. Specify a different type.", "0"],
      [0, 0, 0, "Do not use any type assertions.", "1"],
      [0, 0, 0, "Unexpected any. Specify a different type.", "2"]
    ],
    "public/app/features/api-keys/ApiKeysTable.tsx:5381": [
      [0, 0, 0, "Styles should be written using objects.", "0"],
      [0, 0, 0, "Styles should be written using objects.", "1"]
    ],
    "public/app/features/api-keys/MigrateToServiceAccountsCard.tsx:5381": [
      [0, 0, 0, "Styles should be written using objects.", "0"],
      [0, 0, 0, "Styles should be written using objects.", "1"],
      [0, 0, 0, "Styles should be written using objects.", "2"]
    ],
    "public/app/features/auth-config/utils/data.ts:5381": [
      [0, 0, 0, "Do not use any type assertions.", "0"]
    ],
    "public/app/features/canvas/element.ts:5381": [
      [0, 0, 0, "Unexpected any. Specify a different type.", "0"],
      [0, 0, 0, "Unexpected any. Specify a different type.", "1"],
      [0, 0, 0, "Unexpected any. Specify a different type.", "2"],
      [0, 0, 0, "Unexpected any. Specify a different type.", "3"],
      [0, 0, 0, "Unexpected any. Specify a different type.", "4"]
    ],
    "public/app/features/canvas/elements/ellipse.tsx:5381": [
      [0, 0, 0, "Unexpected any. Specify a different type.", "0"]
    ],
    "public/app/features/canvas/runtime/element.tsx:5381": [
      [0, 0, 0, "Unexpected any. Specify a different type.", "0"],
      [0, 0, 0, "Do not use any type assertions.", "1"],
      [0, 0, 0, "Unexpected any. Specify a different type.", "2"],
      [0, 0, 0, "Do not use any type assertions.", "3"],
      [0, 0, 0, "Unexpected any. Specify a different type.", "4"],
      [0, 0, 0, "Do not use any type assertions.", "5"],
      [0, 0, 0, "Unexpected any. Specify a different type.", "6"],
      [0, 0, 0, "Do not use any type assertions.", "7"],
      [0, 0, 0, "Unexpected any. Specify a different type.", "8"]
    ],
    "public/app/features/canvas/runtime/frame.tsx:5381": [
      [0, 0, 0, "Do not use any type assertions.", "0"]
    ],
    "public/app/features/canvas/runtime/root.tsx:5381": [
      [0, 0, 0, "Do not use any type assertions.", "0"]
    ],
    "public/app/features/canvas/runtime/scene.tsx:5381": [
      [0, 0, 0, "Do not use any type assertions.", "0"],
      [0, 0, 0, "Do not use any type assertions.", "1"],
      [0, 0, 0, "Styles should be written using objects.", "2"],
      [0, 0, 0, "Styles should be written using objects.", "3"]
    ],
    "public/app/features/connections/components/ConnectionsRedirectNotice/ConnectionsRedirectNotice.tsx:5381": [
      [0, 0, 0, "Styles should be written using objects.", "0"],
      [0, 0, 0, "Styles should be written using objects.", "1"]
    ],
    "public/app/features/connections/tabs/ConnectData/CategoryHeader/CategoryHeader.tsx:5381": [
      [0, 0, 0, "Styles should be written using objects.", "0"],
      [0, 0, 0, "Styles should be written using objects.", "1"]
    ],
    "public/app/features/connections/tabs/ConnectData/NoAccessModal/NoAccessModal.tsx:5381": [
      [0, 0, 0, "Styles should be written using objects.", "0"],
      [0, 0, 0, "Styles should be written using objects.", "1"],
      [0, 0, 0, "Styles should be written using objects.", "2"],
      [0, 0, 0, "Styles should be written using objects.", "3"],
      [0, 0, 0, "Styles should be written using objects.", "4"],
      [0, 0, 0, "Styles should be written using objects.", "5"],
      [0, 0, 0, "Styles should be written using objects.", "6"],
      [0, 0, 0, "Styles should be written using objects.", "7"],
      [0, 0, 0, "Styles should be written using objects.", "8"]
    ],
    "public/app/features/connections/tabs/ConnectData/NoResults/NoResults.tsx:5381": [
      [0, 0, 0, "Styles should be written using objects.", "0"]
    ],
    "public/app/features/correlations/CorrelationsPage.tsx:5381": [
      [0, 0, 0, "Styles should be written using objects.", "0"],
      [0, 0, 0, "Styles should be written using objects.", "1"],
      [0, 0, 0, "Styles should be written using objects.", "2"],
      [0, 0, 0, "Styles should be written using objects.", "3"]
    ],
    "public/app/features/correlations/Forms/AddCorrelationForm.tsx:5381": [
      [0, 0, 0, "Styles should be written using objects.", "0"],
      [0, 0, 0, "Styles should be written using objects.", "1"]
    ],
    "public/app/features/correlations/Forms/ConfigureCorrelationBasicInfoForm.tsx:5381": [
      [0, 0, 0, "Styles should be written using objects.", "0"],
      [0, 0, 0, "Styles should be written using objects.", "1"]
    ],
    "public/app/features/correlations/Forms/ConfigureCorrelationSourceForm.tsx:5381": [
      [0, 0, 0, "Styles should be written using objects.", "0"],
      [0, 0, 0, "Styles should be written using objects.", "1"]
    ],
    "public/app/features/dashboard-scene/inspect/HelpWizard/utils.ts:5381": [
      [0, 0, 0, "Do not use any type assertions.", "0"]
    ],
    "public/app/features/dashboard-scene/inspect/InspectJsonTab.tsx:5381": [
      [0, 0, 0, "Use data-testid for E2E selectors instead of aria-label", "0"]
    ],
    "public/app/features/dashboard-scene/pages/DashboardScenePage.tsx:5381": [
      [0, 0, 0, "Do not use any type assertions.", "0"],
      [0, 0, 0, "Unexpected any. Specify a different type.", "1"],
      [0, 0, 0, "Do not use any type assertions.", "2"]
    ],
    "public/app/features/dashboard-scene/panel-edit/PanelDataPane/PanelDataPane.tsx:5381": [
      [0, 0, 0, "Do not use any type assertions.", "0"]
    ],
    "public/app/features/dashboard-scene/saving/SaveDashboardForm.tsx:5381": [
      [0, 0, 0, "Use data-testid for E2E selectors instead of aria-label", "0"],
      [0, 0, 0, "Use data-testid for E2E selectors instead of aria-label", "1"]
    ],
    "public/app/features/dashboard-scene/saving/getSaveDashboardChange.ts:5381": [
      [0, 0, 0, "Do not use any type assertions.", "0"],
      [0, 0, 0, "Do not use any type assertions.", "1"]
    ],
    "public/app/features/dashboard-scene/saving/shared.tsx:5381": [
      [0, 0, 0, "Use data-testid for E2E selectors instead of aria-label", "0"]
    ],
    "public/app/features/dashboard-scene/scene/PanelMenuBehavior.tsx:5381": [
      [0, 0, 0, "Unexpected any. Specify a different type.", "0"],
      [0, 0, 0, "Unexpected any. Specify a different type.", "1"],
      [0, 0, 0, "Do not use any type assertions.", "2"]
    ],
<<<<<<< HEAD
    "public/app/features/dashboard-scene/scene/getDashboardChanges.ts:5381": [
      [0, 0, 0, "Do not use any type assertions.", "0"],
      [0, 0, 0, "Do not use any type assertions.", "1"]
    ],
    "public/app/features/dashboard-scene/scene/setDashboardPanelContext.test.ts:5381": [
      [0, 0, 0, "Unexpected any. Specify a different type.", "0"]
    ],
    "public/app/features/dashboard-scene/scene/workers/DetectChangesWorker.ts:5381": [
      [0, 0, 0, "Unexpected any. Specify a different type.", "0"],
      [0, 0, 0, "Unexpected any. Specify a different type.", "1"]
    ],
    "public/app/features/dashboard-scene/serialization/angularMigration.test.ts:5381": [
      [0, 0, 0, "Unexpected any. Specify a different type.", "0"],
      [0, 0, 0, "Unexpected any. Specify a different type.", "1"]
    ],
=======
>>>>>>> 94a27463
    "public/app/features/dashboard-scene/serialization/transformSaveModelToScene.test.ts:5381": [
      [0, 0, 0, "Unexpected any. Specify a different type.", "0"],
      [0, 0, 0, "Unexpected any. Specify a different type.", "1"],
      [0, 0, 0, "Unexpected any. Specify a different type.", "2"],
      [0, 0, 0, "Unexpected any. Specify a different type.", "3"]
    ],
    "public/app/features/dashboard-scene/serialization/transformSceneToSaveModel.test.ts:5381": [
      [0, 0, 0, "Unexpected any. Specify a different type.", "0"],
      [0, 0, 0, "Unexpected any. Specify a different type.", "1"],
      [0, 0, 0, "Unexpected any. Specify a different type.", "2"],
      [0, 0, 0, "Unexpected any. Specify a different type.", "3"],
      [0, 0, 0, "Unexpected any. Specify a different type.", "4"],
      [0, 0, 0, "Unexpected any. Specify a different type.", "5"],
      [0, 0, 0, "Unexpected any. Specify a different type.", "6"],
      [0, 0, 0, "Unexpected any. Specify a different type.", "7"],
      [0, 0, 0, "Unexpected any. Specify a different type.", "8"],
      [0, 0, 0, "Unexpected any. Specify a different type.", "9"]
    ],
    "public/app/features/dashboard-scene/serialization/transformSceneToSaveModel.ts:5381": [
      [0, 0, 0, "Do not use any type assertions.", "0"],
      [0, 0, 0, "Do not use any type assertions.", "1"],
      [0, 0, 0, "Do not use any type assertions.", "2"],
      [0, 0, 0, "Do not use any type assertions.", "3"],
      [0, 0, 0, "Do not use any type assertions.", "4"],
      [0, 0, 0, "Do not use any type assertions.", "5"],
      [0, 0, 0, "Do not use any type assertions.", "6"]
    ],
    "public/app/features/dashboard-scene/settings/variables/components/VariableSelectField.tsx:5381": [
      [0, 0, 0, "Unexpected any. Specify a different type.", "0"]
    ],
    "public/app/features/dashboard-scene/settings/variables/utils.ts:5381": [
      [0, 0, 0, "Unexpected any. Specify a different type.", "0"]
    ],
    "public/app/features/dashboard-scene/utils/DashboardModelCompatibilityWrapper.ts:5381": [
      [0, 0, 0, "Do not use any type assertions.", "0"]
    ],
    "public/app/features/dashboard-scene/utils/PanelModelCompatibilityWrapper.ts:5381": [
      [0, 0, 0, "Do not use any type assertions.", "0"]
    ],
    "public/app/features/dashboard-scene/utils/test-utils.ts:5381": [
      [0, 0, 0, "Do not use any type assertions.", "0"],
      [0, 0, 0, "Do not use any type assertions.", "1"],
      [0, 0, 0, "Do not use any type assertions.", "2"]
    ],
    "public/app/features/dashboard/components/AddWidgetModal/AddWidgetModal.tsx:5381": [
      [0, 0, 0, "Styles should be written using objects.", "0"],
      [0, 0, 0, "Styles should be written using objects.", "1"],
      [0, 0, 0, "Styles should be written using objects.", "2"]
    ],
    "public/app/features/dashboard/components/AnnotationSettings/AnnotationSettingsEdit.tsx:5381": [
      [0, 0, 0, "Use data-testid for E2E selectors instead of aria-label", "0"],
      [0, 0, 0, "Use data-testid for E2E selectors instead of aria-label", "1"],
      [0, 0, 0, "Use data-testid for E2E selectors instead of aria-label", "2"],
      [0, 0, 0, "Use data-testid for E2E selectors instead of aria-label", "3"],
      [0, 0, 0, "Styles should be written using objects.", "4"]
    ],
    "public/app/features/dashboard/components/AnnotationSettings/AnnotationSettingsList.tsx:5381": [
      [0, 0, 0, "Styles should be written using objects.", "0"]
    ],
    "public/app/features/dashboard/components/DashExportModal/DashboardExporter.test.ts:5381": [
      [0, 0, 0, "Unexpected any. Specify a different type.", "0"],
      [0, 0, 0, "Unexpected any. Specify a different type.", "1"],
      [0, 0, 0, "Unexpected any. Specify a different type.", "2"],
      [0, 0, 0, "Unexpected any. Specify a different type.", "3"],
      [0, 0, 0, "Unexpected any. Specify a different type.", "4"],
      [0, 0, 0, "Unexpected any. Specify a different type.", "5"]
    ],
    "public/app/features/dashboard/components/DashExportModal/DashboardExporter.ts:5381": [
      [0, 0, 0, "Unexpected any. Specify a different type.", "0"],
      [0, 0, 0, "Unexpected any. Specify a different type.", "1"],
      [0, 0, 0, "Unexpected any. Specify a different type.", "2"],
      [0, 0, 0, "Unexpected any. Specify a different type.", "3"],
      [0, 0, 0, "Unexpected any. Specify a different type.", "4"],
      [0, 0, 0, "Do not use any type assertions.", "5"],
      [0, 0, 0, "Unexpected any. Specify a different type.", "6"],
      [0, 0, 0, "Do not use any type assertions.", "7"],
      [0, 0, 0, "Do not use any type assertions.", "8"],
      [0, 0, 0, "Unexpected any. Specify a different type.", "9"]
    ],
    "public/app/features/dashboard/components/DashNav/DashNavButton.tsx:5381": [
      [0, 0, 0, "Styles should be written using objects.", "0"]
    ],
    "public/app/features/dashboard/components/DashboardLoading/DashboardFailed.tsx:5381": [
      [0, 0, 0, "Styles should be written using objects.", "0"]
    ],
    "public/app/features/dashboard/components/DashboardLoading/DashboardLoading.tsx:5381": [
      [0, 0, 0, "Styles should be written using objects.", "0"],
      [0, 0, 0, "Styles should be written using objects.", "1"]
    ],
    "public/app/features/dashboard/components/DashboardPrompt/DashboardPrompt.test.tsx:5381": [
      [0, 0, 0, "Unexpected any. Specify a different type.", "0"]
    ],
    "public/app/features/dashboard/components/DashboardPrompt/DashboardPrompt.tsx:5381": [
      [0, 0, 0, "Do not use any type assertions.", "0"],
      [0, 0, 0, "Do not use any type assertions.", "1"],
      [0, 0, 0, "Do not use any type assertions.", "2"],
      [0, 0, 0, "Do not use any type assertions.", "3"],
      [0, 0, 0, "Do not use any type assertions.", "4"],
      [0, 0, 0, "Do not use any type assertions.", "5"],
      [0, 0, 0, "Unexpected any. Specify a different type.", "6"],
      [0, 0, 0, "Do not use any type assertions.", "7"],
      [0, 0, 0, "Unexpected any. Specify a different type.", "8"]
    ],
    "public/app/features/dashboard/components/DashboardRow/DashboardRow.test.tsx:5381": [
      [0, 0, 0, "Unexpected any. Specify a different type.", "0"]
    ],
    "public/app/features/dashboard/components/DashboardSettings/ListNewButton.tsx:5381": [
      [0, 0, 0, "Styles should be written using objects.", "0"]
    ],
    "public/app/features/dashboard/components/DeleteDashboard/DeleteDashboardModal.tsx:5381": [
      [0, 0, 0, "Styles should be written using objects.", "0"]
    ],
    "public/app/features/dashboard/components/HelpWizard/HelpWizard.tsx:5381": [
      [0, 0, 0, "Styles should be written using objects.", "0"],
      [0, 0, 0, "Styles should be written using objects.", "1"],
      [0, 0, 0, "Styles should be written using objects.", "2"]
    ],
    "public/app/features/dashboard/components/Inspector/PanelInspector.tsx:5381": [
      [0, 0, 0, "Do not use any type assertions.", "0"]
    ],
    "public/app/features/dashboard/components/PanelEditor/DynamicConfigValueEditor.tsx:5381": [
      [0, 0, 0, "Styles should be written using objects.", "0"],
      [0, 0, 0, "Styles should be written using objects.", "1"]
    ],
    "public/app/features/dashboard/components/PanelEditor/OptionsPane.tsx:5381": [
      [0, 0, 0, "Use data-testid for E2E selectors instead of aria-label", "0"],
      [0, 0, 0, "Styles should be written using objects.", "1"],
      [0, 0, 0, "Styles should be written using objects.", "2"],
      [0, 0, 0, "Styles should be written using objects.", "3"],
      [0, 0, 0, "Styles should be written using objects.", "4"]
    ],
    "public/app/features/dashboard/components/PanelEditor/OptionsPaneCategory.tsx:5381": [
      [0, 0, 0, "Use data-testid for E2E selectors instead of aria-label", "0"],
      [0, 0, 0, "Use data-testid for E2E selectors instead of aria-label", "1"]
    ],
    "public/app/features/dashboard/components/PanelEditor/OptionsPaneItemDescriptor.tsx:5381": [
      [0, 0, 0, "Unexpected any. Specify a different type.", "0"],
      [0, 0, 0, "Use data-testid for E2E selectors instead of aria-label", "1"],
      [0, 0, 0, "Styles should be written using objects.", "2"]
    ],
    "public/app/features/dashboard/components/PanelEditor/OptionsPaneOptions.tsx:5381": [
      [0, 0, 0, "Styles should be written using objects.", "0"],
      [0, 0, 0, "Styles should be written using objects.", "1"],
      [0, 0, 0, "Styles should be written using objects.", "2"],
      [0, 0, 0, "Styles should be written using objects.", "3"],
      [0, 0, 0, "Styles should be written using objects.", "4"],
      [0, 0, 0, "Styles should be written using objects.", "5"],
      [0, 0, 0, "Styles should be written using objects.", "6"],
      [0, 0, 0, "Styles should be written using objects.", "7"],
      [0, 0, 0, "Styles should be written using objects.", "8"],
      [0, 0, 0, "Styles should be written using objects.", "9"]
    ],
    "public/app/features/dashboard/components/PanelEditor/OverrideCategoryTitle.tsx:5381": [
      [0, 0, 0, "Unexpected any. Specify a different type.", "0"],
      [0, 0, 0, "Styles should be written using objects.", "1"],
      [0, 0, 0, "Styles should be written using objects.", "2"],
      [0, 0, 0, "Styles should be written using objects.", "3"],
      [0, 0, 0, "Styles should be written using objects.", "4"],
      [0, 0, 0, "Styles should be written using objects.", "5"]
    ],
    "public/app/features/dashboard/components/PanelEditor/PanelEditor.tsx:5381": [
      [0, 0, 0, "Use data-testid for E2E selectors instead of aria-label", "0"],
      [0, 0, 0, "Use data-testid for E2E selectors instead of aria-label", "1"],
      [0, 0, 0, "Use data-testid for E2E selectors instead of aria-label", "2"],
      [0, 0, 0, "Do not use any type assertions.", "3"],
      [0, 0, 0, "Styles should be written using objects.", "4"],
      [0, 0, 0, "Styles should be written using objects.", "5"],
      [0, 0, 0, "Styles should be written using objects.", "6"],
      [0, 0, 0, "Styles should be written using objects.", "7"],
      [0, 0, 0, "Styles should be written using objects.", "8"],
      [0, 0, 0, "Styles should be written using objects.", "9"],
      [0, 0, 0, "Styles should be written using objects.", "10"],
      [0, 0, 0, "Styles should be written using objects.", "11"],
      [0, 0, 0, "Styles should be written using objects.", "12"],
      [0, 0, 0, "Styles should be written using objects.", "13"]
    ],
    "public/app/features/dashboard/components/PanelEditor/PanelEditorTabs.tsx:5381": [
      [0, 0, 0, "Styles should be written using objects.", "0"],
      [0, 0, 0, "Styles should be written using objects.", "1"],
      [0, 0, 0, "Styles should be written using objects.", "2"]
    ],
    "public/app/features/dashboard/components/PanelEditor/VisualizationButton.tsx:5381": [
      [0, 0, 0, "Styles should be written using objects.", "0"],
      [0, 0, 0, "Styles should be written using objects.", "1"]
    ],
    "public/app/features/dashboard/components/PanelEditor/VisualizationSelectPane.tsx:5381": [
      [0, 0, 0, "Use data-testid for E2E selectors instead of aria-label", "0"],
      [0, 0, 0, "Styles should be written using objects.", "1"],
      [0, 0, 0, "Styles should be written using objects.", "2"],
      [0, 0, 0, "Styles should be written using objects.", "3"],
      [0, 0, 0, "Styles should be written using objects.", "4"],
      [0, 0, 0, "Styles should be written using objects.", "5"],
      [0, 0, 0, "Styles should be written using objects.", "6"],
      [0, 0, 0, "Styles should be written using objects.", "7"],
      [0, 0, 0, "Styles should be written using objects.", "8"],
      [0, 0, 0, "Styles should be written using objects.", "9"],
      [0, 0, 0, "Styles should be written using objects.", "10"]
    ],
    "public/app/features/dashboard/components/PanelEditor/getFieldOverrideElements.tsx:5381": [
      [0, 0, 0, "Unexpected any. Specify a different type.", "0"]
    ],
    "public/app/features/dashboard/components/PanelEditor/getVisualizationOptions.tsx:5381": [
      [0, 0, 0, "Unexpected any. Specify a different type.", "0"],
      [0, 0, 0, "Unexpected any. Specify a different type.", "1"],
      [0, 0, 0, "Unexpected any. Specify a different type.", "2"]
    ],
    "public/app/features/dashboard/components/PanelEditor/utils.ts:5381": [
      [0, 0, 0, "Unexpected any. Specify a different type.", "0"],
      [0, 0, 0, "Unexpected any. Specify a different type.", "1"],
      [0, 0, 0, "Do not use any type assertions.", "2"],
      [0, 0, 0, "Unexpected any. Specify a different type.", "3"],
      [0, 0, 0, "Do not use any type assertions.", "4"],
      [0, 0, 0, "Unexpected any. Specify a different type.", "5"]
    ],
    "public/app/features/dashboard/components/PublicDashboardNotAvailable/PublicDashboardNotAvailable.tsx:5381": [
      [0, 0, 0, "Styles should be written using objects.", "0"],
      [0, 0, 0, "Styles should be written using objects.", "1"],
      [0, 0, 0, "Styles should be written using objects.", "2"],
      [0, 0, 0, "Styles should be written using objects.", "3"]
    ],
    "public/app/features/dashboard/components/RowOptions/RowOptionsModal.tsx:5381": [
      [0, 0, 0, "Styles should be written using objects.", "0"]
    ],
    "public/app/features/dashboard/components/SaveDashboard/SaveDashboardButton.tsx:5381": [
      [0, 0, 0, "Use data-testid for E2E selectors instead of aria-label", "0"],
      [0, 0, 0, "Use data-testid for E2E selectors instead of aria-label", "1"]
    ],
    "public/app/features/dashboard/components/SaveDashboard/SaveDashboardErrorProxy.tsx:5381": [
      [0, 0, 0, "Styles should be written using objects.", "0"],
      [0, 0, 0, "Styles should be written using objects.", "1"],
      [0, 0, 0, "Styles should be written using objects.", "2"]
    ],
    "public/app/features/dashboard/components/SaveDashboard/UnsavedChangesModal.tsx:5381": [
      [0, 0, 0, "Styles should be written using objects.", "0"]
    ],
    "public/app/features/dashboard/components/SaveDashboard/forms/SaveDashboardAsForm.test.tsx:5381": [
      [0, 0, 0, "Unexpected any. Specify a different type.", "0"]
    ],
    "public/app/features/dashboard/components/SaveDashboard/forms/SaveDashboardForm.tsx:5381": [
      [0, 0, 0, "Unexpected any. Specify a different type.", "0"],
      [0, 0, 0, "Use data-testid for E2E selectors instead of aria-label", "1"],
      [0, 0, 0, "Use data-testid for E2E selectors instead of aria-label", "2"],
      [0, 0, 0, "Use data-testid for E2E selectors instead of aria-label", "3"],
      [0, 0, 0, "Styles should be written using objects.", "4"]
    ],
    "public/app/features/dashboard/components/SaveDashboard/forms/SaveProvisionedDashboardForm.tsx:5381": [
      [0, 0, 0, "Styles should be written using objects.", "0"]
    ],
    "public/app/features/dashboard/components/SaveDashboard/types.ts:5381": [
      [0, 0, 0, "Unexpected any. Specify a different type.", "0"]
    ],
    "public/app/features/dashboard/components/SaveDashboard/useDashboardSave.tsx:5381": [
      [0, 0, 0, "Unexpected any. Specify a different type.", "0"]
    ],
    "public/app/features/dashboard/components/ShareModal/ShareExport.tsx:5381": [
      [0, 0, 0, "Unexpected any. Specify a different type.", "0"]
    ],
    "public/app/features/dashboard/components/ShareModal/SharePublicDashboard/ConfigPublicDashboard/ConfigPublicDashboard.tsx:5381": [
      [0, 0, 0, "Styles should be written using objects.", "0"],
      [0, 0, 0, "Styles should be written using objects.", "1"],
      [0, 0, 0, "Styles should be written using objects.", "2"]
    ],
    "public/app/features/dashboard/components/ShareModal/SharePublicDashboard/ConfigPublicDashboard/EmailSharingConfiguration.tsx:5381": [
      [0, 0, 0, "Styles should be written using objects.", "0"],
      [0, 0, 0, "Styles should be written using objects.", "1"],
      [0, 0, 0, "Styles should be written using objects.", "2"],
      [0, 0, 0, "Styles should be written using objects.", "3"],
      [0, 0, 0, "Styles should be written using objects.", "4"],
      [0, 0, 0, "Styles should be written using objects.", "5"]
    ],
    "public/app/features/dashboard/components/ShareModal/SharePublicDashboard/ConfigPublicDashboard/SettingsSummary.tsx:5381": [
      [0, 0, 0, "Styles should be written using objects.", "0"]
    ],
    "public/app/features/dashboard/components/ShareModal/SharePublicDashboard/CreatePublicDashboard/AcknowledgeCheckboxes.tsx:5381": [
      [0, 0, 0, "Styles should be written using objects.", "0"]
    ],
    "public/app/features/dashboard/components/ShareModal/SharePublicDashboard/CreatePublicDashboard/CreatePublicDashboard.tsx:5381": [
      [0, 0, 0, "Styles should be written using objects.", "0"],
      [0, 0, 0, "Styles should be written using objects.", "1"],
      [0, 0, 0, "Styles should be written using objects.", "2"],
      [0, 0, 0, "Styles should be written using objects.", "3"],
      [0, 0, 0, "Styles should be written using objects.", "4"],
      [0, 0, 0, "Styles should be written using objects.", "5"]
    ],
    "public/app/features/dashboard/components/ShareModal/SharePublicDashboard/ModalAlerts/UnsupportedDataSourcesAlert.tsx:5381": [
      [0, 0, 0, "Styles should be written using objects.", "0"]
    ],
    "public/app/features/dashboard/components/SubMenu/AnnotationPicker.tsx:5381": [
      [0, 0, 0, "Styles should be written using objects.", "0"],
      [0, 0, 0, "Styles should be written using objects.", "1"]
    ],
    "public/app/features/dashboard/components/SubMenu/DashboardLinksDashboard.tsx:5381": [
      [0, 0, 0, "Do not use any type assertions.", "0"],
      [0, 0, 0, "Unexpected any. Specify a different type.", "1"]
    ],
    "public/app/features/dashboard/components/SubMenu/SubMenu.tsx:5381": [
      [0, 0, 0, "Styles should be written using objects.", "0"],
      [0, 0, 0, "Styles should be written using objects.", "1"]
    ],
    "public/app/features/dashboard/components/TransformationsEditor/TransformationEditor.tsx:5381": [
      [0, 0, 0, "Unexpected any. Specify a different type.", "0"],
      [0, 0, 0, "Styles should be written using objects.", "1"],
      [0, 0, 0, "Styles should be written using objects.", "2"],
      [0, 0, 0, "Styles should be written using objects.", "3"],
      [0, 0, 0, "Styles should be written using objects.", "4"],
      [0, 0, 0, "Styles should be written using objects.", "5"],
      [0, 0, 0, "Styles should be written using objects.", "6"],
      [0, 0, 0, "Styles should be written using objects.", "7"],
      [0, 0, 0, "Styles should be written using objects.", "8"],
      [0, 0, 0, "Styles should be written using objects.", "9"],
      [0, 0, 0, "Styles should be written using objects.", "10"]
    ],
    "public/app/features/dashboard/components/TransformationsEditor/TransformationsEditor.tsx:5381": [
      [0, 0, 0, "Do not use any type assertions.", "0"],
      [0, 0, 0, "Do not use any type assertions.", "1"]
    ],
    "public/app/features/dashboard/components/VersionHistory/useDashboardRestore.tsx:5381": [
      [0, 0, 0, "Do not use any type assertions.", "0"],
      [0, 0, 0, "Unexpected any. Specify a different type.", "1"]
    ],
    "public/app/features/dashboard/containers/DashboardPage.tsx:5381": [
      [0, 0, 0, "Do not use any type assertions.", "0"],
      [0, 0, 0, "Unexpected any. Specify a different type.", "1"],
      [0, 0, 0, "Do not use any type assertions.", "2"],
      [0, 0, 0, "Unexpected any. Specify a different type.", "3"],
      [0, 0, 0, "Use data-testid for E2E selectors instead of aria-label", "4"]
    ],
    "public/app/features/dashboard/containers/DashboardPageProxy.tsx:5381": [
      [0, 0, 0, "Do not use any type assertions.", "0"]
    ],
    "public/app/features/dashboard/dashgrid/PanelStateWrapper.tsx:5381": [
      [0, 0, 0, "Unexpected any. Specify a different type.", "0"]
    ],
    "public/app/features/dashboard/dashgrid/SeriesVisibilityConfigFactory.ts:5381": [
      [0, 0, 0, "Do not use any type assertions.", "0"]
    ],
    "public/app/features/dashboard/services/DashboardLoaderSrv.ts:5381": [
      [0, 0, 0, "Unexpected any. Specify a different type.", "0"],
      [0, 0, 0, "Unexpected any. Specify a different type.", "1"],
      [0, 0, 0, "Unexpected any. Specify a different type.", "2"]
    ],
    "public/app/features/dashboard/state/DashboardMigrator.test.ts:5381": [
      [0, 0, 0, "Unexpected any. Specify a different type.", "0"],
      [0, 0, 0, "Unexpected any. Specify a different type.", "1"],
      [0, 0, 0, "Unexpected any. Specify a different type.", "2"],
      [0, 0, 0, "Unexpected any. Specify a different type.", "3"],
      [0, 0, 0, "Unexpected any. Specify a different type.", "4"],
      [0, 0, 0, "Unexpected any. Specify a different type.", "5"],
      [0, 0, 0, "Unexpected any. Specify a different type.", "6"],
      [0, 0, 0, "Unexpected any. Specify a different type.", "7"],
      [0, 0, 0, "Unexpected any. Specify a different type.", "8"],
      [0, 0, 0, "Unexpected any. Specify a different type.", "9"],
      [0, 0, 0, "Unexpected any. Specify a different type.", "10"],
      [0, 0, 0, "Unexpected any. Specify a different type.", "11"]
    ],
    "public/app/features/dashboard/state/DashboardMigrator.ts:5381": [
      [0, 0, 0, "Unexpected any. Specify a different type.", "0"],
      [0, 0, 0, "Unexpected any. Specify a different type.", "1"],
      [0, 0, 0, "Unexpected any. Specify a different type.", "2"],
      [0, 0, 0, "Unexpected any. Specify a different type.", "3"],
      [0, 0, 0, "Unexpected any. Specify a different type.", "4"],
      [0, 0, 0, "Unexpected any. Specify a different type.", "5"],
      [0, 0, 0, "Unexpected any. Specify a different type.", "6"],
      [0, 0, 0, "Unexpected any. Specify a different type.", "7"],
      [0, 0, 0, "Unexpected any. Specify a different type.", "8"],
      [0, 0, 0, "Unexpected any. Specify a different type.", "9"],
      [0, 0, 0, "Unexpected any. Specify a different type.", "10"],
      [0, 0, 0, "Unexpected any. Specify a different type.", "11"],
      [0, 0, 0, "Unexpected any. Specify a different type.", "12"],
      [0, 0, 0, "Unexpected any. Specify a different type.", "13"],
      [0, 0, 0, "Unexpected any. Specify a different type.", "14"],
      [0, 0, 0, "Unexpected any. Specify a different type.", "15"],
      [0, 0, 0, "Unexpected any. Specify a different type.", "16"],
      [0, 0, 0, "Unexpected any. Specify a different type.", "17"],
      [0, 0, 0, "Unexpected any. Specify a different type.", "18"],
      [0, 0, 0, "Unexpected any. Specify a different type.", "19"],
      [0, 0, 0, "Do not use any type assertions.", "20"],
      [0, 0, 0, "Unexpected any. Specify a different type.", "21"],
      [0, 0, 0, "Unexpected any. Specify a different type.", "22"],
      [0, 0, 0, "Unexpected any. Specify a different type.", "23"],
      [0, 0, 0, "Unexpected any. Specify a different type.", "24"],
      [0, 0, 0, "Unexpected any. Specify a different type.", "25"],
      [0, 0, 0, "Do not use any type assertions.", "26"],
      [0, 0, 0, "Do not use any type assertions.", "27"],
      [0, 0, 0, "Unexpected any. Specify a different type.", "28"],
      [0, 0, 0, "Unexpected any. Specify a different type.", "29"],
      [0, 0, 0, "Do not use any type assertions.", "30"]
    ],
    "public/app/features/dashboard/state/DashboardModel.repeat.test.ts:5381": [
      [0, 0, 0, "Unexpected any. Specify a different type.", "0"],
      [0, 0, 0, "Unexpected any. Specify a different type.", "1"],
      [0, 0, 0, "Unexpected any. Specify a different type.", "2"],
      [0, 0, 0, "Unexpected any. Specify a different type.", "3"]
    ],
    "public/app/features/dashboard/state/DashboardModel.test.ts:5381": [
      [0, 0, 0, "Unexpected any. Specify a different type.", "0"]
    ],
    "public/app/features/dashboard/state/DashboardModel.ts:5381": [
      [0, 0, 0, "Unexpected any. Specify a different type.", "0"],
      [0, 0, 0, "Unexpected any. Specify a different type.", "1"],
      [0, 0, 0, "Unexpected any. Specify a different type.", "2"],
      [0, 0, 0, "Unexpected any. Specify a different type.", "3"],
      [0, 0, 0, "Unexpected any. Specify a different type.", "4"],
      [0, 0, 0, "Unexpected any. Specify a different type.", "5"],
      [0, 0, 0, "Unexpected any. Specify a different type.", "6"],
      [0, 0, 0, "Unexpected any. Specify a different type.", "7"],
      [0, 0, 0, "Unexpected any. Specify a different type.", "8"],
      [0, 0, 0, "Unexpected any. Specify a different type.", "9"],
      [0, 0, 0, "Unexpected any. Specify a different type.", "10"],
      [0, 0, 0, "Unexpected any. Specify a different type.", "11"],
      [0, 0, 0, "Unexpected any. Specify a different type.", "12"],
      [0, 0, 0, "Unexpected any. Specify a different type.", "13"],
      [0, 0, 0, "Unexpected any. Specify a different type.", "14"],
      [0, 0, 0, "Unexpected any. Specify a different type.", "15"],
      [0, 0, 0, "Unexpected any. Specify a different type.", "16"],
      [0, 0, 0, "Unexpected any. Specify a different type.", "17"],
      [0, 0, 0, "Unexpected any. Specify a different type.", "18"],
      [0, 0, 0, "Unexpected any. Specify a different type.", "19"],
      [0, 0, 0, "Unexpected any. Specify a different type.", "20"],
      [0, 0, 0, "Unexpected any. Specify a different type.", "21"],
      [0, 0, 0, "Do not use any type assertions.", "22"],
      [0, 0, 0, "Unexpected any. Specify a different type.", "23"]
    ],
    "public/app/features/dashboard/state/PanelModel.test.ts:5381": [
      [0, 0, 0, "Unexpected any. Specify a different type.", "0"]
    ],
    "public/app/features/dashboard/state/PanelModel.ts:5381": [
      [0, 0, 0, "Unexpected any. Specify a different type.", "0"],
      [0, 0, 0, "Unexpected any. Specify a different type.", "1"],
      [0, 0, 0, "Unexpected any. Specify a different type.", "2"],
      [0, 0, 0, "Unexpected any. Specify a different type.", "3"],
      [0, 0, 0, "Unexpected any. Specify a different type.", "4"],
      [0, 0, 0, "Unexpected any. Specify a different type.", "5"],
      [0, 0, 0, "Unexpected any. Specify a different type.", "6"],
      [0, 0, 0, "Unexpected any. Specify a different type.", "7"],
      [0, 0, 0, "Unexpected any. Specify a different type.", "8"],
      [0, 0, 0, "Do not use any type assertions.", "9"],
      [0, 0, 0, "Unexpected any. Specify a different type.", "10"],
      [0, 0, 0, "Unexpected any. Specify a different type.", "11"],
      [0, 0, 0, "Unexpected any. Specify a different type.", "12"],
      [0, 0, 0, "Do not use any type assertions.", "13"],
      [0, 0, 0, "Unexpected any. Specify a different type.", "14"],
      [0, 0, 0, "Do not use any type assertions.", "15"],
      [0, 0, 0, "Unexpected any. Specify a different type.", "16"],
      [0, 0, 0, "Unexpected any. Specify a different type.", "17"],
      [0, 0, 0, "Unexpected any. Specify a different type.", "18"],
      [0, 0, 0, "Do not use any type assertions.", "19"],
      [0, 0, 0, "Unexpected any. Specify a different type.", "20"],
      [0, 0, 0, "Do not use any type assertions.", "21"],
      [0, 0, 0, "Unexpected any. Specify a different type.", "22"],
      [0, 0, 0, "Unexpected any. Specify a different type.", "23"],
      [0, 0, 0, "Unexpected any. Specify a different type.", "24"]
    ],
    "public/app/features/dashboard/state/TimeModel.ts:5381": [
      [0, 0, 0, "Unexpected any. Specify a different type.", "0"],
      [0, 0, 0, "Unexpected any. Specify a different type.", "1"]
    ],
    "public/app/features/dashboard/state/actions.ts:5381": [
      [0, 0, 0, "Unexpected any. Specify a different type.", "0"]
    ],
    "public/app/features/dashboard/state/initDashboard.test.ts:5381": [
      [0, 0, 0, "Unexpected any. Specify a different type.", "0"]
    ],
    "public/app/features/dashboard/utils/getPanelMenu.test.ts:5381": [
      [0, 0, 0, "Unexpected any. Specify a different type.", "0"]
    ],
    "public/app/features/dashboard/utils/getPanelMenu.ts:5381": [
      [0, 0, 0, "Do not use any type assertions.", "0"],
      [0, 0, 0, "Unexpected any. Specify a different type.", "1"]
    ],
    "public/app/features/dashboard/utils/panelMerge.ts:5381": [
      [0, 0, 0, "Do not use any type assertions.", "0"],
      [0, 0, 0, "Unexpected any. Specify a different type.", "1"],
      [0, 0, 0, "Do not use any type assertions.", "2"],
      [0, 0, 0, "Unexpected any. Specify a different type.", "3"]
    ],
    "public/app/features/datasources/components/BasicSettings.tsx:5381": [
      [0, 0, 0, "Styles should be written using objects.", "0"]
    ],
    "public/app/features/datasources/components/DataSourceTestingStatus.tsx:5381": [
      [0, 0, 0, "Styles should be written using objects.", "0"],
      [0, 0, 0, "Styles should be written using objects.", "1"],
      [0, 0, 0, "Do not use any type assertions.", "2"]
    ],
    "public/app/features/datasources/components/DataSourceTypeCard.tsx:5381": [
      [0, 0, 0, "Use data-testid for E2E selectors instead of aria-label", "0"]
    ],
    "public/app/features/datasources/components/DataSourceTypeCardList.tsx:5381": [
      [0, 0, 0, "Styles should be written using objects.", "0"]
    ],
    "public/app/features/datasources/components/EditDataSource.tsx:5381": [
      [0, 0, 0, "Do not use any type assertions.", "0"]
    ],
    "public/app/features/datasources/components/picker/DataSourceCard.tsx:5381": [
      [0, 0, 0, "Styles should be written using objects.", "0"],
      [0, 0, 0, "Styles should be written using objects.", "1"],
      [0, 0, 0, "Styles should be written using objects.", "2"],
      [0, 0, 0, "Styles should be written using objects.", "3"],
      [0, 0, 0, "Styles should be written using objects.", "4"],
      [0, 0, 0, "Styles should be written using objects.", "5"],
      [0, 0, 0, "Styles should be written using objects.", "6"],
      [0, 0, 0, "Styles should be written using objects.", "7"],
      [0, 0, 0, "Styles should be written using objects.", "8"]
    ],
    "public/app/features/datasources/components/picker/DataSourceList.tsx:5381": [
      [0, 0, 0, "Styles should be written using objects.", "0"],
      [0, 0, 0, "Styles should be written using objects.", "1"],
      [0, 0, 0, "Styles should be written using objects.", "2"],
      [0, 0, 0, "Styles should be written using objects.", "3"]
    ],
    "public/app/features/datasources/components/picker/DataSourceLogo.tsx:5381": [
      [0, 0, 0, "Styles should be written using objects.", "0"]
    ],
    "public/app/features/datasources/components/picker/DataSourceModal.tsx:5381": [
      [0, 0, 0, "Styles should be written using objects.", "0"],
      [0, 0, 0, "Styles should be written using objects.", "1"],
      [0, 0, 0, "Styles should be written using objects.", "2"],
      [0, 0, 0, "Styles should be written using objects.", "3"],
      [0, 0, 0, "Styles should be written using objects.", "4"],
      [0, 0, 0, "Styles should be written using objects.", "5"],
      [0, 0, 0, "Styles should be written using objects.", "6"],
      [0, 0, 0, "Styles should be written using objects.", "7"],
      [0, 0, 0, "Styles should be written using objects.", "8"],
      [0, 0, 0, "Styles should be written using objects.", "9"]
    ],
    "public/app/features/datasources/state/actions.test.ts:5381": [
      [0, 0, 0, "Unexpected any. Specify a different type.", "0"],
      [0, 0, 0, "Unexpected any. Specify a different type.", "1"]
    ],
    "public/app/features/datasources/state/actions.ts:5381": [
      [0, 0, 0, "Unexpected any. Specify a different type.", "0"],
      [0, 0, 0, "Do not use any type assertions.", "1"]
    ],
    "public/app/features/datasources/state/navModel.ts:5381": [
      [0, 0, 0, "Do not use any type assertions.", "0"],
      [0, 0, 0, "Unexpected any. Specify a different type.", "1"]
    ],
    "public/app/features/datasources/state/reducers.ts:5381": [
      [0, 0, 0, "Do not use any type assertions.", "0"],
      [0, 0, 0, "Do not use any type assertions.", "1"]
    ],
    "public/app/features/datasources/state/selectors.ts:5381": [
      [0, 0, 0, "Do not use any type assertions.", "0"],
      [0, 0, 0, "Do not use any type assertions.", "1"]
    ],
    "public/app/features/dimensions/editors/ColorDimensionEditor.tsx:5381": [
      [0, 0, 0, "Styles should be written using objects.", "0"],
      [0, 0, 0, "Styles should be written using objects.", "1"]
    ],
    "public/app/features/dimensions/editors/FileUploader.tsx:5381": [
      [0, 0, 0, "Styles should be written using objects.", "0"],
      [0, 0, 0, "Styles should be written using objects.", "1"],
      [0, 0, 0, "Styles should be written using objects.", "2"],
      [0, 0, 0, "Styles should be written using objects.", "3"],
      [0, 0, 0, "Styles should be written using objects.", "4"],
      [0, 0, 0, "Styles should be written using objects.", "5"],
      [0, 0, 0, "Styles should be written using objects.", "6"],
      [0, 0, 0, "Styles should be written using objects.", "7"]
    ],
    "public/app/features/dimensions/editors/FolderPickerTab.tsx:5381": [
      [0, 0, 0, "Do not use any type assertions.", "0"],
      [0, 0, 0, "Styles should be written using objects.", "1"]
    ],
    "public/app/features/dimensions/editors/ResourceCards.tsx:5381": [
      [0, 0, 0, "Styles should be written using objects.", "0"],
      [0, 0, 0, "Styles should be written using objects.", "1"],
      [0, 0, 0, "Styles should be written using objects.", "2"],
      [0, 0, 0, "Styles should be written using objects.", "3"],
      [0, 0, 0, "Styles should be written using objects.", "4"]
    ],
    "public/app/features/dimensions/editors/ResourceDimensionEditor.tsx:5381": [
      [0, 0, 0, "Do not use any type assertions.", "0"]
    ],
    "public/app/features/dimensions/editors/ResourcePicker.tsx:5381": [
      [0, 0, 0, "Styles should be written using objects.", "0"],
      [0, 0, 0, "Styles should be written using objects.", "1"]
    ],
    "public/app/features/dimensions/editors/ResourcePickerPopover.tsx:5381": [
      [0, 0, 0, "Styles should be written using objects.", "0"],
      [0, 0, 0, "Styles should be written using objects.", "1"],
      [0, 0, 0, "Styles should be written using objects.", "2"],
      [0, 0, 0, "Styles should be written using objects.", "3"],
      [0, 0, 0, "Styles should be written using objects.", "4"]
    ],
    "public/app/features/dimensions/editors/ScalarDimensionEditor.tsx:5381": [
      [0, 0, 0, "Styles should be written using objects.", "0"]
    ],
    "public/app/features/dimensions/editors/ScaleDimensionEditor.tsx:5381": [
      [0, 0, 0, "Styles should be written using objects.", "0"]
    ],
    "public/app/features/dimensions/editors/TextDimensionEditor.tsx:5381": [
      [0, 0, 0, "Do not use any type assertions.", "0"],
      [0, 0, 0, "Do not use any type assertions.", "1"]
    ],
    "public/app/features/dimensions/editors/ThresholdsEditor/ThresholdsEditor.tsx:5381": [
      [0, 0, 0, "Do not use any type assertions.", "0"],
      [0, 0, 0, "Styles should be written using objects.", "1"],
      [0, 0, 0, "Styles should be written using objects.", "2"],
      [0, 0, 0, "Styles should be written using objects.", "3"],
      [0, 0, 0, "Styles should be written using objects.", "4"],
      [0, 0, 0, "Styles should be written using objects.", "5"],
      [0, 0, 0, "Styles should be written using objects.", "6"],
      [0, 0, 0, "Styles should be written using objects.", "7"],
      [0, 0, 0, "Styles should be written using objects.", "8"]
    ],
    "public/app/features/dimensions/editors/URLPickerTab.tsx:5381": [
      [0, 0, 0, "Styles should be written using objects.", "0"],
      [0, 0, 0, "Styles should be written using objects.", "1"],
      [0, 0, 0, "Styles should be written using objects.", "2"]
    ],
    "public/app/features/dimensions/editors/ValueMappingsEditor/ValueMappingsEditorModal.tsx:5381": [
      [0, 0, 0, "Styles should be written using objects.", "0"]
    ],
    "public/app/features/dimensions/scale.ts:5381": [
      [0, 0, 0, "Do not use any type assertions.", "0"],
      [0, 0, 0, "Unexpected any. Specify a different type.", "1"]
    ],
    "public/app/features/dimensions/types.ts:5381": [
      [0, 0, 0, "Unexpected any. Specify a different type.", "0"]
    ],
    "public/app/features/dimensions/utils.ts:5381": [
      [0, 0, 0, "Do not use any type assertions.", "0"]
    ],
    "public/app/features/explore/ContentOutline/ContentOutline.tsx:5381": [
      [0, 0, 0, "Do not use any type assertions.", "0"]
    ],
    "public/app/features/explore/Logs/LiveLogs.tsx:5381": [
      [0, 0, 0, "Styles should be written using objects.", "0"],
      [0, 0, 0, "Styles should be written using objects.", "1"],
      [0, 0, 0, "Styles should be written using objects.", "2"],
      [0, 0, 0, "Styles should be written using objects.", "3"],
      [0, 0, 0, "Styles should be written using objects.", "4"]
    ],
    "public/app/features/explore/Logs/Logs.tsx:5381": [
      [0, 0, 0, "Unexpected any. Specify a different type.", "0"]
    ],
    "public/app/features/explore/Logs/LogsMetaRow.tsx:5381": [
      [0, 0, 0, "Styles should be written using objects.", "0"],
      [0, 0, 0, "Unexpected any. Specify a different type.", "1"]
    ],
    "public/app/features/explore/Logs/LogsNavigation.tsx:5381": [
      [0, 0, 0, "Styles should be written using objects.", "0"],
      [0, 0, 0, "Styles should be written using objects.", "1"],
      [0, 0, 0, "Styles should be written using objects.", "2"],
      [0, 0, 0, "Styles should be written using objects.", "3"]
    ],
    "public/app/features/explore/Logs/LogsNavigationPages.tsx:5381": [
      [0, 0, 0, "Styles should be written using objects.", "0"],
      [0, 0, 0, "Styles should be written using objects.", "1"],
      [0, 0, 0, "Styles should be written using objects.", "2"],
      [0, 0, 0, "Styles should be written using objects.", "3"],
      [0, 0, 0, "Styles should be written using objects.", "4"]
    ],
    "public/app/features/explore/Logs/LogsSamplePanel.tsx:5381": [
      [0, 0, 0, "Styles should be written using objects.", "0"],
      [0, 0, 0, "Styles should be written using objects.", "1"],
      [0, 0, 0, "Styles should be written using objects.", "2"]
    ],
    "public/app/features/explore/Logs/LogsVolumePanel.tsx:5381": [
      [0, 0, 0, "Styles should be written using objects.", "0"],
      [0, 0, 0, "Styles should be written using objects.", "1"],
      [0, 0, 0, "Styles should be written using objects.", "2"]
    ],
    "public/app/features/explore/Logs/LogsVolumePanelList.tsx:5381": [
      [0, 0, 0, "Styles should be written using objects.", "0"],
      [0, 0, 0, "Styles should be written using objects.", "1"],
      [0, 0, 0, "Styles should be written using objects.", "2"],
      [0, 0, 0, "Styles should be written using objects.", "3"]
    ],
    "public/app/features/explore/Logs/utils/LogsCrossFadeTransition.tsx:5381": [
      [0, 0, 0, "Styles should be written using objects.", "0"],
      [0, 0, 0, "Styles should be written using objects.", "1"],
      [0, 0, 0, "Styles should be written using objects.", "2"],
      [0, 0, 0, "Styles should be written using objects.", "3"]
    ],
    "public/app/features/explore/NodeGraph/NodeGraphContainer.tsx:5381": [
      [0, 0, 0, "Styles should be written using objects.", "0"]
    ],
    "public/app/features/explore/PrometheusListView/ItemLabels.tsx:5381": [
      [0, 0, 0, "Styles should be written using objects.", "0"],
      [0, 0, 0, "Styles should be written using objects.", "1"],
      [0, 0, 0, "Styles should be written using objects.", "2"]
    ],
    "public/app/features/explore/PrometheusListView/ItemValues.tsx:5381": [
      [0, 0, 0, "Styles should be written using objects.", "0"],
      [0, 0, 0, "Styles should be written using objects.", "1"],
      [0, 0, 0, "Styles should be written using objects.", "2"]
    ],
    "public/app/features/explore/PrometheusListView/RawListContainer.tsx:5381": [
      [0, 0, 0, "Styles should be written using objects.", "0"],
      [0, 0, 0, "Styles should be written using objects.", "1"],
      [0, 0, 0, "Styles should be written using objects.", "2"],
      [0, 0, 0, "Styles should be written using objects.", "3"],
      [0, 0, 0, "Styles should be written using objects.", "4"],
      [0, 0, 0, "Styles should be written using objects.", "5"]
    ],
    "public/app/features/explore/PrometheusListView/RawListItem.tsx:5381": [
      [0, 0, 0, "Styles should be written using objects.", "0"],
      [0, 0, 0, "Styles should be written using objects.", "1"],
      [0, 0, 0, "Styles should be written using objects.", "2"],
      [0, 0, 0, "Styles should be written using objects.", "3"]
    ],
    "public/app/features/explore/PrometheusListView/RawListItemAttributes.tsx:5381": [
      [0, 0, 0, "Styles should be written using objects.", "0"],
      [0, 0, 0, "Styles should be written using objects.", "1"],
      [0, 0, 0, "Styles should be written using objects.", "2"]
    ],
    "public/app/features/explore/RichHistory/RichHistoryCard.tsx:5381": [
      [0, 0, 0, "Styles should be written using objects.", "0"],
      [0, 0, 0, "Styles should be written using objects.", "1"],
      [0, 0, 0, "Styles should be written using objects.", "2"],
      [0, 0, 0, "Styles should be written using objects.", "3"],
      [0, 0, 0, "Styles should be written using objects.", "4"],
      [0, 0, 0, "Styles should be written using objects.", "5"],
      [0, 0, 0, "Styles should be written using objects.", "6"],
      [0, 0, 0, "Styles should be written using objects.", "7"],
      [0, 0, 0, "Styles should be written using objects.", "8"],
      [0, 0, 0, "Styles should be written using objects.", "9"],
      [0, 0, 0, "Styles should be written using objects.", "10"],
      [0, 0, 0, "Styles should be written using objects.", "11"],
      [0, 0, 0, "Styles should be written using objects.", "12"],
      [0, 0, 0, "Styles should be written using objects.", "13"]
    ],
    "public/app/features/explore/RichHistory/RichHistoryQueriesTab.tsx:5381": [
      [0, 0, 0, "Styles should be written using objects.", "0"],
      [0, 0, 0, "Styles should be written using objects.", "1"],
      [0, 0, 0, "Styles should be written using objects.", "2"],
      [0, 0, 0, "Styles should be written using objects.", "3"],
      [0, 0, 0, "Styles should be written using objects.", "4"],
      [0, 0, 0, "Styles should be written using objects.", "5"],
      [0, 0, 0, "Styles should be written using objects.", "6"],
      [0, 0, 0, "Styles should be written using objects.", "7"],
      [0, 0, 0, "Styles should be written using objects.", "8"],
      [0, 0, 0, "Styles should be written using objects.", "9"],
      [0, 0, 0, "Styles should be written using objects.", "10"],
      [0, 0, 0, "Styles should be written using objects.", "11"],
      [0, 0, 0, "Styles should be written using objects.", "12"],
      [0, 0, 0, "Styles should be written using objects.", "13"]
    ],
    "public/app/features/explore/RichHistory/RichHistorySettingsTab.tsx:5381": [
      [0, 0, 0, "Styles should be written using objects.", "0"],
      [0, 0, 0, "Styles should be written using objects.", "1"],
      [0, 0, 0, "Styles should be written using objects.", "2"],
      [0, 0, 0, "Styles should be written using objects.", "3"],
      [0, 0, 0, "Styles should be written using objects.", "4"]
    ],
    "public/app/features/explore/RichHistory/RichHistoryStarredTab.tsx:5381": [
      [0, 0, 0, "Styles should be written using objects.", "0"],
      [0, 0, 0, "Styles should be written using objects.", "1"],
      [0, 0, 0, "Styles should be written using objects.", "2"],
      [0, 0, 0, "Styles should be written using objects.", "3"],
      [0, 0, 0, "Styles should be written using objects.", "4"],
      [0, 0, 0, "Styles should be written using objects.", "5"],
      [0, 0, 0, "Styles should be written using objects.", "6"]
    ],
    "public/app/features/explore/TraceView/TraceView.tsx:5381": [
      [0, 0, 0, "Styles should be written using objects.", "0"],
      [0, 0, 0, "Do not use any type assertions.", "1"],
      [0, 0, 0, "Do not use any type assertions.", "2"]
    ],
    "public/app/features/explore/TraceView/components/TracePageHeader/Actions/ActionButton.tsx:5381": [
      [0, 0, 0, "Styles should be written using objects.", "0"]
    ],
    "public/app/features/explore/TraceView/components/TracePageHeader/Actions/TracePageActions.tsx:5381": [
      [0, 0, 0, "Styles should be written using objects.", "0"],
      [0, 0, 0, "Styles should be written using objects.", "1"]
    ],
    "public/app/features/explore/TraceView/components/TracePageHeader/SearchBar/NextPrevResult.tsx:5381": [
      [0, 0, 0, "Styles should be written using objects.", "0"],
      [0, 0, 0, "Styles should be written using objects.", "1"],
      [0, 0, 0, "Styles should be written using objects.", "2"],
      [0, 0, 0, "Styles should be written using objects.", "3"],
      [0, 0, 0, "Styles should be written using objects.", "4"],
      [0, 0, 0, "Styles should be written using objects.", "5"]
    ],
    "public/app/features/explore/TraceView/components/TracePageHeader/SearchBar/TracePageSearchBar.tsx:5381": [
      [0, 0, 0, "Styles should be written using objects.", "0"],
      [0, 0, 0, "Styles should be written using objects.", "1"],
      [0, 0, 0, "Styles should be written using objects.", "2"],
      [0, 0, 0, "Styles should be written using objects.", "3"],
      [0, 0, 0, "Styles should be written using objects.", "4"]
    ],
    "public/app/features/explore/TraceView/components/TracePageHeader/SpanFilters/SpanFilters.tsx:5381": [
      [0, 0, 0, "Styles should be written using objects.", "0"],
      [0, 0, 0, "Styles should be written using objects.", "1"],
      [0, 0, 0, "Styles should be written using objects.", "2"],
      [0, 0, 0, "Styles should be written using objects.", "3"],
      [0, 0, 0, "Styles should be written using objects.", "4"],
      [0, 0, 0, "Styles should be written using objects.", "5"]
    ],
    "public/app/features/explore/TraceView/components/TracePageHeader/SpanGraph/CanvasSpanGraph.tsx:5381": [
      [0, 0, 0, "Styles should be written using objects.", "0"]
    ],
    "public/app/features/explore/TraceView/components/TracePageHeader/SpanGraph/GraphTicks.tsx:5381": [
      [0, 0, 0, "Styles should be written using objects.", "0"]
    ],
    "public/app/features/explore/TraceView/components/TracePageHeader/SpanGraph/Scrubber.tsx:5381": [
      [0, 0, 0, "Styles should be written using objects.", "0"],
      [0, 0, 0, "Styles should be written using objects.", "1"],
      [0, 0, 0, "Styles should be written using objects.", "2"],
      [0, 0, 0, "Styles should be written using objects.", "3"],
      [0, 0, 0, "Styles should be written using objects.", "4"]
    ],
    "public/app/features/explore/TraceView/components/TracePageHeader/SpanGraph/TickLabels.tsx:5381": [
      [0, 0, 0, "Styles should be written using objects.", "0"],
      [0, 0, 0, "Styles should be written using objects.", "1"]
    ],
    "public/app/features/explore/TraceView/components/TracePageHeader/SpanGraph/ViewingLayer.tsx:5381": [
      [0, 0, 0, "Styles should be written using objects.", "0"],
      [0, 0, 0, "Styles should be written using objects.", "1"],
      [0, 0, 0, "Styles should be written using objects.", "2"],
      [0, 0, 0, "Styles should be written using objects.", "3"],
      [0, 0, 0, "Styles should be written using objects.", "4"],
      [0, 0, 0, "Styles should be written using objects.", "5"],
      [0, 0, 0, "Styles should be written using objects.", "6"],
      [0, 0, 0, "Styles should be written using objects.", "7"]
    ],
    "public/app/features/explore/TraceView/components/TracePageHeader/TracePageHeader.tsx:5381": [
      [0, 0, 0, "Styles should be written using objects.", "0"],
      [0, 0, 0, "Styles should be written using objects.", "1"],
      [0, 0, 0, "Styles should be written using objects.", "2"],
      [0, 0, 0, "Styles should be written using objects.", "3"],
      [0, 0, 0, "Styles should be written using objects.", "4"],
      [0, 0, 0, "Styles should be written using objects.", "5"],
      [0, 0, 0, "Styles should be written using objects.", "6"],
      [0, 0, 0, "Styles should be written using objects.", "7"],
      [0, 0, 0, "Styles should be written using objects.", "8"],
      [0, 0, 0, "Styles should be written using objects.", "9"],
      [0, 0, 0, "Styles should be written using objects.", "10"],
      [0, 0, 0, "Styles should be written using objects.", "11"],
      [0, 0, 0, "Styles should be written using objects.", "12"]
    ],
    "public/app/features/explore/TraceView/components/TraceTimelineViewer/SpanBarRow.tsx:5381": [
      [0, 0, 0, "Styles should be written using objects.", "0"],
      [0, 0, 0, "Styles should be written using objects.", "1"],
      [0, 0, 0, "Styles should be written using objects.", "2"],
      [0, 0, 0, "Styles should be written using objects.", "3"],
      [0, 0, 0, "Styles should be written using objects.", "4"],
      [0, 0, 0, "Styles should be written using objects.", "5"],
      [0, 0, 0, "Styles should be written using objects.", "6"],
      [0, 0, 0, "Styles should be written using objects.", "7"],
      [0, 0, 0, "Styles should be written using objects.", "8"],
      [0, 0, 0, "Styles should be written using objects.", "9"],
      [0, 0, 0, "Styles should be written using objects.", "10"],
      [0, 0, 0, "Styles should be written using objects.", "11"],
      [0, 0, 0, "Styles should be written using objects.", "12"],
      [0, 0, 0, "Styles should be written using objects.", "13"],
      [0, 0, 0, "Styles should be written using objects.", "14"],
      [0, 0, 0, "Styles should be written using objects.", "15"],
      [0, 0, 0, "Styles should be written using objects.", "16"],
      [0, 0, 0, "Styles should be written using objects.", "17"],
      [0, 0, 0, "Styles should be written using objects.", "18"],
      [0, 0, 0, "Styles should be written using objects.", "19"],
      [0, 0, 0, "Styles should be written using objects.", "20"],
      [0, 0, 0, "Styles should be written using objects.", "21"]
    ],
    "public/app/features/explore/TraceView/components/TraceTimelineViewer/SpanDetail/AccordianKeyValues.tsx:5381": [
      [0, 0, 0, "Styles should be written using objects.", "0"],
      [0, 0, 0, "Styles should be written using objects.", "1"],
      [0, 0, 0, "Styles should be written using objects.", "2"],
      [0, 0, 0, "Styles should be written using objects.", "3"],
      [0, 0, 0, "Styles should be written using objects.", "4"],
      [0, 0, 0, "Styles should be written using objects.", "5"],
      [0, 0, 0, "Styles should be written using objects.", "6"],
      [0, 0, 0, "Styles should be written using objects.", "7"]
    ],
    "public/app/features/explore/TraceView/components/TraceTimelineViewer/SpanDetail/AccordianLogs.tsx:5381": [
      [0, 0, 0, "Styles should be written using objects.", "0"],
      [0, 0, 0, "Styles should be written using objects.", "1"],
      [0, 0, 0, "Styles should be written using objects.", "2"],
      [0, 0, 0, "Styles should be written using objects.", "3"]
    ],
    "public/app/features/explore/TraceView/components/TraceTimelineViewer/SpanDetail/AccordianReferences.tsx:5381": [
      [0, 0, 0, "Styles should be written using objects.", "0"],
      [0, 0, 0, "Styles should be written using objects.", "1"],
      [0, 0, 0, "Styles should be written using objects.", "2"],
      [0, 0, 0, "Styles should be written using objects.", "3"],
      [0, 0, 0, "Styles should be written using objects.", "4"],
      [0, 0, 0, "Styles should be written using objects.", "5"],
      [0, 0, 0, "Styles should be written using objects.", "6"],
      [0, 0, 0, "Styles should be written using objects.", "7"],
      [0, 0, 0, "Styles should be written using objects.", "8"],
      [0, 0, 0, "Styles should be written using objects.", "9"],
      [0, 0, 0, "Styles should be written using objects.", "10"],
      [0, 0, 0, "Styles should be written using objects.", "11"],
      [0, 0, 0, "Styles should be written using objects.", "12"],
      [0, 0, 0, "Styles should be written using objects.", "13"]
    ],
    "public/app/features/explore/TraceView/components/TraceTimelineViewer/SpanDetail/AccordianText.tsx:5381": [
      [0, 0, 0, "Styles should be written using objects.", "0"]
    ],
    "public/app/features/explore/TraceView/components/TraceTimelineViewer/SpanDetail/KeyValuesTable.tsx:5381": [
      [0, 0, 0, "Styles should be written using objects.", "0"],
      [0, 0, 0, "Styles should be written using objects.", "1"],
      [0, 0, 0, "Styles should be written using objects.", "2"],
      [0, 0, 0, "Styles should be written using objects.", "3"],
      [0, 0, 0, "Styles should be written using objects.", "4"],
      [0, 0, 0, "Styles should be written using objects.", "5"]
    ],
    "public/app/features/explore/TraceView/components/TraceTimelineViewer/SpanDetail/SpanFlameGraph.tsx:5381": [
      [0, 0, 0, "Do not use any type assertions.", "0"]
    ],
    "public/app/features/explore/TraceView/components/TraceTimelineViewer/SpanDetail/TextList.tsx:5381": [
      [0, 0, 0, "Styles should be written using objects.", "0"],
      [0, 0, 0, "Styles should be written using objects.", "1"],
      [0, 0, 0, "Styles should be written using objects.", "2"]
    ],
    "public/app/features/explore/TraceView/components/TraceTimelineViewer/SpanDetail/index.tsx:5381": [
      [0, 0, 0, "Styles should be written using objects.", "0"],
      [0, 0, 0, "Styles should be written using objects.", "1"],
      [0, 0, 0, "Styles should be written using objects.", "2"],
      [0, 0, 0, "Styles should be written using objects.", "3"],
      [0, 0, 0, "Styles should be written using objects.", "4"],
      [0, 0, 0, "Styles should be written using objects.", "5"],
      [0, 0, 0, "Styles should be written using objects.", "6"],
      [0, 0, 0, "Styles should be written using objects.", "7"],
      [0, 0, 0, "Styles should be written using objects.", "8"],
      [0, 0, 0, "Styles should be written using objects.", "9"],
      [0, 0, 0, "Styles should be written using objects.", "10"]
    ],
    "public/app/features/explore/TraceView/components/TraceTimelineViewer/SpanDetailRow.tsx:5381": [
      [0, 0, 0, "Styles should be written using objects.", "0"],
      [0, 0, 0, "Styles should be written using objects.", "1"]
    ],
    "public/app/features/explore/TraceView/components/TraceTimelineViewer/SpanLinks.tsx:5381": [
      [0, 0, 0, "Styles should be written using objects.", "0"],
      [0, 0, 0, "Styles should be written using objects.", "1"],
      [0, 0, 0, "Styles should be written using objects.", "2"],
      [0, 0, 0, "Styles should be written using objects.", "3"]
    ],
    "public/app/features/explore/TraceView/components/TraceTimelineViewer/SpanTreeOffset.tsx:5381": [
      [0, 0, 0, "Styles should be written using objects.", "0"],
      [0, 0, 0, "Styles should be written using objects.", "1"],
      [0, 0, 0, "Styles should be written using objects.", "2"],
      [0, 0, 0, "Styles should be written using objects.", "3"],
      [0, 0, 0, "Styles should be written using objects.", "4"],
      [0, 0, 0, "Styles should be written using objects.", "5"]
    ],
    "public/app/features/explore/TraceView/components/TraceTimelineViewer/Ticks.tsx:5381": [
      [0, 0, 0, "Styles should be written using objects.", "0"],
      [0, 0, 0, "Styles should be written using objects.", "1"],
      [0, 0, 0, "Styles should be written using objects.", "2"],
      [0, 0, 0, "Styles should be written using objects.", "3"]
    ],
    "public/app/features/explore/TraceView/components/TraceTimelineViewer/TimelineHeaderRow/TimelineCollapser.tsx:5381": [
      [0, 0, 0, "Styles should be written using objects.", "0"]
    ],
    "public/app/features/explore/TraceView/components/TraceTimelineViewer/TimelineHeaderRow/TimelineColumnResizer.tsx:5381": [
      [0, 0, 0, "Styles should be written using objects.", "0"],
      [0, 0, 0, "Styles should be written using objects.", "1"],
      [0, 0, 0, "Styles should be written using objects.", "2"],
      [0, 0, 0, "Styles should be written using objects.", "3"],
      [0, 0, 0, "Styles should be written using objects.", "4"],
      [0, 0, 0, "Styles should be written using objects.", "5"],
      [0, 0, 0, "Styles should be written using objects.", "6"],
      [0, 0, 0, "Styles should be written using objects.", "7"]
    ],
    "public/app/features/explore/TraceView/components/TraceTimelineViewer/TimelineHeaderRow/TimelineHeaderRow.tsx:5381": [
      [0, 0, 0, "Styles should be written using objects.", "0"],
      [0, 0, 0, "Styles should be written using objects.", "1"],
      [0, 0, 0, "Styles should be written using objects.", "2"]
    ],
    "public/app/features/explore/TraceView/components/TraceTimelineViewer/TimelineHeaderRow/TimelineViewingLayer.tsx:5381": [
      [0, 0, 0, "Styles should be written using objects.", "0"],
      [0, 0, 0, "Styles should be written using objects.", "1"],
      [0, 0, 0, "Styles should be written using objects.", "2"],
      [0, 0, 0, "Styles should be written using objects.", "3"],
      [0, 0, 0, "Styles should be written using objects.", "4"],
      [0, 0, 0, "Styles should be written using objects.", "5"],
      [0, 0, 0, "Styles should be written using objects.", "6"],
      [0, 0, 0, "Styles should be written using objects.", "7"]
    ],
    "public/app/features/explore/TraceView/components/TraceTimelineViewer/VirtualizedTraceView.tsx:5381": [
      [0, 0, 0, "Styles should be written using objects.", "0"],
      [0, 0, 0, "Styles should be written using objects.", "1"],
      [0, 0, 0, "Styles should be written using objects.", "2"]
    ],
    "public/app/features/explore/TraceView/components/TraceTimelineViewer/index.tsx:5381": [
      [0, 0, 0, "Styles should be written using objects.", "0"]
    ],
    "public/app/features/explore/TraceView/components/common/BreakableText.tsx:5381": [
      [0, 0, 0, "Styles should be written using objects.", "0"]
    ],
    "public/app/features/explore/TraceView/components/common/CopyIcon.tsx:5381": [
      [0, 0, 0, "Styles should be written using objects.", "0"]
    ],
    "public/app/features/explore/TraceView/components/common/LabeledList.tsx:5381": [
      [0, 0, 0, "Styles should be written using objects.", "0"],
      [0, 0, 0, "Styles should be written using objects.", "1"],
      [0, 0, 0, "Styles should be written using objects.", "2"],
      [0, 0, 0, "Styles should be written using objects.", "3"]
    ],
    "public/app/features/explore/TraceView/components/common/NewWindowIcon.tsx:5381": [
      [0, 0, 0, "Styles should be written using objects.", "0"]
    ],
    "public/app/features/explore/TraceView/components/common/TraceName.tsx:5381": [
      [0, 0, 0, "Styles should be written using objects.", "0"]
    ],
    "public/app/features/explore/TraceView/components/demo/trace-generators.ts:5381": [
      [0, 0, 0, "Do not use any type assertions.", "0"]
    ],
    "public/app/features/explore/TraceView/components/model/link-patterns.tsx:5381": [
      [0, 0, 0, "Unexpected any. Specify a different type.", "0"],
      [0, 0, 0, "Unexpected any. Specify a different type.", "1"],
      [0, 0, 0, "Unexpected any. Specify a different type.", "2"],
      [0, 0, 0, "Unexpected any. Specify a different type.", "3"],
      [0, 0, 0, "Unexpected any. Specify a different type.", "4"],
      [0, 0, 0, "Unexpected any. Specify a different type.", "5"],
      [0, 0, 0, "Unexpected any. Specify a different type.", "6"],
      [0, 0, 0, "Unexpected any. Specify a different type.", "7"],
      [0, 0, 0, "Unexpected any. Specify a different type.", "8"],
      [0, 0, 0, "Do not use any type assertions.", "9"],
      [0, 0, 0, "Unexpected any. Specify a different type.", "10"],
      [0, 0, 0, "Do not use any type assertions.", "11"]
    ],
    "public/app/features/explore/TraceView/components/model/transform-trace-data.tsx:5381": [
      [0, 0, 0, "Do not use any type assertions.", "0"]
    ],
    "public/app/features/explore/TraceView/components/settings/SpanBarSettings.tsx:5381": [
      [0, 0, 0, "Styles should be written using objects.", "0"],
      [0, 0, 0, "Styles should be written using objects.", "1"]
    ],
    "public/app/features/explore/TraceView/components/types/trace.ts:5381": [
      [0, 0, 0, "Unexpected any. Specify a different type.", "0"]
    ],
    "public/app/features/explore/TraceView/createSpanLink.tsx:5381": [
      [0, 0, 0, "Do not use any type assertions.", "0"],
      [0, 0, 0, "Do not use any type assertions.", "1"]
    ],
    "public/app/features/explore/spec/helper/setup.tsx:5381": [
      [0, 0, 0, "Do not use any type assertions.", "0"],
      [0, 0, 0, "Unexpected any. Specify a different type.", "1"]
    ],
    "public/app/features/explore/state/time.test.ts:5381": [
      [0, 0, 0, "Unexpected any. Specify a different type.", "0"]
    ],
    "public/app/features/explore/state/utils.ts:5381": [
      [0, 0, 0, "Do not use any type assertions.", "0"],
      [0, 0, 0, "Unexpected any. Specify a different type.", "1"],
      [0, 0, 0, "Do not use any type assertions.", "2"],
      [0, 0, 0, "Unexpected any. Specify a different type.", "3"],
      [0, 0, 0, "Do not use any type assertions.", "4"],
      [0, 0, 0, "Do not use any type assertions.", "5"]
    ],
    "public/app/features/expressions/ExpressionDatasource.ts:5381": [
      [0, 0, 0, "Do not use any type assertions.", "0"],
      [0, 0, 0, "Do not use any type assertions.", "1"]
    ],
    "public/app/features/expressions/components/Condition.tsx:5381": [
      [0, 0, 0, "Styles should be written using objects.", "0"],
      [0, 0, 0, "Styles should be written using objects.", "1"],
      [0, 0, 0, "Styles should be written using objects.", "2"]
    ],
    "public/app/features/expressions/components/Math.tsx:5381": [
      [0, 0, 0, "Styles should be written using objects.", "0"],
      [0, 0, 0, "Styles should be written using objects.", "1"],
      [0, 0, 0, "Styles should be written using objects.", "2"],
      [0, 0, 0, "Styles should be written using objects.", "3"],
      [0, 0, 0, "Styles should be written using objects.", "4"],
      [0, 0, 0, "Styles should be written using objects.", "5"],
      [0, 0, 0, "Styles should be written using objects.", "6"]
    ],
    "public/app/features/expressions/guards.ts:5381": [
      [0, 0, 0, "Do not use any type assertions.", "0"]
    ],
    "public/app/features/geo/editor/GazetteerPathEditor.tsx:5381": [
      [0, 0, 0, "Styles should be written using objects.", "0"]
    ],
    "public/app/features/geo/editor/locationModeEditor.tsx:5381": [
      [0, 0, 0, "Styles should be written using objects.", "0"],
      [0, 0, 0, "Styles should be written using objects.", "1"]
    ],
    "public/app/features/geo/gazetteer/gazetteer.ts:5381": [
      [0, 0, 0, "Unexpected any. Specify a different type.", "0"],
      [0, 0, 0, "Do not use any type assertions.", "1"]
    ],
    "public/app/features/geo/utils/frameVectorSource.ts:5381": [
      [0, 0, 0, "Do not use any type assertions.", "0"],
      [0, 0, 0, "Do not use any type assertions.", "1"]
    ],
    "public/app/features/inspector/DetailText.tsx:5381": [
      [0, 0, 0, "Styles should be written using objects.", "0"]
    ],
    "public/app/features/inspector/InspectDataOptions.tsx:5381": [
      [0, 0, 0, "Do not use any type assertions.", "0"]
    ],
    "public/app/features/inspector/InspectDataTab.tsx:5381": [
      [0, 0, 0, "Use data-testid for E2E selectors instead of aria-label", "0"]
    ],
    "public/app/features/inspector/InspectJSONTab.tsx:5381": [
      [0, 0, 0, "Use data-testid for E2E selectors instead of aria-label", "0"]
    ],
    "public/app/features/inspector/InspectStatsTab.tsx:5381": [
      [0, 0, 0, "Use data-testid for E2E selectors instead of aria-label", "0"],
      [0, 0, 0, "Styles should be written using objects.", "1"]
    ],
    "public/app/features/inspector/InspectStatsTable.tsx:5381": [
      [0, 0, 0, "Styles should be written using objects.", "0"],
      [0, 0, 0, "Styles should be written using objects.", "1"]
    ],
    "public/app/features/inspector/InspectStatsTraceIdsTable.tsx:5381": [
      [0, 0, 0, "Styles should be written using objects.", "0"],
      [0, 0, 0, "Styles should be written using objects.", "1"]
    ],
    "public/app/features/inspector/QueryInspector.tsx:5381": [
      [0, 0, 0, "Unexpected any. Specify a different type.", "0"],
      [0, 0, 0, "Styles should be written using objects.", "1"],
      [0, 0, 0, "Use data-testid for E2E selectors instead of aria-label", "2"],
      [0, 0, 0, "Use data-testid for E2E selectors instead of aria-label", "3"]
    ],
    "public/app/features/inspector/styles.ts:5381": [
      [0, 0, 0, "Styles should be written using objects.", "0"],
      [0, 0, 0, "Styles should be written using objects.", "1"],
      [0, 0, 0, "Styles should be written using objects.", "2"],
      [0, 0, 0, "Styles should be written using objects.", "3"],
      [0, 0, 0, "Styles should be written using objects.", "4"],
      [0, 0, 0, "Styles should be written using objects.", "5"],
      [0, 0, 0, "Styles should be written using objects.", "6"],
      [0, 0, 0, "Styles should be written using objects.", "7"],
      [0, 0, 0, "Styles should be written using objects.", "8"],
      [0, 0, 0, "Styles should be written using objects.", "9"],
      [0, 0, 0, "Styles should be written using objects.", "10"]
    ],
    "public/app/features/library-panels/components/LibraryPanelInfo/LibraryPanelInfo.tsx:5381": [
      [0, 0, 0, "Styles should be written using objects.", "0"],
      [0, 0, 0, "Styles should be written using objects.", "1"],
      [0, 0, 0, "Styles should be written using objects.", "2"]
    ],
    "public/app/features/library-panels/components/LibraryPanelsSearch/LibraryPanelsSearch.tsx:5381": [
      [0, 0, 0, "Styles should be written using objects.", "0"],
      [0, 0, 0, "Styles should be written using objects.", "1"],
      [0, 0, 0, "Styles should be written using objects.", "2"],
      [0, 0, 0, "Styles should be written using objects.", "3"],
      [0, 0, 0, "Styles should be written using objects.", "4"],
      [0, 0, 0, "Styles should be written using objects.", "5"],
      [0, 0, 0, "Styles should be written using objects.", "6"],
      [0, 0, 0, "Styles should be written using objects.", "7"],
      [0, 0, 0, "Styles should be written using objects.", "8"]
    ],
    "public/app/features/library-panels/components/LibraryPanelsView/actions.ts:5381": [
      [0, 0, 0, "Unexpected any. Specify a different type.", "0"]
    ],
    "public/app/features/library-panels/components/OpenLibraryPanelModal/OpenLibraryPanelModal.tsx:5381": [
      [0, 0, 0, "Styles should be written using objects.", "0"]
    ],
    "public/app/features/library-panels/components/PanelLibraryOptionsGroup/PanelLibraryOptionsGroup.tsx:5381": [
      [0, 0, 0, "Styles should be written using objects.", "0"]
    ],
    "public/app/features/library-panels/styles.ts:5381": [
      [0, 0, 0, "Styles should be written using objects.", "0"],
      [0, 0, 0, "Styles should be written using objects.", "1"],
      [0, 0, 0, "Styles should be written using objects.", "2"],
      [0, 0, 0, "Styles should be written using objects.", "3"],
      [0, 0, 0, "Styles should be written using objects.", "4"],
      [0, 0, 0, "Styles should be written using objects.", "5"]
    ],
    "public/app/features/library-panels/utils.ts:5381": [
      [0, 0, 0, "Unexpected any. Specify a different type.", "0"]
    ],
    "public/app/features/live/LiveConnectionWarning.tsx:5381": [
      [0, 0, 0, "Styles should be written using objects.", "0"],
      [0, 0, 0, "Styles should be written using objects.", "1"]
    ],
    "public/app/features/live/centrifuge/LiveDataStream.ts:5381": [
      [0, 0, 0, "Do not use any type assertions.", "0"]
    ],
    "public/app/features/live/centrifuge/channel.ts:5381": [
      [0, 0, 0, "Unexpected any. Specify a different type.", "0"]
    ],
    "public/app/features/live/centrifuge/serviceWorkerProxy.ts:5381": [
      [0, 0, 0, "Do not use any type assertions.", "0"]
    ],
    "public/app/features/live/data/amendTimeSeries.ts:5381": [
      [0, 0, 0, "Unexpected any. Specify a different type.", "0"],
      [0, 0, 0, "Do not use any type assertions.", "1"],
      [0, 0, 0, "Do not use any type assertions.", "2"],
      [0, 0, 0, "Do not use any type assertions.", "3"],
      [0, 0, 0, "Do not use any type assertions.", "4"]
    ],
    "public/app/features/logs/components/LoadingIndicator.tsx:5381": [
      [0, 0, 0, "Styles should be written using objects.", "0"]
    ],
    "public/app/features/logs/components/LogDetailsRow.tsx:5381": [
      [0, 0, 0, "Styles should be written using objects.", "0"],
      [0, 0, 0, "Styles should be written using objects.", "1"],
      [0, 0, 0, "Styles should be written using objects.", "2"],
      [0, 0, 0, "Styles should be written using objects.", "3"],
      [0, 0, 0, "Styles should be written using objects.", "4"],
      [0, 0, 0, "Styles should be written using objects.", "5"],
      [0, 0, 0, "Styles should be written using objects.", "6"]
    ],
    "public/app/features/logs/components/LogLabelStats.tsx:5381": [
      [0, 0, 0, "Styles should be written using objects.", "0"],
      [0, 0, 0, "Styles should be written using objects.", "1"],
      [0, 0, 0, "Styles should be written using objects.", "2"],
      [0, 0, 0, "Styles should be written using objects.", "3"],
      [0, 0, 0, "Styles should be written using objects.", "4"]
    ],
    "public/app/features/logs/components/LogLabelStatsRow.tsx:5381": [
      [0, 0, 0, "Styles should be written using objects.", "0"],
      [0, 0, 0, "Styles should be written using objects.", "1"],
      [0, 0, 0, "Styles should be written using objects.", "2"],
      [0, 0, 0, "Styles should be written using objects.", "3"],
      [0, 0, 0, "Styles should be written using objects.", "4"],
      [0, 0, 0, "Styles should be written using objects.", "5"],
      [0, 0, 0, "Styles should be written using objects.", "6"],
      [0, 0, 0, "Styles should be written using objects.", "7"]
    ],
    "public/app/features/logs/components/LogLabels.tsx:5381": [
      [0, 0, 0, "Styles should be written using objects.", "0"],
      [0, 0, 0, "Styles should be written using objects.", "1"],
      [0, 0, 0, "Styles should be written using objects.", "2"]
    ],
    "public/app/features/logs/components/LogRowMessageDisplayedFields.tsx:5381": [
      [0, 0, 0, "Styles should be written using objects.", "0"]
    ],
    "public/app/features/logs/components/getLogRowStyles.ts:5381": [
      [0, 0, 0, "Styles should be written using objects.", "0"],
      [0, 0, 0, "Styles should be written using objects.", "1"],
      [0, 0, 0, "Styles should be written using objects.", "2"],
      [0, 0, 0, "Styles should be written using objects.", "3"],
      [0, 0, 0, "Styles should be written using objects.", "4"],
      [0, 0, 0, "Styles should be written using objects.", "5"],
      [0, 0, 0, "Styles should be written using objects.", "6"],
      [0, 0, 0, "Styles should be written using objects.", "7"],
      [0, 0, 0, "Styles should be written using objects.", "8"],
      [0, 0, 0, "Styles should be written using objects.", "9"],
      [0, 0, 0, "Styles should be written using objects.", "10"],
      [0, 0, 0, "Styles should be written using objects.", "11"],
      [0, 0, 0, "Styles should be written using objects.", "12"],
      [0, 0, 0, "Styles should be written using objects.", "13"],
      [0, 0, 0, "Styles should be written using objects.", "14"],
      [0, 0, 0, "Styles should be written using objects.", "15"],
      [0, 0, 0, "Styles should be written using objects.", "16"],
      [0, 0, 0, "Styles should be written using objects.", "17"],
      [0, 0, 0, "Styles should be written using objects.", "18"],
      [0, 0, 0, "Styles should be written using objects.", "19"],
      [0, 0, 0, "Styles should be written using objects.", "20"],
      [0, 0, 0, "Styles should be written using objects.", "21"],
      [0, 0, 0, "Styles should be written using objects.", "22"],
      [0, 0, 0, "Styles should be written using objects.", "23"],
      [0, 0, 0, "Styles should be written using objects.", "24"],
      [0, 0, 0, "Styles should be written using objects.", "25"],
      [0, 0, 0, "Styles should be written using objects.", "26"],
      [0, 0, 0, "Styles should be written using objects.", "27"],
      [0, 0, 0, "Styles should be written using objects.", "28"],
      [0, 0, 0, "Styles should be written using objects.", "29"],
      [0, 0, 0, "Styles should be written using objects.", "30"],
      [0, 0, 0, "Styles should be written using objects.", "31"],
      [0, 0, 0, "Styles should be written using objects.", "32"],
      [0, 0, 0, "Styles should be written using objects.", "33"],
      [0, 0, 0, "Styles should be written using objects.", "34"],
      [0, 0, 0, "Styles should be written using objects.", "35"]
    ],
    "public/app/features/logs/components/log-context/LogRowContextModal.tsx:5381": [
      [0, 0, 0, "Styles should be written using objects.", "0"],
      [0, 0, 0, "Styles should be written using objects.", "1"],
      [0, 0, 0, "Styles should be written using objects.", "2"],
      [0, 0, 0, "Styles should be written using objects.", "3"],
      [0, 0, 0, "Styles should be written using objects.", "4"],
      [0, 0, 0, "Styles should be written using objects.", "5"],
      [0, 0, 0, "Styles should be written using objects.", "6"],
      [0, 0, 0, "Styles should be written using objects.", "7"],
      [0, 0, 0, "Styles should be written using objects.", "8"],
      [0, 0, 0, "Styles should be written using objects.", "9"],
      [0, 0, 0, "Styles should be written using objects.", "10"],
      [0, 0, 0, "Styles should be written using objects.", "11"],
      [0, 0, 0, "Styles should be written using objects.", "12"]
    ],
    "public/app/features/logs/utils.ts:5381": [
      [0, 0, 0, "Do not use any type assertions.", "0"]
    ],
    "public/app/features/manage-dashboards/DashboardImportPage.tsx:5381": [
      [0, 0, 0, "Styles should be written using objects.", "0"],
      [0, 0, 0, "Styles should be written using objects.", "1"],
      [0, 0, 0, "Styles should be written using objects.", "2"]
    ],
    "public/app/features/manage-dashboards/components/ImportDashboardLibraryPanelsList.tsx:5381": [
      [0, 0, 0, "Do not use any type assertions.", "0"],
      [0, 0, 0, "Styles should be written using objects.", "1"],
      [0, 0, 0, "Styles should be written using objects.", "2"]
    ],
    "public/app/features/manage-dashboards/components/PublicDashboardListTable/DeletePublicDashboardModal.tsx:5381": [
      [0, 0, 0, "Styles should be written using objects.", "0"],
      [0, 0, 0, "Styles should be written using objects.", "1"]
    ],
    "public/app/features/manage-dashboards/components/PublicDashboardListTable/PublicDashboardListTable.tsx:5381": [
      [0, 0, 0, "Styles should be written using objects.", "0"],
      [0, 0, 0, "Styles should be written using objects.", "1"],
      [0, 0, 0, "Styles should be written using objects.", "2"],
      [0, 0, 0, "Styles should be written using objects.", "3"],
      [0, 0, 0, "Styles should be written using objects.", "4"],
      [0, 0, 0, "Styles should be written using objects.", "5"]
    ],
    "public/app/features/manage-dashboards/state/actions.ts:5381": [
      [0, 0, 0, "Unexpected any. Specify a different type.", "0"],
      [0, 0, 0, "Unexpected any. Specify a different type.", "1"],
      [0, 0, 0, "Unexpected any. Specify a different type.", "2"],
      [0, 0, 0, "Unexpected any. Specify a different type.", "3"],
      [0, 0, 0, "Do not use any type assertions.", "4"],
      [0, 0, 0, "Unexpected any. Specify a different type.", "5"],
      [0, 0, 0, "Unexpected any. Specify a different type.", "6"],
      [0, 0, 0, "Unexpected any. Specify a different type.", "7"],
      [0, 0, 0, "Unexpected any. Specify a different type.", "8"],
      [0, 0, 0, "Unexpected any. Specify a different type.", "9"],
      [0, 0, 0, "Unexpected any. Specify a different type.", "10"],
      [0, 0, 0, "Unexpected any. Specify a different type.", "11"],
      [0, 0, 0, "Unexpected any. Specify a different type.", "12"],
      [0, 0, 0, "Unexpected any. Specify a different type.", "13"],
      [0, 0, 0, "Unexpected any. Specify a different type.", "14"]
    ],
    "public/app/features/manage-dashboards/state/reducers.ts:5381": [
      [0, 0, 0, "Unexpected any. Specify a different type.", "0"],
      [0, 0, 0, "Do not use any type assertions.", "1"],
      [0, 0, 0, "Unexpected any. Specify a different type.", "2"],
      [0, 0, 0, "Unexpected any. Specify a different type.", "3"],
      [0, 0, 0, "Unexpected any. Specify a different type.", "4"]
    ],
    "public/app/features/org/state/actions.ts:5381": [
      [0, 0, 0, "Unexpected any. Specify a different type.", "0"]
    ],
    "public/app/features/org/state/reducers.ts:5381": [
      [0, 0, 0, "Do not use any type assertions.", "0"]
    ],
    "public/app/features/panel/components/VizTypePicker/PanelTypeCard.tsx:5381": [
      [0, 0, 0, "Use data-testid for E2E selectors instead of aria-label", "0"]
    ],
    "public/app/features/panel/components/VizTypePicker/VisualizationSuggestionCard.tsx:5381": [
      [0, 0, 0, "Styles should be written using objects.", "0"],
      [0, 0, 0, "Styles should be written using objects.", "1"],
      [0, 0, 0, "Styles should be written using objects.", "2"],
      [0, 0, 0, "Styles should be written using objects.", "3"],
      [0, 0, 0, "Styles should be written using objects.", "4"]
    ],
    "public/app/features/panel/panellinks/linkSuppliers.ts:5381": [
      [0, 0, 0, "Unexpected any. Specify a different type.", "0"]
    ],
    "public/app/features/panel/panellinks/link_srv.ts:5381": [
      [0, 0, 0, "Unexpected any. Specify a different type.", "0"],
      [0, 0, 0, "Unexpected any. Specify a different type.", "1"],
      [0, 0, 0, "Unexpected any. Specify a different type.", "2"],
      [0, 0, 0, "Unexpected any. Specify a different type.", "3"]
    ],
    "public/app/features/playlist/EmptyQueryListBanner.tsx:5381": [
      [0, 0, 0, "Styles should be written using objects.", "0"]
    ],
    "public/app/features/playlist/PlaylistForm.tsx:5381": [
      [0, 0, 0, "Use data-testid for E2E selectors instead of aria-label", "0"],
      [0, 0, 0, "Use data-testid for E2E selectors instead of aria-label", "1"]
    ],
    "public/app/features/playlist/PlaylistTableRows.tsx:5381": [
      [0, 0, 0, "Styles should be written using objects.", "0"],
      [0, 0, 0, "Styles should be written using objects.", "1"],
      [0, 0, 0, "Styles should be written using objects.", "2"],
      [0, 0, 0, "Styles should be written using objects.", "3"]
    ],
    "public/app/features/plugins/admin/components/Badges/PluginUpdateAvailableBadge.tsx:5381": [
      [0, 0, 0, "Styles should be written using objects.", "0"]
    ],
    "public/app/features/plugins/admin/components/Badges/sharedStyles.ts:5381": [
      [0, 0, 0, "Styles should be written using objects.", "0"]
    ],
    "public/app/features/plugins/admin/components/GetStartedWithPlugin/GetStartedWithDataSource.tsx:5381": [
      [0, 0, 0, "Do not use any type assertions.", "0"]
    ],
    "public/app/features/plugins/admin/components/HorizontalGroup.tsx:5381": [
      [0, 0, 0, "Styles should be written using objects.", "0"]
    ],
    "public/app/features/plugins/admin/components/InstallControls/InstallControlsWarning.tsx:5381": [
      [0, 0, 0, "Styles should be written using objects.", "0"]
    ],
    "public/app/features/plugins/admin/components/PluginActions.tsx:5381": [
      [0, 0, 0, "Styles should be written using objects.", "0"]
    ],
    "public/app/features/plugins/admin/components/PluginDetailsBody.tsx:5381": [
      [0, 0, 0, "Do not use any type assertions.", "0"]
    ],
    "public/app/features/plugins/admin/components/PluginDetailsHeaderDependencies.tsx:5381": [
      [0, 0, 0, "Styles should be written using objects.", "0"],
      [0, 0, 0, "Styles should be written using objects.", "1"]
    ],
    "public/app/features/plugins/admin/components/PluginDetailsHeaderSignature.tsx:5381": [
      [0, 0, 0, "Styles should be written using objects.", "0"],
      [0, 0, 0, "Styles should be written using objects.", "1"]
    ],
    "public/app/features/plugins/admin/components/PluginDetailsPage.tsx:5381": [
      [0, 0, 0, "Do not use any type assertions.", "0"],
      [0, 0, 0, "Styles should be written using objects.", "1"],
      [0, 0, 0, "Styles should be written using objects.", "2"],
      [0, 0, 0, "Styles should be written using objects.", "3"]
    ],
    "public/app/features/plugins/admin/components/PluginSignatureDetailsBadge.tsx:5381": [
      [0, 0, 0, "Styles should be written using objects.", "0"],
      [0, 0, 0, "Styles should be written using objects.", "1"],
      [0, 0, 0, "Styles should be written using objects.", "2"],
      [0, 0, 0, "Styles should be written using objects.", "3"]
    ],
    "public/app/features/plugins/admin/components/PluginSubtitle.tsx:5381": [
      [0, 0, 0, "Styles should be written using objects.", "0"]
    ],
    "public/app/features/plugins/admin/components/PluginUsage.tsx:5381": [
      [0, 0, 0, "Styles should be written using objects.", "0"],
      [0, 0, 0, "Styles should be written using objects.", "1"]
    ],
    "public/app/features/plugins/admin/components/VersionList.tsx:5381": [
      [0, 0, 0, "Styles should be written using objects.", "0"],
      [0, 0, 0, "Styles should be written using objects.", "1"],
      [0, 0, 0, "Styles should be written using objects.", "2"]
    ],
    "public/app/features/plugins/admin/hooks/useHistory.tsx:5381": [
      [0, 0, 0, "Unexpected any. Specify a different type.", "0"]
    ],
    "public/app/features/plugins/admin/hooks/usePluginInfo.tsx:5381": [
      [0, 0, 0, "Styles should be written using objects.", "0"]
    ],
    "public/app/features/plugins/admin/pages/Browse.tsx:5381": [
      [0, 0, 0, "Do not use any type assertions.", "0"],
      [0, 0, 0, "Do not use any type assertions.", "1"]
    ],
    "public/app/features/plugins/admin/state/actions.ts:5381": [
      [0, 0, 0, "Do not use any type assertions.", "0"]
    ],
    "public/app/features/plugins/admin/types.ts:5381": [
      [0, 0, 0, "Unexpected any. Specify a different type.", "0"]
    ],
    "public/app/features/plugins/datasource_srv.ts:5381": [
      [0, 0, 0, "Do not use any type assertions.", "0"],
      [0, 0, 0, "Unexpected any. Specify a different type.", "1"],
      [0, 0, 0, "Do not use any type assertions.", "2"],
      [0, 0, 0, "Unexpected any. Specify a different type.", "3"],
      [0, 0, 0, "Unexpected any. Specify a different type.", "4"],
      [0, 0, 0, "Unexpected any. Specify a different type.", "5"],
      [0, 0, 0, "Unexpected any. Specify a different type.", "6"],
      [0, 0, 0, "Unexpected any. Specify a different type.", "7"],
      [0, 0, 0, "Do not use any type assertions.", "8"],
      [0, 0, 0, "Unexpected any. Specify a different type.", "9"],
      [0, 0, 0, "Do not use any type assertions.", "10"],
      [0, 0, 0, "Unexpected any. Specify a different type.", "11"],
      [0, 0, 0, "Do not use any type assertions.", "12"]
    ],
    "public/app/features/plugins/sandbox/distortion_map.ts:5381": [
      [0, 0, 0, "Do not use any type assertions.", "0"]
    ],
    "public/app/features/plugins/sandbox/sandbox_plugin_loader.ts:5381": [
      [0, 0, 0, "Do not use any type assertions.", "0"],
      [0, 0, 0, "Do not use any type assertions.", "1"],
      [0, 0, 0, "Do not use any type assertions.", "2"]
    ],
    "public/app/features/plugins/tests/datasource_srv.test.ts:5381": [
      [0, 0, 0, "Unexpected any. Specify a different type.", "0"],
      [0, 0, 0, "Unexpected any. Specify a different type.", "1"],
      [0, 0, 0, "Unexpected any. Specify a different type.", "2"]
    ],
    "public/app/features/plugins/utils.ts:5381": [
      [0, 0, 0, "Do not use any type assertions.", "0"],
      [0, 0, 0, "Do not use any type assertions.", "1"],
      [0, 0, 0, "Do not use any type assertions.", "2"],
      [0, 0, 0, "Do not use any type assertions.", "3"]
    ],
    "public/app/features/profile/ChangePasswordForm.tsx:5381": [
      [0, 0, 0, "Styles should be written using objects.", "0"]
    ],
    "public/app/features/query/components/QueryEditorRow.tsx:5381": [
      [0, 0, 0, "Do not use any type assertions.", "0"],
      [0, 0, 0, "Do not use any type assertions.", "1"],
      [0, 0, 0, "Do not use any type assertions.", "2"],
      [0, 0, 0, "Do not use any type assertions.", "3"],
      [0, 0, 0, "Use data-testid for E2E selectors instead of aria-label", "4"]
    ],
    "public/app/features/query/components/QueryEditorRowHeader.tsx:5381": [
      [0, 0, 0, "Use data-testid for E2E selectors instead of aria-label", "0"],
      [0, 0, 0, "Styles should be written using objects.", "1"],
      [0, 0, 0, "Styles should be written using objects.", "2"],
      [0, 0, 0, "Styles should be written using objects.", "3"],
      [0, 0, 0, "Styles should be written using objects.", "4"],
      [0, 0, 0, "Styles should be written using objects.", "5"],
      [0, 0, 0, "Styles should be written using objects.", "6"],
      [0, 0, 0, "Styles should be written using objects.", "7"],
      [0, 0, 0, "Styles should be written using objects.", "8"]
    ],
    "public/app/features/query/components/QueryGroup.tsx:5381": [
      [0, 0, 0, "Use data-testid for E2E selectors instead of aria-label", "0"],
      [0, 0, 0, "Styles should be written using objects.", "1"],
      [0, 0, 0, "Styles should be written using objects.", "2"],
      [0, 0, 0, "Styles should be written using objects.", "3"],
      [0, 0, 0, "Styles should be written using objects.", "4"],
      [0, 0, 0, "Styles should be written using objects.", "5"],
      [0, 0, 0, "Styles should be written using objects.", "6"],
      [0, 0, 0, "Styles should be written using objects.", "7"],
      [0, 0, 0, "Use data-testid for E2E selectors instead of aria-label", "8"]
    ],
    "public/app/features/query/components/QueryGroupOptions.tsx:5381": [
      [0, 0, 0, "Styles should be written using objects.", "0"]
    ],
    "public/app/features/query/state/DashboardQueryRunner/AnnotationsQueryRunner.ts:5381": [
      [0, 0, 0, "Do not use any type assertions.", "0"]
    ],
    "public/app/features/query/state/DashboardQueryRunner/DashboardQueryRunner.ts:5381": [
      [0, 0, 0, "Unexpected any. Specify a different type.", "0"]
    ],
    "public/app/features/query/state/DashboardQueryRunner/PublicAnnotationsDataSource.ts:5381": [
      [0, 0, 0, "Do not use any type assertions.", "0"]
    ],
    "public/app/features/query/state/DashboardQueryRunner/testHelpers.ts:5381": [
      [0, 0, 0, "Unexpected any. Specify a different type.", "0"],
      [0, 0, 0, "Unexpected any. Specify a different type.", "1"],
      [0, 0, 0, "Do not use any type assertions.", "2"]
    ],
    "public/app/features/query/state/DashboardQueryRunner/utils.ts:5381": [
      [0, 0, 0, "Unexpected any. Specify a different type.", "0"],
      [0, 0, 0, "Unexpected any. Specify a different type.", "1"],
      [0, 0, 0, "Unexpected any. Specify a different type.", "2"],
      [0, 0, 0, "Unexpected any. Specify a different type.", "3"]
    ],
    "public/app/features/query/state/PanelQueryRunner.ts:5381": [
      [0, 0, 0, "Do not use any type assertions.", "0"],
      [0, 0, 0, "Do not use any type assertions.", "1"]
    ],
    "public/app/features/query/state/runRequest.ts:5381": [
      [0, 0, 0, "Do not use any type assertions.", "0"]
    ],
    "public/app/features/query/state/updateQueries.test.ts:5381": [
      [0, 0, 0, "Unexpected any. Specify a different type.", "0"],
      [0, 0, 0, "Unexpected any. Specify a different type.", "1"],
      [0, 0, 0, "Unexpected any. Specify a different type.", "2"],
      [0, 0, 0, "Unexpected any. Specify a different type.", "3"],
      [0, 0, 0, "Unexpected any. Specify a different type.", "4"],
      [0, 0, 0, "Unexpected any. Specify a different type.", "5"],
      [0, 0, 0, "Unexpected any. Specify a different type.", "6"],
      [0, 0, 0, "Unexpected any. Specify a different type.", "7"],
      [0, 0, 0, "Unexpected any. Specify a different type.", "8"],
      [0, 0, 0, "Unexpected any. Specify a different type.", "9"],
      [0, 0, 0, "Unexpected any. Specify a different type.", "10"]
    ],
    "public/app/features/search/page/components/ActionRow.tsx:5381": [
      [0, 0, 0, "Styles should be written using objects.", "0"],
      [0, 0, 0, "Styles should be written using objects.", "1"]
    ],
    "public/app/features/search/page/components/SearchResultsTable.tsx:5381": [
      [0, 0, 0, "Styles should be written using objects.", "0"],
      [0, 0, 0, "Styles should be written using objects.", "1"],
      [0, 0, 0, "Styles should be written using objects.", "2"],
      [0, 0, 0, "Styles should be written using objects.", "3"],
      [0, 0, 0, "Styles should be written using objects.", "4"],
      [0, 0, 0, "Styles should be written using objects.", "5"],
      [0, 0, 0, "Styles should be written using objects.", "6"],
      [0, 0, 0, "Styles should be written using objects.", "7"],
      [0, 0, 0, "Styles should be written using objects.", "8"],
      [0, 0, 0, "Styles should be written using objects.", "9"],
      [0, 0, 0, "Styles should be written using objects.", "10"],
      [0, 0, 0, "Styles should be written using objects.", "11"],
      [0, 0, 0, "Styles should be written using objects.", "12"]
    ],
    "public/app/features/search/page/components/columns.tsx:5381": [
      [0, 0, 0, "Do not use any type assertions.", "0"]
    ],
    "public/app/features/search/service/bluge.ts:5381": [
      [0, 0, 0, "Do not use any type assertions.", "0"],
      [0, 0, 0, "Do not use any type assertions.", "1"]
    ],
    "public/app/features/search/service/sql.ts:5381": [
      [0, 0, 0, "Unexpected any. Specify a different type.", "0"]
    ],
    "public/app/features/search/service/utils.ts:5381": [
      [0, 0, 0, "Do not use any type assertions.", "0"]
    ],
    "public/app/features/search/state/SearchStateManager.ts:5381": [
      [0, 0, 0, "Do not use any type assertions.", "0"]
    ],
    "public/app/features/search/types.ts:5381": [
      [0, 0, 0, "Unexpected any. Specify a different type.", "0"]
    ],
    "public/app/features/search/utils.ts:5381": [
      [0, 0, 0, "Do not use any type assertions.", "0"]
    ],
    "public/app/features/serviceaccounts/components/CreateTokenModal.tsx:5381": [
      [0, 0, 0, "Styles should be written using objects.", "0"],
      [0, 0, 0, "Styles should be written using objects.", "1"],
      [0, 0, 0, "Styles should be written using objects.", "2"],
      [0, 0, 0, "Styles should be written using objects.", "3"]
    ],
    "public/app/features/serviceaccounts/components/ServiceAccountProfile.tsx:5381": [
      [0, 0, 0, "Styles should be written using objects.", "0"]
    ],
    "public/app/features/serviceaccounts/components/ServiceAccountProfileRow.tsx:5381": [
      [0, 0, 0, "Styles should be written using objects.", "0"]
    ],
    "public/app/features/serviceaccounts/components/ServiceAccountTokensTable.tsx:5381": [
      [0, 0, 0, "Styles should be written using objects.", "0"],
      [0, 0, 0, "Styles should be written using objects.", "1"],
      [0, 0, 0, "Styles should be written using objects.", "2"],
      [0, 0, 0, "Styles should be written using objects.", "3"],
      [0, 0, 0, "Styles should be written using objects.", "4"],
      [0, 0, 0, "Styles should be written using objects.", "5"],
      [0, 0, 0, "Styles should be written using objects.", "6"]
    ],
    "public/app/features/serviceaccounts/state/reducers.ts:5381": [
      [0, 0, 0, "Do not use any type assertions.", "0"]
    ],
    "public/app/features/storage/Breadcrumb.tsx:5381": [
      [0, 0, 0, "Styles should be written using objects.", "0"]
    ],
    "public/app/features/storage/FileView.tsx:5381": [
      [0, 0, 0, "Styles should be written using objects.", "0"],
      [0, 0, 0, "Styles should be written using objects.", "1"],
      [0, 0, 0, "Styles should be written using objects.", "2"],
      [0, 0, 0, "Styles should be written using objects.", "3"],
      [0, 0, 0, "Styles should be written using objects.", "4"],
      [0, 0, 0, "Styles should be written using objects.", "5"],
      [0, 0, 0, "Styles should be written using objects.", "6"]
    ],
    "public/app/features/storage/FolderView.tsx:5381": [
      [0, 0, 0, "Styles should be written using objects.", "0"],
      [0, 0, 0, "Styles should be written using objects.", "1"],
      [0, 0, 0, "Styles should be written using objects.", "2"],
      [0, 0, 0, "Styles should be written using objects.", "3"],
      [0, 0, 0, "Styles should be written using objects.", "4"]
    ],
    "public/app/features/storage/RootView.tsx:5381": [
      [0, 0, 0, "Styles should be written using objects.", "0"],
      [0, 0, 0, "Styles should be written using objects.", "1"]
    ],
    "public/app/features/storage/StoragePage.tsx:5381": [
      [0, 0, 0, "Styles should be written using objects.", "0"],
      [0, 0, 0, "Styles should be written using objects.", "1"],
      [0, 0, 0, "Styles should be written using objects.", "2"],
      [0, 0, 0, "Styles should be written using objects.", "3"],
      [0, 0, 0, "Styles should be written using objects.", "4"],
      [0, 0, 0, "Styles should be written using objects.", "5"]
    ],
    "public/app/features/storage/UploadButton.tsx:5381": [
      [0, 0, 0, "Styles should be written using objects.", "0"]
    ],
    "public/app/features/storage/storage.ts:5381": [
      [0, 0, 0, "Unexpected any. Specify a different type.", "0"],
      [0, 0, 0, "Unexpected any. Specify a different type.", "1"]
    ],
    "public/app/features/teams/TeamGroupSync.tsx:5381": [
      [0, 0, 0, "Unexpected any. Specify a different type.", "0"],
      [0, 0, 0, "Unexpected any. Specify a different type.", "1"]
    ],
    "public/app/features/teams/state/reducers.ts:5381": [
      [0, 0, 0, "Do not use any type assertions.", "0"]
    ],
    "public/app/features/teams/state/selectors.ts:5381": [
      [0, 0, 0, "Unexpected any. Specify a different type.", "0"]
    ],
    "public/app/features/templating/fieldAccessorCache.ts:5381": [
      [0, 0, 0, "Unexpected any. Specify a different type.", "0"]
    ],
    "public/app/features/templating/formatVariableValue.ts:5381": [
      [0, 0, 0, "Unexpected any. Specify a different type.", "0"],
      [0, 0, 0, "Unexpected any. Specify a different type.", "1"],
      [0, 0, 0, "Unexpected any. Specify a different type.", "2"]
    ],
    "public/app/features/templating/templateProxies.ts:5381": [
      [0, 0, 0, "Unexpected any. Specify a different type.", "0"]
    ],
    "public/app/features/templating/template_srv.mock.ts:5381": [
      [0, 0, 0, "Do not use any type assertions.", "0"]
    ],
    "public/app/features/templating/template_srv.ts:5381": [
      [0, 0, 0, "Unexpected any. Specify a different type.", "0"],
      [0, 0, 0, "Unexpected any. Specify a different type.", "1"],
      [0, 0, 0, "Unexpected any. Specify a different type.", "2"],
      [0, 0, 0, "Unexpected any. Specify a different type.", "3"],
      [0, 0, 0, "Unexpected any. Specify a different type.", "4"],
      [0, 0, 0, "Unexpected any. Specify a different type.", "5"],
      [0, 0, 0, "Unexpected any. Specify a different type.", "6"],
      [0, 0, 0, "Unexpected any. Specify a different type.", "7"],
      [0, 0, 0, "Unexpected any. Specify a different type.", "8"],
      [0, 0, 0, "Unexpected any. Specify a different type.", "9"],
      [0, 0, 0, "Do not use any type assertions.", "10"],
      [0, 0, 0, "Do not use any type assertions.", "11"],
      [0, 0, 0, "Do not use any type assertions.", "12"]
    ],
    "public/app/features/transformers/FilterByValueTransformer/ValueMatchers/BasicMatcherEditor.tsx:5381": [
      [0, 0, 0, "Unexpected any. Specify a different type.", "0"]
    ],
    "public/app/features/transformers/FilterByValueTransformer/ValueMatchers/NoopMatcherEditor.tsx:5381": [
      [0, 0, 0, "Unexpected any. Specify a different type.", "0"]
    ],
    "public/app/features/transformers/FilterByValueTransformer/ValueMatchers/RangeMatcherEditor.tsx:5381": [
      [0, 0, 0, "Unexpected any. Specify a different type.", "0"]
    ],
    "public/app/features/transformers/FilterByValueTransformer/ValueMatchers/types.ts:5381": [
      [0, 0, 0, "Unexpected any. Specify a different type.", "0"],
      [0, 0, 0, "Unexpected any. Specify a different type.", "1"],
      [0, 0, 0, "Unexpected any. Specify a different type.", "2"]
    ],
    "public/app/features/transformers/FilterByValueTransformer/ValueMatchers/utils.ts:5381": [
      [0, 0, 0, "Unexpected any. Specify a different type.", "0"],
      [0, 0, 0, "Unexpected any. Specify a different type.", "1"],
      [0, 0, 0, "Unexpected any. Specify a different type.", "2"]
    ],
    "public/app/features/transformers/FilterByValueTransformer/ValueMatchers/valueMatchersUI.ts:5381": [
      [0, 0, 0, "Unexpected any. Specify a different type.", "0"]
    ],
    "public/app/features/transformers/calculateHeatmap/editor/helper.ts:5381": [
      [0, 0, 0, "Unexpected any. Specify a different type.", "0"]
    ],
    "public/app/features/transformers/calculateHeatmap/heatmap.ts:5381": [
      [0, 0, 0, "Do not use any type assertions.", "0"],
      [0, 0, 0, "Do not use any type assertions.", "1"]
    ],
    "public/app/features/transformers/configFromQuery/ConfigFromQueryTransformerEditor.tsx:5381": [
      [0, 0, 0, "Styles should be written using objects.", "0"]
    ],
    "public/app/features/transformers/editors/CalculateFieldTransformerEditor/CumulativeOptionsEditor.tsx:5381": [
      [0, 0, 0, "Do not use any type assertions.", "0"]
    ],
    "public/app/features/transformers/editors/CalculateFieldTransformerEditor/ReduceRowOptionsEditor.tsx:5381": [
      [0, 0, 0, "Do not use any type assertions.", "0"]
    ],
    "public/app/features/transformers/editors/CalculateFieldTransformerEditor/WindowOptionsEditor.tsx:5381": [
      [0, 0, 0, "Do not use any type assertions.", "0"]
    ],
    "public/app/features/transformers/editors/ConvertFieldTypeTransformerEditor.tsx:5381": [
      [0, 0, 0, "Do not use any type assertions.", "0"]
    ],
    "public/app/features/transformers/editors/GroupByTransformerEditor.tsx:5381": [
      [0, 0, 0, "Do not use any type assertions.", "0"],
      [0, 0, 0, "Styles should be written using objects.", "1"],
      [0, 0, 0, "Styles should be written using objects.", "2"],
      [0, 0, 0, "Styles should be written using objects.", "3"]
    ],
    "public/app/features/transformers/editors/OrganizeFieldsTransformerEditor.tsx:5381": [
      [0, 0, 0, "Styles should be written using objects.", "0"],
      [0, 0, 0, "Styles should be written using objects.", "1"],
      [0, 0, 0, "Styles should be written using objects.", "2"]
    ],
    "public/app/features/transformers/editors/ReduceTransformerEditor.tsx:5381": [
      [0, 0, 0, "Do not use any type assertions.", "0"]
    ],
    "public/app/features/transformers/editors/SortByTransformerEditor.tsx:5381": [
      [0, 0, 0, "Do not use any type assertions.", "0"]
    ],
    "public/app/features/transformers/extractFields/ExtractFieldsTransformerEditor.tsx:5381": [
      [0, 0, 0, "Do not use any type assertions.", "0"],
      [0, 0, 0, "Unexpected any. Specify a different type.", "1"],
      [0, 0, 0, "Do not use any type assertions.", "2"],
      [0, 0, 0, "Unexpected any. Specify a different type.", "3"]
    ],
    "public/app/features/transformers/extractFields/components/JSONPathEditor.tsx:5381": [
      [0, 0, 0, "Styles should be written using objects.", "0"],
      [0, 0, 0, "Styles should be written using objects.", "1"]
    ],
    "public/app/features/transformers/extractFields/extractFields.ts:5381": [
      [0, 0, 0, "Unexpected any. Specify a different type.", "0"],
      [0, 0, 0, "Do not use any type assertions.", "1"]
    ],
    "public/app/features/transformers/extractFields/fieldExtractors.ts:5381": [
      [0, 0, 0, "Unexpected any. Specify a different type.", "0"]
    ],
    "public/app/features/transformers/fieldToConfigMapping/FieldToConfigMappingEditor.tsx:5381": [
      [0, 0, 0, "Do not use any type assertions.", "0"],
      [0, 0, 0, "Do not use any type assertions.", "1"],
      [0, 0, 0, "Styles should be written using objects.", "2"],
      [0, 0, 0, "Styles should be written using objects.", "3"],
      [0, 0, 0, "Styles should be written using objects.", "4"]
    ],
    "public/app/features/transformers/fieldToConfigMapping/fieldToConfigMapping.ts:5381": [
      [0, 0, 0, "Do not use any type assertions.", "0"],
      [0, 0, 0, "Unexpected any. Specify a different type.", "1"],
      [0, 0, 0, "Unexpected any. Specify a different type.", "2"],
      [0, 0, 0, "Unexpected any. Specify a different type.", "3"],
      [0, 0, 0, "Unexpected any. Specify a different type.", "4"]
    ],
    "public/app/features/transformers/lookupGazetteer/FieldLookupTransformerEditor.tsx:5381": [
      [0, 0, 0, "Do not use any type assertions.", "0"]
    ],
    "public/app/features/transformers/lookupGazetteer/fieldLookup.ts:5381": [
      [0, 0, 0, "Unexpected any. Specify a different type.", "0"]
    ],
    "public/app/features/transformers/prepareTimeSeries/PrepareTimeSeriesEditor.tsx:5381": [
      [0, 0, 0, "Styles should be written using objects.", "0"]
    ],
    "public/app/features/transformers/prepareTimeSeries/prepareTimeSeries.test.ts:5381": [
      [0, 0, 0, "Unexpected any. Specify a different type.", "0"]
    ],
    "public/app/features/transformers/prepareTimeSeries/prepareTimeSeries.ts:5381": [
      [0, 0, 0, "Unexpected any. Specify a different type.", "0"],
      [0, 0, 0, "Unexpected any. Specify a different type.", "1"]
    ],
    "public/app/features/transformers/spatial/SpatialTransformerEditor.tsx:5381": [
      [0, 0, 0, "Styles should be written using objects.", "0"],
      [0, 0, 0, "Styles should be written using objects.", "1"]
    ],
    "public/app/features/transformers/spatial/optionsHelper.tsx:5381": [
      [0, 0, 0, "Unexpected any. Specify a different type.", "0"],
      [0, 0, 0, "Do not use any type assertions.", "1"],
      [0, 0, 0, "Unexpected any. Specify a different type.", "2"],
      [0, 0, 0, "Unexpected any. Specify a different type.", "3"],
      [0, 0, 0, "Do not use any type assertions.", "4"],
      [0, 0, 0, "Do not use any type assertions.", "5"]
    ],
    "public/app/features/transformers/standardTransformers.ts:5381": [
      [0, 0, 0, "Unexpected any. Specify a different type.", "0"]
    ],
    "public/app/features/users/TokenRevokedModal.tsx:5381": [
      [0, 0, 0, "Styles should be written using objects.", "0"],
      [0, 0, 0, "Styles should be written using objects.", "1"],
      [0, 0, 0, "Styles should be written using objects.", "2"]
    ],
    "public/app/features/variables/adapters.ts:5381": [
      [0, 0, 0, "Unexpected any. Specify a different type.", "0"],
      [0, 0, 0, "Unexpected any. Specify a different type.", "1"],
      [0, 0, 0, "Unexpected any. Specify a different type.", "2"]
    ],
    "public/app/features/variables/adhoc/picker/AdHocFilterRenderer.tsx:5381": [
      [0, 0, 0, "Unexpected any. Specify a different type.", "0"]
    ],
    "public/app/features/variables/constant/reducer.ts:5381": [
      [0, 0, 0, "Do not use any type assertions.", "0"]
    ],
    "public/app/features/variables/custom/reducer.ts:5381": [
      [0, 0, 0, "Do not use any type assertions.", "0"]
    ],
    "public/app/features/variables/datasource/actions.ts:5381": [
      [0, 0, 0, "Unexpected any. Specify a different type.", "0"]
    ],
    "public/app/features/variables/editor/VariableEditorContainer.tsx:5381": [
      [0, 0, 0, "Do not use any type assertions.", "0"],
      [0, 0, 0, "Do not use any type assertions.", "1"]
    ],
    "public/app/features/variables/editor/VariableEditorEditor.tsx:5381": [
      [0, 0, 0, "Unexpected any. Specify a different type.", "0"]
    ],
    "public/app/features/variables/editor/VariableEditorList.tsx:5381": [
      [0, 0, 0, "Use data-testid for E2E selectors instead of aria-label", "0"],
      [0, 0, 0, "Use data-testid for E2E selectors instead of aria-label", "1"],
      [0, 0, 0, "Styles should be written using objects.", "2"]
    ],
    "public/app/features/variables/editor/VariableEditorListRow.tsx:5381": [
      [0, 0, 0, "Use data-testid for E2E selectors instead of aria-label", "0"],
      [0, 0, 0, "Use data-testid for E2E selectors instead of aria-label", "1"],
      [0, 0, 0, "Use data-testid for E2E selectors instead of aria-label", "2"],
      [0, 0, 0, "Use data-testid for E2E selectors instead of aria-label", "3"],
      [0, 0, 0, "Styles should be written using objects.", "4"],
      [0, 0, 0, "Styles should be written using objects.", "5"],
      [0, 0, 0, "Styles should be written using objects.", "6"],
      [0, 0, 0, "Styles should be written using objects.", "7"],
      [0, 0, 0, "Styles should be written using objects.", "8"],
      [0, 0, 0, "Styles should be written using objects.", "9"],
      [0, 0, 0, "Styles should be written using objects.", "10"]
    ],
    "public/app/features/variables/editor/getVariableQueryEditor.tsx:5381": [
      [0, 0, 0, "Unexpected any. Specify a different type.", "0"],
      [0, 0, 0, "Unexpected any. Specify a different type.", "1"]
    ],
    "public/app/features/variables/editor/reducer.ts:5381": [
      [0, 0, 0, "Unexpected any. Specify a different type.", "0"]
    ],
    "public/app/features/variables/editor/types.ts:5381": [
      [0, 0, 0, "Unexpected any. Specify a different type.", "0"]
    ],
    "public/app/features/variables/guard.ts:5381": [
      [0, 0, 0, "Unexpected any. Specify a different type.", "0"],
      [0, 0, 0, "Unexpected any. Specify a different type.", "1"]
    ],
    "public/app/features/variables/inspect/NetworkGraph.tsx:5381": [
      [0, 0, 0, "Unexpected any. Specify a different type.", "0"],
      [0, 0, 0, "Unexpected any. Specify a different type.", "1"],
      [0, 0, 0, "Unexpected any. Specify a different type.", "2"],
      [0, 0, 0, "Unexpected any. Specify a different type.", "3"],
      [0, 0, 0, "Unexpected any. Specify a different type.", "4"],
      [0, 0, 0, "Unexpected any. Specify a different type.", "5"],
      [0, 0, 0, "Unexpected any. Specify a different type.", "6"]
    ],
    "public/app/features/variables/inspect/VariablesUnknownTable.tsx:5381": [
      [0, 0, 0, "Styles should be written using objects.", "0"],
      [0, 0, 0, "Styles should be written using objects.", "1"],
      [0, 0, 0, "Styles should be written using objects.", "2"],
      [0, 0, 0, "Styles should be written using objects.", "3"],
      [0, 0, 0, "Styles should be written using objects.", "4"]
    ],
    "public/app/features/variables/inspect/utils.ts:5381": [
      [0, 0, 0, "Unexpected any. Specify a different type.", "0"],
      [0, 0, 0, "Unexpected any. Specify a different type.", "1"],
      [0, 0, 0, "Unexpected any. Specify a different type.", "2"],
      [0, 0, 0, "Unexpected any. Specify a different type.", "3"],
      [0, 0, 0, "Unexpected any. Specify a different type.", "4"],
      [0, 0, 0, "Unexpected any. Specify a different type.", "5"],
      [0, 0, 0, "Do not use any type assertions.", "6"],
      [0, 0, 0, "Do not use any type assertions.", "7"],
      [0, 0, 0, "Unexpected any. Specify a different type.", "8"],
      [0, 0, 0, "Unexpected any. Specify a different type.", "9"]
    ],
    "public/app/features/variables/pickers/OptionsPicker/actions.ts:5381": [
      [0, 0, 0, "Unexpected any. Specify a different type.", "0"],
      [0, 0, 0, "Unexpected any. Specify a different type.", "1"]
    ],
    "public/app/features/variables/pickers/shared/VariableLink.tsx:5381": [
      [0, 0, 0, "Styles should be written using objects.", "0"],
      [0, 0, 0, "Styles should be written using objects.", "1"]
    ],
    "public/app/features/variables/pickers/shared/VariableOptions.tsx:5381": [
      [0, 0, 0, "Use data-testid for E2E selectors instead of aria-label", "0"]
    ],
    "public/app/features/variables/query/QueryVariableEditor.tsx:5381": [
      [0, 0, 0, "Unexpected any. Specify a different type.", "0"],
      [0, 0, 0, "Unexpected any. Specify a different type.", "1"]
    ],
    "public/app/features/variables/query/VariableQueryRunner.ts:5381": [
      [0, 0, 0, "Unexpected any. Specify a different type.", "0"],
      [0, 0, 0, "Do not use any type assertions.", "1"]
    ],
    "public/app/features/variables/query/actions.test.tsx:5381": [
      [0, 0, 0, "Unexpected any. Specify a different type.", "0"]
    ],
    "public/app/features/variables/query/actions.ts:5381": [
      [0, 0, 0, "Unexpected any. Specify a different type.", "0"],
      [0, 0, 0, "Unexpected any. Specify a different type.", "1"],
      [0, 0, 0, "Unexpected any. Specify a different type.", "2"],
      [0, 0, 0, "Unexpected any. Specify a different type.", "3"],
      [0, 0, 0, "Unexpected any. Specify a different type.", "4"]
    ],
    "public/app/features/variables/query/operators.ts:5381": [
      [0, 0, 0, "Unexpected any. Specify a different type.", "0"],
      [0, 0, 0, "Unexpected any. Specify a different type.", "1"]
    ],
    "public/app/features/variables/query/queryRunners.test.ts:5381": [
      [0, 0, 0, "Unexpected any. Specify a different type.", "0"]
    ],
    "public/app/features/variables/query/queryRunners.ts:5381": [
      [0, 0, 0, "Unexpected any. Specify a different type.", "0"],
      [0, 0, 0, "Unexpected any. Specify a different type.", "1"]
    ],
    "public/app/features/variables/query/reducer.ts:5381": [
      [0, 0, 0, "Unexpected any. Specify a different type.", "0"],
      [0, 0, 0, "Unexpected any. Specify a different type.", "1"]
    ],
    "public/app/features/variables/query/variableQueryObserver.ts:5381": [
      [0, 0, 0, "Unexpected any. Specify a different type.", "0"],
      [0, 0, 0, "Unexpected any. Specify a different type.", "1"]
    ],
    "public/app/features/variables/shared/formatVariable.ts:5381": [
      [0, 0, 0, "Do not use any type assertions.", "0"],
      [0, 0, 0, "Do not use any type assertions.", "1"]
    ],
    "public/app/features/variables/shared/testing/optionsVariableBuilder.ts:5381": [
      [0, 0, 0, "Do not use any type assertions.", "0"],
      [0, 0, 0, "Do not use any type assertions.", "1"]
    ],
    "public/app/features/variables/shared/testing/variableBuilder.ts:5381": [
      [0, 0, 0, "Do not use any type assertions.", "0"]
    ],
    "public/app/features/variables/state/actions.ts:5381": [
      [0, 0, 0, "Do not use any type assertions.", "0"],
      [0, 0, 0, "Do not use any type assertions.", "1"],
      [0, 0, 0, "Do not use any type assertions.", "2"],
      [0, 0, 0, "Do not use any type assertions.", "3"],
      [0, 0, 0, "Do not use any type assertions.", "4"],
      [0, 0, 0, "Do not use any type assertions.", "5"],
      [0, 0, 0, "Do not use any type assertions.", "6"]
    ],
    "public/app/features/variables/state/keyedVariablesReducer.ts:5381": [
      [0, 0, 0, "Unexpected any. Specify a different type.", "0"],
      [0, 0, 0, "Unexpected any. Specify a different type.", "1"]
    ],
    "public/app/features/variables/state/sharedReducer.ts:5381": [
      [0, 0, 0, "Unexpected any. Specify a different type.", "0"],
      [0, 0, 0, "Do not use any type assertions.", "1"],
      [0, 0, 0, "Unexpected any. Specify a different type.", "2"]
    ],
    "public/app/features/variables/state/types.ts:5381": [
      [0, 0, 0, "Unexpected any. Specify a different type.", "0"]
    ],
    "public/app/features/variables/state/upgradeLegacyQueries.test.ts:5381": [
      [0, 0, 0, "Unexpected any. Specify a different type.", "0"],
      [0, 0, 0, "Unexpected any. Specify a different type.", "1"]
    ],
    "public/app/features/variables/system/adapter.ts:5381": [
      [0, 0, 0, "Unexpected any. Specify a different type.", "0"],
      [0, 0, 0, "Unexpected any. Specify a different type.", "1"],
      [0, 0, 0, "Do not use any type assertions.", "2"],
      [0, 0, 0, "Do not use any type assertions.", "3"],
      [0, 0, 0, "Unexpected any. Specify a different type.", "4"],
      [0, 0, 0, "Do not use any type assertions.", "5"],
      [0, 0, 0, "Do not use any type assertions.", "6"],
      [0, 0, 0, "Unexpected any. Specify a different type.", "7"]
    ],
    "public/app/features/variables/types.ts:5381": [
      [0, 0, 0, "Unexpected any. Specify a different type.", "0"],
      [0, 0, 0, "Unexpected any. Specify a different type.", "1"],
      [0, 0, 0, "Unexpected any. Specify a different type.", "2"],
      [0, 0, 0, "Unexpected any. Specify a different type.", "3"],
      [0, 0, 0, "Unexpected any. Specify a different type.", "4"]
    ],
    "public/app/features/variables/utils.ts:5381": [
      [0, 0, 0, "Unexpected any. Specify a different type.", "0"],
      [0, 0, 0, "Unexpected any. Specify a different type.", "1"],
      [0, 0, 0, "Unexpected any. Specify a different type.", "2"],
      [0, 0, 0, "Do not use any type assertions.", "3"],
      [0, 0, 0, "Unexpected any. Specify a different type.", "4"],
      [0, 0, 0, "Unexpected any. Specify a different type.", "5"],
      [0, 0, 0, "Unexpected any. Specify a different type.", "6"],
      [0, 0, 0, "Do not use any type assertions.", "7"]
    ],
    "public/app/features/visualization/data-hover/DataHoverRows.tsx:5381": [
      [0, 0, 0, "Styles should be written using objects.", "0"]
    ],
    "public/app/plugins/datasource/alertmanager/DataSource.ts:5381": [
      [0, 0, 0, "Unexpected any. Specify a different type.", "0"]
    ],
    "public/app/plugins/datasource/alertmanager/types.ts:5381": [
      [0, 0, 0, "Unexpected any. Specify a different type.", "0"],
      [0, 0, 0, "Unexpected any. Specify a different type.", "1"],
      [0, 0, 0, "Unexpected any. Specify a different type.", "2"]
    ],
    "public/app/plugins/datasource/azuremonitor/azure_monitor/azure_monitor_datasource.ts:5381": [
      [0, 0, 0, "Do not use any type assertions.", "0"]
    ],
    "public/app/plugins/datasource/azuremonitor/components/LogsQueryEditor/QueryField.tsx:5381": [
      [0, 0, 0, "Do not use any type assertions.", "0"],
      [0, 0, 0, "Do not use any type assertions.", "1"]
    ],
    "public/app/plugins/datasource/azuremonitor/components/QueryEditor/QueryEditor.tsx:5381": [
      [0, 0, 0, "Do not use any type assertions.", "0"]
    ],
    "public/app/plugins/datasource/azuremonitor/utils/messageFromError.ts:5381": [
      [0, 0, 0, "Unexpected any. Specify a different type.", "0"]
    ],
    "public/app/plugins/datasource/cloud-monitoring/CloudMonitoringMetricFindQuery.ts:5381": [
      [0, 0, 0, "Do not use any type assertions.", "0"],
      [0, 0, 0, "Unexpected any. Specify a different type.", "1"]
    ],
    "public/app/plugins/datasource/cloud-monitoring/annotationSupport.ts:5381": [
      [0, 0, 0, "Do not use any type assertions.", "0"],
      [0, 0, 0, "Do not use any type assertions.", "1"]
    ],
    "public/app/plugins/datasource/cloud-monitoring/components/Aggregation.tsx:5381": [
      [0, 0, 0, "Do not use any type assertions.", "0"]
    ],
    "public/app/plugins/datasource/cloud-monitoring/components/CloudMonitoringCheatSheet.tsx:5381": [
      [0, 0, 0, "Styles should be written using objects.", "0"]
    ],
    "public/app/plugins/datasource/cloud-monitoring/components/VariableQueryEditor.tsx:5381": [
      [0, 0, 0, "Do not use any type assertions.", "0"]
    ],
    "public/app/plugins/datasource/cloud-monitoring/components/VisualMetricQueryEditor.tsx:5381": [
      [0, 0, 0, "Styles should be written using objects.", "0"]
    ],
    "public/app/plugins/datasource/cloud-monitoring/datasource.ts:5381": [
      [0, 0, 0, "Do not use any type assertions.", "0"],
      [0, 0, 0, "Unexpected any. Specify a different type.", "1"],
      [0, 0, 0, "Unexpected any. Specify a different type.", "2"],
      [0, 0, 0, "Do not use any type assertions.", "3"]
    ],
    "public/app/plugins/datasource/cloud-monitoring/functions.ts:5381": [
      [0, 0, 0, "Do not use any type assertions.", "0"],
      [0, 0, 0, "Do not use any type assertions.", "1"]
    ],
    "public/app/plugins/datasource/cloud-monitoring/types/types.ts:5381": [
      [0, 0, 0, "Unexpected any. Specify a different type.", "0"]
    ],
    "public/app/plugins/datasource/cloudwatch/components/CheatSheet/LogsCheatSheet.tsx:5381": [
      [0, 0, 0, "Styles should be written using objects.", "0"],
      [0, 0, 0, "Styles should be written using objects.", "1"]
    ],
    "public/app/plugins/datasource/cloudwatch/components/ConfigEditor/XrayLinkConfig.tsx:5381": [
      [0, 0, 0, "Styles should be written using objects.", "0"]
    ],
    "public/app/plugins/datasource/cloudwatch/components/QueryEditor/LogsQueryEditor/LogsQueryEditor.tsx:5381": [
      [0, 0, 0, "Styles should be written using objects.", "0"]
    ],
    "public/app/plugins/datasource/cloudwatch/components/QueryEditor/LogsQueryEditor/LogsQueryFieldOld.tsx:5381": [
      [0, 0, 0, "Do not use any type assertions.", "0"]
    ],
    "public/app/plugins/datasource/cloudwatch/components/QueryEditor/MetricsQueryEditor/DynamicLabelsField.tsx:5381": [
      [0, 0, 0, "Styles should be written using objects.", "0"]
    ],
    "public/app/plugins/datasource/cloudwatch/components/shared/LogGroups/LegacyLogGroupNamesSelection.tsx:5381": [
      [0, 0, 0, "Styles should be written using objects.", "0"]
    ],
    "public/app/plugins/datasource/cloudwatch/datasource.ts:5381": [
      [0, 0, 0, "Unexpected any. Specify a different type.", "0"]
    ],
    "public/app/plugins/datasource/cloudwatch/guards.ts:5381": [
      [0, 0, 0, "Do not use any type assertions.", "0"]
    ],
    "public/app/plugins/datasource/cloudwatch/language/cloudwatch-logs/CloudWatchLogsLanguageProvider.ts:5381": [
      [0, 0, 0, "Unexpected any. Specify a different type.", "0"],
      [0, 0, 0, "Unexpected any. Specify a different type.", "1"],
      [0, 0, 0, "Unexpected any. Specify a different type.", "2"]
    ],
    "public/app/plugins/datasource/cloudwatch/memoizedDebounce.ts:5381": [
      [0, 0, 0, "Unexpected any. Specify a different type.", "0"],
      [0, 0, 0, "Unexpected any. Specify a different type.", "1"]
    ],
    "public/app/plugins/datasource/cloudwatch/types.ts:5381": [
      [0, 0, 0, "Unexpected any. Specify a different type.", "0"],
      [0, 0, 0, "Unexpected any. Specify a different type.", "1"],
      [0, 0, 0, "Unexpected any. Specify a different type.", "2"],
      [0, 0, 0, "Unexpected any. Specify a different type.", "3"],
      [0, 0, 0, "Unexpected any. Specify a different type.", "4"],
      [0, 0, 0, "Unexpected any. Specify a different type.", "5"],
      [0, 0, 0, "Unexpected any. Specify a different type.", "6"]
    ],
    "public/app/plugins/datasource/cloudwatch/utils/datalinks.ts:5381": [
      [0, 0, 0, "Do not use any type assertions.", "0"],
      [0, 0, 0, "Do not use any type assertions.", "1"]
    ],
    "public/app/plugins/datasource/cloudwatch/utils/logsRetry.ts:5381": [
      [0, 0, 0, "Unexpected any. Specify a different type.", "0"]
    ],
    "public/app/plugins/datasource/dashboard/runSharedRequest.ts:5381": [
      [0, 0, 0, "Do not use any type assertions.", "0"],
      [0, 0, 0, "Do not use any type assertions.", "1"]
    ],
    "public/app/plugins/datasource/elasticsearch/ElasticResponse.ts:5381": [
      [0, 0, 0, "Unexpected any. Specify a different type.", "0"],
      [0, 0, 0, "Unexpected any. Specify a different type.", "1"],
      [0, 0, 0, "Unexpected any. Specify a different type.", "2"],
      [0, 0, 0, "Unexpected any. Specify a different type.", "3"],
      [0, 0, 0, "Unexpected any. Specify a different type.", "4"],
      [0, 0, 0, "Unexpected any. Specify a different type.", "5"],
      [0, 0, 0, "Unexpected any. Specify a different type.", "6"],
      [0, 0, 0, "Unexpected any. Specify a different type.", "7"],
      [0, 0, 0, "Unexpected any. Specify a different type.", "8"],
      [0, 0, 0, "Unexpected any. Specify a different type.", "9"],
      [0, 0, 0, "Do not use any type assertions.", "10"],
      [0, 0, 0, "Unexpected any. Specify a different type.", "11"],
      [0, 0, 0, "Unexpected any. Specify a different type.", "12"],
      [0, 0, 0, "Unexpected any. Specify a different type.", "13"],
      [0, 0, 0, "Unexpected any. Specify a different type.", "14"],
      [0, 0, 0, "Unexpected any. Specify a different type.", "15"],
      [0, 0, 0, "Unexpected any. Specify a different type.", "16"],
      [0, 0, 0, "Unexpected any. Specify a different type.", "17"],
      [0, 0, 0, "Do not use any type assertions.", "18"],
      [0, 0, 0, "Unexpected any. Specify a different type.", "19"],
      [0, 0, 0, "Unexpected any. Specify a different type.", "20"],
      [0, 0, 0, "Unexpected any. Specify a different type.", "21"],
      [0, 0, 0, "Unexpected any. Specify a different type.", "22"],
      [0, 0, 0, "Unexpected any. Specify a different type.", "23"],
      [0, 0, 0, "Unexpected any. Specify a different type.", "24"],
      [0, 0, 0, "Unexpected any. Specify a different type.", "25"],
      [0, 0, 0, "Unexpected any. Specify a different type.", "26"],
      [0, 0, 0, "Unexpected any. Specify a different type.", "27"],
      [0, 0, 0, "Unexpected any. Specify a different type.", "28"],
      [0, 0, 0, "Unexpected any. Specify a different type.", "29"],
      [0, 0, 0, "Unexpected any. Specify a different type.", "30"],
      [0, 0, 0, "Unexpected any. Specify a different type.", "31"],
      [0, 0, 0, "Unexpected any. Specify a different type.", "32"],
      [0, 0, 0, "Unexpected any. Specify a different type.", "33"]
    ],
    "public/app/plugins/datasource/elasticsearch/LanguageProvider.ts:5381": [
      [0, 0, 0, "Unexpected any. Specify a different type.", "0"],
      [0, 0, 0, "Unexpected any. Specify a different type.", "1"],
      [0, 0, 0, "Unexpected any. Specify a different type.", "2"],
      [0, 0, 0, "Unexpected any. Specify a different type.", "3"]
    ],
    "public/app/plugins/datasource/elasticsearch/LegacyQueryRunner.ts:5381": [
      [0, 0, 0, "Unexpected any. Specify a different type.", "0"],
      [0, 0, 0, "Unexpected any. Specify a different type.", "1"],
      [0, 0, 0, "Do not use any type assertions.", "2"],
      [0, 0, 0, "Unexpected any. Specify a different type.", "3"]
    ],
    "public/app/plugins/datasource/elasticsearch/QueryBuilder.ts:5381": [
      [0, 0, 0, "Unexpected any. Specify a different type.", "0"],
      [0, 0, 0, "Unexpected any. Specify a different type.", "1"],
      [0, 0, 0, "Unexpected any. Specify a different type.", "2"],
      [0, 0, 0, "Unexpected any. Specify a different type.", "3"],
      [0, 0, 0, "Unexpected any. Specify a different type.", "4"],
      [0, 0, 0, "Unexpected any. Specify a different type.", "5"],
      [0, 0, 0, "Do not use any type assertions.", "6"],
      [0, 0, 0, "Unexpected any. Specify a different type.", "7"],
      [0, 0, 0, "Unexpected any. Specify a different type.", "8"]
    ],
    "public/app/plugins/datasource/elasticsearch/components/AddRemove.tsx:5381": [
      [0, 0, 0, "Styles should be written using objects.", "0"]
    ],
    "public/app/plugins/datasource/elasticsearch/components/MetricPicker.tsx:5381": [
      [0, 0, 0, "Styles should be written using objects.", "0"]
    ],
    "public/app/plugins/datasource/elasticsearch/components/QueryEditor/BucketAggregationsEditor/BucketAggregationEditor.tsx:5381": [
      [0, 0, 0, "Do not use any type assertions.", "0"]
    ],
    "public/app/plugins/datasource/elasticsearch/components/QueryEditor/BucketAggregationsEditor/SettingsEditor/DateHistogramSettingsEditor.tsx:5381": [
      [0, 0, 0, "Do not use any type assertions.", "0"]
    ],
    "public/app/plugins/datasource/elasticsearch/components/QueryEditor/BucketAggregationsEditor/SettingsEditor/FiltersSettingsEditor/index.tsx:5381": [
      [0, 0, 0, "Styles should be written using objects.", "0"],
      [0, 0, 0, "Styles should be written using objects.", "1"],
      [0, 0, 0, "Styles should be written using objects.", "2"]
    ],
    "public/app/plugins/datasource/elasticsearch/components/QueryEditor/BucketAggregationsEditor/SettingsEditor/TermsSettingsEditor.tsx:5381": [
      [0, 0, 0, "Do not use any type assertions.", "0"]
    ],
    "public/app/plugins/datasource/elasticsearch/components/QueryEditor/BucketAggregationsEditor/aggregations.ts:5381": [
      [0, 0, 0, "Do not use any type assertions.", "0"]
    ],
    "public/app/plugins/datasource/elasticsearch/components/QueryEditor/BucketAggregationsEditor/state/reducer.ts:5381": [
      [0, 0, 0, "Do not use any type assertions.", "0"]
    ],
    "public/app/plugins/datasource/elasticsearch/components/QueryEditor/MetricAggregationsEditor/MetricEditor.tsx:5381": [
      [0, 0, 0, "Do not use any type assertions.", "0"]
    ],
    "public/app/plugins/datasource/elasticsearch/components/QueryEditor/MetricAggregationsEditor/SettingsEditor/BucketScriptSettingsEditor/index.tsx:5381": [
      [0, 0, 0, "Styles should be written using objects.", "0"],
      [0, 0, 0, "Styles should be written using objects.", "1"],
      [0, 0, 0, "Styles should be written using objects.", "2"]
    ],
    "public/app/plugins/datasource/elasticsearch/components/QueryEditor/MetricAggregationsEditor/SettingsEditor/SettingField.tsx:5381": [
      [0, 0, 0, "Do not use any type assertions.", "0"],
      [0, 0, 0, "Do not use any type assertions.", "1"]
    ],
    "public/app/plugins/datasource/elasticsearch/components/QueryEditor/MetricAggregationsEditor/SettingsEditor/TopMetricsSettingsEditor.tsx:5381": [
      [0, 0, 0, "Styles should be written using objects.", "0"],
      [0, 0, 0, "Styles should be written using objects.", "1"]
    ],
    "public/app/plugins/datasource/elasticsearch/components/QueryEditor/MetricAggregationsEditor/aggregations.ts:5381": [
      [0, 0, 0, "Do not use any type assertions.", "0"]
    ],
    "public/app/plugins/datasource/elasticsearch/components/QueryEditor/MetricAggregationsEditor/state/reducer.ts:5381": [
      [0, 0, 0, "Do not use any type assertions.", "0"]
    ],
    "public/app/plugins/datasource/elasticsearch/components/QueryEditor/MetricAggregationsEditor/styles.ts:5381": [
      [0, 0, 0, "Styles should be written using objects.", "0"]
    ],
    "public/app/plugins/datasource/elasticsearch/components/QueryEditor/QueryEditorRow.tsx:5381": [
      [0, 0, 0, "Styles should be written using objects.", "0"],
      [0, 0, 0, "Styles should be written using objects.", "1"]
    ],
    "public/app/plugins/datasource/elasticsearch/components/QueryEditor/SettingsEditorContainer.tsx:5381": [
      [0, 0, 0, "Styles should be written using objects.", "0"],
      [0, 0, 0, "Styles should be written using objects.", "1"],
      [0, 0, 0, "Styles should be written using objects.", "2"],
      [0, 0, 0, "Styles should be written using objects.", "3"],
      [0, 0, 0, "Styles should be written using objects.", "4"]
    ],
    "public/app/plugins/datasource/elasticsearch/components/QueryEditor/index.tsx:5381": [
      [0, 0, 0, "Styles should be written using objects.", "0"],
      [0, 0, 0, "Styles should be written using objects.", "1"]
    ],
    "public/app/plugins/datasource/elasticsearch/components/QueryEditor/styles.ts:5381": [
      [0, 0, 0, "Styles should be written using objects.", "0"]
    ],
    "public/app/plugins/datasource/elasticsearch/configuration/DataLink.tsx:5381": [
      [0, 0, 0, "Styles should be written using objects.", "0"],
      [0, 0, 0, "Styles should be written using objects.", "1"],
      [0, 0, 0, "Styles should be written using objects.", "2"],
      [0, 0, 0, "Styles should be written using objects.", "3"],
      [0, 0, 0, "Styles should be written using objects.", "4"],
      [0, 0, 0, "Styles should be written using objects.", "5"]
    ],
    "public/app/plugins/datasource/elasticsearch/configuration/DataLinks.tsx:5381": [
      [0, 0, 0, "Styles should be written using objects.", "0"],
      [0, 0, 0, "Styles should be written using objects.", "1"],
      [0, 0, 0, "Styles should be written using objects.", "2"]
    ],
    "public/app/plugins/datasource/elasticsearch/datasource.ts:5381": [
      [0, 0, 0, "Unexpected any. Specify a different type.", "0"],
      [0, 0, 0, "Unexpected any. Specify a different type.", "1"],
      [0, 0, 0, "Unexpected any. Specify a different type.", "2"],
      [0, 0, 0, "Unexpected any. Specify a different type.", "3"],
      [0, 0, 0, "Unexpected any. Specify a different type.", "4"]
    ],
    "public/app/plugins/datasource/elasticsearch/hooks/useStatelessReducer.ts:5381": [
      [0, 0, 0, "Do not use any type assertions.", "0"]
    ],
    "public/app/plugins/datasource/elasticsearch/test-helpers/render.tsx:5381": [
      [0, 0, 0, "Do not use any type assertions.", "0"]
    ],
    "public/app/plugins/datasource/grafana-pyroscope-datasource/QueryEditor/LabelsEditor.tsx:5381": [
      [0, 0, 0, "Styles should be written using objects.", "0"],
      [0, 0, 0, "Styles should be written using objects.", "1"]
    ],
    "public/app/plugins/datasource/grafana-pyroscope-datasource/utils.ts:5381": [
      [0, 0, 0, "Do not use any type assertions.", "0"]
    ],
    "public/app/plugins/datasource/grafana-testdata-datasource/QueryEditor.tsx:5381": [
      [0, 0, 0, "Unexpected any. Specify a different type.", "0"],
      [0, 0, 0, "Do not use any type assertions.", "1"],
      [0, 0, 0, "Do not use any type assertions.", "2"],
      [0, 0, 0, "Do not use any type assertions.", "3"],
      [0, 0, 0, "Unexpected any. Specify a different type.", "4"]
    ],
    "public/app/plugins/datasource/grafana-testdata-datasource/components/RandomWalkEditor.tsx:5381": [
      [0, 0, 0, "Do not use any type assertions.", "0"],
      [0, 0, 0, "Unexpected any. Specify a different type.", "1"],
      [0, 0, 0, "Do not use any type assertions.", "2"]
    ],
    "public/app/plugins/datasource/grafana-testdata-datasource/components/SimulationQueryEditor.tsx:5381": [
      [0, 0, 0, "Do not use any type assertions.", "0"],
      [0, 0, 0, "Unexpected any. Specify a different type.", "1"],
      [0, 0, 0, "Unexpected any. Specify a different type.", "2"]
    ],
    "public/app/plugins/datasource/grafana-testdata-datasource/components/SimulationSchemaForm.tsx:5381": [
      [0, 0, 0, "Unexpected any. Specify a different type.", "0"],
      [0, 0, 0, "Unexpected any. Specify a different type.", "1"],
      [0, 0, 0, "Styles should be written using objects.", "2"]
    ],
    "public/app/plugins/datasource/grafana-testdata-datasource/datasource.ts:5381": [
      [0, 0, 0, "Do not use any type assertions.", "0"],
      [0, 0, 0, "Unexpected any. Specify a different type.", "1"]
    ],
    "public/app/plugins/datasource/grafana-testdata-datasource/nodeGraphUtils.ts:5381": [
      [0, 0, 0, "Unexpected any. Specify a different type.", "0"]
    ],
    "public/app/plugins/datasource/grafana-testdata-datasource/runStreams.ts:5381": [
      [0, 0, 0, "Unexpected any. Specify a different type.", "0"]
    ],
    "public/app/plugins/datasource/grafana/components/AnnotationQueryEditor.tsx:5381": [
      [0, 0, 0, "Do not use any type assertions.", "0"]
    ],
    "public/app/plugins/datasource/grafana/components/QueryEditor.tsx:5381": [
      [0, 0, 0, "Unexpected any. Specify a different type.", "0"],
      [0, 0, 0, "Do not use any type assertions.", "1"],
      [0, 0, 0, "Unexpected any. Specify a different type.", "2"],
      [0, 0, 0, "Do not use any type assertions.", "3"],
      [0, 0, 0, "Unexpected any. Specify a different type.", "4"],
      [0, 0, 0, "Do not use any type assertions.", "5"],
      [0, 0, 0, "Do not use any type assertions.", "6"],
      [0, 0, 0, "Styles should be written using objects.", "7"]
    ],
    "public/app/plugins/datasource/grafana/components/TimePickerInput.tsx:5381": [
      [0, 0, 0, "Styles should be written using objects.", "0"],
      [0, 0, 0, "Styles should be written using objects.", "1"],
      [0, 0, 0, "Styles should be written using objects.", "2"],
      [0, 0, 0, "Styles should be written using objects.", "3"]
    ],
    "public/app/plugins/datasource/grafana/components/TimeRegionEditor.tsx:5381": [
      [0, 0, 0, "Styles should be written using objects.", "0"],
      [0, 0, 0, "Styles should be written using objects.", "1"]
    ],
    "public/app/plugins/datasource/grafana/datasource.ts:5381": [
      [0, 0, 0, "Unexpected any. Specify a different type.", "0"],
      [0, 0, 0, "Do not use any type assertions.", "1"],
      [0, 0, 0, "Do not use any type assertions.", "2"],
      [0, 0, 0, "Do not use any type assertions.", "3"],
      [0, 0, 0, "Unexpected any. Specify a different type.", "4"],
      [0, 0, 0, "Do not use any type assertions.", "5"],
      [0, 0, 0, "Do not use any type assertions.", "6"],
      [0, 0, 0, "Do not use any type assertions.", "7"],
      [0, 0, 0, "Unexpected any. Specify a different type.", "8"],
      [0, 0, 0, "Do not use any type assertions.", "9"]
    ],
    "public/app/plugins/datasource/graphite/components/AddGraphiteFunction.tsx:5381": [
      [0, 0, 0, "Styles should be written using objects.", "0"]
    ],
    "public/app/plugins/datasource/graphite/components/FunctionParamEditor.tsx:5381": [
      [0, 0, 0, "Styles should be written using objects.", "0"]
    ],
    "public/app/plugins/datasource/graphite/components/GraphiteFunctionEditor.tsx:5381": [
      [0, 0, 0, "Styles should be written using objects.", "0"]
    ],
    "public/app/plugins/datasource/graphite/components/GraphiteQueryEditor.tsx:5381": [
      [0, 0, 0, "Styles should be written using objects.", "0"],
      [0, 0, 0, "Styles should be written using objects.", "1"],
      [0, 0, 0, "Styles should be written using objects.", "2"]
    ],
    "public/app/plugins/datasource/graphite/components/MetricTankMetaInspector.tsx:5381": [
      [0, 0, 0, "Do not use any type assertions.", "0"],
      [0, 0, 0, "Styles should be written using objects.", "1"],
      [0, 0, 0, "Styles should be written using objects.", "2"],
      [0, 0, 0, "Styles should be written using objects.", "3"],
      [0, 0, 0, "Styles should be written using objects.", "4"],
      [0, 0, 0, "Styles should be written using objects.", "5"],
      [0, 0, 0, "Styles should be written using objects.", "6"],
      [0, 0, 0, "Styles should be written using objects.", "7"],
      [0, 0, 0, "Styles should be written using objects.", "8"],
      [0, 0, 0, "Styles should be written using objects.", "9"],
      [0, 0, 0, "Styles should be written using objects.", "10"]
    ],
    "public/app/plugins/datasource/graphite/components/TagsSection.tsx:5381": [
      [0, 0, 0, "Styles should be written using objects.", "0"]
    ],
    "public/app/plugins/datasource/graphite/components/helpers.ts:5381": [
      [0, 0, 0, "Unexpected any. Specify a different type.", "0"]
    ],
    "public/app/plugins/datasource/graphite/datasource.test.ts:5381": [
      [0, 0, 0, "Unexpected any. Specify a different type.", "0"],
      [0, 0, 0, "Unexpected any. Specify a different type.", "1"],
      [0, 0, 0, "Unexpected any. Specify a different type.", "2"]
    ],
    "public/app/plugins/datasource/graphite/datasource.ts:5381": [
      [0, 0, 0, "Unexpected any. Specify a different type.", "0"],
      [0, 0, 0, "Unexpected any. Specify a different type.", "1"],
      [0, 0, 0, "Unexpected any. Specify a different type.", "2"],
      [0, 0, 0, "Do not use any type assertions.", "3"],
      [0, 0, 0, "Do not use any type assertions.", "4"],
      [0, 0, 0, "Unexpected any. Specify a different type.", "5"],
      [0, 0, 0, "Unexpected any. Specify a different type.", "6"],
      [0, 0, 0, "Unexpected any. Specify a different type.", "7"],
      [0, 0, 0, "Unexpected any. Specify a different type.", "8"],
      [0, 0, 0, "Unexpected any. Specify a different type.", "9"],
      [0, 0, 0, "Do not use any type assertions.", "10"],
      [0, 0, 0, "Do not use any type assertions.", "11"],
      [0, 0, 0, "Unexpected any. Specify a different type.", "12"],
      [0, 0, 0, "Unexpected any. Specify a different type.", "13"],
      [0, 0, 0, "Unexpected any. Specify a different type.", "14"],
      [0, 0, 0, "Unexpected any. Specify a different type.", "15"],
      [0, 0, 0, "Unexpected any. Specify a different type.", "16"],
      [0, 0, 0, "Unexpected any. Specify a different type.", "17"],
      [0, 0, 0, "Unexpected any. Specify a different type.", "18"],
      [0, 0, 0, "Unexpected any. Specify a different type.", "19"],
      [0, 0, 0, "Unexpected any. Specify a different type.", "20"],
      [0, 0, 0, "Unexpected any. Specify a different type.", "21"],
      [0, 0, 0, "Unexpected any. Specify a different type.", "22"],
      [0, 0, 0, "Unexpected any. Specify a different type.", "23"],
      [0, 0, 0, "Unexpected any. Specify a different type.", "24"],
      [0, 0, 0, "Unexpected any. Specify a different type.", "25"],
      [0, 0, 0, "Unexpected any. Specify a different type.", "26"],
      [0, 0, 0, "Unexpected any. Specify a different type.", "27"],
      [0, 0, 0, "Unexpected any. Specify a different type.", "28"],
      [0, 0, 0, "Unexpected any. Specify a different type.", "29"],
      [0, 0, 0, "Unexpected any. Specify a different type.", "30"],
      [0, 0, 0, "Unexpected any. Specify a different type.", "31"],
      [0, 0, 0, "Unexpected any. Specify a different type.", "32"],
      [0, 0, 0, "Unexpected any. Specify a different type.", "33"],
      [0, 0, 0, "Unexpected any. Specify a different type.", "34"],
      [0, 0, 0, "Unexpected any. Specify a different type.", "35"],
      [0, 0, 0, "Unexpected any. Specify a different type.", "36"],
      [0, 0, 0, "Unexpected any. Specify a different type.", "37"],
      [0, 0, 0, "Unexpected any. Specify a different type.", "38"],
      [0, 0, 0, "Unexpected any. Specify a different type.", "39"],
      [0, 0, 0, "Unexpected any. Specify a different type.", "40"],
      [0, 0, 0, "Unexpected any. Specify a different type.", "41"],
      [0, 0, 0, "Unexpected any. Specify a different type.", "42"],
      [0, 0, 0, "Unexpected any. Specify a different type.", "43"],
      [0, 0, 0, "Unexpected any. Specify a different type.", "44"],
      [0, 0, 0, "Unexpected any. Specify a different type.", "45"],
      [0, 0, 0, "Unexpected any. Specify a different type.", "46"],
      [0, 0, 0, "Unexpected any. Specify a different type.", "47"],
      [0, 0, 0, "Unexpected any. Specify a different type.", "48"],
      [0, 0, 0, "Unexpected any. Specify a different type.", "49"],
      [0, 0, 0, "Unexpected any. Specify a different type.", "50"],
      [0, 0, 0, "Unexpected any. Specify a different type.", "51"],
      [0, 0, 0, "Unexpected any. Specify a different type.", "52"],
      [0, 0, 0, "Unexpected any. Specify a different type.", "53"],
      [0, 0, 0, "Unexpected any. Specify a different type.", "54"]
    ],
    "public/app/plugins/datasource/graphite/gfunc.ts:5381": [
      [0, 0, 0, "Unexpected any. Specify a different type.", "0"],
      [0, 0, 0, "Do not use any type assertions.", "1"],
      [0, 0, 0, "Do not use any type assertions.", "2"],
      [0, 0, 0, "Unexpected any. Specify a different type.", "3"],
      [0, 0, 0, "Unexpected any. Specify a different type.", "4"],
      [0, 0, 0, "Unexpected any. Specify a different type.", "5"],
      [0, 0, 0, "Unexpected any. Specify a different type.", "6"],
      [0, 0, 0, "Unexpected any. Specify a different type.", "7"],
      [0, 0, 0, "Unexpected any. Specify a different type.", "8"],
      [0, 0, 0, "Unexpected any. Specify a different type.", "9"],
      [0, 0, 0, "Unexpected any. Specify a different type.", "10"]
    ],
    "public/app/plugins/datasource/graphite/graphite_query.ts:5381": [
      [0, 0, 0, "Unexpected any. Specify a different type.", "0"],
      [0, 0, 0, "Unexpected any. Specify a different type.", "1"],
      [0, 0, 0, "Unexpected any. Specify a different type.", "2"],
      [0, 0, 0, "Unexpected any. Specify a different type.", "3"],
      [0, 0, 0, "Unexpected any. Specify a different type.", "4"],
      [0, 0, 0, "Unexpected any. Specify a different type.", "5"],
      [0, 0, 0, "Unexpected any. Specify a different type.", "6"],
      [0, 0, 0, "Unexpected any. Specify a different type.", "7"],
      [0, 0, 0, "Unexpected any. Specify a different type.", "8"],
      [0, 0, 0, "Unexpected any. Specify a different type.", "9"],
      [0, 0, 0, "Unexpected any. Specify a different type.", "10"],
      [0, 0, 0, "Unexpected any. Specify a different type.", "11"],
      [0, 0, 0, "Unexpected any. Specify a different type.", "12"],
      [0, 0, 0, "Unexpected any. Specify a different type.", "13"],
      [0, 0, 0, "Unexpected any. Specify a different type.", "14"],
      [0, 0, 0, "Do not use any type assertions.", "15"],
      [0, 0, 0, "Unexpected any. Specify a different type.", "16"],
      [0, 0, 0, "Unexpected any. Specify a different type.", "17"],
      [0, 0, 0, "Unexpected any. Specify a different type.", "18"],
      [0, 0, 0, "Unexpected any. Specify a different type.", "19"]
    ],
    "public/app/plugins/datasource/graphite/lexer.ts:5381": [
      [0, 0, 0, "Unexpected any. Specify a different type.", "0"],
      [0, 0, 0, "Unexpected any. Specify a different type.", "1"],
      [0, 0, 0, "Unexpected any. Specify a different type.", "2"],
      [0, 0, 0, "Unexpected any. Specify a different type.", "3"],
      [0, 0, 0, "Unexpected any. Specify a different type.", "4"],
      [0, 0, 0, "Unexpected any. Specify a different type.", "5"],
      [0, 0, 0, "Unexpected any. Specify a different type.", "6"]
    ],
    "public/app/plugins/datasource/graphite/migrations.ts:5381": [
      [0, 0, 0, "Unexpected any. Specify a different type.", "0"]
    ],
    "public/app/plugins/datasource/graphite/specs/graphite_query.test.ts:5381": [
      [0, 0, 0, "Unexpected any. Specify a different type.", "0"]
    ],
    "public/app/plugins/datasource/graphite/specs/store.test.ts:5381": [
      [0, 0, 0, "Unexpected any. Specify a different type.", "0"],
      [0, 0, 0, "Unexpected any. Specify a different type.", "1"]
    ],
    "public/app/plugins/datasource/graphite/state/context.tsx:5381": [
      [0, 0, 0, "Do not use any type assertions.", "0"],
      [0, 0, 0, "Do not use any type assertions.", "1"]
    ],
    "public/app/plugins/datasource/graphite/state/helpers.ts:5381": [
      [0, 0, 0, "Do not use any type assertions.", "0"]
    ],
    "public/app/plugins/datasource/graphite/state/store.ts:5381": [
      [0, 0, 0, "Do not use any type assertions.", "0"],
      [0, 0, 0, "Do not use any type assertions.", "1"]
    ],
    "public/app/plugins/datasource/graphite/types.ts:5381": [
      [0, 0, 0, "Unexpected any. Specify a different type.", "0"],
      [0, 0, 0, "Unexpected any. Specify a different type.", "1"]
    ],
    "public/app/plugins/datasource/graphite/utils.ts:5381": [
      [0, 0, 0, "Unexpected any. Specify a different type.", "0"]
    ],
    "public/app/plugins/datasource/influxdb/components/editor/config/ConfigEditor.tsx:5381": [
      [0, 0, 0, "Do not use any type assertions.", "0"]
    ],
    "public/app/plugins/datasource/influxdb/components/editor/query/flux/FluxQueryEditor.tsx:5381": [
      [0, 0, 0, "Styles should be written using objects.", "0"],
      [0, 0, 0, "Styles should be written using objects.", "1"],
      [0, 0, 0, "Styles should be written using objects.", "2"]
    ],
    "public/app/plugins/datasource/influxdb/components/editor/query/fsql/FSQLEditor.tsx:5381": [
      [0, 0, 0, "Styles should be written using objects.", "0"],
      [0, 0, 0, "Styles should be written using objects.", "1"]
    ],
    "public/app/plugins/datasource/influxdb/components/editor/query/influxql/visual/VisualInfluxQLEditor.tsx:5381": [
      [0, 0, 0, "Styles should be written using objects.", "0"]
    ],
    "public/app/plugins/datasource/influxdb/datasource.ts:5381": [
      [0, 0, 0, "Do not use any type assertions.", "0"],
      [0, 0, 0, "Unexpected any. Specify a different type.", "1"],
      [0, 0, 0, "Unexpected any. Specify a different type.", "2"],
      [0, 0, 0, "Unexpected any. Specify a different type.", "3"],
      [0, 0, 0, "Unexpected any. Specify a different type.", "4"],
      [0, 0, 0, "Unexpected any. Specify a different type.", "5"],
      [0, 0, 0, "Unexpected any. Specify a different type.", "6"],
      [0, 0, 0, "Unexpected any. Specify a different type.", "7"],
      [0, 0, 0, "Unexpected any. Specify a different type.", "8"],
      [0, 0, 0, "Unexpected any. Specify a different type.", "9"],
      [0, 0, 0, "Unexpected any. Specify a different type.", "10"],
      [0, 0, 0, "Unexpected any. Specify a different type.", "11"],
      [0, 0, 0, "Unexpected any. Specify a different type.", "12"],
      [0, 0, 0, "Unexpected any. Specify a different type.", "13"],
      [0, 0, 0, "Unexpected any. Specify a different type.", "14"],
      [0, 0, 0, "Do not use any type assertions.", "15"]
    ],
    "public/app/plugins/datasource/influxdb/influx_query_model.ts:5381": [
      [0, 0, 0, "Unexpected any. Specify a different type.", "0"],
      [0, 0, 0, "Unexpected any. Specify a different type.", "1"],
      [0, 0, 0, "Unexpected any. Specify a different type.", "2"],
      [0, 0, 0, "Unexpected any. Specify a different type.", "3"],
      [0, 0, 0, "Unexpected any. Specify a different type.", "4"],
      [0, 0, 0, "Unexpected any. Specify a different type.", "5"],
      [0, 0, 0, "Unexpected any. Specify a different type.", "6"],
      [0, 0, 0, "Unexpected any. Specify a different type.", "7"],
      [0, 0, 0, "Unexpected any. Specify a different type.", "8"],
      [0, 0, 0, "Unexpected any. Specify a different type.", "9"],
      [0, 0, 0, "Unexpected any. Specify a different type.", "10"],
      [0, 0, 0, "Unexpected any. Specify a different type.", "11"],
      [0, 0, 0, "Unexpected any. Specify a different type.", "12"]
    ],
    "public/app/plugins/datasource/influxdb/influx_series.ts:5381": [
      [0, 0, 0, "Unexpected any. Specify a different type.", "0"],
      [0, 0, 0, "Unexpected any. Specify a different type.", "1"],
      [0, 0, 0, "Unexpected any. Specify a different type.", "2"],
      [0, 0, 0, "Unexpected any. Specify a different type.", "3"],
      [0, 0, 0, "Unexpected any. Specify a different type.", "4"],
      [0, 0, 0, "Unexpected any. Specify a different type.", "5"],
      [0, 0, 0, "Unexpected any. Specify a different type.", "6"],
      [0, 0, 0, "Unexpected any. Specify a different type.", "7"],
      [0, 0, 0, "Unexpected any. Specify a different type.", "8"],
      [0, 0, 0, "Unexpected any. Specify a different type.", "9"],
      [0, 0, 0, "Unexpected any. Specify a different type.", "10"],
      [0, 0, 0, "Unexpected any. Specify a different type.", "11"],
      [0, 0, 0, "Unexpected any. Specify a different type.", "12"],
      [0, 0, 0, "Unexpected any. Specify a different type.", "13"],
      [0, 0, 0, "Unexpected any. Specify a different type.", "14"],
      [0, 0, 0, "Unexpected any. Specify a different type.", "15"],
      [0, 0, 0, "Unexpected any. Specify a different type.", "16"],
      [0, 0, 0, "Unexpected any. Specify a different type.", "17"],
      [0, 0, 0, "Unexpected any. Specify a different type.", "18"]
    ],
    "public/app/plugins/datasource/influxdb/migrations.ts:5381": [
      [0, 0, 0, "Unexpected any. Specify a different type.", "0"]
    ],
    "public/app/plugins/datasource/influxdb/mocks.ts:5381": [
      [0, 0, 0, "Do not use any type assertions.", "0"],
      [0, 0, 0, "Do not use any type assertions.", "1"],
      [0, 0, 0, "Do not use any type assertions.", "2"],
      [0, 0, 0, "Do not use any type assertions.", "3"]
    ],
    "public/app/plugins/datasource/influxdb/query_part.ts:5381": [
      [0, 0, 0, "Unexpected any. Specify a different type.", "0"],
      [0, 0, 0, "Unexpected any. Specify a different type.", "1"],
      [0, 0, 0, "Unexpected any. Specify a different type.", "2"],
      [0, 0, 0, "Unexpected any. Specify a different type.", "3"],
      [0, 0, 0, "Unexpected any. Specify a different type.", "4"],
      [0, 0, 0, "Unexpected any. Specify a different type.", "5"],
      [0, 0, 0, "Unexpected any. Specify a different type.", "6"],
      [0, 0, 0, "Unexpected any. Specify a different type.", "7"],
      [0, 0, 0, "Unexpected any. Specify a different type.", "8"],
      [0, 0, 0, "Unexpected any. Specify a different type.", "9"],
      [0, 0, 0, "Unexpected any. Specify a different type.", "10"],
      [0, 0, 0, "Unexpected any. Specify a different type.", "11"],
      [0, 0, 0, "Unexpected any. Specify a different type.", "12"],
      [0, 0, 0, "Unexpected any. Specify a different type.", "13"],
      [0, 0, 0, "Unexpected any. Specify a different type.", "14"],
      [0, 0, 0, "Unexpected any. Specify a different type.", "15"]
    ],
    "public/app/plugins/datasource/influxdb/response_parser.ts:5381": [
      [0, 0, 0, "Unexpected any. Specify a different type.", "0"],
      [0, 0, 0, "Unexpected any. Specify a different type.", "1"]
    ],
    "public/app/plugins/datasource/jaeger/CheatSheet.tsx:5381": [
      [0, 0, 0, "Styles should be written using objects.", "0"],
      [0, 0, 0, "Styles should be written using objects.", "1"]
    ],
    "public/app/plugins/datasource/jaeger/configuration/ConfigEditor.tsx:5381": [
      [0, 0, 0, "Styles should be written using objects.", "0"]
    ],
    "public/app/plugins/datasource/jaeger/configuration/TraceIdTimeParams.tsx:5381": [
      [0, 0, 0, "Styles should be written using objects.", "0"],
      [0, 0, 0, "Styles should be written using objects.", "1"]
    ],
    "public/app/plugins/datasource/jaeger/datasource.ts:5381": [
      [0, 0, 0, "Do not use any type assertions.", "0"],
      [0, 0, 0, "Unexpected any. Specify a different type.", "1"]
    ],
    "public/app/plugins/datasource/jaeger/testResponse.ts:5381": [
      [0, 0, 0, "Unexpected any. Specify a different type.", "0"],
      [0, 0, 0, "Unexpected any. Specify a different type.", "1"]
    ],
    "public/app/plugins/datasource/jaeger/types.ts:5381": [
      [0, 0, 0, "Unexpected any. Specify a different type.", "0"]
    ],
    "public/app/plugins/datasource/loki/LanguageProvider.ts:5381": [
      [0, 0, 0, "Unexpected any. Specify a different type.", "0"],
      [0, 0, 0, "Unexpected any. Specify a different type.", "1"]
    ],
    "public/app/plugins/datasource/loki/LiveStreams.ts:5381": [
      [0, 0, 0, "Unexpected any. Specify a different type.", "0"]
    ],
    "public/app/plugins/datasource/loki/components/LokiContextUi.tsx:5381": [
      [0, 0, 0, "Styles should be written using objects.", "0"],
      [0, 0, 0, "Styles should be written using objects.", "1"],
      [0, 0, 0, "Styles should be written using objects.", "2"],
      [0, 0, 0, "Styles should be written using objects.", "3"],
      [0, 0, 0, "Styles should be written using objects.", "4"],
      [0, 0, 0, "Styles should be written using objects.", "5"],
      [0, 0, 0, "Styles should be written using objects.", "6"],
      [0, 0, 0, "Styles should be written using objects.", "7"],
      [0, 0, 0, "Styles should be written using objects.", "8"],
      [0, 0, 0, "Styles should be written using objects.", "9"],
      [0, 0, 0, "Styles should be written using objects.", "10"]
    ],
    "public/app/plugins/datasource/loki/components/LokiLabelBrowser.tsx:5381": [
      [0, 0, 0, "Styles should be written using objects.", "0"],
      [0, 0, 0, "Styles should be written using objects.", "1"],
      [0, 0, 0, "Styles should be written using objects.", "2"],
      [0, 0, 0, "Styles should be written using objects.", "3"],
      [0, 0, 0, "Styles should be written using objects.", "4"],
      [0, 0, 0, "Styles should be written using objects.", "5"],
      [0, 0, 0, "Styles should be written using objects.", "6"],
      [0, 0, 0, "Styles should be written using objects.", "7"],
      [0, 0, 0, "Styles should be written using objects.", "8"],
      [0, 0, 0, "Styles should be written using objects.", "9"],
      [0, 0, 0, "Styles should be written using objects.", "10"],
      [0, 0, 0, "Styles should be written using objects.", "11"],
      [0, 0, 0, "Styles should be written using objects.", "12"],
      [0, 0, 0, "Styles should be written using objects.", "13"]
    ],
    "public/app/plugins/datasource/loki/components/LokiOptionFields.tsx:5381": [
      [0, 0, 0, "Styles should be written using objects.", "0"],
      [0, 0, 0, "Styles should be written using objects.", "1"]
    ],
    "public/app/plugins/datasource/loki/components/monaco-query-field/MonacoQueryField.tsx:5381": [
      [0, 0, 0, "Styles should be written using objects.", "0"],
      [0, 0, 0, "Styles should be written using objects.", "1"]
    ],
    "public/app/plugins/datasource/loki/configuration/ConfigEditor.tsx:5381": [
      [0, 0, 0, "Unexpected any. Specify a different type.", "0"]
    ],
    "public/app/plugins/datasource/loki/configuration/DerivedField.tsx:5381": [
      [0, 0, 0, "Styles should be written using objects.", "0"],
      [0, 0, 0, "Styles should be written using objects.", "1"],
      [0, 0, 0, "Styles should be written using objects.", "2"],
      [0, 0, 0, "Styles should be written using objects.", "3"],
      [0, 0, 0, "Styles should be written using objects.", "4"],
      [0, 0, 0, "Styles should be written using objects.", "5"],
      [0, 0, 0, "Styles should be written using objects.", "6"]
    ],
    "public/app/plugins/datasource/loki/configuration/DerivedFields.tsx:5381": [
      [0, 0, 0, "Styles should be written using objects.", "0"],
      [0, 0, 0, "Styles should be written using objects.", "1"],
      [0, 0, 0, "Styles should be written using objects.", "2"],
      [0, 0, 0, "Styles should be written using objects.", "3"],
      [0, 0, 0, "Styles should be written using objects.", "4"]
    ],
    "public/app/plugins/datasource/loki/datasource.ts:5381": [
      [0, 0, 0, "Unexpected any. Specify a different type.", "0"],
      [0, 0, 0, "Unexpected any. Specify a different type.", "1"],
      [0, 0, 0, "Unexpected any. Specify a different type.", "2"],
      [0, 0, 0, "Unexpected any. Specify a different type.", "3"],
      [0, 0, 0, "Unexpected any. Specify a different type.", "4"],
      [0, 0, 0, "Unexpected any. Specify a different type.", "5"]
    ],
    "public/app/plugins/datasource/loki/queryUtils.ts:5381": [
      [0, 0, 0, "Do not use any type assertions.", "0"]
    ],
    "public/app/plugins/datasource/loki/querybuilder/binaryScalarOperations.ts:5381": [
      [0, 0, 0, "Unexpected any. Specify a different type.", "0"]
    ],
    "public/app/plugins/datasource/loki/querybuilder/components/LabelBrowserModal.tsx:5381": [
      [0, 0, 0, "Styles should be written using objects.", "0"]
    ],
    "public/app/plugins/datasource/loki/querybuilder/components/LokiQueryBuilder.tsx:5381": [
      [0, 0, 0, "Do not use any type assertions.", "0"]
    ],
    "public/app/plugins/datasource/loki/querybuilder/components/LokiQueryCodeEditor.tsx:5381": [
      [0, 0, 0, "Styles should be written using objects.", "0"],
      [0, 0, 0, "Styles should be written using objects.", "1"],
      [0, 0, 0, "Styles should be written using objects.", "2"]
    ],
    "public/app/plugins/datasource/loki/querybuilder/components/QueryPattern.tsx:5381": [
      [0, 0, 0, "Styles should be written using objects.", "0"],
      [0, 0, 0, "Styles should be written using objects.", "1"],
      [0, 0, 0, "Styles should be written using objects.", "2"],
      [0, 0, 0, "Styles should be written using objects.", "3"]
    ],
    "public/app/plugins/datasource/loki/querybuilder/components/QueryPatternsModal.tsx:5381": [
      [0, 0, 0, "Styles should be written using objects.", "0"],
      [0, 0, 0, "Styles should be written using objects.", "1"],
      [0, 0, 0, "Styles should be written using objects.", "2"]
    ],
    "public/app/plugins/datasource/loki/streaming.ts:5381": [
      [0, 0, 0, "Unexpected any. Specify a different type.", "0"],
      [0, 0, 0, "Unexpected any. Specify a different type.", "1"]
    ],
    "public/app/plugins/datasource/opentsdb/components/OpenTsdbQueryEditor.tsx:5381": [
      [0, 0, 0, "Styles should be written using objects.", "0"],
      [0, 0, 0, "Styles should be written using objects.", "1"]
    ],
    "public/app/plugins/datasource/opentsdb/datasource.d.ts:5381": [
      [0, 0, 0, "Unexpected any. Specify a different type.", "0"]
    ],
    "public/app/plugins/datasource/opentsdb/datasource.ts:5381": [
      [0, 0, 0, "Unexpected any. Specify a different type.", "0"],
      [0, 0, 0, "Unexpected any. Specify a different type.", "1"],
      [0, 0, 0, "Unexpected any. Specify a different type.", "2"],
      [0, 0, 0, "Unexpected any. Specify a different type.", "3"],
      [0, 0, 0, "Unexpected any. Specify a different type.", "4"],
      [0, 0, 0, "Unexpected any. Specify a different type.", "5"],
      [0, 0, 0, "Unexpected any. Specify a different type.", "6"],
      [0, 0, 0, "Unexpected any. Specify a different type.", "7"],
      [0, 0, 0, "Unexpected any. Specify a different type.", "8"],
      [0, 0, 0, "Unexpected any. Specify a different type.", "9"],
      [0, 0, 0, "Unexpected any. Specify a different type.", "10"],
      [0, 0, 0, "Unexpected any. Specify a different type.", "11"],
      [0, 0, 0, "Unexpected any. Specify a different type.", "12"],
      [0, 0, 0, "Unexpected any. Specify a different type.", "13"],
      [0, 0, 0, "Unexpected any. Specify a different type.", "14"],
      [0, 0, 0, "Unexpected any. Specify a different type.", "15"],
      [0, 0, 0, "Unexpected any. Specify a different type.", "16"],
      [0, 0, 0, "Unexpected any. Specify a different type.", "17"],
      [0, 0, 0, "Unexpected any. Specify a different type.", "18"],
      [0, 0, 0, "Unexpected any. Specify a different type.", "19"],
      [0, 0, 0, "Unexpected any. Specify a different type.", "20"],
      [0, 0, 0, "Unexpected any. Specify a different type.", "21"],
      [0, 0, 0, "Unexpected any. Specify a different type.", "22"],
      [0, 0, 0, "Unexpected any. Specify a different type.", "23"],
      [0, 0, 0, "Unexpected any. Specify a different type.", "24"],
      [0, 0, 0, "Unexpected any. Specify a different type.", "25"],
      [0, 0, 0, "Unexpected any. Specify a different type.", "26"],
      [0, 0, 0, "Unexpected any. Specify a different type.", "27"],
      [0, 0, 0, "Unexpected any. Specify a different type.", "28"],
      [0, 0, 0, "Unexpected any. Specify a different type.", "29"],
      [0, 0, 0, "Unexpected any. Specify a different type.", "30"],
      [0, 0, 0, "Unexpected any. Specify a different type.", "31"],
      [0, 0, 0, "Unexpected any. Specify a different type.", "32"],
      [0, 0, 0, "Unexpected any. Specify a different type.", "33"],
      [0, 0, 0, "Unexpected any. Specify a different type.", "34"],
      [0, 0, 0, "Unexpected any. Specify a different type.", "35"],
      [0, 0, 0, "Unexpected any. Specify a different type.", "36"],
      [0, 0, 0, "Unexpected any. Specify a different type.", "37"],
      [0, 0, 0, "Unexpected any. Specify a different type.", "38"],
      [0, 0, 0, "Unexpected any. Specify a different type.", "39"],
      [0, 0, 0, "Unexpected any. Specify a different type.", "40"],
      [0, 0, 0, "Unexpected any. Specify a different type.", "41"],
      [0, 0, 0, "Unexpected any. Specify a different type.", "42"],
      [0, 0, 0, "Unexpected any. Specify a different type.", "43"],
      [0, 0, 0, "Unexpected any. Specify a different type.", "44"],
      [0, 0, 0, "Unexpected any. Specify a different type.", "45"],
      [0, 0, 0, "Unexpected any. Specify a different type.", "46"],
      [0, 0, 0, "Unexpected any. Specify a different type.", "47"],
      [0, 0, 0, "Unexpected any. Specify a different type.", "48"],
      [0, 0, 0, "Unexpected any. Specify a different type.", "49"],
      [0, 0, 0, "Unexpected any. Specify a different type.", "50"],
      [0, 0, 0, "Unexpected any. Specify a different type.", "51"],
      [0, 0, 0, "Do not use any type assertions.", "52"],
      [0, 0, 0, "Unexpected any. Specify a different type.", "53"],
      [0, 0, 0, "Unexpected any. Specify a different type.", "54"],
      [0, 0, 0, "Unexpected any. Specify a different type.", "55"],
      [0, 0, 0, "Unexpected any. Specify a different type.", "56"],
      [0, 0, 0, "Unexpected any. Specify a different type.", "57"]
    ],
    "public/app/plugins/datasource/opentsdb/migrations.ts:5381": [
      [0, 0, 0, "Unexpected any. Specify a different type.", "0"]
    ],
    "public/app/plugins/datasource/parca/QueryEditor/LabelsEditor.tsx:5381": [
      [0, 0, 0, "Styles should be written using objects.", "0"],
      [0, 0, 0, "Styles should be written using objects.", "1"]
    ],
    "public/app/plugins/datasource/prometheus/components/PromExemplarField.tsx:5381": [
      [0, 0, 0, "Styles should be written using objects.", "0"],
      [0, 0, 0, "Styles should be written using objects.", "1"],
      [0, 0, 0, "Styles should be written using objects.", "2"]
    ],
    "public/app/plugins/datasource/prometheus/components/PromExploreExtraField.tsx:5381": [
      [0, 0, 0, "Styles should be written using objects.", "0"],
      [0, 0, 0, "Styles should be written using objects.", "1"]
    ],
    "public/app/plugins/datasource/prometheus/components/PromQueryField.test.tsx:5381": [
      [0, 0, 0, "Unexpected any. Specify a different type.", "0"]
    ],
    "public/app/plugins/datasource/prometheus/components/PromQueryField.tsx:5381": [
      [0, 0, 0, "Unexpected any. Specify a different type.", "0"]
    ],
    "public/app/plugins/datasource/prometheus/components/PrometheusMetricsBrowser.tsx:5381": [
      [0, 0, 0, "Styles should be written using objects.", "0"],
      [0, 0, 0, "Styles should be written using objects.", "1"],
      [0, 0, 0, "Styles should be written using objects.", "2"],
      [0, 0, 0, "Styles should be written using objects.", "3"],
      [0, 0, 0, "Styles should be written using objects.", "4"],
      [0, 0, 0, "Styles should be written using objects.", "5"],
      [0, 0, 0, "Styles should be written using objects.", "6"],
      [0, 0, 0, "Styles should be written using objects.", "7"],
      [0, 0, 0, "Styles should be written using objects.", "8"],
      [0, 0, 0, "Styles should be written using objects.", "9"],
      [0, 0, 0, "Styles should be written using objects.", "10"],
      [0, 0, 0, "Styles should be written using objects.", "11"]
    ],
    "public/app/plugins/datasource/prometheus/components/monaco-query-field/MonacoQueryField.tsx:5381": [
      [0, 0, 0, "Styles should be written using objects.", "0"],
      [0, 0, 0, "Styles should be written using objects.", "1"]
    ],
    "public/app/plugins/datasource/prometheus/configuration/AzureCredentialsConfig.ts:5381": [
      [0, 0, 0, "Unexpected any. Specify a different type.", "0"],
      [0, 0, 0, "Unexpected any. Specify a different type.", "1"],
      [0, 0, 0, "Unexpected any. Specify a different type.", "2"],
      [0, 0, 0, "Unexpected any. Specify a different type.", "3"],
      [0, 0, 0, "Unexpected any. Specify a different type.", "4"],
      [0, 0, 0, "Unexpected any. Specify a different type.", "5"],
      [0, 0, 0, "Do not use any type assertions.", "6"],
      [0, 0, 0, "Unexpected any. Specify a different type.", "7"],
      [0, 0, 0, "Unexpected any. Specify a different type.", "8"],
      [0, 0, 0, "Unexpected any. Specify a different type.", "9"],
      [0, 0, 0, "Unexpected any. Specify a different type.", "10"],
      [0, 0, 0, "Unexpected any. Specify a different type.", "11"],
      [0, 0, 0, "Unexpected any. Specify a different type.", "12"],
      [0, 0, 0, "Unexpected any. Specify a different type.", "13"],
      [0, 0, 0, "Unexpected any. Specify a different type.", "14"],
      [0, 0, 0, "Unexpected any. Specify a different type.", "15"],
      [0, 0, 0, "Unexpected any. Specify a different type.", "16"],
      [0, 0, 0, "Unexpected any. Specify a different type.", "17"],
      [0, 0, 0, "Unexpected any. Specify a different type.", "18"]
    ],
    "public/app/plugins/datasource/prometheus/configuration/ConfigEditor.tsx:5381": [
      [0, 0, 0, "Unexpected any. Specify a different type.", "0"],
      [0, 0, 0, "Unexpected any. Specify a different type.", "1"],
      [0, 0, 0, "Unexpected any. Specify a different type.", "2"],
      [0, 0, 0, "Unexpected any. Specify a different type.", "3"],
      [0, 0, 0, "Styles should be written using objects.", "4"],
      [0, 0, 0, "Styles should be written using objects.", "5"],
      [0, 0, 0, "Styles should be written using objects.", "6"],
      [0, 0, 0, "Styles should be written using objects.", "7"],
      [0, 0, 0, "Styles should be written using objects.", "8"],
      [0, 0, 0, "Styles should be written using objects.", "9"],
      [0, 0, 0, "Styles should be written using objects.", "10"],
      [0, 0, 0, "Styles should be written using objects.", "11"],
      [0, 0, 0, "Styles should be written using objects.", "12"],
      [0, 0, 0, "Styles should be written using objects.", "13"],
      [0, 0, 0, "Styles should be written using objects.", "14"],
      [0, 0, 0, "Styles should be written using objects.", "15"],
      [0, 0, 0, "Styles should be written using objects.", "16"],
      [0, 0, 0, "Styles should be written using objects.", "17"],
      [0, 0, 0, "Styles should be written using objects.", "18"],
      [0, 0, 0, "Styles should be written using objects.", "19"]
    ],
    "public/app/plugins/datasource/prometheus/configuration/ExemplarsSettings.tsx:5381": [
      [0, 0, 0, "Styles should be written using objects.", "0"]
    ],
    "public/app/plugins/datasource/prometheus/datasource.ts:5381": [
      [0, 0, 0, "Unexpected any. Specify a different type.", "0"],
      [0, 0, 0, "Unexpected any. Specify a different type.", "1"],
      [0, 0, 0, "Unexpected any. Specify a different type.", "2"],
      [0, 0, 0, "Unexpected any. Specify a different type.", "3"],
      [0, 0, 0, "Unexpected any. Specify a different type.", "4"],
      [0, 0, 0, "Unexpected any. Specify a different type.", "5"],
      [0, 0, 0, "Unexpected any. Specify a different type.", "6"],
      [0, 0, 0, "Unexpected any. Specify a different type.", "7"],
      [0, 0, 0, "Unexpected any. Specify a different type.", "8"],
      [0, 0, 0, "Unexpected any. Specify a different type.", "9"],
      [0, 0, 0, "Unexpected any. Specify a different type.", "10"],
      [0, 0, 0, "Unexpected any. Specify a different type.", "11"],
      [0, 0, 0, "Unexpected any. Specify a different type.", "12"]
    ],
    "public/app/plugins/datasource/prometheus/language_provider.ts:5381": [
      [0, 0, 0, "Unexpected any. Specify a different type.", "0"],
      [0, 0, 0, "Unexpected any. Specify a different type.", "1"],
      [0, 0, 0, "Unexpected any. Specify a different type.", "2"],
      [0, 0, 0, "Unexpected any. Specify a different type.", "3"],
      [0, 0, 0, "Unexpected any. Specify a different type.", "4"]
    ],
    "public/app/plugins/datasource/prometheus/language_utils.ts:5381": [
      [0, 0, 0, "Unexpected any. Specify a different type.", "0"],
      [0, 0, 0, "Unexpected any. Specify a different type.", "1"],
      [0, 0, 0, "Do not use any type assertions.", "2"]
    ],
    "public/app/plugins/datasource/prometheus/metric_find_query.ts:5381": [
      [0, 0, 0, "Unexpected any. Specify a different type.", "0"],
      [0, 0, 0, "Unexpected any. Specify a different type.", "1"],
      [0, 0, 0, "Unexpected any. Specify a different type.", "2"],
      [0, 0, 0, "Unexpected any. Specify a different type.", "3"],
      [0, 0, 0, "Unexpected any. Specify a different type.", "4"]
    ],
    "public/app/plugins/datasource/prometheus/query_hints.ts:5381": [
      [0, 0, 0, "Unexpected any. Specify a different type.", "0"]
    ],
    "public/app/plugins/datasource/prometheus/querybuilder/QueryPattern.tsx:5381": [
      [0, 0, 0, "Styles should be written using objects.", "0"],
      [0, 0, 0, "Styles should be written using objects.", "1"],
      [0, 0, 0, "Styles should be written using objects.", "2"],
      [0, 0, 0, "Styles should be written using objects.", "3"]
    ],
    "public/app/plugins/datasource/prometheus/querybuilder/QueryPatternsModal.tsx:5381": [
      [0, 0, 0, "Styles should be written using objects.", "0"],
      [0, 0, 0, "Styles should be written using objects.", "1"]
    ],
    "public/app/plugins/datasource/prometheus/querybuilder/binaryScalarOperations.ts:5381": [
      [0, 0, 0, "Unexpected any. Specify a different type.", "0"]
    ],
    "public/app/plugins/datasource/prometheus/querybuilder/components/LabelFilterItem.tsx:5381": [
      [0, 0, 0, "Do not use any type assertions.", "0"],
      [0, 0, 0, "Do not use any type assertions.", "1"],
      [0, 0, 0, "Do not use any type assertions.", "2"],
      [0, 0, 0, "Do not use any type assertions.", "3"]
    ],
    "public/app/plugins/datasource/prometheus/querybuilder/components/LabelFilters.tsx:5381": [
      [0, 0, 0, "Styles should be written using objects.", "0"]
    ],
    "public/app/plugins/datasource/prometheus/querybuilder/components/LabelParamEditor.tsx:5381": [
      [0, 0, 0, "Do not use any type assertions.", "0"]
    ],
    "public/app/plugins/datasource/prometheus/querybuilder/components/MetricSelect.tsx:5381": [
      [0, 0, 0, "Unexpected any. Specify a different type.", "0"],
      [0, 0, 0, "Unexpected any. Specify a different type.", "1"],
      [0, 0, 0, "Unexpected any. Specify a different type.", "2"],
      [0, 0, 0, "Unexpected any. Specify a different type.", "3"],
      [0, 0, 0, "Styles should be written using objects.", "4"],
      [0, 0, 0, "Styles should be written using objects.", "5"],
      [0, 0, 0, "Styles should be written using objects.", "6"],
      [0, 0, 0, "Styles should be written using objects.", "7"],
      [0, 0, 0, "Styles should be written using objects.", "8"],
      [0, 0, 0, "Styles should be written using objects.", "9"],
      [0, 0, 0, "Styles should be written using objects.", "10"],
      [0, 0, 0, "Styles should be written using objects.", "11"],
      [0, 0, 0, "Styles should be written using objects.", "12"]
    ],
    "public/app/plugins/datasource/prometheus/querybuilder/components/PromQueryBuilder.tsx:5381": [
      [0, 0, 0, "Do not use any type assertions.", "0"]
    ],
    "public/app/plugins/datasource/prometheus/querybuilder/components/PromQueryCodeEditor.tsx:5381": [
      [0, 0, 0, "Styles should be written using objects.", "0"]
    ],
    "public/app/plugins/datasource/prometheus/querybuilder/components/metrics-modal/AdditionalSettings.tsx:5381": [
      [0, 0, 0, "Styles should be written using objects.", "0"],
      [0, 0, 0, "Styles should be written using objects.", "1"],
      [0, 0, 0, "Styles should be written using objects.", "2"]
    ],
    "public/app/plugins/datasource/prometheus/querybuilder/components/metrics-modal/ResultsTable.tsx:5381": [
      [0, 0, 0, "Styles should be written using objects.", "0"],
      [0, 0, 0, "Styles should be written using objects.", "1"],
      [0, 0, 0, "Styles should be written using objects.", "2"],
      [0, 0, 0, "Styles should be written using objects.", "3"],
      [0, 0, 0, "Styles should be written using objects.", "4"],
      [0, 0, 0, "Styles should be written using objects.", "5"],
      [0, 0, 0, "Styles should be written using objects.", "6"],
      [0, 0, 0, "Styles should be written using objects.", "7"],
      [0, 0, 0, "Styles should be written using objects.", "8"],
      [0, 0, 0, "Styles should be written using objects.", "9"],
      [0, 0, 0, "Styles should be written using objects.", "10"],
      [0, 0, 0, "Styles should be written using objects.", "11"],
      [0, 0, 0, "Styles should be written using objects.", "12"]
    ],
    "public/app/plugins/datasource/prometheus/querybuilder/components/metrics-modal/styles.ts:5381": [
      [0, 0, 0, "Styles should be written using objects.", "0"],
      [0, 0, 0, "Styles should be written using objects.", "1"],
      [0, 0, 0, "Styles should be written using objects.", "2"],
      [0, 0, 0, "Styles should be written using objects.", "3"],
      [0, 0, 0, "Styles should be written using objects.", "4"],
      [0, 0, 0, "Styles should be written using objects.", "5"],
      [0, 0, 0, "Styles should be written using objects.", "6"],
      [0, 0, 0, "Styles should be written using objects.", "7"],
      [0, 0, 0, "Styles should be written using objects.", "8"],
      [0, 0, 0, "Styles should be written using objects.", "9"],
      [0, 0, 0, "Styles should be written using objects.", "10"],
      [0, 0, 0, "Styles should be written using objects.", "11"],
      [0, 0, 0, "Styles should be written using objects.", "12"],
      [0, 0, 0, "Styles should be written using objects.", "13"],
      [0, 0, 0, "Styles should be written using objects.", "14"],
      [0, 0, 0, "Styles should be written using objects.", "15"],
      [0, 0, 0, "Styles should be written using objects.", "16"],
      [0, 0, 0, "Styles should be written using objects.", "17"],
      [0, 0, 0, "Styles should be written using objects.", "18"]
    ],
    "public/app/plugins/datasource/prometheus/querybuilder/operationUtils.ts:5381": [
      [0, 0, 0, "Do not use any type assertions.", "0"]
    ],
    "public/app/plugins/datasource/prometheus/querybuilder/shared/LabelFilterItem.tsx:5381": [
      [0, 0, 0, "Do not use any type assertions.", "0"],
      [0, 0, 0, "Do not use any type assertions.", "1"],
      [0, 0, 0, "Do not use any type assertions.", "2"],
      [0, 0, 0, "Do not use any type assertions.", "3"],
      [0, 0, 0, "Do not use any type assertions.", "4"],
      [0, 0, 0, "Do not use any type assertions.", "5"],
      [0, 0, 0, "Unexpected any. Specify a different type.", "6"],
      [0, 0, 0, "Do not use any type assertions.", "7"],
      [0, 0, 0, "Do not use any type assertions.", "8"]
    ],
    "public/app/plugins/datasource/prometheus/querybuilder/shared/LabelFilters.tsx:5381": [
      [0, 0, 0, "Do not use any type assertions.", "0"]
    ],
    "public/app/plugins/datasource/prometheus/querybuilder/shared/OperationEditor.tsx:5381": [
      [0, 0, 0, "Unexpected any. Specify a different type.", "0"]
    ],
    "public/app/plugins/datasource/prometheus/querybuilder/shared/OperationParamEditor.tsx:5381": [
      [0, 0, 0, "Do not use any type assertions.", "0"],
      [0, 0, 0, "Do not use any type assertions.", "1"]
    ],
    "public/app/plugins/datasource/prometheus/querybuilder/shared/QueryBuilderHints.tsx:5381": [
      [0, 0, 0, "Styles should be written using objects.", "0"],
      [0, 0, 0, "Styles should be written using objects.", "1"]
    ],
    "public/app/plugins/datasource/prometheus/querybuilder/shared/types.ts:5381": [
      [0, 0, 0, "Unexpected any. Specify a different type.", "0"],
      [0, 0, 0, "Unexpected any. Specify a different type.", "1"],
      [0, 0, 0, "Unexpected any. Specify a different type.", "2"]
    ],
    "public/app/plugins/datasource/prometheus/types.ts:5381": [
      [0, 0, 0, "Unexpected any. Specify a different type.", "0"],
      [0, 0, 0, "Unexpected any. Specify a different type.", "1"],
      [0, 0, 0, "Unexpected any. Specify a different type.", "2"]
    ],
    "public/app/plugins/datasource/tempo/LokiSearch.tsx:5381": [
      [0, 0, 0, "Do not use any type assertions.", "0"],
      [0, 0, 0, "Do not use any type assertions.", "1"]
    ],
    "public/app/plugins/datasource/tempo/ServiceGraphSection.tsx:5381": [
      [0, 0, 0, "Do not use any type assertions.", "0"]
    ],
    "public/app/plugins/datasource/tempo/_importedDependencies/components/AdHocFilter/AdHocFilterRenderer.tsx:5381": [
      [0, 0, 0, "Unexpected any. Specify a different type.", "0"]
    ],
    "public/app/plugins/datasource/tempo/_importedDependencies/datasources/loki/LanguageProvider.ts:5381": [
      [0, 0, 0, "Unexpected any. Specify a different type.", "0"],
      [0, 0, 0, "Unexpected any. Specify a different type.", "1"]
    ],
    "public/app/plugins/datasource/tempo/_importedDependencies/datasources/loki/monaco-query-field/MonacoQueryField.tsx:5381": [
      [0, 0, 0, "Styles should be written using objects.", "0"],
      [0, 0, 0, "Styles should be written using objects.", "1"],
      [0, 0, 0, "Use data-testid for E2E selectors instead of aria-label", "2"],
      [0, 0, 0, "Unexpected any. Specify a different type.", "3"]
    ],
    "public/app/plugins/datasource/tempo/_importedDependencies/datasources/loki/monaco-query-field/monaco-completion-provider/CompletionDataProvider.ts:5381": [
      [0, 0, 0, "Unexpected any. Specify a different type.", "0"]
    ],
    "public/app/plugins/datasource/tempo/_importedDependencies/datasources/loki/monaco-query-field/monaco-completion-provider/index.ts:5381": [
      [0, 0, 0, "Do not use any type assertions.", "0"]
    ],
    "public/app/plugins/datasource/tempo/_importedDependencies/datasources/loki/types.ts:5381": [
      [0, 0, 0, "Unexpected any. Specify a different type.", "0"],
      [0, 0, 0, "Unexpected any. Specify a different type.", "1"],
      [0, 0, 0, "Unexpected any. Specify a different type.", "2"],
      [0, 0, 0, "Unexpected any. Specify a different type.", "3"]
    ],
    "public/app/plugins/datasource/tempo/_importedDependencies/datasources/prometheus/language_utils.ts:5381": [
      [0, 0, 0, "Do not use any type assertions.", "0"]
    ],
    "public/app/plugins/datasource/tempo/_importedDependencies/datasources/prometheus/types.ts:5381": [
      [0, 0, 0, "Unexpected any. Specify a different type.", "0"],
      [0, 0, 0, "Unexpected any. Specify a different type.", "1"],
      [0, 0, 0, "Unexpected any. Specify a different type.", "2"]
    ],
    "public/app/plugins/datasource/tempo/_importedDependencies/store.ts:5381": [
      [0, 0, 0, "Unexpected any. Specify a different type.", "0"],
      [0, 0, 0, "Unexpected any. Specify a different type.", "1"],
      [0, 0, 0, "Do not use any type assertions.", "2"],
      [0, 0, 0, "Unexpected any. Specify a different type.", "3"]
    ],
    "public/app/plugins/datasource/tempo/_importedDependencies/test/helpers/createFetchResponse.ts:5381": [
      [0, 0, 0, "Do not use any type assertions.", "0"],
      [0, 0, 0, "Do not use any type assertions.", "1"]
    ],
    "public/app/plugins/datasource/tempo/configuration/TraceQLSearchSettings.tsx:5381": [
      [0, 0, 0, "Do not use any type assertions.", "0"]
    ],
    "public/app/plugins/datasource/tempo/datasource.ts:5381": [
      [0, 0, 0, "Do not use any type assertions.", "0"],
      [0, 0, 0, "Unexpected any. Specify a different type.", "1"],
      [0, 0, 0, "Do not use any type assertions.", "2"],
      [0, 0, 0, "Unexpected any. Specify a different type.", "3"],
      [0, 0, 0, "Unexpected any. Specify a different type.", "4"],
      [0, 0, 0, "Unexpected any. Specify a different type.", "5"]
    ],
    "public/app/plugins/datasource/tempo/language_provider.ts:5381": [
      [0, 0, 0, "Unexpected any. Specify a different type.", "0"]
    ],
    "public/app/plugins/datasource/tempo/resultTransformer.ts:5381": [
      [0, 0, 0, "Unexpected any. Specify a different type.", "0"],
      [0, 0, 0, "Do not use any type assertions.", "1"],
      [0, 0, 0, "Unexpected any. Specify a different type.", "2"],
      [0, 0, 0, "Do not use any type assertions.", "3"],
      [0, 0, 0, "Unexpected any. Specify a different type.", "4"],
      [0, 0, 0, "Do not use any type assertions.", "5"],
      [0, 0, 0, "Do not use any type assertions.", "6"],
      [0, 0, 0, "Unexpected any. Specify a different type.", "7"]
    ],
    "public/app/plugins/datasource/zipkin/ConfigEditor.tsx:5381": [
      [0, 0, 0, "Styles should be written using objects.", "0"]
    ],
    "public/app/plugins/datasource/zipkin/QueryField.tsx:5381": [
      [0, 0, 0, "Do not use any type assertions.", "0"],
      [0, 0, 0, "Unexpected any. Specify a different type.", "1"]
    ],
    "public/app/plugins/datasource/zipkin/datasource.ts:5381": [
      [0, 0, 0, "Do not use any type assertions.", "0"],
      [0, 0, 0, "Unexpected any. Specify a different type.", "1"]
    ],
    "public/app/plugins/datasource/zipkin/utils/testResponse.ts:5381": [
      [0, 0, 0, "Unexpected any. Specify a different type.", "0"],
      [0, 0, 0, "Unexpected any. Specify a different type.", "1"]
    ],
    "public/app/plugins/datasource/zipkin/utils/transforms.ts:5381": [
      [0, 0, 0, "Unexpected any. Specify a different type.", "0"]
    ],
    "public/app/plugins/panel/alertGroups/AlertGroup.tsx:5381": [
      [0, 0, 0, "Styles should be written using objects.", "0"],
      [0, 0, 0, "Styles should be written using objects.", "1"],
      [0, 0, 0, "Styles should be written using objects.", "2"],
      [0, 0, 0, "Styles should be written using objects.", "3"],
      [0, 0, 0, "Styles should be written using objects.", "4"],
      [0, 0, 0, "Styles should be written using objects.", "5"],
      [0, 0, 0, "Styles should be written using objects.", "6"]
    ],
    "public/app/plugins/panel/alertlist/AlertInstances.tsx:5381": [
      [0, 0, 0, "Styles should be written using objects.", "0"],
      [0, 0, 0, "Styles should be written using objects.", "1"]
    ],
    "public/app/plugins/panel/alertlist/AlertList.tsx:5381": [
      [0, 0, 0, "Unexpected any. Specify a different type.", "0"],
      [0, 0, 0, "Unexpected any. Specify a different type.", "1"],
      [0, 0, 0, "Unexpected any. Specify a different type.", "2"],
      [0, 0, 0, "Styles should be written using objects.", "3"],
      [0, 0, 0, "Styles should be written using objects.", "4"],
      [0, 0, 0, "Styles should be written using objects.", "5"],
      [0, 0, 0, "Styles should be written using objects.", "6"],
      [0, 0, 0, "Styles should be written using objects.", "7"],
      [0, 0, 0, "Styles should be written using objects.", "8"],
      [0, 0, 0, "Styles should be written using objects.", "9"],
      [0, 0, 0, "Styles should be written using objects.", "10"],
      [0, 0, 0, "Styles should be written using objects.", "11"],
      [0, 0, 0, "Styles should be written using objects.", "12"]
    ],
    "public/app/plugins/panel/alertlist/AlertListMigrationHandler.ts:5381": [
      [0, 0, 0, "Unexpected any. Specify a different type.", "0"],
      [0, 0, 0, "Unexpected any. Specify a different type.", "1"]
    ],
    "public/app/plugins/panel/alertlist/UnifiedAlertList.tsx:5381": [
      [0, 0, 0, "Styles should be written using objects.", "0"],
      [0, 0, 0, "Styles should be written using objects.", "1"],
      [0, 0, 0, "Styles should be written using objects.", "2"],
      [0, 0, 0, "Styles should be written using objects.", "3"],
      [0, 0, 0, "Styles should be written using objects.", "4"],
      [0, 0, 0, "Styles should be written using objects.", "5"],
      [0, 0, 0, "Styles should be written using objects.", "6"],
      [0, 0, 0, "Styles should be written using objects.", "7"],
      [0, 0, 0, "Styles should be written using objects.", "8"],
      [0, 0, 0, "Styles should be written using objects.", "9"],
      [0, 0, 0, "Styles should be written using objects.", "10"],
      [0, 0, 0, "Styles should be written using objects.", "11"],
      [0, 0, 0, "Styles should be written using objects.", "12"],
      [0, 0, 0, "Styles should be written using objects.", "13"],
      [0, 0, 0, "Styles should be written using objects.", "14"],
      [0, 0, 0, "Styles should be written using objects.", "15"],
      [0, 0, 0, "Styles should be written using objects.", "16"]
    ],
    "public/app/plugins/panel/alertlist/unified-alerting/UngroupedView.tsx:5381": [
      [0, 0, 0, "Styles should be written using objects.", "0"],
      [0, 0, 0, "Styles should be written using objects.", "1"],
      [0, 0, 0, "Styles should be written using objects.", "2"],
      [0, 0, 0, "Styles should be written using objects.", "3"],
      [0, 0, 0, "Styles should be written using objects.", "4"],
      [0, 0, 0, "Styles should be written using objects.", "5"],
      [0, 0, 0, "Styles should be written using objects.", "6"]
    ],
    "public/app/plugins/panel/annolist/AnnoListPanel.tsx:5381": [
      [0, 0, 0, "Do not use any type assertions.", "0"],
      [0, 0, 0, "Styles should be written using objects.", "1"]
    ],
    "public/app/plugins/panel/barchart/BarChartPanel.tsx:5381": [
      [0, 0, 0, "Do not use any type assertions.", "0"],
      [0, 0, 0, "Do not use any type assertions.", "1"]
    ],
    "public/app/plugins/panel/barchart/bars.ts:5381": [
      [0, 0, 0, "Do not use any type assertions.", "0"]
    ],
    "public/app/plugins/panel/barchart/module.tsx:5381": [
      [0, 0, 0, "Do not use any type assertions.", "0"]
    ],
    "public/app/plugins/panel/barchart/quadtree.ts:5381": [
      [0, 0, 0, "Unexpected any. Specify a different type.", "0"]
    ],
    "public/app/plugins/panel/candlestick/CandlestickPanel.tsx:5381": [
      [0, 0, 0, "Do not use any type assertions.", "0"],
      [0, 0, 0, "Unexpected any. Specify a different type.", "1"]
    ],
    "public/app/plugins/panel/canvas/editor/element/APIEditor.tsx:5381": [
      [0, 0, 0, "Do not use any type assertions.", "0"]
    ],
    "public/app/plugins/panel/canvas/editor/element/PlacementEditor.tsx:5381": [
      [0, 0, 0, "Unexpected any. Specify a different type.", "0"]
    ],
    "public/app/plugins/panel/canvas/editor/element/elementEditor.tsx:5381": [
      [0, 0, 0, "Do not use any type assertions.", "0"],
      [0, 0, 0, "Unexpected any. Specify a different type.", "1"]
    ],
    "public/app/plugins/panel/canvas/editor/inline/InlineEditBody.tsx:5381": [
      [0, 0, 0, "Unexpected any. Specify a different type.", "0"],
      [0, 0, 0, "Unexpected any. Specify a different type.", "1"],
      [0, 0, 0, "Do not use any type assertions.", "2"],
      [0, 0, 0, "Unexpected any. Specify a different type.", "3"]
    ],
    "public/app/plugins/panel/canvas/editor/layer/TreeNavigationEditor.tsx:5381": [
      [0, 0, 0, "Unexpected any. Specify a different type.", "0"]
    ],
    "public/app/plugins/panel/canvas/editor/layer/layerEditor.tsx:5381": [
      [0, 0, 0, "Do not use any type assertions.", "0"],
      [0, 0, 0, "Unexpected any. Specify a different type.", "1"],
      [0, 0, 0, "Do not use any type assertions.", "2"],
      [0, 0, 0, "Unexpected any. Specify a different type.", "3"]
    ],
    "public/app/plugins/panel/canvas/globalStyles.ts:5381": [
      [0, 0, 0, "Styles should be written using objects.", "0"]
    ],
    "public/app/plugins/panel/dashlist/styles.ts:5381": [
      [0, 0, 0, "Styles should be written using objects.", "0"],
      [0, 0, 0, "Styles should be written using objects.", "1"],
      [0, 0, 0, "Styles should be written using objects.", "2"],
      [0, 0, 0, "Styles should be written using objects.", "3"],
      [0, 0, 0, "Styles should be written using objects.", "4"],
      [0, 0, 0, "Styles should be written using objects.", "5"],
      [0, 0, 0, "Styles should be written using objects.", "6"]
    ],
    "public/app/plugins/panel/datagrid/utils.ts:5381": [
      [0, 0, 0, "Styles should be written using objects.", "0"],
      [0, 0, 0, "Styles should be written using objects.", "1"],
      [0, 0, 0, "Styles should be written using objects.", "2"]
    ],
    "public/app/plugins/panel/debug/CursorView.tsx:5381": [
      [0, 0, 0, "Do not use any type assertions.", "0"],
      [0, 0, 0, "Unexpected any. Specify a different type.", "1"]
    ],
    "public/app/plugins/panel/debug/EventBusLogger.tsx:5381": [
      [0, 0, 0, "Unexpected any. Specify a different type.", "0"],
      [0, 0, 0, "Unexpected any. Specify a different type.", "1"]
    ],
    "public/app/plugins/panel/gauge/GaugeMigrations.ts:5381": [
      [0, 0, 0, "Unexpected any. Specify a different type.", "0"]
    ],
    "public/app/plugins/panel/geomap/components/MarkersLegend.tsx:5381": [
      [0, 0, 0, "Do not use any type assertions.", "0"],
      [0, 0, 0, "Do not use any type assertions.", "1"],
      [0, 0, 0, "Unexpected any. Specify a different type.", "2"]
    ],
    "public/app/plugins/panel/geomap/editor/GeomapStyleRulesEditor.tsx:5381": [
      [0, 0, 0, "Unexpected any. Specify a different type.", "0"],
      [0, 0, 0, "Do not use any type assertions.", "1"]
    ],
    "public/app/plugins/panel/geomap/editor/StyleEditor.tsx:5381": [
      [0, 0, 0, "Do not use any type assertions.", "0"],
      [0, 0, 0, "Do not use any type assertions.", "1"],
      [0, 0, 0, "Do not use any type assertions.", "2"],
      [0, 0, 0, "Do not use any type assertions.", "3"],
      [0, 0, 0, "Do not use any type assertions.", "4"],
      [0, 0, 0, "Do not use any type assertions.", "5"],
      [0, 0, 0, "Do not use any type assertions.", "6"],
      [0, 0, 0, "Do not use any type assertions.", "7"],
      [0, 0, 0, "Do not use any type assertions.", "8"],
      [0, 0, 0, "Do not use any type assertions.", "9"],
      [0, 0, 0, "Do not use any type assertions.", "10"],
      [0, 0, 0, "Do not use any type assertions.", "11"]
    ],
    "public/app/plugins/panel/geomap/editor/StyleRuleEditor.tsx:5381": [
      [0, 0, 0, "Unexpected any. Specify a different type.", "0"],
      [0, 0, 0, "Do not use any type assertions.", "1"]
    ],
    "public/app/plugins/panel/geomap/layers/basemaps/esri.ts:5381": [
      [0, 0, 0, "Do not use any type assertions.", "0"]
    ],
    "public/app/plugins/panel/geomap/layers/data/geojsonDynamic.ts:5381": [
      [0, 0, 0, "Do not use any type assertions.", "0"]
    ],
    "public/app/plugins/panel/geomap/layers/data/routeLayer.tsx:5381": [
      [0, 0, 0, "Do not use any type assertions.", "0"]
    ],
    "public/app/plugins/panel/geomap/layers/registry.ts:5381": [
      [0, 0, 0, "Unexpected any. Specify a different type.", "0"],
      [0, 0, 0, "Unexpected any. Specify a different type.", "1"]
    ],
    "public/app/plugins/panel/geomap/migrations.ts:5381": [
      [0, 0, 0, "Unexpected any. Specify a different type.", "0"],
      [0, 0, 0, "Unexpected any. Specify a different type.", "1"]
    ],
    "public/app/plugins/panel/geomap/utils/layers.ts:5381": [
      [0, 0, 0, "Unexpected any. Specify a different type.", "0"]
    ],
    "public/app/plugins/panel/geomap/utils/tooltip.ts:5381": [
      [0, 0, 0, "Do not use any type assertions.", "0"]
    ],
    "public/app/plugins/panel/gettingstarted/components/DocsCard.tsx:5381": [
      [0, 0, 0, "Styles should be written using objects.", "0"],
      [0, 0, 0, "Styles should be written using objects.", "1"],
      [0, 0, 0, "Styles should be written using objects.", "2"],
      [0, 0, 0, "Styles should be written using objects.", "3"],
      [0, 0, 0, "Styles should be written using objects.", "4"]
    ],
    "public/app/plugins/panel/gettingstarted/components/Step.tsx:5381": [
      [0, 0, 0, "Styles should be written using objects.", "0"],
      [0, 0, 0, "Styles should be written using objects.", "1"],
      [0, 0, 0, "Styles should be written using objects.", "2"],
      [0, 0, 0, "Styles should be written using objects.", "3"]
    ],
    "public/app/plugins/panel/gettingstarted/components/TutorialCard.tsx:5381": [
      [0, 0, 0, "Styles should be written using objects.", "0"],
      [0, 0, 0, "Styles should be written using objects.", "1"],
      [0, 0, 0, "Styles should be written using objects.", "2"],
      [0, 0, 0, "Styles should be written using objects.", "3"],
      [0, 0, 0, "Styles should be written using objects.", "4"],
      [0, 0, 0, "Styles should be written using objects.", "5"]
    ],
    "public/app/plugins/panel/gettingstarted/components/sharedStyles.ts:5381": [
      [0, 0, 0, "Styles should be written using objects.", "0"]
    ],
    "public/app/plugins/panel/heatmap/HeatmapPanel.tsx:5381": [
      [0, 0, 0, "Do not use any type assertions.", "0"],
      [0, 0, 0, "Unexpected any. Specify a different type.", "1"]
    ],
    "public/app/plugins/panel/heatmap/migrations.ts:5381": [
      [0, 0, 0, "Unexpected any. Specify a different type.", "0"]
    ],
    "public/app/plugins/panel/heatmap/palettes.ts:5381": [
      [0, 0, 0, "Do not use any type assertions.", "0"],
      [0, 0, 0, "Unexpected any. Specify a different type.", "1"]
    ],
    "public/app/plugins/panel/heatmap/types.ts:5381": [
      [0, 0, 0, "Do not use any type assertions.", "0"]
    ],
    "public/app/plugins/panel/heatmap/utils.ts:5381": [
      [0, 0, 0, "Do not use any type assertions.", "0"],
      [0, 0, 0, "Do not use any type assertions.", "1"],
      [0, 0, 0, "Do not use any type assertions.", "2"],
      [0, 0, 0, "Do not use any type assertions.", "3"],
      [0, 0, 0, "Do not use any type assertions.", "4"],
      [0, 0, 0, "Do not use any type assertions.", "5"],
      [0, 0, 0, "Do not use any type assertions.", "6"],
      [0, 0, 0, "Do not use any type assertions.", "7"],
      [0, 0, 0, "Do not use any type assertions.", "8"],
      [0, 0, 0, "Do not use any type assertions.", "9"],
      [0, 0, 0, "Do not use any type assertions.", "10"],
      [0, 0, 0, "Do not use any type assertions.", "11"],
      [0, 0, 0, "Do not use any type assertions.", "12"],
      [0, 0, 0, "Do not use any type assertions.", "13"],
      [0, 0, 0, "Do not use any type assertions.", "14"],
      [0, 0, 0, "Do not use any type assertions.", "15"],
      [0, 0, 0, "Do not use any type assertions.", "16"]
    ],
    "public/app/plugins/panel/histogram/Histogram.tsx:5381": [
      [0, 0, 0, "Do not use any type assertions.", "0"]
    ],
    "public/app/plugins/panel/live/LiveChannelEditor.tsx:5381": [
      [0, 0, 0, "Unexpected any. Specify a different type.", "0"],
      [0, 0, 0, "Styles should be written using objects.", "1"]
    ],
    "public/app/plugins/panel/live/LivePanel.tsx:5381": [
      [0, 0, 0, "Do not use any type assertions.", "0"],
      [0, 0, 0, "Styles should be written using objects.", "1"],
      [0, 0, 0, "Styles should be written using objects.", "2"],
      [0, 0, 0, "Styles should be written using objects.", "3"],
      [0, 0, 0, "Styles should be written using objects.", "4"],
      [0, 0, 0, "Styles should be written using objects.", "5"],
      [0, 0, 0, "Styles should be written using objects.", "6"],
      [0, 0, 0, "Styles should be written using objects.", "7"]
    ],
    "public/app/plugins/panel/live/types.ts:5381": [
      [0, 0, 0, "Unexpected any. Specify a different type.", "0"]
    ],
    "public/app/plugins/panel/logs/LogsPanel.tsx:5381": [
      [0, 0, 0, "Do not use any type assertions.", "0"]
    ],
    "public/app/plugins/panel/nodeGraph/Edge.tsx:5381": [
      [0, 0, 0, "Do not use any type assertions.", "0"]
    ],
    "public/app/plugins/panel/nodeGraph/EdgeLabel.tsx:5381": [
      [0, 0, 0, "Styles should be written using objects.", "0"],
      [0, 0, 0, "Styles should be written using objects.", "1"],
      [0, 0, 0, "Styles should be written using objects.", "2"],
      [0, 0, 0, "Do not use any type assertions.", "3"]
    ],
    "public/app/plugins/panel/nodeGraph/Legend.tsx:5381": [
      [0, 0, 0, "Styles should be written using objects.", "0"],
      [0, 0, 0, "Styles should be written using objects.", "1"]
    ],
    "public/app/plugins/panel/nodeGraph/Marker.tsx:5381": [
      [0, 0, 0, "Styles should be written using objects.", "0"],
      [0, 0, 0, "Styles should be written using objects.", "1"],
      [0, 0, 0, "Styles should be written using objects.", "2"]
    ],
    "public/app/plugins/panel/nodeGraph/Node.tsx:5381": [
      [0, 0, 0, "Styles should be written using objects.", "0"],
      [0, 0, 0, "Styles should be written using objects.", "1"],
      [0, 0, 0, "Styles should be written using objects.", "2"],
      [0, 0, 0, "Styles should be written using objects.", "3"],
      [0, 0, 0, "Styles should be written using objects.", "4"],
      [0, 0, 0, "Styles should be written using objects.", "5"],
      [0, 0, 0, "Styles should be written using objects.", "6"],
      [0, 0, 0, "Styles should be written using objects.", "7"],
      [0, 0, 0, "Styles should be written using objects.", "8"]
    ],
    "public/app/plugins/panel/nodeGraph/NodeGraph.tsx:5381": [
      [0, 0, 0, "Styles should be written using objects.", "0"],
      [0, 0, 0, "Styles should be written using objects.", "1"],
      [0, 0, 0, "Styles should be written using objects.", "2"],
      [0, 0, 0, "Styles should be written using objects.", "3"],
      [0, 0, 0, "Styles should be written using objects.", "4"],
      [0, 0, 0, "Styles should be written using objects.", "5"],
      [0, 0, 0, "Styles should be written using objects.", "6"],
      [0, 0, 0, "Styles should be written using objects.", "7"],
      [0, 0, 0, "Styles should be written using objects.", "8"],
      [0, 0, 0, "Styles should be written using objects.", "9"],
      [0, 0, 0, "Do not use any type assertions.", "10"],
      [0, 0, 0, "Do not use any type assertions.", "11"],
      [0, 0, 0, "Do not use any type assertions.", "12"],
      [0, 0, 0, "Do not use any type assertions.", "13"]
    ],
    "public/app/plugins/panel/nodeGraph/ViewControls.tsx:5381": [
      [0, 0, 0, "Styles should be written using objects.", "0"],
      [0, 0, 0, "Unexpected any. Specify a different type.", "1"]
    ],
    "public/app/plugins/panel/nodeGraph/editor/ArcOptionsEditor.tsx:5381": [
      [0, 0, 0, "Styles should be written using objects.", "0"]
    ],
    "public/app/plugins/panel/nodeGraph/layout.ts:5381": [
      [0, 0, 0, "Do not use any type assertions.", "0"],
      [0, 0, 0, "Do not use any type assertions.", "1"]
    ],
    "public/app/plugins/panel/nodeGraph/useContextMenu.tsx:5381": [
      [0, 0, 0, "Styles should be written using objects.", "0"],
      [0, 0, 0, "Styles should be written using objects.", "1"]
    ],
    "public/app/plugins/panel/piechart/PieChart.tsx:5381": [
      [0, 0, 0, "Styles should be written using objects.", "0"],
      [0, 0, 0, "Styles should be written using objects.", "1"],
      [0, 0, 0, "Styles should be written using objects.", "2"],
      [0, 0, 0, "Styles should be written using objects.", "3"],
      [0, 0, 0, "Styles should be written using objects.", "4"]
    ],
    "public/app/plugins/panel/piechart/migrations.ts:5381": [
      [0, 0, 0, "Unexpected any. Specify a different type.", "0"],
      [0, 0, 0, "Unexpected any. Specify a different type.", "1"]
    ],
    "public/app/plugins/panel/stat/StatMigrations.ts:5381": [
      [0, 0, 0, "Unexpected any. Specify a different type.", "0"]
    ],
    "public/app/plugins/panel/state-timeline/migrations.ts:5381": [
      [0, 0, 0, "Unexpected any. Specify a different type.", "0"],
      [0, 0, 0, "Unexpected any. Specify a different type.", "1"]
    ],
    "public/app/plugins/panel/table/TablePanel.tsx:5381": [
      [0, 0, 0, "Styles should be written using objects.", "0"],
      [0, 0, 0, "Styles should be written using objects.", "1"]
    ],
    "public/app/plugins/panel/table/cells/SparklineCellOptionsEditor.tsx:5381": [
      [0, 0, 0, "Styles should be written using objects.", "0"]
    ],
    "public/app/plugins/panel/table/migrations.ts:5381": [
      [0, 0, 0, "Unexpected any. Specify a different type.", "0"],
      [0, 0, 0, "Unexpected any. Specify a different type.", "1"],
      [0, 0, 0, "Unexpected any. Specify a different type.", "2"],
      [0, 0, 0, "Unexpected any. Specify a different type.", "3"],
      [0, 0, 0, "Unexpected any. Specify a different type.", "4"],
      [0, 0, 0, "Unexpected any. Specify a different type.", "5"]
    ],
    "public/app/plugins/panel/text/TextPanel.tsx:5381": [
      [0, 0, 0, "Styles should be written using objects.", "0"],
      [0, 0, 0, "Styles should be written using objects.", "1"]
    ],
    "public/app/plugins/panel/text/TextPanelEditor.tsx:5381": [
      [0, 0, 0, "Unexpected any. Specify a different type.", "0"],
      [0, 0, 0, "Styles should be written using objects.", "1"]
    ],
    "public/app/plugins/panel/text/textPanelMigrationHandler.ts:5381": [
      [0, 0, 0, "Unexpected any. Specify a different type.", "0"]
    ],
    "public/app/plugins/panel/timeseries/TimezonesEditor.tsx:5381": [
      [0, 0, 0, "Styles should be written using objects.", "0"],
      [0, 0, 0, "Styles should be written using objects.", "1"]
    ],
    "public/app/plugins/panel/timeseries/migrations.ts:5381": [
      [0, 0, 0, "Unexpected any. Specify a different type.", "0"],
      [0, 0, 0, "Do not use any type assertions.", "1"],
      [0, 0, 0, "Unexpected any. Specify a different type.", "2"],
      [0, 0, 0, "Do not use any type assertions.", "3"],
      [0, 0, 0, "Unexpected any. Specify a different type.", "4"],
      [0, 0, 0, "Do not use any type assertions.", "5"],
      [0, 0, 0, "Unexpected any. Specify a different type.", "6"],
      [0, 0, 0, "Do not use any type assertions.", "7"],
      [0, 0, 0, "Unexpected any. Specify a different type.", "8"],
      [0, 0, 0, "Unexpected any. Specify a different type.", "9"]
    ],
    "public/app/plugins/panel/timeseries/plugins/AnnotationsPlugin2.tsx:5381": [
      [0, 0, 0, "Unexpected any. Specify a different type.", "0"]
    ],
    "public/app/plugins/panel/timeseries/plugins/ThresholdDragHandle.tsx:5381": [
      [0, 0, 0, "Styles should be written using objects.", "0"],
      [0, 0, 0, "Styles should be written using objects.", "1"],
      [0, 0, 0, "Styles should be written using objects.", "2"],
      [0, 0, 0, "Styles should be written using objects.", "3"],
      [0, 0, 0, "Styles should be written using objects.", "4"],
      [0, 0, 0, "Styles should be written using objects.", "5"],
      [0, 0, 0, "Styles should be written using objects.", "6"]
    ],
    "public/app/plugins/panel/timeseries/plugins/annotations/AnnotationEditor.tsx:5381": [
      [0, 0, 0, "Do not use any type assertions.", "0"]
    ],
    "public/app/plugins/panel/timeseries/plugins/annotations/AnnotationEditorForm.tsx:5381": [
      [0, 0, 0, "Styles should be written using objects.", "0"],
      [0, 0, 0, "Styles should be written using objects.", "1"],
      [0, 0, 0, "Styles should be written using objects.", "2"],
      [0, 0, 0, "Styles should be written using objects.", "3"],
      [0, 0, 0, "Styles should be written using objects.", "4"],
      [0, 0, 0, "Styles should be written using objects.", "5"],
      [0, 0, 0, "Styles should be written using objects.", "6"]
    ],
    "public/app/plugins/panel/timeseries/plugins/annotations/AnnotationTooltip.tsx:5381": [
      [0, 0, 0, "Styles should be written using objects.", "0"],
      [0, 0, 0, "Styles should be written using objects.", "1"],
      [0, 0, 0, "Styles should be written using objects.", "2"],
      [0, 0, 0, "Styles should be written using objects.", "3"],
      [0, 0, 0, "Styles should be written using objects.", "4"],
      [0, 0, 0, "Styles should be written using objects.", "5"],
      [0, 0, 0, "Styles should be written using objects.", "6"],
      [0, 0, 0, "Styles should be written using objects.", "7"],
      [0, 0, 0, "Styles should be written using objects.", "8"]
    ],
    "public/app/plugins/panel/timeseries/plugins/annotations2/AnnotationEditor2.tsx:5381": [
      [0, 0, 0, "Unexpected any. Specify a different type.", "0"]
    ],
    "public/app/plugins/panel/timeseries/plugins/annotations2/AnnotationMarker2.tsx:5381": [
      [0, 0, 0, "Unexpected any. Specify a different type.", "0"]
    ],
    "public/app/plugins/panel/timeseries/plugins/annotations2/AnnotationTooltip2.tsx:5381": [
      [0, 0, 0, "Unexpected any. Specify a different type.", "0"]
    ],
    "public/app/plugins/panel/timeseries/plugins/styles.ts:5381": [
      [0, 0, 0, "Styles should be written using objects.", "0"],
      [0, 0, 0, "Styles should be written using objects.", "1"]
    ],
    "public/app/plugins/panel/traces/TracesPanel.tsx:5381": [
      [0, 0, 0, "Styles should be written using objects.", "0"]
    ],
    "public/app/plugins/panel/welcome/Welcome.tsx:5381": [
      [0, 0, 0, "Styles should be written using objects.", "0"],
      [0, 0, 0, "Styles should be written using objects.", "1"],
      [0, 0, 0, "Styles should be written using objects.", "2"],
      [0, 0, 0, "Styles should be written using objects.", "3"],
      [0, 0, 0, "Styles should be written using objects.", "4"],
      [0, 0, 0, "Styles should be written using objects.", "5"]
    ],
    "public/app/plugins/panel/xychart/AutoEditor.tsx:5381": [
      [0, 0, 0, "Unexpected any. Specify a different type.", "0"],
      [0, 0, 0, "Styles should be written using objects.", "1"],
      [0, 0, 0, "Styles should be written using objects.", "2"]
    ],
    "public/app/plugins/panel/xychart/ManualEditor.tsx:5381": [
      [0, 0, 0, "Do not use any type assertions.", "0"]
    ],
    "public/app/plugins/panel/xychart/TooltipView.tsx:5381": [
      [0, 0, 0, "Do not use any type assertions.", "0"]
    ],
    "public/app/plugins/panel/xychart/XYChartPanel.tsx:5381": [
      [0, 0, 0, "Unexpected any. Specify a different type.", "0"],
      [0, 0, 0, "Do not use any type assertions.", "1"]
    ],
    "public/app/plugins/panel/xychart/scatter.ts:5381": [
      [0, 0, 0, "Do not use any type assertions.", "0"],
      [0, 0, 0, "Do not use any type assertions.", "1"],
      [0, 0, 0, "Do not use any type assertions.", "2"],
      [0, 0, 0, "Unexpected any. Specify a different type.", "3"],
      [0, 0, 0, "Do not use any type assertions.", "4"],
      [0, 0, 0, "Unexpected any. Specify a different type.", "5"],
      [0, 0, 0, "Do not use any type assertions.", "6"],
      [0, 0, 0, "Unexpected any. Specify a different type.", "7"],
      [0, 0, 0, "Do not use any type assertions.", "8"],
      [0, 0, 0, "Unexpected any. Specify a different type.", "9"],
      [0, 0, 0, "Do not use any type assertions.", "10"]
    ],
    "public/app/store/configureStore.ts:5381": [
      [0, 0, 0, "Unexpected any. Specify a different type.", "0"]
    ],
    "public/app/store/store.ts:5381": [
      [0, 0, 0, "Do not use any type assertions.", "0"],
      [0, 0, 0, "Unexpected any. Specify a different type.", "1"]
    ],
    "public/app/types/alerting.ts:5381": [
      [0, 0, 0, "Unexpected any. Specify a different type.", "0"],
      [0, 0, 0, "Unexpected any. Specify a different type.", "1"],
      [0, 0, 0, "Unexpected any. Specify a different type.", "2"],
      [0, 0, 0, "Unexpected any. Specify a different type.", "3"],
      [0, 0, 0, "Unexpected any. Specify a different type.", "4"]
    ],
    "public/app/types/appEvent.ts:5381": [
      [0, 0, 0, "Unexpected any. Specify a different type.", "0"],
      [0, 0, 0, "Unexpected any. Specify a different type.", "1"],
      [0, 0, 0, "Unexpected any. Specify a different type.", "2"],
      [0, 0, 0, "Unexpected any. Specify a different type.", "3"],
      [0, 0, 0, "Unexpected any. Specify a different type.", "4"],
      [0, 0, 0, "Unexpected any. Specify a different type.", "5"],
      [0, 0, 0, "Unexpected any. Specify a different type.", "6"]
    ],
    "public/app/types/dashboard.ts:5381": [
      [0, 0, 0, "Unexpected any. Specify a different type.", "0"]
    ],
    "public/app/types/events.ts:5381": [
      [0, 0, 0, "Unexpected any. Specify a different type.", "0"],
      [0, 0, 0, "Unexpected any. Specify a different type.", "1"],
      [0, 0, 0, "Unexpected any. Specify a different type.", "2"],
      [0, 0, 0, "Unexpected any. Specify a different type.", "3"],
      [0, 0, 0, "Unexpected any. Specify a different type.", "4"],
      [0, 0, 0, "Unexpected any. Specify a different type.", "5"],
      [0, 0, 0, "Unexpected any. Specify a different type.", "6"],
      [0, 0, 0, "Unexpected any. Specify a different type.", "7"],
      [0, 0, 0, "Unexpected any. Specify a different type.", "8"],
      [0, 0, 0, "Unexpected any. Specify a different type.", "9"],
      [0, 0, 0, "Unexpected any. Specify a different type.", "10"],
      [0, 0, 0, "Unexpected any. Specify a different type.", "11"],
      [0, 0, 0, "Unexpected any. Specify a different type.", "12"]
    ],
    "public/app/types/jquery/jquery.d.ts:5381": [
      [0, 0, 0, "Unexpected any. Specify a different type.", "0"],
      [0, 0, 0, "Unexpected any. Specify a different type.", "1"],
      [0, 0, 0, "Unexpected any. Specify a different type.", "2"],
      [0, 0, 0, "Unexpected any. Specify a different type.", "3"],
      [0, 0, 0, "Unexpected any. Specify a different type.", "4"],
      [0, 0, 0, "Unexpected any. Specify a different type.", "5"],
      [0, 0, 0, "Unexpected any. Specify a different type.", "6"],
      [0, 0, 0, "Unexpected any. Specify a different type.", "7"],
      [0, 0, 0, "Unexpected any. Specify a different type.", "8"]
    ],
    "public/app/types/store.ts:5381": [
      [0, 0, 0, "Unexpected any. Specify a different type.", "0"],
      [0, 0, 0, "Do not use any type assertions.", "1"]
    ],
    "public/app/types/unified-alerting-dto.ts:5381": [
      [0, 0, 0, "Do not use any type assertions.", "0"]
    ],
    "public/test/core/redux/reduxTester.ts:5381": [
      [0, 0, 0, "Unexpected any. Specify a different type.", "0"],
      [0, 0, 0, "Unexpected any. Specify a different type.", "1"],
      [0, 0, 0, "Unexpected any. Specify a different type.", "2"],
      [0, 0, 0, "Unexpected any. Specify a different type.", "3"],
      [0, 0, 0, "Unexpected any. Specify a different type.", "4"],
      [0, 0, 0, "Unexpected any. Specify a different type.", "5"]
    ],
    "public/test/core/thunk/thunkTester.ts:5381": [
      [0, 0, 0, "Unexpected any. Specify a different type.", "0"],
      [0, 0, 0, "Unexpected any. Specify a different type.", "1"],
      [0, 0, 0, "Unexpected any. Specify a different type.", "2"],
      [0, 0, 0, "Unexpected any. Specify a different type.", "3"],
      [0, 0, 0, "Unexpected any. Specify a different type.", "4"],
      [0, 0, 0, "Unexpected any. Specify a different type.", "5"],
      [0, 0, 0, "Unexpected any. Specify a different type.", "6"],
      [0, 0, 0, "Unexpected any. Specify a different type.", "7"]
    ],
    "public/test/global-jquery-shim.ts:5381": [
      [0, 0, 0, "Unexpected any. Specify a different type.", "0"]
    ],
    "public/test/helpers/getDashboardModel.ts:5381": [
      [0, 0, 0, "Unexpected any. Specify a different type.", "0"]
    ],
    "public/test/helpers/initTemplateSrv.ts:5381": [
      [0, 0, 0, "Unexpected any. Specify a different type.", "0"]
    ],
    "public/test/jest-setup.ts:5381": [
      [0, 0, 0, "Unexpected any. Specify a different type.", "0"]
    ],
    "public/test/lib/common.ts:5381": [
      [0, 0, 0, "Unexpected any. Specify a different type.", "0"]
    ],
    "public/test/specs/helpers.ts:5381": [
      [0, 0, 0, "Unexpected any. Specify a different type.", "0"],
      [0, 0, 0, "Unexpected any. Specify a different type.", "1"],
      [0, 0, 0, "Unexpected any. Specify a different type.", "2"],
      [0, 0, 0, "Unexpected any. Specify a different type.", "3"],
      [0, 0, 0, "Unexpected any. Specify a different type.", "4"],
      [0, 0, 0, "Unexpected any. Specify a different type.", "5"],
      [0, 0, 0, "Unexpected any. Specify a different type.", "6"],
      [0, 0, 0, "Unexpected any. Specify a different type.", "7"],
      [0, 0, 0, "Unexpected any. Specify a different type.", "8"],
      [0, 0, 0, "Unexpected any. Specify a different type.", "9"],
      [0, 0, 0, "Unexpected any. Specify a different type.", "10"]
    ]
  }`
};

exports[`no undocumented stories`] = {
  value: `{
    "packages/grafana-ui/src/components/ButtonCascader/ButtonCascader.story.tsx:5381": [
      [0, 0, 0, "No undocumented stories are allowed, please add an .mdx file with some documentation", "5381"]
    ],
    "packages/grafana-ui/src/components/ColorPicker/ColorPickerPopover.story.tsx:5381": [
      [0, 0, 0, "No undocumented stories are allowed, please add an .mdx file with some documentation", "5381"]
    ],
    "packages/grafana-ui/src/components/DateTimePickers/RelativeTimeRangePicker/RelativeTimeRangePicker.story.tsx:5381": [
      [0, 0, 0, "No undocumented stories are allowed, please add an .mdx file with some documentation", "5381"]
    ],
    "packages/grafana-ui/src/components/DateTimePickers/TimeOfDayPicker.story.tsx:5381": [
      [0, 0, 0, "No undocumented stories are allowed, please add an .mdx file with some documentation", "5381"]
    ],
    "packages/grafana-ui/src/components/DateTimePickers/TimeRangePicker.story.tsx:5381": [
      [0, 0, 0, "No undocumented stories are allowed, please add an .mdx file with some documentation", "5381"]
    ],
    "packages/grafana-ui/src/components/DateTimePickers/TimeZonePicker.story.tsx:5381": [
      [0, 0, 0, "No undocumented stories are allowed, please add an .mdx file with some documentation", "5381"]
    ],
    "packages/grafana-ui/src/components/DateTimePickers/WeekStartPicker.story.tsx:5381": [
      [0, 0, 0, "No undocumented stories are allowed, please add an .mdx file with some documentation", "5381"]
    ],
    "packages/grafana-ui/src/components/PageLayout/PageToolbar.story.tsx:5381": [
      [0, 0, 0, "No undocumented stories are allowed, please add an .mdx file with some documentation", "5381"]
    ],
    "packages/grafana-ui/src/components/QueryField/QueryField.story.tsx:5381": [
      [0, 0, 0, "No undocumented stories are allowed, please add an .mdx file with some documentation", "5381"]
    ],
    "packages/grafana-ui/src/components/SecretTextArea/SecretTextArea.story.tsx:5381": [
      [0, 0, 0, "No undocumented stories are allowed, please add an .mdx file with some documentation", "5381"]
    ],
    "packages/grafana-ui/src/components/Segment/Segment.story.tsx:5381": [
      [0, 0, 0, "No undocumented stories are allowed, please add an .mdx file with some documentation", "5381"]
    ],
    "packages/grafana-ui/src/components/Segment/SegmentAsync.story.tsx:5381": [
      [0, 0, 0, "No undocumented stories are allowed, please add an .mdx file with some documentation", "5381"]
    ],
    "packages/grafana-ui/src/components/Segment/SegmentInput.story.tsx:5381": [
      [0, 0, 0, "No undocumented stories are allowed, please add an .mdx file with some documentation", "5381"]
    ],
    "packages/grafana-ui/src/components/Slider/RangeSlider.story.tsx:5381": [
      [0, 0, 0, "No undocumented stories are allowed, please add an .mdx file with some documentation", "5381"]
    ],
    "packages/grafana-ui/src/components/Slider/Slider.story.tsx:5381": [
      [0, 0, 0, "No undocumented stories are allowed, please add an .mdx file with some documentation", "5381"]
    ],
    "packages/grafana-ui/src/components/StatsPicker/StatsPicker.story.tsx:5381": [
      [0, 0, 0, "No undocumented stories are allowed, please add an .mdx file with some documentation", "5381"]
    ],
    "packages/grafana-ui/src/components/ThemeDemos/ThemeDemo.story.tsx:5381": [
      [0, 0, 0, "No undocumented stories are allowed, please add an .mdx file with some documentation", "5381"]
    ],
    "packages/grafana-ui/src/components/VizLayout/VizLayout.story.tsx:5381": [
      [0, 0, 0, "No undocumented stories are allowed, please add an .mdx file with some documentation", "5381"]
    ],
    "packages/grafana-ui/src/components/VizLegend/VizLegend.story.tsx:5381": [
      [0, 0, 0, "No undocumented stories are allowed, please add an .mdx file with some documentation", "5381"]
    ],
    "packages/grafana-ui/src/components/VizTooltip/SeriesTable.story.tsx:5381": [
      [0, 0, 0, "No undocumented stories are allowed, please add an .mdx file with some documentation", "5381"]
    ]
  }`
};

exports[`no gf-form usage`] = {
  value: `{
    "e2e/utils/flows/addDataSource.ts:5381": [
      [0, 0, 0, "gf-form usage has been deprecated. Use a component from @grafana/ui or custom CSS instead.", "5381"]
    ],
    "packages/grafana-e2e/src/flows/addDataSource.ts:5381": [
      [0, 0, 0, "gf-form usage has been deprecated. Use a component from @grafana/ui or custom CSS instead.", "5381"]
    ],
    "packages/grafana-prometheus/src/components/PromExploreExtraField.tsx:5381": [
      [0, 0, 0, "gf-form usage has been deprecated. Use a component from @grafana/ui or custom CSS instead.", "5381"],
      [0, 0, 0, "gf-form usage has been deprecated. Use a component from @grafana/ui or custom CSS instead.", "5381"],
      [0, 0, 0, "gf-form usage has been deprecated. Use a component from @grafana/ui or custom CSS instead.", "5381"],
      [0, 0, 0, "gf-form usage has been deprecated. Use a component from @grafana/ui or custom CSS instead.", "5381"]
    ],
    "packages/grafana-prometheus/src/components/PromQueryField.tsx:5381": [
      [0, 0, 0, "gf-form usage has been deprecated. Use a component from @grafana/ui or custom CSS instead.", "5381"],
      [0, 0, 0, "gf-form usage has been deprecated. Use a component from @grafana/ui or custom CSS instead.", "5381"],
      [0, 0, 0, "gf-form usage has been deprecated. Use a component from @grafana/ui or custom CSS instead.", "5381"],
      [0, 0, 0, "gf-form usage has been deprecated. Use a component from @grafana/ui or custom CSS instead.", "5381"],
      [0, 0, 0, "gf-form usage has been deprecated. Use a component from @grafana/ui or custom CSS instead.", "5381"],
      [0, 0, 0, "gf-form usage has been deprecated. Use a component from @grafana/ui or custom CSS instead.", "5381"]
    ],
    "packages/grafana-prometheus/src/configuration/AlertingSettingsOverhaul.tsx:5381": [
      [0, 0, 0, "gf-form usage has been deprecated. Use a component from @grafana/ui or custom CSS instead.", "5381"],
      [0, 0, 0, "gf-form usage has been deprecated. Use a component from @grafana/ui or custom CSS instead.", "5381"],
      [0, 0, 0, "gf-form usage has been deprecated. Use a component from @grafana/ui or custom CSS instead.", "5381"]
    ],
    "packages/grafana-prometheus/src/configuration/ExemplarSetting.tsx:5381": [
      [0, 0, 0, "gf-form usage has been deprecated. Use a component from @grafana/ui or custom CSS instead.", "5381"]
    ],
    "packages/grafana-prometheus/src/configuration/PromSettings.tsx:5381": [
      [0, 0, 0, "gf-form usage has been deprecated. Use a component from @grafana/ui or custom CSS instead.", "5381"],
      [0, 0, 0, "gf-form usage has been deprecated. Use a component from @grafana/ui or custom CSS instead.", "5381"],
      [0, 0, 0, "gf-form usage has been deprecated. Use a component from @grafana/ui or custom CSS instead.", "5381"],
      [0, 0, 0, "gf-form usage has been deprecated. Use a component from @grafana/ui or custom CSS instead.", "5381"],
      [0, 0, 0, "gf-form usage has been deprecated. Use a component from @grafana/ui or custom CSS instead.", "5381"],
      [0, 0, 0, "gf-form usage has been deprecated. Use a component from @grafana/ui or custom CSS instead.", "5381"],
      [0, 0, 0, "gf-form usage has been deprecated. Use a component from @grafana/ui or custom CSS instead.", "5381"],
      [0, 0, 0, "gf-form usage has been deprecated. Use a component from @grafana/ui or custom CSS instead.", "5381"],
      [0, 0, 0, "gf-form usage has been deprecated. Use a component from @grafana/ui or custom CSS instead.", "5381"],
      [0, 0, 0, "gf-form usage has been deprecated. Use a component from @grafana/ui or custom CSS instead.", "5381"],
      [0, 0, 0, "gf-form usage has been deprecated. Use a component from @grafana/ui or custom CSS instead.", "5381"],
      [0, 0, 0, "gf-form usage has been deprecated. Use a component from @grafana/ui or custom CSS instead.", "5381"],
      [0, 0, 0, "gf-form usage has been deprecated. Use a component from @grafana/ui or custom CSS instead.", "5381"],
      [0, 0, 0, "gf-form usage has been deprecated. Use a component from @grafana/ui or custom CSS instead.", "5381"],
      [0, 0, 0, "gf-form usage has been deprecated. Use a component from @grafana/ui or custom CSS instead.", "5381"],
      [0, 0, 0, "gf-form usage has been deprecated. Use a component from @grafana/ui or custom CSS instead.", "5381"],
      [0, 0, 0, "gf-form usage has been deprecated. Use a component from @grafana/ui or custom CSS instead.", "5381"],
      [0, 0, 0, "gf-form usage has been deprecated. Use a component from @grafana/ui or custom CSS instead.", "5381"],
      [0, 0, 0, "gf-form usage has been deprecated. Use a component from @grafana/ui or custom CSS instead.", "5381"],
      [0, 0, 0, "gf-form usage has been deprecated. Use a component from @grafana/ui or custom CSS instead.", "5381"],
      [0, 0, 0, "gf-form usage has been deprecated. Use a component from @grafana/ui or custom CSS instead.", "5381"],
      [0, 0, 0, "gf-form usage has been deprecated. Use a component from @grafana/ui or custom CSS instead.", "5381"],
      [0, 0, 0, "gf-form usage has been deprecated. Use a component from @grafana/ui or custom CSS instead.", "5381"],
      [0, 0, 0, "gf-form usage has been deprecated. Use a component from @grafana/ui or custom CSS instead.", "5381"],
      [0, 0, 0, "gf-form usage has been deprecated. Use a component from @grafana/ui or custom CSS instead.", "5381"]
    ],
    "packages/grafana-prometheus/src/querybuilder/components/PromQueryCodeEditor.tsx:5381": [
      [0, 0, 0, "gf-form usage has been deprecated. Use a component from @grafana/ui or custom CSS instead.", "5381"]
    ],
    "packages/grafana-ui/src/components/DataSourceSettings/AlertingSettings.tsx:5381": [
      [0, 0, 0, "gf-form usage has been deprecated. Use a component from @grafana/ui or custom CSS instead.", "5381"],
      [0, 0, 0, "gf-form usage has been deprecated. Use a component from @grafana/ui or custom CSS instead.", "5381"],
      [0, 0, 0, "gf-form usage has been deprecated. Use a component from @grafana/ui or custom CSS instead.", "5381"]
    ],
    "packages/grafana-ui/src/components/DataSourceSettings/CustomHeadersSettings.tsx:5381": [
      [0, 0, 0, "gf-form usage has been deprecated. Use a component from @grafana/ui or custom CSS instead.", "5381"],
      [0, 0, 0, "gf-form usage has been deprecated. Use a component from @grafana/ui or custom CSS instead.", "5381"],
      [0, 0, 0, "gf-form usage has been deprecated. Use a component from @grafana/ui or custom CSS instead.", "5381"]
    ],
    "packages/grafana-ui/src/components/DataSourceSettings/DataSourceHttpSettings.tsx:5381": [
      [0, 0, 0, "gf-form usage has been deprecated. Use a component from @grafana/ui or custom CSS instead.", "5381"],
      [0, 0, 0, "gf-form usage has been deprecated. Use a component from @grafana/ui or custom CSS instead.", "5381"],
      [0, 0, 0, "gf-form usage has been deprecated. Use a component from @grafana/ui or custom CSS instead.", "5381"],
      [0, 0, 0, "gf-form usage has been deprecated. Use a component from @grafana/ui or custom CSS instead.", "5381"],
      [0, 0, 0, "gf-form usage has been deprecated. Use a component from @grafana/ui or custom CSS instead.", "5381"],
      [0, 0, 0, "gf-form usage has been deprecated. Use a component from @grafana/ui or custom CSS instead.", "5381"],
      [0, 0, 0, "gf-form usage has been deprecated. Use a component from @grafana/ui or custom CSS instead.", "5381"],
      [0, 0, 0, "gf-form usage has been deprecated. Use a component from @grafana/ui or custom CSS instead.", "5381"],
      [0, 0, 0, "gf-form usage has been deprecated. Use a component from @grafana/ui or custom CSS instead.", "5381"],
      [0, 0, 0, "gf-form usage has been deprecated. Use a component from @grafana/ui or custom CSS instead.", "5381"],
      [0, 0, 0, "gf-form usage has been deprecated. Use a component from @grafana/ui or custom CSS instead.", "5381"],
      [0, 0, 0, "gf-form usage has been deprecated. Use a component from @grafana/ui or custom CSS instead.", "5381"],
      [0, 0, 0, "gf-form usage has been deprecated. Use a component from @grafana/ui or custom CSS instead.", "5381"],
      [0, 0, 0, "gf-form usage has been deprecated. Use a component from @grafana/ui or custom CSS instead.", "5381"],
      [0, 0, 0, "gf-form usage has been deprecated. Use a component from @grafana/ui or custom CSS instead.", "5381"],
      [0, 0, 0, "gf-form usage has been deprecated. Use a component from @grafana/ui or custom CSS instead.", "5381"]
    ],
    "packages/grafana-ui/src/components/DataSourceSettings/HttpProxySettings.tsx:5381": [
      [0, 0, 0, "gf-form usage has been deprecated. Use a component from @grafana/ui or custom CSS instead.", "5381"],
      [0, 0, 0, "gf-form usage has been deprecated. Use a component from @grafana/ui or custom CSS instead.", "5381"],
      [0, 0, 0, "gf-form usage has been deprecated. Use a component from @grafana/ui or custom CSS instead.", "5381"]
    ],
    "packages/grafana-ui/src/components/DataSourceSettings/SecureSocksProxySettings.tsx:5381": [
      [0, 0, 0, "gf-form usage has been deprecated. Use a component from @grafana/ui or custom CSS instead.", "5381"],
      [0, 0, 0, "gf-form usage has been deprecated. Use a component from @grafana/ui or custom CSS instead.", "5381"],
      [0, 0, 0, "gf-form usage has been deprecated. Use a component from @grafana/ui or custom CSS instead.", "5381"]
    ],
    "packages/grafana-ui/src/components/DataSourceSettings/TLSAuthSettings.tsx:5381": [
      [0, 0, 0, "gf-form usage has been deprecated. Use a component from @grafana/ui or custom CSS instead.", "5381"],
      [0, 0, 0, "gf-form usage has been deprecated. Use a component from @grafana/ui or custom CSS instead.", "5381"],
      [0, 0, 0, "gf-form usage has been deprecated. Use a component from @grafana/ui or custom CSS instead.", "5381"]
    ],
    "packages/grafana-ui/src/components/FormField/FormField.tsx:5381": [
      [0, 0, 0, "gf-form usage has been deprecated. Use a component from @grafana/ui or custom CSS instead.", "5381"]
    ],
    "packages/grafana-ui/src/components/FormLabel/FormLabel.tsx:5381": [
      [0, 0, 0, "gf-form usage has been deprecated. Use a component from @grafana/ui or custom CSS instead.", "5381"],
      [0, 0, 0, "gf-form usage has been deprecated. Use a component from @grafana/ui or custom CSS instead.", "5381"],
      [0, 0, 0, "gf-form usage has been deprecated. Use a component from @grafana/ui or custom CSS instead.", "5381"]
    ],
    "packages/grafana-ui/src/components/Forms/Legacy/Input/Input.tsx:5381": [
      [0, 0, 0, "gf-form usage has been deprecated. Use a component from @grafana/ui or custom CSS instead.", "5381"]
    ],
    "packages/grafana-ui/src/components/Forms/Legacy/Select/NoOptionsMessage.tsx:5381": [
      [0, 0, 0, "gf-form usage has been deprecated. Use a component from @grafana/ui or custom CSS instead.", "5381"],
      [0, 0, 0, "gf-form usage has been deprecated. Use a component from @grafana/ui or custom CSS instead.", "5381"]
    ],
    "packages/grafana-ui/src/components/Forms/Legacy/Select/Select.tsx:5381": [
      [0, 0, 0, "gf-form usage has been deprecated. Use a component from @grafana/ui or custom CSS instead.", "5381"],
      [0, 0, 0, "gf-form usage has been deprecated. Use a component from @grafana/ui or custom CSS instead.", "5381"],
      [0, 0, 0, "gf-form usage has been deprecated. Use a component from @grafana/ui or custom CSS instead.", "5381"],
      [0, 0, 0, "gf-form usage has been deprecated. Use a component from @grafana/ui or custom CSS instead.", "5381"],
      [0, 0, 0, "gf-form usage has been deprecated. Use a component from @grafana/ui or custom CSS instead.", "5381"],
      [0, 0, 0, "gf-form usage has been deprecated. Use a component from @grafana/ui or custom CSS instead.", "5381"]
    ],
    "packages/grafana-ui/src/components/Forms/Legacy/Select/SelectOption.tsx:5381": [
      [0, 0, 0, "gf-form usage has been deprecated. Use a component from @grafana/ui or custom CSS instead.", "5381"],
      [0, 0, 0, "gf-form usage has been deprecated. Use a component from @grafana/ui or custom CSS instead.", "5381"],
      [0, 0, 0, "gf-form usage has been deprecated. Use a component from @grafana/ui or custom CSS instead.", "5381"],
      [0, 0, 0, "gf-form usage has been deprecated. Use a component from @grafana/ui or custom CSS instead.", "5381"]
    ],
    "packages/grafana-ui/src/components/Forms/Legacy/Switch/Switch.tsx:5381": [
      [0, 0, 0, "gf-form usage has been deprecated. Use a component from @grafana/ui or custom CSS instead.", "5381"],
      [0, 0, 0, "gf-form usage has been deprecated. Use a component from @grafana/ui or custom CSS instead.", "5381"],
      [0, 0, 0, "gf-form usage has been deprecated. Use a component from @grafana/ui or custom CSS instead.", "5381"],
      [0, 0, 0, "gf-form usage has been deprecated. Use a component from @grafana/ui or custom CSS instead.", "5381"],
      [0, 0, 0, "gf-form usage has been deprecated. Use a component from @grafana/ui or custom CSS instead.", "5381"],
      [0, 0, 0, "gf-form usage has been deprecated. Use a component from @grafana/ui or custom CSS instead.", "5381"],
      [0, 0, 0, "gf-form usage has been deprecated. Use a component from @grafana/ui or custom CSS instead.", "5381"],
      [0, 0, 0, "gf-form usage has been deprecated. Use a component from @grafana/ui or custom CSS instead.", "5381"]
    ],
    "packages/grafana-ui/src/components/SecretFormField/SecretFormField.tsx:5381": [
      [0, 0, 0, "gf-form usage has been deprecated. Use a component from @grafana/ui or custom CSS instead.", "5381"],
      [0, 0, 0, "gf-form usage has been deprecated. Use a component from @grafana/ui or custom CSS instead.", "5381"]
    ],
    "packages/grafana-ui/src/components/Segment/Segment.story.tsx:5381": [
      [0, 0, 0, "gf-form usage has been deprecated. Use a component from @grafana/ui or custom CSS instead.", "5381"],
      [0, 0, 0, "gf-form usage has been deprecated. Use a component from @grafana/ui or custom CSS instead.", "5381"]
    ],
    "packages/grafana-ui/src/components/Segment/SegmentAsync.story.tsx:5381": [
      [0, 0, 0, "gf-form usage has been deprecated. Use a component from @grafana/ui or custom CSS instead.", "5381"],
      [0, 0, 0, "gf-form usage has been deprecated. Use a component from @grafana/ui or custom CSS instead.", "5381"]
    ],
    "packages/grafana-ui/src/components/Segment/SegmentInput.story.tsx:5381": [
      [0, 0, 0, "gf-form usage has been deprecated. Use a component from @grafana/ui or custom CSS instead.", "5381"]
    ],
    "packages/grafana-ui/src/components/Segment/SegmentInput.tsx:5381": [
      [0, 0, 0, "gf-form usage has been deprecated. Use a component from @grafana/ui or custom CSS instead.", "5381"],
      [0, 0, 0, "gf-form usage has been deprecated. Use a component from @grafana/ui or custom CSS instead.", "5381"]
    ],
    "plugins-bundled/internal/input-datasource/src/InputConfigEditor.tsx:5381": [
      [0, 0, 0, "gf-form usage has been deprecated. Use a component from @grafana/ui or custom CSS instead.", "5381"]
    ],
    "public/app/angular/components/code_editor/code_editor.ts:5381": [
      [0, 0, 0, "gf-form usage has been deprecated. Use a component from @grafana/ui or custom CSS instead.", "5381"]
    ],
    "public/app/angular/components/form_dropdown/form_dropdown.ts:5381": [
      [0, 0, 0, "gf-form usage has been deprecated. Use a component from @grafana/ui or custom CSS instead.", "5381"],
      [0, 0, 0, "gf-form usage has been deprecated. Use a component from @grafana/ui or custom CSS instead.", "5381"],
      [0, 0, 0, "gf-form usage has been deprecated. Use a component from @grafana/ui or custom CSS instead.", "5381"],
      [0, 0, 0, "gf-form usage has been deprecated. Use a component from @grafana/ui or custom CSS instead.", "5381"]
    ],
    "public/app/angular/components/info_popover.ts:5381": [
      [0, 0, 0, "gf-form usage has been deprecated. Use a component from @grafana/ui or custom CSS instead.", "5381"],
      [0, 0, 0, "gf-form usage has been deprecated. Use a component from @grafana/ui or custom CSS instead.", "5381"]
    ],
    "public/app/angular/components/switch.ts:5381": [
      [0, 0, 0, "gf-form usage has been deprecated. Use a component from @grafana/ui or custom CSS instead.", "5381"],
      [0, 0, 0, "gf-form usage has been deprecated. Use a component from @grafana/ui or custom CSS instead.", "5381"],
      [0, 0, 0, "gf-form usage has been deprecated. Use a component from @grafana/ui or custom CSS instead.", "5381"],
      [0, 0, 0, "gf-form usage has been deprecated. Use a component from @grafana/ui or custom CSS instead.", "5381"],
      [0, 0, 0, "gf-form usage has been deprecated. Use a component from @grafana/ui or custom CSS instead.", "5381"],
      [0, 0, 0, "gf-form usage has been deprecated. Use a component from @grafana/ui or custom CSS instead.", "5381"],
      [0, 0, 0, "gf-form usage has been deprecated. Use a component from @grafana/ui or custom CSS instead.", "5381"],
      [0, 0, 0, "gf-form usage has been deprecated. Use a component from @grafana/ui or custom CSS instead.", "5381"]
    ],
    "public/app/angular/dropdown_typeahead.ts:5381": [
      [0, 0, 0, "gf-form usage has been deprecated. Use a component from @grafana/ui or custom CSS instead.", "5381"],
      [0, 0, 0, "gf-form usage has been deprecated. Use a component from @grafana/ui or custom CSS instead.", "5381"],
      [0, 0, 0, "gf-form usage has been deprecated. Use a component from @grafana/ui or custom CSS instead.", "5381"],
      [0, 0, 0, "gf-form usage has been deprecated. Use a component from @grafana/ui or custom CSS instead.", "5381"]
    ],
    "public/app/angular/metric_segment.ts:5381": [
      [0, 0, 0, "gf-form usage has been deprecated. Use a component from @grafana/ui or custom CSS instead.", "5381"],
      [0, 0, 0, "gf-form usage has been deprecated. Use a component from @grafana/ui or custom CSS instead.", "5381"],
      [0, 0, 0, "gf-form usage has been deprecated. Use a component from @grafana/ui or custom CSS instead.", "5381"],
      [0, 0, 0, "gf-form usage has been deprecated. Use a component from @grafana/ui or custom CSS instead.", "5381"]
    ],
    "public/app/angular/misc.ts:5381": [
      [0, 0, 0, "gf-form usage has been deprecated. Use a component from @grafana/ui or custom CSS instead.", "5381"],
      [0, 0, 0, "gf-form usage has been deprecated. Use a component from @grafana/ui or custom CSS instead.", "5381"]
    ],
    "public/app/angular/panel/partials/query_editor_row.html:5381": [
      [0, 0, 0, "gf-form usage has been deprecated. Use a component from @grafana/ui or custom CSS instead.", "5381"]
    ],
    "public/app/angular/partials/tls_auth_settings.html:5381": [
      [0, 0, 0, "gf-form usage has been deprecated. Use a component from @grafana/ui or custom CSS instead.", "5381"],
      [0, 0, 0, "gf-form usage has been deprecated. Use a component from @grafana/ui or custom CSS instead.", "5381"],
      [0, 0, 0, "gf-form usage has been deprecated. Use a component from @grafana/ui or custom CSS instead.", "5381"],
      [0, 0, 0, "gf-form usage has been deprecated. Use a component from @grafana/ui or custom CSS instead.", "5381"],
      [0, 0, 0, "gf-form usage has been deprecated. Use a component from @grafana/ui or custom CSS instead.", "5381"],
      [0, 0, 0, "gf-form usage has been deprecated. Use a component from @grafana/ui or custom CSS instead.", "5381"],
      [0, 0, 0, "gf-form usage has been deprecated. Use a component from @grafana/ui or custom CSS instead.", "5381"],
      [0, 0, 0, "gf-form usage has been deprecated. Use a component from @grafana/ui or custom CSS instead.", "5381"],
      [0, 0, 0, "gf-form usage has been deprecated. Use a component from @grafana/ui or custom CSS instead.", "5381"],
      [0, 0, 0, "gf-form usage has been deprecated. Use a component from @grafana/ui or custom CSS instead.", "5381"],
      [0, 0, 0, "gf-form usage has been deprecated. Use a component from @grafana/ui or custom CSS instead.", "5381"],
      [0, 0, 0, "gf-form usage has been deprecated. Use a component from @grafana/ui or custom CSS instead.", "5381"],
      [0, 0, 0, "gf-form usage has been deprecated. Use a component from @grafana/ui or custom CSS instead.", "5381"],
      [0, 0, 0, "gf-form usage has been deprecated. Use a component from @grafana/ui or custom CSS instead.", "5381"],
      [0, 0, 0, "gf-form usage has been deprecated. Use a component from @grafana/ui or custom CSS instead.", "5381"],
      [0, 0, 0, "gf-form usage has been deprecated. Use a component from @grafana/ui or custom CSS instead.", "5381"],
      [0, 0, 0, "gf-form usage has been deprecated. Use a component from @grafana/ui or custom CSS instead.", "5381"],
      [0, 0, 0, "gf-form usage has been deprecated. Use a component from @grafana/ui or custom CSS instead.", "5381"],
      [0, 0, 0, "gf-form usage has been deprecated. Use a component from @grafana/ui or custom CSS instead.", "5381"],
      [0, 0, 0, "gf-form usage has been deprecated. Use a component from @grafana/ui or custom CSS instead.", "5381"],
      [0, 0, 0, "gf-form usage has been deprecated. Use a component from @grafana/ui or custom CSS instead.", "5381"],
      [0, 0, 0, "gf-form usage has been deprecated. Use a component from @grafana/ui or custom CSS instead.", "5381"],
      [0, 0, 0, "gf-form usage has been deprecated. Use a component from @grafana/ui or custom CSS instead.", "5381"],
      [0, 0, 0, "gf-form usage has been deprecated. Use a component from @grafana/ui or custom CSS instead.", "5381"],
      [0, 0, 0, "gf-form usage has been deprecated. Use a component from @grafana/ui or custom CSS instead.", "5381"],
      [0, 0, 0, "gf-form usage has been deprecated. Use a component from @grafana/ui or custom CSS instead.", "5381"],
      [0, 0, 0, "gf-form usage has been deprecated. Use a component from @grafana/ui or custom CSS instead.", "5381"],
      [0, 0, 0, "gf-form usage has been deprecated. Use a component from @grafana/ui or custom CSS instead.", "5381"],
      [0, 0, 0, "gf-form usage has been deprecated. Use a component from @grafana/ui or custom CSS instead.", "5381"],
      [0, 0, 0, "gf-form usage has been deprecated. Use a component from @grafana/ui or custom CSS instead.", "5381"],
      [0, 0, 0, "gf-form usage has been deprecated. Use a component from @grafana/ui or custom CSS instead.", "5381"],
      [0, 0, 0, "gf-form usage has been deprecated. Use a component from @grafana/ui or custom CSS instead.", "5381"],
      [0, 0, 0, "gf-form usage has been deprecated. Use a component from @grafana/ui or custom CSS instead.", "5381"],
      [0, 0, 0, "gf-form usage has been deprecated. Use a component from @grafana/ui or custom CSS instead.", "5381"],
      [0, 0, 0, "gf-form usage has been deprecated. Use a component from @grafana/ui or custom CSS instead.", "5381"]
    ],
    "public/app/core/components/AccessControl/PermissionList.tsx:5381": [
      [0, 0, 0, "gf-form usage has been deprecated. Use a component from @grafana/ui or custom CSS instead.", "5381"]
    ],
    "public/app/core/components/PageHeader/PageHeader.tsx:5381": [
      [0, 0, 0, "gf-form usage has been deprecated. Use a component from @grafana/ui or custom CSS instead.", "5381"],
      [0, 0, 0, "gf-form usage has been deprecated. Use a component from @grafana/ui or custom CSS instead.", "5381"]
    ],
    "public/app/features/admin/UserLdapSyncInfo.tsx:5381": [
      [0, 0, 0, "gf-form usage has been deprecated. Use a component from @grafana/ui or custom CSS instead.", "5381"],
      [0, 0, 0, "gf-form usage has been deprecated. Use a component from @grafana/ui or custom CSS instead.", "5381"],
      [0, 0, 0, "gf-form usage has been deprecated. Use a component from @grafana/ui or custom CSS instead.", "5381"]
    ],
    "public/app/features/admin/partials/edit_org.html:5381": [
      [0, 0, 0, "gf-form usage has been deprecated. Use a component from @grafana/ui or custom CSS instead.", "5381"],
      [0, 0, 0, "gf-form usage has been deprecated. Use a component from @grafana/ui or custom CSS instead.", "5381"],
      [0, 0, 0, "gf-form usage has been deprecated. Use a component from @grafana/ui or custom CSS instead.", "5381"],
      [0, 0, 0, "gf-form usage has been deprecated. Use a component from @grafana/ui or custom CSS instead.", "5381"],
      [0, 0, 0, "gf-form usage has been deprecated. Use a component from @grafana/ui or custom CSS instead.", "5381"],
      [0, 0, 0, "gf-form usage has been deprecated. Use a component from @grafana/ui or custom CSS instead.", "5381"],
      [0, 0, 0, "gf-form usage has been deprecated. Use a component from @grafana/ui or custom CSS instead.", "5381"],
      [0, 0, 0, "gf-form usage has been deprecated. Use a component from @grafana/ui or custom CSS instead.", "5381"]
    ],
    "public/app/features/admin/partials/styleguide.html:5381": [
      [0, 0, 0, "gf-form usage has been deprecated. Use a component from @grafana/ui or custom CSS instead.", "5381"],
      [0, 0, 0, "gf-form usage has been deprecated. Use a component from @grafana/ui or custom CSS instead.", "5381"],
      [0, 0, 0, "gf-form usage has been deprecated. Use a component from @grafana/ui or custom CSS instead.", "5381"],
      [0, 0, 0, "gf-form usage has been deprecated. Use a component from @grafana/ui or custom CSS instead.", "5381"]
    ],
    "public/app/features/alerting/AlertRuleList.tsx:5381": [
      [0, 0, 0, "gf-form usage has been deprecated. Use a component from @grafana/ui or custom CSS instead.", "5381"],
      [0, 0, 0, "gf-form usage has been deprecated. Use a component from @grafana/ui or custom CSS instead.", "5381"],
      [0, 0, 0, "gf-form usage has been deprecated. Use a component from @grafana/ui or custom CSS instead.", "5381"],
      [0, 0, 0, "gf-form usage has been deprecated. Use a component from @grafana/ui or custom CSS instead.", "5381"]
    ],
    "public/app/features/alerting/partials/alert_tab.html:5381": [
      [0, 0, 0, "gf-form usage has been deprecated. Use a component from @grafana/ui or custom CSS instead.", "5381"],
      [0, 0, 0, "gf-form usage has been deprecated. Use a component from @grafana/ui or custom CSS instead.", "5381"],
      [0, 0, 0, "gf-form usage has been deprecated. Use a component from @grafana/ui or custom CSS instead.", "5381"],
      [0, 0, 0, "gf-form usage has been deprecated. Use a component from @grafana/ui or custom CSS instead.", "5381"],
      [0, 0, 0, "gf-form usage has been deprecated. Use a component from @grafana/ui or custom CSS instead.", "5381"],
      [0, 0, 0, "gf-form usage has been deprecated. Use a component from @grafana/ui or custom CSS instead.", "5381"],
      [0, 0, 0, "gf-form usage has been deprecated. Use a component from @grafana/ui or custom CSS instead.", "5381"],
      [0, 0, 0, "gf-form usage has been deprecated. Use a component from @grafana/ui or custom CSS instead.", "5381"],
      [0, 0, 0, "gf-form usage has been deprecated. Use a component from @grafana/ui or custom CSS instead.", "5381"],
      [0, 0, 0, "gf-form usage has been deprecated. Use a component from @grafana/ui or custom CSS instead.", "5381"],
      [0, 0, 0, "gf-form usage has been deprecated. Use a component from @grafana/ui or custom CSS instead.", "5381"],
      [0, 0, 0, "gf-form usage has been deprecated. Use a component from @grafana/ui or custom CSS instead.", "5381"],
      [0, 0, 0, "gf-form usage has been deprecated. Use a component from @grafana/ui or custom CSS instead.", "5381"],
      [0, 0, 0, "gf-form usage has been deprecated. Use a component from @grafana/ui or custom CSS instead.", "5381"],
      [0, 0, 0, "gf-form usage has been deprecated. Use a component from @grafana/ui or custom CSS instead.", "5381"],
      [0, 0, 0, "gf-form usage has been deprecated. Use a component from @grafana/ui or custom CSS instead.", "5381"],
      [0, 0, 0, "gf-form usage has been deprecated. Use a component from @grafana/ui or custom CSS instead.", "5381"],
      [0, 0, 0, "gf-form usage has been deprecated. Use a component from @grafana/ui or custom CSS instead.", "5381"],
      [0, 0, 0, "gf-form usage has been deprecated. Use a component from @grafana/ui or custom CSS instead.", "5381"],
      [0, 0, 0, "gf-form usage has been deprecated. Use a component from @grafana/ui or custom CSS instead.", "5381"],
      [0, 0, 0, "gf-form usage has been deprecated. Use a component from @grafana/ui or custom CSS instead.", "5381"],
      [0, 0, 0, "gf-form usage has been deprecated. Use a component from @grafana/ui or custom CSS instead.", "5381"],
      [0, 0, 0, "gf-form usage has been deprecated. Use a component from @grafana/ui or custom CSS instead.", "5381"],
      [0, 0, 0, "gf-form usage has been deprecated. Use a component from @grafana/ui or custom CSS instead.", "5381"],
      [0, 0, 0, "gf-form usage has been deprecated. Use a component from @grafana/ui or custom CSS instead.", "5381"],
      [0, 0, 0, "gf-form usage has been deprecated. Use a component from @grafana/ui or custom CSS instead.", "5381"],
      [0, 0, 0, "gf-form usage has been deprecated. Use a component from @grafana/ui or custom CSS instead.", "5381"],
      [0, 0, 0, "gf-form usage has been deprecated. Use a component from @grafana/ui or custom CSS instead.", "5381"],
      [0, 0, 0, "gf-form usage has been deprecated. Use a component from @grafana/ui or custom CSS instead.", "5381"],
      [0, 0, 0, "gf-form usage has been deprecated. Use a component from @grafana/ui or custom CSS instead.", "5381"],
      [0, 0, 0, "gf-form usage has been deprecated. Use a component from @grafana/ui or custom CSS instead.", "5381"],
      [0, 0, 0, "gf-form usage has been deprecated. Use a component from @grafana/ui or custom CSS instead.", "5381"],
      [0, 0, 0, "gf-form usage has been deprecated. Use a component from @grafana/ui or custom CSS instead.", "5381"],
      [0, 0, 0, "gf-form usage has been deprecated. Use a component from @grafana/ui or custom CSS instead.", "5381"],
      [0, 0, 0, "gf-form usage has been deprecated. Use a component from @grafana/ui or custom CSS instead.", "5381"],
      [0, 0, 0, "gf-form usage has been deprecated. Use a component from @grafana/ui or custom CSS instead.", "5381"],
      [0, 0, 0, "gf-form usage has been deprecated. Use a component from @grafana/ui or custom CSS instead.", "5381"],
      [0, 0, 0, "gf-form usage has been deprecated. Use a component from @grafana/ui or custom CSS instead.", "5381"],
      [0, 0, 0, "gf-form usage has been deprecated. Use a component from @grafana/ui or custom CSS instead.", "5381"],
      [0, 0, 0, "gf-form usage has been deprecated. Use a component from @grafana/ui or custom CSS instead.", "5381"],
      [0, 0, 0, "gf-form usage has been deprecated. Use a component from @grafana/ui or custom CSS instead.", "5381"],
      [0, 0, 0, "gf-form usage has been deprecated. Use a component from @grafana/ui or custom CSS instead.", "5381"],
      [0, 0, 0, "gf-form usage has been deprecated. Use a component from @grafana/ui or custom CSS instead.", "5381"],
      [0, 0, 0, "gf-form usage has been deprecated. Use a component from @grafana/ui or custom CSS instead.", "5381"],
      [0, 0, 0, "gf-form usage has been deprecated. Use a component from @grafana/ui or custom CSS instead.", "5381"],
      [0, 0, 0, "gf-form usage has been deprecated. Use a component from @grafana/ui or custom CSS instead.", "5381"],
      [0, 0, 0, "gf-form usage has been deprecated. Use a component from @grafana/ui or custom CSS instead.", "5381"],
      [0, 0, 0, "gf-form usage has been deprecated. Use a component from @grafana/ui or custom CSS instead.", "5381"],
      [0, 0, 0, "gf-form usage has been deprecated. Use a component from @grafana/ui or custom CSS instead.", "5381"],
      [0, 0, 0, "gf-form usage has been deprecated. Use a component from @grafana/ui or custom CSS instead.", "5381"],
      [0, 0, 0, "gf-form usage has been deprecated. Use a component from @grafana/ui or custom CSS instead.", "5381"],
      [0, 0, 0, "gf-form usage has been deprecated. Use a component from @grafana/ui or custom CSS instead.", "5381"],
      [0, 0, 0, "gf-form usage has been deprecated. Use a component from @grafana/ui or custom CSS instead.", "5381"],
      [0, 0, 0, "gf-form usage has been deprecated. Use a component from @grafana/ui or custom CSS instead.", "5381"],
      [0, 0, 0, "gf-form usage has been deprecated. Use a component from @grafana/ui or custom CSS instead.", "5381"],
      [0, 0, 0, "gf-form usage has been deprecated. Use a component from @grafana/ui or custom CSS instead.", "5381"],
      [0, 0, 0, "gf-form usage has been deprecated. Use a component from @grafana/ui or custom CSS instead.", "5381"],
      [0, 0, 0, "gf-form usage has been deprecated. Use a component from @grafana/ui or custom CSS instead.", "5381"],
      [0, 0, 0, "gf-form usage has been deprecated. Use a component from @grafana/ui or custom CSS instead.", "5381"],
      [0, 0, 0, "gf-form usage has been deprecated. Use a component from @grafana/ui or custom CSS instead.", "5381"],
      [0, 0, 0, "gf-form usage has been deprecated. Use a component from @grafana/ui or custom CSS instead.", "5381"],
      [0, 0, 0, "gf-form usage has been deprecated. Use a component from @grafana/ui or custom CSS instead.", "5381"],
      [0, 0, 0, "gf-form usage has been deprecated. Use a component from @grafana/ui or custom CSS instead.", "5381"],
      [0, 0, 0, "gf-form usage has been deprecated. Use a component from @grafana/ui or custom CSS instead.", "5381"],
      [0, 0, 0, "gf-form usage has been deprecated. Use a component from @grafana/ui or custom CSS instead.", "5381"],
      [0, 0, 0, "gf-form usage has been deprecated. Use a component from @grafana/ui or custom CSS instead.", "5381"],
      [0, 0, 0, "gf-form usage has been deprecated. Use a component from @grafana/ui or custom CSS instead.", "5381"],
      [0, 0, 0, "gf-form usage has been deprecated. Use a component from @grafana/ui or custom CSS instead.", "5381"],
      [0, 0, 0, "gf-form usage has been deprecated. Use a component from @grafana/ui or custom CSS instead.", "5381"],
      [0, 0, 0, "gf-form usage has been deprecated. Use a component from @grafana/ui or custom CSS instead.", "5381"],
      [0, 0, 0, "gf-form usage has been deprecated. Use a component from @grafana/ui or custom CSS instead.", "5381"]
    ],
    "public/app/features/annotations/partials/event_editor.html:5381": [
      [0, 0, 0, "gf-form usage has been deprecated. Use a component from @grafana/ui or custom CSS instead.", "5381"],
      [0, 0, 0, "gf-form usage has been deprecated. Use a component from @grafana/ui or custom CSS instead.", "5381"],
      [0, 0, 0, "gf-form usage has been deprecated. Use a component from @grafana/ui or custom CSS instead.", "5381"],
      [0, 0, 0, "gf-form usage has been deprecated. Use a component from @grafana/ui or custom CSS instead.", "5381"],
      [0, 0, 0, "gf-form usage has been deprecated. Use a component from @grafana/ui or custom CSS instead.", "5381"],
      [0, 0, 0, "gf-form usage has been deprecated. Use a component from @grafana/ui or custom CSS instead.", "5381"],
      [0, 0, 0, "gf-form usage has been deprecated. Use a component from @grafana/ui or custom CSS instead.", "5381"]
    ],
    "public/app/features/dashboard-scene/sharing/ShareLinkTab.tsx:5381": [
      [0, 0, 0, "gf-form usage has been deprecated. Use a component from @grafana/ui or custom CSS instead.", "5381"]
    ],
    "public/app/features/dashboard/components/SubMenu/AnnotationPicker.tsx:5381": [
      [0, 0, 0, "gf-form usage has been deprecated. Use a component from @grafana/ui or custom CSS instead.", "5381"],
      [0, 0, 0, "gf-form usage has been deprecated. Use a component from @grafana/ui or custom CSS instead.", "5381"]
    ],
    "public/app/features/dashboard/components/SubMenu/SubMenuItems.tsx:5381": [
      [0, 0, 0, "gf-form usage has been deprecated. Use a component from @grafana/ui or custom CSS instead.", "5381"]
    ],
    "public/app/features/datasources/components/BasicSettings.tsx:5381": [
      [0, 0, 0, "gf-form usage has been deprecated. Use a component from @grafana/ui or custom CSS instead.", "5381"],
      [0, 0, 0, "gf-form usage has been deprecated. Use a component from @grafana/ui or custom CSS instead.", "5381"],
      [0, 0, 0, "gf-form usage has been deprecated. Use a component from @grafana/ui or custom CSS instead.", "5381"]
    ],
    "public/app/features/datasources/components/ButtonRow.tsx:5381": [
      [0, 0, 0, "gf-form usage has been deprecated. Use a component from @grafana/ui or custom CSS instead.", "5381"]
    ],
    "public/app/features/datasources/components/DataSourceLoadError.tsx:5381": [
      [0, 0, 0, "gf-form usage has been deprecated. Use a component from @grafana/ui or custom CSS instead.", "5381"]
    ],
    "public/app/features/datasources/components/DataSourcePluginState.tsx:5381": [
      [0, 0, 0, "gf-form usage has been deprecated. Use a component from @grafana/ui or custom CSS instead.", "5381"],
      [0, 0, 0, "gf-form usage has been deprecated. Use a component from @grafana/ui or custom CSS instead.", "5381"],
      [0, 0, 0, "gf-form usage has been deprecated. Use a component from @grafana/ui or custom CSS instead.", "5381"],
      [0, 0, 0, "gf-form usage has been deprecated. Use a component from @grafana/ui or custom CSS instead.", "5381"]
    ],
    "public/app/features/datasources/components/DataSourceTestingStatus.tsx:5381": [
      [0, 0, 0, "gf-form usage has been deprecated. Use a component from @grafana/ui or custom CSS instead.", "5381"]
    ],
    "public/app/features/plugins/admin/components/AppConfigWrapper.tsx:5381": [
      [0, 0, 0, "gf-form usage has been deprecated. Use a component from @grafana/ui or custom CSS instead.", "5381"]
    ],
    "public/app/features/query/components/QueryEditorRow.tsx:5381": [
      [0, 0, 0, "gf-form usage has been deprecated. Use a component from @grafana/ui or custom CSS instead.", "5381"]
    ],
    "public/app/features/query/components/QueryGroupOptions.tsx:5381": [
      [0, 0, 0, "gf-form usage has been deprecated. Use a component from @grafana/ui or custom CSS instead.", "5381"],
      [0, 0, 0, "gf-form usage has been deprecated. Use a component from @grafana/ui or custom CSS instead.", "5381"],
      [0, 0, 0, "gf-form usage has been deprecated. Use a component from @grafana/ui or custom CSS instead.", "5381"],
      [0, 0, 0, "gf-form usage has been deprecated. Use a component from @grafana/ui or custom CSS instead.", "5381"],
      [0, 0, 0, "gf-form usage has been deprecated. Use a component from @grafana/ui or custom CSS instead.", "5381"],
      [0, 0, 0, "gf-form usage has been deprecated. Use a component from @grafana/ui or custom CSS instead.", "5381"],
      [0, 0, 0, "gf-form usage has been deprecated. Use a component from @grafana/ui or custom CSS instead.", "5381"],
      [0, 0, 0, "gf-form usage has been deprecated. Use a component from @grafana/ui or custom CSS instead.", "5381"],
      [0, 0, 0, "gf-form usage has been deprecated. Use a component from @grafana/ui or custom CSS instead.", "5381"],
      [0, 0, 0, "gf-form usage has been deprecated. Use a component from @grafana/ui or custom CSS instead.", "5381"],
      [0, 0, 0, "gf-form usage has been deprecated. Use a component from @grafana/ui or custom CSS instead.", "5381"],
      [0, 0, 0, "gf-form usage has been deprecated. Use a component from @grafana/ui or custom CSS instead.", "5381"],
      [0, 0, 0, "gf-form usage has been deprecated. Use a component from @grafana/ui or custom CSS instead.", "5381"],
      [0, 0, 0, "gf-form usage has been deprecated. Use a component from @grafana/ui or custom CSS instead.", "5381"],
      [0, 0, 0, "gf-form usage has been deprecated. Use a component from @grafana/ui or custom CSS instead.", "5381"],
      [0, 0, 0, "gf-form usage has been deprecated. Use a component from @grafana/ui or custom CSS instead.", "5381"],
      [0, 0, 0, "gf-form usage has been deprecated. Use a component from @grafana/ui or custom CSS instead.", "5381"]
    ],
    "public/app/features/transformers/FilterByValueTransformer/ValueMatchers/RangeMatcherEditor.tsx:5381": [
      [0, 0, 0, "gf-form usage has been deprecated. Use a component from @grafana/ui or custom CSS instead.", "5381"],
      [0, 0, 0, "gf-form usage has been deprecated. Use a component from @grafana/ui or custom CSS instead.", "5381"],
      [0, 0, 0, "gf-form usage has been deprecated. Use a component from @grafana/ui or custom CSS instead.", "5381"]
    ],
    "public/app/features/transformers/editors/OrganizeFieldsTransformerEditor.tsx:5381": [
      [0, 0, 0, "gf-form usage has been deprecated. Use a component from @grafana/ui or custom CSS instead.", "5381"],
      [0, 0, 0, "gf-form usage has been deprecated. Use a component from @grafana/ui or custom CSS instead.", "5381"],
      [0, 0, 0, "gf-form usage has been deprecated. Use a component from @grafana/ui or custom CSS instead.", "5381"],
      [0, 0, 0, "gf-form usage has been deprecated. Use a component from @grafana/ui or custom CSS instead.", "5381"],
      [0, 0, 0, "gf-form usage has been deprecated. Use a component from @grafana/ui or custom CSS instead.", "5381"]
    ],
    "public/app/features/variables/adhoc/picker/AdHocFilter.tsx:5381": [
      [0, 0, 0, "gf-form usage has been deprecated. Use a component from @grafana/ui or custom CSS instead.", "5381"]
    ],
    "public/app/features/variables/adhoc/picker/AdHocFilterKey.tsx:5381": [
      [0, 0, 0, "gf-form usage has been deprecated. Use a component from @grafana/ui or custom CSS instead.", "5381"],
      [0, 0, 0, "gf-form usage has been deprecated. Use a component from @grafana/ui or custom CSS instead.", "5381"],
      [0, 0, 0, "gf-form usage has been deprecated. Use a component from @grafana/ui or custom CSS instead.", "5381"]
    ],
    "public/app/features/variables/adhoc/picker/AdHocFilterRenderer.tsx:5381": [
      [0, 0, 0, "gf-form usage has been deprecated. Use a component from @grafana/ui or custom CSS instead.", "5381"]
    ],
    "public/app/features/variables/adhoc/picker/AdHocFilterValue.tsx:5381": [
      [0, 0, 0, "gf-form usage has been deprecated. Use a component from @grafana/ui or custom CSS instead.", "5381"]
    ],
    "public/app/features/variables/adhoc/picker/ConditionSegment.tsx:5381": [
      [0, 0, 0, "gf-form usage has been deprecated. Use a component from @grafana/ui or custom CSS instead.", "5381"],
      [0, 0, 0, "gf-form usage has been deprecated. Use a component from @grafana/ui or custom CSS instead.", "5381"]
    ],
    "public/app/features/variables/pickers/PickerRenderer.tsx:5381": [
      [0, 0, 0, "gf-form usage has been deprecated. Use a component from @grafana/ui or custom CSS instead.", "5381"],
      [0, 0, 0, "gf-form usage has been deprecated. Use a component from @grafana/ui or custom CSS instead.", "5381"],
      [0, 0, 0, "gf-form usage has been deprecated. Use a component from @grafana/ui or custom CSS instead.", "5381"],
      [0, 0, 0, "gf-form usage has been deprecated. Use a component from @grafana/ui or custom CSS instead.", "5381"],
      [0, 0, 0, "gf-form usage has been deprecated. Use a component from @grafana/ui or custom CSS instead.", "5381"]
    ],
    "public/app/features/variables/pickers/shared/VariableInput.tsx:5381": [
      [0, 0, 0, "gf-form usage has been deprecated. Use a component from @grafana/ui or custom CSS instead.", "5381"]
    ],
    "public/app/partials/confirm_modal.html:5381": [
      [0, 0, 0, "gf-form usage has been deprecated. Use a component from @grafana/ui or custom CSS instead.", "5381"]
    ],
    "public/app/partials/reset_password.html:5381": [
      [0, 0, 0, "gf-form usage has been deprecated. Use a component from @grafana/ui or custom CSS instead.", "5381"],
      [0, 0, 0, "gf-form usage has been deprecated. Use a component from @grafana/ui or custom CSS instead.", "5381"],
      [0, 0, 0, "gf-form usage has been deprecated. Use a component from @grafana/ui or custom CSS instead.", "5381"],
      [0, 0, 0, "gf-form usage has been deprecated. Use a component from @grafana/ui or custom CSS instead.", "5381"],
      [0, 0, 0, "gf-form usage has been deprecated. Use a component from @grafana/ui or custom CSS instead.", "5381"],
      [0, 0, 0, "gf-form usage has been deprecated. Use a component from @grafana/ui or custom CSS instead.", "5381"],
      [0, 0, 0, "gf-form usage has been deprecated. Use a component from @grafana/ui or custom CSS instead.", "5381"],
      [0, 0, 0, "gf-form usage has been deprecated. Use a component from @grafana/ui or custom CSS instead.", "5381"],
      [0, 0, 0, "gf-form usage has been deprecated. Use a component from @grafana/ui or custom CSS instead.", "5381"],
      [0, 0, 0, "gf-form usage has been deprecated. Use a component from @grafana/ui or custom CSS instead.", "5381"],
      [0, 0, 0, "gf-form usage has been deprecated. Use a component from @grafana/ui or custom CSS instead.", "5381"],
      [0, 0, 0, "gf-form usage has been deprecated. Use a component from @grafana/ui or custom CSS instead.", "5381"],
      [0, 0, 0, "gf-form usage has been deprecated. Use a component from @grafana/ui or custom CSS instead.", "5381"]
    ],
    "public/app/partials/signup_invited.html:5381": [
      [0, 0, 0, "gf-form usage has been deprecated. Use a component from @grafana/ui or custom CSS instead.", "5381"],
      [0, 0, 0, "gf-form usage has been deprecated. Use a component from @grafana/ui or custom CSS instead.", "5381"],
      [0, 0, 0, "gf-form usage has been deprecated. Use a component from @grafana/ui or custom CSS instead.", "5381"],
      [0, 0, 0, "gf-form usage has been deprecated. Use a component from @grafana/ui or custom CSS instead.", "5381"],
      [0, 0, 0, "gf-form usage has been deprecated. Use a component from @grafana/ui or custom CSS instead.", "5381"],
      [0, 0, 0, "gf-form usage has been deprecated. Use a component from @grafana/ui or custom CSS instead.", "5381"],
      [0, 0, 0, "gf-form usage has been deprecated. Use a component from @grafana/ui or custom CSS instead.", "5381"],
      [0, 0, 0, "gf-form usage has been deprecated. Use a component from @grafana/ui or custom CSS instead.", "5381"],
      [0, 0, 0, "gf-form usage has been deprecated. Use a component from @grafana/ui or custom CSS instead.", "5381"],
      [0, 0, 0, "gf-form usage has been deprecated. Use a component from @grafana/ui or custom CSS instead.", "5381"],
      [0, 0, 0, "gf-form usage has been deprecated. Use a component from @grafana/ui or custom CSS instead.", "5381"],
      [0, 0, 0, "gf-form usage has been deprecated. Use a component from @grafana/ui or custom CSS instead.", "5381"],
      [0, 0, 0, "gf-form usage has been deprecated. Use a component from @grafana/ui or custom CSS instead.", "5381"],
      [0, 0, 0, "gf-form usage has been deprecated. Use a component from @grafana/ui or custom CSS instead.", "5381"]
    ],
    "public/app/plugins/datasource/alertmanager/ConfigEditor.tsx:5381": [
      [0, 0, 0, "gf-form usage has been deprecated. Use a component from @grafana/ui or custom CSS instead.", "5381"],
      [0, 0, 0, "gf-form usage has been deprecated. Use a component from @grafana/ui or custom CSS instead.", "5381"],
      [0, 0, 0, "gf-form usage has been deprecated. Use a component from @grafana/ui or custom CSS instead.", "5381"],
      [0, 0, 0, "gf-form usage has been deprecated. Use a component from @grafana/ui or custom CSS instead.", "5381"]
    ],
    "public/app/plugins/datasource/cloud-monitoring/components/AnnotationsHelp.tsx:5381": [
      [0, 0, 0, "gf-form usage has been deprecated. Use a component from @grafana/ui or custom CSS instead.", "5381"]
    ],
    "public/app/plugins/datasource/cloudwatch/components/ConfigEditor/ConfigEditor.tsx:5381": [
      [0, 0, 0, "gf-form usage has been deprecated. Use a component from @grafana/ui or custom CSS instead.", "5381"]
    ],
    "public/app/plugins/datasource/cloudwatch/components/ConfigEditor/XrayLinkConfig.tsx:5381": [
      [0, 0, 0, "gf-form usage has been deprecated. Use a component from @grafana/ui or custom CSS instead.", "5381"]
    ],
    "public/app/plugins/datasource/cloudwatch/components/QueryEditor/LogsQueryEditor/LogsQueryEditor.tsx:5381": [
      [0, 0, 0, "gf-form usage has been deprecated. Use a component from @grafana/ui or custom CSS instead.", "5381"],
      [0, 0, 0, "gf-form usage has been deprecated. Use a component from @grafana/ui or custom CSS instead.", "5381"]
    ],
    "public/app/plugins/datasource/cloudwatch/components/QueryEditor/LogsQueryEditor/LogsQueryField.tsx:5381": [
      [0, 0, 0, "gf-form usage has been deprecated. Use a component from @grafana/ui or custom CSS instead.", "5381"],
      [0, 0, 0, "gf-form usage has been deprecated. Use a component from @grafana/ui or custom CSS instead.", "5381"],
      [0, 0, 0, "gf-form usage has been deprecated. Use a component from @grafana/ui or custom CSS instead.", "5381"]
    ],
    "public/app/plugins/datasource/cloudwatch/components/QueryEditor/LogsQueryEditor/LogsQueryFieldOld.tsx:5381": [
      [0, 0, 0, "gf-form usage has been deprecated. Use a component from @grafana/ui or custom CSS instead.", "5381"],
      [0, 0, 0, "gf-form usage has been deprecated. Use a component from @grafana/ui or custom CSS instead.", "5381"],
      [0, 0, 0, "gf-form usage has been deprecated. Use a component from @grafana/ui or custom CSS instead.", "5381"],
      [0, 0, 0, "gf-form usage has been deprecated. Use a component from @grafana/ui or custom CSS instead.", "5381"]
    ],
    "public/app/plugins/datasource/cloudwatch/components/shared/LogGroups/LegacyLogGroupNamesSelection.tsx:5381": [
      [0, 0, 0, "gf-form usage has been deprecated. Use a component from @grafana/ui or custom CSS instead.", "5381"],
      [0, 0, 0, "gf-form usage has been deprecated. Use a component from @grafana/ui or custom CSS instead.", "5381"]
    ],
    "public/app/plugins/datasource/cloudwatch/components/shared/LogGroups/LogGroupsField.tsx:5381": [
      [0, 0, 0, "gf-form usage has been deprecated. Use a component from @grafana/ui or custom CSS instead.", "5381"],
      [0, 0, 0, "gf-form usage has been deprecated. Use a component from @grafana/ui or custom CSS instead.", "5381"]
    ],
    "public/app/plugins/datasource/elasticsearch/components/QueryEditor/SettingsEditorContainer.tsx:5381": [
      [0, 0, 0, "gf-form usage has been deprecated. Use a component from @grafana/ui or custom CSS instead.", "5381"]
    ],
    "public/app/plugins/datasource/elasticsearch/configuration/DataLinks.tsx:5381": [
      [0, 0, 0, "gf-form usage has been deprecated. Use a component from @grafana/ui or custom CSS instead.", "5381"]
    ],
    "public/app/plugins/datasource/grafana-pyroscope-datasource/ConfigEditor.tsx:5381": [
      [0, 0, 0, "gf-form usage has been deprecated. Use a component from @grafana/ui or custom CSS instead.", "5381"],
      [0, 0, 0, "gf-form usage has been deprecated. Use a component from @grafana/ui or custom CSS instead.", "5381"],
      [0, 0, 0, "gf-form usage has been deprecated. Use a component from @grafana/ui or custom CSS instead.", "5381"]
    ],
    "public/app/plugins/datasource/graphite/components/AnnotationsEditor.tsx:5381": [
      [0, 0, 0, "gf-form usage has been deprecated. Use a component from @grafana/ui or custom CSS instead.", "5381"],
      [0, 0, 0, "gf-form usage has been deprecated. Use a component from @grafana/ui or custom CSS instead.", "5381"],
      [0, 0, 0, "gf-form usage has been deprecated. Use a component from @grafana/ui or custom CSS instead.", "5381"]
    ],
    "public/app/plugins/datasource/graphite/configuration/MappingsConfiguration.tsx:5381": [
      [0, 0, 0, "gf-form usage has been deprecated. Use a component from @grafana/ui or custom CSS instead.", "5381"]
    ],
    "public/app/plugins/datasource/influxdb/components/editor/annotation/AnnotationEditor.tsx:5381": [
      [0, 0, 0, "gf-form usage has been deprecated. Use a component from @grafana/ui or custom CSS instead.", "5381"],
      [0, 0, 0, "gf-form usage has been deprecated. Use a component from @grafana/ui or custom CSS instead.", "5381"],
      [0, 0, 0, "gf-form usage has been deprecated. Use a component from @grafana/ui or custom CSS instead.", "5381"],
      [0, 0, 0, "gf-form usage has been deprecated. Use a component from @grafana/ui or custom CSS instead.", "5381"],
      [0, 0, 0, "gf-form usage has been deprecated. Use a component from @grafana/ui or custom CSS instead.", "5381"],
      [0, 0, 0, "gf-form usage has been deprecated. Use a component from @grafana/ui or custom CSS instead.", "5381"],
      [0, 0, 0, "gf-form usage has been deprecated. Use a component from @grafana/ui or custom CSS instead.", "5381"],
      [0, 0, 0, "gf-form usage has been deprecated. Use a component from @grafana/ui or custom CSS instead.", "5381"]
    ],
    "public/app/plugins/datasource/influxdb/components/editor/query/QueryEditor.tsx:5381": [
      [0, 0, 0, "gf-form usage has been deprecated. Use a component from @grafana/ui or custom CSS instead.", "5381"]
    ],
    "public/app/plugins/datasource/influxdb/components/editor/query/flux/FluxQueryEditor.tsx:5381": [
      [0, 0, 0, "gf-form usage has been deprecated. Use a component from @grafana/ui or custom CSS instead.", "5381"],
      [0, 0, 0, "gf-form usage has been deprecated. Use a component from @grafana/ui or custom CSS instead.", "5381"],
      [0, 0, 0, "gf-form usage has been deprecated. Use a component from @grafana/ui or custom CSS instead.", "5381"],
      [0, 0, 0, "gf-form usage has been deprecated. Use a component from @grafana/ui or custom CSS instead.", "5381"],
      [0, 0, 0, "gf-form usage has been deprecated. Use a component from @grafana/ui or custom CSS instead.", "5381"]
    ],
    "public/app/plugins/datasource/influxdb/components/editor/query/fsql/FSQLEditor.tsx:5381": [
      [0, 0, 0, "gf-form usage has been deprecated. Use a component from @grafana/ui or custom CSS instead.", "5381"],
      [0, 0, 0, "gf-form usage has been deprecated. Use a component from @grafana/ui or custom CSS instead.", "5381"],
      [0, 0, 0, "gf-form usage has been deprecated. Use a component from @grafana/ui or custom CSS instead.", "5381"],
      [0, 0, 0, "gf-form usage has been deprecated. Use a component from @grafana/ui or custom CSS instead.", "5381"],
      [0, 0, 0, "gf-form usage has been deprecated. Use a component from @grafana/ui or custom CSS instead.", "5381"]
    ],
    "public/app/plugins/datasource/influxdb/components/editor/query/influxql/visual/PartListSection.tsx:5381": [
      [0, 0, 0, "gf-form usage has been deprecated. Use a component from @grafana/ui or custom CSS instead.", "5381"],
      [0, 0, 0, "gf-form usage has been deprecated. Use a component from @grafana/ui or custom CSS instead.", "5381"],
      [0, 0, 0, "gf-form usage has been deprecated. Use a component from @grafana/ui or custom CSS instead.", "5381"]
    ],
    "public/app/plugins/datasource/influxdb/components/editor/query/influxql/visual/TagsSection.tsx:5381": [
      [0, 0, 0, "gf-form usage has been deprecated. Use a component from @grafana/ui or custom CSS instead.", "5381"]
    ],
    "public/app/plugins/datasource/influxdb/components/editor/variable/VariableQueryEditor.tsx:5381": [
      [0, 0, 0, "gf-form usage has been deprecated. Use a component from @grafana/ui or custom CSS instead.", "5381"],
      [0, 0, 0, "gf-form usage has been deprecated. Use a component from @grafana/ui or custom CSS instead.", "5381"],
      [0, 0, 0, "gf-form usage has been deprecated. Use a component from @grafana/ui or custom CSS instead.", "5381"],
      [0, 0, 0, "gf-form usage has been deprecated. Use a component from @grafana/ui or custom CSS instead.", "5381"]
    ],
    "public/app/plugins/datasource/loki/components/AnnotationsQueryEditor.tsx:5381": [
      [0, 0, 0, "gf-form usage has been deprecated. Use a component from @grafana/ui or custom CSS instead.", "5381"]
    ],
    "public/app/plugins/datasource/loki/components/LokiOptionFields.tsx:5381": [
      [0, 0, 0, "gf-form usage has been deprecated. Use a component from @grafana/ui or custom CSS instead.", "5381"],
      [0, 0, 0, "gf-form usage has been deprecated. Use a component from @grafana/ui or custom CSS instead.", "5381"],
      [0, 0, 0, "gf-form usage has been deprecated. Use a component from @grafana/ui or custom CSS instead.", "5381"]
    ],
    "public/app/plugins/datasource/loki/components/LokiQueryField.tsx:5381": [
      [0, 0, 0, "gf-form usage has been deprecated. Use a component from @grafana/ui or custom CSS instead.", "5381"],
      [0, 0, 0, "gf-form usage has been deprecated. Use a component from @grafana/ui or custom CSS instead.", "5381"],
      [0, 0, 0, "gf-form usage has been deprecated. Use a component from @grafana/ui or custom CSS instead.", "5381"]
    ],
    "public/app/plugins/datasource/loki/configuration/DerivedField.tsx:5381": [
      [0, 0, 0, "gf-form usage has been deprecated. Use a component from @grafana/ui or custom CSS instead.", "5381"],
      [0, 0, 0, "gf-form usage has been deprecated. Use a component from @grafana/ui or custom CSS instead.", "5381"],
      [0, 0, 0, "gf-form usage has been deprecated. Use a component from @grafana/ui or custom CSS instead.", "5381"]
    ],
    "public/app/plugins/datasource/loki/querybuilder/components/LokiQueryCodeEditor.tsx:5381": [
      [0, 0, 0, "gf-form usage has been deprecated. Use a component from @grafana/ui or custom CSS instead.", "5381"]
    ],
    "public/app/plugins/datasource/opentsdb/components/AnnotationEditor.tsx:5381": [
      [0, 0, 0, "gf-form usage has been deprecated. Use a component from @grafana/ui or custom CSS instead.", "5381"],
      [0, 0, 0, "gf-form usage has been deprecated. Use a component from @grafana/ui or custom CSS instead.", "5381"],
      [0, 0, 0, "gf-form usage has been deprecated. Use a component from @grafana/ui or custom CSS instead.", "5381"]
    ],
    "public/app/plugins/datasource/prometheus/components/PromExploreExtraField.tsx:5381": [
      [0, 0, 0, "gf-form usage has been deprecated. Use a component from @grafana/ui or custom CSS instead.", "5381"],
      [0, 0, 0, "gf-form usage has been deprecated. Use a component from @grafana/ui or custom CSS instead.", "5381"],
      [0, 0, 0, "gf-form usage has been deprecated. Use a component from @grafana/ui or custom CSS instead.", "5381"],
      [0, 0, 0, "gf-form usage has been deprecated. Use a component from @grafana/ui or custom CSS instead.", "5381"]
    ],
    "public/app/plugins/datasource/prometheus/components/PromQueryField.tsx:5381": [
      [0, 0, 0, "gf-form usage has been deprecated. Use a component from @grafana/ui or custom CSS instead.", "5381"],
      [0, 0, 0, "gf-form usage has been deprecated. Use a component from @grafana/ui or custom CSS instead.", "5381"],
      [0, 0, 0, "gf-form usage has been deprecated. Use a component from @grafana/ui or custom CSS instead.", "5381"],
      [0, 0, 0, "gf-form usage has been deprecated. Use a component from @grafana/ui or custom CSS instead.", "5381"],
      [0, 0, 0, "gf-form usage has been deprecated. Use a component from @grafana/ui or custom CSS instead.", "5381"],
      [0, 0, 0, "gf-form usage has been deprecated. Use a component from @grafana/ui or custom CSS instead.", "5381"]
    ],
    "public/app/plugins/datasource/prometheus/configuration/AlertingSettingsOverhaul.tsx:5381": [
      [0, 0, 0, "gf-form usage has been deprecated. Use a component from @grafana/ui or custom CSS instead.", "5381"],
      [0, 0, 0, "gf-form usage has been deprecated. Use a component from @grafana/ui or custom CSS instead.", "5381"],
      [0, 0, 0, "gf-form usage has been deprecated. Use a component from @grafana/ui or custom CSS instead.", "5381"]
    ],
    "public/app/plugins/datasource/prometheus/configuration/AzureAuthSettings.tsx:5381": [
      [0, 0, 0, "gf-form usage has been deprecated. Use a component from @grafana/ui or custom CSS instead.", "5381"]
    ],
    "public/app/plugins/datasource/prometheus/configuration/AzureCredentialsForm.tsx:5381": [
      [0, 0, 0, "gf-form usage has been deprecated. Use a component from @grafana/ui or custom CSS instead.", "5381"],
      [0, 0, 0, "gf-form usage has been deprecated. Use a component from @grafana/ui or custom CSS instead.", "5381"],
      [0, 0, 0, "gf-form usage has been deprecated. Use a component from @grafana/ui or custom CSS instead.", "5381"],
      [0, 0, 0, "gf-form usage has been deprecated. Use a component from @grafana/ui or custom CSS instead.", "5381"],
      [0, 0, 0, "gf-form usage has been deprecated. Use a component from @grafana/ui or custom CSS instead.", "5381"],
      [0, 0, 0, "gf-form usage has been deprecated. Use a component from @grafana/ui or custom CSS instead.", "5381"],
      [0, 0, 0, "gf-form usage has been deprecated. Use a component from @grafana/ui or custom CSS instead.", "5381"],
      [0, 0, 0, "gf-form usage has been deprecated. Use a component from @grafana/ui or custom CSS instead.", "5381"],
      [0, 0, 0, "gf-form usage has been deprecated. Use a component from @grafana/ui or custom CSS instead.", "5381"],
      [0, 0, 0, "gf-form usage has been deprecated. Use a component from @grafana/ui or custom CSS instead.", "5381"],
      [0, 0, 0, "gf-form usage has been deprecated. Use a component from @grafana/ui or custom CSS instead.", "5381"],
      [0, 0, 0, "gf-form usage has been deprecated. Use a component from @grafana/ui or custom CSS instead.", "5381"],
      [0, 0, 0, "gf-form usage has been deprecated. Use a component from @grafana/ui or custom CSS instead.", "5381"],
      [0, 0, 0, "gf-form usage has been deprecated. Use a component from @grafana/ui or custom CSS instead.", "5381"],
      [0, 0, 0, "gf-form usage has been deprecated. Use a component from @grafana/ui or custom CSS instead.", "5381"],
      [0, 0, 0, "gf-form usage has been deprecated. Use a component from @grafana/ui or custom CSS instead.", "5381"],
      [0, 0, 0, "gf-form usage has been deprecated. Use a component from @grafana/ui or custom CSS instead.", "5381"],
      [0, 0, 0, "gf-form usage has been deprecated. Use a component from @grafana/ui or custom CSS instead.", "5381"],
      [0, 0, 0, "gf-form usage has been deprecated. Use a component from @grafana/ui or custom CSS instead.", "5381"],
      [0, 0, 0, "gf-form usage has been deprecated. Use a component from @grafana/ui or custom CSS instead.", "5381"],
      [0, 0, 0, "gf-form usage has been deprecated. Use a component from @grafana/ui or custom CSS instead.", "5381"]
    ],
    "public/app/plugins/datasource/prometheus/configuration/ExemplarSetting.tsx:5381": [
      [0, 0, 0, "gf-form usage has been deprecated. Use a component from @grafana/ui or custom CSS instead.", "5381"]
    ],
    "public/app/plugins/datasource/prometheus/configuration/PromSettings.tsx:5381": [
      [0, 0, 0, "gf-form usage has been deprecated. Use a component from @grafana/ui or custom CSS instead.", "5381"],
      [0, 0, 0, "gf-form usage has been deprecated. Use a component from @grafana/ui or custom CSS instead.", "5381"],
      [0, 0, 0, "gf-form usage has been deprecated. Use a component from @grafana/ui or custom CSS instead.", "5381"],
      [0, 0, 0, "gf-form usage has been deprecated. Use a component from @grafana/ui or custom CSS instead.", "5381"],
      [0, 0, 0, "gf-form usage has been deprecated. Use a component from @grafana/ui or custom CSS instead.", "5381"],
      [0, 0, 0, "gf-form usage has been deprecated. Use a component from @grafana/ui or custom CSS instead.", "5381"],
      [0, 0, 0, "gf-form usage has been deprecated. Use a component from @grafana/ui or custom CSS instead.", "5381"],
      [0, 0, 0, "gf-form usage has been deprecated. Use a component from @grafana/ui or custom CSS instead.", "5381"],
      [0, 0, 0, "gf-form usage has been deprecated. Use a component from @grafana/ui or custom CSS instead.", "5381"],
      [0, 0, 0, "gf-form usage has been deprecated. Use a component from @grafana/ui or custom CSS instead.", "5381"],
      [0, 0, 0, "gf-form usage has been deprecated. Use a component from @grafana/ui or custom CSS instead.", "5381"],
      [0, 0, 0, "gf-form usage has been deprecated. Use a component from @grafana/ui or custom CSS instead.", "5381"],
      [0, 0, 0, "gf-form usage has been deprecated. Use a component from @grafana/ui or custom CSS instead.", "5381"],
      [0, 0, 0, "gf-form usage has been deprecated. Use a component from @grafana/ui or custom CSS instead.", "5381"],
      [0, 0, 0, "gf-form usage has been deprecated. Use a component from @grafana/ui or custom CSS instead.", "5381"],
      [0, 0, 0, "gf-form usage has been deprecated. Use a component from @grafana/ui or custom CSS instead.", "5381"],
      [0, 0, 0, "gf-form usage has been deprecated. Use a component from @grafana/ui or custom CSS instead.", "5381"],
      [0, 0, 0, "gf-form usage has been deprecated. Use a component from @grafana/ui or custom CSS instead.", "5381"],
      [0, 0, 0, "gf-form usage has been deprecated. Use a component from @grafana/ui or custom CSS instead.", "5381"],
      [0, 0, 0, "gf-form usage has been deprecated. Use a component from @grafana/ui or custom CSS instead.", "5381"],
      [0, 0, 0, "gf-form usage has been deprecated. Use a component from @grafana/ui or custom CSS instead.", "5381"],
      [0, 0, 0, "gf-form usage has been deprecated. Use a component from @grafana/ui or custom CSS instead.", "5381"],
      [0, 0, 0, "gf-form usage has been deprecated. Use a component from @grafana/ui or custom CSS instead.", "5381"],
      [0, 0, 0, "gf-form usage has been deprecated. Use a component from @grafana/ui or custom CSS instead.", "5381"],
      [0, 0, 0, "gf-form usage has been deprecated. Use a component from @grafana/ui or custom CSS instead.", "5381"]
    ],
    "public/app/plugins/datasource/prometheus/querybuilder/components/PromQueryCodeEditor.tsx:5381": [
      [0, 0, 0, "gf-form usage has been deprecated. Use a component from @grafana/ui or custom CSS instead.", "5381"]
    ],
    "public/app/plugins/datasource/tempo/_importedDependencies/components/AdHocFilter/AdHocFilter.tsx:5381": [
      [0, 0, 0, "gf-form usage has been deprecated. Use a component from @grafana/ui or custom CSS instead.", "5381"]
    ],
    "public/app/plugins/datasource/tempo/_importedDependencies/components/AdHocFilter/AdHocFilterKey.tsx:5381": [
      [0, 0, 0, "gf-form usage has been deprecated. Use a component from @grafana/ui or custom CSS instead.", "5381"],
      [0, 0, 0, "gf-form usage has been deprecated. Use a component from @grafana/ui or custom CSS instead.", "5381"],
      [0, 0, 0, "gf-form usage has been deprecated. Use a component from @grafana/ui or custom CSS instead.", "5381"]
    ],
    "public/app/plugins/datasource/tempo/_importedDependencies/components/AdHocFilter/AdHocFilterRenderer.tsx:5381": [
      [0, 0, 0, "gf-form usage has been deprecated. Use a component from @grafana/ui or custom CSS instead.", "5381"]
    ],
    "public/app/plugins/datasource/tempo/_importedDependencies/components/AdHocFilter/AdHocFilterValue.tsx:5381": [
      [0, 0, 0, "gf-form usage has been deprecated. Use a component from @grafana/ui or custom CSS instead.", "5381"]
    ],
    "public/app/plugins/datasource/tempo/_importedDependencies/components/AdHocFilter/ConditionSegment.tsx:5381": [
      [0, 0, 0, "gf-form usage has been deprecated. Use a component from @grafana/ui or custom CSS instead.", "5381"],
      [0, 0, 0, "gf-form usage has been deprecated. Use a component from @grafana/ui or custom CSS instead.", "5381"]
    ],
    "public/app/plugins/datasource/tempo/_importedDependencies/datasources/loki/LokiQueryField.tsx:5381": [
      [0, 0, 0, "gf-form usage has been deprecated. Use a component from @grafana/ui or custom CSS instead.", "5381"],
      [0, 0, 0, "gf-form usage has been deprecated. Use a component from @grafana/ui or custom CSS instead.", "5381"],
      [0, 0, 0, "gf-form usage has been deprecated. Use a component from @grafana/ui or custom CSS instead.", "5381"]
    ],
    "public/app/plugins/datasource/zipkin/QueryField.tsx:5381": [
      [0, 0, 0, "gf-form usage has been deprecated. Use a component from @grafana/ui or custom CSS instead.", "5381"],
      [0, 0, 0, "gf-form usage has been deprecated. Use a component from @grafana/ui or custom CSS instead.", "5381"]
    ],
    "public/app/plugins/panel/graph/axes_editor.html:5381": [
      [0, 0, 0, "gf-form usage has been deprecated. Use a component from @grafana/ui or custom CSS instead.", "5381"],
      [0, 0, 0, "gf-form usage has been deprecated. Use a component from @grafana/ui or custom CSS instead.", "5381"],
      [0, 0, 0, "gf-form usage has been deprecated. Use a component from @grafana/ui or custom CSS instead.", "5381"],
      [0, 0, 0, "gf-form usage has been deprecated. Use a component from @grafana/ui or custom CSS instead.", "5381"],
      [0, 0, 0, "gf-form usage has been deprecated. Use a component from @grafana/ui or custom CSS instead.", "5381"],
      [0, 0, 0, "gf-form usage has been deprecated. Use a component from @grafana/ui or custom CSS instead.", "5381"],
      [0, 0, 0, "gf-form usage has been deprecated. Use a component from @grafana/ui or custom CSS instead.", "5381"],
      [0, 0, 0, "gf-form usage has been deprecated. Use a component from @grafana/ui or custom CSS instead.", "5381"],
      [0, 0, 0, "gf-form usage has been deprecated. Use a component from @grafana/ui or custom CSS instead.", "5381"],
      [0, 0, 0, "gf-form usage has been deprecated. Use a component from @grafana/ui or custom CSS instead.", "5381"],
      [0, 0, 0, "gf-form usage has been deprecated. Use a component from @grafana/ui or custom CSS instead.", "5381"],
      [0, 0, 0, "gf-form usage has been deprecated. Use a component from @grafana/ui or custom CSS instead.", "5381"],
      [0, 0, 0, "gf-form usage has been deprecated. Use a component from @grafana/ui or custom CSS instead.", "5381"],
      [0, 0, 0, "gf-form usage has been deprecated. Use a component from @grafana/ui or custom CSS instead.", "5381"],
      [0, 0, 0, "gf-form usage has been deprecated. Use a component from @grafana/ui or custom CSS instead.", "5381"],
      [0, 0, 0, "gf-form usage has been deprecated. Use a component from @grafana/ui or custom CSS instead.", "5381"],
      [0, 0, 0, "gf-form usage has been deprecated. Use a component from @grafana/ui or custom CSS instead.", "5381"],
      [0, 0, 0, "gf-form usage has been deprecated. Use a component from @grafana/ui or custom CSS instead.", "5381"],
      [0, 0, 0, "gf-form usage has been deprecated. Use a component from @grafana/ui or custom CSS instead.", "5381"],
      [0, 0, 0, "gf-form usage has been deprecated. Use a component from @grafana/ui or custom CSS instead.", "5381"],
      [0, 0, 0, "gf-form usage has been deprecated. Use a component from @grafana/ui or custom CSS instead.", "5381"],
      [0, 0, 0, "gf-form usage has been deprecated. Use a component from @grafana/ui or custom CSS instead.", "5381"],
      [0, 0, 0, "gf-form usage has been deprecated. Use a component from @grafana/ui or custom CSS instead.", "5381"],
      [0, 0, 0, "gf-form usage has been deprecated. Use a component from @grafana/ui or custom CSS instead.", "5381"],
      [0, 0, 0, "gf-form usage has been deprecated. Use a component from @grafana/ui or custom CSS instead.", "5381"],
      [0, 0, 0, "gf-form usage has been deprecated. Use a component from @grafana/ui or custom CSS instead.", "5381"],
      [0, 0, 0, "gf-form usage has been deprecated. Use a component from @grafana/ui or custom CSS instead.", "5381"],
      [0, 0, 0, "gf-form usage has been deprecated. Use a component from @grafana/ui or custom CSS instead.", "5381"],
      [0, 0, 0, "gf-form usage has been deprecated. Use a component from @grafana/ui or custom CSS instead.", "5381"],
      [0, 0, 0, "gf-form usage has been deprecated. Use a component from @grafana/ui or custom CSS instead.", "5381"],
      [0, 0, 0, "gf-form usage has been deprecated. Use a component from @grafana/ui or custom CSS instead.", "5381"],
      [0, 0, 0, "gf-form usage has been deprecated. Use a component from @grafana/ui or custom CSS instead.", "5381"],
      [0, 0, 0, "gf-form usage has been deprecated. Use a component from @grafana/ui or custom CSS instead.", "5381"],
      [0, 0, 0, "gf-form usage has been deprecated. Use a component from @grafana/ui or custom CSS instead.", "5381"],
      [0, 0, 0, "gf-form usage has been deprecated. Use a component from @grafana/ui or custom CSS instead.", "5381"],
      [0, 0, 0, "gf-form usage has been deprecated. Use a component from @grafana/ui or custom CSS instead.", "5381"],
      [0, 0, 0, "gf-form usage has been deprecated. Use a component from @grafana/ui or custom CSS instead.", "5381"],
      [0, 0, 0, "gf-form usage has been deprecated. Use a component from @grafana/ui or custom CSS instead.", "5381"],
      [0, 0, 0, "gf-form usage has been deprecated. Use a component from @grafana/ui or custom CSS instead.", "5381"],
      [0, 0, 0, "gf-form usage has been deprecated. Use a component from @grafana/ui or custom CSS instead.", "5381"],
      [0, 0, 0, "gf-form usage has been deprecated. Use a component from @grafana/ui or custom CSS instead.", "5381"],
      [0, 0, 0, "gf-form usage has been deprecated. Use a component from @grafana/ui or custom CSS instead.", "5381"],
      [0, 0, 0, "gf-form usage has been deprecated. Use a component from @grafana/ui or custom CSS instead.", "5381"],
      [0, 0, 0, "gf-form usage has been deprecated. Use a component from @grafana/ui or custom CSS instead.", "5381"],
      [0, 0, 0, "gf-form usage has been deprecated. Use a component from @grafana/ui or custom CSS instead.", "5381"],
      [0, 0, 0, "gf-form usage has been deprecated. Use a component from @grafana/ui or custom CSS instead.", "5381"],
      [0, 0, 0, "gf-form usage has been deprecated. Use a component from @grafana/ui or custom CSS instead.", "5381"],
      [0, 0, 0, "gf-form usage has been deprecated. Use a component from @grafana/ui or custom CSS instead.", "5381"],
      [0, 0, 0, "gf-form usage has been deprecated. Use a component from @grafana/ui or custom CSS instead.", "5381"],
      [0, 0, 0, "gf-form usage has been deprecated. Use a component from @grafana/ui or custom CSS instead.", "5381"]
    ],
    "public/app/plugins/panel/graph/tab_display.html:5381": [
      [0, 0, 0, "gf-form usage has been deprecated. Use a component from @grafana/ui or custom CSS instead.", "5381"],
      [0, 0, 0, "gf-form usage has been deprecated. Use a component from @grafana/ui or custom CSS instead.", "5381"],
      [0, 0, 0, "gf-form usage has been deprecated. Use a component from @grafana/ui or custom CSS instead.", "5381"],
      [0, 0, 0, "gf-form usage has been deprecated. Use a component from @grafana/ui or custom CSS instead.", "5381"],
      [0, 0, 0, "gf-form usage has been deprecated. Use a component from @grafana/ui or custom CSS instead.", "5381"],
      [0, 0, 0, "gf-form usage has been deprecated. Use a component from @grafana/ui or custom CSS instead.", "5381"],
      [0, 0, 0, "gf-form usage has been deprecated. Use a component from @grafana/ui or custom CSS instead.", "5381"],
      [0, 0, 0, "gf-form usage has been deprecated. Use a component from @grafana/ui or custom CSS instead.", "5381"],
      [0, 0, 0, "gf-form usage has been deprecated. Use a component from @grafana/ui or custom CSS instead.", "5381"],
      [0, 0, 0, "gf-form usage has been deprecated. Use a component from @grafana/ui or custom CSS instead.", "5381"],
      [0, 0, 0, "gf-form usage has been deprecated. Use a component from @grafana/ui or custom CSS instead.", "5381"],
      [0, 0, 0, "gf-form usage has been deprecated. Use a component from @grafana/ui or custom CSS instead.", "5381"],
      [0, 0, 0, "gf-form usage has been deprecated. Use a component from @grafana/ui or custom CSS instead.", "5381"],
      [0, 0, 0, "gf-form usage has been deprecated. Use a component from @grafana/ui or custom CSS instead.", "5381"],
      [0, 0, 0, "gf-form usage has been deprecated. Use a component from @grafana/ui or custom CSS instead.", "5381"],
      [0, 0, 0, "gf-form usage has been deprecated. Use a component from @grafana/ui or custom CSS instead.", "5381"],
      [0, 0, 0, "gf-form usage has been deprecated. Use a component from @grafana/ui or custom CSS instead.", "5381"],
      [0, 0, 0, "gf-form usage has been deprecated. Use a component from @grafana/ui or custom CSS instead.", "5381"],
      [0, 0, 0, "gf-form usage has been deprecated. Use a component from @grafana/ui or custom CSS instead.", "5381"],
      [0, 0, 0, "gf-form usage has been deprecated. Use a component from @grafana/ui or custom CSS instead.", "5381"],
      [0, 0, 0, "gf-form usage has been deprecated. Use a component from @grafana/ui or custom CSS instead.", "5381"],
      [0, 0, 0, "gf-form usage has been deprecated. Use a component from @grafana/ui or custom CSS instead.", "5381"],
      [0, 0, 0, "gf-form usage has been deprecated. Use a component from @grafana/ui or custom CSS instead.", "5381"],
      [0, 0, 0, "gf-form usage has been deprecated. Use a component from @grafana/ui or custom CSS instead.", "5381"],
      [0, 0, 0, "gf-form usage has been deprecated. Use a component from @grafana/ui or custom CSS instead.", "5381"],
      [0, 0, 0, "gf-form usage has been deprecated. Use a component from @grafana/ui or custom CSS instead.", "5381"],
      [0, 0, 0, "gf-form usage has been deprecated. Use a component from @grafana/ui or custom CSS instead.", "5381"],
      [0, 0, 0, "gf-form usage has been deprecated. Use a component from @grafana/ui or custom CSS instead.", "5381"],
      [0, 0, 0, "gf-form usage has been deprecated. Use a component from @grafana/ui or custom CSS instead.", "5381"],
      [0, 0, 0, "gf-form usage has been deprecated. Use a component from @grafana/ui or custom CSS instead.", "5381"],
      [0, 0, 0, "gf-form usage has been deprecated. Use a component from @grafana/ui or custom CSS instead.", "5381"],
      [0, 0, 0, "gf-form usage has been deprecated. Use a component from @grafana/ui or custom CSS instead.", "5381"],
      [0, 0, 0, "gf-form usage has been deprecated. Use a component from @grafana/ui or custom CSS instead.", "5381"],
      [0, 0, 0, "gf-form usage has been deprecated. Use a component from @grafana/ui or custom CSS instead.", "5381"],
      [0, 0, 0, "gf-form usage has been deprecated. Use a component from @grafana/ui or custom CSS instead.", "5381"],
      [0, 0, 0, "gf-form usage has been deprecated. Use a component from @grafana/ui or custom CSS instead.", "5381"],
      [0, 0, 0, "gf-form usage has been deprecated. Use a component from @grafana/ui or custom CSS instead.", "5381"],
      [0, 0, 0, "gf-form usage has been deprecated. Use a component from @grafana/ui or custom CSS instead.", "5381"],
      [0, 0, 0, "gf-form usage has been deprecated. Use a component from @grafana/ui or custom CSS instead.", "5381"],
      [0, 0, 0, "gf-form usage has been deprecated. Use a component from @grafana/ui or custom CSS instead.", "5381"],
      [0, 0, 0, "gf-form usage has been deprecated. Use a component from @grafana/ui or custom CSS instead.", "5381"],
      [0, 0, 0, "gf-form usage has been deprecated. Use a component from @grafana/ui or custom CSS instead.", "5381"],
      [0, 0, 0, "gf-form usage has been deprecated. Use a component from @grafana/ui or custom CSS instead.", "5381"],
      [0, 0, 0, "gf-form usage has been deprecated. Use a component from @grafana/ui or custom CSS instead.", "5381"],
      [0, 0, 0, "gf-form usage has been deprecated. Use a component from @grafana/ui or custom CSS instead.", "5381"],
      [0, 0, 0, "gf-form usage has been deprecated. Use a component from @grafana/ui or custom CSS instead.", "5381"],
      [0, 0, 0, "gf-form usage has been deprecated. Use a component from @grafana/ui or custom CSS instead.", "5381"],
      [0, 0, 0, "gf-form usage has been deprecated. Use a component from @grafana/ui or custom CSS instead.", "5381"],
      [0, 0, 0, "gf-form usage has been deprecated. Use a component from @grafana/ui or custom CSS instead.", "5381"],
      [0, 0, 0, "gf-form usage has been deprecated. Use a component from @grafana/ui or custom CSS instead.", "5381"],
      [0, 0, 0, "gf-form usage has been deprecated. Use a component from @grafana/ui or custom CSS instead.", "5381"],
      [0, 0, 0, "gf-form usage has been deprecated. Use a component from @grafana/ui or custom CSS instead.", "5381"],
      [0, 0, 0, "gf-form usage has been deprecated. Use a component from @grafana/ui or custom CSS instead.", "5381"],
      [0, 0, 0, "gf-form usage has been deprecated. Use a component from @grafana/ui or custom CSS instead.", "5381"],
      [0, 0, 0, "gf-form usage has been deprecated. Use a component from @grafana/ui or custom CSS instead.", "5381"],
      [0, 0, 0, "gf-form usage has been deprecated. Use a component from @grafana/ui or custom CSS instead.", "5381"]
    ],
    "public/app/plugins/panel/graph/tab_legend.html:5381": [
      [0, 0, 0, "gf-form usage has been deprecated. Use a component from @grafana/ui or custom CSS instead.", "5381"],
      [0, 0, 0, "gf-form usage has been deprecated. Use a component from @grafana/ui or custom CSS instead.", "5381"],
      [0, 0, 0, "gf-form usage has been deprecated. Use a component from @grafana/ui or custom CSS instead.", "5381"],
      [0, 0, 0, "gf-form usage has been deprecated. Use a component from @grafana/ui or custom CSS instead.", "5381"],
      [0, 0, 0, "gf-form usage has been deprecated. Use a component from @grafana/ui or custom CSS instead.", "5381"],
      [0, 0, 0, "gf-form usage has been deprecated. Use a component from @grafana/ui or custom CSS instead.", "5381"],
      [0, 0, 0, "gf-form usage has been deprecated. Use a component from @grafana/ui or custom CSS instead.", "5381"],
      [0, 0, 0, "gf-form usage has been deprecated. Use a component from @grafana/ui or custom CSS instead.", "5381"],
      [0, 0, 0, "gf-form usage has been deprecated. Use a component from @grafana/ui or custom CSS instead.", "5381"],
      [0, 0, 0, "gf-form usage has been deprecated. Use a component from @grafana/ui or custom CSS instead.", "5381"],
      [0, 0, 0, "gf-form usage has been deprecated. Use a component from @grafana/ui or custom CSS instead.", "5381"],
      [0, 0, 0, "gf-form usage has been deprecated. Use a component from @grafana/ui or custom CSS instead.", "5381"],
      [0, 0, 0, "gf-form usage has been deprecated. Use a component from @grafana/ui or custom CSS instead.", "5381"],
      [0, 0, 0, "gf-form usage has been deprecated. Use a component from @grafana/ui or custom CSS instead.", "5381"],
      [0, 0, 0, "gf-form usage has been deprecated. Use a component from @grafana/ui or custom CSS instead.", "5381"],
      [0, 0, 0, "gf-form usage has been deprecated. Use a component from @grafana/ui or custom CSS instead.", "5381"],
      [0, 0, 0, "gf-form usage has been deprecated. Use a component from @grafana/ui or custom CSS instead.", "5381"],
      [0, 0, 0, "gf-form usage has been deprecated. Use a component from @grafana/ui or custom CSS instead.", "5381"],
      [0, 0, 0, "gf-form usage has been deprecated. Use a component from @grafana/ui or custom CSS instead.", "5381"],
      [0, 0, 0, "gf-form usage has been deprecated. Use a component from @grafana/ui or custom CSS instead.", "5381"],
      [0, 0, 0, "gf-form usage has been deprecated. Use a component from @grafana/ui or custom CSS instead.", "5381"],
      [0, 0, 0, "gf-form usage has been deprecated. Use a component from @grafana/ui or custom CSS instead.", "5381"],
      [0, 0, 0, "gf-form usage has been deprecated. Use a component from @grafana/ui or custom CSS instead.", "5381"],
      [0, 0, 0, "gf-form usage has been deprecated. Use a component from @grafana/ui or custom CSS instead.", "5381"],
      [0, 0, 0, "gf-form usage has been deprecated. Use a component from @grafana/ui or custom CSS instead.", "5381"],
      [0, 0, 0, "gf-form usage has been deprecated. Use a component from @grafana/ui or custom CSS instead.", "5381"],
      [0, 0, 0, "gf-form usage has been deprecated. Use a component from @grafana/ui or custom CSS instead.", "5381"],
      [0, 0, 0, "gf-form usage has been deprecated. Use a component from @grafana/ui or custom CSS instead.", "5381"],
      [0, 0, 0, "gf-form usage has been deprecated. Use a component from @grafana/ui or custom CSS instead.", "5381"],
      [0, 0, 0, "gf-form usage has been deprecated. Use a component from @grafana/ui or custom CSS instead.", "5381"],
      [0, 0, 0, "gf-form usage has been deprecated. Use a component from @grafana/ui or custom CSS instead.", "5381"],
      [0, 0, 0, "gf-form usage has been deprecated. Use a component from @grafana/ui or custom CSS instead.", "5381"],
      [0, 0, 0, "gf-form usage has been deprecated. Use a component from @grafana/ui or custom CSS instead.", "5381"],
      [0, 0, 0, "gf-form usage has been deprecated. Use a component from @grafana/ui or custom CSS instead.", "5381"],
      [0, 0, 0, "gf-form usage has been deprecated. Use a component from @grafana/ui or custom CSS instead.", "5381"],
      [0, 0, 0, "gf-form usage has been deprecated. Use a component from @grafana/ui or custom CSS instead.", "5381"],
      [0, 0, 0, "gf-form usage has been deprecated. Use a component from @grafana/ui or custom CSS instead.", "5381"],
      [0, 0, 0, "gf-form usage has been deprecated. Use a component from @grafana/ui or custom CSS instead.", "5381"],
      [0, 0, 0, "gf-form usage has been deprecated. Use a component from @grafana/ui or custom CSS instead.", "5381"],
      [0, 0, 0, "gf-form usage has been deprecated. Use a component from @grafana/ui or custom CSS instead.", "5381"],
      [0, 0, 0, "gf-form usage has been deprecated. Use a component from @grafana/ui or custom CSS instead.", "5381"],
      [0, 0, 0, "gf-form usage has been deprecated. Use a component from @grafana/ui or custom CSS instead.", "5381"]
    ],
    "public/app/plugins/panel/graph/tab_series_overrides.html:5381": [
      [0, 0, 0, "gf-form usage has been deprecated. Use a component from @grafana/ui or custom CSS instead.", "5381"],
      [0, 0, 0, "gf-form usage has been deprecated. Use a component from @grafana/ui or custom CSS instead.", "5381"],
      [0, 0, 0, "gf-form usage has been deprecated. Use a component from @grafana/ui or custom CSS instead.", "5381"],
      [0, 0, 0, "gf-form usage has been deprecated. Use a component from @grafana/ui or custom CSS instead.", "5381"],
      [0, 0, 0, "gf-form usage has been deprecated. Use a component from @grafana/ui or custom CSS instead.", "5381"],
      [0, 0, 0, "gf-form usage has been deprecated. Use a component from @grafana/ui or custom CSS instead.", "5381"],
      [0, 0, 0, "gf-form usage has been deprecated. Use a component from @grafana/ui or custom CSS instead.", "5381"],
      [0, 0, 0, "gf-form usage has been deprecated. Use a component from @grafana/ui or custom CSS instead.", "5381"],
      [0, 0, 0, "gf-form usage has been deprecated. Use a component from @grafana/ui or custom CSS instead.", "5381"],
      [0, 0, 0, "gf-form usage has been deprecated. Use a component from @grafana/ui or custom CSS instead.", "5381"]
    ],
    "public/app/plugins/panel/graph/thresholds_form.html:5381": [
      [0, 0, 0, "gf-form usage has been deprecated. Use a component from @grafana/ui or custom CSS instead.", "5381"],
      [0, 0, 0, "gf-form usage has been deprecated. Use a component from @grafana/ui or custom CSS instead.", "5381"],
      [0, 0, 0, "gf-form usage has been deprecated. Use a component from @grafana/ui or custom CSS instead.", "5381"],
      [0, 0, 0, "gf-form usage has been deprecated. Use a component from @grafana/ui or custom CSS instead.", "5381"],
      [0, 0, 0, "gf-form usage has been deprecated. Use a component from @grafana/ui or custom CSS instead.", "5381"],
      [0, 0, 0, "gf-form usage has been deprecated. Use a component from @grafana/ui or custom CSS instead.", "5381"],
      [0, 0, 0, "gf-form usage has been deprecated. Use a component from @grafana/ui or custom CSS instead.", "5381"],
      [0, 0, 0, "gf-form usage has been deprecated. Use a component from @grafana/ui or custom CSS instead.", "5381"],
      [0, 0, 0, "gf-form usage has been deprecated. Use a component from @grafana/ui or custom CSS instead.", "5381"],
      [0, 0, 0, "gf-form usage has been deprecated. Use a component from @grafana/ui or custom CSS instead.", "5381"],
      [0, 0, 0, "gf-form usage has been deprecated. Use a component from @grafana/ui or custom CSS instead.", "5381"],
      [0, 0, 0, "gf-form usage has been deprecated. Use a component from @grafana/ui or custom CSS instead.", "5381"],
      [0, 0, 0, "gf-form usage has been deprecated. Use a component from @grafana/ui or custom CSS instead.", "5381"],
      [0, 0, 0, "gf-form usage has been deprecated. Use a component from @grafana/ui or custom CSS instead.", "5381"],
      [0, 0, 0, "gf-form usage has been deprecated. Use a component from @grafana/ui or custom CSS instead.", "5381"],
      [0, 0, 0, "gf-form usage has been deprecated. Use a component from @grafana/ui or custom CSS instead.", "5381"],
      [0, 0, 0, "gf-form usage has been deprecated. Use a component from @grafana/ui or custom CSS instead.", "5381"],
      [0, 0, 0, "gf-form usage has been deprecated. Use a component from @grafana/ui or custom CSS instead.", "5381"],
      [0, 0, 0, "gf-form usage has been deprecated. Use a component from @grafana/ui or custom CSS instead.", "5381"],
      [0, 0, 0, "gf-form usage has been deprecated. Use a component from @grafana/ui or custom CSS instead.", "5381"],
      [0, 0, 0, "gf-form usage has been deprecated. Use a component from @grafana/ui or custom CSS instead.", "5381"],
      [0, 0, 0, "gf-form usage has been deprecated. Use a component from @grafana/ui or custom CSS instead.", "5381"],
      [0, 0, 0, "gf-form usage has been deprecated. Use a component from @grafana/ui or custom CSS instead.", "5381"],
      [0, 0, 0, "gf-form usage has been deprecated. Use a component from @grafana/ui or custom CSS instead.", "5381"],
      [0, 0, 0, "gf-form usage has been deprecated. Use a component from @grafana/ui or custom CSS instead.", "5381"],
      [0, 0, 0, "gf-form usage has been deprecated. Use a component from @grafana/ui or custom CSS instead.", "5381"],
      [0, 0, 0, "gf-form usage has been deprecated. Use a component from @grafana/ui or custom CSS instead.", "5381"],
      [0, 0, 0, "gf-form usage has been deprecated. Use a component from @grafana/ui or custom CSS instead.", "5381"],
      [0, 0, 0, "gf-form usage has been deprecated. Use a component from @grafana/ui or custom CSS instead.", "5381"],
      [0, 0, 0, "gf-form usage has been deprecated. Use a component from @grafana/ui or custom CSS instead.", "5381"],
      [0, 0, 0, "gf-form usage has been deprecated. Use a component from @grafana/ui or custom CSS instead.", "5381"]
    ],
    "public/app/plugins/panel/graph/time_regions_form.html:5381": [
      [0, 0, 0, "gf-form usage has been deprecated. Use a component from @grafana/ui or custom CSS instead.", "5381"],
      [0, 0, 0, "gf-form usage has been deprecated. Use a component from @grafana/ui or custom CSS instead.", "5381"],
      [0, 0, 0, "gf-form usage has been deprecated. Use a component from @grafana/ui or custom CSS instead.", "5381"],
      [0, 0, 0, "gf-form usage has been deprecated. Use a component from @grafana/ui or custom CSS instead.", "5381"],
      [0, 0, 0, "gf-form usage has been deprecated. Use a component from @grafana/ui or custom CSS instead.", "5381"],
      [0, 0, 0, "gf-form usage has been deprecated. Use a component from @grafana/ui or custom CSS instead.", "5381"],
      [0, 0, 0, "gf-form usage has been deprecated. Use a component from @grafana/ui or custom CSS instead.", "5381"],
      [0, 0, 0, "gf-form usage has been deprecated. Use a component from @grafana/ui or custom CSS instead.", "5381"],
      [0, 0, 0, "gf-form usage has been deprecated. Use a component from @grafana/ui or custom CSS instead.", "5381"],
      [0, 0, 0, "gf-form usage has been deprecated. Use a component from @grafana/ui or custom CSS instead.", "5381"],
      [0, 0, 0, "gf-form usage has been deprecated. Use a component from @grafana/ui or custom CSS instead.", "5381"],
      [0, 0, 0, "gf-form usage has been deprecated. Use a component from @grafana/ui or custom CSS instead.", "5381"],
      [0, 0, 0, "gf-form usage has been deprecated. Use a component from @grafana/ui or custom CSS instead.", "5381"],
      [0, 0, 0, "gf-form usage has been deprecated. Use a component from @grafana/ui or custom CSS instead.", "5381"],
      [0, 0, 0, "gf-form usage has been deprecated. Use a component from @grafana/ui or custom CSS instead.", "5381"],
      [0, 0, 0, "gf-form usage has been deprecated. Use a component from @grafana/ui or custom CSS instead.", "5381"],
      [0, 0, 0, "gf-form usage has been deprecated. Use a component from @grafana/ui or custom CSS instead.", "5381"],
      [0, 0, 0, "gf-form usage has been deprecated. Use a component from @grafana/ui or custom CSS instead.", "5381"],
      [0, 0, 0, "gf-form usage has been deprecated. Use a component from @grafana/ui or custom CSS instead.", "5381"],
      [0, 0, 0, "gf-form usage has been deprecated. Use a component from @grafana/ui or custom CSS instead.", "5381"],
      [0, 0, 0, "gf-form usage has been deprecated. Use a component from @grafana/ui or custom CSS instead.", "5381"],
      [0, 0, 0, "gf-form usage has been deprecated. Use a component from @grafana/ui or custom CSS instead.", "5381"],
      [0, 0, 0, "gf-form usage has been deprecated. Use a component from @grafana/ui or custom CSS instead.", "5381"],
      [0, 0, 0, "gf-form usage has been deprecated. Use a component from @grafana/ui or custom CSS instead.", "5381"],
      [0, 0, 0, "gf-form usage has been deprecated. Use a component from @grafana/ui or custom CSS instead.", "5381"],
      [0, 0, 0, "gf-form usage has been deprecated. Use a component from @grafana/ui or custom CSS instead.", "5381"],
      [0, 0, 0, "gf-form usage has been deprecated. Use a component from @grafana/ui or custom CSS instead.", "5381"],
      [0, 0, 0, "gf-form usage has been deprecated. Use a component from @grafana/ui or custom CSS instead.", "5381"],
      [0, 0, 0, "gf-form usage has been deprecated. Use a component from @grafana/ui or custom CSS instead.", "5381"],
      [0, 0, 0, "gf-form usage has been deprecated. Use a component from @grafana/ui or custom CSS instead.", "5381"],
      [0, 0, 0, "gf-form usage has been deprecated. Use a component from @grafana/ui or custom CSS instead.", "5381"],
      [0, 0, 0, "gf-form usage has been deprecated. Use a component from @grafana/ui or custom CSS instead.", "5381"]
    ],
    "public/app/plugins/panel/heatmap/partials/axes_editor.html:5381": [
      [0, 0, 0, "gf-form usage has been deprecated. Use a component from @grafana/ui or custom CSS instead.", "5381"],
      [0, 0, 0, "gf-form usage has been deprecated. Use a component from @grafana/ui or custom CSS instead.", "5381"],
      [0, 0, 0, "gf-form usage has been deprecated. Use a component from @grafana/ui or custom CSS instead.", "5381"],
      [0, 0, 0, "gf-form usage has been deprecated. Use a component from @grafana/ui or custom CSS instead.", "5381"],
      [0, 0, 0, "gf-form usage has been deprecated. Use a component from @grafana/ui or custom CSS instead.", "5381"],
      [0, 0, 0, "gf-form usage has been deprecated. Use a component from @grafana/ui or custom CSS instead.", "5381"],
      [0, 0, 0, "gf-form usage has been deprecated. Use a component from @grafana/ui or custom CSS instead.", "5381"],
      [0, 0, 0, "gf-form usage has been deprecated. Use a component from @grafana/ui or custom CSS instead.", "5381"],
      [0, 0, 0, "gf-form usage has been deprecated. Use a component from @grafana/ui or custom CSS instead.", "5381"],
      [0, 0, 0, "gf-form usage has been deprecated. Use a component from @grafana/ui or custom CSS instead.", "5381"],
      [0, 0, 0, "gf-form usage has been deprecated. Use a component from @grafana/ui or custom CSS instead.", "5381"],
      [0, 0, 0, "gf-form usage has been deprecated. Use a component from @grafana/ui or custom CSS instead.", "5381"],
      [0, 0, 0, "gf-form usage has been deprecated. Use a component from @grafana/ui or custom CSS instead.", "5381"],
      [0, 0, 0, "gf-form usage has been deprecated. Use a component from @grafana/ui or custom CSS instead.", "5381"],
      [0, 0, 0, "gf-form usage has been deprecated. Use a component from @grafana/ui or custom CSS instead.", "5381"],
      [0, 0, 0, "gf-form usage has been deprecated. Use a component from @grafana/ui or custom CSS instead.", "5381"],
      [0, 0, 0, "gf-form usage has been deprecated. Use a component from @grafana/ui or custom CSS instead.", "5381"],
      [0, 0, 0, "gf-form usage has been deprecated. Use a component from @grafana/ui or custom CSS instead.", "5381"],
      [0, 0, 0, "gf-form usage has been deprecated. Use a component from @grafana/ui or custom CSS instead.", "5381"],
      [0, 0, 0, "gf-form usage has been deprecated. Use a component from @grafana/ui or custom CSS instead.", "5381"],
      [0, 0, 0, "gf-form usage has been deprecated. Use a component from @grafana/ui or custom CSS instead.", "5381"],
      [0, 0, 0, "gf-form usage has been deprecated. Use a component from @grafana/ui or custom CSS instead.", "5381"],
      [0, 0, 0, "gf-form usage has been deprecated. Use a component from @grafana/ui or custom CSS instead.", "5381"],
      [0, 0, 0, "gf-form usage has been deprecated. Use a component from @grafana/ui or custom CSS instead.", "5381"],
      [0, 0, 0, "gf-form usage has been deprecated. Use a component from @grafana/ui or custom CSS instead.", "5381"],
      [0, 0, 0, "gf-form usage has been deprecated. Use a component from @grafana/ui or custom CSS instead.", "5381"],
      [0, 0, 0, "gf-form usage has been deprecated. Use a component from @grafana/ui or custom CSS instead.", "5381"],
      [0, 0, 0, "gf-form usage has been deprecated. Use a component from @grafana/ui or custom CSS instead.", "5381"],
      [0, 0, 0, "gf-form usage has been deprecated. Use a component from @grafana/ui or custom CSS instead.", "5381"],
      [0, 0, 0, "gf-form usage has been deprecated. Use a component from @grafana/ui or custom CSS instead.", "5381"],
      [0, 0, 0, "gf-form usage has been deprecated. Use a component from @grafana/ui or custom CSS instead.", "5381"],
      [0, 0, 0, "gf-form usage has been deprecated. Use a component from @grafana/ui or custom CSS instead.", "5381"],
      [0, 0, 0, "gf-form usage has been deprecated. Use a component from @grafana/ui or custom CSS instead.", "5381"],
      [0, 0, 0, "gf-form usage has been deprecated. Use a component from @grafana/ui or custom CSS instead.", "5381"],
      [0, 0, 0, "gf-form usage has been deprecated. Use a component from @grafana/ui or custom CSS instead.", "5381"],
      [0, 0, 0, "gf-form usage has been deprecated. Use a component from @grafana/ui or custom CSS instead.", "5381"],
      [0, 0, 0, "gf-form usage has been deprecated. Use a component from @grafana/ui or custom CSS instead.", "5381"],
      [0, 0, 0, "gf-form usage has been deprecated. Use a component from @grafana/ui or custom CSS instead.", "5381"],
      [0, 0, 0, "gf-form usage has been deprecated. Use a component from @grafana/ui or custom CSS instead.", "5381"],
      [0, 0, 0, "gf-form usage has been deprecated. Use a component from @grafana/ui or custom CSS instead.", "5381"],
      [0, 0, 0, "gf-form usage has been deprecated. Use a component from @grafana/ui or custom CSS instead.", "5381"],
      [0, 0, 0, "gf-form usage has been deprecated. Use a component from @grafana/ui or custom CSS instead.", "5381"],
      [0, 0, 0, "gf-form usage has been deprecated. Use a component from @grafana/ui or custom CSS instead.", "5381"],
      [0, 0, 0, "gf-form usage has been deprecated. Use a component from @grafana/ui or custom CSS instead.", "5381"],
      [0, 0, 0, "gf-form usage has been deprecated. Use a component from @grafana/ui or custom CSS instead.", "5381"],
      [0, 0, 0, "gf-form usage has been deprecated. Use a component from @grafana/ui or custom CSS instead.", "5381"],
      [0, 0, 0, "gf-form usage has been deprecated. Use a component from @grafana/ui or custom CSS instead.", "5381"],
      [0, 0, 0, "gf-form usage has been deprecated. Use a component from @grafana/ui or custom CSS instead.", "5381"],
      [0, 0, 0, "gf-form usage has been deprecated. Use a component from @grafana/ui or custom CSS instead.", "5381"],
      [0, 0, 0, "gf-form usage has been deprecated. Use a component from @grafana/ui or custom CSS instead.", "5381"],
      [0, 0, 0, "gf-form usage has been deprecated. Use a component from @grafana/ui or custom CSS instead.", "5381"],
      [0, 0, 0, "gf-form usage has been deprecated. Use a component from @grafana/ui or custom CSS instead.", "5381"],
      [0, 0, 0, "gf-form usage has been deprecated. Use a component from @grafana/ui or custom CSS instead.", "5381"]
    ],
    "public/app/plugins/panel/heatmap/partials/display_editor.html:5381": [
      [0, 0, 0, "gf-form usage has been deprecated. Use a component from @grafana/ui or custom CSS instead.", "5381"],
      [0, 0, 0, "gf-form usage has been deprecated. Use a component from @grafana/ui or custom CSS instead.", "5381"],
      [0, 0, 0, "gf-form usage has been deprecated. Use a component from @grafana/ui or custom CSS instead.", "5381"],
      [0, 0, 0, "gf-form usage has been deprecated. Use a component from @grafana/ui or custom CSS instead.", "5381"],
      [0, 0, 0, "gf-form usage has been deprecated. Use a component from @grafana/ui or custom CSS instead.", "5381"],
      [0, 0, 0, "gf-form usage has been deprecated. Use a component from @grafana/ui or custom CSS instead.", "5381"],
      [0, 0, 0, "gf-form usage has been deprecated. Use a component from @grafana/ui or custom CSS instead.", "5381"],
      [0, 0, 0, "gf-form usage has been deprecated. Use a component from @grafana/ui or custom CSS instead.", "5381"],
      [0, 0, 0, "gf-form usage has been deprecated. Use a component from @grafana/ui or custom CSS instead.", "5381"],
      [0, 0, 0, "gf-form usage has been deprecated. Use a component from @grafana/ui or custom CSS instead.", "5381"],
      [0, 0, 0, "gf-form usage has been deprecated. Use a component from @grafana/ui or custom CSS instead.", "5381"],
      [0, 0, 0, "gf-form usage has been deprecated. Use a component from @grafana/ui or custom CSS instead.", "5381"],
      [0, 0, 0, "gf-form usage has been deprecated. Use a component from @grafana/ui or custom CSS instead.", "5381"],
      [0, 0, 0, "gf-form usage has been deprecated. Use a component from @grafana/ui or custom CSS instead.", "5381"],
      [0, 0, 0, "gf-form usage has been deprecated. Use a component from @grafana/ui or custom CSS instead.", "5381"],
      [0, 0, 0, "gf-form usage has been deprecated. Use a component from @grafana/ui or custom CSS instead.", "5381"],
      [0, 0, 0, "gf-form usage has been deprecated. Use a component from @grafana/ui or custom CSS instead.", "5381"],
      [0, 0, 0, "gf-form usage has been deprecated. Use a component from @grafana/ui or custom CSS instead.", "5381"],
      [0, 0, 0, "gf-form usage has been deprecated. Use a component from @grafana/ui or custom CSS instead.", "5381"],
      [0, 0, 0, "gf-form usage has been deprecated. Use a component from @grafana/ui or custom CSS instead.", "5381"],
      [0, 0, 0, "gf-form usage has been deprecated. Use a component from @grafana/ui or custom CSS instead.", "5381"],
      [0, 0, 0, "gf-form usage has been deprecated. Use a component from @grafana/ui or custom CSS instead.", "5381"],
      [0, 0, 0, "gf-form usage has been deprecated. Use a component from @grafana/ui or custom CSS instead.", "5381"],
      [0, 0, 0, "gf-form usage has been deprecated. Use a component from @grafana/ui or custom CSS instead.", "5381"],
      [0, 0, 0, "gf-form usage has been deprecated. Use a component from @grafana/ui or custom CSS instead.", "5381"],
      [0, 0, 0, "gf-form usage has been deprecated. Use a component from @grafana/ui or custom CSS instead.", "5381"],
      [0, 0, 0, "gf-form usage has been deprecated. Use a component from @grafana/ui or custom CSS instead.", "5381"],
      [0, 0, 0, "gf-form usage has been deprecated. Use a component from @grafana/ui or custom CSS instead.", "5381"],
      [0, 0, 0, "gf-form usage has been deprecated. Use a component from @grafana/ui or custom CSS instead.", "5381"],
      [0, 0, 0, "gf-form usage has been deprecated. Use a component from @grafana/ui or custom CSS instead.", "5381"],
      [0, 0, 0, "gf-form usage has been deprecated. Use a component from @grafana/ui or custom CSS instead.", "5381"],
      [0, 0, 0, "gf-form usage has been deprecated. Use a component from @grafana/ui or custom CSS instead.", "5381"],
      [0, 0, 0, "gf-form usage has been deprecated. Use a component from @grafana/ui or custom CSS instead.", "5381"],
      [0, 0, 0, "gf-form usage has been deprecated. Use a component from @grafana/ui or custom CSS instead.", "5381"],
      [0, 0, 0, "gf-form usage has been deprecated. Use a component from @grafana/ui or custom CSS instead.", "5381"],
      [0, 0, 0, "gf-form usage has been deprecated. Use a component from @grafana/ui or custom CSS instead.", "5381"],
      [0, 0, 0, "gf-form usage has been deprecated. Use a component from @grafana/ui or custom CSS instead.", "5381"],
      [0, 0, 0, "gf-form usage has been deprecated. Use a component from @grafana/ui or custom CSS instead.", "5381"],
      [0, 0, 0, "gf-form usage has been deprecated. Use a component from @grafana/ui or custom CSS instead.", "5381"],
      [0, 0, 0, "gf-form usage has been deprecated. Use a component from @grafana/ui or custom CSS instead.", "5381"],
      [0, 0, 0, "gf-form usage has been deprecated. Use a component from @grafana/ui or custom CSS instead.", "5381"],
      [0, 0, 0, "gf-form usage has been deprecated. Use a component from @grafana/ui or custom CSS instead.", "5381"],
      [0, 0, 0, "gf-form usage has been deprecated. Use a component from @grafana/ui or custom CSS instead.", "5381"],
      [0, 0, 0, "gf-form usage has been deprecated. Use a component from @grafana/ui or custom CSS instead.", "5381"],
      [0, 0, 0, "gf-form usage has been deprecated. Use a component from @grafana/ui or custom CSS instead.", "5381"],
      [0, 0, 0, "gf-form usage has been deprecated. Use a component from @grafana/ui or custom CSS instead.", "5381"],
      [0, 0, 0, "gf-form usage has been deprecated. Use a component from @grafana/ui or custom CSS instead.", "5381"],
      [0, 0, 0, "gf-form usage has been deprecated. Use a component from @grafana/ui or custom CSS instead.", "5381"],
      [0, 0, 0, "gf-form usage has been deprecated. Use a component from @grafana/ui or custom CSS instead.", "5381"],
      [0, 0, 0, "gf-form usage has been deprecated. Use a component from @grafana/ui or custom CSS instead.", "5381"],
      [0, 0, 0, "gf-form usage has been deprecated. Use a component from @grafana/ui or custom CSS instead.", "5381"]
    ],
    "public/app/plugins/panel/table-old/column_options.html:5381": [
      [0, 0, 0, "gf-form usage has been deprecated. Use a component from @grafana/ui or custom CSS instead.", "5381"],
      [0, 0, 0, "gf-form usage has been deprecated. Use a component from @grafana/ui or custom CSS instead.", "5381"],
      [0, 0, 0, "gf-form usage has been deprecated. Use a component from @grafana/ui or custom CSS instead.", "5381"],
      [0, 0, 0, "gf-form usage has been deprecated. Use a component from @grafana/ui or custom CSS instead.", "5381"],
      [0, 0, 0, "gf-form usage has been deprecated. Use a component from @grafana/ui or custom CSS instead.", "5381"],
      [0, 0, 0, "gf-form usage has been deprecated. Use a component from @grafana/ui or custom CSS instead.", "5381"],
      [0, 0, 0, "gf-form usage has been deprecated. Use a component from @grafana/ui or custom CSS instead.", "5381"],
      [0, 0, 0, "gf-form usage has been deprecated. Use a component from @grafana/ui or custom CSS instead.", "5381"],
      [0, 0, 0, "gf-form usage has been deprecated. Use a component from @grafana/ui or custom CSS instead.", "5381"],
      [0, 0, 0, "gf-form usage has been deprecated. Use a component from @grafana/ui or custom CSS instead.", "5381"],
      [0, 0, 0, "gf-form usage has been deprecated. Use a component from @grafana/ui or custom CSS instead.", "5381"],
      [0, 0, 0, "gf-form usage has been deprecated. Use a component from @grafana/ui or custom CSS instead.", "5381"],
      [0, 0, 0, "gf-form usage has been deprecated. Use a component from @grafana/ui or custom CSS instead.", "5381"],
      [0, 0, 0, "gf-form usage has been deprecated. Use a component from @grafana/ui or custom CSS instead.", "5381"],
      [0, 0, 0, "gf-form usage has been deprecated. Use a component from @grafana/ui or custom CSS instead.", "5381"],
      [0, 0, 0, "gf-form usage has been deprecated. Use a component from @grafana/ui or custom CSS instead.", "5381"],
      [0, 0, 0, "gf-form usage has been deprecated. Use a component from @grafana/ui or custom CSS instead.", "5381"],
      [0, 0, 0, "gf-form usage has been deprecated. Use a component from @grafana/ui or custom CSS instead.", "5381"],
      [0, 0, 0, "gf-form usage has been deprecated. Use a component from @grafana/ui or custom CSS instead.", "5381"],
      [0, 0, 0, "gf-form usage has been deprecated. Use a component from @grafana/ui or custom CSS instead.", "5381"],
      [0, 0, 0, "gf-form usage has been deprecated. Use a component from @grafana/ui or custom CSS instead.", "5381"],
      [0, 0, 0, "gf-form usage has been deprecated. Use a component from @grafana/ui or custom CSS instead.", "5381"],
      [0, 0, 0, "gf-form usage has been deprecated. Use a component from @grafana/ui or custom CSS instead.", "5381"],
      [0, 0, 0, "gf-form usage has been deprecated. Use a component from @grafana/ui or custom CSS instead.", "5381"],
      [0, 0, 0, "gf-form usage has been deprecated. Use a component from @grafana/ui or custom CSS instead.", "5381"],
      [0, 0, 0, "gf-form usage has been deprecated. Use a component from @grafana/ui or custom CSS instead.", "5381"],
      [0, 0, 0, "gf-form usage has been deprecated. Use a component from @grafana/ui or custom CSS instead.", "5381"],
      [0, 0, 0, "gf-form usage has been deprecated. Use a component from @grafana/ui or custom CSS instead.", "5381"],
      [0, 0, 0, "gf-form usage has been deprecated. Use a component from @grafana/ui or custom CSS instead.", "5381"],
      [0, 0, 0, "gf-form usage has been deprecated. Use a component from @grafana/ui or custom CSS instead.", "5381"],
      [0, 0, 0, "gf-form usage has been deprecated. Use a component from @grafana/ui or custom CSS instead.", "5381"],
      [0, 0, 0, "gf-form usage has been deprecated. Use a component from @grafana/ui or custom CSS instead.", "5381"],
      [0, 0, 0, "gf-form usage has been deprecated. Use a component from @grafana/ui or custom CSS instead.", "5381"],
      [0, 0, 0, "gf-form usage has been deprecated. Use a component from @grafana/ui or custom CSS instead.", "5381"],
      [0, 0, 0, "gf-form usage has been deprecated. Use a component from @grafana/ui or custom CSS instead.", "5381"],
      [0, 0, 0, "gf-form usage has been deprecated. Use a component from @grafana/ui or custom CSS instead.", "5381"],
      [0, 0, 0, "gf-form usage has been deprecated. Use a component from @grafana/ui or custom CSS instead.", "5381"],
      [0, 0, 0, "gf-form usage has been deprecated. Use a component from @grafana/ui or custom CSS instead.", "5381"],
      [0, 0, 0, "gf-form usage has been deprecated. Use a component from @grafana/ui or custom CSS instead.", "5381"],
      [0, 0, 0, "gf-form usage has been deprecated. Use a component from @grafana/ui or custom CSS instead.", "5381"],
      [0, 0, 0, "gf-form usage has been deprecated. Use a component from @grafana/ui or custom CSS instead.", "5381"],
      [0, 0, 0, "gf-form usage has been deprecated. Use a component from @grafana/ui or custom CSS instead.", "5381"],
      [0, 0, 0, "gf-form usage has been deprecated. Use a component from @grafana/ui or custom CSS instead.", "5381"],
      [0, 0, 0, "gf-form usage has been deprecated. Use a component from @grafana/ui or custom CSS instead.", "5381"],
      [0, 0, 0, "gf-form usage has been deprecated. Use a component from @grafana/ui or custom CSS instead.", "5381"],
      [0, 0, 0, "gf-form usage has been deprecated. Use a component from @grafana/ui or custom CSS instead.", "5381"],
      [0, 0, 0, "gf-form usage has been deprecated. Use a component from @grafana/ui or custom CSS instead.", "5381"],
      [0, 0, 0, "gf-form usage has been deprecated. Use a component from @grafana/ui or custom CSS instead.", "5381"],
      [0, 0, 0, "gf-form usage has been deprecated. Use a component from @grafana/ui or custom CSS instead.", "5381"],
      [0, 0, 0, "gf-form usage has been deprecated. Use a component from @grafana/ui or custom CSS instead.", "5381"],
      [0, 0, 0, "gf-form usage has been deprecated. Use a component from @grafana/ui or custom CSS instead.", "5381"],
      [0, 0, 0, "gf-form usage has been deprecated. Use a component from @grafana/ui or custom CSS instead.", "5381"],
      [0, 0, 0, "gf-form usage has been deprecated. Use a component from @grafana/ui or custom CSS instead.", "5381"],
      [0, 0, 0, "gf-form usage has been deprecated. Use a component from @grafana/ui or custom CSS instead.", "5381"],
      [0, 0, 0, "gf-form usage has been deprecated. Use a component from @grafana/ui or custom CSS instead.", "5381"],
      [0, 0, 0, "gf-form usage has been deprecated. Use a component from @grafana/ui or custom CSS instead.", "5381"],
      [0, 0, 0, "gf-form usage has been deprecated. Use a component from @grafana/ui or custom CSS instead.", "5381"],
      [0, 0, 0, "gf-form usage has been deprecated. Use a component from @grafana/ui or custom CSS instead.", "5381"],
      [0, 0, 0, "gf-form usage has been deprecated. Use a component from @grafana/ui or custom CSS instead.", "5381"],
      [0, 0, 0, "gf-form usage has been deprecated. Use a component from @grafana/ui or custom CSS instead.", "5381"],
      [0, 0, 0, "gf-form usage has been deprecated. Use a component from @grafana/ui or custom CSS instead.", "5381"],
      [0, 0, 0, "gf-form usage has been deprecated. Use a component from @grafana/ui or custom CSS instead.", "5381"],
      [0, 0, 0, "gf-form usage has been deprecated. Use a component from @grafana/ui or custom CSS instead.", "5381"],
      [0, 0, 0, "gf-form usage has been deprecated. Use a component from @grafana/ui or custom CSS instead.", "5381"],
      [0, 0, 0, "gf-form usage has been deprecated. Use a component from @grafana/ui or custom CSS instead.", "5381"],
      [0, 0, 0, "gf-form usage has been deprecated. Use a component from @grafana/ui or custom CSS instead.", "5381"],
      [0, 0, 0, "gf-form usage has been deprecated. Use a component from @grafana/ui or custom CSS instead.", "5381"],
      [0, 0, 0, "gf-form usage has been deprecated. Use a component from @grafana/ui or custom CSS instead.", "5381"],
      [0, 0, 0, "gf-form usage has been deprecated. Use a component from @grafana/ui or custom CSS instead.", "5381"],
      [0, 0, 0, "gf-form usage has been deprecated. Use a component from @grafana/ui or custom CSS instead.", "5381"],
      [0, 0, 0, "gf-form usage has been deprecated. Use a component from @grafana/ui or custom CSS instead.", "5381"],
      [0, 0, 0, "gf-form usage has been deprecated. Use a component from @grafana/ui or custom CSS instead.", "5381"],
      [0, 0, 0, "gf-form usage has been deprecated. Use a component from @grafana/ui or custom CSS instead.", "5381"],
      [0, 0, 0, "gf-form usage has been deprecated. Use a component from @grafana/ui or custom CSS instead.", "5381"],
      [0, 0, 0, "gf-form usage has been deprecated. Use a component from @grafana/ui or custom CSS instead.", "5381"],
      [0, 0, 0, "gf-form usage has been deprecated. Use a component from @grafana/ui or custom CSS instead.", "5381"],
      [0, 0, 0, "gf-form usage has been deprecated. Use a component from @grafana/ui or custom CSS instead.", "5381"],
      [0, 0, 0, "gf-form usage has been deprecated. Use a component from @grafana/ui or custom CSS instead.", "5381"],
      [0, 0, 0, "gf-form usage has been deprecated. Use a component from @grafana/ui or custom CSS instead.", "5381"],
      [0, 0, 0, "gf-form usage has been deprecated. Use a component from @grafana/ui or custom CSS instead.", "5381"],
      [0, 0, 0, "gf-form usage has been deprecated. Use a component from @grafana/ui or custom CSS instead.", "5381"],
      [0, 0, 0, "gf-form usage has been deprecated. Use a component from @grafana/ui or custom CSS instead.", "5381"],
      [0, 0, 0, "gf-form usage has been deprecated. Use a component from @grafana/ui or custom CSS instead.", "5381"],
      [0, 0, 0, "gf-form usage has been deprecated. Use a component from @grafana/ui or custom CSS instead.", "5381"],
      [0, 0, 0, "gf-form usage has been deprecated. Use a component from @grafana/ui or custom CSS instead.", "5381"],
      [0, 0, 0, "gf-form usage has been deprecated. Use a component from @grafana/ui or custom CSS instead.", "5381"],
      [0, 0, 0, "gf-form usage has been deprecated. Use a component from @grafana/ui or custom CSS instead.", "5381"],
      [0, 0, 0, "gf-form usage has been deprecated. Use a component from @grafana/ui or custom CSS instead.", "5381"],
      [0, 0, 0, "gf-form usage has been deprecated. Use a component from @grafana/ui or custom CSS instead.", "5381"],
      [0, 0, 0, "gf-form usage has been deprecated. Use a component from @grafana/ui or custom CSS instead.", "5381"],
      [0, 0, 0, "gf-form usage has been deprecated. Use a component from @grafana/ui or custom CSS instead.", "5381"]
    ],
    "public/app/plugins/panel/table-old/editor.html:5381": [
      [0, 0, 0, "gf-form usage has been deprecated. Use a component from @grafana/ui or custom CSS instead.", "5381"],
      [0, 0, 0, "gf-form usage has been deprecated. Use a component from @grafana/ui or custom CSS instead.", "5381"],
      [0, 0, 0, "gf-form usage has been deprecated. Use a component from @grafana/ui or custom CSS instead.", "5381"],
      [0, 0, 0, "gf-form usage has been deprecated. Use a component from @grafana/ui or custom CSS instead.", "5381"],
      [0, 0, 0, "gf-form usage has been deprecated. Use a component from @grafana/ui or custom CSS instead.", "5381"],
      [0, 0, 0, "gf-form usage has been deprecated. Use a component from @grafana/ui or custom CSS instead.", "5381"],
      [0, 0, 0, "gf-form usage has been deprecated. Use a component from @grafana/ui or custom CSS instead.", "5381"],
      [0, 0, 0, "gf-form usage has been deprecated. Use a component from @grafana/ui or custom CSS instead.", "5381"],
      [0, 0, 0, "gf-form usage has been deprecated. Use a component from @grafana/ui or custom CSS instead.", "5381"],
      [0, 0, 0, "gf-form usage has been deprecated. Use a component from @grafana/ui or custom CSS instead.", "5381"],
      [0, 0, 0, "gf-form usage has been deprecated. Use a component from @grafana/ui or custom CSS instead.", "5381"],
      [0, 0, 0, "gf-form usage has been deprecated. Use a component from @grafana/ui or custom CSS instead.", "5381"],
      [0, 0, 0, "gf-form usage has been deprecated. Use a component from @grafana/ui or custom CSS instead.", "5381"],
      [0, 0, 0, "gf-form usage has been deprecated. Use a component from @grafana/ui or custom CSS instead.", "5381"],
      [0, 0, 0, "gf-form usage has been deprecated. Use a component from @grafana/ui or custom CSS instead.", "5381"],
      [0, 0, 0, "gf-form usage has been deprecated. Use a component from @grafana/ui or custom CSS instead.", "5381"],
      [0, 0, 0, "gf-form usage has been deprecated. Use a component from @grafana/ui or custom CSS instead.", "5381"],
      [0, 0, 0, "gf-form usage has been deprecated. Use a component from @grafana/ui or custom CSS instead.", "5381"],
      [0, 0, 0, "gf-form usage has been deprecated. Use a component from @grafana/ui or custom CSS instead.", "5381"],
      [0, 0, 0, "gf-form usage has been deprecated. Use a component from @grafana/ui or custom CSS instead.", "5381"],
      [0, 0, 0, "gf-form usage has been deprecated. Use a component from @grafana/ui or custom CSS instead.", "5381"],
      [0, 0, 0, "gf-form usage has been deprecated. Use a component from @grafana/ui or custom CSS instead.", "5381"]
    ]
  }`
};<|MERGE_RESOLUTION|>--- conflicted
+++ resolved
@@ -2577,24 +2577,14 @@
       [0, 0, 0, "Unexpected any. Specify a different type.", "1"],
       [0, 0, 0, "Do not use any type assertions.", "2"]
     ],
-<<<<<<< HEAD
     "public/app/features/dashboard-scene/scene/getDashboardChanges.ts:5381": [
       [0, 0, 0, "Do not use any type assertions.", "0"],
       [0, 0, 0, "Do not use any type assertions.", "1"]
     ],
-    "public/app/features/dashboard-scene/scene/setDashboardPanelContext.test.ts:5381": [
-      [0, 0, 0, "Unexpected any. Specify a different type.", "0"]
-    ],
     "public/app/features/dashboard-scene/scene/workers/DetectChangesWorker.ts:5381": [
       [0, 0, 0, "Unexpected any. Specify a different type.", "0"],
       [0, 0, 0, "Unexpected any. Specify a different type.", "1"]
     ],
-    "public/app/features/dashboard-scene/serialization/angularMigration.test.ts:5381": [
-      [0, 0, 0, "Unexpected any. Specify a different type.", "0"],
-      [0, 0, 0, "Unexpected any. Specify a different type.", "1"]
-    ],
-=======
->>>>>>> 94a27463
     "public/app/features/dashboard-scene/serialization/transformSaveModelToScene.test.ts:5381": [
       [0, 0, 0, "Unexpected any. Specify a different type.", "0"],
       [0, 0, 0, "Unexpected any. Specify a different type.", "1"],
