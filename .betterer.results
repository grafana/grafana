--- conflicted
+++ resolved
@@ -1381,32 +1381,15 @@
       [0, 0, 0, "Unexpected any. Specify a different type.", "67"],
       [0, 0, 0, "Do not use any type assertions.", "68"],
       [0, 0, 0, "Unexpected any. Specify a different type.", "69"],
-<<<<<<< HEAD
-      [0, 0, 0, "Do not use any type assertions.", "70"],
-      [0, 0, 0, "Unexpected any. Specify a different type.", "71"],
-      [0, 0, 0, "Do not use any type assertions.", "72"],
-      [0, 0, 0, "Unexpected any. Specify a different type.", "73"]
-=======
       [0, 0, 0, "Unexpected any. Specify a different type.", "70"],
       [0, 0, 0, "Do not use any type assertions.", "71"],
       [0, 0, 0, "Unexpected any. Specify a different type.", "72"],
       [0, 0, 0, "Do not use any type assertions.", "73"],
       [0, 0, 0, "Unexpected any. Specify a different type.", "74"],
-      [0, 0, 0, "Unexpected any. Specify a different type.", "75"],
-      [0, 0, 0, "Do not use any type assertions.", "76"],
-      [0, 0, 0, "Unexpected any. Specify a different type.", "77"],
-      [0, 0, 0, "Do not use any type assertions.", "78"],
-      [0, 0, 0, "Unexpected any. Specify a different type.", "79"],
-      [0, 0, 0, "Unexpected any. Specify a different type.", "80"],
-      [0, 0, 0, "Do not use any type assertions.", "81"],
-      [0, 0, 0, "Unexpected any. Specify a different type.", "82"],
-      [0, 0, 0, "Do not use any type assertions.", "83"],
-      [0, 0, 0, "Unexpected any. Specify a different type.", "84"],
-      [0, 0, 0, "Do not use any type assertions.", "85"],
-      [0, 0, 0, "Unexpected any. Specify a different type.", "86"],
-      [0, 0, 0, "Do not use any type assertions.", "87"],
-      [0, 0, 0, "Unexpected any. Specify a different type.", "88"]
->>>>>>> 9035a498
+      [0, 0, 0, "Do not use any type assertions.", "75"],
+      [0, 0, 0, "Unexpected any. Specify a different type.", "76"],
+      [0, 0, 0, "Do not use any type assertions.", "77"],
+      [0, 0, 0, "Unexpected any. Specify a different type.", "78"]
     ],
     "public/app/core/components/OptionsUI/slider.tsx:5381": [
       [0, 0, 0, "Styles should be written using objects.", "0"]
