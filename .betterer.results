--- conflicted
+++ resolved
@@ -1,5 +1,5 @@
 // BETTERER RESULTS V2.
-//
+// 
 // If this file contains merge conflicts, use `betterer merge` to automatically resolve them:
 // https://phenomnomnominal.github.io/betterer/docs/results-file/#merge
 //
@@ -6941,15 +6941,9 @@
     "public/app/plugins/panel/xychart/TooltipView.tsx:5381": [
       [0, 0, 0, "Do not use any type assertions.", "0"]
     ],
-<<<<<<< HEAD
     "public/app/plugins/panel/xychart/XYChartPanel.tsx:5381": [
-      [0, 0, 0, "Unexpected any. Specify a different type.", "0"]
-=======
-    "public/app/plugins/panel/xychart/XYChartPanel2.tsx:5381": [
-      [0, 0, 0, "Unexpected any. Specify a different type.", "0"],
-      [0, 0, 0, "Do not use any type assertions.", "1"],
-      [0, 0, 0, "Styles should be written using objects.", "2"]
->>>>>>> 5a80962d
+      [0, 0, 0, "Unexpected any. Specify a different type.", "0"],
+      [0, 0, 0, "Do not use any type assertions.", "1"]
     ],
     "public/app/plugins/panel/xychart/dims.ts:5381": [
       [0, 0, 0, "Do not use any type assertions.", "0"],
