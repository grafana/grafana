--- conflicted
+++ resolved
@@ -2336,18 +2336,13 @@
       [0, 0, 0, "Do not use any type assertions.", "26"],
       [0, 0, 0, "Unexpected any. Specify a different type.", "27"],
       [0, 0, 0, "Unexpected any. Specify a different type.", "28"],
-      [0, 0, 0, "Unexpected any. Specify a different type.", "29"],
+      [0, 0, 0, "Do not use any type assertions.", "29"],
       [0, 0, 0, "Unexpected any. Specify a different type.", "30"],
-      [0, 0, 0, "Do not use any type assertions.", "31"],
+      [0, 0, 0, "Unexpected any. Specify a different type.", "31"],
       [0, 0, 0, "Unexpected any. Specify a different type.", "32"],
       [0, 0, 0, "Unexpected any. Specify a different type.", "33"],
-<<<<<<< HEAD
-      [0, 0, 0, "Unexpected any. Specify a different type.", "34"]
-=======
       [0, 0, 0, "Unexpected any. Specify a different type.", "34"],
-      [0, 0, 0, "Unexpected any. Specify a different type.", "35"],
-      [0, 0, 0, "Unexpected any. Specify a different type.", "36"]
->>>>>>> b0790063
+      [0, 0, 0, "Unexpected any. Specify a different type.", "35"]
     ],
     "public/app/features/dashboard/state/PanelModel.test.ts:5381": [
       [0, 0, 0, "Unexpected any. Specify a different type.", "0"],
