// BETTERER RESULTS V2.
// 
// If this file contains merge conflicts, use `betterer merge` to automatically resolve them:
// https://phenomnomnominal.github.io/betterer/docs/results-file/#merge
//
exports[`better eslint`] = {
  value: `{
    "packages/grafana-data/src/dataframe/ArrayDataFrame.ts:5381": [
      [0, 0, 0, "Unexpected any. Specify a different type.", "0"],
      [0, 0, 0, "Unexpected any. Specify a different type.", "1"],
      [0, 0, 0, "Unexpected any. Specify a different type.", "2"],
      [0, 0, 0, "Unexpected any. Specify a different type.", "3"],
      [0, 0, 0, "Unexpected any. Specify a different type.", "4"],
      [0, 0, 0, "Do not use any type assertions.", "5"],
      [0, 0, 0, "Unexpected any. Specify a different type.", "6"]
    ],
    "packages/grafana-data/src/dataframe/CircularDataFrame.ts:5381": [
      [0, 0, 0, "Unexpected any. Specify a different type.", "0"]
    ],
    "packages/grafana-data/src/dataframe/DataFrameJSON.ts:5381": [
      [0, 0, 0, "Do not use any type assertions.", "0"],
      [0, 0, 0, "Do not use any type assertions.", "1"],
      [0, 0, 0, "Do not use any type assertions.", "2"],
      [0, 0, 0, "Do not use any type assertions.", "3"],
      [0, 0, 0, "Unexpected any. Specify a different type.", "4"]
    ],
    "packages/grafana-data/src/dataframe/DataFrameView.test.ts:5381": [
      [0, 0, 0, "Unexpected any. Specify a different type.", "0"],
      [0, 0, 0, "Unexpected any. Specify a different type.", "1"]
    ],
    "packages/grafana-data/src/dataframe/DataFrameView.ts:5381": [
      [0, 0, 0, "Unexpected any. Specify a different type.", "0"],
      [0, 0, 0, "Do not use any type assertions.", "1"],
      [0, 0, 0, "Do not use any type assertions.", "2"],
      [0, 0, 0, "Do not use any type assertions.", "3"],
      [0, 0, 0, "Unexpected any. Specify a different type.", "4"],
      [0, 0, 0, "Do not use any type assertions.", "5"],
      [0, 0, 0, "Unexpected any. Specify a different type.", "6"],
      [0, 0, 0, "Do not use any type assertions.", "7"],
      [0, 0, 0, "Unexpected any. Specify a different type.", "8"]
    ],
    "packages/grafana-data/src/dataframe/MutableDataFrame.ts:5381": [
      [0, 0, 0, "Unexpected any. Specify a different type.", "0"],
      [0, 0, 0, "Unexpected any. Specify a different type.", "1"],
      [0, 0, 0, "Unexpected any. Specify a different type.", "2"],
      [0, 0, 0, "Unexpected any. Specify a different type.", "3"],
      [0, 0, 0, "Unexpected any. Specify a different type.", "4"],
      [0, 0, 0, "Do not use any type assertions.", "5"],
      [0, 0, 0, "Unexpected any. Specify a different type.", "6"],
      [0, 0, 0, "Unexpected any. Specify a different type.", "7"],
      [0, 0, 0, "Unexpected any. Specify a different type.", "8"],
      [0, 0, 0, "Unexpected any. Specify a different type.", "9"],
      [0, 0, 0, "Unexpected any. Specify a different type.", "10"],
      [0, 0, 0, "Do not use any type assertions.", "11"],
      [0, 0, 0, "Unexpected any. Specify a different type.", "12"],
      [0, 0, 0, "Do not use any type assertions.", "13"],
      [0, 0, 0, "Unexpected any. Specify a different type.", "14"],
      [0, 0, 0, "Unexpected any. Specify a different type.", "15"],
      [0, 0, 0, "Do not use any type assertions.", "16"]
    ],
    "packages/grafana-data/src/dataframe/dimensions.ts:5381": [
      [0, 0, 0, "Unexpected any. Specify a different type.", "0"]
    ],
    "packages/grafana-data/src/dataframe/frameComparisons.ts:5381": [
      [0, 0, 0, "Do not use any type assertions.", "0"]
    ],
    "packages/grafana-data/src/dataframe/processDataFrame.test.ts:5381": [
      [0, 0, 0, "Unexpected any. Specify a different type.", "0"]
    ],
    "packages/grafana-data/src/dataframe/processDataFrame.ts:5381": [
      [0, 0, 0, "Do not use any type assertions.", "0"],
      [0, 0, 0, "Unexpected any. Specify a different type.", "1"],
      [0, 0, 0, "Do not use any type assertions.", "2"],
      [0, 0, 0, "Do not use any type assertions.", "3"],
      [0, 0, 0, "Do not use any type assertions.", "4"],
      [0, 0, 0, "Do not use any type assertions.", "5"],
      [0, 0, 0, "Unexpected any. Specify a different type.", "6"],
      [0, 0, 0, "Do not use any type assertions.", "7"],
      [0, 0, 0, "Do not use any type assertions.", "8"],
      [0, 0, 0, "Do not use any type assertions.", "9"],
      [0, 0, 0, "Unexpected any. Specify a different type.", "10"],
      [0, 0, 0, "Do not use any type assertions.", "11"],
      [0, 0, 0, "Unexpected any. Specify a different type.", "12"],
      [0, 0, 0, "Unexpected any. Specify a different type.", "13"],
      [0, 0, 0, "Do not use any type assertions.", "14"],
      [0, 0, 0, "Do not use any type assertions.", "15"],
      [0, 0, 0, "Unexpected any. Specify a different type.", "16"],
      [0, 0, 0, "Do not use any type assertions.", "17"],
      [0, 0, 0, "Unexpected any. Specify a different type.", "18"],
      [0, 0, 0, "Do not use any type assertions.", "19"],
      [0, 0, 0, "Do not use any type assertions.", "20"],
      [0, 0, 0, "Do not use any type assertions.", "21"],
      [0, 0, 0, "Unexpected any. Specify a different type.", "22"],
      [0, 0, 0, "Unexpected any. Specify a different type.", "23"]
    ],
    "packages/grafana-data/src/datetime/datemath.ts:5381": [
      [0, 0, 0, "Unexpected any. Specify a different type.", "0"],
      [0, 0, 0, "Unexpected any. Specify a different type.", "1"]
    ],
    "packages/grafana-data/src/datetime/durationutil.ts:5381": [
      [0, 0, 0, "Do not use any type assertions.", "0"]
    ],
    "packages/grafana-data/src/datetime/formatter.ts:5381": [
      [0, 0, 0, "Do not use any type assertions.", "0"]
    ],
    "packages/grafana-data/src/datetime/moment_wrapper.ts:5381": [
      [0, 0, 0, "Unexpected any. Specify a different type.", "0"],
      [0, 0, 0, "Do not use any type assertions.", "1"],
      [0, 0, 0, "Do not use any type assertions.", "2"],
      [0, 0, 0, "Do not use any type assertions.", "3"],
      [0, 0, 0, "Do not use any type assertions.", "4"],
      [0, 0, 0, "Do not use any type assertions.", "5"],
      [0, 0, 0, "Do not use any type assertions.", "6"],
      [0, 0, 0, "Do not use any type assertions.", "7"],
      [0, 0, 0, "Do not use any type assertions.", "8"]
    ],
    "packages/grafana-data/src/datetime/parser.ts:5381": [
      [0, 0, 0, "Do not use any type assertions.", "0"],
      [0, 0, 0, "Do not use any type assertions.", "1"],
      [0, 0, 0, "Do not use any type assertions.", "2"],
      [0, 0, 0, "Do not use any type assertions.", "3"],
      [0, 0, 0, "Do not use any type assertions.", "4"],
      [0, 0, 0, "Do not use any type assertions.", "5"],
      [0, 0, 0, "Do not use any type assertions.", "6"],
      [0, 0, 0, "Do not use any type assertions.", "7"],
      [0, 0, 0, "Do not use any type assertions.", "8"]
    ],
    "packages/grafana-data/src/datetime/rangeutil.ts:5381": [
      [0, 0, 0, "Unexpected any. Specify a different type.", "0"],
      [0, 0, 0, "Do not use any type assertions.", "1"],
      [0, 0, 0, "Do not use any type assertions.", "2"],
      [0, 0, 0, "Unexpected any. Specify a different type.", "3"]
    ],
    "packages/grafana-data/src/datetime/timezones.ts:5381": [
      [0, 0, 0, "Do not use any type assertions.", "0"],
      [0, 0, 0, "Do not use any type assertions.", "1"]
    ],
    "packages/grafana-data/src/events/EventBus.test.ts:5381": [
      [0, 0, 0, "Unexpected any. Specify a different type.", "0"]
    ],
    "packages/grafana-data/src/events/EventBus.ts:5381": [
      [0, 0, 0, "Unexpected any. Specify a different type.", "0"],
      [0, 0, 0, "Unexpected any. Specify a different type.", "1"],
      [0, 0, 0, "Do not use any type assertions.", "2"],
      [0, 0, 0, "Unexpected any. Specify a different type.", "3"],
      [0, 0, 0, "Do not use any type assertions.", "4"]
    ],
    "packages/grafana-data/src/events/common.ts:5381": [
      [0, 0, 0, "Unexpected any. Specify a different type.", "0"],
      [0, 0, 0, "Unexpected any. Specify a different type.", "1"]
    ],
    "packages/grafana-data/src/events/types.ts:5381": [
      [0, 0, 0, "Unexpected any. Specify a different type.", "0"],
      [0, 0, 0, "Unexpected any. Specify a different type.", "1"],
      [0, 0, 0, "Unexpected any. Specify a different type.", "2"],
      [0, 0, 0, "Unexpected any. Specify a different type.", "3"],
      [0, 0, 0, "Unexpected any. Specify a different type.", "4"]
    ],
    "packages/grafana-data/src/field/displayProcessor.ts:5381": [
      [0, 0, 0, "Do not use any type assertions.", "0"],
      [0, 0, 0, "Do not use any type assertions.", "1"],
      [0, 0, 0, "Do not use any type assertions.", "2"],
      [0, 0, 0, "Unexpected any. Specify a different type.", "3"]
    ],
    "packages/grafana-data/src/field/fieldOverrides.ts:5381": [
      [0, 0, 0, "Unexpected any. Specify a different type.", "0"],
      [0, 0, 0, "Unexpected any. Specify a different type.", "1"],
      [0, 0, 0, "Unexpected any. Specify a different type.", "2"],
      [0, 0, 0, "Unexpected any. Specify a different type.", "3"],
      [0, 0, 0, "Do not use any type assertions.", "4"],
      [0, 0, 0, "Unexpected any. Specify a different type.", "5"]
    ],
    "packages/grafana-data/src/field/overrides/processors.ts:5381": [
      [0, 0, 0, "Unexpected any. Specify a different type.", "0"],
      [0, 0, 0, "Unexpected any. Specify a different type.", "1"],
      [0, 0, 0, "Unexpected any. Specify a different type.", "2"],
      [0, 0, 0, "Unexpected any. Specify a different type.", "3"],
      [0, 0, 0, "Do not use any type assertions.", "4"],
      [0, 0, 0, "Unexpected any. Specify a different type.", "5"],
      [0, 0, 0, "Do not use any type assertions.", "6"],
      [0, 0, 0, "Unexpected any. Specify a different type.", "7"],
      [0, 0, 0, "Unexpected any. Specify a different type.", "8"],
      [0, 0, 0, "Unexpected any. Specify a different type.", "9"],
      [0, 0, 0, "Unexpected any. Specify a different type.", "10"],
      [0, 0, 0, "Do not use any type assertions.", "11"]
    ],
    "packages/grafana-data/src/field/scale.ts:5381": [
      [0, 0, 0, "Do not use any type assertions.", "0"],
      [0, 0, 0, "Do not use any type assertions.", "1"],
      [0, 0, 0, "Do not use any type assertions.", "2"],
      [0, 0, 0, "Do not use any type assertions.", "3"]
    ],
    "packages/grafana-data/src/field/standardFieldConfigEditorRegistry.ts:5381": [
      [0, 0, 0, "Unexpected any. Specify a different type.", "0"],
      [0, 0, 0, "Unexpected any. Specify a different type.", "1"],
      [0, 0, 0, "Unexpected any. Specify a different type.", "2"],
      [0, 0, 0, "Unexpected any. Specify a different type.", "3"],
      [0, 0, 0, "Unexpected any. Specify a different type.", "4"],
      [0, 0, 0, "Unexpected any. Specify a different type.", "5"],
      [0, 0, 0, "Unexpected any. Specify a different type.", "6"],
      [0, 0, 0, "Unexpected any. Specify a different type.", "7"]
    ],
    "packages/grafana-data/src/field/templateProxies.ts:5381": [
      [0, 0, 0, "Unexpected any. Specify a different type.", "0"]
    ],
    "packages/grafana-data/src/geo/layer.ts:5381": [
      [0, 0, 0, "Unexpected any. Specify a different type.", "0"]
    ],
    "packages/grafana-data/src/panel/PanelPlugin.ts:5381": [
      [0, 0, 0, "Unexpected any. Specify a different type.", "0"],
      [0, 0, 0, "Unexpected any. Specify a different type.", "1"],
      [0, 0, 0, "Unexpected any. Specify a different type.", "2"],
      [0, 0, 0, "Unexpected any. Specify a different type.", "3"],
      [0, 0, 0, "Unexpected any. Specify a different type.", "4"],
      [0, 0, 0, "Unexpected any. Specify a different type.", "5"],
      [0, 0, 0, "Do not use any type assertions.", "6"],
      [0, 0, 0, "Do not use any type assertions.", "7"]
    ],
    "packages/grafana-data/src/panel/getPanelOptionsWithDefaults.ts:5381": [
      [0, 0, 0, "Unexpected any. Specify a different type.", "0"],
      [0, 0, 0, "Unexpected any. Specify a different type.", "1"],
      [0, 0, 0, "Unexpected any. Specify a different type.", "2"],
      [0, 0, 0, "Unexpected any. Specify a different type.", "3"],
      [0, 0, 0, "Unexpected any. Specify a different type.", "4"],
      [0, 0, 0, "Unexpected any. Specify a different type.", "5"],
      [0, 0, 0, "Unexpected any. Specify a different type.", "6"],
      [0, 0, 0, "Unexpected any. Specify a different type.", "7"],
      [0, 0, 0, "Do not use any type assertions.", "8"],
      [0, 0, 0, "Unexpected any. Specify a different type.", "9"],
      [0, 0, 0, "Do not use any type assertions.", "10"]
    ],
    "packages/grafana-data/src/panel/registryFactories.ts:5381": [
      [0, 0, 0, "Do not use any type assertions.", "0"],
      [0, 0, 0, "Do not use any type assertions.", "1"],
      [0, 0, 0, "Do not use any type assertions.", "2"]
    ],
    "packages/grafana-data/src/text/text.ts:5381": [
      [0, 0, 0, "Do not use any type assertions.", "0"]
    ],
    "packages/grafana-data/src/themes/colorManipulator.ts:5381": [
      [0, 0, 0, "Unexpected any. Specify a different type.", "0"],
      [0, 0, 0, "Unexpected any. Specify a different type.", "1"],
      [0, 0, 0, "Unexpected any. Specify a different type.", "2"]
    ],
    "packages/grafana-data/src/themes/createColors.ts:5381": [
      [0, 0, 0, "Do not use any type assertions.", "0"]
    ],
    "packages/grafana-data/src/transformations/fieldReducer.ts:5381": [
      [0, 0, 0, "Unexpected any. Specify a different type.", "0"]
    ],
    "packages/grafana-data/src/transformations/matchers/predicates.ts:5381": [
      [0, 0, 0, "Unexpected any. Specify a different type.", "0"],
      [0, 0, 0, "Unexpected any. Specify a different type.", "1"],
      [0, 0, 0, "Unexpected any. Specify a different type.", "2"],
      [0, 0, 0, "Unexpected any. Specify a different type.", "3"],
      [0, 0, 0, "Unexpected any. Specify a different type.", "4"],
      [0, 0, 0, "Unexpected any. Specify a different type.", "5"],
      [0, 0, 0, "Unexpected any. Specify a different type.", "6"],
      [0, 0, 0, "Unexpected any. Specify a different type.", "7"]
    ],
    "packages/grafana-data/src/transformations/matchers/valueMatchers/types.ts:5381": [
      [0, 0, 0, "Unexpected any. Specify a different type.", "0"],
      [0, 0, 0, "Unexpected any. Specify a different type.", "1"]
    ],
    "packages/grafana-data/src/transformations/standardTransformersRegistry.ts:5381": [
      [0, 0, 0, "Unexpected any. Specify a different type.", "0"]
    ],
    "packages/grafana-data/src/transformations/transformDataFrame.ts:5381": [
      [0, 0, 0, "Unexpected any. Specify a different type.", "0"]
    ],
    "packages/grafana-data/src/transformations/transformers/calculateField.ts:5381": [
      [0, 0, 0, "Do not use any type assertions.", "0"],
      [0, 0, 0, "Do not use any type assertions.", "1"]
    ],
    "packages/grafana-data/src/transformations/transformers/ensureColumns.ts:5381": [
      [0, 0, 0, "Unexpected any. Specify a different type.", "0"]
    ],
    "packages/grafana-data/src/transformations/transformers/groupBy.ts:5381": [
      [0, 0, 0, "Unexpected any. Specify a different type.", "0"]
    ],
    "packages/grafana-data/src/transformations/transformers/groupingToMatrix.ts:5381": [
      [0, 0, 0, "Unexpected any. Specify a different type.", "0"],
      [0, 0, 0, "Unexpected any. Specify a different type.", "1"]
    ],
    "packages/grafana-data/src/transformations/transformers/histogram.ts:5381": [
      [0, 0, 0, "Do not use any type assertions.", "0"],
      [0, 0, 0, "Unexpected any. Specify a different type.", "1"],
      [0, 0, 0, "Unexpected any. Specify a different type.", "2"],
      [0, 0, 0, "Unexpected any. Specify a different type.", "3"]
    ],
    "packages/grafana-data/src/transformations/transformers/merge.ts:5381": [
      [0, 0, 0, "Unexpected any. Specify a different type.", "0"],
      [0, 0, 0, "Unexpected any. Specify a different type.", "1"],
      [0, 0, 0, "Unexpected any. Specify a different type.", "2"],
      [0, 0, 0, "Unexpected any. Specify a different type.", "3"],
      [0, 0, 0, "Unexpected any. Specify a different type.", "4"]
    ],
    "packages/grafana-data/src/transformations/transformers/reduce.ts:5381": [
      [0, 0, 0, "Unexpected any. Specify a different type.", "0"],
      [0, 0, 0, "Unexpected any. Specify a different type.", "1"],
      [0, 0, 0, "Do not use any type assertions.", "2"],
      [0, 0, 0, "Do not use any type assertions.", "3"]
    ],
    "packages/grafana-data/src/types/OptionsUIRegistryBuilder.ts:5381": [
      [0, 0, 0, "Unexpected any. Specify a different type.", "0"],
      [0, 0, 0, "Unexpected any. Specify a different type.", "1"],
      [0, 0, 0, "Unexpected any. Specify a different type.", "2"],
      [0, 0, 0, "Unexpected any. Specify a different type.", "3"],
      [0, 0, 0, "Unexpected any. Specify a different type.", "4"],
      [0, 0, 0, "Unexpected any. Specify a different type.", "5"],
      [0, 0, 0, "Unexpected any. Specify a different type.", "6"]
    ],
    "packages/grafana-data/src/types/ScopedVars.ts:5381": [
      [0, 0, 0, "Unexpected any. Specify a different type.", "0"],
      [0, 0, 0, "Unexpected any. Specify a different type.", "1"]
    ],
    "packages/grafana-data/src/types/annotations.ts:5381": [
      [0, 0, 0, "Unexpected any. Specify a different type.", "0"],
      [0, 0, 0, "Unexpected any. Specify a different type.", "1"],
      [0, 0, 0, "Unexpected any. Specify a different type.", "2"],
      [0, 0, 0, "Unexpected any. Specify a different type.", "3"],
      [0, 0, 0, "Unexpected any. Specify a different type.", "4"],
      [0, 0, 0, "Unexpected any. Specify a different type.", "5"]
    ],
    "packages/grafana-data/src/types/app.ts:5381": [
      [0, 0, 0, "Unexpected any. Specify a different type.", "0"],
      [0, 0, 0, "Do not use any type assertions.", "1"],
      [0, 0, 0, "Do not use any type assertions.", "2"]
    ],
    "packages/grafana-data/src/types/config.ts:5381": [
      [0, 0, 0, "Unexpected any. Specify a different type.", "0"]
    ],
    "packages/grafana-data/src/types/dashboard.ts:5381": [
      [0, 0, 0, "Unexpected any. Specify a different type.", "0"],
      [0, 0, 0, "Unexpected any. Specify a different type.", "1"],
      [0, 0, 0, "Unexpected any. Specify a different type.", "2"]
    ],
    "packages/grafana-data/src/types/data.ts:5381": [
      [0, 0, 0, "Unexpected any. Specify a different type.", "0"],
      [0, 0, 0, "Unexpected any. Specify a different type.", "1"],
      [0, 0, 0, "Unexpected any. Specify a different type.", "2"],
      [0, 0, 0, "Unexpected any. Specify a different type.", "3"]
    ],
    "packages/grafana-data/src/types/dataFrame.ts:5381": [
      [0, 0, 0, "Unexpected any. Specify a different type.", "0"],
      [0, 0, 0, "Unexpected any. Specify a different type.", "1"],
      [0, 0, 0, "Unexpected any. Specify a different type.", "2"],
      [0, 0, 0, "Unexpected any. Specify a different type.", "3"]
    ],
    "packages/grafana-data/src/types/dataLink.ts:5381": [
      [0, 0, 0, "Unexpected any. Specify a different type.", "0"],
      [0, 0, 0, "Unexpected any. Specify a different type.", "1"],
      [0, 0, 0, "Unexpected any. Specify a different type.", "2"],
      [0, 0, 0, "Unexpected any. Specify a different type.", "3"],
      [0, 0, 0, "Unexpected any. Specify a different type.", "4"],
      [0, 0, 0, "Unexpected any. Specify a different type.", "5"],
      [0, 0, 0, "Unexpected any. Specify a different type.", "6"]
    ],
    "packages/grafana-data/src/types/datasource.ts:5381": [
      [0, 0, 0, "Unexpected any. Specify a different type.", "0"],
      [0, 0, 0, "Unexpected any. Specify a different type.", "1"],
      [0, 0, 0, "Unexpected any. Specify a different type.", "2"],
      [0, 0, 0, "Unexpected any. Specify a different type.", "3"],
      [0, 0, 0, "Unexpected any. Specify a different type.", "4"],
      [0, 0, 0, "Unexpected any. Specify a different type.", "5"],
      [0, 0, 0, "Unexpected any. Specify a different type.", "6"],
      [0, 0, 0, "Unexpected any. Specify a different type.", "7"],
      [0, 0, 0, "Unexpected any. Specify a different type.", "8"],
      [0, 0, 0, "Unexpected any. Specify a different type.", "9"],
      [0, 0, 0, "Unexpected any. Specify a different type.", "10"],
      [0, 0, 0, "Unexpected any. Specify a different type.", "11"],
      [0, 0, 0, "Unexpected any. Specify a different type.", "12"],
      [0, 0, 0, "Unexpected any. Specify a different type.", "13"],
      [0, 0, 0, "Unexpected any. Specify a different type.", "14"],
      [0, 0, 0, "Unexpected any. Specify a different type.", "15"],
      [0, 0, 0, "Unexpected any. Specify a different type.", "16"],
      [0, 0, 0, "Unexpected any. Specify a different type.", "17"],
      [0, 0, 0, "Unexpected any. Specify a different type.", "18"],
      [0, 0, 0, "Unexpected any. Specify a different type.", "19"],
      [0, 0, 0, "Unexpected any. Specify a different type.", "20"],
      [0, 0, 0, "Unexpected any. Specify a different type.", "21"],
      [0, 0, 0, "Unexpected any. Specify a different type.", "22"],
      [0, 0, 0, "Unexpected any. Specify a different type.", "23"],
      [0, 0, 0, "Unexpected any. Specify a different type.", "24"],
      [0, 0, 0, "Unexpected any. Specify a different type.", "25"],
      [0, 0, 0, "Unexpected any. Specify a different type.", "26"],
      [0, 0, 0, "Unexpected any. Specify a different type.", "27"],
      [0, 0, 0, "Unexpected any. Specify a different type.", "28"],
      [0, 0, 0, "Unexpected any. Specify a different type.", "29"]
    ],
    "packages/grafana-data/src/types/explore.ts:5381": [
      [0, 0, 0, "Unexpected any. Specify a different type.", "0"],
      [0, 0, 0, "Unexpected any. Specify a different type.", "1"]
    ],
    "packages/grafana-data/src/types/fieldOverrides.ts:5381": [
      [0, 0, 0, "Unexpected any. Specify a different type.", "0"],
      [0, 0, 0, "Do not use any type assertions.", "1"],
      [0, 0, 0, "Do not use any type assertions.", "2"],
      [0, 0, 0, "Unexpected any. Specify a different type.", "3"],
      [0, 0, 0, "Unexpected any. Specify a different type.", "4"],
      [0, 0, 0, "Unexpected any. Specify a different type.", "5"],
      [0, 0, 0, "Unexpected any. Specify a different type.", "6"],
      [0, 0, 0, "Unexpected any. Specify a different type.", "7"],
      [0, 0, 0, "Unexpected any. Specify a different type.", "8"],
      [0, 0, 0, "Unexpected any. Specify a different type.", "9"],
      [0, 0, 0, "Unexpected any. Specify a different type.", "10"],
      [0, 0, 0, "Unexpected any. Specify a different type.", "11"],
      [0, 0, 0, "Unexpected any. Specify a different type.", "12"]
    ],
    "packages/grafana-data/src/types/flot.ts:5381": [
      [0, 0, 0, "Unexpected any. Specify a different type.", "0"]
    ],
    "packages/grafana-data/src/types/graph.ts:5381": [
      [0, 0, 0, "Unexpected any. Specify a different type.", "0"],
      [0, 0, 0, "Unexpected any. Specify a different type.", "1"],
      [0, 0, 0, "Unexpected any. Specify a different type.", "2"]
    ],
    "packages/grafana-data/src/types/legacyEvents.ts:5381": [
      [0, 0, 0, "Unexpected any. Specify a different type.", "0"],
      [0, 0, 0, "Unexpected any. Specify a different type.", "1"]
    ],
    "packages/grafana-data/src/types/live.ts:5381": [
      [0, 0, 0, "Unexpected any. Specify a different type.", "0"],
      [0, 0, 0, "Unexpected any. Specify a different type.", "1"],
      [0, 0, 0, "Unexpected any. Specify a different type.", "2"],
      [0, 0, 0, "Unexpected any. Specify a different type.", "3"],
      [0, 0, 0, "Unexpected any. Specify a different type.", "4"],
      [0, 0, 0, "Unexpected any. Specify a different type.", "5"],
      [0, 0, 0, "Unexpected any. Specify a different type.", "6"],
      [0, 0, 0, "Do not use any type assertions.", "7"],
      [0, 0, 0, "Do not use any type assertions.", "8"]
    ],
    "packages/grafana-data/src/types/logs.ts:5381": [
      [0, 0, 0, "Do not use any type assertions.", "0"],
      [0, 0, 0, "Do not use any type assertions.", "1"],
      [0, 0, 0, "Do not use any type assertions.", "2"]
    ],
    "packages/grafana-data/src/types/logsVolume.ts:5381": [
      [0, 0, 0, "Do not use any type assertions.", "0"]
    ],
    "packages/grafana-data/src/types/options.ts:5381": [
      [0, 0, 0, "Unexpected any. Specify a different type.", "0"],
      [0, 0, 0, "Unexpected any. Specify a different type.", "1"]
    ],
    "packages/grafana-data/src/types/panel.ts:5381": [
      [0, 0, 0, "Unexpected any. Specify a different type.", "0"],
      [0, 0, 0, "Unexpected any. Specify a different type.", "1"],
      [0, 0, 0, "Unexpected any. Specify a different type.", "2"],
      [0, 0, 0, "Unexpected any. Specify a different type.", "3"],
      [0, 0, 0, "Unexpected any. Specify a different type.", "4"],
      [0, 0, 0, "Unexpected any. Specify a different type.", "5"],
      [0, 0, 0, "Unexpected any. Specify a different type.", "6"],
      [0, 0, 0, "Unexpected any. Specify a different type.", "7"],
      [0, 0, 0, "Unexpected any. Specify a different type.", "8"],
      [0, 0, 0, "Unexpected any. Specify a different type.", "9"],
      [0, 0, 0, "Unexpected any. Specify a different type.", "10"],
      [0, 0, 0, "Unexpected any. Specify a different type.", "11"],
      [0, 0, 0, "Unexpected any. Specify a different type.", "12"],
      [0, 0, 0, "Unexpected any. Specify a different type.", "13"]
    ],
    "packages/grafana-data/src/types/plugin.ts:5381": [
      [0, 0, 0, "Unexpected any. Specify a different type.", "0"],
      [0, 0, 0, "Unexpected any. Specify a different type.", "1"],
      [0, 0, 0, "Do not use any type assertions.", "2"]
    ],
    "packages/grafana-data/src/types/query.ts:5381": [
      [0, 0, 0, "Do not use any type assertions.", "0"],
      [0, 0, 0, "Do not use any type assertions.", "1"]
    ],
    "packages/grafana-data/src/types/select.ts:5381": [
      [0, 0, 0, "Unexpected any. Specify a different type.", "0"],
      [0, 0, 0, "Unexpected any. Specify a different type.", "1"],
      [0, 0, 0, "Unexpected any. Specify a different type.", "2"]
    ],
    "packages/grafana-data/src/types/templateVars.ts:5381": [
      [0, 0, 0, "Unexpected any. Specify a different type.", "0"],
      [0, 0, 0, "Unexpected any. Specify a different type.", "1"]
    ],
    "packages/grafana-data/src/types/trace.ts:5381": [
      [0, 0, 0, "Unexpected any. Specify a different type.", "0"]
    ],
    "packages/grafana-data/src/types/transformations.ts:5381": [
      [0, 0, 0, "Unexpected any. Specify a different type.", "0"],
      [0, 0, 0, "Unexpected any. Specify a different type.", "1"],
      [0, 0, 0, "Unexpected any. Specify a different type.", "2"],
      [0, 0, 0, "Unexpected any. Specify a different type.", "3"],
      [0, 0, 0, "Unexpected any. Specify a different type.", "4"]
    ],
    "packages/grafana-data/src/types/variables.ts:5381": [
      [0, 0, 0, "Unexpected any. Specify a different type.", "0"]
    ],
    "packages/grafana-data/src/types/vector.ts:5381": [
      [0, 0, 0, "Unexpected any. Specify a different type.", "0"],
      [0, 0, 0, "Unexpected any. Specify a different type.", "1"],
      [0, 0, 0, "Unexpected any. Specify a different type.", "2"]
    ],
    "packages/grafana-data/src/utils/OptionsUIBuilders.ts:5381": [
      [0, 0, 0, "Unexpected any. Specify a different type.", "0"],
      [0, 0, 0, "Unexpected any. Specify a different type.", "1"],
      [0, 0, 0, "Do not use any type assertions.", "2"],
      [0, 0, 0, "Unexpected any. Specify a different type.", "3"],
      [0, 0, 0, "Do not use any type assertions.", "4"],
      [0, 0, 0, "Unexpected any. Specify a different type.", "5"],
      [0, 0, 0, "Do not use any type assertions.", "6"],
      [0, 0, 0, "Unexpected any. Specify a different type.", "7"],
      [0, 0, 0, "Do not use any type assertions.", "8"],
      [0, 0, 0, "Unexpected any. Specify a different type.", "9"],
      [0, 0, 0, "Do not use any type assertions.", "10"],
      [0, 0, 0, "Unexpected any. Specify a different type.", "11"],
      [0, 0, 0, "Do not use any type assertions.", "12"],
      [0, 0, 0, "Unexpected any. Specify a different type.", "13"],
      [0, 0, 0, "Do not use any type assertions.", "14"],
      [0, 0, 0, "Unexpected any. Specify a different type.", "15"],
      [0, 0, 0, "Do not use any type assertions.", "16"],
      [0, 0, 0, "Unexpected any. Specify a different type.", "17"],
      [0, 0, 0, "Unexpected any. Specify a different type.", "18"],
      [0, 0, 0, "Do not use any type assertions.", "19"],
      [0, 0, 0, "Unexpected any. Specify a different type.", "20"],
      [0, 0, 0, "Do not use any type assertions.", "21"],
      [0, 0, 0, "Unexpected any. Specify a different type.", "22"],
      [0, 0, 0, "Unexpected any. Specify a different type.", "23"],
      [0, 0, 0, "Do not use any type assertions.", "24"],
      [0, 0, 0, "Unexpected any. Specify a different type.", "25"],
      [0, 0, 0, "Do not use any type assertions.", "26"],
      [0, 0, 0, "Unexpected any. Specify a different type.", "27"],
      [0, 0, 0, "Unexpected any. Specify a different type.", "28"],
      [0, 0, 0, "Do not use any type assertions.", "29"],
      [0, 0, 0, "Unexpected any. Specify a different type.", "30"],
      [0, 0, 0, "Do not use any type assertions.", "31"],
      [0, 0, 0, "Unexpected any. Specify a different type.", "32"],
      [0, 0, 0, "Unexpected any. Specify a different type.", "33"],
      [0, 0, 0, "Do not use any type assertions.", "34"],
      [0, 0, 0, "Unexpected any. Specify a different type.", "35"],
      [0, 0, 0, "Do not use any type assertions.", "36"],
      [0, 0, 0, "Unexpected any. Specify a different type.", "37"],
      [0, 0, 0, "Unexpected any. Specify a different type.", "38"],
      [0, 0, 0, "Do not use any type assertions.", "39"],
      [0, 0, 0, "Unexpected any. Specify a different type.", "40"],
      [0, 0, 0, "Do not use any type assertions.", "41"],
      [0, 0, 0, "Unexpected any. Specify a different type.", "42"],
      [0, 0, 0, "Unexpected any. Specify a different type.", "43"],
      [0, 0, 0, "Unexpected any. Specify a different type.", "44"],
      [0, 0, 0, "Unexpected any. Specify a different type.", "45"],
      [0, 0, 0, "Unexpected any. Specify a different type.", "46"],
      [0, 0, 0, "Unexpected any. Specify a different type.", "47"],
      [0, 0, 0, "Unexpected any. Specify a different type.", "48"],
      [0, 0, 0, "Unexpected any. Specify a different type.", "49"],
      [0, 0, 0, "Unexpected any. Specify a different type.", "50"],
      [0, 0, 0, "Unexpected any. Specify a different type.", "51"],
      [0, 0, 0, "Unexpected any. Specify a different type.", "52"],
      [0, 0, 0, "Unexpected any. Specify a different type.", "53"],
      [0, 0, 0, "Unexpected any. Specify a different type.", "54"],
      [0, 0, 0, "Unexpected any. Specify a different type.", "55"],
      [0, 0, 0, "Do not use any type assertions.", "56"],
      [0, 0, 0, "Unexpected any. Specify a different type.", "57"],
      [0, 0, 0, "Do not use any type assertions.", "58"],
      [0, 0, 0, "Unexpected any. Specify a different type.", "59"],
      [0, 0, 0, "Do not use any type assertions.", "60"],
      [0, 0, 0, "Unexpected any. Specify a different type.", "61"],
      [0, 0, 0, "Do not use any type assertions.", "62"],
      [0, 0, 0, "Unexpected any. Specify a different type.", "63"],
      [0, 0, 0, "Do not use any type assertions.", "64"],
      [0, 0, 0, "Unexpected any. Specify a different type.", "65"],
      [0, 0, 0, "Do not use any type assertions.", "66"],
      [0, 0, 0, "Unexpected any. Specify a different type.", "67"],
      [0, 0, 0, "Do not use any type assertions.", "68"],
      [0, 0, 0, "Unexpected any. Specify a different type.", "69"],
      [0, 0, 0, "Unexpected any. Specify a different type.", "70"],
      [0, 0, 0, "Do not use any type assertions.", "71"],
      [0, 0, 0, "Unexpected any. Specify a different type.", "72"],
      [0, 0, 0, "Unexpected any. Specify a different type.", "73"],
      [0, 0, 0, "Do not use any type assertions.", "74"],
      [0, 0, 0, "Unexpected any. Specify a different type.", "75"],
      [0, 0, 0, "Unexpected any. Specify a different type.", "76"],
      [0, 0, 0, "Do not use any type assertions.", "77"],
      [0, 0, 0, "Unexpected any. Specify a different type.", "78"],
      [0, 0, 0, "Unexpected any. Specify a different type.", "79"],
      [0, 0, 0, "Do not use any type assertions.", "80"],
      [0, 0, 0, "Unexpected any. Specify a different type.", "81"],
      [0, 0, 0, "Unexpected any. Specify a different type.", "82"],
      [0, 0, 0, "Do not use any type assertions.", "83"],
      [0, 0, 0, "Unexpected any. Specify a different type.", "84"],
      [0, 0, 0, "Unexpected any. Specify a different type.", "85"],
      [0, 0, 0, "Do not use any type assertions.", "86"],
      [0, 0, 0, "Unexpected any. Specify a different type.", "87"]
    ],
    "packages/grafana-data/src/utils/Registry.ts:5381": [
      [0, 0, 0, "Unexpected any. Specify a different type.", "0"]
    ],
    "packages/grafana-data/src/utils/arrayUtils.ts:5381": [
      [0, 0, 0, "Unexpected any. Specify a different type.", "0"],
      [0, 0, 0, "Unexpected any. Specify a different type.", "1"]
    ],
    "packages/grafana-data/src/utils/csv.ts:5381": [
      [0, 0, 0, "Do not use any type assertions.", "0"],
      [0, 0, 0, "Unexpected any. Specify a different type.", "1"],
      [0, 0, 0, "Do not use any type assertions.", "2"],
      [0, 0, 0, "Do not use any type assertions.", "3"],
      [0, 0, 0, "Unexpected any. Specify a different type.", "4"]
    ],
    "packages/grafana-data/src/utils/dataLinks.ts:5381": [
      [0, 0, 0, "Unexpected any. Specify a different type.", "0"]
    ],
    "packages/grafana-data/src/utils/datasource.ts:5381": [
      [0, 0, 0, "Unexpected any. Specify a different type.", "0"],
      [0, 0, 0, "Unexpected any. Specify a different type.", "1"],
      [0, 0, 0, "Unexpected any. Specify a different type.", "2"],
      [0, 0, 0, "Do not use any type assertions.", "3"],
      [0, 0, 0, "Do not use any type assertions.", "4"]
    ],
    "packages/grafana-data/src/utils/fieldParser.ts:5381": [
      [0, 0, 0, "Unexpected any. Specify a different type.", "0"]
    ],
    "packages/grafana-data/src/utils/flotPairs.ts:5381": [
      [0, 0, 0, "Unexpected any. Specify a different type.", "0"]
    ],
    "packages/grafana-data/src/utils/location.ts:5381": [
      [0, 0, 0, "Do not use any type assertions.", "0"],
      [0, 0, 0, "Unexpected any. Specify a different type.", "1"],
      [0, 0, 0, "Unexpected any. Specify a different type.", "2"],
      [0, 0, 0, "Unexpected any. Specify a different type.", "3"]
    ],
    "packages/grafana-data/src/utils/logs.ts:5381": [
      [0, 0, 0, "Do not use any type assertions.", "0"],
      [0, 0, 0, "Do not use any type assertions.", "1"]
    ],
    "packages/grafana-data/src/utils/testdata/testTheme.ts:5381": [
      [0, 0, 0, "Do not use any type assertions.", "0"],
      [0, 0, 0, "Do not use any type assertions.", "1"]
    ],
    "packages/grafana-data/src/utils/url.ts:5381": [
      [0, 0, 0, "Unexpected any. Specify a different type.", "0"],
      [0, 0, 0, "Unexpected any. Specify a different type.", "1"],
      [0, 0, 0, "Unexpected any. Specify a different type.", "2"],
      [0, 0, 0, "Unexpected any. Specify a different type.", "3"],
      [0, 0, 0, "Unexpected any. Specify a different type.", "4"],
      [0, 0, 0, "Do not use any type assertions.", "5"],
      [0, 0, 0, "Unexpected any. Specify a different type.", "6"],
      [0, 0, 0, "Unexpected any. Specify a different type.", "7"],
      [0, 0, 0, "Do not use any type assertions.", "8"],
      [0, 0, 0, "Unexpected any. Specify a different type.", "9"]
    ],
    "packages/grafana-data/src/utils/valueMappings.ts:5381": [
      [0, 0, 0, "Unexpected any. Specify a different type.", "0"],
      [0, 0, 0, "Do not use any type assertions.", "1"],
      [0, 0, 0, "Do not use any type assertions.", "2"],
      [0, 0, 0, "Do not use any type assertions.", "3"],
      [0, 0, 0, "Unexpected any. Specify a different type.", "4"],
      [0, 0, 0, "Do not use any type assertions.", "5"],
      [0, 0, 0, "Unexpected any. Specify a different type.", "6"],
      [0, 0, 0, "Unexpected any. Specify a different type.", "7"],
      [0, 0, 0, "Do not use any type assertions.", "8"],
      [0, 0, 0, "Unexpected any. Specify a different type.", "9"],
      [0, 0, 0, "Unexpected any. Specify a different type.", "10"]
    ],
    "packages/grafana-data/src/vector/AppendedVectors.ts:5381": [
      [0, 0, 0, "Unexpected any. Specify a different type.", "0"],
      [0, 0, 0, "Do not use any type assertions.", "1"],
      [0, 0, 0, "Do not use any type assertions.", "2"]
    ],
    "packages/grafana-data/src/vector/ArrayVector.ts:5381": [
      [0, 0, 0, "Unexpected any. Specify a different type.", "0"]
    ],
    "packages/grafana-data/src/vector/CircularVector.ts:5381": [
      [0, 0, 0, "Unexpected any. Specify a different type.", "0"]
    ],
    "packages/grafana-data/src/vector/ConstantVector.ts:5381": [
      [0, 0, 0, "Unexpected any. Specify a different type.", "0"]
    ],
    "packages/grafana-data/src/vector/FormattedVector.ts:5381": [
      [0, 0, 0, "Unexpected any. Specify a different type.", "0"]
    ],
    "packages/grafana-data/src/vector/FunctionalVector.ts:5381": [
      [0, 0, 0, "Unexpected any. Specify a different type.", "0"],
      [0, 0, 0, "Unexpected any. Specify a different type.", "1"]
    ],
    "packages/grafana-data/src/vector/SortedVector.ts:5381": [
      [0, 0, 0, "Unexpected any. Specify a different type.", "0"]
    ],
    "packages/grafana-data/test/__mocks__/pluginMocks.ts:5381": [
      [0, 0, 0, "Unexpected any. Specify a different type.", "0"]
    ],
    "packages/grafana-e2e/cypress/plugins/benchmark/formatting.ts:5381": [
      [0, 0, 0, "Do not use any type assertions.", "0"],
      [0, 0, 0, "Unexpected any. Specify a different type.", "1"],
      [0, 0, 0, "Unexpected any. Specify a different type.", "2"],
      [0, 0, 0, "Do not use any type assertions.", "3"],
      [0, 0, 0, "Do not use any type assertions.", "4"],
      [0, 0, 0, "Do not use any type assertions.", "5"],
      [0, 0, 0, "Do not use any type assertions.", "6"]
    ],
    "packages/grafana-e2e/cypress/support/commands.ts:5381": [
      [0, 0, 0, "Unexpected any. Specify a different type.", "0"]
    ],
    "packages/grafana-e2e/cypress/support/index.d.ts:5381": [
      [0, 0, 0, "Unexpected any. Specify a different type.", "0"]
    ],
    "packages/grafana-e2e/src/flows/addDashboard.ts:5381": [
      [0, 0, 0, "Unexpected any. Specify a different type.", "0"],
      [0, 0, 0, "Do not use any type assertions.", "1"]
    ],
    "packages/grafana-e2e/src/flows/addDataSource.ts:5381": [
      [0, 0, 0, "Unexpected any. Specify a different type.", "0"],
      [0, 0, 0, "Do not use any type assertions.", "1"]
    ],
    "packages/grafana-e2e/src/flows/addPanel.ts:5381": [
      [0, 0, 0, "Unexpected any. Specify a different type.", "0"]
    ],
    "packages/grafana-e2e/src/flows/configurePanel.ts:5381": [
      [0, 0, 0, "Unexpected any. Specify a different type.", "0"]
    ],
    "packages/grafana-e2e/src/flows/deleteDashboard.ts:5381": [
      [0, 0, 0, "Unexpected any. Specify a different type.", "0"]
    ],
    "packages/grafana-e2e/src/flows/deleteDataSource.ts:5381": [
      [0, 0, 0, "Unexpected any. Specify a different type.", "0"]
    ],
    "packages/grafana-e2e/src/flows/openDashboard.ts:5381": [
      [0, 0, 0, "Unexpected any. Specify a different type.", "0"]
    ],
    "packages/grafana-e2e/src/flows/revertAllChanges.ts:5381": [
      [0, 0, 0, "Unexpected any. Specify a different type.", "0"],
      [0, 0, 0, "Unexpected any. Specify a different type.", "1"],
      [0, 0, 0, "Unexpected any. Specify a different type.", "2"]
    ],
    "packages/grafana-e2e/src/flows/selectOption.ts:5381": [
      [0, 0, 0, "Unexpected any. Specify a different type.", "0"],
      [0, 0, 0, "Unexpected any. Specify a different type.", "1"]
    ],
    "packages/grafana-e2e/src/support/localStorage.ts:5381": [
      [0, 0, 0, "Unexpected any. Specify a different type.", "0"],
      [0, 0, 0, "Unexpected any. Specify a different type.", "1"],
      [0, 0, 0, "Unexpected any. Specify a different type.", "2"],
      [0, 0, 0, "Unexpected any. Specify a different type.", "3"],
      [0, 0, 0, "Unexpected any. Specify a different type.", "4"],
      [0, 0, 0, "Do not use any type assertions.", "5"]
    ],
    "packages/grafana-e2e/src/support/scenarioContext.ts:5381": [
      [0, 0, 0, "Unexpected any. Specify a different type.", "0"],
      [0, 0, 0, "Unexpected any. Specify a different type.", "1"],
      [0, 0, 0, "Unexpected any. Specify a different type.", "2"]
    ],
    "packages/grafana-e2e/src/support/types.ts:5381": [
      [0, 0, 0, "Unexpected any. Specify a different type.", "0"],
      [0, 0, 0, "Unexpected any. Specify a different type.", "1"],
      [0, 0, 0, "Unexpected any. Specify a different type.", "2"],
      [0, 0, 0, "Do not use any type assertions.", "3"],
      [0, 0, 0, "Do not use any type assertions.", "4"],
      [0, 0, 0, "Do not use any type assertions.", "5"],
      [0, 0, 0, "Do not use any type assertions.", "6"],
      [0, 0, 0, "Do not use any type assertions.", "7"]
    ],
    "packages/grafana-runtime/src/analytics/types.ts:5381": [
      [0, 0, 0, "Unexpected any. Specify a different type.", "0"]
    ],
    "packages/grafana-runtime/src/components/DataSourcePicker.tsx:5381": [
      [0, 0, 0, "Use data-testid for E2E selectors instead of aria-label", "0"],
      [0, 0, 0, "Use data-testid for E2E selectors instead of aria-label", "1"]
    ],
    "packages/grafana-runtime/src/components/PanelRenderer.tsx:5381": [
      [0, 0, 0, "Unexpected any. Specify a different type.", "0"],
      [0, 0, 0, "Unexpected any. Specify a different type.", "1"],
      [0, 0, 0, "Unexpected any. Specify a different type.", "2"],
      [0, 0, 0, "Unexpected any. Specify a different type.", "3"]
    ],
    "packages/grafana-runtime/src/config.ts:5381": [
      [0, 0, 0, "Do not use any type assertions.", "0"],
      [0, 0, 0, "Do not use any type assertions.", "1"],
      [0, 0, 0, "Do not use any type assertions.", "2"],
      [0, 0, 0, "Unexpected any. Specify a different type.", "3"]
    ],
    "packages/grafana-runtime/src/services/AngularLoader.ts:5381": [
      [0, 0, 0, "Unexpected any. Specify a different type.", "0"],
      [0, 0, 0, "Unexpected any. Specify a different type.", "1"],
      [0, 0, 0, "Unexpected any. Specify a different type.", "2"]
    ],
    "packages/grafana-runtime/src/services/EchoSrv.ts:5381": [
      [0, 0, 0, "Unexpected any. Specify a different type.", "0"],
      [0, 0, 0, "Unexpected any. Specify a different type.", "1"],
      [0, 0, 0, "Unexpected any. Specify a different type.", "2"],
      [0, 0, 0, "Unexpected any. Specify a different type.", "3"]
    ],
    "packages/grafana-runtime/src/services/LocationService.ts:5381": [
      [0, 0, 0, "Unexpected any. Specify a different type.", "0"],
      [0, 0, 0, "Unexpected any. Specify a different type.", "1"],
      [0, 0, 0, "Unexpected any. Specify a different type.", "2"],
      [0, 0, 0, "Unexpected any. Specify a different type.", "3"],
      [0, 0, 0, "Do not use any type assertions.", "4"],
      [0, 0, 0, "Unexpected any. Specify a different type.", "5"]
    ],
    "packages/grafana-runtime/src/services/backendSrv.ts:5381": [
      [0, 0, 0, "Unexpected any. Specify a different type.", "0"],
      [0, 0, 0, "Unexpected any. Specify a different type.", "1"],
      [0, 0, 0, "Unexpected any. Specify a different type.", "2"],
      [0, 0, 0, "Unexpected any. Specify a different type.", "3"],
      [0, 0, 0, "Unexpected any. Specify a different type.", "4"],
      [0, 0, 0, "Unexpected any. Specify a different type.", "5"],
      [0, 0, 0, "Unexpected any. Specify a different type.", "6"],
      [0, 0, 0, "Unexpected any. Specify a different type.", "7"],
      [0, 0, 0, "Unexpected any. Specify a different type.", "8"],
      [0, 0, 0, "Unexpected any. Specify a different type.", "9"],
      [0, 0, 0, "Unexpected any. Specify a different type.", "10"],
      [0, 0, 0, "Unexpected any. Specify a different type.", "11"],
      [0, 0, 0, "Unexpected any. Specify a different type.", "12"],
      [0, 0, 0, "Unexpected any. Specify a different type.", "13"],
      [0, 0, 0, "Unexpected any. Specify a different type.", "14"],
      [0, 0, 0, "Unexpected any. Specify a different type.", "15"],
      [0, 0, 0, "Unexpected any. Specify a different type.", "16"],
      [0, 0, 0, "Unexpected any. Specify a different type.", "17"]
    ],
    "packages/grafana-runtime/src/services/live.ts:5381": [
      [0, 0, 0, "Unexpected any. Specify a different type.", "0"],
      [0, 0, 0, "Unexpected any. Specify a different type.", "1"],
      [0, 0, 0, "Unexpected any. Specify a different type.", "2"]
    ],
    "packages/grafana-runtime/src/utils/DataSourceWithBackend.ts:5381": [
      [0, 0, 0, "Unexpected any. Specify a different type.", "0"],
      [0, 0, 0, "Do not use any type assertions.", "1"],
      [0, 0, 0, "Do not use any type assertions.", "2"],
      [0, 0, 0, "Unexpected any. Specify a different type.", "3"],
      [0, 0, 0, "Unexpected any. Specify a different type.", "4"],
      [0, 0, 0, "Unexpected any. Specify a different type.", "5"],
      [0, 0, 0, "Unexpected any. Specify a different type.", "6"]
    ],
    "packages/grafana-runtime/src/utils/plugin.ts:5381": [
      [0, 0, 0, "Unexpected any. Specify a different type.", "0"]
    ],
    "packages/grafana-runtime/src/utils/queryResponse.test.ts:5381": [
      [0, 0, 0, "Unexpected any. Specify a different type.", "0"],
      [0, 0, 0, "Unexpected any. Specify a different type.", "1"],
      [0, 0, 0, "Unexpected any. Specify a different type.", "2"]
    ],
    "packages/grafana-runtime/src/utils/queryResponse.ts:5381": [
      [0, 0, 0, "Do not use any type assertions.", "0"],
      [0, 0, 0, "Do not use any type assertions.", "1"],
      [0, 0, 0, "Do not use any type assertions.", "2"],
      [0, 0, 0, "Do not use any type assertions.", "3"],
      [0, 0, 0, "Do not use any type assertions.", "4"]
    ],
    "packages/grafana-schema/src/veneer/common.types.ts:5381": [
      [0, 0, 0, "Unexpected any. Specify a different type.", "0"]
    ],
    "packages/grafana-schema/src/veneer/dashboard.types.ts:5381": [
      [0, 0, 0, "Unexpected any. Specify a different type.", "0"],
      [0, 0, 0, "Unexpected any. Specify a different type.", "1"],
      [0, 0, 0, "Unexpected any. Specify a different type.", "2"],
      [0, 0, 0, "Do not use any type assertions.", "3"],
      [0, 0, 0, "Do not use any type assertions.", "4"]
    ],
    "packages/grafana-toolkit/src/cli/tasks/component.create.ts:5381": [
      [0, 0, 0, "Unexpected any. Specify a different type.", "0"],
      [0, 0, 0, "Unexpected any. Specify a different type.", "1"]
    ],
    "packages/grafana-toolkit/src/cli/tasks/package.build.ts:5381": [
      [0, 0, 0, "Unexpected any. Specify a different type.", "0"],
      [0, 0, 0, "Unexpected any. Specify a different type.", "1"],
      [0, 0, 0, "Unexpected any. Specify a different type.", "2"]
    ],
    "packages/grafana-toolkit/src/cli/tasks/plugin.ci.ts:5381": [
      [0, 0, 0, "Do not use any type assertions.", "0"]
    ],
    "packages/grafana-toolkit/src/cli/tasks/plugin.utils.ts:5381": [
      [0, 0, 0, "Unexpected any. Specify a different type.", "0"],
      [0, 0, 0, "Unexpected any. Specify a different type.", "1"],
      [0, 0, 0, "Unexpected any. Specify a different type.", "2"]
    ],
    "packages/grafana-toolkit/src/cli/tasks/plugin/bundle.managed.ts:5381": [
      [0, 0, 0, "Unexpected any. Specify a different type.", "0"]
    ],
    "packages/grafana-toolkit/src/cli/tasks/plugin/create.ts:5381": [
      [0, 0, 0, "Unexpected any. Specify a different type.", "0"],
      [0, 0, 0, "Unexpected any. Specify a different type.", "1"],
      [0, 0, 0, "Unexpected any. Specify a different type.", "2"]
    ],
    "packages/grafana-toolkit/src/cli/tasks/searchTestDataSetup.ts:5381": [
      [0, 0, 0, "Unexpected any. Specify a different type.", "0"],
      [0, 0, 0, "Unexpected any. Specify a different type.", "1"],
      [0, 0, 0, "Unexpected any. Specify a different type.", "2"],
      [0, 0, 0, "Unexpected any. Specify a different type.", "3"],
      [0, 0, 0, "Unexpected any. Specify a different type.", "4"],
      [0, 0, 0, "Unexpected any. Specify a different type.", "5"],
      [0, 0, 0, "Unexpected any. Specify a different type.", "6"],
      [0, 0, 0, "Unexpected any. Specify a different type.", "7"],
      [0, 0, 0, "Unexpected any. Specify a different type.", "8"],
      [0, 0, 0, "Unexpected any. Specify a different type.", "9"],
      [0, 0, 0, "Unexpected any. Specify a different type.", "10"],
      [0, 0, 0, "Unexpected any. Specify a different type.", "11"]
    ],
    "packages/grafana-toolkit/src/cli/tasks/task.ts:5381": [
      [0, 0, 0, "Unexpected any. Specify a different type.", "0"],
      [0, 0, 0, "Do not use any type assertions.", "1"],
      [0, 0, 0, "Unexpected any. Specify a different type.", "2"]
    ],
    "packages/grafana-toolkit/src/cli/utils/githubRelease.ts:5381": [
      [0, 0, 0, "Unexpected any. Specify a different type.", "0"],
      [0, 0, 0, "Unexpected any. Specify a different type.", "1"],
      [0, 0, 0, "Unexpected any. Specify a different type.", "2"]
    ],
    "packages/grafana-toolkit/src/cli/utils/prompt.ts:5381": [
      [0, 0, 0, "Unexpected any. Specify a different type.", "0"],
      [0, 0, 0, "Unexpected any. Specify a different type.", "1"],
      [0, 0, 0, "Unexpected any. Specify a different type.", "2"]
    ],
    "packages/grafana-toolkit/src/cli/utils/useSpinner.ts:5381": [
      [0, 0, 0, "Unexpected any. Specify a different type.", "0"],
      [0, 0, 0, "Unexpected any. Specify a different type.", "1"]
    ],
    "packages/grafana-toolkit/src/config/jest.plugin.config.ts:5381": [
      [0, 0, 0, "Do not use any type assertions.", "0"]
    ],
    "packages/grafana-toolkit/src/config/react-inlinesvg.tsx:5381": [
      [0, 0, 0, "Unexpected any. Specify a different type.", "0"]
    ],
    "packages/grafana-toolkit/src/config/utils/pluginValidation.ts:5381": [
      [0, 0, 0, "Unexpected any. Specify a different type.", "0"],
      [0, 0, 0, "Do not use any type assertions.", "1"]
    ],
    "packages/grafana-toolkit/src/config/webpack.plugin.config.ts:5381": [
      [0, 0, 0, "Unexpected any. Specify a different type.", "0"],
      [0, 0, 0, "Do not use any type assertions.", "1"],
      [0, 0, 0, "Unexpected any. Specify a different type.", "2"]
    ],
    "packages/grafana-toolkit/src/plugins/manifest.ts:5381": [
      [0, 0, 0, "Unexpected any. Specify a different type.", "0"],
      [0, 0, 0, "Unexpected any. Specify a different type.", "1"],
      [0, 0, 0, "Do not use any type assertions.", "2"],
      [0, 0, 0, "Unexpected any. Specify a different type.", "3"],
      [0, 0, 0, "Do not use any type assertions.", "4"],
      [0, 0, 0, "Unexpected any. Specify a different type.", "5"],
      [0, 0, 0, "Do not use any type assertions.", "6"],
      [0, 0, 0, "Unexpected any. Specify a different type.", "7"],
      [0, 0, 0, "Do not use any type assertions.", "8"],
      [0, 0, 0, "Unexpected any. Specify a different type.", "9"]
    ],
    "packages/grafana-toolkit/src/plugins/types.ts:5381": [
      [0, 0, 0, "Unexpected any. Specify a different type.", "0"]
    ],
    "packages/grafana-toolkit/src/plugins/utils.ts:5381": [
      [0, 0, 0, "Do not use any type assertions.", "0"]
    ],
    "packages/grafana-toolkit/src/plugins/workflow.ts:5381": [
      [0, 0, 0, "Do not use any type assertions.", "0"],
      [0, 0, 0, "Do not use any type assertions.", "1"]
    ],
    "packages/grafana-ui/src/components/Card/Card.tsx:5381": [
      [0, 0, 0, "Do not use any type assertions.", "0"],
      [0, 0, 0, "Unexpected any. Specify a different type.", "1"]
    ],
    "packages/grafana-ui/src/components/Cascader/Cascader.tsx:5381": [
      [0, 0, 0, "Unexpected any. Specify a different type.", "0"]
    ],
    "packages/grafana-ui/src/components/ClickOutsideWrapper/ClickOutsideWrapper.tsx:5381": [
      [0, 0, 0, "Unexpected any. Specify a different type.", "0"]
    ],
    "packages/grafana-ui/src/components/ColorPicker/ColorPicker.tsx:5381": [
      [0, 0, 0, "Unexpected any. Specify a different type.", "0"],
      [0, 0, 0, "Unexpected any. Specify a different type.", "1"],
      [0, 0, 0, "Do not use any type assertions.", "2"]
    ],
    "packages/grafana-ui/src/components/ConfirmModal/ConfirmModal.tsx:5381": [
      [0, 0, 0, "Use data-testid for E2E selectors instead of aria-label", "0"]
    ],
    "packages/grafana-ui/src/components/DataLinks/DataLinkInput.tsx:5381": [
      [0, 0, 0, "Unexpected any. Specify a different type.", "0"],
      [0, 0, 0, "Do not use any type assertions.", "1"],
      [0, 0, 0, "Unexpected any. Specify a different type.", "2"]
    ],
    "packages/grafana-ui/src/components/DataLinks/DataLinksContextMenu.tsx:5381": [
      [0, 0, 0, "Use data-testid for E2E selectors instead of aria-label", "0"]
    ],
    "packages/grafana-ui/src/components/DataSourceSettings/CustomHeadersSettings.tsx:5381": [
      [0, 0, 0, "Unexpected any. Specify a different type.", "0"],
      [0, 0, 0, "Unexpected any. Specify a different type.", "1"]
    ],
    "packages/grafana-ui/src/components/DataSourceSettings/DataSourceHttpSettings.story.tsx:5381": [
      [0, 0, 0, "Unexpected any. Specify a different type.", "0"],
      [0, 0, 0, "Unexpected any. Specify a different type.", "1"]
    ],
    "packages/grafana-ui/src/components/DataSourceSettings/DataSourceHttpSettings.tsx:5381": [
      [0, 0, 0, "Unexpected any. Specify a different type.", "0"],
      [0, 0, 0, "Unexpected any. Specify a different type.", "1"],
      [0, 0, 0, "Use data-testid for E2E selectors instead of aria-label", "2"]
    ],
    "packages/grafana-ui/src/components/DataSourceSettings/types.ts:5381": [
      [0, 0, 0, "Unexpected any. Specify a different type.", "0"],
      [0, 0, 0, "Unexpected any. Specify a different type.", "1"],
      [0, 0, 0, "Unexpected any. Specify a different type.", "2"],
      [0, 0, 0, "Unexpected any. Specify a different type.", "3"],
      [0, 0, 0, "Unexpected any. Specify a different type.", "4"],
      [0, 0, 0, "Unexpected any. Specify a different type.", "5"],
      [0, 0, 0, "Unexpected any. Specify a different type.", "6"],
      [0, 0, 0, "Unexpected any. Specify a different type.", "7"]
    ],
    "packages/grafana-ui/src/components/DateTimePickers/TimeOfDayPicker.tsx:5381": [
      [0, 0, 0, "Unexpected any. Specify a different type.", "0"]
    ],
    "packages/grafana-ui/src/components/DateTimePickers/TimeRangeInput.tsx:5381": [
      [0, 0, 0, "Use data-testid for E2E selectors instead of aria-label", "0"]
    ],
    "packages/grafana-ui/src/components/DateTimePickers/TimeRangePicker/CalendarHeader.tsx:5381": [
      [0, 0, 0, "Use data-testid for E2E selectors instead of aria-label", "0"]
    ],
    "packages/grafana-ui/src/components/DateTimePickers/TimeRangePicker/TimePickerCalendar.tsx:5381": [
      [0, 0, 0, "Use data-testid for E2E selectors instead of aria-label", "0"]
    ],
    "packages/grafana-ui/src/components/DateTimePickers/TimeRangePicker/TimePickerFooter.tsx:5381": [
      [0, 0, 0, "Use data-testid for E2E selectors instead of aria-label", "0"]
    ],
    "packages/grafana-ui/src/components/DateTimePickers/TimeRangePicker/TimeRangeContent.tsx:5381": [
      [0, 0, 0, "Use data-testid for E2E selectors instead of aria-label", "0"],
      [0, 0, 0, "Use data-testid for E2E selectors instead of aria-label", "1"],
      [0, 0, 0, "Use data-testid for E2E selectors instead of aria-label", "2"]
    ],
    "packages/grafana-ui/src/components/Drawer/Drawer.tsx:5381": [
      [0, 0, 0, "Use data-testid for E2E selectors instead of aria-label", "0"],
      [0, 0, 0, "Use data-testid for E2E selectors instead of aria-label", "1"],
      [0, 0, 0, "Use data-testid for E2E selectors instead of aria-label", "2"]
    ],
    "packages/grafana-ui/src/components/Dropdown/ButtonSelect.tsx:5381": [
      [0, 0, 0, "Do not use any type assertions.", "0"]
    ],
    "packages/grafana-ui/src/components/Forms/FieldArray.story.tsx:5381": [
      [0, 0, 0, "Do not use any type assertions.", "0"]
    ],
    "packages/grafana-ui/src/components/Forms/Form.story.tsx:5381": [
      [0, 0, 0, "Do not use any type assertions.", "0"],
      [0, 0, 0, "Unexpected any. Specify a different type.", "1"],
      [0, 0, 0, "Do not use any type assertions.", "2"],
      [0, 0, 0, "Unexpected any. Specify a different type.", "3"]
    ],
    "packages/grafana-ui/src/components/Forms/Legacy/Input/Input.tsx:5381": [
      [0, 0, 0, "Unexpected any. Specify a different type.", "0"],
      [0, 0, 0, "Do not use any type assertions.", "1"],
      [0, 0, 0, "Do not use any type assertions.", "2"]
    ],
    "packages/grafana-ui/src/components/Forms/Legacy/Select/IndicatorsContainer.tsx:5381": [
      [0, 0, 0, "Unexpected any. Specify a different type.", "0"]
    ],
    "packages/grafana-ui/src/components/Forms/Legacy/Select/Select.tsx:5381": [
      [0, 0, 0, "Unexpected any. Specify a different type.", "0"]
    ],
    "packages/grafana-ui/src/components/Forms/Legacy/Select/SelectOption.tsx:5381": [
      [0, 0, 0, "Unexpected any. Specify a different type.", "0"],
      [0, 0, 0, "Unexpected any. Specify a different type.", "1"]
    ],
    "packages/grafana-ui/src/components/Graph/Graph.tsx:5381": [
      [0, 0, 0, "Unexpected any. Specify a different type.", "0"],
      [0, 0, 0, "Do not use any type assertions.", "1"],
      [0, 0, 0, "Do not use any type assertions.", "2"],
      [0, 0, 0, "Do not use any type assertions.", "3"],
      [0, 0, 0, "Unexpected any. Specify a different type.", "4"]
    ],
    "packages/grafana-ui/src/components/Graph/GraphContextMenu.tsx:5381": [
      [0, 0, 0, "Unexpected any. Specify a different type.", "0"]
    ],
    "packages/grafana-ui/src/components/Graph/utils.ts:5381": [
      [0, 0, 0, "Unexpected any. Specify a different type.", "0"]
    ],
    "packages/grafana-ui/src/components/GraphNG/GraphNG.tsx:5381": [
      [0, 0, 0, "Unexpected any. Specify a different type.", "0"],
      [0, 0, 0, "Unexpected any. Specify a different type.", "1"],
      [0, 0, 0, "Unexpected any. Specify a different type.", "2"],
      [0, 0, 0, "Unexpected any. Specify a different type.", "3"],
      [0, 0, 0, "Unexpected any. Specify a different type.", "4"],
      [0, 0, 0, "Do not use any type assertions.", "5"],
      [0, 0, 0, "Do not use any type assertions.", "6"],
      [0, 0, 0, "Do not use any type assertions.", "7"],
      [0, 0, 0, "Unexpected any. Specify a different type.", "8"],
      [0, 0, 0, "Do not use any type assertions.", "9"],
      [0, 0, 0, "Do not use any type assertions.", "10"],
      [0, 0, 0, "Do not use any type assertions.", "11"]
    ],
    "packages/grafana-ui/src/components/GraphNG/hooks.ts:5381": [
      [0, 0, 0, "Do not use any type assertions.", "0"]
    ],
    "packages/grafana-ui/src/components/GraphNG/nullInsertThreshold.ts:5381": [
      [0, 0, 0, "Do not use any type assertions.", "0"],
      [0, 0, 0, "Unexpected any. Specify a different type.", "1"],
      [0, 0, 0, "Unexpected any. Specify a different type.", "2"],
      [0, 0, 0, "Unexpected any. Specify a different type.", "3"]
    ],
    "packages/grafana-ui/src/components/GraphNG/nullToUndefThreshold.ts:5381": [
      [0, 0, 0, "Unexpected any. Specify a different type.", "0"],
      [0, 0, 0, "Unexpected any. Specify a different type.", "1"],
      [0, 0, 0, "Do not use any type assertions.", "2"]
    ],
    "packages/grafana-ui/src/components/GraphNG/utils.ts:5381": [
      [0, 0, 0, "Do not use any type assertions.", "0"],
      [0, 0, 0, "Unexpected any. Specify a different type.", "1"]
    ],
    "packages/grafana-ui/src/components/InfoBox/InfoBox.tsx:5381": [
      [0, 0, 0, "Do not use any type assertions.", "0"]
    ],
    "packages/grafana-ui/src/components/JSONFormatter/JSONFormatter.tsx:5381": [
      [0, 0, 0, "Unexpected any. Specify a different type.", "0"]
    ],
    "packages/grafana-ui/src/components/JSONFormatter/json_explorer/json_explorer.ts:5381": [
      [0, 0, 0, "Unexpected any. Specify a different type.", "0"],
      [0, 0, 0, "Unexpected any. Specify a different type.", "1"],
      [0, 0, 0, "Do not use any type assertions.", "2"],
      [0, 0, 0, "Do not use any type assertions.", "3"]
    ],
    "packages/grafana-ui/src/components/Layout/Layout.story.tsx:5381": [
      [0, 0, 0, "Do not use any type assertions.", "0"]
    ],
    "packages/grafana-ui/src/components/Logs/LogRowContextProvider.tsx:5381": [
      [0, 0, 0, "Do not use any type assertions.", "0"],
      [0, 0, 0, "Do not use any type assertions.", "1"]
    ],
    "packages/grafana-ui/src/components/Logs/LogRows.tsx:5381": [
      [0, 0, 0, "Unexpected any. Specify a different type.", "0"]
    ],
    "packages/grafana-ui/src/components/Logs/logParser.ts:5381": [
      [0, 0, 0, "Do not use any type assertions.", "0"]
    ],
    "packages/grafana-ui/src/components/MatchersUI/FieldValueMatcher.tsx:5381": [
      [0, 0, 0, "Do not use any type assertions.", "0"]
    ],
    "packages/grafana-ui/src/components/MatchersUI/fieldMatchersUI.ts:5381": [
      [0, 0, 0, "Unexpected any. Specify a different type.", "0"]
    ],
    "packages/grafana-ui/src/components/Menu/MenuGroup.tsx:5381": [
      [0, 0, 0, "Unexpected any. Specify a different type.", "0"]
    ],
    "packages/grafana-ui/src/components/Menu/MenuItem.tsx:5381": [
      [0, 0, 0, "Unexpected any. Specify a different type.", "0"]
    ],
    "packages/grafana-ui/src/components/Menu/SubMenu.tsx:5381": [
      [0, 0, 0, "Use data-testid for E2E selectors instead of aria-label", "0"],
      [0, 0, 0, "Use data-testid for E2E selectors instead of aria-label", "1"]
    ],
    "packages/grafana-ui/src/components/Modal/ModalsContext.tsx:5381": [
      [0, 0, 0, "Unexpected any. Specify a different type.", "0"],
      [0, 0, 0, "Unexpected any. Specify a different type.", "1"],
      [0, 0, 0, "Unexpected any. Specify a different type.", "2"],
      [0, 0, 0, "Unexpected any. Specify a different type.", "3"],
      [0, 0, 0, "Unexpected any. Specify a different type.", "4"],
      [0, 0, 0, "Unexpected any. Specify a different type.", "5"]
    ],
    "packages/grafana-ui/src/components/Monaco/CodeEditor.tsx:5381": [
      [0, 0, 0, "Use data-testid for E2E selectors instead of aria-label", "0"]
    ],
    "packages/grafana-ui/src/components/PageLayout/PageToolbar.tsx:5381": [
      [0, 0, 0, "Use data-testid for E2E selectors instead of aria-label", "0"]
    ],
    "packages/grafana-ui/src/components/PanelChrome/LoadingIndicator.tsx:5381": [
      [0, 0, 0, "Use data-testid for E2E selectors instead of aria-label", "0"]
    ],
    "packages/grafana-ui/src/components/PanelChrome/PanelContext.ts:5381": [
      [0, 0, 0, "Unexpected any. Specify a different type.", "0"],
      [0, 0, 0, "Unexpected any. Specify a different type.", "1"]
    ],
    "packages/grafana-ui/src/components/PanelChrome/index.ts:5381": [
      [0, 0, 0, "Do not use any type assertions.", "0"]
    ],
    "packages/grafana-ui/src/components/PluginSignatureBadge/PluginSignatureBadge.tsx:5381": [
      [0, 0, 0, "Do not use any type assertions.", "0"],
      [0, 0, 0, "Unexpected any. Specify a different type.", "1"]
    ],
    "packages/grafana-ui/src/components/QueryField/QueryField.tsx:5381": [
      [0, 0, 0, "Unexpected any. Specify a different type.", "0"],
      [0, 0, 0, "Use data-testid for E2E selectors instead of aria-label", "1"]
    ],
    "packages/grafana-ui/src/components/Segment/Segment.story.tsx:5381": [
      [0, 0, 0, "Unexpected any. Specify a different type.", "0"],
      [0, 0, 0, "Unexpected any. Specify a different type.", "1"],
      [0, 0, 0, "Unexpected any. Specify a different type.", "2"],
      [0, 0, 0, "Unexpected any. Specify a different type.", "3"],
      [0, 0, 0, "Unexpected any. Specify a different type.", "4"],
      [0, 0, 0, "Unexpected any. Specify a different type.", "5"],
      [0, 0, 0, "Unexpected any. Specify a different type.", "6"],
      [0, 0, 0, "Unexpected any. Specify a different type.", "7"]
    ],
    "packages/grafana-ui/src/components/Segment/SegmentAsync.story.tsx:5381": [
      [0, 0, 0, "Unexpected any. Specify a different type.", "0"],
      [0, 0, 0, "Unexpected any. Specify a different type.", "1"],
      [0, 0, 0, "Unexpected any. Specify a different type.", "2"],
      [0, 0, 0, "Unexpected any. Specify a different type.", "3"],
      [0, 0, 0, "Unexpected any. Specify a different type.", "4"],
      [0, 0, 0, "Unexpected any. Specify a different type.", "5"],
      [0, 0, 0, "Unexpected any. Specify a different type.", "6"],
      [0, 0, 0, "Unexpected any. Specify a different type.", "7"]
    ],
    "packages/grafana-ui/src/components/Segment/SegmentInput.story.tsx:5381": [
      [0, 0, 0, "Unexpected any. Specify a different type.", "0"],
      [0, 0, 0, "Do not use any type assertions.", "1"],
      [0, 0, 0, "Do not use any type assertions.", "2"],
      [0, 0, 0, "Do not use any type assertions.", "3"],
      [0, 0, 0, "Unexpected any. Specify a different type.", "4"],
      [0, 0, 0, "Do not use any type assertions.", "5"],
      [0, 0, 0, "Unexpected any. Specify a different type.", "6"],
      [0, 0, 0, "Unexpected any. Specify a different type.", "7"]
    ],
    "packages/grafana-ui/src/components/Segment/SegmentSelect.tsx:5381": [
      [0, 0, 0, "Do not use any type assertions.", "0"],
      [0, 0, 0, "Do not use any type assertions.", "1"],
      [0, 0, 0, "Unexpected any. Specify a different type.", "2"]
    ],
    "packages/grafana-ui/src/components/Select/IndicatorsContainer.tsx:5381": [
      [0, 0, 0, "Unexpected any. Specify a different type.", "0"]
    ],
    "packages/grafana-ui/src/components/Select/Select.story.tsx:5381": [
      [0, 0, 0, "Unexpected any. Specify a different type.", "0"],
      [0, 0, 0, "Unexpected any. Specify a different type.", "1"]
    ],
    "packages/grafana-ui/src/components/Select/SelectBase.tsx:5381": [
      [0, 0, 0, "Unexpected any. Specify a different type.", "0"],
      [0, 0, 0, "Do not use any type assertions.", "1"],
      [0, 0, 0, "Unexpected any. Specify a different type.", "2"],
      [0, 0, 0, "Unexpected any. Specify a different type.", "3"],
      [0, 0, 0, "Do not use any type assertions.", "4"],
      [0, 0, 0, "Unexpected any. Specify a different type.", "5"],
      [0, 0, 0, "Do not use any type assertions.", "6"],
      [0, 0, 0, "Unexpected any. Specify a different type.", "7"],
      [0, 0, 0, "Do not use any type assertions.", "8"],
      [0, 0, 0, "Unexpected any. Specify a different type.", "9"],
      [0, 0, 0, "Unexpected any. Specify a different type.", "10"],
      [0, 0, 0, "Unexpected any. Specify a different type.", "11"],
      [0, 0, 0, "Unexpected any. Specify a different type.", "12"]
    ],
    "packages/grafana-ui/src/components/Select/SelectMenu.tsx:5381": [
      [0, 0, 0, "Unexpected any. Specify a different type.", "0"]
    ],
    "packages/grafana-ui/src/components/Select/SelectOptionGroup.tsx:5381": [
      [0, 0, 0, "Unexpected any. Specify a different type.", "0"],
      [0, 0, 0, "Unexpected any. Specify a different type.", "1"],
      [0, 0, 0, "Unexpected any. Specify a different type.", "2"]
    ],
    "packages/grafana-ui/src/components/Select/SingleValue.tsx:5381": [
      [0, 0, 0, "Do not use any type assertions.", "0"]
    ],
    "packages/grafana-ui/src/components/Select/ValueContainer.tsx:5381": [
      [0, 0, 0, "Unexpected any. Specify a different type.", "0"]
    ],
    "packages/grafana-ui/src/components/Select/resetSelectStyles.ts:5381": [
      [0, 0, 0, "Unexpected any. Specify a different type.", "0"],
      [0, 0, 0, "Unexpected any. Specify a different type.", "1"],
      [0, 0, 0, "Unexpected any. Specify a different type.", "2"],
      [0, 0, 0, "Unexpected any. Specify a different type.", "3"]
    ],
    "packages/grafana-ui/src/components/Select/types.ts:5381": [
      [0, 0, 0, "Unexpected any. Specify a different type.", "0"],
      [0, 0, 0, "Unexpected any. Specify a different type.", "1"],
      [0, 0, 0, "Unexpected any. Specify a different type.", "2"],
      [0, 0, 0, "Unexpected any. Specify a different type.", "3"],
      [0, 0, 0, "Unexpected any. Specify a different type.", "4"],
      [0, 0, 0, "Unexpected any. Specify a different type.", "5"]
    ],
    "packages/grafana-ui/src/components/SingleStatShared/SingleStatBaseOptions.test.ts:5381": [
      [0, 0, 0, "Unexpected any. Specify a different type.", "0"],
      [0, 0, 0, "Unexpected any. Specify a different type.", "1"],
      [0, 0, 0, "Unexpected any. Specify a different type.", "2"],
      [0, 0, 0, "Unexpected any. Specify a different type.", "3"],
      [0, 0, 0, "Unexpected any. Specify a different type.", "4"],
      [0, 0, 0, "Unexpected any. Specify a different type.", "5"],
      [0, 0, 0, "Unexpected any. Specify a different type.", "6"],
      [0, 0, 0, "Unexpected any. Specify a different type.", "7"],
      [0, 0, 0, "Unexpected any. Specify a different type.", "8"]
    ],
    "packages/grafana-ui/src/components/SingleStatShared/SingleStatBaseOptions.ts:5381": [
      [0, 0, 0, "Unexpected any. Specify a different type.", "0"],
      [0, 0, 0, "Unexpected any. Specify a different type.", "1"],
      [0, 0, 0, "Unexpected any. Specify a different type.", "2"],
      [0, 0, 0, "Unexpected any. Specify a different type.", "3"],
      [0, 0, 0, "Do not use any type assertions.", "4"],
      [0, 0, 0, "Unexpected any. Specify a different type.", "5"],
      [0, 0, 0, "Do not use any type assertions.", "6"],
      [0, 0, 0, "Unexpected any. Specify a different type.", "7"],
      [0, 0, 0, "Do not use any type assertions.", "8"],
      [0, 0, 0, "Unexpected any. Specify a different type.", "9"],
      [0, 0, 0, "Do not use any type assertions.", "10"],
      [0, 0, 0, "Unexpected any. Specify a different type.", "11"],
      [0, 0, 0, "Do not use any type assertions.", "12"],
      [0, 0, 0, "Unexpected any. Specify a different type.", "13"],
      [0, 0, 0, "Do not use any type assertions.", "14"],
      [0, 0, 0, "Unexpected any. Specify a different type.", "15"],
      [0, 0, 0, "Unexpected any. Specify a different type.", "16"],
      [0, 0, 0, "Unexpected any. Specify a different type.", "17"],
      [0, 0, 0, "Unexpected any. Specify a different type.", "18"],
      [0, 0, 0, "Unexpected any. Specify a different type.", "19"],
      [0, 0, 0, "Unexpected any. Specify a different type.", "20"]
    ],
    "packages/grafana-ui/src/components/StatsPicker/StatsPicker.story.tsx:5381": [
      [0, 0, 0, "Unexpected any. Specify a different type.", "0"],
      [0, 0, 0, "Unexpected any. Specify a different type.", "1"],
      [0, 0, 0, "Unexpected any. Specify a different type.", "2"]
    ],
    "packages/grafana-ui/src/components/Table/CellActions.tsx:5381": [
      [0, 0, 0, "Do not use any type assertions.", "0"]
    ],
    "packages/grafana-ui/src/components/Table/DefaultCell.tsx:5381": [
      [0, 0, 0, "Do not use any type assertions.", "0"]
    ],
    "packages/grafana-ui/src/components/Table/Filter.tsx:5381": [
      [0, 0, 0, "Unexpected any. Specify a different type.", "0"]
    ],
    "packages/grafana-ui/src/components/Table/FilterPopup.tsx:5381": [
      [0, 0, 0, "Unexpected any. Specify a different type.", "0"]
    ],
    "packages/grafana-ui/src/components/Table/FooterRow.tsx:5381": [
      [0, 0, 0, "Do not use any type assertions.", "0"],
      [0, 0, 0, "Unexpected any. Specify a different type.", "1"]
    ],
    "packages/grafana-ui/src/components/Table/HeaderRow.tsx:5381": [
      [0, 0, 0, "Unexpected any. Specify a different type.", "0"]
    ],
    "packages/grafana-ui/src/components/Table/JSONViewCell.tsx:5381": [
      [0, 0, 0, "Do not use any type assertions.", "0"]
    ],
    "packages/grafana-ui/src/components/Table/Table.tsx:5381": [
      [0, 0, 0, "Unexpected any. Specify a different type.", "0"],
      [0, 0, 0, "Do not use any type assertions.", "1"],
      [0, 0, 0, "Do not use any type assertions.", "2"],
      [0, 0, 0, "Do not use any type assertions.", "3"],
      [0, 0, 0, "Do not use any type assertions.", "4"]
    ],
    "packages/grafana-ui/src/components/Table/TableCell.tsx:5381": [
      [0, 0, 0, "Do not use any type assertions.", "0"],
      [0, 0, 0, "Do not use any type assertions.", "1"],
      [0, 0, 0, "Do not use any type assertions.", "2"],
      [0, 0, 0, "Unexpected any. Specify a different type.", "3"],
      [0, 0, 0, "Do not use any type assertions.", "4"],
      [0, 0, 0, "Do not use any type assertions.", "5"]
    ],
    "packages/grafana-ui/src/components/Table/TableCellInspectModal.tsx:5381": [
      [0, 0, 0, "Unexpected any. Specify a different type.", "0"]
    ],
    "packages/grafana-ui/src/components/Table/hooks.ts:5381": [
      [0, 0, 0, "Do not use any type assertions.", "0"],
      [0, 0, 0, "Do not use any type assertions.", "1"],
      [0, 0, 0, "Do not use any type assertions.", "2"],
      [0, 0, 0, "Do not use any type assertions.", "3"],
      [0, 0, 0, "Do not use any type assertions.", "4"]
    ],
    "packages/grafana-ui/src/components/Table/reducer.ts:5381": [
      [0, 0, 0, "Do not use any type assertions.", "0"],
      [0, 0, 0, "Unexpected any. Specify a different type.", "1"],
      [0, 0, 0, "Do not use any type assertions.", "2"]
    ],
    "packages/grafana-ui/src/components/Table/types.ts:5381": [
      [0, 0, 0, "Unexpected any. Specify a different type.", "0"],
      [0, 0, 0, "Unexpected any. Specify a different type.", "1"]
    ],
    "packages/grafana-ui/src/components/Table/utils.ts:5381": [
      [0, 0, 0, "Do not use any type assertions.", "0"],
      [0, 0, 0, "Do not use any type assertions.", "1"],
      [0, 0, 0, "Unexpected any. Specify a different type.", "2"],
      [0, 0, 0, "Unexpected any. Specify a different type.", "3"],
      [0, 0, 0, "Unexpected any. Specify a different type.", "4"],
      [0, 0, 0, "Unexpected any. Specify a different type.", "5"],
      [0, 0, 0, "Do not use any type assertions.", "6"],
      [0, 0, 0, "Unexpected any. Specify a different type.", "7"],
      [0, 0, 0, "Unexpected any. Specify a different type.", "8"],
      [0, 0, 0, "Unexpected any. Specify a different type.", "9"],
      [0, 0, 0, "Unexpected any. Specify a different type.", "10"],
      [0, 0, 0, "Unexpected any. Specify a different type.", "11"],
      [0, 0, 0, "Unexpected any. Specify a different type.", "12"],
      [0, 0, 0, "Unexpected any. Specify a different type.", "13"],
      [0, 0, 0, "Unexpected any. Specify a different type.", "14"],
      [0, 0, 0, "Do not use any type assertions.", "15"]
    ],
    "packages/grafana-ui/src/components/Tags/Tag.tsx:5381": [
      [0, 0, 0, "Do not use any type assertions.", "0"]
    ],
    "packages/grafana-ui/src/components/ThemeDemos/ThemeDemo.tsx:5381": [
      [0, 0, 0, "Do not use any type assertions.", "0"],
      [0, 0, 0, "Unexpected any. Specify a different type.", "1"]
    ],
    "packages/grafana-ui/src/components/TimeSeries/TimeSeries.tsx:5381": [
      [0, 0, 0, "Do not use any type assertions.", "0"],
      [0, 0, 0, "Do not use any type assertions.", "1"]
    ],
    "packages/grafana-ui/src/components/TimeSeries/utils.ts:5381": [
      [0, 0, 0, "Unexpected any. Specify a different type.", "0"],
      [0, 0, 0, "Do not use any type assertions.", "1"],
      [0, 0, 0, "Unexpected any. Specify a different type.", "2"]
    ],
    "packages/grafana-ui/src/components/ValuePicker/ValuePicker.tsx:5381": [
      [0, 0, 0, "Use data-testid for E2E selectors instead of aria-label", "0"],
      [0, 0, 0, "Use data-testid for E2E selectors instead of aria-label", "1"]
    ],
    "packages/grafana-ui/src/components/VizLegend/VizLegendListItem.tsx:5381": [
      [0, 0, 0, "Use data-testid for E2E selectors instead of aria-label", "0"]
    ],
    "packages/grafana-ui/src/components/VizLegend/types.ts:5381": [
      [0, 0, 0, "Unexpected any. Specify a different type.", "0"],
      [0, 0, 0, "Unexpected any. Specify a different type.", "1"]
    ],
    "packages/grafana-ui/src/components/VizRepeater/VizRepeater.tsx:5381": [
      [0, 0, 0, "Do not use any type assertions.", "0"],
      [0, 0, 0, "Do not use any type assertions.", "1"],
      [0, 0, 0, "Do not use any type assertions.", "2"],
      [0, 0, 0, "Do not use any type assertions.", "3"]
    ],
    "packages/grafana-ui/src/components/VizTooltip/VizTooltip.tsx:5381": [
      [0, 0, 0, "Unexpected any. Specify a different type.", "0"],
      [0, 0, 0, "Unexpected any. Specify a different type.", "1"]
    ],
    "packages/grafana-ui/src/components/uPlot/Plot.tsx:5381": [
      [0, 0, 0, "Do not use any type assertions.", "0"],
      [0, 0, 0, "Do not use any type assertions.", "1"]
    ],
    "packages/grafana-ui/src/components/uPlot/PlotLegend.tsx:5381": [
      [0, 0, 0, "Unexpected any. Specify a different type.", "0"],
      [0, 0, 0, "Do not use any type assertions.", "1"]
    ],
    "packages/grafana-ui/src/components/uPlot/config.ts:5381": [
      [0, 0, 0, "Do not use any type assertions.", "0"],
      [0, 0, 0, "Do not use any type assertions.", "1"],
      [0, 0, 0, "Do not use any type assertions.", "2"],
      [0, 0, 0, "Do not use any type assertions.", "3"],
      [0, 0, 0, "Do not use any type assertions.", "4"],
      [0, 0, 0, "Do not use any type assertions.", "5"],
      [0, 0, 0, "Do not use any type assertions.", "6"],
      [0, 0, 0, "Do not use any type assertions.", "7"]
    ],
    "packages/grafana-ui/src/components/uPlot/config/UPlotAxisBuilder.ts:5381": [
      [0, 0, 0, "Unexpected any. Specify a different type.", "0"],
      [0, 0, 0, "Do not use any type assertions.", "1"],
      [0, 0, 0, "Unexpected any. Specify a different type.", "2"],
      [0, 0, 0, "Do not use any type assertions.", "3"],
      [0, 0, 0, "Unexpected any. Specify a different type.", "4"]
    ],
    "packages/grafana-ui/src/components/uPlot/config/UPlotConfigBuilder.ts:5381": [
      [0, 0, 0, "Do not use any type assertions.", "0"],
      [0, 0, 0, "Unexpected any. Specify a different type.", "1"],
      [0, 0, 0, "Do not use any type assertions.", "2"],
      [0, 0, 0, "Do not use any type assertions.", "3"],
      [0, 0, 0, "Unexpected any. Specify a different type.", "4"]
    ],
    "packages/grafana-ui/src/components/uPlot/config/UPlotSeriesBuilder.ts:5381": [
      [0, 0, 0, "Do not use any type assertions.", "0"]
    ],
    "packages/grafana-ui/src/components/uPlot/config/gradientFills.ts:5381": [
      [0, 0, 0, "Do not use any type assertions.", "0"],
      [0, 0, 0, "Do not use any type assertions.", "1"],
      [0, 0, 0, "Do not use any type assertions.", "2"]
    ],
    "packages/grafana-ui/src/components/uPlot/types.ts:5381": [
      [0, 0, 0, "Unexpected any. Specify a different type.", "0"]
    ],
    "packages/grafana-ui/src/components/uPlot/utils.ts:5381": [
      [0, 0, 0, "Do not use any type assertions.", "0"],
      [0, 0, 0, "Do not use any type assertions.", "1"],
      [0, 0, 0, "Do not use any type assertions.", "2"],
      [0, 0, 0, "Do not use any type assertions.", "3"],
      [0, 0, 0, "Do not use any type assertions.", "4"],
      [0, 0, 0, "Do not use any type assertions.", "5"]
    ],
    "packages/grafana-ui/src/options/builder/axis.tsx:5381": [
      [0, 0, 0, "Do not use any type assertions.", "0"],
      [0, 0, 0, "Unexpected any. Specify a different type.", "1"],
      [0, 0, 0, "Do not use any type assertions.", "2"],
      [0, 0, 0, "Unexpected any. Specify a different type.", "3"]
    ],
    "packages/grafana-ui/src/options/builder/hideSeries.tsx:5381": [
      [0, 0, 0, "Do not use any type assertions.", "0"]
    ],
    "packages/grafana-ui/src/options/builder/stacking.tsx:5381": [
      [0, 0, 0, "Unexpected any. Specify a different type.", "0"]
    ],
    "packages/grafana-ui/src/slate-plugins/braces.ts:5381": [
      [0, 0, 0, "Do not use any type assertions.", "0"]
    ],
    "packages/grafana-ui/src/slate-plugins/slate-prism/index.ts:5381": [
      [0, 0, 0, "Do not use any type assertions.", "0"],
      [0, 0, 0, "Do not use any type assertions.", "1"],
      [0, 0, 0, "Do not use any type assertions.", "2"],
      [0, 0, 0, "Unexpected any. Specify a different type.", "3"]
    ],
    "packages/grafana-ui/src/slate-plugins/slate-prism/options.tsx:5381": [
      [0, 0, 0, "Unexpected any. Specify a different type.", "0"],
      [0, 0, 0, "Unexpected any. Specify a different type.", "1"]
    ],
    "packages/grafana-ui/src/slate-plugins/suggestions.tsx:5381": [
      [0, 0, 0, "Do not use any type assertions.", "0"],
      [0, 0, 0, "Do not use any type assertions.", "1"],
      [0, 0, 0, "Unexpected any. Specify a different type.", "2"]
    ],
    "packages/grafana-ui/src/themes/ThemeContext.tsx:5381": [
      [0, 0, 0, "Do not use any type assertions.", "0"],
      [0, 0, 0, "Do not use any type assertions.", "1"],
      [0, 0, 0, "Do not use any type assertions.", "2"],
      [0, 0, 0, "Do not use any type assertions.", "3"],
      [0, 0, 0, "Do not use any type assertions.", "4"]
    ],
    "packages/grafana-ui/src/themes/stylesFactory.ts:5381": [
      [0, 0, 0, "Unexpected any. Specify a different type.", "0"],
      [0, 0, 0, "Unexpected any. Specify a different type.", "1"]
    ],
    "packages/grafana-ui/src/types/forms.ts:5381": [
      [0, 0, 0, "Unexpected any. Specify a different type.", "0"]
    ],
    "packages/grafana-ui/src/types/jquery.d.ts:5381": [
      [0, 0, 0, "Unexpected any. Specify a different type.", "0"],
      [0, 0, 0, "Unexpected any. Specify a different type.", "1"],
      [0, 0, 0, "Unexpected any. Specify a different type.", "2"],
      [0, 0, 0, "Unexpected any. Specify a different type.", "3"],
      [0, 0, 0, "Unexpected any. Specify a different type.", "4"],
      [0, 0, 0, "Unexpected any. Specify a different type.", "5"],
      [0, 0, 0, "Unexpected any. Specify a different type.", "6"],
      [0, 0, 0, "Unexpected any. Specify a different type.", "7"],
      [0, 0, 0, "Unexpected any. Specify a different type.", "8"]
    ],
    "packages/grafana-ui/src/types/mdx.d.ts:5381": [
      [0, 0, 0, "Unexpected any. Specify a different type.", "0"]
    ],
    "packages/grafana-ui/src/types/react-table-config.d.ts:5381": [
      [0, 0, 0, "Unexpected any. Specify a different type.", "0"],
      [0, 0, 0, "Unexpected any. Specify a different type.", "1"]
    ],
    "packages/grafana-ui/src/utils/debug.ts:5381": [
      [0, 0, 0, "Unexpected any. Specify a different type.", "0"]
    ],
    "packages/grafana-ui/src/utils/dom.ts:5381": [
      [0, 0, 0, "Unexpected any. Specify a different type.", "0"],
      [0, 0, 0, "Unexpected any. Specify a different type.", "1"],
      [0, 0, 0, "Unexpected any. Specify a different type.", "2"]
    ],
    "packages/grafana-ui/src/utils/logger.ts:5381": [
      [0, 0, 0, "Unexpected any. Specify a different type.", "0"],
      [0, 0, 0, "Unexpected any. Specify a different type.", "1"],
      [0, 0, 0, "Unexpected any. Specify a different type.", "2"]
    ],
    "packages/grafana-ui/src/utils/storybook/withTheme.tsx:5381": [
      [0, 0, 0, "Unexpected any. Specify a different type.", "0"],
      [0, 0, 0, "Unexpected any. Specify a different type.", "1"]
    ],
    "packages/grafana-ui/src/utils/table.ts:5381": [
      [0, 0, 0, "Unexpected any. Specify a different type.", "0"]
    ],
    "packages/grafana-ui/src/utils/useAsyncDependency.ts:5381": [
      [0, 0, 0, "Unexpected any. Specify a different type.", "0"]
    ],
    "plugins-bundled/internal/input-datasource/src/InputDatasource.ts:5381": [
      [0, 0, 0, "Unexpected any. Specify a different type.", "0"],
      [0, 0, 0, "Do not use any type assertions.", "1"]
    ],
    "public/app/angular/AngularApp.ts:5381": [
      [0, 0, 0, "Unexpected any. Specify a different type.", "0"],
      [0, 0, 0, "Unexpected any. Specify a different type.", "1"],
      [0, 0, 0, "Unexpected any. Specify a different type.", "2"],
      [0, 0, 0, "Unexpected any. Specify a different type.", "3"],
      [0, 0, 0, "Unexpected any. Specify a different type.", "4"],
      [0, 0, 0, "Unexpected any. Specify a different type.", "5"]
    ],
    "public/app/angular/AngularLocationWrapper.ts:5381": [
      [0, 0, 0, "Unexpected any. Specify a different type.", "0"],
      [0, 0, 0, "Unexpected any. Specify a different type.", "1"],
      [0, 0, 0, "Unexpected any. Specify a different type.", "2"],
      [0, 0, 0, "Unexpected any. Specify a different type.", "3"],
      [0, 0, 0, "Unexpected any. Specify a different type.", "4"]
    ],
    "public/app/angular/GrafanaCtrl.ts:5381": [
      [0, 0, 0, "Unexpected any. Specify a different type.", "0"],
      [0, 0, 0, "Unexpected any. Specify a different type.", "1"],
      [0, 0, 0, "Unexpected any. Specify a different type.", "2"],
      [0, 0, 0, "Unexpected any. Specify a different type.", "3"]
    ],
    "public/app/angular/array_join.ts:5381": [
      [0, 0, 0, "Unexpected any. Specify a different type.", "0"],
      [0, 0, 0, "Unexpected any. Specify a different type.", "1"],
      [0, 0, 0, "Unexpected any. Specify a different type.", "2"],
      [0, 0, 0, "Unexpected any. Specify a different type.", "3"],
      [0, 0, 0, "Do not use any type assertions.", "4"],
      [0, 0, 0, "Unexpected any. Specify a different type.", "5"]
    ],
    "public/app/angular/autofill_event_fix.ts:5381": [
      [0, 0, 0, "Unexpected any. Specify a different type.", "0"],
      [0, 0, 0, "Unexpected any. Specify a different type.", "1"],
      [0, 0, 0, "Unexpected any. Specify a different type.", "2"]
    ],
    "public/app/angular/bridgeReactAngularRouting.ts:5381": [
      [0, 0, 0, "Unexpected any. Specify a different type.", "0"],
      [0, 0, 0, "Unexpected any. Specify a different type.", "1"],
      [0, 0, 0, "Unexpected any. Specify a different type.", "2"],
      [0, 0, 0, "Do not use any type assertions.", "3"],
      [0, 0, 0, "Do not use any type assertions.", "4"]
    ],
    "public/app/angular/bsTooltip.ts:5381": [
      [0, 0, 0, "Unexpected any. Specify a different type.", "0"],
      [0, 0, 0, "Unexpected any. Specify a different type.", "1"],
      [0, 0, 0, "Unexpected any. Specify a different type.", "2"],
      [0, 0, 0, "Unexpected any. Specify a different type.", "3"],
      [0, 0, 0, "Unexpected any. Specify a different type.", "4"],
      [0, 0, 0, "Unexpected any. Specify a different type.", "5"],
      [0, 0, 0, "Unexpected any. Specify a different type.", "6"],
      [0, 0, 0, "Unexpected any. Specify a different type.", "7"],
      [0, 0, 0, "Unexpected any. Specify a different type.", "8"]
    ],
    "public/app/angular/bsTypeahead.ts:5381": [
      [0, 0, 0, "Unexpected any. Specify a different type.", "0"],
      [0, 0, 0, "Unexpected any. Specify a different type.", "1"],
      [0, 0, 0, "Unexpected any. Specify a different type.", "2"],
      [0, 0, 0, "Unexpected any. Specify a different type.", "3"],
      [0, 0, 0, "Unexpected any. Specify a different type.", "4"],
      [0, 0, 0, "Unexpected any. Specify a different type.", "5"],
      [0, 0, 0, "Unexpected any. Specify a different type.", "6"],
      [0, 0, 0, "Unexpected any. Specify a different type.", "7"]
    ],
    "public/app/angular/components/HttpSettingsCtrl.ts:5381": [
      [0, 0, 0, "Unexpected any. Specify a different type.", "0"],
      [0, 0, 0, "Unexpected any. Specify a different type.", "1"]
    ],
    "public/app/angular/components/code_editor/brace.d.ts:5381": [
      [0, 0, 0, "Unexpected any. Specify a different type.", "0"]
    ],
    "public/app/angular/components/code_editor/code_editor.ts:5381": [
      [0, 0, 0, "Unexpected any. Specify a different type.", "0"],
      [0, 0, 0, "Unexpected any. Specify a different type.", "1"],
      [0, 0, 0, "Unexpected any. Specify a different type.", "2"],
      [0, 0, 0, "Do not use any type assertions.", "3"],
      [0, 0, 0, "Unexpected any. Specify a different type.", "4"],
      [0, 0, 0, "Unexpected any. Specify a different type.", "5"],
      [0, 0, 0, "Unexpected any. Specify a different type.", "6"],
      [0, 0, 0, "Do not use any type assertions.", "7"],
      [0, 0, 0, "Unexpected any. Specify a different type.", "8"]
    ],
    "public/app/angular/components/form_dropdown/form_dropdown.ts:5381": [
      [0, 0, 0, "Unexpected any. Specify a different type.", "0"],
      [0, 0, 0, "Unexpected any. Specify a different type.", "1"],
      [0, 0, 0, "Unexpected any. Specify a different type.", "2"],
      [0, 0, 0, "Unexpected any. Specify a different type.", "3"],
      [0, 0, 0, "Unexpected any. Specify a different type.", "4"],
      [0, 0, 0, "Unexpected any. Specify a different type.", "5"],
      [0, 0, 0, "Unexpected any. Specify a different type.", "6"],
      [0, 0, 0, "Unexpected any. Specify a different type.", "7"],
      [0, 0, 0, "Unexpected any. Specify a different type.", "8"],
      [0, 0, 0, "Unexpected any. Specify a different type.", "9"],
      [0, 0, 0, "Unexpected any. Specify a different type.", "10"],
      [0, 0, 0, "Unexpected any. Specify a different type.", "11"],
      [0, 0, 0, "Unexpected any. Specify a different type.", "12"],
      [0, 0, 0, "Unexpected any. Specify a different type.", "13"],
      [0, 0, 0, "Unexpected any. Specify a different type.", "14"],
      [0, 0, 0, "Unexpected any. Specify a different type.", "15"],
      [0, 0, 0, "Unexpected any. Specify a different type.", "16"],
      [0, 0, 0, "Do not use any type assertions.", "17"],
      [0, 0, 0, "Unexpected any. Specify a different type.", "18"],
      [0, 0, 0, "Unexpected any. Specify a different type.", "19"],
      [0, 0, 0, "Unexpected any. Specify a different type.", "20"],
      [0, 0, 0, "Unexpected any. Specify a different type.", "21"],
      [0, 0, 0, "Unexpected any. Specify a different type.", "22"],
      [0, 0, 0, "Unexpected any. Specify a different type.", "23"],
      [0, 0, 0, "Do not use any type assertions.", "24"],
      [0, 0, 0, "Unexpected any. Specify a different type.", "25"],
      [0, 0, 0, "Do not use any type assertions.", "26"],
      [0, 0, 0, "Unexpected any. Specify a different type.", "27"],
      [0, 0, 0, "Do not use any type assertions.", "28"],
      [0, 0, 0, "Unexpected any. Specify a different type.", "29"]
    ],
    "public/app/angular/components/info_popover.ts:5381": [
      [0, 0, 0, "Unexpected any. Specify a different type.", "0"],
      [0, 0, 0, "Unexpected any. Specify a different type.", "1"],
      [0, 0, 0, "Unexpected any. Specify a different type.", "2"],
      [0, 0, 0, "Unexpected any. Specify a different type.", "3"],
      [0, 0, 0, "Unexpected any. Specify a different type.", "4"],
      [0, 0, 0, "Unexpected any. Specify a different type.", "5"],
      [0, 0, 0, "Unexpected any. Specify a different type.", "6"]
    ],
    "public/app/angular/components/jsontree.ts:5381": [
      [0, 0, 0, "Unexpected any. Specify a different type.", "0"]
    ],
    "public/app/angular/components/plugin_component.ts:5381": [
      [0, 0, 0, "Unexpected any. Specify a different type.", "0"],
      [0, 0, 0, "Unexpected any. Specify a different type.", "1"],
      [0, 0, 0, "Unexpected any. Specify a different type.", "2"],
      [0, 0, 0, "Unexpected any. Specify a different type.", "3"],
      [0, 0, 0, "Unexpected any. Specify a different type.", "4"],
      [0, 0, 0, "Unexpected any. Specify a different type.", "5"],
      [0, 0, 0, "Unexpected any. Specify a different type.", "6"],
      [0, 0, 0, "Unexpected any. Specify a different type.", "7"],
      [0, 0, 0, "Unexpected any. Specify a different type.", "8"],
      [0, 0, 0, "Unexpected any. Specify a different type.", "9"],
      [0, 0, 0, "Unexpected any. Specify a different type.", "10"],
      [0, 0, 0, "Unexpected any. Specify a different type.", "11"],
      [0, 0, 0, "Unexpected any. Specify a different type.", "12"],
      [0, 0, 0, "Unexpected any. Specify a different type.", "13"],
      [0, 0, 0, "Unexpected any. Specify a different type.", "14"],
      [0, 0, 0, "Unexpected any. Specify a different type.", "15"],
      [0, 0, 0, "Unexpected any. Specify a different type.", "16"],
      [0, 0, 0, "Unexpected any. Specify a different type.", "17"],
      [0, 0, 0, "Unexpected any. Specify a different type.", "18"],
      [0, 0, 0, "Do not use any type assertions.", "19"],
      [0, 0, 0, "Unexpected any. Specify a different type.", "20"],
      [0, 0, 0, "Unexpected any. Specify a different type.", "21"],
      [0, 0, 0, "Unexpected any. Specify a different type.", "22"],
      [0, 0, 0, "Unexpected any. Specify a different type.", "23"],
      [0, 0, 0, "Unexpected any. Specify a different type.", "24"],
      [0, 0, 0, "Unexpected any. Specify a different type.", "25"],
      [0, 0, 0, "Unexpected any. Specify a different type.", "26"],
      [0, 0, 0, "Unexpected any. Specify a different type.", "27"],
      [0, 0, 0, "Unexpected any. Specify a different type.", "28"]
    ],
    "public/app/angular/components/query_part_editor.ts:5381": [
      [0, 0, 0, "Unexpected any. Specify a different type.", "0"],
      [0, 0, 0, "Unexpected any. Specify a different type.", "1"],
      [0, 0, 0, "Unexpected any. Specify a different type.", "2"],
      [0, 0, 0, "Unexpected any. Specify a different type.", "3"],
      [0, 0, 0, "Unexpected any. Specify a different type.", "4"],
      [0, 0, 0, "Unexpected any. Specify a different type.", "5"],
      [0, 0, 0, "Unexpected any. Specify a different type.", "6"],
      [0, 0, 0, "Unexpected any. Specify a different type.", "7"],
      [0, 0, 0, "Unexpected any. Specify a different type.", "8"],
      [0, 0, 0, "Unexpected any. Specify a different type.", "9"],
      [0, 0, 0, "Unexpected any. Specify a different type.", "10"],
      [0, 0, 0, "Unexpected any. Specify a different type.", "11"],
      [0, 0, 0, "Unexpected any. Specify a different type.", "12"]
    ],
    "public/app/angular/components/scroll.ts:5381": [
      [0, 0, 0, "Unexpected any. Specify a different type.", "0"],
      [0, 0, 0, "Unexpected any. Specify a different type.", "1"],
      [0, 0, 0, "Unexpected any. Specify a different type.", "2"]
    ],
    "public/app/angular/components/spectrum_picker.ts:5381": [
      [0, 0, 0, "Unexpected any. Specify a different type.", "0"],
      [0, 0, 0, "Unexpected any. Specify a different type.", "1"],
      [0, 0, 0, "Unexpected any. Specify a different type.", "2"],
      [0, 0, 0, "Unexpected any. Specify a different type.", "3"]
    ],
    "public/app/angular/components/sql_part/sql_part.ts:5381": [
      [0, 0, 0, "Unexpected any. Specify a different type.", "0"],
      [0, 0, 0, "Unexpected any. Specify a different type.", "1"],
      [0, 0, 0, "Unexpected any. Specify a different type.", "2"],
      [0, 0, 0, "Unexpected any. Specify a different type.", "3"],
      [0, 0, 0, "Unexpected any. Specify a different type.", "4"],
      [0, 0, 0, "Unexpected any. Specify a different type.", "5"],
      [0, 0, 0, "Unexpected any. Specify a different type.", "6"]
    ],
    "public/app/angular/components/sql_part/sql_part_editor.ts:5381": [
      [0, 0, 0, "Unexpected any. Specify a different type.", "0"],
      [0, 0, 0, "Unexpected any. Specify a different type.", "1"],
      [0, 0, 0, "Unexpected any. Specify a different type.", "2"],
      [0, 0, 0, "Unexpected any. Specify a different type.", "3"],
      [0, 0, 0, "Unexpected any. Specify a different type.", "4"],
      [0, 0, 0, "Unexpected any. Specify a different type.", "5"],
      [0, 0, 0, "Unexpected any. Specify a different type.", "6"],
      [0, 0, 0, "Unexpected any. Specify a different type.", "7"],
      [0, 0, 0, "Unexpected any. Specify a different type.", "8"],
      [0, 0, 0, "Unexpected any. Specify a different type.", "9"],
      [0, 0, 0, "Unexpected any. Specify a different type.", "10"],
      [0, 0, 0, "Unexpected any. Specify a different type.", "11"],
      [0, 0, 0, "Unexpected any. Specify a different type.", "12"]
    ],
    "public/app/angular/components/switch.ts:5381": [
      [0, 0, 0, "Unexpected any. Specify a different type.", "0"],
      [0, 0, 0, "Unexpected any. Specify a different type.", "1"],
      [0, 0, 0, "Unexpected any. Specify a different type.", "2"],
      [0, 0, 0, "Unexpected any. Specify a different type.", "3"],
      [0, 0, 0, "Unexpected any. Specify a different type.", "4"],
      [0, 0, 0, "Unexpected any. Specify a different type.", "5"]
    ],
    "public/app/angular/diff-view.ts:5381": [
      [0, 0, 0, "Unexpected any. Specify a different type.", "0"],
      [0, 0, 0, "Unexpected any. Specify a different type.", "1"],
      [0, 0, 0, "Unexpected any. Specify a different type.", "2"]
    ],
    "public/app/angular/dropdown_typeahead.ts:5381": [
      [0, 0, 0, "Unexpected any. Specify a different type.", "0"],
      [0, 0, 0, "Unexpected any. Specify a different type.", "1"],
      [0, 0, 0, "Unexpected any. Specify a different type.", "2"],
      [0, 0, 0, "Unexpected any. Specify a different type.", "3"],
      [0, 0, 0, "Unexpected any. Specify a different type.", "4"],
      [0, 0, 0, "Unexpected any. Specify a different type.", "5"],
      [0, 0, 0, "Unexpected any. Specify a different type.", "6"],
      [0, 0, 0, "Unexpected any. Specify a different type.", "7"],
      [0, 0, 0, "Unexpected any. Specify a different type.", "8"],
      [0, 0, 0, "Unexpected any. Specify a different type.", "9"],
      [0, 0, 0, "Unexpected any. Specify a different type.", "10"],
      [0, 0, 0, "Unexpected any. Specify a different type.", "11"],
      [0, 0, 0, "Do not use any type assertions.", "12"],
      [0, 0, 0, "Unexpected any. Specify a different type.", "13"],
      [0, 0, 0, "Unexpected any. Specify a different type.", "14"],
      [0, 0, 0, "Unexpected any. Specify a different type.", "15"],
      [0, 0, 0, "Unexpected any. Specify a different type.", "16"],
      [0, 0, 0, "Unexpected any. Specify a different type.", "17"]
    ],
    "public/app/angular/filters/filters.ts:5381": [
      [0, 0, 0, "Unexpected any. Specify a different type.", "0"],
      [0, 0, 0, "Unexpected any. Specify a different type.", "1"],
      [0, 0, 0, "Unexpected any. Specify a different type.", "2"],
      [0, 0, 0, "Unexpected any. Specify a different type.", "3"],
      [0, 0, 0, "Unexpected any. Specify a different type.", "4"],
      [0, 0, 0, "Unexpected any. Specify a different type.", "5"],
      [0, 0, 0, "Unexpected any. Specify a different type.", "6"]
    ],
    "public/app/angular/give_focus.ts:5381": [
      [0, 0, 0, "Unexpected any. Specify a different type.", "0"],
      [0, 0, 0, "Unexpected any. Specify a different type.", "1"],
      [0, 0, 0, "Unexpected any. Specify a different type.", "2"],
      [0, 0, 0, "Unexpected any. Specify a different type.", "3"],
      [0, 0, 0, "Unexpected any. Specify a different type.", "4"],
      [0, 0, 0, "Unexpected any. Specify a different type.", "5"]
    ],
    "public/app/angular/injectorMonkeyPatch.ts:5381": [
      [0, 0, 0, "Unexpected any. Specify a different type.", "0"],
      [0, 0, 0, "Unexpected any. Specify a different type.", "1"],
      [0, 0, 0, "Unexpected any. Specify a different type.", "2"],
      [0, 0, 0, "Unexpected any. Specify a different type.", "3"],
      [0, 0, 0, "Unexpected any. Specify a different type.", "4"]
    ],
    "public/app/angular/jquery_extended.ts:5381": [
      [0, 0, 0, "Unexpected any. Specify a different type.", "0"],
      [0, 0, 0, "Unexpected any. Specify a different type.", "1"]
    ],
    "public/app/angular/metric_segment.ts:5381": [
      [0, 0, 0, "Unexpected any. Specify a different type.", "0"],
      [0, 0, 0, "Unexpected any. Specify a different type.", "1"],
      [0, 0, 0, "Unexpected any. Specify a different type.", "2"],
      [0, 0, 0, "Unexpected any. Specify a different type.", "3"],
      [0, 0, 0, "Unexpected any. Specify a different type.", "4"],
      [0, 0, 0, "Unexpected any. Specify a different type.", "5"],
      [0, 0, 0, "Unexpected any. Specify a different type.", "6"],
      [0, 0, 0, "Unexpected any. Specify a different type.", "7"],
      [0, 0, 0, "Unexpected any. Specify a different type.", "8"],
      [0, 0, 0, "Unexpected any. Specify a different type.", "9"],
      [0, 0, 0, "Unexpected any. Specify a different type.", "10"],
      [0, 0, 0, "Unexpected any. Specify a different type.", "11"],
      [0, 0, 0, "Unexpected any. Specify a different type.", "12"],
      [0, 0, 0, "Unexpected any. Specify a different type.", "13"],
      [0, 0, 0, "Unexpected any. Specify a different type.", "14"],
      [0, 0, 0, "Unexpected any. Specify a different type.", "15"],
      [0, 0, 0, "Unexpected any. Specify a different type.", "16"]
    ],
    "public/app/angular/misc.ts:5381": [
      [0, 0, 0, "Unexpected any. Specify a different type.", "0"],
      [0, 0, 0, "Unexpected any. Specify a different type.", "1"],
      [0, 0, 0, "Unexpected any. Specify a different type.", "2"],
      [0, 0, 0, "Unexpected any. Specify a different type.", "3"],
      [0, 0, 0, "Unexpected any. Specify a different type.", "4"],
      [0, 0, 0, "Unexpected any. Specify a different type.", "5"],
      [0, 0, 0, "Unexpected any. Specify a different type.", "6"],
      [0, 0, 0, "Unexpected any. Specify a different type.", "7"],
      [0, 0, 0, "Unexpected any. Specify a different type.", "8"],
      [0, 0, 0, "Unexpected any. Specify a different type.", "9"],
      [0, 0, 0, "Unexpected any. Specify a different type.", "10"],
      [0, 0, 0, "Unexpected any. Specify a different type.", "11"],
      [0, 0, 0, "Unexpected any. Specify a different type.", "12"],
      [0, 0, 0, "Unexpected any. Specify a different type.", "13"],
      [0, 0, 0, "Unexpected any. Specify a different type.", "14"],
      [0, 0, 0, "Unexpected any. Specify a different type.", "15"],
      [0, 0, 0, "Unexpected any. Specify a different type.", "16"],
      [0, 0, 0, "Unexpected any. Specify a different type.", "17"],
      [0, 0, 0, "Unexpected any. Specify a different type.", "18"],
      [0, 0, 0, "Unexpected any. Specify a different type.", "19"],
      [0, 0, 0, "Unexpected any. Specify a different type.", "20"],
      [0, 0, 0, "Unexpected any. Specify a different type.", "21"],
      [0, 0, 0, "Unexpected any. Specify a different type.", "22"],
      [0, 0, 0, "Unexpected any. Specify a different type.", "23"],
      [0, 0, 0, "Unexpected any. Specify a different type.", "24"],
      [0, 0, 0, "Unexpected any. Specify a different type.", "25"],
      [0, 0, 0, "Unexpected any. Specify a different type.", "26"],
      [0, 0, 0, "Unexpected any. Specify a different type.", "27"],
      [0, 0, 0, "Unexpected any. Specify a different type.", "28"]
    ],
    "public/app/angular/ng_model_on_blur.ts:5381": [
      [0, 0, 0, "Unexpected any. Specify a different type.", "0"],
      [0, 0, 0, "Unexpected any. Specify a different type.", "1"],
      [0, 0, 0, "Unexpected any. Specify a different type.", "2"],
      [0, 0, 0, "Unexpected any. Specify a different type.", "3"],
      [0, 0, 0, "Unexpected any. Specify a different type.", "4"],
      [0, 0, 0, "Unexpected any. Specify a different type.", "5"],
      [0, 0, 0, "Unexpected any. Specify a different type.", "6"],
      [0, 0, 0, "Unexpected any. Specify a different type.", "7"],
      [0, 0, 0, "Unexpected any. Specify a different type.", "8"],
      [0, 0, 0, "Unexpected any. Specify a different type.", "9"],
      [0, 0, 0, "Unexpected any. Specify a different type.", "10"],
      [0, 0, 0, "Unexpected any. Specify a different type.", "11"],
      [0, 0, 0, "Unexpected any. Specify a different type.", "12"],
      [0, 0, 0, "Unexpected any. Specify a different type.", "13"],
      [0, 0, 0, "Unexpected any. Specify a different type.", "14"]
    ],
    "public/app/angular/panel/metrics_panel_ctrl.ts:5381": [
      [0, 0, 0, "Unexpected any. Specify a different type.", "0"],
      [0, 0, 0, "Unexpected any. Specify a different type.", "1"],
      [0, 0, 0, "Unexpected any. Specify a different type.", "2"],
      [0, 0, 0, "Unexpected any. Specify a different type.", "3"],
      [0, 0, 0, "Unexpected any. Specify a different type.", "4"],
      [0, 0, 0, "Unexpected any. Specify a different type.", "5"],
      [0, 0, 0, "Unexpected any. Specify a different type.", "6"],
      [0, 0, 0, "Unexpected any. Specify a different type.", "7"],
      [0, 0, 0, "Do not use any type assertions.", "8"],
      [0, 0, 0, "Unexpected any. Specify a different type.", "9"],
      [0, 0, 0, "Unexpected any. Specify a different type.", "10"],
      [0, 0, 0, "Do not use any type assertions.", "11"]
    ],
    "public/app/angular/panel/panel_ctrl.ts:5381": [
      [0, 0, 0, "Unexpected any. Specify a different type.", "0"],
      [0, 0, 0, "Unexpected any. Specify a different type.", "1"],
      [0, 0, 0, "Unexpected any. Specify a different type.", "2"],
      [0, 0, 0, "Unexpected any. Specify a different type.", "3"],
      [0, 0, 0, "Unexpected any. Specify a different type.", "4"],
      [0, 0, 0, "Unexpected any. Specify a different type.", "5"],
      [0, 0, 0, "Unexpected any. Specify a different type.", "6"],
      [0, 0, 0, "Unexpected any. Specify a different type.", "7"],
      [0, 0, 0, "Unexpected any. Specify a different type.", "8"],
      [0, 0, 0, "Unexpected any. Specify a different type.", "9"],
      [0, 0, 0, "Unexpected any. Specify a different type.", "10"],
      [0, 0, 0, "Unexpected any. Specify a different type.", "11"]
    ],
    "public/app/angular/panel/panel_directive.ts:5381": [
      [0, 0, 0, "Unexpected any. Specify a different type.", "0"],
      [0, 0, 0, "Unexpected any. Specify a different type.", "1"],
      [0, 0, 0, "Do not use any type assertions.", "2"],
      [0, 0, 0, "Unexpected any. Specify a different type.", "3"]
    ],
    "public/app/angular/panel/panel_editor_tab.ts:5381": [
      [0, 0, 0, "Unexpected any. Specify a different type.", "0"],
      [0, 0, 0, "Unexpected any. Specify a different type.", "1"],
      [0, 0, 0, "Unexpected any. Specify a different type.", "2"]
    ],
    "public/app/angular/panel/query_ctrl.ts:5381": [
      [0, 0, 0, "Unexpected any. Specify a different type.", "0"],
      [0, 0, 0, "Unexpected any. Specify a different type.", "1"],
      [0, 0, 0, "Unexpected any. Specify a different type.", "2"],
      [0, 0, 0, "Unexpected any. Specify a different type.", "3"],
      [0, 0, 0, "Unexpected any. Specify a different type.", "4"]
    ],
    "public/app/angular/panel/query_editor_row.ts:5381": [
      [0, 0, 0, "Unexpected any. Specify a different type.", "0"],
      [0, 0, 0, "Unexpected any. Specify a different type.", "1"],
      [0, 0, 0, "Unexpected any. Specify a different type.", "2"],
      [0, 0, 0, "Unexpected any. Specify a different type.", "3"]
    ],
    "public/app/angular/panel/specs/metrics_panel_ctrl.test.ts:5381": [
      [0, 0, 0, "Unexpected any. Specify a different type.", "0"],
      [0, 0, 0, "Unexpected any. Specify a different type.", "1"]
    ],
    "public/app/angular/partials.ts:5381": [
      [0, 0, 0, "Do not use any type assertions.", "0"],
      [0, 0, 0, "Unexpected any. Specify a different type.", "1"]
    ],
    "public/app/angular/promiseToDigest.ts:5381": [
      [0, 0, 0, "Unexpected any. Specify a different type.", "0"]
    ],
    "public/app/angular/react2angular.ts:5381": [
      [0, 0, 0, "Unexpected any. Specify a different type.", "0"],
      [0, 0, 0, "Unexpected any. Specify a different type.", "1"]
    ],
    "public/app/angular/rebuild_on_change.ts:5381": [
      [0, 0, 0, "Unexpected any. Specify a different type.", "0"],
      [0, 0, 0, "Unexpected any. Specify a different type.", "1"],
      [0, 0, 0, "Do not use any type assertions.", "2"],
      [0, 0, 0, "Unexpected any. Specify a different type.", "3"],
      [0, 0, 0, "Unexpected any. Specify a different type.", "4"],
      [0, 0, 0, "Unexpected any. Specify a different type.", "5"],
      [0, 0, 0, "Unexpected any. Specify a different type.", "6"],
      [0, 0, 0, "Unexpected any. Specify a different type.", "7"],
      [0, 0, 0, "Unexpected any. Specify a different type.", "8"],
      [0, 0, 0, "Unexpected any. Specify a different type.", "9"],
      [0, 0, 0, "Unexpected any. Specify a different type.", "10"],
      [0, 0, 0, "Unexpected any. Specify a different type.", "11"],
      [0, 0, 0, "Unexpected any. Specify a different type.", "12"],
      [0, 0, 0, "Unexpected any. Specify a different type.", "13"],
      [0, 0, 0, "Unexpected any. Specify a different type.", "14"],
      [0, 0, 0, "Unexpected any. Specify a different type.", "15"],
      [0, 0, 0, "Unexpected any. Specify a different type.", "16"]
    ],
    "public/app/angular/services/AngularLoader.ts:5381": [
      [0, 0, 0, "Unexpected any. Specify a different type.", "0"],
      [0, 0, 0, "Unexpected any. Specify a different type.", "1"],
      [0, 0, 0, "Unexpected any. Specify a different type.", "2"]
    ],
    "public/app/angular/services/UtilSrv.ts:5381": [
      [0, 0, 0, "Unexpected any. Specify a different type.", "0"],
      [0, 0, 0, "Unexpected any. Specify a different type.", "1"]
    ],
    "public/app/angular/services/annotations_srv.ts:5381": [
      [0, 0, 0, "Unexpected any. Specify a different type.", "0"],
      [0, 0, 0, "Unexpected any. Specify a different type.", "1"],
      [0, 0, 0, "Unexpected any. Specify a different type.", "2"]
    ],
    "public/app/angular/services/dynamic_directive_srv.ts:5381": [
      [0, 0, 0, "Unexpected any. Specify a different type.", "0"],
      [0, 0, 0, "Unexpected any. Specify a different type.", "1"],
      [0, 0, 0, "Unexpected any. Specify a different type.", "2"],
      [0, 0, 0, "Unexpected any. Specify a different type.", "3"],
      [0, 0, 0, "Unexpected any. Specify a different type.", "4"],
      [0, 0, 0, "Unexpected any. Specify a different type.", "5"],
      [0, 0, 0, "Unexpected any. Specify a different type.", "6"],
      [0, 0, 0, "Unexpected any. Specify a different type.", "7"],
      [0, 0, 0, "Unexpected any. Specify a different type.", "8"]
    ],
    "public/app/angular/services/nav_model_srv.ts:5381": [
      [0, 0, 0, "Unexpected any. Specify a different type.", "0"]
    ],
    "public/app/angular/services/ng_react.ts:5381": [
      [0, 0, 0, "Do not use any type assertions.", "0"],
      [0, 0, 0, "Do not use any type assertions.", "1"],
      [0, 0, 0, "Do not use any type assertions.", "2"],
      [0, 0, 0, "Do not use any type assertions.", "3"],
      [0, 0, 0, "Unexpected any. Specify a different type.", "4"],
      [0, 0, 0, "Unexpected any. Specify a different type.", "5"],
      [0, 0, 0, "Unexpected any. Specify a different type.", "6"],
      [0, 0, 0, "Unexpected any. Specify a different type.", "7"],
      [0, 0, 0, "Unexpected any. Specify a different type.", "8"],
      [0, 0, 0, "Unexpected any. Specify a different type.", "9"],
      [0, 0, 0, "Unexpected any. Specify a different type.", "10"],
      [0, 0, 0, "Unexpected any. Specify a different type.", "11"],
      [0, 0, 0, "Unexpected any. Specify a different type.", "12"],
      [0, 0, 0, "Unexpected any. Specify a different type.", "13"],
      [0, 0, 0, "Unexpected any. Specify a different type.", "14"],
      [0, 0, 0, "Unexpected any. Specify a different type.", "15"],
      [0, 0, 0, "Unexpected any. Specify a different type.", "16"],
      [0, 0, 0, "Unexpected any. Specify a different type.", "17"],
      [0, 0, 0, "Unexpected any. Specify a different type.", "18"],
      [0, 0, 0, "Unexpected any. Specify a different type.", "19"],
      [0, 0, 0, "Unexpected any. Specify a different type.", "20"],
      [0, 0, 0, "Unexpected any. Specify a different type.", "21"],
      [0, 0, 0, "Unexpected any. Specify a different type.", "22"],
      [0, 0, 0, "Unexpected any. Specify a different type.", "23"],
      [0, 0, 0, "Unexpected any. Specify a different type.", "24"],
      [0, 0, 0, "Unexpected any. Specify a different type.", "25"],
      [0, 0, 0, "Unexpected any. Specify a different type.", "26"],
      [0, 0, 0, "Unexpected any. Specify a different type.", "27"],
      [0, 0, 0, "Unexpected any. Specify a different type.", "28"],
      [0, 0, 0, "Unexpected any. Specify a different type.", "29"]
    ],
    "public/app/angular/services/popover_srv.ts:5381": [
      [0, 0, 0, "Unexpected any. Specify a different type.", "0"],
      [0, 0, 0, "Unexpected any. Specify a different type.", "1"],
      [0, 0, 0, "Unexpected any. Specify a different type.", "2"],
      [0, 0, 0, "Unexpected any. Specify a different type.", "3"],
      [0, 0, 0, "Unexpected any. Specify a different type.", "4"],
      [0, 0, 0, "Unexpected any. Specify a different type.", "5"]
    ],
    "public/app/angular/services/segment_srv.ts:5381": [
      [0, 0, 0, "Unexpected any. Specify a different type.", "0"],
      [0, 0, 0, "Unexpected any. Specify a different type.", "1"],
      [0, 0, 0, "Unexpected any. Specify a different type.", "2"],
      [0, 0, 0, "Unexpected any. Specify a different type.", "3"],
      [0, 0, 0, "Unexpected any. Specify a different type.", "4"],
      [0, 0, 0, "Unexpected any. Specify a different type.", "5"],
      [0, 0, 0, "Unexpected any. Specify a different type.", "6"],
      [0, 0, 0, "Unexpected any. Specify a different type.", "7"],
      [0, 0, 0, "Unexpected any. Specify a different type.", "8"]
    ],
    "public/app/angular/services/timer.ts:5381": [
      [0, 0, 0, "Unexpected any. Specify a different type.", "0"],
      [0, 0, 0, "Unexpected any. Specify a different type.", "1"],
      [0, 0, 0, "Unexpected any. Specify a different type.", "2"]
    ],
    "public/app/angular/tags.ts:5381": [
      [0, 0, 0, "Unexpected any. Specify a different type.", "0"],
      [0, 0, 0, "Unexpected any. Specify a different type.", "1"],
      [0, 0, 0, "Unexpected any. Specify a different type.", "2"],
      [0, 0, 0, "Unexpected any. Specify a different type.", "3"],
      [0, 0, 0, "Unexpected any. Specify a different type.", "4"],
      [0, 0, 0, "Unexpected any. Specify a different type.", "5"],
      [0, 0, 0, "Unexpected any. Specify a different type.", "6"],
      [0, 0, 0, "Unexpected any. Specify a different type.", "7"],
      [0, 0, 0, "Unexpected any. Specify a different type.", "8"],
      [0, 0, 0, "Unexpected any. Specify a different type.", "9"]
    ],
    "public/app/core/TableModel.ts:5381": [
      [0, 0, 0, "Unexpected any. Specify a different type.", "0"],
      [0, 0, 0, "Unexpected any. Specify a different type.", "1"],
      [0, 0, 0, "Unexpected any. Specify a different type.", "2"],
      [0, 0, 0, "Unexpected any. Specify a different type.", "3"],
      [0, 0, 0, "Unexpected any. Specify a different type.", "4"],
      [0, 0, 0, "Unexpected any. Specify a different type.", "5"],
      [0, 0, 0, "Unexpected any. Specify a different type.", "6"]
    ],
    "public/app/core/components/DynamicImports/SafeDynamicImport.tsx:5381": [
      [0, 0, 0, "Unexpected any. Specify a different type.", "0"]
    ],
    "public/app/core/components/ForgottenPassword/ChangePassword.tsx:5381": [
      [0, 0, 0, "Use data-testid for E2E selectors instead of aria-label", "0"]
    ],
    "public/app/core/components/Login/LoginCtrl.tsx:5381": [
      [0, 0, 0, "Unexpected any. Specify a different type.", "0"]
    ],
    "public/app/core/components/Login/LoginForm.tsx:5381": [
      [0, 0, 0, "Use data-testid for E2E selectors instead of aria-label", "0"],
      [0, 0, 0, "Use data-testid for E2E selectors instead of aria-label", "1"]
    ],
    "public/app/core/components/NavBar/NavBarItemMenuTrigger.tsx:5381": [
      [0, 0, 0, "Do not use any type assertions.", "0"],
      [0, 0, 0, "Do not use any type assertions.", "1"],
      [0, 0, 0, "Do not use any type assertions.", "2"]
    ],
    "public/app/core/components/OptionsUI/registry.tsx:5381": [
      [0, 0, 0, "Do not use any type assertions.", "0"],
      [0, 0, 0, "Unexpected any. Specify a different type.", "1"],
      [0, 0, 0, "Do not use any type assertions.", "2"],
      [0, 0, 0, "Unexpected any. Specify a different type.", "3"],
      [0, 0, 0, "Do not use any type assertions.", "4"],
      [0, 0, 0, "Unexpected any. Specify a different type.", "5"],
      [0, 0, 0, "Do not use any type assertions.", "6"],
      [0, 0, 0, "Unexpected any. Specify a different type.", "7"],
      [0, 0, 0, "Unexpected any. Specify a different type.", "8"],
      [0, 0, 0, "Do not use any type assertions.", "9"],
      [0, 0, 0, "Unexpected any. Specify a different type.", "10"],
      [0, 0, 0, "Unexpected any. Specify a different type.", "11"],
      [0, 0, 0, "Do not use any type assertions.", "12"],
      [0, 0, 0, "Unexpected any. Specify a different type.", "13"],
      [0, 0, 0, "Unexpected any. Specify a different type.", "14"],
      [0, 0, 0, "Do not use any type assertions.", "15"],
      [0, 0, 0, "Unexpected any. Specify a different type.", "16"],
      [0, 0, 0, "Do not use any type assertions.", "17"],
      [0, 0, 0, "Unexpected any. Specify a different type.", "18"],
      [0, 0, 0, "Do not use any type assertions.", "19"],
      [0, 0, 0, "Unexpected any. Specify a different type.", "20"],
      [0, 0, 0, "Do not use any type assertions.", "21"],
      [0, 0, 0, "Unexpected any. Specify a different type.", "22"],
      [0, 0, 0, "Do not use any type assertions.", "23"],
      [0, 0, 0, "Unexpected any. Specify a different type.", "24"],
      [0, 0, 0, "Do not use any type assertions.", "25"],
      [0, 0, 0, "Unexpected any. Specify a different type.", "26"],
      [0, 0, 0, "Do not use any type assertions.", "27"],
      [0, 0, 0, "Unexpected any. Specify a different type.", "28"],
      [0, 0, 0, "Do not use any type assertions.", "29"],
      [0, 0, 0, "Unexpected any. Specify a different type.", "30"],
      [0, 0, 0, "Do not use any type assertions.", "31"],
      [0, 0, 0, "Unexpected any. Specify a different type.", "32"],
      [0, 0, 0, "Unexpected any. Specify a different type.", "33"],
      [0, 0, 0, "Do not use any type assertions.", "34"],
      [0, 0, 0, "Unexpected any. Specify a different type.", "35"],
      [0, 0, 0, "Do not use any type assertions.", "36"],
      [0, 0, 0, "Unexpected any. Specify a different type.", "37"],
      [0, 0, 0, "Unexpected any. Specify a different type.", "38"],
      [0, 0, 0, "Do not use any type assertions.", "39"],
      [0, 0, 0, "Unexpected any. Specify a different type.", "40"],
      [0, 0, 0, "Do not use any type assertions.", "41"],
      [0, 0, 0, "Unexpected any. Specify a different type.", "42"],
      [0, 0, 0, "Unexpected any. Specify a different type.", "43"],
      [0, 0, 0, "Do not use any type assertions.", "44"],
      [0, 0, 0, "Unexpected any. Specify a different type.", "45"],
      [0, 0, 0, "Do not use any type assertions.", "46"],
      [0, 0, 0, "Unexpected any. Specify a different type.", "47"],
      [0, 0, 0, "Unexpected any. Specify a different type.", "48"],
      [0, 0, 0, "Do not use any type assertions.", "49"],
      [0, 0, 0, "Unexpected any. Specify a different type.", "50"],
      [0, 0, 0, "Do not use any type assertions.", "51"],
      [0, 0, 0, "Unexpected any. Specify a different type.", "52"],
      [0, 0, 0, "Unexpected any. Specify a different type.", "53"],
      [0, 0, 0, "Do not use any type assertions.", "54"],
      [0, 0, 0, "Unexpected any. Specify a different type.", "55"],
      [0, 0, 0, "Do not use any type assertions.", "56"],
      [0, 0, 0, "Unexpected any. Specify a different type.", "57"],
      [0, 0, 0, "Unexpected any. Specify a different type.", "58"],
      [0, 0, 0, "Do not use any type assertions.", "59"],
      [0, 0, 0, "Unexpected any. Specify a different type.", "60"],
      [0, 0, 0, "Do not use any type assertions.", "61"],
      [0, 0, 0, "Unexpected any. Specify a different type.", "62"],
      [0, 0, 0, "Unexpected any. Specify a different type.", "63"],
      [0, 0, 0, "Do not use any type assertions.", "64"],
      [0, 0, 0, "Unexpected any. Specify a different type.", "65"],
      [0, 0, 0, "Do not use any type assertions.", "66"],
      [0, 0, 0, "Unexpected any. Specify a different type.", "67"],
      [0, 0, 0, "Unexpected any. Specify a different type.", "68"],
      [0, 0, 0, "Do not use any type assertions.", "69"],
      [0, 0, 0, "Unexpected any. Specify a different type.", "70"],
      [0, 0, 0, "Do not use any type assertions.", "71"],
      [0, 0, 0, "Unexpected any. Specify a different type.", "72"],
      [0, 0, 0, "Unexpected any. Specify a different type.", "73"],
      [0, 0, 0, "Do not use any type assertions.", "74"],
      [0, 0, 0, "Unexpected any. Specify a different type.", "75"],
      [0, 0, 0, "Do not use any type assertions.", "76"],
      [0, 0, 0, "Unexpected any. Specify a different type.", "77"],
      [0, 0, 0, "Unexpected any. Specify a different type.", "78"],
      [0, 0, 0, "Do not use any type assertions.", "79"],
      [0, 0, 0, "Unexpected any. Specify a different type.", "80"],
      [0, 0, 0, "Do not use any type assertions.", "81"],
      [0, 0, 0, "Unexpected any. Specify a different type.", "82"],
      [0, 0, 0, "Do not use any type assertions.", "83"],
      [0, 0, 0, "Unexpected any. Specify a different type.", "84"],
      [0, 0, 0, "Do not use any type assertions.", "85"],
      [0, 0, 0, "Unexpected any. Specify a different type.", "86"]
    ],
    "public/app/core/components/PageNew/SectionNavItem.tsx:5381": [
      [0, 0, 0, "Use data-testid for E2E selectors instead of aria-label", "0"]
    ],
    "public/app/core/components/PanelTypeFilter/PanelTypeFilter.tsx:5381": [
      [0, 0, 0, "Unexpected any. Specify a different type.", "0"],
      [0, 0, 0, "Unexpected any. Specify a different type.", "1"]
    ],
    "public/app/core/components/PasswordField/PasswordField.tsx:5381": [
      [0, 0, 0, "Use data-testid for E2E selectors instead of aria-label", "0"]
    ],
    "public/app/core/components/QueryOperationRow/QueryOperationAction.tsx:5381": [
      [0, 0, 0, "Use data-testid for E2E selectors instead of aria-label", "0"]
    ],
    "public/app/core/components/Select/FolderPicker.tsx:5381": [
      [0, 0, 0, "Use data-testid for E2E selectors instead of aria-label", "0"]
    ],
    "public/app/core/components/TagFilter/TagFilter.tsx:5381": [
      [0, 0, 0, "Unexpected any. Specify a different type.", "0"],
      [0, 0, 0, "Unexpected any. Specify a different type.", "1"],
      [0, 0, 0, "Unexpected any. Specify a different type.", "2"],
      [0, 0, 0, "Unexpected any. Specify a different type.", "3"],
      [0, 0, 0, "Unexpected any. Specify a different type.", "4"],
      [0, 0, 0, "Unexpected any. Specify a different type.", "5"],
      [0, 0, 0, "Unexpected any. Specify a different type.", "6"]
    ],
    "public/app/core/components/TagFilter/TagOption.tsx:5381": [
      [0, 0, 0, "Unexpected any. Specify a different type.", "0"],
      [0, 0, 0, "Unexpected any. Specify a different type.", "1"]
    ],
    "public/app/core/components/TimelineChart/TimelineChart.tsx:5381": [
      [0, 0, 0, "Do not use any type assertions.", "0"]
    ],
    "public/app/core/components/connectWithCleanUp.tsx:5381": [
      [0, 0, 0, "Unexpected any. Specify a different type.", "0"],
      [0, 0, 0, "Do not use any type assertions.", "1"]
    ],
    "public/app/core/components/modals/AngularModalProxy.tsx:5381": [
      [0, 0, 0, "Unexpected any. Specify a different type.", "0"]
    ],
    "public/app/core/navigation/GrafanaRoute.test.tsx:5381": [
      [0, 0, 0, "Unexpected any. Specify a different type.", "0"],
      [0, 0, 0, "Unexpected any. Specify a different type.", "1"]
    ],
    "public/app/core/navigation/__mocks__/routeProps.ts:5381": [
      [0, 0, 0, "Unexpected any. Specify a different type.", "0"],
      [0, 0, 0, "Unexpected any. Specify a different type.", "1"],
      [0, 0, 0, "Unexpected any. Specify a different type.", "2"],
      [0, 0, 0, "Unexpected any. Specify a different type.", "3"]
    ],
    "public/app/core/navigation/types.ts:5381": [
      [0, 0, 0, "Unexpected any. Specify a different type.", "0"],
      [0, 0, 0, "Unexpected any. Specify a different type.", "1"]
    ],
    "public/app/core/reducers/root.ts:5381": [
      [0, 0, 0, "Unexpected any. Specify a different type.", "0"],
      [0, 0, 0, "Unexpected any. Specify a different type.", "1"]
    ],
    "public/app/core/services/ResponseQueue.ts:5381": [
      [0, 0, 0, "Unexpected any. Specify a different type.", "0"],
      [0, 0, 0, "Unexpected any. Specify a different type.", "1"]
    ],
    "public/app/core/services/backend_srv.ts:5381": [
      [0, 0, 0, "Unexpected any. Specify a different type.", "0"],
      [0, 0, 0, "Unexpected any. Specify a different type.", "1"],
      [0, 0, 0, "Unexpected any. Specify a different type.", "2"],
      [0, 0, 0, "Do not use any type assertions.", "3"],
      [0, 0, 0, "Unexpected any. Specify a different type.", "4"],
      [0, 0, 0, "Unexpected any. Specify a different type.", "5"],
      [0, 0, 0, "Unexpected any. Specify a different type.", "6"],
      [0, 0, 0, "Unexpected any. Specify a different type.", "7"],
      [0, 0, 0, "Unexpected any. Specify a different type.", "8"],
      [0, 0, 0, "Unexpected any. Specify a different type.", "9"],
      [0, 0, 0, "Unexpected any. Specify a different type.", "10"],
      [0, 0, 0, "Unexpected any. Specify a different type.", "11"],
      [0, 0, 0, "Unexpected any. Specify a different type.", "12"],
      [0, 0, 0, "Unexpected any. Specify a different type.", "13"],
      [0, 0, 0, "Unexpected any. Specify a different type.", "14"],
      [0, 0, 0, "Unexpected any. Specify a different type.", "15"],
      [0, 0, 0, "Unexpected any. Specify a different type.", "16"],
      [0, 0, 0, "Unexpected any. Specify a different type.", "17"]
    ],
    "public/app/core/services/context_srv.ts:5381": [
      [0, 0, 0, "Unexpected any. Specify a different type.", "0"],
      [0, 0, 0, "Unexpected any. Specify a different type.", "1"],
      [0, 0, 0, "Do not use any type assertions.", "2"],
      [0, 0, 0, "Unexpected any. Specify a different type.", "3"]
    ],
    "public/app/core/services/echo/backends/analytics/ApplicationInsightsBackend.ts:5381": [
      [0, 0, 0, "Do not use any type assertions.", "0"],
      [0, 0, 0, "Unexpected any. Specify a different type.", "1"]
    ],
    "public/app/core/services/echo/backends/analytics/RudderstackBackend.ts:5381": [
      [0, 0, 0, "Do not use any type assertions.", "0"],
      [0, 0, 0, "Unexpected any. Specify a different type.", "1"],
      [0, 0, 0, "Do not use any type assertions.", "2"],
      [0, 0, 0, "Unexpected any. Specify a different type.", "3"]
    ],
    "public/app/core/specs/backend_srv.test.ts:5381": [
      [0, 0, 0, "Unexpected any. Specify a different type.", "0"]
    ],
    "public/app/core/specs/time_series.test.ts:5381": [
      [0, 0, 0, "Unexpected any. Specify a different type.", "0"],
      [0, 0, 0, "Unexpected any. Specify a different type.", "1"],
      [0, 0, 0, "Unexpected any. Specify a different type.", "2"]
    ],
    "public/app/core/time_series2.ts:5381": [
      [0, 0, 0, "Unexpected any. Specify a different type.", "0"],
      [0, 0, 0, "Unexpected any. Specify a different type.", "1"],
      [0, 0, 0, "Unexpected any. Specify a different type.", "2"],
      [0, 0, 0, "Unexpected any. Specify a different type.", "3"],
      [0, 0, 0, "Unexpected any. Specify a different type.", "4"],
      [0, 0, 0, "Unexpected any. Specify a different type.", "5"],
      [0, 0, 0, "Unexpected any. Specify a different type.", "6"],
      [0, 0, 0, "Unexpected any. Specify a different type.", "7"],
      [0, 0, 0, "Unexpected any. Specify a different type.", "8"],
      [0, 0, 0, "Unexpected any. Specify a different type.", "9"],
      [0, 0, 0, "Unexpected any. Specify a different type.", "10"],
      [0, 0, 0, "Unexpected any. Specify a different type.", "11"],
      [0, 0, 0, "Unexpected any. Specify a different type.", "12"],
      [0, 0, 0, "Unexpected any. Specify a different type.", "13"],
      [0, 0, 0, "Unexpected any. Specify a different type.", "14"],
      [0, 0, 0, "Unexpected any. Specify a different type.", "15"],
      [0, 0, 0, "Unexpected any. Specify a different type.", "16"],
      [0, 0, 0, "Unexpected any. Specify a different type.", "17"],
      [0, 0, 0, "Unexpected any. Specify a different type.", "18"]
    ],
    "public/app/core/utils/ConfigProvider.tsx:5381": [
      [0, 0, 0, "Unexpected any. Specify a different type.", "0"],
      [0, 0, 0, "Unexpected any. Specify a different type.", "1"]
    ],
    "public/app/core/utils/acl.ts:5381": [
      [0, 0, 0, "Do not use any type assertions.", "0"]
    ],
    "public/app/core/utils/connectWithReduxStore.tsx:5381": [
      [0, 0, 0, "Unexpected any. Specify a different type.", "0"],
      [0, 0, 0, "Unexpected any. Specify a different type.", "1"],
      [0, 0, 0, "Do not use any type assertions.", "2"],
      [0, 0, 0, "Unexpected any. Specify a different type.", "3"],
      [0, 0, 0, "Unexpected any. Specify a different type.", "4"],
      [0, 0, 0, "Unexpected any. Specify a different type.", "5"],
      [0, 0, 0, "Unexpected any. Specify a different type.", "6"],
      [0, 0, 0, "Do not use any type assertions.", "7"],
      [0, 0, 0, "Unexpected any. Specify a different type.", "8"],
      [0, 0, 0, "Unexpected any. Specify a different type.", "9"]
    ],
    "public/app/core/utils/deferred.ts:5381": [
      [0, 0, 0, "Unexpected any. Specify a different type.", "0"]
    ],
    "public/app/core/utils/explore.ts:5381": [
      [0, 0, 0, "Do not use any type assertions.", "0"],
      [0, 0, 0, "Unexpected any. Specify a different type.", "1"],
      [0, 0, 0, "Unexpected any. Specify a different type.", "2"],
      [0, 0, 0, "Unexpected any. Specify a different type.", "3"],
      [0, 0, 0, "Unexpected any. Specify a different type.", "4"],
      [0, 0, 0, "Unexpected any. Specify a different type.", "5"],
      [0, 0, 0, "Do not use any type assertions.", "6"],
      [0, 0, 0, "Unexpected any. Specify a different type.", "7"],
      [0, 0, 0, "Do not use any type assertions.", "8"],
      [0, 0, 0, "Unexpected any. Specify a different type.", "9"],
      [0, 0, 0, "Unexpected any. Specify a different type.", "10"],
      [0, 0, 0, "Unexpected any. Specify a different type.", "11"],
      [0, 0, 0, "Unexpected any. Specify a different type.", "12"]
    ],
    "public/app/core/utils/fetch.ts:5381": [
      [0, 0, 0, "Do not use any type assertions.", "0"],
      [0, 0, 0, "Unexpected any. Specify a different type.", "1"],
      [0, 0, 0, "Do not use any type assertions.", "2"],
      [0, 0, 0, "Unexpected any. Specify a different type.", "3"],
      [0, 0, 0, "Do not use any type assertions.", "4"],
      [0, 0, 0, "Do not use any type assertions.", "5"],
      [0, 0, 0, "Do not use any type assertions.", "6"],
      [0, 0, 0, "Unexpected any. Specify a different type.", "7"],
      [0, 0, 0, "Do not use any type assertions.", "8"],
      [0, 0, 0, "Unexpected any. Specify a different type.", "9"],
      [0, 0, 0, "Unexpected any. Specify a different type.", "10"]
    ],
    "public/app/core/utils/flatten.ts:5381": [
      [0, 0, 0, "Unexpected any. Specify a different type.", "0"],
      [0, 0, 0, "Unexpected any. Specify a different type.", "1"],
      [0, 0, 0, "Unexpected any. Specify a different type.", "2"],
      [0, 0, 0, "Unexpected any. Specify a different type.", "3"],
      [0, 0, 0, "Unexpected any. Specify a different type.", "4"],
      [0, 0, 0, "Unexpected any. Specify a different type.", "5"]
    ],
    "public/app/core/utils/kbn.ts:5381": [
      [0, 0, 0, "Do not use any type assertions.", "0"],
      [0, 0, 0, "Do not use any type assertions.", "1"]
    ],
    "public/app/core/utils/object.ts:5381": [
      [0, 0, 0, "Do not use any type assertions.", "0"],
      [0, 0, 0, "Do not use any type assertions.", "1"],
      [0, 0, 0, "Unexpected any. Specify a different type.", "2"],
      [0, 0, 0, "Do not use any type assertions.", "3"],
      [0, 0, 0, "Unexpected any. Specify a different type.", "4"]
    ],
    "public/app/core/utils/query.ts:5381": [
      [0, 0, 0, "Do not use any type assertions.", "0"]
    ],
    "public/app/core/utils/richHistory.test.ts:5381": [
      [0, 0, 0, "Unexpected any. Specify a different type.", "0"]
    ],
    "public/app/core/utils/ticks.ts:5381": [
      [0, 0, 0, "Unexpected any. Specify a different type.", "0"],
      [0, 0, 0, "Unexpected any. Specify a different type.", "1"],
      [0, 0, 0, "Unexpected any. Specify a different type.", "2"],
      [0, 0, 0, "Unexpected any. Specify a different type.", "3"],
      [0, 0, 0, "Do not use any type assertions.", "4"],
      [0, 0, 0, "Do not use any type assertions.", "5"]
    ],
    "public/app/core/utils/tracing.ts:5381": [
      [0, 0, 0, "Do not use any type assertions.", "0"]
    ],
    "public/app/features/admin/OrgRolePicker.tsx:5381": [
      [0, 0, 0, "Do not use any type assertions.", "0"]
    ],
    "public/app/features/admin/ldap/LdapPage.tsx:5381": [
      [0, 0, 0, "Unexpected any. Specify a different type.", "0"]
    ],
    "public/app/features/alerting/AlertTab.tsx:5381": [
      [0, 0, 0, "Do not use any type assertions.", "0"],
      [0, 0, 0, "Unexpected any. Specify a different type.", "1"],
      [0, 0, 0, "Use data-testid for E2E selectors instead of aria-label", "2"]
    ],
    "public/app/features/alerting/AlertTabCtrl.ts:5381": [
      [0, 0, 0, "Unexpected any. Specify a different type.", "0"],
      [0, 0, 0, "Unexpected any. Specify a different type.", "1"],
      [0, 0, 0, "Unexpected any. Specify a different type.", "2"],
      [0, 0, 0, "Unexpected any. Specify a different type.", "3"],
      [0, 0, 0, "Unexpected any. Specify a different type.", "4"],
      [0, 0, 0, "Unexpected any. Specify a different type.", "5"],
      [0, 0, 0, "Unexpected any. Specify a different type.", "6"],
      [0, 0, 0, "Unexpected any. Specify a different type.", "7"],
      [0, 0, 0, "Unexpected any. Specify a different type.", "8"],
      [0, 0, 0, "Unexpected any. Specify a different type.", "9"],
      [0, 0, 0, "Unexpected any. Specify a different type.", "10"],
      [0, 0, 0, "Unexpected any. Specify a different type.", "11"],
      [0, 0, 0, "Unexpected any. Specify a different type.", "12"],
      [0, 0, 0, "Unexpected any. Specify a different type.", "13"],
      [0, 0, 0, "Unexpected any. Specify a different type.", "14"],
      [0, 0, 0, "Unexpected any. Specify a different type.", "15"],
      [0, 0, 0, "Unexpected any. Specify a different type.", "16"],
      [0, 0, 0, "Unexpected any. Specify a different type.", "17"],
      [0, 0, 0, "Unexpected any. Specify a different type.", "18"],
      [0, 0, 0, "Unexpected any. Specify a different type.", "19"],
      [0, 0, 0, "Unexpected any. Specify a different type.", "20"],
      [0, 0, 0, "Unexpected any. Specify a different type.", "21"],
      [0, 0, 0, "Unexpected any. Specify a different type.", "22"],
      [0, 0, 0, "Do not use any type assertions.", "23"],
      [0, 0, 0, "Unexpected any. Specify a different type.", "24"],
      [0, 0, 0, "Unexpected any. Specify a different type.", "25"],
      [0, 0, 0, "Unexpected any. Specify a different type.", "26"],
      [0, 0, 0, "Unexpected any. Specify a different type.", "27"],
      [0, 0, 0, "Unexpected any. Specify a different type.", "28"],
      [0, 0, 0, "Unexpected any. Specify a different type.", "29"],
      [0, 0, 0, "Unexpected any. Specify a different type.", "30"],
      [0, 0, 0, "Unexpected any. Specify a different type.", "31"],
      [0, 0, 0, "Unexpected any. Specify a different type.", "32"],
      [0, 0, 0, "Unexpected any. Specify a different type.", "33"]
    ],
    "public/app/features/alerting/EditNotificationChannelPage.tsx:5381": [
      [0, 0, 0, "Unexpected any. Specify a different type.", "0"]
    ],
    "public/app/features/alerting/StateHistory.tsx:5381": [
      [0, 0, 0, "Unexpected any. Specify a different type.", "0"],
      [0, 0, 0, "Unexpected any. Specify a different type.", "1"]
    ],
    "public/app/features/alerting/TestRuleResult.tsx:5381": [
      [0, 0, 0, "Unexpected any. Specify a different type.", "0"],
      [0, 0, 0, "Unexpected any. Specify a different type.", "1"],
      [0, 0, 0, "Unexpected any. Specify a different type.", "2"]
    ],
    "public/app/features/alerting/components/NotificationChannelOptions.tsx:5381": [
      [0, 0, 0, "Do not use any type assertions.", "0"]
    ],
    "public/app/features/alerting/components/OptionElement.tsx:5381": [
      [0, 0, 0, "Unexpected any. Specify a different type.", "0"]
    ],
    "public/app/features/alerting/getAlertingValidationMessage.test.ts:5381": [
      [0, 0, 0, "Unexpected any. Specify a different type.", "0"]
    ],
    "public/app/features/alerting/getAlertingValidationMessage.ts:5381": [
      [0, 0, 0, "Do not use any type assertions.", "0"],
      [0, 0, 0, "Unexpected any. Specify a different type.", "1"],
      [0, 0, 0, "Do not use any type assertions.", "2"],
      [0, 0, 0, "Unexpected any. Specify a different type.", "3"]
    ],
    "public/app/features/alerting/state/ThresholdMapper.ts:5381": [
      [0, 0, 0, "Unexpected any. Specify a different type.", "0"]
    ],
    "public/app/features/alerting/state/actions.ts:5381": [
      [0, 0, 0, "Unexpected any. Specify a different type.", "0"],
      [0, 0, 0, "Unexpected any. Specify a different type.", "1"],
      [0, 0, 0, "Unexpected any. Specify a different type.", "2"]
    ],
    "public/app/features/alerting/state/alertDef.ts:5381": [
      [0, 0, 0, "Unexpected any. Specify a different type.", "0"],
      [0, 0, 0, "Unexpected any. Specify a different type.", "1"],
      [0, 0, 0, "Do not use any type assertions.", "2"],
      [0, 0, 0, "Unexpected any. Specify a different type.", "3"]
    ],
    "public/app/features/alerting/state/query_part.ts:5381": [
      [0, 0, 0, "Unexpected any. Specify a different type.", "0"],
      [0, 0, 0, "Unexpected any. Specify a different type.", "1"],
      [0, 0, 0, "Unexpected any. Specify a different type.", "2"],
      [0, 0, 0, "Unexpected any. Specify a different type.", "3"],
      [0, 0, 0, "Unexpected any. Specify a different type.", "4"],
      [0, 0, 0, "Unexpected any. Specify a different type.", "5"],
      [0, 0, 0, "Unexpected any. Specify a different type.", "6"],
      [0, 0, 0, "Unexpected any. Specify a different type.", "7"],
      [0, 0, 0, "Unexpected any. Specify a different type.", "8"],
      [0, 0, 0, "Unexpected any. Specify a different type.", "9"],
      [0, 0, 0, "Unexpected any. Specify a different type.", "10"]
    ],
    "public/app/features/alerting/state/reducers.ts:5381": [
      [0, 0, 0, "Unexpected any. Specify a different type.", "0"],
      [0, 0, 0, "Unexpected any. Specify a different type.", "1"]
    ],
    "public/app/features/alerting/unified/AlertsFolderView.test.tsx:5381": [
      [0, 0, 0, "Unexpected any. Specify a different type.", "0"]
    ],
    "public/app/features/alerting/unified/PanelAlertTabContent.test.tsx:5381": [
      [0, 0, 0, "Unexpected any. Specify a different type.", "0"],
      [0, 0, 0, "Unexpected any. Specify a different type.", "1"],
      [0, 0, 0, "Unexpected any. Specify a different type.", "2"],
      [0, 0, 0, "Unexpected any. Specify a different type.", "3"]
    ],
    "public/app/features/alerting/unified/PanelAlertTabContent.tsx:5381": [
      [0, 0, 0, "Use data-testid for E2E selectors instead of aria-label", "0"]
    ],
    "public/app/features/alerting/unified/RuleList.tsx:5381": [
      [0, 0, 0, "Do not use any type assertions.", "0"],
      [0, 0, 0, "Do not use any type assertions.", "1"]
    ],
    "public/app/features/alerting/unified/api/alertmanager.ts:5381": [
      [0, 0, 0, "Unexpected any. Specify a different type.", "0"],
      [0, 0, 0, "Unexpected any. Specify a different type.", "1"]
    ],
    "public/app/features/alerting/unified/api/ruler.ts:5381": [
      [0, 0, 0, "Do not use any type assertions.", "0"],
      [0, 0, 0, "Do not use any type assertions.", "1"]
    ],
    "public/app/features/alerting/unified/components/AnnotationDetailsField.tsx:5381": [
      [0, 0, 0, "Do not use any type assertions.", "0"],
      [0, 0, 0, "Do not use any type assertions.", "1"]
    ],
    "public/app/features/alerting/unified/components/Expression.tsx:5381": [
      [0, 0, 0, "Unexpected any. Specify a different type.", "0"],
      [0, 0, 0, "Do not use any type assertions.", "1"]
    ],
    "public/app/features/alerting/unified/components/alert-groups/AlertGroupFilter.tsx:5381": [
      [0, 0, 0, "Do not use any type assertions.", "0"]
    ],
    "public/app/features/alerting/unified/components/alert-groups/AlertGroupHeader.tsx:5381": [
      [0, 0, 0, "Do not use any type assertions.", "0"],
      [0, 0, 0, "Do not use any type assertions.", "1"]
    ],
    "public/app/features/alerting/unified/components/alert-groups/GroupBy.tsx:5381": [
      [0, 0, 0, "Do not use any type assertions.", "0"]
    ],
    "public/app/features/alerting/unified/components/alert-groups/MatcherFilter.tsx:5381": [
      [0, 0, 0, "Do not use any type assertions.", "0"]
    ],
    "public/app/features/alerting/unified/components/receivers/TemplateForm.tsx:5381": [
      [0, 0, 0, "Do not use any type assertions.", "0"],
      [0, 0, 0, "Unexpected any. Specify a different type.", "1"]
    ],
    "public/app/features/alerting/unified/components/receivers/form/ChannelOptions.tsx:5381": [
      [0, 0, 0, "Unexpected any. Specify a different type.", "0"],
      [0, 0, 0, "Do not use any type assertions.", "1"],
      [0, 0, 0, "Unexpected any. Specify a different type.", "2"]
    ],
    "public/app/features/alerting/unified/components/receivers/form/ReceiverForm.tsx:5381": [
      [0, 0, 0, "Do not use any type assertions.", "0"],
      [0, 0, 0, "Unexpected any. Specify a different type.", "1"],
      [0, 0, 0, "Do not use any type assertions.", "2"],
      [0, 0, 0, "Do not use any type assertions.", "3"]
    ],
    "public/app/features/alerting/unified/components/receivers/form/TestContactPointModal.tsx:5381": [
      [0, 0, 0, "Do not use any type assertions.", "0"],
      [0, 0, 0, "Do not use any type assertions.", "1"]
    ],
    "public/app/features/alerting/unified/components/receivers/form/fields/OptionField.tsx:5381": [
      [0, 0, 0, "Unexpected any. Specify a different type.", "0"],
      [0, 0, 0, "Unexpected any. Specify a different type.", "1"],
      [0, 0, 0, "Do not use any type assertions.", "2"],
      [0, 0, 0, "Unexpected any. Specify a different type.", "3"],
      [0, 0, 0, "Do not use any type assertions.", "4"],
      [0, 0, 0, "Unexpected any. Specify a different type.", "5"],
      [0, 0, 0, "Unexpected any. Specify a different type.", "6"],
      [0, 0, 0, "Unexpected any. Specify a different type.", "7"]
    ],
    "public/app/features/alerting/unified/components/receivers/form/fields/SubformArrayField.tsx:5381": [
      [0, 0, 0, "Unexpected any. Specify a different type.", "0"],
      [0, 0, 0, "Unexpected any. Specify a different type.", "1"]
    ],
    "public/app/features/alerting/unified/components/receivers/form/fields/SubformField.tsx:5381": [
      [0, 0, 0, "Unexpected any. Specify a different type.", "0"],
      [0, 0, 0, "Unexpected any. Specify a different type.", "1"]
    ],
    "public/app/features/alerting/unified/components/rule-editor/AlertRuleForm.tsx:5381": [
      [0, 0, 0, "Do not use any type assertions.", "0"],
      [0, 0, 0, "Do not use any type assertions.", "1"]
    ],
    "public/app/features/alerting/unified/components/rule-editor/AnnotationKeyInput.tsx:5381": [
      [0, 0, 0, "Do not use any type assertions.", "0"]
    ],
    "public/app/features/alerting/unified/components/rule-editor/ExpressionEditor.tsx:5381": [
      [0, 0, 0, "Do not use any type assertions.", "0"]
    ],
    "public/app/features/alerting/unified/components/rule-editor/PreviewRule.tsx:5381": [
      [0, 0, 0, "Unexpected any. Specify a different type.", "0"]
    ],
    "public/app/features/alerting/unified/components/rule-editor/RuleInspector.tsx:5381": [
      [0, 0, 0, "Do not use any type assertions.", "0"]
    ],
    "public/app/features/alerting/unified/components/rule-editor/query-and-alert-condition/QueryAndExpressionsStep.tsx:5381": [
      [0, 0, 0, "Use data-testid for E2E selectors instead of aria-label", "0"]
    ],
    "public/app/features/alerting/unified/components/rules/RuleDetailsDataSources.tsx:5381": [
      [0, 0, 0, "Do not use any type assertions.", "0"]
    ],
    "public/app/features/alerting/unified/components/silences/SilencesEditor.tsx:5381": [
      [0, 0, 0, "Do not use any type assertions.", "0"]
    ],
    "public/app/features/alerting/unified/components/silences/SilencesFilter.tsx:5381": [
      [0, 0, 0, "Do not use any type assertions.", "0"]
    ],
    "public/app/features/alerting/unified/hooks/useControlledFieldArray.ts:5381": [
      [0, 0, 0, "Unexpected any. Specify a different type.", "0"]
    ],
    "public/app/features/alerting/unified/hooks/useFilteredRules.ts:5381": [
      [0, 0, 0, "Do not use any type assertions.", "0"],
      [0, 0, 0, "Do not use any type assertions.", "1"]
    ],
    "public/app/features/alerting/unified/hooks/useGroupedAlerts.ts:5381": [
      [0, 0, 0, "Do not use any type assertions.", "0"],
      [0, 0, 0, "Do not use any type assertions.", "1"],
      [0, 0, 0, "Do not use any type assertions.", "2"]
    ],
    "public/app/features/alerting/unified/mocks.ts:5381": [
      [0, 0, 0, "Do not use any type assertions.", "0"],
      [0, 0, 0, "Do not use any type assertions.", "1"],
      [0, 0, 0, "Do not use any type assertions.", "2"],
      [0, 0, 0, "Do not use any type assertions.", "3"],
      [0, 0, 0, "Unexpected any. Specify a different type.", "4"],
      [0, 0, 0, "Unexpected any. Specify a different type.", "5"],
      [0, 0, 0, "Do not use any type assertions.", "6"],
      [0, 0, 0, "Do not use any type assertions.", "7"],
      [0, 0, 0, "Unexpected any. Specify a different type.", "8"],
      [0, 0, 0, "Unexpected any. Specify a different type.", "9"],
      [0, 0, 0, "Do not use any type assertions.", "10"]
    ],
    "public/app/features/alerting/unified/state/actions.ts:5381": [
      [0, 0, 0, "Do not use any type assertions.", "0"],
      [0, 0, 0, "Do not use any type assertions.", "1"]
    ],
    "public/app/features/alerting/unified/types/receiver-form.ts:5381": [
      [0, 0, 0, "Unexpected any. Specify a different type.", "0"],
      [0, 0, 0, "Unexpected any. Specify a different type.", "1"]
    ],
    "public/app/features/alerting/unified/utils/amroutes.ts:5381": [
      [0, 0, 0, "Do not use any type assertions.", "0"],
      [0, 0, 0, "Do not use any type assertions.", "1"]
    ],
    "public/app/features/alerting/unified/utils/datasource.ts:5381": [
      [0, 0, 0, "Do not use any type assertions.", "0"]
    ],
    "public/app/features/alerting/unified/utils/misc.test.ts:5381": [
      [0, 0, 0, "Unexpected any. Specify a different type.", "0"],
      [0, 0, 0, "Unexpected any. Specify a different type.", "1"],
      [0, 0, 0, "Unexpected any. Specify a different type.", "2"]
    ],
    "public/app/features/alerting/unified/utils/receiver-form.ts:5381": [
      [0, 0, 0, "Do not use any type assertions.", "0"],
      [0, 0, 0, "Do not use any type assertions.", "1"],
      [0, 0, 0, "Do not use any type assertions.", "2"],
      [0, 0, 0, "Do not use any type assertions.", "3"],
      [0, 0, 0, "Do not use any type assertions.", "4"],
      [0, 0, 0, "Unexpected any. Specify a different type.", "5"]
    ],
    "public/app/features/alerting/unified/utils/redux.ts:5381": [
      [0, 0, 0, "Unexpected any. Specify a different type.", "0"],
      [0, 0, 0, "Unexpected any. Specify a different type.", "1"],
      [0, 0, 0, "Do not use any type assertions.", "2"],
      [0, 0, 0, "Do not use any type assertions.", "3"],
      [0, 0, 0, "Do not use any type assertions.", "4"],
      [0, 0, 0, "Do not use any type assertions.", "5"],
      [0, 0, 0, "Do not use any type assertions.", "6"],
      [0, 0, 0, "Do not use any type assertions.", "7"],
      [0, 0, 0, "Do not use any type assertions.", "8"]
    ],
    "public/app/features/alerting/unified/utils/rulerClient.ts:5381": [
      [0, 0, 0, "Do not use any type assertions.", "0"]
    ],
    "public/app/features/alerting/unified/utils/rules.ts:5381": [
      [0, 0, 0, "Unexpected any. Specify a different type.", "0"],
      [0, 0, 0, "Do not use any type assertions.", "1"],
      [0, 0, 0, "Do not use any type assertions.", "2"],
      [0, 0, 0, "Do not use any type assertions.", "3"],
      [0, 0, 0, "Do not use any type assertions.", "4"],
      [0, 0, 0, "Do not use any type assertions.", "5"]
    ],
    "public/app/features/annotations/components/AnnotationResultMapper.tsx:5381": [
      [0, 0, 0, "Do not use any type assertions.", "0"]
    ],
    "public/app/features/annotations/events_processing.ts:5381": [
      [0, 0, 0, "Unexpected any. Specify a different type.", "0"]
    ],
    "public/app/features/annotations/executeAnnotationQuery.ts:5381": [
      [0, 0, 0, "Unexpected any. Specify a different type.", "0"]
    ],
    "public/app/features/annotations/standardAnnotationSupport.ts:5381": [
      [0, 0, 0, "Unexpected any. Specify a different type.", "0"],
      [0, 0, 0, "Do not use any type assertions.", "1"],
      [0, 0, 0, "Do not use any type assertions.", "2"],
      [0, 0, 0, "Unexpected any. Specify a different type.", "3"],
      [0, 0, 0, "Unexpected any. Specify a different type.", "4"],
      [0, 0, 0, "Do not use any type assertions.", "5"],
      [0, 0, 0, "Unexpected any. Specify a different type.", "6"]
    ],
    "public/app/features/canvas/element.ts:5381": [
      [0, 0, 0, "Unexpected any. Specify a different type.", "0"],
      [0, 0, 0, "Unexpected any. Specify a different type.", "1"],
      [0, 0, 0, "Unexpected any. Specify a different type.", "2"],
      [0, 0, 0, "Unexpected any. Specify a different type.", "3"],
      [0, 0, 0, "Unexpected any. Specify a different type.", "4"]
    ],
    "public/app/features/canvas/elements/droneFront.tsx:5381": [
      [0, 0, 0, "Unexpected any. Specify a different type.", "0"],
      [0, 0, 0, "Unexpected any. Specify a different type.", "1"]
    ],
    "public/app/features/canvas/elements/droneSide.tsx:5381": [
      [0, 0, 0, "Unexpected any. Specify a different type.", "0"],
      [0, 0, 0, "Unexpected any. Specify a different type.", "1"]
    ],
    "public/app/features/canvas/elements/droneTop.tsx:5381": [
      [0, 0, 0, "Unexpected any. Specify a different type.", "0"],
      [0, 0, 0, "Unexpected any. Specify a different type.", "1"]
    ],
    "public/app/features/canvas/elements/notFound.tsx:5381": [
      [0, 0, 0, "Unexpected any. Specify a different type.", "0"]
    ],
    "public/app/features/canvas/elements/windTurbine.tsx:5381": [
      [0, 0, 0, "Unexpected any. Specify a different type.", "0"],
      [0, 0, 0, "Unexpected any. Specify a different type.", "1"]
    ],
    "public/app/features/canvas/runtime/element.tsx:5381": [
      [0, 0, 0, "Unexpected any. Specify a different type.", "0"],
      [0, 0, 0, "Do not use any type assertions.", "1"],
      [0, 0, 0, "Do not use any type assertions.", "2"],
      [0, 0, 0, "Unexpected any. Specify a different type.", "3"],
      [0, 0, 0, "Do not use any type assertions.", "4"],
      [0, 0, 0, "Unexpected any. Specify a different type.", "5"],
      [0, 0, 0, "Do not use any type assertions.", "6"],
      [0, 0, 0, "Unexpected any. Specify a different type.", "7"],
      [0, 0, 0, "Do not use any type assertions.", "8"],
      [0, 0, 0, "Unexpected any. Specify a different type.", "9"],
      [0, 0, 0, "Do not use any type assertions.", "10"]
    ],
    "public/app/features/canvas/runtime/frame.tsx:5381": [
      [0, 0, 0, "Do not use any type assertions.", "0"],
      [0, 0, 0, "Do not use any type assertions.", "1"]
    ],
    "public/app/features/canvas/runtime/root.tsx:5381": [
      [0, 0, 0, "Do not use any type assertions.", "0"]
    ],
    "public/app/features/canvas/runtime/scene.tsx:5381": [
      [0, 0, 0, "Do not use any type assertions.", "0"],
      [0, 0, 0, "Do not use any type assertions.", "1"]
    ],
    "public/app/features/dashboard/components/AddPanelWidget/AddPanelWidget.test.tsx:5381": [
      [0, 0, 0, "Unexpected any. Specify a different type.", "0"]
    ],
    "public/app/features/dashboard/components/AddPanelWidget/AddPanelWidget.tsx:5381": [
      [0, 0, 0, "Unexpected any. Specify a different type.", "0"],
      [0, 0, 0, "Use data-testid for E2E selectors instead of aria-label", "1"],
      [0, 0, 0, "Use data-testid for E2E selectors instead of aria-label", "2"],
      [0, 0, 0, "Use data-testid for E2E selectors instead of aria-label", "3"],
      [0, 0, 0, "Use data-testid for E2E selectors instead of aria-label", "4"]
    ],
    "public/app/features/dashboard/components/AnnotationSettings/AnnotationSettingsEdit.tsx:5381": [
      [0, 0, 0, "Use data-testid for E2E selectors instead of aria-label", "0"]
    ],
    "public/app/features/dashboard/components/DashExportModal/DashboardExporter.test.ts:5381": [
      [0, 0, 0, "Unexpected any. Specify a different type.", "0"],
      [0, 0, 0, "Unexpected any. Specify a different type.", "1"],
      [0, 0, 0, "Unexpected any. Specify a different type.", "2"],
      [0, 0, 0, "Unexpected any. Specify a different type.", "3"],
      [0, 0, 0, "Unexpected any. Specify a different type.", "4"],
      [0, 0, 0, "Unexpected any. Specify a different type.", "5"],
      [0, 0, 0, "Unexpected any. Specify a different type.", "6"],
      [0, 0, 0, "Unexpected any. Specify a different type.", "7"],
      [0, 0, 0, "Unexpected any. Specify a different type.", "8"],
      [0, 0, 0, "Unexpected any. Specify a different type.", "9"],
      [0, 0, 0, "Unexpected any. Specify a different type.", "10"],
      [0, 0, 0, "Unexpected any. Specify a different type.", "11"],
      [0, 0, 0, "Unexpected any. Specify a different type.", "12"],
      [0, 0, 0, "Unexpected any. Specify a different type.", "13"],
      [0, 0, 0, "Unexpected any. Specify a different type.", "14"],
      [0, 0, 0, "Unexpected any. Specify a different type.", "15"],
      [0, 0, 0, "Unexpected any. Specify a different type.", "16"],
      [0, 0, 0, "Unexpected any. Specify a different type.", "17"],
      [0, 0, 0, "Unexpected any. Specify a different type.", "18"],
      [0, 0, 0, "Unexpected any. Specify a different type.", "19"],
      [0, 0, 0, "Unexpected any. Specify a different type.", "20"]
    ],
    "public/app/features/dashboard/components/DashExportModal/DashboardExporter.ts:5381": [
      [0, 0, 0, "Unexpected any. Specify a different type.", "0"],
      [0, 0, 0, "Unexpected any. Specify a different type.", "1"],
      [0, 0, 0, "Unexpected any. Specify a different type.", "2"],
      [0, 0, 0, "Unexpected any. Specify a different type.", "3"],
      [0, 0, 0, "Unexpected any. Specify a different type.", "4"],
      [0, 0, 0, "Unexpected any. Specify a different type.", "5"],
      [0, 0, 0, "Do not use any type assertions.", "6"],
      [0, 0, 0, "Unexpected any. Specify a different type.", "7"],
      [0, 0, 0, "Do not use any type assertions.", "8"],
      [0, 0, 0, "Unexpected any. Specify a different type.", "9"],
      [0, 0, 0, "Do not use any type assertions.", "10"],
      [0, 0, 0, "Do not use any type assertions.", "11"],
      [0, 0, 0, "Unexpected any. Specify a different type.", "12"]
    ],
    "public/app/features/dashboard/components/DashboardPrompt/DashboardPrompt.test.tsx:5381": [
      [0, 0, 0, "Unexpected any. Specify a different type.", "0"]
    ],
    "public/app/features/dashboard/components/DashboardPrompt/DashboardPrompt.tsx:5381": [
      [0, 0, 0, "Do not use any type assertions.", "0"],
      [0, 0, 0, "Unexpected any. Specify a different type.", "1"],
      [0, 0, 0, "Do not use any type assertions.", "2"],
      [0, 0, 0, "Do not use any type assertions.", "3"],
      [0, 0, 0, "Do not use any type assertions.", "4"],
      [0, 0, 0, "Do not use any type assertions.", "5"],
      [0, 0, 0, "Unexpected any. Specify a different type.", "6"],
      [0, 0, 0, "Do not use any type assertions.", "7"],
      [0, 0, 0, "Unexpected any. Specify a different type.", "8"]
    ],
    "public/app/features/dashboard/components/DashboardRow/DashboardRow.test.tsx:5381": [
      [0, 0, 0, "Unexpected any. Specify a different type.", "0"]
    ],
    "public/app/features/dashboard/components/HelpWizard/randomizer.ts:5381": [
      [0, 0, 0, "Do not use any type assertions.", "0"]
    ],
    "public/app/features/dashboard/components/Inspector/PanelInspector.tsx:5381": [
      [0, 0, 0, "Do not use any type assertions.", "0"]
    ],
    "public/app/features/dashboard/components/PanelEditor/OptionsPane.tsx:5381": [
      [0, 0, 0, "Use data-testid for E2E selectors instead of aria-label", "0"]
    ],
    "public/app/features/dashboard/components/PanelEditor/OptionsPaneCategory.tsx:5381": [
      [0, 0, 0, "Use data-testid for E2E selectors instead of aria-label", "0"],
      [0, 0, 0, "Use data-testid for E2E selectors instead of aria-label", "1"]
    ],
    "public/app/features/dashboard/components/PanelEditor/OptionsPaneItemDescriptor.tsx:5381": [
      [0, 0, 0, "Unexpected any. Specify a different type.", "0"],
      [0, 0, 0, "Use data-testid for E2E selectors instead of aria-label", "1"]
    ],
    "public/app/features/dashboard/components/PanelEditor/OverrideCategoryTitle.tsx:5381": [
      [0, 0, 0, "Unexpected any. Specify a different type.", "0"]
    ],
    "public/app/features/dashboard/components/PanelEditor/PanelEditor.tsx:5381": [
      [0, 0, 0, "Use data-testid for E2E selectors instead of aria-label", "0"],
      [0, 0, 0, "Use data-testid for E2E selectors instead of aria-label", "1"],
      [0, 0, 0, "Use data-testid for E2E selectors instead of aria-label", "2"],
      [0, 0, 0, "Do not use any type assertions.", "3"]
    ],
    "public/app/features/dashboard/components/PanelEditor/VisualizationButton.tsx:5381": [
      [0, 0, 0, "Use data-testid for E2E selectors instead of aria-label", "0"],
      [0, 0, 0, "Use data-testid for E2E selectors instead of aria-label", "1"]
    ],
    "public/app/features/dashboard/components/PanelEditor/VisualizationSelectPane.tsx:5381": [
      [0, 0, 0, "Use data-testid for E2E selectors instead of aria-label", "0"]
    ],
    "public/app/features/dashboard/components/PanelEditor/getFieldOverrideElements.tsx:5381": [
      [0, 0, 0, "Unexpected any. Specify a different type.", "0"]
    ],
    "public/app/features/dashboard/components/PanelEditor/getVisualizationOptions.tsx:5381": [
      [0, 0, 0, "Unexpected any. Specify a different type.", "0"],
      [0, 0, 0, "Unexpected any. Specify a different type.", "1"],
      [0, 0, 0, "Unexpected any. Specify a different type.", "2"],
      [0, 0, 0, "Unexpected any. Specify a different type.", "3"],
      [0, 0, 0, "Unexpected any. Specify a different type.", "4"]
    ],
    "public/app/features/dashboard/components/PanelEditor/types.ts:5381": [
      [0, 0, 0, "Unexpected any. Specify a different type.", "0"]
    ],
    "public/app/features/dashboard/components/PanelEditor/utils.ts:5381": [
      [0, 0, 0, "Unexpected any. Specify a different type.", "0"],
      [0, 0, 0, "Unexpected any. Specify a different type.", "1"],
      [0, 0, 0, "Do not use any type assertions.", "2"],
      [0, 0, 0, "Unexpected any. Specify a different type.", "3"],
      [0, 0, 0, "Do not use any type assertions.", "4"],
      [0, 0, 0, "Unexpected any. Specify a different type.", "5"]
    ],
    "public/app/features/dashboard/components/SaveDashboard/SaveDashboardButton.tsx:5381": [
      [0, 0, 0, "Use data-testid for E2E selectors instead of aria-label", "0"],
      [0, 0, 0, "Use data-testid for E2E selectors instead of aria-label", "1"]
    ],
    "public/app/features/dashboard/components/SaveDashboard/SaveDashboardErrorProxy.tsx:5381": [
      [0, 0, 0, "Unexpected any. Specify a different type.", "0"]
    ],
    "public/app/features/dashboard/components/SaveDashboard/forms/SaveDashboardAsForm.test.tsx:5381": [
      [0, 0, 0, "Unexpected any. Specify a different type.", "0"]
    ],
    "public/app/features/dashboard/components/SaveDashboard/forms/SaveDashboardForm.tsx:5381": [
      [0, 0, 0, "Unexpected any. Specify a different type.", "0"],
      [0, 0, 0, "Use data-testid for E2E selectors instead of aria-label", "1"],
      [0, 0, 0, "Use data-testid for E2E selectors instead of aria-label", "2"],
      [0, 0, 0, "Use data-testid for E2E selectors instead of aria-label", "3"]
    ],
    "public/app/features/dashboard/components/SaveDashboard/types.ts:5381": [
      [0, 0, 0, "Unexpected any. Specify a different type.", "0"],
      [0, 0, 0, "Unexpected any. Specify a different type.", "1"]
    ],
    "public/app/features/dashboard/components/SaveDashboard/useDashboardSave.tsx:5381": [
      [0, 0, 0, "Unexpected any. Specify a different type.", "0"],
      [0, 0, 0, "Unexpected any. Specify a different type.", "1"]
    ],
    "public/app/features/dashboard/components/ShareModal/ShareExport.tsx:5381": [
      [0, 0, 0, "Unexpected any. Specify a different type.", "0"]
    ],
    "public/app/features/dashboard/components/ShareModal/ShareSnapshot.tsx:5381": [
      [0, 0, 0, "Unexpected any. Specify a different type.", "0"]
    ],
    "public/app/features/dashboard/components/TransformationsEditor/TransformationEditor.tsx:5381": [
      [0, 0, 0, "Unexpected any. Specify a different type.", "0"],
      [0, 0, 0, "Use data-testid for E2E selectors instead of aria-label", "1"],
      [0, 0, 0, "Use data-testid for E2E selectors instead of aria-label", "2"]
    ],
    "public/app/features/dashboard/components/TransformationsEditor/TransformationsEditor.tsx:5381": [
      [0, 0, 0, "Do not use any type assertions.", "0"],
      [0, 0, 0, "Use data-testid for E2E selectors instead of aria-label", "1"],
      [0, 0, 0, "Use data-testid for E2E selectors instead of aria-label", "2"],
      [0, 0, 0, "Unexpected any. Specify a different type.", "3"],
      [0, 0, 0, "Use data-testid for E2E selectors instead of aria-label", "4"]
    ],
    "public/app/features/dashboard/components/VersionHistory/__mocks__/dashboardHistoryMocks.ts:5381": [
      [0, 0, 0, "Unexpected any. Specify a different type.", "0"],
      [0, 0, 0, "Unexpected any. Specify a different type.", "1"],
      [0, 0, 0, "Unexpected any. Specify a different type.", "2"],
      [0, 0, 0, "Unexpected any. Specify a different type.", "3"]
    ],
    "public/app/features/dashboard/components/VersionHistory/useDashboardRestore.tsx:5381": [
      [0, 0, 0, "Do not use any type assertions.", "0"],
      [0, 0, 0, "Unexpected any. Specify a different type.", "1"]
    ],
    "public/app/features/dashboard/components/VersionHistory/utils.ts:5381": [
      [0, 0, 0, "Unexpected any. Specify a different type.", "0"],
      [0, 0, 0, "Unexpected any. Specify a different type.", "1"],
      [0, 0, 0, "Unexpected any. Specify a different type.", "2"],
      [0, 0, 0, "Unexpected any. Specify a different type.", "3"]
    ],
    "public/app/features/dashboard/containers/DashboardPage.tsx:5381": [
      [0, 0, 0, "Do not use any type assertions.", "0"],
      [0, 0, 0, "Unexpected any. Specify a different type.", "1"],
      [0, 0, 0, "Do not use any type assertions.", "2"],
      [0, 0, 0, "Unexpected any. Specify a different type.", "3"],
      [0, 0, 0, "Use data-testid for E2E selectors instead of aria-label", "4"]
    ],
    "public/app/features/dashboard/dashgrid/DashboardGrid.tsx:5381": [
      [0, 0, 0, "Unexpected any. Specify a different type.", "0"],
      [0, 0, 0, "Unexpected any. Specify a different type.", "1"]
    ],
    "public/app/features/dashboard/dashgrid/DashboardPanel.tsx:5381": [
      [0, 0, 0, "Unexpected any. Specify a different type.", "0"]
    ],
    "public/app/features/dashboard/dashgrid/LazyLoader.tsx:5381": [
      [0, 0, 0, "Do not use any type assertions.", "0"]
    ],
    "public/app/features/dashboard/dashgrid/PanelChromeAngular.tsx:5381": [
      [0, 0, 0, "Use data-testid for E2E selectors instead of aria-label", "0"]
    ],
    "public/app/features/dashboard/dashgrid/PanelHeader/PanelHeaderMenuItem.tsx:5381": [
      [0, 0, 0, "Use data-testid for E2E selectors instead of aria-label", "0"]
    ],
    "public/app/features/dashboard/dashgrid/PanelStateWrapper.tsx:5381": [
      [0, 0, 0, "Unexpected any. Specify a different type.", "0"],
      [0, 0, 0, "Unexpected any. Specify a different type.", "1"],
      [0, 0, 0, "Unexpected any. Specify a different type.", "2"],
      [0, 0, 0, "Use data-testid for E2E selectors instead of aria-label", "3"]
    ],
    "public/app/features/dashboard/dashgrid/SeriesVisibilityConfigFactory.ts:5381": [
      [0, 0, 0, "Do not use any type assertions.", "0"]
    ],
    "public/app/features/dashboard/services/DashboardLoaderSrv.ts:5381": [
      [0, 0, 0, "Unexpected any. Specify a different type.", "0"],
      [0, 0, 0, "Unexpected any. Specify a different type.", "1"],
      [0, 0, 0, "Unexpected any. Specify a different type.", "2"],
      [0, 0, 0, "Unexpected any. Specify a different type.", "3"],
      [0, 0, 0, "Unexpected any. Specify a different type.", "4"],
      [0, 0, 0, "Unexpected any. Specify a different type.", "5"],
      [0, 0, 0, "Unexpected any. Specify a different type.", "6"],
      [0, 0, 0, "Unexpected any. Specify a different type.", "7"],
      [0, 0, 0, "Unexpected any. Specify a different type.", "8"]
    ],
    "public/app/features/dashboard/services/DashboardSrv.ts:5381": [
      [0, 0, 0, "Unexpected any. Specify a different type.", "0"]
    ],
    "public/app/features/dashboard/services/PublicDashboardDataSource.ts:5381": [
      [0, 0, 0, "Do not use any type assertions.", "0"]
    ],
    "public/app/features/dashboard/services/TimeSrv.ts:5381": [
      [0, 0, 0, "Unexpected any. Specify a different type.", "0"],
      [0, 0, 0, "Unexpected any. Specify a different type.", "1"],
      [0, 0, 0, "Unexpected any. Specify a different type.", "2"],
      [0, 0, 0, "Unexpected any. Specify a different type.", "3"],
      [0, 0, 0, "Unexpected any. Specify a different type.", "4"],
      [0, 0, 0, "Unexpected any. Specify a different type.", "5"]
    ],
    "public/app/features/dashboard/state/DashboardMigrator.test.ts:5381": [
      [0, 0, 0, "Unexpected any. Specify a different type.", "0"],
      [0, 0, 0, "Unexpected any. Specify a different type.", "1"],
      [0, 0, 0, "Unexpected any. Specify a different type.", "2"],
      [0, 0, 0, "Unexpected any. Specify a different type.", "3"],
      [0, 0, 0, "Unexpected any. Specify a different type.", "4"],
      [0, 0, 0, "Unexpected any. Specify a different type.", "5"],
      [0, 0, 0, "Unexpected any. Specify a different type.", "6"],
      [0, 0, 0, "Unexpected any. Specify a different type.", "7"],
      [0, 0, 0, "Unexpected any. Specify a different type.", "8"],
      [0, 0, 0, "Unexpected any. Specify a different type.", "9"],
      [0, 0, 0, "Unexpected any. Specify a different type.", "10"],
      [0, 0, 0, "Unexpected any. Specify a different type.", "11"],
      [0, 0, 0, "Unexpected any. Specify a different type.", "12"],
      [0, 0, 0, "Unexpected any. Specify a different type.", "13"],
      [0, 0, 0, "Unexpected any. Specify a different type.", "14"],
      [0, 0, 0, "Unexpected any. Specify a different type.", "15"],
      [0, 0, 0, "Unexpected any. Specify a different type.", "16"],
      [0, 0, 0, "Unexpected any. Specify a different type.", "17"],
      [0, 0, 0, "Unexpected any. Specify a different type.", "18"]
    ],
    "public/app/features/dashboard/state/DashboardMigrator.ts:5381": [
      [0, 0, 0, "Unexpected any. Specify a different type.", "0"],
      [0, 0, 0, "Unexpected any. Specify a different type.", "1"],
      [0, 0, 0, "Unexpected any. Specify a different type.", "2"],
      [0, 0, 0, "Unexpected any. Specify a different type.", "3"],
      [0, 0, 0, "Unexpected any. Specify a different type.", "4"],
      [0, 0, 0, "Unexpected any. Specify a different type.", "5"],
      [0, 0, 0, "Unexpected any. Specify a different type.", "6"],
      [0, 0, 0, "Unexpected any. Specify a different type.", "7"],
      [0, 0, 0, "Unexpected any. Specify a different type.", "8"],
      [0, 0, 0, "Unexpected any. Specify a different type.", "9"],
      [0, 0, 0, "Unexpected any. Specify a different type.", "10"],
      [0, 0, 0, "Unexpected any. Specify a different type.", "11"],
      [0, 0, 0, "Unexpected any. Specify a different type.", "12"],
      [0, 0, 0, "Unexpected any. Specify a different type.", "13"],
      [0, 0, 0, "Unexpected any. Specify a different type.", "14"],
      [0, 0, 0, "Unexpected any. Specify a different type.", "15"],
      [0, 0, 0, "Unexpected any. Specify a different type.", "16"],
      [0, 0, 0, "Unexpected any. Specify a different type.", "17"],
      [0, 0, 0, "Unexpected any. Specify a different type.", "18"],
      [0, 0, 0, "Unexpected any. Specify a different type.", "19"],
      [0, 0, 0, "Unexpected any. Specify a different type.", "20"],
      [0, 0, 0, "Unexpected any. Specify a different type.", "21"],
      [0, 0, 0, "Do not use any type assertions.", "22"],
      [0, 0, 0, "Unexpected any. Specify a different type.", "23"],
      [0, 0, 0, "Unexpected any. Specify a different type.", "24"],
      [0, 0, 0, "Unexpected any. Specify a different type.", "25"],
      [0, 0, 0, "Unexpected any. Specify a different type.", "26"],
      [0, 0, 0, "Unexpected any. Specify a different type.", "27"],
      [0, 0, 0, "Unexpected any. Specify a different type.", "28"],
      [0, 0, 0, "Do not use any type assertions.", "29"],
      [0, 0, 0, "Do not use any type assertions.", "30"],
      [0, 0, 0, "Unexpected any. Specify a different type.", "31"],
      [0, 0, 0, "Do not use any type assertions.", "32"],
      [0, 0, 0, "Unexpected any. Specify a different type.", "33"],
      [0, 0, 0, "Do not use any type assertions.", "34"]
    ],
    "public/app/features/dashboard/state/DashboardModel.repeat.test.ts:5381": [
      [0, 0, 0, "Unexpected any. Specify a different type.", "0"],
      [0, 0, 0, "Unexpected any. Specify a different type.", "1"],
      [0, 0, 0, "Unexpected any. Specify a different type.", "2"],
      [0, 0, 0, "Unexpected any. Specify a different type.", "3"],
      [0, 0, 0, "Unexpected any. Specify a different type.", "4"],
      [0, 0, 0, "Unexpected any. Specify a different type.", "5"],
      [0, 0, 0, "Unexpected any. Specify a different type.", "6"],
      [0, 0, 0, "Unexpected any. Specify a different type.", "7"]
    ],
    "public/app/features/dashboard/state/DashboardModel.test.ts:5381": [
      [0, 0, 0, "Unexpected any. Specify a different type.", "0"]
    ],
    "public/app/features/dashboard/state/DashboardModel.ts:5381": [
      [0, 0, 0, "Unexpected any. Specify a different type.", "0"],
      [0, 0, 0, "Unexpected any. Specify a different type.", "1"],
      [0, 0, 0, "Unexpected any. Specify a different type.", "2"],
      [0, 0, 0, "Unexpected any. Specify a different type.", "3"],
      [0, 0, 0, "Unexpected any. Specify a different type.", "4"],
      [0, 0, 0, "Unexpected any. Specify a different type.", "5"],
      [0, 0, 0, "Unexpected any. Specify a different type.", "6"],
      [0, 0, 0, "Unexpected any. Specify a different type.", "7"],
      [0, 0, 0, "Unexpected any. Specify a different type.", "8"],
      [0, 0, 0, "Unexpected any. Specify a different type.", "9"],
      [0, 0, 0, "Unexpected any. Specify a different type.", "10"],
      [0, 0, 0, "Unexpected any. Specify a different type.", "11"],
      [0, 0, 0, "Unexpected any. Specify a different type.", "12"],
      [0, 0, 0, "Unexpected any. Specify a different type.", "13"],
      [0, 0, 0, "Unexpected any. Specify a different type.", "14"],
      [0, 0, 0, "Unexpected any. Specify a different type.", "15"],
      [0, 0, 0, "Unexpected any. Specify a different type.", "16"],
      [0, 0, 0, "Unexpected any. Specify a different type.", "17"],
      [0, 0, 0, "Unexpected any. Specify a different type.", "18"],
      [0, 0, 0, "Unexpected any. Specify a different type.", "19"],
      [0, 0, 0, "Unexpected any. Specify a different type.", "20"],
      [0, 0, 0, "Unexpected any. Specify a different type.", "21"],
      [0, 0, 0, "Unexpected any. Specify a different type.", "22"],
      [0, 0, 0, "Unexpected any. Specify a different type.", "23"],
      [0, 0, 0, "Unexpected any. Specify a different type.", "24"],
      [0, 0, 0, "Unexpected any. Specify a different type.", "25"],
      [0, 0, 0, "Unexpected any. Specify a different type.", "26"],
      [0, 0, 0, "Unexpected any. Specify a different type.", "27"],
      [0, 0, 0, "Do not use any type assertions.", "28"],
      [0, 0, 0, "Unexpected any. Specify a different type.", "29"],
      [0, 0, 0, "Unexpected any. Specify a different type.", "30"],
      [0, 0, 0, "Unexpected any. Specify a different type.", "31"],
      [0, 0, 0, "Unexpected any. Specify a different type.", "32"],
      [0, 0, 0, "Unexpected any. Specify a different type.", "33"],
      [0, 0, 0, "Unexpected any. Specify a different type.", "34"],
      [0, 0, 0, "Unexpected any. Specify a different type.", "35"]
    ],
    "public/app/features/dashboard/state/PanelModel.test.ts:5381": [
      [0, 0, 0, "Unexpected any. Specify a different type.", "0"],
      [0, 0, 0, "Unexpected any. Specify a different type.", "1"],
      [0, 0, 0, "Unexpected any. Specify a different type.", "2"],
      [0, 0, 0, "Unexpected any. Specify a different type.", "3"],
      [0, 0, 0, "Unexpected any. Specify a different type.", "4"],
      [0, 0, 0, "Unexpected any. Specify a different type.", "5"],
      [0, 0, 0, "Unexpected any. Specify a different type.", "6"]
    ],
    "public/app/features/dashboard/state/PanelModel.ts:5381": [
      [0, 0, 0, "Unexpected any. Specify a different type.", "0"],
      [0, 0, 0, "Unexpected any. Specify a different type.", "1"],
      [0, 0, 0, "Unexpected any. Specify a different type.", "2"],
      [0, 0, 0, "Unexpected any. Specify a different type.", "3"],
      [0, 0, 0, "Unexpected any. Specify a different type.", "4"],
      [0, 0, 0, "Unexpected any. Specify a different type.", "5"],
      [0, 0, 0, "Unexpected any. Specify a different type.", "6"],
      [0, 0, 0, "Unexpected any. Specify a different type.", "7"],
      [0, 0, 0, "Unexpected any. Specify a different type.", "8"],
      [0, 0, 0, "Do not use any type assertions.", "9"],
      [0, 0, 0, "Unexpected any. Specify a different type.", "10"],
      [0, 0, 0, "Do not use any type assertions.", "11"],
      [0, 0, 0, "Unexpected any. Specify a different type.", "12"],
      [0, 0, 0, "Do not use any type assertions.", "13"],
      [0, 0, 0, "Unexpected any. Specify a different type.", "14"],
      [0, 0, 0, "Do not use any type assertions.", "15"],
      [0, 0, 0, "Unexpected any. Specify a different type.", "16"],
      [0, 0, 0, "Unexpected any. Specify a different type.", "17"],
      [0, 0, 0, "Do not use any type assertions.", "18"],
      [0, 0, 0, "Unexpected any. Specify a different type.", "19"],
      [0, 0, 0, "Do not use any type assertions.", "20"],
      [0, 0, 0, "Unexpected any. Specify a different type.", "21"],
      [0, 0, 0, "Do not use any type assertions.", "22"],
      [0, 0, 0, "Unexpected any. Specify a different type.", "23"],
      [0, 0, 0, "Unexpected any. Specify a different type.", "24"],
      [0, 0, 0, "Unexpected any. Specify a different type.", "25"],
      [0, 0, 0, "Do not use any type assertions.", "26"],
      [0, 0, 0, "Unexpected any. Specify a different type.", "27"],
      [0, 0, 0, "Do not use any type assertions.", "28"],
      [0, 0, 0, "Unexpected any. Specify a different type.", "29"],
      [0, 0, 0, "Unexpected any. Specify a different type.", "30"],
      [0, 0, 0, "Unexpected any. Specify a different type.", "31"]
    ],
    "public/app/features/dashboard/state/TimeModel.ts:5381": [
      [0, 0, 0, "Unexpected any. Specify a different type.", "0"],
      [0, 0, 0, "Unexpected any. Specify a different type.", "1"],
      [0, 0, 0, "Unexpected any. Specify a different type.", "2"]
    ],
    "public/app/features/dashboard/state/actions.ts:5381": [
      [0, 0, 0, "Unexpected any. Specify a different type.", "0"]
    ],
    "public/app/features/dashboard/state/initDashboard.test.ts:5381": [
      [0, 0, 0, "Unexpected any. Specify a different type.", "0"],
      [0, 0, 0, "Unexpected any. Specify a different type.", "1"],
      [0, 0, 0, "Unexpected any. Specify a different type.", "2"],
      [0, 0, 0, "Unexpected any. Specify a different type.", "3"],
      [0, 0, 0, "Unexpected any. Specify a different type.", "4"],
      [0, 0, 0, "Unexpected any. Specify a different type.", "5"],
      [0, 0, 0, "Unexpected any. Specify a different type.", "6"]
    ],
    "public/app/features/dashboard/state/initDashboard.ts:5381": [
      [0, 0, 0, "Unexpected any. Specify a different type.", "0"]
    ],
    "public/app/features/dashboard/state/reducers.ts:5381": [
      [0, 0, 0, "Do not use any type assertions.", "0"],
      [0, 0, 0, "Unexpected any. Specify a different type.", "1"]
    ],
    "public/app/features/dashboard/utils/getPanelMenu.test.ts:5381": [
      [0, 0, 0, "Unexpected any. Specify a different type.", "0"],
      [0, 0, 0, "Unexpected any. Specify a different type.", "1"],
      [0, 0, 0, "Unexpected any. Specify a different type.", "2"],
      [0, 0, 0, "Unexpected any. Specify a different type.", "3"],
      [0, 0, 0, "Unexpected any. Specify a different type.", "4"],
      [0, 0, 0, "Unexpected any. Specify a different type.", "5"]
    ],
    "public/app/features/dashboard/utils/getPanelMenu.ts:5381": [
      [0, 0, 0, "Unexpected any. Specify a different type.", "0"],
      [0, 0, 0, "Unexpected any. Specify a different type.", "1"],
      [0, 0, 0, "Unexpected any. Specify a different type.", "2"],
      [0, 0, 0, "Unexpected any. Specify a different type.", "3"],
      [0, 0, 0, "Unexpected any. Specify a different type.", "4"],
      [0, 0, 0, "Unexpected any. Specify a different type.", "5"],
      [0, 0, 0, "Unexpected any. Specify a different type.", "6"],
      [0, 0, 0, "Unexpected any. Specify a different type.", "7"],
      [0, 0, 0, "Unexpected any. Specify a different type.", "8"],
      [0, 0, 0, "Unexpected any. Specify a different type.", "9"],
      [0, 0, 0, "Do not use any type assertions.", "10"],
      [0, 0, 0, "Unexpected any. Specify a different type.", "11"],
      [0, 0, 0, "Unexpected any. Specify a different type.", "12"],
      [0, 0, 0, "Unexpected any. Specify a different type.", "13"],
      [0, 0, 0, "Unexpected any. Specify a different type.", "14"],
      [0, 0, 0, "Unexpected any. Specify a different type.", "15"]
    ],
    "public/app/features/dashboard/utils/panelMerge.ts:5381": [
      [0, 0, 0, "Do not use any type assertions.", "0"],
      [0, 0, 0, "Do not use any type assertions.", "1"],
      [0, 0, 0, "Do not use any type assertions.", "2"],
      [0, 0, 0, "Do not use any type assertions.", "3"],
      [0, 0, 0, "Do not use any type assertions.", "4"],
      [0, 0, 0, "Do not use any type assertions.", "5"],
      [0, 0, 0, "Do not use any type assertions.", "6"],
      [0, 0, 0, "Unexpected any. Specify a different type.", "7"],
      [0, 0, 0, "Do not use any type assertions.", "8"],
      [0, 0, 0, "Unexpected any. Specify a different type.", "9"],
      [0, 0, 0, "Unexpected any. Specify a different type.", "10"],
      [0, 0, 0, "Unexpected any. Specify a different type.", "11"]
    ],
    "public/app/features/datasources/components/BasicSettings.tsx:5381": [
      [0, 0, 0, "Use data-testid for E2E selectors instead of aria-label", "0"]
    ],
    "public/app/features/datasources/components/ButtonRow.tsx:5381": [
      [0, 0, 0, "Use data-testid for E2E selectors instead of aria-label", "0"],
      [0, 0, 0, "Use data-testid for E2E selectors instead of aria-label", "1"]
    ],
    "public/app/features/datasources/components/DataSourceReadOnlyMessage.tsx:5381": [
      [0, 0, 0, "Use data-testid for E2E selectors instead of aria-label", "0"]
    ],
    "public/app/features/datasources/components/DataSourceTestingStatus.tsx:5381": [
      [0, 0, 0, "Use data-testid for E2E selectors instead of aria-label", "0"]
    ],
    "public/app/features/datasources/components/DataSourceTypeCard.tsx:5381": [
      [0, 0, 0, "Use data-testid for E2E selectors instead of aria-label", "0"]
    ],
    "public/app/features/datasources/state/actions.test.ts:5381": [
      [0, 0, 0, "Unexpected any. Specify a different type.", "0"],
      [0, 0, 0, "Unexpected any. Specify a different type.", "1"],
      [0, 0, 0, "Unexpected any. Specify a different type.", "2"],
      [0, 0, 0, "Unexpected any. Specify a different type.", "3"],
      [0, 0, 0, "Unexpected any. Specify a different type.", "4"],
      [0, 0, 0, "Unexpected any. Specify a different type.", "5"]
    ],
    "public/app/features/datasources/state/actions.ts:5381": [
      [0, 0, 0, "Do not use any type assertions.", "0"],
      [0, 0, 0, "Do not use any type assertions.", "1"]
    ],
    "public/app/features/datasources/state/navModel.ts:5381": [
      [0, 0, 0, "Do not use any type assertions.", "0"],
      [0, 0, 0, "Unexpected any. Specify a different type.", "1"]
    ],
    "public/app/features/datasources/state/reducers.ts:5381": [
      [0, 0, 0, "Do not use any type assertions.", "0"],
      [0, 0, 0, "Do not use any type assertions.", "1"]
    ],
    "public/app/features/datasources/state/selectors.ts:5381": [
      [0, 0, 0, "Do not use any type assertions.", "0"],
      [0, 0, 0, "Do not use any type assertions.", "1"]
    ],
    "public/app/features/dimensions/editors/FolderPickerTab.tsx:5381": [
      [0, 0, 0, "Do not use any type assertions.", "0"]
    ],
    "public/app/features/dimensions/editors/ResourceDimensionEditor.tsx:5381": [
      [0, 0, 0, "Do not use any type assertions.", "0"],
      [0, 0, 0, "Unexpected any. Specify a different type.", "1"]
    ],
    "public/app/features/dimensions/editors/TextDimensionEditor.tsx:5381": [
      [0, 0, 0, "Do not use any type assertions.", "0"],
      [0, 0, 0, "Unexpected any. Specify a different type.", "1"],
      [0, 0, 0, "Do not use any type assertions.", "2"],
      [0, 0, 0, "Unexpected any. Specify a different type.", "3"]
    ],
    "public/app/features/dimensions/editors/ThresholdsEditor/ThresholdsEditor.tsx:5381": [
      [0, 0, 0, "Do not use any type assertions.", "0"]
    ],
    "public/app/features/dimensions/scale.ts:5381": [
      [0, 0, 0, "Do not use any type assertions.", "0"],
      [0, 0, 0, "Unexpected any. Specify a different type.", "1"]
    ],
    "public/app/features/dimensions/types.ts:5381": [
      [0, 0, 0, "Unexpected any. Specify a different type.", "0"],
      [0, 0, 0, "Unexpected any. Specify a different type.", "1"]
    ],
    "public/app/features/dimensions/utils.ts:5381": [
      [0, 0, 0, "Do not use any type assertions.", "0"],
      [0, 0, 0, "Do not use any type assertions.", "1"],
      [0, 0, 0, "Unexpected any. Specify a different type.", "2"]
    ],
    "public/app/features/explore/ElapsedTime.tsx:5381": [
      [0, 0, 0, "Unexpected any. Specify a different type.", "0"]
    ],
    "public/app/features/explore/ExploreQueryInspector.tsx:5381": [
      [0, 0, 0, "Do not use any type assertions.", "0"]
    ],
    "public/app/features/explore/Logs.tsx:5381": [
      [0, 0, 0, "Unexpected any. Specify a different type.", "0"],
      [0, 0, 0, "Do not use any type assertions.", "1"]
    ],
    "public/app/features/explore/LogsContainer.tsx:5381": [
      [0, 0, 0, "Unexpected any. Specify a different type.", "0"]
    ],
    "public/app/features/explore/LogsMetaRow.tsx:5381": [
      [0, 0, 0, "Unexpected any. Specify a different type.", "0"]
    ],
    "public/app/features/explore/QueryRows.test.tsx:5381": [
      [0, 0, 0, "Unexpected any. Specify a different type.", "0"]
    ],
    "public/app/features/explore/TraceView/TraceView.tsx:5381": [
      [0, 0, 0, "Do not use any type assertions.", "0"],
      [0, 0, 0, "Do not use any type assertions.", "1"],
      [0, 0, 0, "Do not use any type assertions.", "2"],
      [0, 0, 0, "Do not use any type assertions.", "3"],
      [0, 0, 0, "Unexpected any. Specify a different type.", "4"],
      [0, 0, 0, "Do not use any type assertions.", "5"]
    ],
    "public/app/features/explore/TraceView/components/TraceTimelineViewer/ListView/index.tsx:5381": [
      [0, 0, 0, "Do not use any type assertions.", "0"]
    ],
    "public/app/features/explore/TraceView/components/common/BreakableText.tsx:5381": [
      [0, 0, 0, "Unexpected any. Specify a different type.", "0"]
    ],
    "public/app/features/explore/TraceView/components/demo/trace-generators.ts:5381": [
      [0, 0, 0, "Do not use any type assertions.", "0"]
    ],
    "public/app/features/explore/TraceView/components/model/link-patterns.test.ts:5381": [
      [0, 0, 0, "Unexpected any. Specify a different type.", "0"],
      [0, 0, 0, "Unexpected any. Specify a different type.", "1"]
    ],
    "public/app/features/explore/TraceView/components/model/link-patterns.tsx:5381": [
      [0, 0, 0, "Unexpected any. Specify a different type.", "0"],
      [0, 0, 0, "Unexpected any. Specify a different type.", "1"],
      [0, 0, 0, "Unexpected any. Specify a different type.", "2"],
      [0, 0, 0, "Unexpected any. Specify a different type.", "3"],
      [0, 0, 0, "Unexpected any. Specify a different type.", "4"],
      [0, 0, 0, "Unexpected any. Specify a different type.", "5"],
      [0, 0, 0, "Unexpected any. Specify a different type.", "6"],
      [0, 0, 0, "Unexpected any. Specify a different type.", "7"],
      [0, 0, 0, "Unexpected any. Specify a different type.", "8"],
      [0, 0, 0, "Unexpected any. Specify a different type.", "9"],
      [0, 0, 0, "Do not use any type assertions.", "10"],
      [0, 0, 0, "Unexpected any. Specify a different type.", "11"],
      [0, 0, 0, "Do not use any type assertions.", "12"],
      [0, 0, 0, "Unexpected any. Specify a different type.", "13"]
    ],
    "public/app/features/explore/TraceView/components/model/transform-trace-data.tsx:5381": [
      [0, 0, 0, "Do not use any type assertions.", "0"]
    ],
    "public/app/features/explore/TraceView/components/types/trace.ts:5381": [
      [0, 0, 0, "Unexpected any. Specify a different type.", "0"]
    ],
    "public/app/features/explore/TraceView/createSpanLink.tsx:5381": [
      [0, 0, 0, "Do not use any type assertions.", "0"],
      [0, 0, 0, "Do not use any type assertions.", "1"]
    ],
    "public/app/features/explore/spec/helper/setup.tsx:5381": [
      [0, 0, 0, "Do not use any type assertions.", "0"],
      [0, 0, 0, "Unexpected any. Specify a different type.", "1"],
      [0, 0, 0, "Do not use any type assertions.", "2"],
      [0, 0, 0, "Unexpected any. Specify a different type.", "3"],
      [0, 0, 0, "Unexpected any. Specify a different type.", "4"],
      [0, 0, 0, "Do not use any type assertions.", "5"],
      [0, 0, 0, "Unexpected any. Specify a different type.", "6"]
    ],
    "public/app/features/explore/spec/interpolation.test.tsx:5381": [
      [0, 0, 0, "Unexpected any. Specify a different type.", "0"]
    ],
    "public/app/features/explore/spec/queryHistory.test.tsx:5381": [
      [0, 0, 0, "Unexpected any. Specify a different type.", "0"]
    ],
    "public/app/features/explore/state/explorePane.test.ts:5381": [
      [0, 0, 0, "Unexpected any. Specify a different type.", "0"],
      [0, 0, 0, "Unexpected any. Specify a different type.", "1"],
      [0, 0, 0, "Unexpected any. Specify a different type.", "2"],
      [0, 0, 0, "Unexpected any. Specify a different type.", "3"],
      [0, 0, 0, "Unexpected any. Specify a different type.", "4"]
    ],
    "public/app/features/explore/state/time.test.ts:5381": [
      [0, 0, 0, "Unexpected any. Specify a different type.", "0"]
    ],
    "public/app/features/explore/state/utils.ts:5381": [
      [0, 0, 0, "Do not use any type assertions.", "0"],
      [0, 0, 0, "Unexpected any. Specify a different type.", "1"],
      [0, 0, 0, "Do not use any type assertions.", "2"],
      [0, 0, 0, "Unexpected any. Specify a different type.", "3"],
      [0, 0, 0, "Do not use any type assertions.", "4"],
      [0, 0, 0, "Do not use any type assertions.", "5"]
    ],
    "public/app/features/expressions/ExpressionDatasource.ts:5381": [
      [0, 0, 0, "Unexpected any. Specify a different type.", "0"],
      [0, 0, 0, "Do not use any type assertions.", "1"],
      [0, 0, 0, "Do not use any type assertions.", "2"]
    ],
    "public/app/features/expressions/components/Condition.tsx:5381": [
      [0, 0, 0, "Do not use any type assertions.", "0"]
    ],
    "public/app/features/expressions/guards.ts:5381": [
      [0, 0, 0, "Do not use any type assertions.", "0"]
    ],
    "public/app/features/folders/state/actions.test.ts:5381": [
      [0, 0, 0, "Unexpected any. Specify a different type.", "0"]
    ],
    "public/app/features/geo/format/geohash.ts:5381": [
      [0, 0, 0, "Unexpected any. Specify a different type.", "0"]
    ],
    "public/app/features/geo/format/geojson.ts:5381": [
      [0, 0, 0, "Unexpected any. Specify a different type.", "0"]
    ],
    "public/app/features/geo/format/utils.ts:5381": [
      [0, 0, 0, "Unexpected any. Specify a different type.", "0"]
    ],
    "public/app/features/geo/gazetteer/gazetteer.ts:5381": [
      [0, 0, 0, "Unexpected any. Specify a different type.", "0"],
      [0, 0, 0, "Do not use any type assertions.", "1"],
      [0, 0, 0, "Unexpected any. Specify a different type.", "2"],
      [0, 0, 0, "Do not use any type assertions.", "3"]
    ],
    "public/app/features/geo/gazetteer/worldmap.test.ts:5381": [
      [0, 0, 0, "Unexpected any. Specify a different type.", "0"]
    ],
    "public/app/features/geo/utils/frameVectorSource.ts:5381": [
      [0, 0, 0, "Do not use any type assertions.", "0"],
      [0, 0, 0, "Do not use any type assertions.", "1"],
      [0, 0, 0, "Do not use any type assertions.", "2"]
    ],
    "public/app/features/inspector/InspectDataOptions.tsx:5381": [
      [0, 0, 0, "Do not use any type assertions.", "0"],
      [0, 0, 0, "Unexpected any. Specify a different type.", "1"],
      [0, 0, 0, "Do not use any type assertions.", "2"],
      [0, 0, 0, "Do not use any type assertions.", "3"]
    ],
    "public/app/features/inspector/InspectDataTab.tsx:5381": [
      [0, 0, 0, "Use data-testid for E2E selectors instead of aria-label", "0"]
    ],
    "public/app/features/inspector/InspectErrorTab.tsx:5381": [
      [0, 0, 0, "Unexpected any. Specify a different type.", "0"]
    ],
    "public/app/features/inspector/InspectJSONTab.tsx:5381": [
      [0, 0, 0, "Use data-testid for E2E selectors instead of aria-label", "0"],
      [0, 0, 0, "Unexpected any. Specify a different type.", "1"]
    ],
    "public/app/features/inspector/InspectStatsTab.tsx:5381": [
      [0, 0, 0, "Use data-testid for E2E selectors instead of aria-label", "0"]
    ],
    "public/app/features/inspector/QueryInspector.tsx:5381": [
      [0, 0, 0, "Unexpected any. Specify a different type.", "0"],
      [0, 0, 0, "Unexpected any. Specify a different type.", "1"],
      [0, 0, 0, "Unexpected any. Specify a different type.", "2"],
      [0, 0, 0, "Unexpected any. Specify a different type.", "3"],
      [0, 0, 0, "Use data-testid for E2E selectors instead of aria-label", "4"],
      [0, 0, 0, "Use data-testid for E2E selectors instead of aria-label", "5"]
    ],
    "public/app/features/invites/state/selectors.ts:5381": [
      [0, 0, 0, "Unexpected any. Specify a different type.", "0"]
    ],
    "public/app/features/library-panels/components/LibraryPanelsView/actions.ts:5381": [
      [0, 0, 0, "Unexpected any. Specify a different type.", "0"]
    ],
    "public/app/features/library-panels/utils.ts:5381": [
      [0, 0, 0, "Unexpected any. Specify a different type.", "0"],
      [0, 0, 0, "Unexpected any. Specify a different type.", "1"]
    ],
    "public/app/features/live/centrifuge/LiveDataStream.test.ts:5381": [
      [0, 0, 0, "Unexpected any. Specify a different type.", "0"],
      [0, 0, 0, "Unexpected any. Specify a different type.", "1"],
      [0, 0, 0, "Unexpected any. Specify a different type.", "2"],
      [0, 0, 0, "Unexpected any. Specify a different type.", "3"],
      [0, 0, 0, "Unexpected any. Specify a different type.", "4"],
      [0, 0, 0, "Unexpected any. Specify a different type.", "5"]
    ],
    "public/app/features/live/centrifuge/LiveDataStream.ts:5381": [
      [0, 0, 0, "Do not use any type assertions.", "0"],
      [0, 0, 0, "Do not use any type assertions.", "1"],
      [0, 0, 0, "Unexpected any. Specify a different type.", "2"],
      [0, 0, 0, "Do not use any type assertions.", "3"]
    ],
    "public/app/features/live/centrifuge/channel.ts:5381": [
      [0, 0, 0, "Unexpected any. Specify a different type.", "0"],
      [0, 0, 0, "Do not use any type assertions.", "1"],
      [0, 0, 0, "Do not use any type assertions.", "2"],
      [0, 0, 0, "Unexpected any. Specify a different type.", "3"],
      [0, 0, 0, "Do not use any type assertions.", "4"]
    ],
    "public/app/features/live/centrifuge/service.ts:5381": [
      [0, 0, 0, "Unexpected any. Specify a different type.", "0"],
      [0, 0, 0, "Unexpected any. Specify a different type.", "1"],
      [0, 0, 0, "Unexpected any. Specify a different type.", "2"]
    ],
    "public/app/features/live/centrifuge/serviceWorkerProxy.ts:5381": [
      [0, 0, 0, "Do not use any type assertions.", "0"],
      [0, 0, 0, "Do not use any type assertions.", "1"]
    ],
    "public/app/features/live/centrifuge/transferHandlers.ts:5381": [
      [0, 0, 0, "Unexpected any. Specify a different type.", "0"],
      [0, 0, 0, "Unexpected any. Specify a different type.", "1"]
    ],
    "public/app/features/live/index.ts:5381": [
      [0, 0, 0, "Do not use any type assertions.", "0"]
    ],
    "public/app/features/logs/components/LogRowContextProvider.tsx:5381": [
      [0, 0, 0, "Do not use any type assertions.", "0"],
      [0, 0, 0, "Do not use any type assertions.", "1"],
      [0, 0, 0, "Do not use any type assertions.", "2"],
      [0, 0, 0, "Do not use any type assertions.", "3"]
    ],
    "public/app/features/logs/components/LogRows.tsx:5381": [
      [0, 0, 0, "Unexpected any. Specify a different type.", "0"]
    ],
    "public/app/features/logs/utils.ts:5381": [
      [0, 0, 0, "Do not use any type assertions.", "0"],
      [0, 0, 0, "Unexpected any. Specify a different type.", "1"],
      [0, 0, 0, "Do not use any type assertions.", "2"],
      [0, 0, 0, "Unexpected any. Specify a different type.", "3"],
      [0, 0, 0, "Do not use any type assertions.", "4"]
    ],
    "public/app/features/manage-dashboards/components/ImportDashboardForm.tsx:5381": [
      [0, 0, 0, "Do not use any type assertions.", "0"],
      [0, 0, 0, "Unexpected any. Specify a different type.", "1"],
      [0, 0, 0, "Do not use any type assertions.", "2"],
      [0, 0, 0, "Unexpected any. Specify a different type.", "3"],
      [0, 0, 0, "Do not use any type assertions.", "4"],
      [0, 0, 0, "Unexpected any. Specify a different type.", "5"]
    ],
    "public/app/features/manage-dashboards/components/ImportDashboardLibraryPanelsList.tsx:5381": [
      [0, 0, 0, "Do not use any type assertions.", "0"]
    ],
    "public/app/features/manage-dashboards/services/ValidationSrv.ts:5381": [
      [0, 0, 0, "Unexpected any. Specify a different type.", "0"],
      [0, 0, 0, "Unexpected any. Specify a different type.", "1"],
      [0, 0, 0, "Unexpected any. Specify a different type.", "2"]
    ],
    "public/app/features/manage-dashboards/state/actions.test.ts:5381": [
      [0, 0, 0, "Unexpected any. Specify a different type.", "0"]
    ],
    "public/app/features/manage-dashboards/state/actions.ts:5381": [
      [0, 0, 0, "Unexpected any. Specify a different type.", "0"],
      [0, 0, 0, "Unexpected any. Specify a different type.", "1"],
      [0, 0, 0, "Unexpected any. Specify a different type.", "2"],
      [0, 0, 0, "Unexpected any. Specify a different type.", "3"],
      [0, 0, 0, "Unexpected any. Specify a different type.", "4"],
      [0, 0, 0, "Do not use any type assertions.", "5"],
      [0, 0, 0, "Unexpected any. Specify a different type.", "6"],
      [0, 0, 0, "Do not use any type assertions.", "7"],
      [0, 0, 0, "Unexpected any. Specify a different type.", "8"],
      [0, 0, 0, "Unexpected any. Specify a different type.", "9"],
      [0, 0, 0, "Unexpected any. Specify a different type.", "10"],
      [0, 0, 0, "Unexpected any. Specify a different type.", "11"],
      [0, 0, 0, "Unexpected any. Specify a different type.", "12"],
      [0, 0, 0, "Unexpected any. Specify a different type.", "13"],
      [0, 0, 0, "Unexpected any. Specify a different type.", "14"],
      [0, 0, 0, "Unexpected any. Specify a different type.", "15"],
      [0, 0, 0, "Unexpected any. Specify a different type.", "16"],
      [0, 0, 0, "Unexpected any. Specify a different type.", "17"],
      [0, 0, 0, "Unexpected any. Specify a different type.", "18"],
      [0, 0, 0, "Unexpected any. Specify a different type.", "19"],
      [0, 0, 0, "Unexpected any. Specify a different type.", "20"]
    ],
    "public/app/features/manage-dashboards/state/reducers.ts:5381": [
      [0, 0, 0, "Unexpected any. Specify a different type.", "0"],
      [0, 0, 0, "Do not use any type assertions.", "1"],
      [0, 0, 0, "Unexpected any. Specify a different type.", "2"],
      [0, 0, 0, "Unexpected any. Specify a different type.", "3"],
      [0, 0, 0, "Unexpected any. Specify a different type.", "4"]
    ],
    "public/app/features/org/state/actions.ts:5381": [
      [0, 0, 0, "Unexpected any. Specify a different type.", "0"],
      [0, 0, 0, "Unexpected any. Specify a different type.", "1"],
      [0, 0, 0, "Unexpected any. Specify a different type.", "2"],
      [0, 0, 0, "Unexpected any. Specify a different type.", "3"],
      [0, 0, 0, "Unexpected any. Specify a different type.", "4"]
    ],
    "public/app/features/org/state/reducers.ts:5381": [
      [0, 0, 0, "Do not use any type assertions.", "0"],
      [0, 0, 0, "Do not use any type assertions.", "1"]
    ],
    "public/app/features/panel/components/PanelPluginError.tsx:5381": [
      [0, 0, 0, "Unexpected any. Specify a different type.", "0"]
    ],
    "public/app/features/panel/components/PanelRenderer.tsx:5381": [
      [0, 0, 0, "Unexpected any. Specify a different type.", "0"],
      [0, 0, 0, "Unexpected any. Specify a different type.", "1"],
      [0, 0, 0, "Unexpected any. Specify a different type.", "2"],
      [0, 0, 0, "Unexpected any. Specify a different type.", "3"]
    ],
    "public/app/features/panel/components/VizTypePicker/PanelTypeCard.tsx:5381": [
      [0, 0, 0, "Use data-testid for E2E selectors instead of aria-label", "0"]
    ],
    "public/app/features/panel/components/VizTypePicker/types.ts:5381": [
      [0, 0, 0, "Unexpected any. Specify a different type.", "0"]
    ],
    "public/app/features/panel/panellinks/linkSuppliers.ts:5381": [
      [0, 0, 0, "Unexpected any. Specify a different type.", "0"],
      [0, 0, 0, "Do not use any type assertions.", "1"]
    ],
    "public/app/features/panel/panellinks/link_srv.ts:5381": [
      [0, 0, 0, "Do not use any type assertions.", "0"],
      [0, 0, 0, "Unexpected any. Specify a different type.", "1"],
      [0, 0, 0, "Unexpected any. Specify a different type.", "2"],
      [0, 0, 0, "Unexpected any. Specify a different type.", "3"],
      [0, 0, 0, "Unexpected any. Specify a different type.", "4"],
      [0, 0, 0, "Unexpected any. Specify a different type.", "5"],
      [0, 0, 0, "Unexpected any. Specify a different type.", "6"],
      [0, 0, 0, "Unexpected any. Specify a different type.", "7"]
    ],
    "public/app/features/panel/state/actions.ts:5381": [
      [0, 0, 0, "Unexpected any. Specify a different type.", "0"]
    ],
    "public/app/features/panel/state/reducers.ts:5381": [
      [0, 0, 0, "Unexpected any. Specify a different type.", "0"],
      [0, 0, 0, "Unexpected any. Specify a different type.", "1"]
    ],
    "public/app/features/playlist/PlaylistForm.tsx:5381": [
      [0, 0, 0, "Use data-testid for E2E selectors instead of aria-label", "0"],
      [0, 0, 0, "Use data-testid for E2E selectors instead of aria-label", "1"]
    ],
    "public/app/features/playlist/PlaylistSrv.test.ts:5381": [
      [0, 0, 0, "Unexpected any. Specify a different type.", "0"],
      [0, 0, 0, "Unexpected any. Specify a different type.", "1"],
      [0, 0, 0, "Unexpected any. Specify a different type.", "2"],
      [0, 0, 0, "Unexpected any. Specify a different type.", "3"],
      [0, 0, 0, "Unexpected any. Specify a different type.", "4"]
    ],
    "public/app/features/playlist/PlaylistTableRows.tsx:5381": [
      [0, 0, 0, "Use data-testid for E2E selectors instead of aria-label", "0"]
    ],
    "public/app/features/plugins/admin/components/AppConfigWrapper.tsx:5381": [
      [0, 0, 0, "Unexpected any. Specify a different type.", "0"],
      [0, 0, 0, "Unexpected any. Specify a different type.", "1"]
    ],
    "public/app/features/plugins/admin/components/GetStartedWithPlugin/GetStartedWithDataSource.tsx:5381": [
      [0, 0, 0, "Do not use any type assertions.", "0"]
    ],
    "public/app/features/plugins/admin/components/PluginDashboards.tsx:5381": [
      [0, 0, 0, "Unexpected any. Specify a different type.", "0"],
      [0, 0, 0, "Unexpected any. Specify a different type.", "1"]
    ],
    "public/app/features/plugins/admin/components/PluginDetailsBody.tsx:5381": [
      [0, 0, 0, "Do not use any type assertions.", "0"]
    ],
    "public/app/features/plugins/admin/components/PluginDetailsDisabledError.tsx:5381": [
      [0, 0, 0, "Use data-testid for E2E selectors instead of aria-label", "0"]
    ],
    "public/app/features/plugins/admin/components/PluginDetailsPage.tsx:5381": [
      [0, 0, 0, "Do not use any type assertions.", "0"]
    ],
    "public/app/features/plugins/admin/components/PluginDetailsSignature.tsx:5381": [
      [0, 0, 0, "Use data-testid for E2E selectors instead of aria-label", "0"]
    ],
    "public/app/features/plugins/admin/components/SearchField.tsx:5381": [
      [0, 0, 0, "Unexpected any. Specify a different type.", "0"]
    ],
    "public/app/features/plugins/admin/helpers.ts:5381": [
      [0, 0, 0, "Do not use any type assertions.", "0"]
    ],
    "public/app/features/plugins/admin/hooks/useHistory.tsx:5381": [
      [0, 0, 0, "Unexpected any. Specify a different type.", "0"]
    ],
    "public/app/features/plugins/admin/pages/Browse.tsx:5381": [
      [0, 0, 0, "Do not use any type assertions.", "0"],
      [0, 0, 0, "Do not use any type assertions.", "1"],
      [0, 0, 0, "Do not use any type assertions.", "2"],
      [0, 0, 0, "Do not use any type assertions.", "3"]
    ],
    "public/app/features/plugins/admin/state/actions.ts:5381": [
      [0, 0, 0, "Do not use any type assertions.", "0"],
      [0, 0, 0, "Do not use any type assertions.", "1"],
      [0, 0, 0, "Do not use any type assertions.", "2"],
      [0, 0, 0, "Do not use any type assertions.", "3"]
    ],
    "public/app/features/plugins/admin/state/selectors.ts:5381": [
      [0, 0, 0, "Do not use any type assertions.", "0"]
    ],
    "public/app/features/plugins/admin/types.ts:5381": [
      [0, 0, 0, "Unexpected any. Specify a different type.", "0"]
    ],
    "public/app/features/plugins/built_in_plugins.ts:5381": [
      [0, 0, 0, "Unexpected any. Specify a different type.", "0"]
    ],
    "public/app/features/plugins/components/PluginsErrorsInfo.tsx:5381": [
      [0, 0, 0, "Use data-testid for E2E selectors instead of aria-label", "0"]
    ],
    "public/app/features/plugins/datasource_srv.ts:5381": [
      [0, 0, 0, "Do not use any type assertions.", "0"],
      [0, 0, 0, "Unexpected any. Specify a different type.", "1"],
      [0, 0, 0, "Do not use any type assertions.", "2"],
      [0, 0, 0, "Unexpected any. Specify a different type.", "3"],
      [0, 0, 0, "Do not use any type assertions.", "4"],
      [0, 0, 0, "Do not use any type assertions.", "5"],
      [0, 0, 0, "Do not use any type assertions.", "6"],
      [0, 0, 0, "Unexpected any. Specify a different type.", "7"],
      [0, 0, 0, "Do not use any type assertions.", "8"],
      [0, 0, 0, "Do not use any type assertions.", "9"],
      [0, 0, 0, "Unexpected any. Specify a different type.", "10"],
      [0, 0, 0, "Do not use any type assertions.", "11"],
      [0, 0, 0, "Do not use any type assertions.", "12"],
      [0, 0, 0, "Do not use any type assertions.", "13"],
      [0, 0, 0, "Unexpected any. Specify a different type.", "14"],
      [0, 0, 0, "Unexpected any. Specify a different type.", "15"],
      [0, 0, 0, "Unexpected any. Specify a different type.", "16"],
      [0, 0, 0, "Unexpected any. Specify a different type.", "17"],
      [0, 0, 0, "Unexpected any. Specify a different type.", "18"],
      [0, 0, 0, "Do not use any type assertions.", "19"],
      [0, 0, 0, "Unexpected any. Specify a different type.", "20"],
      [0, 0, 0, "Do not use any type assertions.", "21"],
      [0, 0, 0, "Unexpected any. Specify a different type.", "22"],
      [0, 0, 0, "Unexpected any. Specify a different type.", "23"],
      [0, 0, 0, "Do not use any type assertions.", "24"]
    ],
    "public/app/features/plugins/importPanelPlugin.ts:5381": [
      [0, 0, 0, "Do not use any type assertions.", "0"]
    ],
    "public/app/features/plugins/pluginSettings.ts:5381": [
      [0, 0, 0, "Unexpected any. Specify a different type.", "0"],
      [0, 0, 0, "Unexpected any. Specify a different type.", "1"]
    ],
    "public/app/features/plugins/plugin_loader.ts:5381": [
      [0, 0, 0, "Do not use any type assertions.", "0"],
      [0, 0, 0, "Unexpected any. Specify a different type.", "1"],
      [0, 0, 0, "Unexpected any. Specify a different type.", "2"],
      [0, 0, 0, "Unexpected any. Specify a different type.", "3"],
      [0, 0, 0, "Unexpected any. Specify a different type.", "4"],
      [0, 0, 0, "Unexpected any. Specify a different type.", "5"],
      [0, 0, 0, "Unexpected any. Specify a different type.", "6"],
      [0, 0, 0, "Do not use any type assertions.", "7"],
      [0, 0, 0, "Do not use any type assertions.", "8"]
    ],
    "public/app/features/plugins/sql/components/visual-query-builder/AwesomeQueryBuilder.tsx:5381": [
      [0, 0, 0, "Do not use any type assertions.", "0"],
      [0, 0, 0, "Do not use any type assertions.", "1"],
      [0, 0, 0, "Unexpected any. Specify a different type.", "2"]
    ],
    "public/app/features/plugins/tests/datasource_srv.test.ts:5381": [
      [0, 0, 0, "Unexpected any. Specify a different type.", "0"],
      [0, 0, 0, "Unexpected any. Specify a different type.", "1"],
      [0, 0, 0, "Unexpected any. Specify a different type.", "2"],
      [0, 0, 0, "Unexpected any. Specify a different type.", "3"],
      [0, 0, 0, "Unexpected any. Specify a different type.", "4"],
      [0, 0, 0, "Unexpected any. Specify a different type.", "5"]
    ],
    "public/app/features/plugins/utils.ts:5381": [
      [0, 0, 0, "Do not use any type assertions.", "0"],
      [0, 0, 0, "Do not use any type assertions.", "1"],
      [0, 0, 0, "Do not use any type assertions.", "2"],
      [0, 0, 0, "Do not use any type assertions.", "3"]
    ],
    "public/app/features/query/components/QueryEditorRow.tsx:5381": [
      [0, 0, 0, "Do not use any type assertions.", "0"],
      [0, 0, 0, "Do not use any type assertions.", "1"],
      [0, 0, 0, "Do not use any type assertions.", "2"],
      [0, 0, 0, "Do not use any type assertions.", "3"],
      [0, 0, 0, "Use data-testid for E2E selectors instead of aria-label", "4"]
    ],
    "public/app/features/query/components/QueryEditorRowHeader.tsx:5381": [
      [0, 0, 0, "Do not use any type assertions.", "0"],
      [0, 0, 0, "Unexpected any. Specify a different type.", "1"],
      [0, 0, 0, "Use data-testid for E2E selectors instead of aria-label", "2"]
    ],
    "public/app/features/query/components/QueryGroup.tsx:5381": [
      [0, 0, 0, "Use data-testid for E2E selectors instead of aria-label", "0"],
      [0, 0, 0, "Unexpected any. Specify a different type.", "1"],
      [0, 0, 0, "Use data-testid for E2E selectors instead of aria-label", "2"],
      [0, 0, 0, "Use data-testid for E2E selectors instead of aria-label", "3"]
    ],
    "public/app/features/query/components/QueryGroupOptions.tsx:5381": [
      [0, 0, 0, "Do not use any type assertions.", "0"]
    ],
    "public/app/features/query/components/SavedQueryPicker.tsx:5381": [
      [0, 0, 0, "Use data-testid for E2E selectors instead of aria-label", "0"],
      [0, 0, 0, "Use data-testid for E2E selectors instead of aria-label", "1"]
    ],
    "public/app/features/query/state/DashboardQueryRunner/AlertStatesWorker.test.ts:5381": [
      [0, 0, 0, "Unexpected any. Specify a different type.", "0"],
      [0, 0, 0, "Unexpected any. Specify a different type.", "1"],
      [0, 0, 0, "Unexpected any. Specify a different type.", "2"]
    ],
    "public/app/features/query/state/DashboardQueryRunner/AnnotationsQueryRunner.test.ts:5381": [
      [0, 0, 0, "Unexpected any. Specify a different type.", "0"]
    ],
    "public/app/features/query/state/DashboardQueryRunner/AnnotationsQueryRunner.ts:5381": [
      [0, 0, 0, "Do not use any type assertions.", "0"],
      [0, 0, 0, "Do not use any type assertions.", "1"]
    ],
    "public/app/features/query/state/DashboardQueryRunner/DashboardQueryRunner.ts:5381": [
      [0, 0, 0, "Unexpected any. Specify a different type.", "0"]
    ],
    "public/app/features/query/state/DashboardQueryRunner/SnapshotWorker.ts:5381": [
      [0, 0, 0, "Do not use any type assertions.", "0"]
    ],
    "public/app/features/query/state/DashboardQueryRunner/testHelpers.ts:5381": [
      [0, 0, 0, "Unexpected any. Specify a different type.", "0"],
      [0, 0, 0, "Unexpected any. Specify a different type.", "1"],
      [0, 0, 0, "Unexpected any. Specify a different type.", "2"],
      [0, 0, 0, "Unexpected any. Specify a different type.", "3"],
      [0, 0, 0, "Do not use any type assertions.", "4"],
      [0, 0, 0, "Unexpected any. Specify a different type.", "5"]
    ],
    "public/app/features/query/state/DashboardQueryRunner/utils.ts:5381": [
      [0, 0, 0, "Unexpected any. Specify a different type.", "0"],
      [0, 0, 0, "Unexpected any. Specify a different type.", "1"],
      [0, 0, 0, "Unexpected any. Specify a different type.", "2"],
      [0, 0, 0, "Unexpected any. Specify a different type.", "3"]
    ],
    "public/app/features/query/state/PanelQueryRunner.ts:5381": [
      [0, 0, 0, "Do not use any type assertions.", "0"],
      [0, 0, 0, "Do not use any type assertions.", "1"],
      [0, 0, 0, "Do not use any type assertions.", "2"]
    ],
    "public/app/features/query/state/runRequest.ts:5381": [
      [0, 0, 0, "Do not use any type assertions.", "0"]
    ],
    "public/app/features/query/state/updateQueries.test.ts:5381": [
      [0, 0, 0, "Unexpected any. Specify a different type.", "0"],
      [0, 0, 0, "Unexpected any. Specify a different type.", "1"],
      [0, 0, 0, "Unexpected any. Specify a different type.", "2"],
      [0, 0, 0, "Unexpected any. Specify a different type.", "3"],
      [0, 0, 0, "Unexpected any. Specify a different type.", "4"],
      [0, 0, 0, "Unexpected any. Specify a different type.", "5"],
      [0, 0, 0, "Unexpected any. Specify a different type.", "6"],
      [0, 0, 0, "Unexpected any. Specify a different type.", "7"],
      [0, 0, 0, "Unexpected any. Specify a different type.", "8"],
      [0, 0, 0, "Unexpected any. Specify a different type.", "9"],
      [0, 0, 0, "Unexpected any. Specify a different type.", "10"],
      [0, 0, 0, "Unexpected any. Specify a different type.", "11"]
    ],
    "public/app/features/sandbox/TestStuffPage.tsx:5381": [
      [0, 0, 0, "Do not use any type assertions.", "0"]
    ],
    "public/app/features/search/components/SearchCard.tsx:5381": [
      [0, 0, 0, "Unexpected any. Specify a different type.", "0"],
      [0, 0, 0, "Do not use any type assertions.", "1"],
      [0, 0, 0, "Do not use any type assertions.", "2"]
    ],
    "public/app/features/search/components/SearchItem.tsx:5381": [
      [0, 0, 0, "Unexpected any. Specify a different type.", "0"]
    ],
    "public/app/features/search/hooks/useSearchKeyboardSelection.ts:5381": [
      [0, 0, 0, "Do not use any type assertions.", "0"]
    ],
    "public/app/features/search/page/components/MoveToFolderModal.tsx:5381": [
      [0, 0, 0, "Unexpected any. Specify a different type.", "0"]
    ],
    "public/app/features/search/page/components/columns.tsx:5381": [
      [0, 0, 0, "Do not use any type assertions.", "0"],
      [0, 0, 0, "Do not use any type assertions.", "1"],
      [0, 0, 0, "Unexpected any. Specify a different type.", "2"],
      [0, 0, 0, "Do not use any type assertions.", "3"]
    ],
    "public/app/features/search/service/bluge.ts:5381": [
      [0, 0, 0, "Do not use any type assertions.", "0"],
      [0, 0, 0, "Do not use any type assertions.", "1"],
      [0, 0, 0, "Do not use any type assertions.", "2"]
    ],
    "public/app/features/search/service/sql.ts:5381": [
      [0, 0, 0, "Unexpected any. Specify a different type.", "0"]
    ],
    "public/app/features/search/service/utils.ts:5381": [
      [0, 0, 0, "Do not use any type assertions.", "0"]
    ],
    "public/app/features/search/state/SearchStateManager.ts:5381": [
      [0, 0, 0, "Do not use any type assertions.", "0"]
    ],
    "public/app/features/search/types.ts:5381": [
      [0, 0, 0, "Unexpected any. Specify a different type.", "0"]
    ],
    "public/app/features/search/utils.ts:5381": [
      [0, 0, 0, "Do not use any type assertions.", "0"]
    ],
    "public/app/features/serviceaccounts/state/reducers.ts:5381": [
      [0, 0, 0, "Do not use any type assertions.", "0"],
      [0, 0, 0, "Do not use any type assertions.", "1"],
      [0, 0, 0, "Do not use any type assertions.", "2"]
    ],
    "public/app/features/storage/StoragePage.tsx:5381": [
      [0, 0, 0, "Do not use any type assertions.", "0"]
    ],
    "public/app/features/storage/storage.ts:5381": [
      [0, 0, 0, "Unexpected any. Specify a different type.", "0"],
      [0, 0, 0, "Unexpected any. Specify a different type.", "1"],
      [0, 0, 0, "Do not use any type assertions.", "2"],
      [0, 0, 0, "Do not use any type assertions.", "3"],
      [0, 0, 0, "Unexpected any. Specify a different type.", "4"]
    ],
    "public/app/features/teams/TeamGroupSync.tsx:5381": [
      [0, 0, 0, "Unexpected any. Specify a different type.", "0"],
      [0, 0, 0, "Unexpected any. Specify a different type.", "1"]
    ],
    "public/app/features/teams/TeamMemberRow.tsx:5381": [
      [0, 0, 0, "Do not use any type assertions.", "0"]
    ],
    "public/app/features/teams/TeamMembers.tsx:5381": [
      [0, 0, 0, "Unexpected any. Specify a different type.", "0"]
    ],
    "public/app/features/teams/TeamPages.tsx:5381": [
      [0, 0, 0, "Do not use any type assertions.", "0"]
    ],
    "public/app/features/teams/state/reducers.ts:5381": [
      [0, 0, 0, "Do not use any type assertions.", "0"],
      [0, 0, 0, "Do not use any type assertions.", "1"],
      [0, 0, 0, "Do not use any type assertions.", "2"]
    ],
    "public/app/features/teams/state/selectors.ts:5381": [
      [0, 0, 0, "Unexpected any. Specify a different type.", "0"]
    ],
    "public/app/features/templating/template_srv.mock.ts:5381": [
      [0, 0, 0, "Do not use any type assertions.", "0"]
    ],
    "public/app/features/templating/template_srv.ts:5381": [
      [0, 0, 0, "Unexpected any. Specify a different type.", "0"],
      [0, 0, 0, "Unexpected any. Specify a different type.", "1"],
      [0, 0, 0, "Unexpected any. Specify a different type.", "2"],
      [0, 0, 0, "Unexpected any. Specify a different type.", "3"],
      [0, 0, 0, "Unexpected any. Specify a different type.", "4"],
      [0, 0, 0, "Unexpected any. Specify a different type.", "5"],
      [0, 0, 0, "Unexpected any. Specify a different type.", "6"],
      [0, 0, 0, "Unexpected any. Specify a different type.", "7"],
      [0, 0, 0, "Unexpected any. Specify a different type.", "8"],
      [0, 0, 0, "Unexpected any. Specify a different type.", "9"],
      [0, 0, 0, "Unexpected any. Specify a different type.", "10"],
      [0, 0, 0, "Unexpected any. Specify a different type.", "11"],
      [0, 0, 0, "Unexpected any. Specify a different type.", "12"],
      [0, 0, 0, "Unexpected any. Specify a different type.", "13"],
      [0, 0, 0, "Unexpected any. Specify a different type.", "14"],
      [0, 0, 0, "Unexpected any. Specify a different type.", "15"],
      [0, 0, 0, "Unexpected any. Specify a different type.", "16"],
      [0, 0, 0, "Do not use any type assertions.", "17"],
      [0, 0, 0, "Unexpected any. Specify a different type.", "18"],
      [0, 0, 0, "Do not use any type assertions.", "19"]
    ],
    "public/app/features/transformers/FilterByValueTransformer/ValueMatchers/BasicMatcherEditor.tsx:5381": [
      [0, 0, 0, "Unexpected any. Specify a different type.", "0"],
      [0, 0, 0, "Unexpected any. Specify a different type.", "1"],
      [0, 0, 0, "Unexpected any. Specify a different type.", "2"]
    ],
    "public/app/features/transformers/FilterByValueTransformer/ValueMatchers/NoopMatcherEditor.tsx:5381": [
      [0, 0, 0, "Unexpected any. Specify a different type.", "0"]
    ],
    "public/app/features/transformers/FilterByValueTransformer/ValueMatchers/RangeMatcherEditor.tsx:5381": [
      [0, 0, 0, "Unexpected any. Specify a different type.", "0"]
    ],
    "public/app/features/transformers/FilterByValueTransformer/ValueMatchers/types.ts:5381": [
      [0, 0, 0, "Unexpected any. Specify a different type.", "0"],
      [0, 0, 0, "Unexpected any. Specify a different type.", "1"],
      [0, 0, 0, "Unexpected any. Specify a different type.", "2"]
    ],
    "public/app/features/transformers/FilterByValueTransformer/ValueMatchers/utils.ts:5381": [
      [0, 0, 0, "Unexpected any. Specify a different type.", "0"],
      [0, 0, 0, "Unexpected any. Specify a different type.", "1"],
      [0, 0, 0, "Unexpected any. Specify a different type.", "2"]
    ],
    "public/app/features/transformers/FilterByValueTransformer/ValueMatchers/valueMatchersUI.ts:5381": [
      [0, 0, 0, "Unexpected any. Specify a different type.", "0"]
    ],
    "public/app/features/transformers/calculateHeatmap/editor/helper.ts:5381": [
      [0, 0, 0, "Unexpected any. Specify a different type.", "0"]
    ],
    "public/app/features/transformers/calculateHeatmap/heatmap.ts:5381": [
      [0, 0, 0, "Do not use any type assertions.", "0"],
      [0, 0, 0, "Do not use any type assertions.", "1"],
      [0, 0, 0, "Unexpected any. Specify a different type.", "2"]
    ],
    "public/app/features/transformers/configFromQuery/ConfigFromQueryTransformerEditor.tsx:5381": [
      [0, 0, 0, "Unexpected any. Specify a different type.", "0"]
    ],
    "public/app/features/transformers/editors/CalculateFieldTransformerEditor.tsx:5381": [
      [0, 0, 0, "Do not use any type assertions.", "0"],
      [0, 0, 0, "Do not use any type assertions.", "1"]
    ],
    "public/app/features/transformers/editors/ConvertFieldTypeTransformerEditor.tsx:5381": [
      [0, 0, 0, "Do not use any type assertions.", "0"],
      [0, 0, 0, "Unexpected any. Specify a different type.", "1"]
    ],
    "public/app/features/transformers/editors/GroupByTransformerEditor.tsx:5381": [
      [0, 0, 0, "Do not use any type assertions.", "0"]
    ],
    "public/app/features/transformers/editors/OrganizeFieldsTransformerEditor.tsx:5381": [
      [0, 0, 0, "Do not use any type assertions.", "0"]
    ],
    "public/app/features/transformers/editors/ReduceTransformerEditor.tsx:5381": [
      [0, 0, 0, "Use data-testid for E2E selectors instead of aria-label", "0"],
      [0, 0, 0, "Use data-testid for E2E selectors instead of aria-label", "1"],
      [0, 0, 0, "Do not use any type assertions.", "2"]
    ],
    "public/app/features/transformers/editors/SortByTransformerEditor.tsx:5381": [
      [0, 0, 0, "Do not use any type assertions.", "0"]
    ],
    "public/app/features/transformers/extractFields/ExtractFieldsTransformerEditor.tsx:5381": [
      [0, 0, 0, "Do not use any type assertions.", "0"],
      [0, 0, 0, "Unexpected any. Specify a different type.", "1"],
      [0, 0, 0, "Do not use any type assertions.", "2"],
      [0, 0, 0, "Unexpected any. Specify a different type.", "3"],
      [0, 0, 0, "Do not use any type assertions.", "4"],
      [0, 0, 0, "Unexpected any. Specify a different type.", "5"]
    ],
    "public/app/features/transformers/extractFields/extractFields.ts:5381": [
      [0, 0, 0, "Unexpected any. Specify a different type.", "0"],
      [0, 0, 0, "Do not use any type assertions.", "1"]
    ],
    "public/app/features/transformers/extractFields/fieldExtractors.ts:5381": [
      [0, 0, 0, "Unexpected any. Specify a different type.", "0"]
    ],
    "public/app/features/transformers/fieldToConfigMapping/FieldToConfigMappingEditor.tsx:5381": [
      [0, 0, 0, "Do not use any type assertions.", "0"],
      [0, 0, 0, "Do not use any type assertions.", "1"]
    ],
    "public/app/features/transformers/fieldToConfigMapping/fieldToConfigMapping.ts:5381": [
      [0, 0, 0, "Do not use any type assertions.", "0"],
      [0, 0, 0, "Unexpected any. Specify a different type.", "1"],
      [0, 0, 0, "Unexpected any. Specify a different type.", "2"],
      [0, 0, 0, "Unexpected any. Specify a different type.", "3"],
      [0, 0, 0, "Unexpected any. Specify a different type.", "4"],
      [0, 0, 0, "Unexpected any. Specify a different type.", "5"],
      [0, 0, 0, "Unexpected any. Specify a different type.", "6"]
    ],
    "public/app/features/transformers/lookupGazetteer/FieldLookupTransformerEditor.tsx:5381": [
      [0, 0, 0, "Do not use any type assertions.", "0"],
      [0, 0, 0, "Unexpected any. Specify a different type.", "1"],
      [0, 0, 0, "Do not use any type assertions.", "2"],
      [0, 0, 0, "Unexpected any. Specify a different type.", "3"]
    ],
    "public/app/features/transformers/lookupGazetteer/fieldLookup.ts:5381": [
      [0, 0, 0, "Unexpected any. Specify a different type.", "0"]
    ],
    "public/app/features/transformers/prepareTimeSeries/prepareTimeSeries.test.ts:5381": [
      [0, 0, 0, "Unexpected any. Specify a different type.", "0"],
      [0, 0, 0, "Unexpected any. Specify a different type.", "1"]
    ],
    "public/app/features/transformers/prepareTimeSeries/prepareTimeSeries.ts:5381": [
      [0, 0, 0, "Unexpected any. Specify a different type.", "0"],
      [0, 0, 0, "Unexpected any. Specify a different type.", "1"]
    ],
    "public/app/features/transformers/spatial/SpatialTransformerEditor.tsx:5381": [
      [0, 0, 0, "Do not use any type assertions.", "0"],
      [0, 0, 0, "Do not use any type assertions.", "1"]
    ],
    "public/app/features/transformers/spatial/optionsHelper.tsx:5381": [
      [0, 0, 0, "Unexpected any. Specify a different type.", "0"],
      [0, 0, 0, "Unexpected any. Specify a different type.", "1"],
      [0, 0, 0, "Do not use any type assertions.", "2"],
      [0, 0, 0, "Unexpected any. Specify a different type.", "3"],
      [0, 0, 0, "Unexpected any. Specify a different type.", "4"],
      [0, 0, 0, "Do not use any type assertions.", "5"],
      [0, 0, 0, "Do not use any type assertions.", "6"]
    ],
    "public/app/features/transformers/spatial/utils.ts:5381": [
      [0, 0, 0, "Do not use any type assertions.", "0"]
    ],
    "public/app/features/transformers/standardTransformers.ts:5381": [
      [0, 0, 0, "Unexpected any. Specify a different type.", "0"]
    ],
    "public/app/features/transformers/utils.ts:5381": [
      [0, 0, 0, "Do not use any type assertions.", "0"]
    ],
    "public/app/features/users/state/reducers.ts:5381": [
      [0, 0, 0, "Do not use any type assertions.", "0"]
    ],
    "public/app/features/variables/adapters.ts:5381": [
      [0, 0, 0, "Unexpected any. Specify a different type.", "0"],
      [0, 0, 0, "Unexpected any. Specify a different type.", "1"],
      [0, 0, 0, "Unexpected any. Specify a different type.", "2"]
    ],
    "public/app/features/variables/adhoc/actions.ts:5381": [
      [0, 0, 0, "Do not use any type assertions.", "0"]
    ],
    "public/app/features/variables/adhoc/picker/AdHocFilter.tsx:5381": [
      [0, 0, 0, "Unexpected any. Specify a different type.", "0"]
    ],
    "public/app/features/variables/adhoc/picker/AdHocFilterBuilder.tsx:5381": [
      [0, 0, 0, "Unexpected any. Specify a different type.", "0"]
    ],
    "public/app/features/variables/adhoc/picker/AdHocFilterKey.tsx:5381": [
      [0, 0, 0, "Unexpected any. Specify a different type.", "0"],
      [0, 0, 0, "Unexpected any. Specify a different type.", "1"],
      [0, 0, 0, "Unexpected any. Specify a different type.", "2"]
    ],
    "public/app/features/variables/adhoc/picker/AdHocFilterRenderer.tsx:5381": [
      [0, 0, 0, "Unexpected any. Specify a different type.", "0"]
    ],
    "public/app/features/variables/adhoc/urlParser.ts:5381": [
      [0, 0, 0, "Do not use any type assertions.", "0"],
      [0, 0, 0, "Unexpected any. Specify a different type.", "1"]
    ],
    "public/app/features/variables/constant/reducer.ts:5381": [
      [0, 0, 0, "Do not use any type assertions.", "0"]
    ],
    "public/app/features/variables/custom/reducer.ts:5381": [
      [0, 0, 0, "Do not use any type assertions.", "0"]
    ],
    "public/app/features/variables/datasource/actions.ts:5381": [
      [0, 0, 0, "Unexpected any. Specify a different type.", "0"]
    ],
    "public/app/features/variables/datasource/reducer.ts:5381": [
      [0, 0, 0, "Do not use any type assertions.", "0"]
    ],
    "public/app/features/variables/editor/LegacyVariableQueryEditor.tsx:5381": [
      [0, 0, 0, "Use data-testid for E2E selectors instead of aria-label", "0"]
    ],
    "public/app/features/variables/editor/VariableEditorContainer.tsx:5381": [
      [0, 0, 0, "Do not use any type assertions.", "0"],
      [0, 0, 0, "Do not use any type assertions.", "1"]
    ],
    "public/app/features/variables/editor/VariableEditorEditor.tsx:5381": [
      [0, 0, 0, "Unexpected any. Specify a different type.", "0"],
      [0, 0, 0, "Use data-testid for E2E selectors instead of aria-label", "1"]
    ],
    "public/app/features/variables/editor/VariableEditorList.tsx:5381": [
      [0, 0, 0, "Use data-testid for E2E selectors instead of aria-label", "0"],
      [0, 0, 0, "Use data-testid for E2E selectors instead of aria-label", "1"]
    ],
    "public/app/features/variables/editor/VariableEditorListRow.tsx:5381": [
      [0, 0, 0, "Use data-testid for E2E selectors instead of aria-label", "0"],
      [0, 0, 0, "Use data-testid for E2E selectors instead of aria-label", "1"],
      [0, 0, 0, "Use data-testid for E2E selectors instead of aria-label", "2"],
      [0, 0, 0, "Use data-testid for E2E selectors instead of aria-label", "3"]
    ],
    "public/app/features/variables/editor/VariableSelectField.tsx:5381": [
      [0, 0, 0, "Unexpected any. Specify a different type.", "0"]
    ],
    "public/app/features/variables/editor/VariableValuesPreview.tsx:5381": [
      [0, 0, 0, "Use data-testid for E2E selectors instead of aria-label", "0"]
    ],
    "public/app/features/variables/editor/getVariableQueryEditor.tsx:5381": [
      [0, 0, 0, "Unexpected any. Specify a different type.", "0"],
      [0, 0, 0, "Unexpected any. Specify a different type.", "1"]
    ],
    "public/app/features/variables/editor/reducer.ts:5381": [
      [0, 0, 0, "Unexpected any. Specify a different type.", "0"]
    ],
    "public/app/features/variables/editor/types.ts:5381": [
      [0, 0, 0, "Unexpected any. Specify a different type.", "0"]
    ],
    "public/app/features/variables/getAllVariableValuesForUrl.ts:5381": [
      [0, 0, 0, "Do not use any type assertions.", "0"],
      [0, 0, 0, "Unexpected any. Specify a different type.", "1"]
    ],
    "public/app/features/variables/guard.ts:5381": [
      [0, 0, 0, "Unexpected any. Specify a different type.", "0"],
      [0, 0, 0, "Unexpected any. Specify a different type.", "1"]
    ],
    "public/app/features/variables/inspect/NetworkGraph.tsx:5381": [
      [0, 0, 0, "Unexpected any. Specify a different type.", "0"],
      [0, 0, 0, "Unexpected any. Specify a different type.", "1"],
      [0, 0, 0, "Unexpected any. Specify a different type.", "2"],
      [0, 0, 0, "Unexpected any. Specify a different type.", "3"],
      [0, 0, 0, "Unexpected any. Specify a different type.", "4"],
      [0, 0, 0, "Unexpected any. Specify a different type.", "5"],
      [0, 0, 0, "Unexpected any. Specify a different type.", "6"]
    ],
    "public/app/features/variables/inspect/utils.ts:5381": [
      [0, 0, 0, "Unexpected any. Specify a different type.", "0"],
      [0, 0, 0, "Unexpected any. Specify a different type.", "1"],
      [0, 0, 0, "Unexpected any. Specify a different type.", "2"],
      [0, 0, 0, "Do not use any type assertions.", "3"],
      [0, 0, 0, "Unexpected any. Specify a different type.", "4"],
      [0, 0, 0, "Do not use any type assertions.", "5"],
      [0, 0, 0, "Unexpected any. Specify a different type.", "6"],
      [0, 0, 0, "Unexpected any. Specify a different type.", "7"],
      [0, 0, 0, "Do not use any type assertions.", "8"],
      [0, 0, 0, "Do not use any type assertions.", "9"],
      [0, 0, 0, "Unexpected any. Specify a different type.", "10"],
      [0, 0, 0, "Unexpected any. Specify a different type.", "11"],
      [0, 0, 0, "Unexpected any. Specify a different type.", "12"],
      [0, 0, 0, "Do not use any type assertions.", "13"],
      [0, 0, 0, "Do not use any type assertions.", "14"]
    ],
    "public/app/features/variables/interval/reducer.ts:5381": [
      [0, 0, 0, "Do not use any type assertions.", "0"]
    ],
    "public/app/features/variables/pickers/OptionsPicker/actions.ts:5381": [
      [0, 0, 0, "Unexpected any. Specify a different type.", "0"],
      [0, 0, 0, "Unexpected any. Specify a different type.", "1"]
    ],
    "public/app/features/variables/pickers/OptionsPicker/reducer.test.ts:5381": [
      [0, 0, 0, "Unexpected any. Specify a different type.", "0"],
      [0, 0, 0, "Unexpected any. Specify a different type.", "1"],
      [0, 0, 0, "Unexpected any. Specify a different type.", "2"],
      [0, 0, 0, "Unexpected any. Specify a different type.", "3"],
      [0, 0, 0, "Unexpected any. Specify a different type.", "4"],
      [0, 0, 0, "Unexpected any. Specify a different type.", "5"],
      [0, 0, 0, "Unexpected any. Specify a different type.", "6"],
      [0, 0, 0, "Unexpected any. Specify a different type.", "7"],
      [0, 0, 0, "Unexpected any. Specify a different type.", "8"],
      [0, 0, 0, "Unexpected any. Specify a different type.", "9"],
      [0, 0, 0, "Unexpected any. Specify a different type.", "10"],
      [0, 0, 0, "Unexpected any. Specify a different type.", "11"],
      [0, 0, 0, "Unexpected any. Specify a different type.", "12"],
      [0, 0, 0, "Unexpected any. Specify a different type.", "13"]
    ],
    "public/app/features/variables/pickers/shared/VariableInput.tsx:5381": [
      [0, 0, 0, "Do not use any type assertions.", "0"]
    ],
    "public/app/features/variables/pickers/shared/VariableLink.tsx:5381": [
      [0, 0, 0, "Use data-testid for E2E selectors instead of aria-label", "0"]
    ],
    "public/app/features/variables/pickers/shared/VariableOptions.tsx:5381": [
      [0, 0, 0, "Use data-testid for E2E selectors instead of aria-label", "0"]
    ],
    "public/app/features/variables/query/QueryVariableEditor.test.tsx:5381": [
      [0, 0, 0, "Unexpected any. Specify a different type.", "0"]
    ],
    "public/app/features/variables/query/QueryVariableEditor.tsx:5381": [
      [0, 0, 0, "Unexpected any. Specify a different type.", "0"],
      [0, 0, 0, "Unexpected any. Specify a different type.", "1"]
    ],
    "public/app/features/variables/query/VariableQueryRunner.ts:5381": [
      [0, 0, 0, "Unexpected any. Specify a different type.", "0"],
      [0, 0, 0, "Do not use any type assertions.", "1"]
    ],
    "public/app/features/variables/query/actions.test.tsx:5381": [
      [0, 0, 0, "Unexpected any. Specify a different type.", "0"],
      [0, 0, 0, "Unexpected any. Specify a different type.", "1"],
      [0, 0, 0, "Unexpected any. Specify a different type.", "2"],
      [0, 0, 0, "Unexpected any. Specify a different type.", "3"],
      [0, 0, 0, "Unexpected any. Specify a different type.", "4"]
    ],
    "public/app/features/variables/query/actions.ts:5381": [
      [0, 0, 0, "Unexpected any. Specify a different type.", "0"],
      [0, 0, 0, "Unexpected any. Specify a different type.", "1"],
      [0, 0, 0, "Unexpected any. Specify a different type.", "2"],
      [0, 0, 0, "Unexpected any. Specify a different type.", "3"],
      [0, 0, 0, "Do not use any type assertions.", "4"],
      [0, 0, 0, "Unexpected any. Specify a different type.", "5"]
    ],
    "public/app/features/variables/query/operators.ts:5381": [
      [0, 0, 0, "Unexpected any. Specify a different type.", "0"],
      [0, 0, 0, "Unexpected any. Specify a different type.", "1"]
    ],
    "public/app/features/variables/query/queryRunners.test.ts:5381": [
      [0, 0, 0, "Unexpected any. Specify a different type.", "0"],
      [0, 0, 0, "Unexpected any. Specify a different type.", "1"],
      [0, 0, 0, "Unexpected any. Specify a different type.", "2"],
      [0, 0, 0, "Unexpected any. Specify a different type.", "3"],
      [0, 0, 0, "Unexpected any. Specify a different type.", "4"],
      [0, 0, 0, "Unexpected any. Specify a different type.", "5"],
      [0, 0, 0, "Unexpected any. Specify a different type.", "6"],
      [0, 0, 0, "Unexpected any. Specify a different type.", "7"],
      [0, 0, 0, "Unexpected any. Specify a different type.", "8"],
      [0, 0, 0, "Unexpected any. Specify a different type.", "9"],
      [0, 0, 0, "Unexpected any. Specify a different type.", "10"],
      [0, 0, 0, "Unexpected any. Specify a different type.", "11"],
      [0, 0, 0, "Unexpected any. Specify a different type.", "12"],
      [0, 0, 0, "Unexpected any. Specify a different type.", "13"],
      [0, 0, 0, "Unexpected any. Specify a different type.", "14"],
      [0, 0, 0, "Unexpected any. Specify a different type.", "15"],
      [0, 0, 0, "Unexpected any. Specify a different type.", "16"],
      [0, 0, 0, "Unexpected any. Specify a different type.", "17"]
    ],
    "public/app/features/variables/query/queryRunners.ts:5381": [
      [0, 0, 0, "Unexpected any. Specify a different type.", "0"],
      [0, 0, 0, "Unexpected any. Specify a different type.", "1"]
    ],
    "public/app/features/variables/query/reducer.ts:5381": [
      [0, 0, 0, "Do not use any type assertions.", "0"],
      [0, 0, 0, "Unexpected any. Specify a different type.", "1"],
      [0, 0, 0, "Unexpected any. Specify a different type.", "2"]
    ],
    "public/app/features/variables/query/variableQueryObserver.ts:5381": [
      [0, 0, 0, "Unexpected any. Specify a different type.", "0"],
      [0, 0, 0, "Unexpected any. Specify a different type.", "1"]
    ],
    "public/app/features/variables/shared/formatVariable.ts:5381": [
      [0, 0, 0, "Do not use any type assertions.", "0"],
      [0, 0, 0, "Do not use any type assertions.", "1"]
    ],
    "public/app/features/variables/shared/testing/datasourceVariableBuilder.ts:5381": [
      [0, 0, 0, "Unexpected any. Specify a different type.", "0"]
    ],
    "public/app/features/variables/shared/testing/helpers.ts:5381": [
      [0, 0, 0, "Do not use any type assertions.", "0"],
      [0, 0, 0, "Do not use any type assertions.", "1"]
    ],
    "public/app/features/variables/shared/testing/optionsVariableBuilder.ts:5381": [
      [0, 0, 0, "Do not use any type assertions.", "0"],
      [0, 0, 0, "Do not use any type assertions.", "1"],
      [0, 0, 0, "Unexpected any. Specify a different type.", "2"]
    ],
    "public/app/features/variables/shared/testing/variableBuilder.ts:5381": [
      [0, 0, 0, "Do not use any type assertions.", "0"]
    ],
    "public/app/features/variables/state/actions.ts:5381": [
      [0, 0, 0, "Do not use any type assertions.", "0"],
      [0, 0, 0, "Do not use any type assertions.", "1"],
      [0, 0, 0, "Do not use any type assertions.", "2"],
      [0, 0, 0, "Do not use any type assertions.", "3"],
      [0, 0, 0, "Do not use any type assertions.", "4"],
      [0, 0, 0, "Unexpected any. Specify a different type.", "5"],
      [0, 0, 0, "Do not use any type assertions.", "6"],
      [0, 0, 0, "Do not use any type assertions.", "7"],
      [0, 0, 0, "Do not use any type assertions.", "8"],
      [0, 0, 0, "Unexpected any. Specify a different type.", "9"],
      [0, 0, 0, "Unexpected any. Specify a different type.", "10"],
      [0, 0, 0, "Do not use any type assertions.", "11"],
      [0, 0, 0, "Unexpected any. Specify a different type.", "12"],
      [0, 0, 0, "Unexpected any. Specify a different type.", "13"]
    ],
    "public/app/features/variables/state/keyedVariablesReducer.ts:5381": [
      [0, 0, 0, "Unexpected any. Specify a different type.", "0"],
      [0, 0, 0, "Unexpected any. Specify a different type.", "1"]
    ],
    "public/app/features/variables/state/reducers.test.ts:5381": [
      [0, 0, 0, "Unexpected any. Specify a different type.", "0"],
      [0, 0, 0, "Unexpected any. Specify a different type.", "1"]
    ],
    "public/app/features/variables/state/sharedReducer.ts:5381": [
      [0, 0, 0, "Unexpected any. Specify a different type.", "0"],
      [0, 0, 0, "Unexpected any. Specify a different type.", "1"],
      [0, 0, 0, "Do not use any type assertions.", "2"],
      [0, 0, 0, "Unexpected any. Specify a different type.", "3"]
    ],
    "public/app/features/variables/state/transactionReducer.test.ts:5381": [
      [0, 0, 0, "Unexpected any. Specify a different type.", "0"],
      [0, 0, 0, "Unexpected any. Specify a different type.", "1"],
      [0, 0, 0, "Unexpected any. Specify a different type.", "2"],
      [0, 0, 0, "Unexpected any. Specify a different type.", "3"]
    ],
    "public/app/features/variables/state/types.ts:5381": [
      [0, 0, 0, "Unexpected any. Specify a different type.", "0"]
    ],
    "public/app/features/variables/state/upgradeLegacyQueries.test.ts:5381": [
      [0, 0, 0, "Unexpected any. Specify a different type.", "0"],
      [0, 0, 0, "Unexpected any. Specify a different type.", "1"]
    ],
    "public/app/features/variables/system/adapter.ts:5381": [
      [0, 0, 0, "Unexpected any. Specify a different type.", "0"],
      [0, 0, 0, "Unexpected any. Specify a different type.", "1"],
      [0, 0, 0, "Unexpected any. Specify a different type.", "2"],
      [0, 0, 0, "Do not use any type assertions.", "3"],
      [0, 0, 0, "Do not use any type assertions.", "4"],
      [0, 0, 0, "Unexpected any. Specify a different type.", "5"],
      [0, 0, 0, "Do not use any type assertions.", "6"],
      [0, 0, 0, "Do not use any type assertions.", "7"],
      [0, 0, 0, "Unexpected any. Specify a different type.", "8"]
    ],
    "public/app/features/variables/textbox/reducer.ts:5381": [
      [0, 0, 0, "Do not use any type assertions.", "0"]
    ],
    "public/app/features/variables/types.ts:5381": [
      [0, 0, 0, "Unexpected any. Specify a different type.", "0"],
      [0, 0, 0, "Unexpected any. Specify a different type.", "1"],
      [0, 0, 0, "Unexpected any. Specify a different type.", "2"],
      [0, 0, 0, "Unexpected any. Specify a different type.", "3"],
      [0, 0, 0, "Unexpected any. Specify a different type.", "4"]
    ],
    "public/app/features/variables/utils.ts:5381": [
      [0, 0, 0, "Unexpected any. Specify a different type.", "0"],
      [0, 0, 0, "Unexpected any. Specify a different type.", "1"],
      [0, 0, 0, "Unexpected any. Specify a different type.", "2"],
      [0, 0, 0, "Unexpected any. Specify a different type.", "3"],
      [0, 0, 0, "Do not use any type assertions.", "4"],
      [0, 0, 0, "Unexpected any. Specify a different type.", "5"],
      [0, 0, 0, "Unexpected any. Specify a different type.", "6"],
      [0, 0, 0, "Unexpected any. Specify a different type.", "7"],
      [0, 0, 0, "Unexpected any. Specify a different type.", "8"],
      [0, 0, 0, "Unexpected any. Specify a different type.", "9"],
      [0, 0, 0, "Unexpected any. Specify a different type.", "10"],
      [0, 0, 0, "Unexpected any. Specify a different type.", "11"],
      [0, 0, 0, "Do not use any type assertions.", "12"]
    ],
    "public/app/plugins/datasource/alertmanager/DataSource.ts:5381": [
      [0, 0, 0, "Unexpected any. Specify a different type.", "0"]
    ],
    "public/app/plugins/datasource/alertmanager/types.ts:5381": [
      [0, 0, 0, "Unexpected any. Specify a different type.", "0"],
      [0, 0, 0, "Unexpected any. Specify a different type.", "1"],
      [0, 0, 0, "Unexpected any. Specify a different type.", "2"],
      [0, 0, 0, "Unexpected any. Specify a different type.", "3"],
      [0, 0, 0, "Unexpected any. Specify a different type.", "4"],
      [0, 0, 0, "Unexpected any. Specify a different type.", "5"],
      [0, 0, 0, "Unexpected any. Specify a different type.", "6"],
      [0, 0, 0, "Unexpected any. Specify a different type.", "7"],
      [0, 0, 0, "Unexpected any. Specify a different type.", "8"]
    ],
    "public/app/plugins/datasource/azuremonitor/__mocks__/query_ctrl.ts:5381": [
      [0, 0, 0, "Unexpected any. Specify a different type.", "0"],
      [0, 0, 0, "Unexpected any. Specify a different type.", "1"],
      [0, 0, 0, "Unexpected any. Specify a different type.", "2"],
      [0, 0, 0, "Unexpected any. Specify a different type.", "3"],
      [0, 0, 0, "Unexpected any. Specify a different type.", "4"]
    ],
    "public/app/plugins/datasource/azuremonitor/azure_log_analytics/__mocks__/schema.ts:5381": [
      [0, 0, 0, "Unexpected any. Specify a different type.", "0"]
    ],
    "public/app/plugins/datasource/azuremonitor/azure_log_analytics/azure_log_analytics_datasource.test.ts:5381": [
      [0, 0, 0, "Unexpected any. Specify a different type.", "0"],
      [0, 0, 0, "Unexpected any. Specify a different type.", "1"],
      [0, 0, 0, "Unexpected any. Specify a different type.", "2"],
      [0, 0, 0, "Unexpected any. Specify a different type.", "3"]
    ],
    "public/app/plugins/datasource/azuremonitor/azure_log_analytics/azure_log_analytics_datasource.ts:5381": [
      [0, 0, 0, "Unexpected any. Specify a different type.", "0"],
      [0, 0, 0, "Unexpected any. Specify a different type.", "1"],
      [0, 0, 0, "Unexpected any. Specify a different type.", "2"],
      [0, 0, 0, "Unexpected any. Specify a different type.", "3"],
      [0, 0, 0, "Unexpected any. Specify a different type.", "4"],
      [0, 0, 0, "Unexpected any. Specify a different type.", "5"],
      [0, 0, 0, "Unexpected any. Specify a different type.", "6"],
      [0, 0, 0, "Unexpected any. Specify a different type.", "7"],
      [0, 0, 0, "Unexpected any. Specify a different type.", "8"],
      [0, 0, 0, "Unexpected any. Specify a different type.", "9"]
    ],
    "public/app/plugins/datasource/azuremonitor/azure_log_analytics/response_parser.ts:5381": [
      [0, 0, 0, "Unexpected any. Specify a different type.", "0"],
      [0, 0, 0, "Unexpected any. Specify a different type.", "1"],
      [0, 0, 0, "Unexpected any. Specify a different type.", "2"],
      [0, 0, 0, "Unexpected any. Specify a different type.", "3"],
      [0, 0, 0, "Unexpected any. Specify a different type.", "4"],
      [0, 0, 0, "Unexpected any. Specify a different type.", "5"],
      [0, 0, 0, "Unexpected any. Specify a different type.", "6"],
      [0, 0, 0, "Unexpected any. Specify a different type.", "7"],
      [0, 0, 0, "Unexpected any. Specify a different type.", "8"],
      [0, 0, 0, "Do not use any type assertions.", "9"],
      [0, 0, 0, "Unexpected any. Specify a different type.", "10"],
      [0, 0, 0, "Unexpected any. Specify a different type.", "11"],
      [0, 0, 0, "Unexpected any. Specify a different type.", "12"],
      [0, 0, 0, "Unexpected any. Specify a different type.", "13"],
      [0, 0, 0, "Unexpected any. Specify a different type.", "14"]
    ],
    "public/app/plugins/datasource/azuremonitor/azure_monitor/azure_monitor_datasource.ts:5381": [
      [0, 0, 0, "Unexpected any. Specify a different type.", "0"],
      [0, 0, 0, "Unexpected any. Specify a different type.", "1"],
      [0, 0, 0, "Do not use any type assertions.", "2"]
    ],
    "public/app/plugins/datasource/azuremonitor/azure_monitor/response_parser.ts:5381": [
      [0, 0, 0, "Unexpected any. Specify a different type.", "0"],
      [0, 0, 0, "Unexpected any. Specify a different type.", "1"],
      [0, 0, 0, "Unexpected any. Specify a different type.", "2"],
      [0, 0, 0, "Unexpected any. Specify a different type.", "3"],
      [0, 0, 0, "Unexpected any. Specify a different type.", "4"]
    ],
    "public/app/plugins/datasource/azuremonitor/azure_resource_graph/azure_resource_graph_datasource.test.ts:5381": [
      [0, 0, 0, "Unexpected any. Specify a different type.", "0"]
    ],
    "public/app/plugins/datasource/azuremonitor/azure_resource_graph/azure_resource_graph_datasource.ts:5381": [
      [0, 0, 0, "Unexpected any. Specify a different type.", "0"]
    ],
    "public/app/plugins/datasource/azuremonitor/components/LogsQueryEditor/QueryField.tsx:5381": [
      [0, 0, 0, "Unexpected any. Specify a different type.", "0"],
      [0, 0, 0, "Unexpected any. Specify a different type.", "1"],
      [0, 0, 0, "Do not use any type assertions.", "2"],
      [0, 0, 0, "Do not use any type assertions.", "3"]
    ],
    "public/app/plugins/datasource/azuremonitor/components/MonitorConfig.tsx:5381": [
      [0, 0, 0, "Do not use any type assertions.", "0"]
    ],
    "public/app/plugins/datasource/azuremonitor/components/QueryEditor/QueryEditor.tsx:5381": [
      [0, 0, 0, "Do not use any type assertions.", "0"]
    ],
    "public/app/plugins/datasource/azuremonitor/datasource.ts:5381": [
      [0, 0, 0, "Unexpected any. Specify a different type.", "0"]
    ],
    "public/app/plugins/datasource/azuremonitor/log_analytics/querystring_builder.ts:5381": [
      [0, 0, 0, "Unexpected any. Specify a different type.", "0"],
      [0, 0, 0, "Unexpected any. Specify a different type.", "1"],
      [0, 0, 0, "Unexpected any. Specify a different type.", "2"],
      [0, 0, 0, "Unexpected any. Specify a different type.", "3"],
      [0, 0, 0, "Unexpected any. Specify a different type.", "4"],
      [0, 0, 0, "Unexpected any. Specify a different type.", "5"]
    ],
    "public/app/plugins/datasource/azuremonitor/time_grain_converter.ts:5381": [
      [0, 0, 0, "Unexpected any. Specify a different type.", "0"],
      [0, 0, 0, "Unexpected any. Specify a different type.", "1"]
    ],
    "public/app/plugins/datasource/azuremonitor/types/types.ts:5381": [
      [0, 0, 0, "Unexpected any. Specify a different type.", "0"]
    ],
    "public/app/plugins/datasource/azuremonitor/utils/common.ts:5381": [
      [0, 0, 0, "Unexpected any. Specify a different type.", "0"],
      [0, 0, 0, "Unexpected any. Specify a different type.", "1"]
    ],
    "public/app/plugins/datasource/azuremonitor/utils/messageFromError.ts:5381": [
      [0, 0, 0, "Unexpected any. Specify a different type.", "0"]
    ],
    "public/app/plugins/datasource/cloud-monitoring/CloudMonitoringMetricFindQuery.ts:5381": [
      [0, 0, 0, "Do not use any type assertions.", "0"],
      [0, 0, 0, "Do not use any type assertions.", "1"],
      [0, 0, 0, "Do not use any type assertions.", "2"],
      [0, 0, 0, "Unexpected any. Specify a different type.", "3"]
    ],
    "public/app/plugins/datasource/cloud-monitoring/annotationSupport.ts:5381": [
      [0, 0, 0, "Do not use any type assertions.", "0"],
      [0, 0, 0, "Do not use any type assertions.", "1"]
    ],
    "public/app/plugins/datasource/cloud-monitoring/components/Aggregation.tsx:5381": [
      [0, 0, 0, "Do not use any type assertions.", "0"],
      [0, 0, 0, "Do not use any type assertions.", "1"]
    ],
    "public/app/plugins/datasource/cloud-monitoring/components/AliasBy.tsx:5381": [
      [0, 0, 0, "Unexpected any. Specify a different type.", "0"],
      [0, 0, 0, "Unexpected any. Specify a different type.", "1"]
    ],
    "public/app/plugins/datasource/cloud-monitoring/components/MQLQueryEditor.tsx:5381": [
      [0, 0, 0, "Unexpected any. Specify a different type.", "0"]
    ],
    "public/app/plugins/datasource/cloud-monitoring/components/VariableQueryEditor.tsx:5381": [
      [0, 0, 0, "Do not use any type assertions.", "0"],
      [0, 0, 0, "Unexpected any. Specify a different type.", "1"],
      [0, 0, 0, "Unexpected any. Specify a different type.", "2"],
      [0, 0, 0, "Unexpected any. Specify a different type.", "3"],
      [0, 0, 0, "Unexpected any. Specify a different type.", "4"],
      [0, 0, 0, "Unexpected any. Specify a different type.", "5"],
      [0, 0, 0, "Unexpected any. Specify a different type.", "6"]
    ],
    "public/app/plugins/datasource/cloud-monitoring/components/VisualMetricQueryEditor.tsx:5381": [
      [0, 0, 0, "Unexpected any. Specify a different type.", "0"]
    ],
    "public/app/plugins/datasource/cloud-monitoring/datasource.ts:5381": [
      [0, 0, 0, "Unexpected any. Specify a different type.", "0"],
      [0, 0, 0, "Unexpected any. Specify a different type.", "1"],
      [0, 0, 0, "Do not use any type assertions.", "2"],
      [0, 0, 0, "Do not use any type assertions.", "3"],
      [0, 0, 0, "Unexpected any. Specify a different type.", "4"],
      [0, 0, 0, "Unexpected any. Specify a different type.", "5"],
      [0, 0, 0, "Do not use any type assertions.", "6"],
      [0, 0, 0, "Do not use any type assertions.", "7"]
    ],
    "public/app/plugins/datasource/cloud-monitoring/functions.ts:5381": [
      [0, 0, 0, "Do not use any type assertions.", "0"],
      [0, 0, 0, "Do not use any type assertions.", "1"],
      [0, 0, 0, "Unexpected any. Specify a different type.", "2"]
    ],
    "public/app/plugins/datasource/cloud-monitoring/types.ts:5381": [
      [0, 0, 0, "Unexpected any. Specify a different type.", "0"]
    ],
    "public/app/plugins/datasource/cloudwatch/components/ConfigEditor.test.tsx:5381": [
      [0, 0, 0, "Unexpected any. Specify a different type.", "0"]
    ],
    "public/app/plugins/datasource/cloudwatch/components/LogsQueryEditor.tsx:5381": [
      [0, 0, 0, "Do not use any type assertions.", "0"]
    ],
    "public/app/plugins/datasource/cloudwatch/components/LogsQueryField.tsx:5381": [
      [0, 0, 0, "Do not use any type assertions.", "0"]
    ],
    "public/app/plugins/datasource/cloudwatch/components/MetricsQueryEditor/Alias.tsx:5381": [
      [0, 0, 0, "Unexpected any. Specify a different type.", "0"],
      [0, 0, 0, "Unexpected any. Specify a different type.", "1"]
    ],
    "public/app/plugins/datasource/cloudwatch/datasource.ts:5381": [
      [0, 0, 0, "Unexpected any. Specify a different type.", "0"]
    ],
    "public/app/plugins/datasource/cloudwatch/guards.ts:5381": [
      [0, 0, 0, "Do not use any type assertions.", "0"]
    ],
    "public/app/plugins/datasource/cloudwatch/language/cloudwatch-logs/CloudWatchLogsLanguageProvider.ts:5381": [
      [0, 0, 0, "Unexpected any. Specify a different type.", "0"],
      [0, 0, 0, "Unexpected any. Specify a different type.", "1"],
      [0, 0, 0, "Unexpected any. Specify a different type.", "2"]
    ],
    "public/app/plugins/datasource/cloudwatch/memoizedDebounce.ts:5381": [
      [0, 0, 0, "Unexpected any. Specify a different type.", "0"],
      [0, 0, 0, "Unexpected any. Specify a different type.", "1"]
    ],
    "public/app/plugins/datasource/cloudwatch/query-runner/CloudWatchLogsQueryRunner.ts:5381": [
      [0, 0, 0, "Do not use any type assertions.", "0"]
    ],
    "public/app/plugins/datasource/cloudwatch/types.ts:5381": [
      [0, 0, 0, "Unexpected any. Specify a different type.", "0"],
      [0, 0, 0, "Unexpected any. Specify a different type.", "1"],
      [0, 0, 0, "Unexpected any. Specify a different type.", "2"],
      [0, 0, 0, "Unexpected any. Specify a different type.", "3"],
      [0, 0, 0, "Unexpected any. Specify a different type.", "4"],
      [0, 0, 0, "Unexpected any. Specify a different type.", "5"],
      [0, 0, 0, "Unexpected any. Specify a different type.", "6"]
    ],
    "public/app/plugins/datasource/cloudwatch/utils/datalinks.ts:5381": [
      [0, 0, 0, "Do not use any type assertions.", "0"],
      [0, 0, 0, "Do not use any type assertions.", "1"],
      [0, 0, 0, "Do not use any type assertions.", "2"]
    ],
    "public/app/plugins/datasource/cloudwatch/utils/logsRetry.ts:5381": [
      [0, 0, 0, "Unexpected any. Specify a different type.", "0"],
      [0, 0, 0, "Unexpected any. Specify a different type.", "1"]
    ],
    "public/app/plugins/datasource/dashboard/DashboardQueryEditor.tsx:5381": [
      [0, 0, 0, "Do not use any type assertions.", "0"]
    ],
    "public/app/plugins/datasource/dashboard/runSharedRequest.ts:5381": [
      [0, 0, 0, "Do not use any type assertions.", "0"],
      [0, 0, 0, "Do not use any type assertions.", "1"]
    ],
    "public/app/plugins/datasource/elasticsearch/ElasticResponse.ts:5381": [
      [0, 0, 0, "Unexpected any. Specify a different type.", "0"],
      [0, 0, 0, "Unexpected any. Specify a different type.", "1"],
      [0, 0, 0, "Unexpected any. Specify a different type.", "2"],
      [0, 0, 0, "Unexpected any. Specify a different type.", "3"],
      [0, 0, 0, "Unexpected any. Specify a different type.", "4"],
      [0, 0, 0, "Do not use any type assertions.", "5"],
      [0, 0, 0, "Do not use any type assertions.", "6"],
      [0, 0, 0, "Unexpected any. Specify a different type.", "7"],
      [0, 0, 0, "Unexpected any. Specify a different type.", "8"],
      [0, 0, 0, "Unexpected any. Specify a different type.", "9"],
      [0, 0, 0, "Unexpected any. Specify a different type.", "10"],
      [0, 0, 0, "Unexpected any. Specify a different type.", "11"],
      [0, 0, 0, "Do not use any type assertions.", "12"],
      [0, 0, 0, "Do not use any type assertions.", "13"],
      [0, 0, 0, "Do not use any type assertions.", "14"],
      [0, 0, 0, "Unexpected any. Specify a different type.", "15"],
      [0, 0, 0, "Unexpected any. Specify a different type.", "16"],
      [0, 0, 0, "Unexpected any. Specify a different type.", "17"],
      [0, 0, 0, "Unexpected any. Specify a different type.", "18"],
      [0, 0, 0, "Unexpected any. Specify a different type.", "19"],
      [0, 0, 0, "Unexpected any. Specify a different type.", "20"],
      [0, 0, 0, "Unexpected any. Specify a different type.", "21"],
      [0, 0, 0, "Unexpected any. Specify a different type.", "22"],
      [0, 0, 0, "Unexpected any. Specify a different type.", "23"],
      [0, 0, 0, "Unexpected any. Specify a different type.", "24"],
      [0, 0, 0, "Unexpected any. Specify a different type.", "25"],
      [0, 0, 0, "Unexpected any. Specify a different type.", "26"],
      [0, 0, 0, "Do not use any type assertions.", "27"],
      [0, 0, 0, "Unexpected any. Specify a different type.", "28"],
      [0, 0, 0, "Unexpected any. Specify a different type.", "29"],
      [0, 0, 0, "Unexpected any. Specify a different type.", "30"],
      [0, 0, 0, "Unexpected any. Specify a different type.", "31"],
      [0, 0, 0, "Unexpected any. Specify a different type.", "32"],
      [0, 0, 0, "Unexpected any. Specify a different type.", "33"],
      [0, 0, 0, "Unexpected any. Specify a different type.", "34"],
      [0, 0, 0, "Unexpected any. Specify a different type.", "35"],
      [0, 0, 0, "Unexpected any. Specify a different type.", "36"],
      [0, 0, 0, "Unexpected any. Specify a different type.", "37"],
      [0, 0, 0, "Unexpected any. Specify a different type.", "38"],
      [0, 0, 0, "Unexpected any. Specify a different type.", "39"],
      [0, 0, 0, "Unexpected any. Specify a different type.", "40"],
      [0, 0, 0, "Unexpected any. Specify a different type.", "41"],
      [0, 0, 0, "Unexpected any. Specify a different type.", "42"],
      [0, 0, 0, "Unexpected any. Specify a different type.", "43"],
      [0, 0, 0, "Unexpected any. Specify a different type.", "44"],
      [0, 0, 0, "Unexpected any. Specify a different type.", "45"],
      [0, 0, 0, "Unexpected any. Specify a different type.", "46"],
      [0, 0, 0, "Unexpected any. Specify a different type.", "47"]
    ],
    "public/app/plugins/datasource/elasticsearch/LanguageProvider.ts:5381": [
      [0, 0, 0, "Unexpected any. Specify a different type.", "0"],
      [0, 0, 0, "Unexpected any. Specify a different type.", "1"],
      [0, 0, 0, "Unexpected any. Specify a different type.", "2"],
      [0, 0, 0, "Unexpected any. Specify a different type.", "3"]
    ],
    "public/app/plugins/datasource/elasticsearch/QueryBuilder.test.ts:5381": [
      [0, 0, 0, "Unexpected any. Specify a different type.", "0"]
    ],
    "public/app/plugins/datasource/elasticsearch/QueryBuilder.ts:5381": [
      [0, 0, 0, "Unexpected any. Specify a different type.", "0"],
      [0, 0, 0, "Unexpected any. Specify a different type.", "1"],
      [0, 0, 0, "Unexpected any. Specify a different type.", "2"],
      [0, 0, 0, "Unexpected any. Specify a different type.", "3"],
      [0, 0, 0, "Unexpected any. Specify a different type.", "4"],
      [0, 0, 0, "Unexpected any. Specify a different type.", "5"],
      [0, 0, 0, "Unexpected any. Specify a different type.", "6"],
      [0, 0, 0, "Unexpected any. Specify a different type.", "7"],
      [0, 0, 0, "Unexpected any. Specify a different type.", "8"],
      [0, 0, 0, "Unexpected any. Specify a different type.", "9"],
      [0, 0, 0, "Do not use any type assertions.", "10"],
      [0, 0, 0, "Unexpected any. Specify a different type.", "11"],
      [0, 0, 0, "Unexpected any. Specify a different type.", "12"]
    ],
    "public/app/plugins/datasource/elasticsearch/components/AddRemove.tsx:5381": [
      [0, 0, 0, "Unexpected any. Specify a different type.", "0"]
    ],
    "public/app/plugins/datasource/elasticsearch/components/QueryEditor/BucketAggregationsEditor/BucketAggregationEditor.tsx:5381": [
      [0, 0, 0, "Do not use any type assertions.", "0"]
    ],
    "public/app/plugins/datasource/elasticsearch/components/QueryEditor/BucketAggregationsEditor/SettingsEditor/DateHistogramSettingsEditor.tsx:5381": [
      [0, 0, 0, "Do not use any type assertions.", "0"]
    ],
    "public/app/plugins/datasource/elasticsearch/components/QueryEditor/BucketAggregationsEditor/SettingsEditor/TermsSettingsEditor.tsx:5381": [
      [0, 0, 0, "Do not use any type assertions.", "0"],
      [0, 0, 0, "Do not use any type assertions.", "1"]
    ],
    "public/app/plugins/datasource/elasticsearch/components/QueryEditor/BucketAggregationsEditor/aggregations.ts:5381": [
      [0, 0, 0, "Do not use any type assertions.", "0"]
    ],
    "public/app/plugins/datasource/elasticsearch/components/QueryEditor/BucketAggregationsEditor/state/actions.ts:5381": [
      [0, 0, 0, "Unexpected any. Specify a different type.", "0"]
    ],
    "public/app/plugins/datasource/elasticsearch/components/QueryEditor/BucketAggregationsEditor/state/reducer.ts:5381": [
      [0, 0, 0, "Do not use any type assertions.", "0"]
    ],
    "public/app/plugins/datasource/elasticsearch/components/QueryEditor/ElasticsearchQueryContext.tsx:5381": [
      [0, 0, 0, "Do not use any type assertions.", "0"]
    ],
    "public/app/plugins/datasource/elasticsearch/components/QueryEditor/MetricAggregationsEditor/MetricEditor.tsx:5381": [
      [0, 0, 0, "Do not use any type assertions.", "0"]
    ],
    "public/app/plugins/datasource/elasticsearch/components/QueryEditor/MetricAggregationsEditor/SettingsEditor/SettingField.tsx:5381": [
      [0, 0, 0, "Do not use any type assertions.", "0"],
      [0, 0, 0, "Do not use any type assertions.", "1"]
    ],
    "public/app/plugins/datasource/elasticsearch/components/QueryEditor/MetricAggregationsEditor/aggregations.ts:5381": [
      [0, 0, 0, "Do not use any type assertions.", "0"]
    ],
    "public/app/plugins/datasource/elasticsearch/components/QueryEditor/MetricAggregationsEditor/state/actions.ts:5381": [
      [0, 0, 0, "Unexpected any. Specify a different type.", "0"],
      [0, 0, 0, "Unexpected any. Specify a different type.", "1"],
      [0, 0, 0, "Unexpected any. Specify a different type.", "2"]
    ],
    "public/app/plugins/datasource/elasticsearch/components/QueryEditor/MetricAggregationsEditor/state/reducer.ts:5381": [
      [0, 0, 0, "Do not use any type assertions.", "0"]
    ],
    "public/app/plugins/datasource/elasticsearch/datasource.ts:5381": [
      [0, 0, 0, "Do not use any type assertions.", "0"],
      [0, 0, 0, "Unexpected any. Specify a different type.", "1"],
      [0, 0, 0, "Unexpected any. Specify a different type.", "2"],
      [0, 0, 0, "Unexpected any. Specify a different type.", "3"],
      [0, 0, 0, "Unexpected any. Specify a different type.", "4"],
      [0, 0, 0, "Unexpected any. Specify a different type.", "5"],
      [0, 0, 0, "Unexpected any. Specify a different type.", "6"],
      [0, 0, 0, "Unexpected any. Specify a different type.", "7"],
      [0, 0, 0, "Unexpected any. Specify a different type.", "8"],
      [0, 0, 0, "Unexpected any. Specify a different type.", "9"],
      [0, 0, 0, "Unexpected any. Specify a different type.", "10"],
      [0, 0, 0, "Unexpected any. Specify a different type.", "11"],
      [0, 0, 0, "Unexpected any. Specify a different type.", "12"],
      [0, 0, 0, "Unexpected any. Specify a different type.", "13"],
      [0, 0, 0, "Unexpected any. Specify a different type.", "14"],
      [0, 0, 0, "Unexpected any. Specify a different type.", "15"],
      [0, 0, 0, "Unexpected any. Specify a different type.", "16"],
      [0, 0, 0, "Unexpected any. Specify a different type.", "17"],
      [0, 0, 0, "Unexpected any. Specify a different type.", "18"],
      [0, 0, 0, "Unexpected any. Specify a different type.", "19"],
      [0, 0, 0, "Do not use any type assertions.", "20"],
      [0, 0, 0, "Unexpected any. Specify a different type.", "21"],
      [0, 0, 0, "Unexpected any. Specify a different type.", "22"],
      [0, 0, 0, "Unexpected any. Specify a different type.", "23"],
      [0, 0, 0, "Unexpected any. Specify a different type.", "24"],
      [0, 0, 0, "Unexpected any. Specify a different type.", "25"],
      [0, 0, 0, "Unexpected any. Specify a different type.", "26"],
      [0, 0, 0, "Unexpected any. Specify a different type.", "27"],
      [0, 0, 0, "Unexpected any. Specify a different type.", "28"],
      [0, 0, 0, "Unexpected any. Specify a different type.", "29"],
      [0, 0, 0, "Unexpected any. Specify a different type.", "30"]
    ],
    "public/app/plugins/datasource/elasticsearch/hooks/useStatelessReducer.ts:5381": [
      [0, 0, 0, "Do not use any type assertions.", "0"]
    ],
    "public/app/plugins/datasource/elasticsearch/test-helpers/render.tsx:5381": [
      [0, 0, 0, "Do not use any type assertions.", "0"]
    ],
    "public/app/plugins/datasource/grafana/components/AnnotationQueryEditor.tsx:5381": [
      [0, 0, 0, "Do not use any type assertions.", "0"]
    ],
    "public/app/plugins/datasource/grafana/components/QueryEditor.tsx:5381": [
      [0, 0, 0, "Unexpected any. Specify a different type.", "0"],
      [0, 0, 0, "Do not use any type assertions.", "1"],
      [0, 0, 0, "Unexpected any. Specify a different type.", "2"],
      [0, 0, 0, "Do not use any type assertions.", "3"],
      [0, 0, 0, "Unexpected any. Specify a different type.", "4"],
      [0, 0, 0, "Do not use any type assertions.", "5"],
      [0, 0, 0, "Do not use any type assertions.", "6"],
      [0, 0, 0, "Do not use any type assertions.", "7"],
      [0, 0, 0, "Unexpected any. Specify a different type.", "8"]
    ],
    "public/app/plugins/datasource/grafana/components/SearchEditor.tsx:5381": [
      [0, 0, 0, "Do not use any type assertions.", "0"],
      [0, 0, 0, "Unexpected any. Specify a different type.", "1"],
      [0, 0, 0, "Do not use any type assertions.", "2"]
    ],
    "public/app/plugins/datasource/grafana/datasource.test.ts:5381": [
      [0, 0, 0, "Unexpected any. Specify a different type.", "0"]
    ],
    "public/app/plugins/datasource/grafana/datasource.ts:5381": [
      [0, 0, 0, "Unexpected any. Specify a different type.", "0"],
      [0, 0, 0, "Do not use any type assertions.", "1"],
      [0, 0, 0, "Do not use any type assertions.", "2"],
      [0, 0, 0, "Do not use any type assertions.", "3"],
      [0, 0, 0, "Do not use any type assertions.", "4"],
      [0, 0, 0, "Unexpected any. Specify a different type.", "5"],
      [0, 0, 0, "Unexpected any. Specify a different type.", "6"],
      [0, 0, 0, "Do not use any type assertions.", "7"],
      [0, 0, 0, "Do not use any type assertions.", "8"],
      [0, 0, 0, "Unexpected any. Specify a different type.", "9"],
      [0, 0, 0, "Unexpected any. Specify a different type.", "10"],
      [0, 0, 0, "Do not use any type assertions.", "11"]
    ],
    "public/app/plugins/datasource/graphite/components/FunctionEditor.tsx:5381": [
      [0, 0, 0, "Unexpected any. Specify a different type.", "0"]
    ],
    "public/app/plugins/datasource/graphite/components/MetricTankMetaInspector.tsx:5381": [
      [0, 0, 0, "Do not use any type assertions.", "0"]
    ],
    "public/app/plugins/datasource/graphite/components/helpers.ts:5381": [
      [0, 0, 0, "Unexpected any. Specify a different type.", "0"]
    ],
    "public/app/plugins/datasource/graphite/datasource.test.ts:5381": [
      [0, 0, 0, "Unexpected any. Specify a different type.", "0"],
      [0, 0, 0, "Unexpected any. Specify a different type.", "1"],
      [0, 0, 0, "Unexpected any. Specify a different type.", "2"],
      [0, 0, 0, "Unexpected any. Specify a different type.", "3"],
      [0, 0, 0, "Unexpected any. Specify a different type.", "4"],
      [0, 0, 0, "Unexpected any. Specify a different type.", "5"],
      [0, 0, 0, "Unexpected any. Specify a different type.", "6"],
      [0, 0, 0, "Unexpected any. Specify a different type.", "7"],
      [0, 0, 0, "Unexpected any. Specify a different type.", "8"],
      [0, 0, 0, "Unexpected any. Specify a different type.", "9"],
      [0, 0, 0, "Unexpected any. Specify a different type.", "10"],
      [0, 0, 0, "Unexpected any. Specify a different type.", "11"],
      [0, 0, 0, "Unexpected any. Specify a different type.", "12"],
      [0, 0, 0, "Unexpected any. Specify a different type.", "13"],
      [0, 0, 0, "Unexpected any. Specify a different type.", "14"],
      [0, 0, 0, "Unexpected any. Specify a different type.", "15"],
      [0, 0, 0, "Unexpected any. Specify a different type.", "16"],
      [0, 0, 0, "Unexpected any. Specify a different type.", "17"],
      [0, 0, 0, "Unexpected any. Specify a different type.", "18"],
      [0, 0, 0, "Unexpected any. Specify a different type.", "19"],
      [0, 0, 0, "Unexpected any. Specify a different type.", "20"],
      [0, 0, 0, "Unexpected any. Specify a different type.", "21"],
      [0, 0, 0, "Unexpected any. Specify a different type.", "22"],
      [0, 0, 0, "Unexpected any. Specify a different type.", "23"],
      [0, 0, 0, "Unexpected any. Specify a different type.", "24"],
      [0, 0, 0, "Unexpected any. Specify a different type.", "25"],
      [0, 0, 0, "Unexpected any. Specify a different type.", "26"],
      [0, 0, 0, "Unexpected any. Specify a different type.", "27"],
      [0, 0, 0, "Unexpected any. Specify a different type.", "28"],
      [0, 0, 0, "Unexpected any. Specify a different type.", "29"],
      [0, 0, 0, "Unexpected any. Specify a different type.", "30"],
      [0, 0, 0, "Unexpected any. Specify a different type.", "31"],
      [0, 0, 0, "Unexpected any. Specify a different type.", "32"],
      [0, 0, 0, "Unexpected any. Specify a different type.", "33"],
      [0, 0, 0, "Unexpected any. Specify a different type.", "34"]
    ],
    "public/app/plugins/datasource/graphite/datasource.ts:5381": [
      [0, 0, 0, "Unexpected any. Specify a different type.", "0"],
      [0, 0, 0, "Unexpected any. Specify a different type.", "1"],
      [0, 0, 0, "Unexpected any. Specify a different type.", "2"],
      [0, 0, 0, "Unexpected any. Specify a different type.", "3"],
      [0, 0, 0, "Do not use any type assertions.", "4"],
      [0, 0, 0, "Do not use any type assertions.", "5"],
      [0, 0, 0, "Unexpected any. Specify a different type.", "6"],
      [0, 0, 0, "Unexpected any. Specify a different type.", "7"],
      [0, 0, 0, "Unexpected any. Specify a different type.", "8"],
      [0, 0, 0, "Unexpected any. Specify a different type.", "9"],
      [0, 0, 0, "Unexpected any. Specify a different type.", "10"],
      [0, 0, 0, "Do not use any type assertions.", "11"],
      [0, 0, 0, "Do not use any type assertions.", "12"],
      [0, 0, 0, "Unexpected any. Specify a different type.", "13"],
      [0, 0, 0, "Unexpected any. Specify a different type.", "14"],
      [0, 0, 0, "Unexpected any. Specify a different type.", "15"],
      [0, 0, 0, "Unexpected any. Specify a different type.", "16"],
      [0, 0, 0, "Unexpected any. Specify a different type.", "17"],
      [0, 0, 0, "Unexpected any. Specify a different type.", "18"],
      [0, 0, 0, "Unexpected any. Specify a different type.", "19"],
      [0, 0, 0, "Unexpected any. Specify a different type.", "20"],
      [0, 0, 0, "Unexpected any. Specify a different type.", "21"],
      [0, 0, 0, "Unexpected any. Specify a different type.", "22"],
      [0, 0, 0, "Unexpected any. Specify a different type.", "23"],
      [0, 0, 0, "Unexpected any. Specify a different type.", "24"],
      [0, 0, 0, "Unexpected any. Specify a different type.", "25"],
      [0, 0, 0, "Unexpected any. Specify a different type.", "26"],
      [0, 0, 0, "Unexpected any. Specify a different type.", "27"],
      [0, 0, 0, "Unexpected any. Specify a different type.", "28"],
      [0, 0, 0, "Unexpected any. Specify a different type.", "29"],
      [0, 0, 0, "Unexpected any. Specify a different type.", "30"],
      [0, 0, 0, "Unexpected any. Specify a different type.", "31"],
      [0, 0, 0, "Unexpected any. Specify a different type.", "32"],
      [0, 0, 0, "Unexpected any. Specify a different type.", "33"],
      [0, 0, 0, "Unexpected any. Specify a different type.", "34"],
      [0, 0, 0, "Unexpected any. Specify a different type.", "35"],
      [0, 0, 0, "Unexpected any. Specify a different type.", "36"],
      [0, 0, 0, "Unexpected any. Specify a different type.", "37"],
      [0, 0, 0, "Unexpected any. Specify a different type.", "38"],
      [0, 0, 0, "Unexpected any. Specify a different type.", "39"],
      [0, 0, 0, "Unexpected any. Specify a different type.", "40"],
      [0, 0, 0, "Unexpected any. Specify a different type.", "41"],
      [0, 0, 0, "Unexpected any. Specify a different type.", "42"],
      [0, 0, 0, "Unexpected any. Specify a different type.", "43"],
      [0, 0, 0, "Unexpected any. Specify a different type.", "44"],
      [0, 0, 0, "Unexpected any. Specify a different type.", "45"],
      [0, 0, 0, "Unexpected any. Specify a different type.", "46"],
      [0, 0, 0, "Unexpected any. Specify a different type.", "47"],
      [0, 0, 0, "Unexpected any. Specify a different type.", "48"],
      [0, 0, 0, "Unexpected any. Specify a different type.", "49"],
      [0, 0, 0, "Unexpected any. Specify a different type.", "50"],
      [0, 0, 0, "Unexpected any. Specify a different type.", "51"],
      [0, 0, 0, "Unexpected any. Specify a different type.", "52"],
      [0, 0, 0, "Unexpected any. Specify a different type.", "53"],
      [0, 0, 0, "Unexpected any. Specify a different type.", "54"],
      [0, 0, 0, "Unexpected any. Specify a different type.", "55"],
      [0, 0, 0, "Unexpected any. Specify a different type.", "56"],
      [0, 0, 0, "Unexpected any. Specify a different type.", "57"],
      [0, 0, 0, "Unexpected any. Specify a different type.", "58"],
      [0, 0, 0, "Unexpected any. Specify a different type.", "59"],
      [0, 0, 0, "Unexpected any. Specify a different type.", "60"],
      [0, 0, 0, "Unexpected any. Specify a different type.", "61"],
      [0, 0, 0, "Unexpected any. Specify a different type.", "62"]
    ],
    "public/app/plugins/datasource/graphite/gfunc.ts:5381": [
      [0, 0, 0, "Unexpected any. Specify a different type.", "0"],
      [0, 0, 0, "Do not use any type assertions.", "1"],
      [0, 0, 0, "Do not use any type assertions.", "2"],
      [0, 0, 0, "Unexpected any. Specify a different type.", "3"],
      [0, 0, 0, "Unexpected any. Specify a different type.", "4"],
      [0, 0, 0, "Unexpected any. Specify a different type.", "5"],
      [0, 0, 0, "Unexpected any. Specify a different type.", "6"],
      [0, 0, 0, "Unexpected any. Specify a different type.", "7"],
      [0, 0, 0, "Unexpected any. Specify a different type.", "8"],
      [0, 0, 0, "Unexpected any. Specify a different type.", "9"],
      [0, 0, 0, "Unexpected any. Specify a different type.", "10"],
      [0, 0, 0, "Unexpected any. Specify a different type.", "11"],
      [0, 0, 0, "Unexpected any. Specify a different type.", "12"],
      [0, 0, 0, "Unexpected any. Specify a different type.", "13"],
      [0, 0, 0, "Unexpected any. Specify a different type.", "14"]
    ],
    "public/app/plugins/datasource/graphite/graphite_query.ts:5381": [
      [0, 0, 0, "Unexpected any. Specify a different type.", "0"],
      [0, 0, 0, "Unexpected any. Specify a different type.", "1"],
      [0, 0, 0, "Unexpected any. Specify a different type.", "2"],
      [0, 0, 0, "Unexpected any. Specify a different type.", "3"],
      [0, 0, 0, "Unexpected any. Specify a different type.", "4"],
      [0, 0, 0, "Unexpected any. Specify a different type.", "5"],
      [0, 0, 0, "Unexpected any. Specify a different type.", "6"],
      [0, 0, 0, "Unexpected any. Specify a different type.", "7"],
      [0, 0, 0, "Unexpected any. Specify a different type.", "8"],
      [0, 0, 0, "Unexpected any. Specify a different type.", "9"],
      [0, 0, 0, "Unexpected any. Specify a different type.", "10"],
      [0, 0, 0, "Unexpected any. Specify a different type.", "11"],
      [0, 0, 0, "Unexpected any. Specify a different type.", "12"],
      [0, 0, 0, "Unexpected any. Specify a different type.", "13"],
      [0, 0, 0, "Unexpected any. Specify a different type.", "14"],
      [0, 0, 0, "Unexpected any. Specify a different type.", "15"],
      [0, 0, 0, "Unexpected any. Specify a different type.", "16"],
      [0, 0, 0, "Unexpected any. Specify a different type.", "17"],
      [0, 0, 0, "Unexpected any. Specify a different type.", "18"],
      [0, 0, 0, "Do not use any type assertions.", "19"],
      [0, 0, 0, "Unexpected any. Specify a different type.", "20"],
      [0, 0, 0, "Unexpected any. Specify a different type.", "21"],
      [0, 0, 0, "Unexpected any. Specify a different type.", "22"],
      [0, 0, 0, "Unexpected any. Specify a different type.", "23"]
    ],
    "public/app/plugins/datasource/graphite/lexer.ts:5381": [
      [0, 0, 0, "Unexpected any. Specify a different type.", "0"],
      [0, 0, 0, "Unexpected any. Specify a different type.", "1"],
      [0, 0, 0, "Unexpected any. Specify a different type.", "2"],
      [0, 0, 0, "Unexpected any. Specify a different type.", "3"],
      [0, 0, 0, "Unexpected any. Specify a different type.", "4"],
      [0, 0, 0, "Unexpected any. Specify a different type.", "5"],
      [0, 0, 0, "Unexpected any. Specify a different type.", "6"]
    ],
    "public/app/plugins/datasource/graphite/migrations.ts:5381": [
      [0, 0, 0, "Unexpected any. Specify a different type.", "0"]
    ],
    "public/app/plugins/datasource/graphite/parser.ts:5381": [
      [0, 0, 0, "Unexpected any. Specify a different type.", "0"],
      [0, 0, 0, "Unexpected any. Specify a different type.", "1"],
      [0, 0, 0, "Unexpected any. Specify a different type.", "2"],
      [0, 0, 0, "Unexpected any. Specify a different type.", "3"],
      [0, 0, 0, "Unexpected any. Specify a different type.", "4"],
      [0, 0, 0, "Unexpected any. Specify a different type.", "5"],
      [0, 0, 0, "Unexpected any. Specify a different type.", "6"],
      [0, 0, 0, "Unexpected any. Specify a different type.", "7"],
      [0, 0, 0, "Unexpected any. Specify a different type.", "8"]
    ],
    "public/app/plugins/datasource/graphite/specs/graphite_query.test.ts:5381": [
      [0, 0, 0, "Unexpected any. Specify a different type.", "0"]
    ],
    "public/app/plugins/datasource/graphite/specs/store.test.ts:5381": [
      [0, 0, 0, "Unexpected any. Specify a different type.", "0"],
      [0, 0, 0, "Unexpected any. Specify a different type.", "1"]
    ],
    "public/app/plugins/datasource/graphite/state/context.tsx:5381": [
      [0, 0, 0, "Do not use any type assertions.", "0"],
      [0, 0, 0, "Do not use any type assertions.", "1"]
    ],
    "public/app/plugins/datasource/graphite/state/helpers.ts:5381": [
      [0, 0, 0, "Do not use any type assertions.", "0"]
    ],
    "public/app/plugins/datasource/graphite/state/store.ts:5381": [
      [0, 0, 0, "Do not use any type assertions.", "0"],
      [0, 0, 0, "Do not use any type assertions.", "1"],
      [0, 0, 0, "Do not use any type assertions.", "2"],
      [0, 0, 0, "Do not use any type assertions.", "3"]
    ],
    "public/app/plugins/datasource/graphite/types.ts:5381": [
      [0, 0, 0, "Unexpected any. Specify a different type.", "0"],
      [0, 0, 0, "Unexpected any. Specify a different type.", "1"]
    ],
    "public/app/plugins/datasource/graphite/utils.ts:5381": [
      [0, 0, 0, "Unexpected any. Specify a different type.", "0"],
      [0, 0, 0, "Unexpected any. Specify a different type.", "1"]
    ],
    "public/app/plugins/datasource/influxdb/components/ConfigEditor.tsx:5381": [
      [0, 0, 0, "Unexpected any. Specify a different type.", "0"],
      [0, 0, 0, "Do not use any type assertions.", "1"],
      [0, 0, 0, "Do not use any type assertions.", "2"]
    ],
    "public/app/plugins/datasource/influxdb/components/InfluxCheatSheet.tsx:5381": [
      [0, 0, 0, "Unexpected any. Specify a different type.", "0"]
    ],
    "public/app/plugins/datasource/influxdb/datasource.ts:5381": [
      [0, 0, 0, "Do not use any type assertions.", "0"],
      [0, 0, 0, "Unexpected any. Specify a different type.", "1"],
      [0, 0, 0, "Unexpected any. Specify a different type.", "2"],
      [0, 0, 0, "Unexpected any. Specify a different type.", "3"],
<<<<<<< HEAD
      [0, 0, 0, "Do not use any type assertions.", "4"],
      [0, 0, 0, "Unexpected any. Specify a different type.", "5"],
      [0, 0, 0, "Unexpected any. Specify a different type.", "6"],
=======
      [0, 0, 0, "Unexpected any. Specify a different type.", "4"],
      [0, 0, 0, "Unexpected any. Specify a different type.", "5"],
      [0, 0, 0, "Do not use any type assertions.", "6"],
>>>>>>> 3cfb7ac0
      [0, 0, 0, "Unexpected any. Specify a different type.", "7"],
      [0, 0, 0, "Unexpected any. Specify a different type.", "8"],
      [0, 0, 0, "Unexpected any. Specify a different type.", "9"],
      [0, 0, 0, "Unexpected any. Specify a different type.", "10"],
<<<<<<< HEAD
      [0, 0, 0, "Do not use any type assertions.", "11"],
=======
      [0, 0, 0, "Unexpected any. Specify a different type.", "11"],
>>>>>>> 3cfb7ac0
      [0, 0, 0, "Unexpected any. Specify a different type.", "12"],
      [0, 0, 0, "Unexpected any. Specify a different type.", "13"],
      [0, 0, 0, "Unexpected any. Specify a different type.", "14"],
      [0, 0, 0, "Unexpected any. Specify a different type.", "15"],
      [0, 0, 0, "Do not use any type assertions.", "16"],
      [0, 0, 0, "Unexpected any. Specify a different type.", "17"],
      [0, 0, 0, "Unexpected any. Specify a different type.", "18"],
      [0, 0, 0, "Unexpected any. Specify a different type.", "19"],
      [0, 0, 0, "Unexpected any. Specify a different type.", "20"],
      [0, 0, 0, "Unexpected any. Specify a different type.", "21"],
      [0, 0, 0, "Do not use any type assertions.", "22"],
      [0, 0, 0, "Unexpected any. Specify a different type.", "23"],
      [0, 0, 0, "Unexpected any. Specify a different type.", "24"],
      [0, 0, 0, "Unexpected any. Specify a different type.", "25"],
      [0, 0, 0, "Unexpected any. Specify a different type.", "26"],
<<<<<<< HEAD
      [0, 0, 0, "Unexpected any. Specify a different type.", "27"]
=======
      [0, 0, 0, "Unexpected any. Specify a different type.", "27"],
      [0, 0, 0, "Unexpected any. Specify a different type.", "28"],
      [0, 0, 0, "Unexpected any. Specify a different type.", "29"],
      [0, 0, 0, "Unexpected any. Specify a different type.", "30"],
      [0, 0, 0, "Unexpected any. Specify a different type.", "31"],
      [0, 0, 0, "Unexpected any. Specify a different type.", "32"],
      [0, 0, 0, "Unexpected any. Specify a different type.", "33"]
>>>>>>> 3cfb7ac0
    ],
    "public/app/plugins/datasource/influxdb/influx_query_model.ts:5381": [
      [0, 0, 0, "Unexpected any. Specify a different type.", "0"],
      [0, 0, 0, "Unexpected any. Specify a different type.", "1"],
      [0, 0, 0, "Unexpected any. Specify a different type.", "2"],
      [0, 0, 0, "Unexpected any. Specify a different type.", "3"],
      [0, 0, 0, "Unexpected any. Specify a different type.", "4"],
      [0, 0, 0, "Unexpected any. Specify a different type.", "5"],
      [0, 0, 0, "Unexpected any. Specify a different type.", "6"],
      [0, 0, 0, "Unexpected any. Specify a different type.", "7"],
      [0, 0, 0, "Unexpected any. Specify a different type.", "8"],
      [0, 0, 0, "Unexpected any. Specify a different type.", "9"],
      [0, 0, 0, "Unexpected any. Specify a different type.", "10"],
      [0, 0, 0, "Unexpected any. Specify a different type.", "11"],
      [0, 0, 0, "Unexpected any. Specify a different type.", "12"],
      [0, 0, 0, "Unexpected any. Specify a different type.", "13"],
      [0, 0, 0, "Unexpected any. Specify a different type.", "14"],
      [0, 0, 0, "Unexpected any. Specify a different type.", "15"],
      [0, 0, 0, "Unexpected any. Specify a different type.", "16"],
      [0, 0, 0, "Unexpected any. Specify a different type.", "17"],
      [0, 0, 0, "Unexpected any. Specify a different type.", "18"],
      [0, 0, 0, "Unexpected any. Specify a different type.", "19"],
      [0, 0, 0, "Unexpected any. Specify a different type.", "20"]
    ],
    "public/app/plugins/datasource/influxdb/influx_series.ts:5381": [
      [0, 0, 0, "Unexpected any. Specify a different type.", "0"],
      [0, 0, 0, "Unexpected any. Specify a different type.", "1"],
      [0, 0, 0, "Unexpected any. Specify a different type.", "2"],
      [0, 0, 0, "Unexpected any. Specify a different type.", "3"],
      [0, 0, 0, "Unexpected any. Specify a different type.", "4"],
      [0, 0, 0, "Unexpected any. Specify a different type.", "5"],
      [0, 0, 0, "Unexpected any. Specify a different type.", "6"],
      [0, 0, 0, "Unexpected any. Specify a different type.", "7"],
      [0, 0, 0, "Unexpected any. Specify a different type.", "8"],
      [0, 0, 0, "Unexpected any. Specify a different type.", "9"],
      [0, 0, 0, "Unexpected any. Specify a different type.", "10"],
      [0, 0, 0, "Unexpected any. Specify a different type.", "11"],
      [0, 0, 0, "Unexpected any. Specify a different type.", "12"],
      [0, 0, 0, "Unexpected any. Specify a different type.", "13"],
      [0, 0, 0, "Unexpected any. Specify a different type.", "14"],
      [0, 0, 0, "Unexpected any. Specify a different type.", "15"],
      [0, 0, 0, "Unexpected any. Specify a different type.", "16"],
      [0, 0, 0, "Unexpected any. Specify a different type.", "17"],
      [0, 0, 0, "Unexpected any. Specify a different type.", "18"]
    ],
    "public/app/plugins/datasource/influxdb/migrations.ts:5381": [
      [0, 0, 0, "Unexpected any. Specify a different type.", "0"]
    ],
    "public/app/plugins/datasource/influxdb/query_builder.ts:5381": [
      [0, 0, 0, "Unexpected any. Specify a different type.", "0"],
      [0, 0, 0, "Unexpected any. Specify a different type.", "1"],
      [0, 0, 0, "Unexpected any. Specify a different type.", "2"],
      [0, 0, 0, "Unexpected any. Specify a different type.", "3"],
      [0, 0, 0, "Unexpected any. Specify a different type.", "4"],
      [0, 0, 0, "Do not use any type assertions.", "5"]
    ],
    "public/app/plugins/datasource/influxdb/query_part.ts:5381": [
      [0, 0, 0, "Unexpected any. Specify a different type.", "0"],
      [0, 0, 0, "Unexpected any. Specify a different type.", "1"],
      [0, 0, 0, "Unexpected any. Specify a different type.", "2"],
      [0, 0, 0, "Unexpected any. Specify a different type.", "3"],
      [0, 0, 0, "Unexpected any. Specify a different type.", "4"],
      [0, 0, 0, "Unexpected any. Specify a different type.", "5"],
      [0, 0, 0, "Unexpected any. Specify a different type.", "6"],
      [0, 0, 0, "Unexpected any. Specify a different type.", "7"],
      [0, 0, 0, "Unexpected any. Specify a different type.", "8"],
      [0, 0, 0, "Unexpected any. Specify a different type.", "9"],
      [0, 0, 0, "Unexpected any. Specify a different type.", "10"],
      [0, 0, 0, "Unexpected any. Specify a different type.", "11"],
      [0, 0, 0, "Unexpected any. Specify a different type.", "12"],
      [0, 0, 0, "Unexpected any. Specify a different type.", "13"],
      [0, 0, 0, "Unexpected any. Specify a different type.", "14"],
      [0, 0, 0, "Unexpected any. Specify a different type.", "15"],
      [0, 0, 0, "Unexpected any. Specify a different type.", "16"],
      [0, 0, 0, "Unexpected any. Specify a different type.", "17"]
    ],
    "public/app/plugins/datasource/influxdb/response_parser.ts:5381": [
      [0, 0, 0, "Unexpected any. Specify a different type.", "0"],
      [0, 0, 0, "Unexpected any. Specify a different type.", "1"],
      [0, 0, 0, "Unexpected any. Specify a different type.", "2"],
      [0, 0, 0, "Unexpected any. Specify a different type.", "3"],
      [0, 0, 0, "Do not use any type assertions.", "4"],
      [0, 0, 0, "Unexpected any. Specify a different type.", "5"],
      [0, 0, 0, "Unexpected any. Specify a different type.", "6"],
      [0, 0, 0, "Unexpected any. Specify a different type.", "7"],
      [0, 0, 0, "Unexpected any. Specify a different type.", "8"],
      [0, 0, 0, "Unexpected any. Specify a different type.", "9"],
      [0, 0, 0, "Unexpected any. Specify a different type.", "10"],
      [0, 0, 0, "Unexpected any. Specify a different type.", "11"],
      [0, 0, 0, "Unexpected any. Specify a different type.", "12"]
    ],
    "public/app/plugins/datasource/influxdb/specs/datasource.test.ts:5381": [
      [0, 0, 0, "Unexpected any. Specify a different type.", "0"],
      [0, 0, 0, "Unexpected any. Specify a different type.", "1"],
      [0, 0, 0, "Unexpected any. Specify a different type.", "2"],
      [0, 0, 0, "Unexpected any. Specify a different type.", "3"],
      [0, 0, 0, "Unexpected any. Specify a different type.", "4"],
      [0, 0, 0, "Unexpected any. Specify a different type.", "5"],
      [0, 0, 0, "Unexpected any. Specify a different type.", "6"],
      [0, 0, 0, "Unexpected any. Specify a different type.", "7"],
      [0, 0, 0, "Unexpected any. Specify a different type.", "8"],
      [0, 0, 0, "Unexpected any. Specify a different type.", "9"],
      [0, 0, 0, "Unexpected any. Specify a different type.", "10"],
      [0, 0, 0, "Unexpected any. Specify a different type.", "11"],
      [0, 0, 0, "Unexpected any. Specify a different type.", "12"],
      [0, 0, 0, "Unexpected any. Specify a different type.", "13"],
      [0, 0, 0, "Unexpected any. Specify a different type.", "14"],
      [0, 0, 0, "Unexpected any. Specify a different type.", "15"],
      [0, 0, 0, "Unexpected any. Specify a different type.", "16"]
    ],
    "public/app/plugins/datasource/influxdb/specs/response_parser.test.ts:5381": [
      [0, 0, 0, "Unexpected any. Specify a different type.", "0"]
    ],
    "public/app/plugins/datasource/jaeger/datasource.ts:5381": [
      [0, 0, 0, "Unexpected any. Specify a different type.", "0"],
      [0, 0, 0, "Unexpected any. Specify a different type.", "1"],
      [0, 0, 0, "Do not use any type assertions.", "2"],
      [0, 0, 0, "Unexpected any. Specify a different type.", "3"],
      [0, 0, 0, "Unexpected any. Specify a different type.", "4"],
      [0, 0, 0, "Unexpected any. Specify a different type.", "5"],
      [0, 0, 0, "Unexpected any. Specify a different type.", "6"],
      [0, 0, 0, "Unexpected any. Specify a different type.", "7"]
    ],
    "public/app/plugins/datasource/jaeger/testResponse.ts:5381": [
      [0, 0, 0, "Unexpected any. Specify a different type.", "0"],
      [0, 0, 0, "Do not use any type assertions.", "1"],
      [0, 0, 0, "Unexpected any. Specify a different type.", "2"],
      [0, 0, 0, "Unexpected any. Specify a different type.", "3"],
      [0, 0, 0, "Unexpected any. Specify a different type.", "4"]
    ],
    "public/app/plugins/datasource/jaeger/types.ts:5381": [
      [0, 0, 0, "Unexpected any. Specify a different type.", "0"]
    ],
    "public/app/plugins/datasource/jaeger/util.ts:5381": [
      [0, 0, 0, "Unexpected any. Specify a different type.", "0"]
    ],
    "public/app/plugins/datasource/loki/LanguageProvider.ts:5381": [
      [0, 0, 0, "Unexpected any. Specify a different type.", "0"],
      [0, 0, 0, "Unexpected any. Specify a different type.", "1"],
      [0, 0, 0, "Unexpected any. Specify a different type.", "2"]
    ],
    "public/app/plugins/datasource/loki/LiveStreams.ts:5381": [
      [0, 0, 0, "Unexpected any. Specify a different type.", "0"]
    ],
    "public/app/plugins/datasource/loki/components/LokiLabelBrowser.tsx:5381": [
      [0, 0, 0, "Do not use any type assertions.", "0"],
      [0, 0, 0, "Do not use any type assertions.", "1"]
    ],
    "public/app/plugins/datasource/loki/components/LokiQueryEditor.tsx:5381": [
      [0, 0, 0, "Use data-testid for E2E selectors instead of aria-label", "0"]
    ],
    "public/app/plugins/datasource/loki/components/monaco-query-field/MonacoQueryField.tsx:5381": [
      [0, 0, 0, "Use data-testid for E2E selectors instead of aria-label", "0"]
    ],
    "public/app/plugins/datasource/loki/configuration/ConfigEditor.tsx:5381": [
      [0, 0, 0, "Unexpected any. Specify a different type.", "0"]
    ],
    "public/app/plugins/datasource/loki/configuration/DebugSection.tsx:5381": [
      [0, 0, 0, "Do not use any type assertions.", "0"],
      [0, 0, 0, "Unexpected any. Specify a different type.", "1"]
    ],
    "public/app/plugins/datasource/loki/datasource.test.ts:5381": [
      [0, 0, 0, "Unexpected any. Specify a different type.", "0"],
      [0, 0, 0, "Unexpected any. Specify a different type.", "1"]
    ],
    "public/app/plugins/datasource/loki/datasource.ts:5381": [
      [0, 0, 0, "Unexpected any. Specify a different type.", "0"],
      [0, 0, 0, "Unexpected any. Specify a different type.", "1"],
      [0, 0, 0, "Unexpected any. Specify a different type.", "2"],
      [0, 0, 0, "Unexpected any. Specify a different type.", "3"],
      [0, 0, 0, "Do not use any type assertions.", "4"],
      [0, 0, 0, "Unexpected any. Specify a different type.", "5"],
      [0, 0, 0, "Unexpected any. Specify a different type.", "6"],
      [0, 0, 0, "Unexpected any. Specify a different type.", "7"]
    ],
    "public/app/plugins/datasource/loki/getDerivedFields.ts:5381": [
      [0, 0, 0, "Unexpected any. Specify a different type.", "0"]
    ],
    "public/app/plugins/datasource/loki/querybuilder/binaryScalarOperations.ts:5381": [
      [0, 0, 0, "Unexpected any. Specify a different type.", "0"]
    ],
    "public/app/plugins/datasource/loki/querybuilder/components/LokiQueryBuilder.tsx:5381": [
      [0, 0, 0, "Do not use any type assertions.", "0"]
    ],
    "public/app/plugins/datasource/loki/streaming.ts:5381": [
      [0, 0, 0, "Unexpected any. Specify a different type.", "0"],
      [0, 0, 0, "Do not use any type assertions.", "1"],
      [0, 0, 0, "Unexpected any. Specify a different type.", "2"]
    ],
    "public/app/plugins/datasource/opentsdb/datasource.d.ts:5381": [
      [0, 0, 0, "Unexpected any. Specify a different type.", "0"]
    ],
    "public/app/plugins/datasource/opentsdb/datasource.ts:5381": [
      [0, 0, 0, "Unexpected any. Specify a different type.", "0"],
      [0, 0, 0, "Unexpected any. Specify a different type.", "1"],
      [0, 0, 0, "Unexpected any. Specify a different type.", "2"],
      [0, 0, 0, "Unexpected any. Specify a different type.", "3"],
      [0, 0, 0, "Unexpected any. Specify a different type.", "4"],
      [0, 0, 0, "Unexpected any. Specify a different type.", "5"],
      [0, 0, 0, "Unexpected any. Specify a different type.", "6"],
      [0, 0, 0, "Unexpected any. Specify a different type.", "7"],
      [0, 0, 0, "Unexpected any. Specify a different type.", "8"],
      [0, 0, 0, "Unexpected any. Specify a different type.", "9"],
      [0, 0, 0, "Unexpected any. Specify a different type.", "10"],
      [0, 0, 0, "Unexpected any. Specify a different type.", "11"],
      [0, 0, 0, "Unexpected any. Specify a different type.", "12"],
      [0, 0, 0, "Unexpected any. Specify a different type.", "13"],
      [0, 0, 0, "Unexpected any. Specify a different type.", "14"],
      [0, 0, 0, "Unexpected any. Specify a different type.", "15"],
      [0, 0, 0, "Unexpected any. Specify a different type.", "16"],
      [0, 0, 0, "Unexpected any. Specify a different type.", "17"],
      [0, 0, 0, "Unexpected any. Specify a different type.", "18"],
      [0, 0, 0, "Unexpected any. Specify a different type.", "19"],
      [0, 0, 0, "Unexpected any. Specify a different type.", "20"],
      [0, 0, 0, "Unexpected any. Specify a different type.", "21"],
      [0, 0, 0, "Unexpected any. Specify a different type.", "22"],
      [0, 0, 0, "Unexpected any. Specify a different type.", "23"],
      [0, 0, 0, "Unexpected any. Specify a different type.", "24"],
      [0, 0, 0, "Unexpected any. Specify a different type.", "25"],
      [0, 0, 0, "Unexpected any. Specify a different type.", "26"],
      [0, 0, 0, "Unexpected any. Specify a different type.", "27"],
      [0, 0, 0, "Unexpected any. Specify a different type.", "28"],
      [0, 0, 0, "Unexpected any. Specify a different type.", "29"],
      [0, 0, 0, "Unexpected any. Specify a different type.", "30"],
      [0, 0, 0, "Unexpected any. Specify a different type.", "31"],
      [0, 0, 0, "Unexpected any. Specify a different type.", "32"],
      [0, 0, 0, "Unexpected any. Specify a different type.", "33"],
      [0, 0, 0, "Unexpected any. Specify a different type.", "34"],
      [0, 0, 0, "Unexpected any. Specify a different type.", "35"],
      [0, 0, 0, "Unexpected any. Specify a different type.", "36"],
      [0, 0, 0, "Unexpected any. Specify a different type.", "37"],
      [0, 0, 0, "Unexpected any. Specify a different type.", "38"],
      [0, 0, 0, "Unexpected any. Specify a different type.", "39"],
      [0, 0, 0, "Unexpected any. Specify a different type.", "40"],
      [0, 0, 0, "Unexpected any. Specify a different type.", "41"],
      [0, 0, 0, "Unexpected any. Specify a different type.", "42"],
      [0, 0, 0, "Unexpected any. Specify a different type.", "43"],
      [0, 0, 0, "Unexpected any. Specify a different type.", "44"],
      [0, 0, 0, "Unexpected any. Specify a different type.", "45"],
      [0, 0, 0, "Unexpected any. Specify a different type.", "46"],
      [0, 0, 0, "Unexpected any. Specify a different type.", "47"],
      [0, 0, 0, "Unexpected any. Specify a different type.", "48"],
      [0, 0, 0, "Unexpected any. Specify a different type.", "49"],
      [0, 0, 0, "Unexpected any. Specify a different type.", "50"],
      [0, 0, 0, "Unexpected any. Specify a different type.", "51"],
      [0, 0, 0, "Unexpected any. Specify a different type.", "52"],
      [0, 0, 0, "Do not use any type assertions.", "53"],
      [0, 0, 0, "Unexpected any. Specify a different type.", "54"],
      [0, 0, 0, "Unexpected any. Specify a different type.", "55"],
      [0, 0, 0, "Unexpected any. Specify a different type.", "56"],
      [0, 0, 0, "Unexpected any. Specify a different type.", "57"]
    ],
    "public/app/plugins/datasource/opentsdb/migrations.ts:5381": [
      [0, 0, 0, "Unexpected any. Specify a different type.", "0"]
    ],
    "public/app/plugins/datasource/prometheus/components/PromLink.tsx:5381": [
      [0, 0, 0, "Do not use any type assertions.", "0"]
    ],
    "public/app/plugins/datasource/prometheus/components/PromQueryField.test.tsx:5381": [
      [0, 0, 0, "Unexpected any. Specify a different type.", "0"]
    ],
    "public/app/plugins/datasource/prometheus/components/PromQueryField.tsx:5381": [
      [0, 0, 0, "Unexpected any. Specify a different type.", "0"],
      [0, 0, 0, "Unexpected any. Specify a different type.", "1"],
      [0, 0, 0, "Unexpected any. Specify a different type.", "2"],
      [0, 0, 0, "Unexpected any. Specify a different type.", "3"],
      [0, 0, 0, "Do not use any type assertions.", "4"]
    ],
    "public/app/plugins/datasource/prometheus/components/PrometheusMetricsBrowser.tsx:5381": [
      [0, 0, 0, "Do not use any type assertions.", "0"],
      [0, 0, 0, "Do not use any type assertions.", "1"]
    ],
    "public/app/plugins/datasource/prometheus/components/monaco-query-field/MonacoQueryField.tsx:5381": [
      [0, 0, 0, "Use data-testid for E2E selectors instead of aria-label", "0"]
    ],
    "public/app/plugins/datasource/prometheus/configuration/AzureCredentialsConfig.ts:5381": [
      [0, 0, 0, "Unexpected any. Specify a different type.", "0"],
      [0, 0, 0, "Unexpected any. Specify a different type.", "1"],
      [0, 0, 0, "Unexpected any. Specify a different type.", "2"],
      [0, 0, 0, "Unexpected any. Specify a different type.", "3"],
      [0, 0, 0, "Unexpected any. Specify a different type.", "4"],
      [0, 0, 0, "Unexpected any. Specify a different type.", "5"],
      [0, 0, 0, "Do not use any type assertions.", "6"],
      [0, 0, 0, "Unexpected any. Specify a different type.", "7"],
      [0, 0, 0, "Unexpected any. Specify a different type.", "8"],
      [0, 0, 0, "Unexpected any. Specify a different type.", "9"],
      [0, 0, 0, "Unexpected any. Specify a different type.", "10"],
      [0, 0, 0, "Unexpected any. Specify a different type.", "11"],
      [0, 0, 0, "Unexpected any. Specify a different type.", "12"],
      [0, 0, 0, "Unexpected any. Specify a different type.", "13"],
      [0, 0, 0, "Unexpected any. Specify a different type.", "14"],
      [0, 0, 0, "Unexpected any. Specify a different type.", "15"],
      [0, 0, 0, "Unexpected any. Specify a different type.", "16"],
      [0, 0, 0, "Unexpected any. Specify a different type.", "17"],
      [0, 0, 0, "Unexpected any. Specify a different type.", "18"]
    ],
    "public/app/plugins/datasource/prometheus/configuration/ConfigEditor.tsx:5381": [
      [0, 0, 0, "Unexpected any. Specify a different type.", "0"],
      [0, 0, 0, "Unexpected any. Specify a different type.", "1"],
      [0, 0, 0, "Unexpected any. Specify a different type.", "2"],
      [0, 0, 0, "Unexpected any. Specify a different type.", "3"]
    ],
    "public/app/plugins/datasource/prometheus/configuration/ExemplarSetting.tsx:5381": [
      [0, 0, 0, "Use data-testid for E2E selectors instead of aria-label", "0"]
    ],
    "public/app/plugins/datasource/prometheus/configuration/ExemplarsSettings.tsx:5381": [
      [0, 0, 0, "Use data-testid for E2E selectors instead of aria-label", "0"]
    ],
    "public/app/plugins/datasource/prometheus/configuration/PromSettings.tsx:5381": [
      [0, 0, 0, "Do not use any type assertions.", "0"]
    ],
    "public/app/plugins/datasource/prometheus/datasource.test.ts:5381": [
      [0, 0, 0, "Unexpected any. Specify a different type.", "0"],
      [0, 0, 0, "Unexpected any. Specify a different type.", "1"],
      [0, 0, 0, "Unexpected any. Specify a different type.", "2"],
      [0, 0, 0, "Unexpected any. Specify a different type.", "3"],
      [0, 0, 0, "Unexpected any. Specify a different type.", "4"],
      [0, 0, 0, "Unexpected any. Specify a different type.", "5"],
      [0, 0, 0, "Unexpected any. Specify a different type.", "6"],
      [0, 0, 0, "Unexpected any. Specify a different type.", "7"],
      [0, 0, 0, "Unexpected any. Specify a different type.", "8"],
      [0, 0, 0, "Unexpected any. Specify a different type.", "9"],
      [0, 0, 0, "Unexpected any. Specify a different type.", "10"],
      [0, 0, 0, "Unexpected any. Specify a different type.", "11"]
    ],
    "public/app/plugins/datasource/prometheus/datasource.tsx:5381": [
      [0, 0, 0, "Unexpected any. Specify a different type.", "0"],
      [0, 0, 0, "Unexpected any. Specify a different type.", "1"],
      [0, 0, 0, "Unexpected any. Specify a different type.", "2"],
      [0, 0, 0, "Unexpected any. Specify a different type.", "3"],
      [0, 0, 0, "Unexpected any. Specify a different type.", "4"],
      [0, 0, 0, "Unexpected any. Specify a different type.", "5"],
      [0, 0, 0, "Unexpected any. Specify a different type.", "6"],
      [0, 0, 0, "Unexpected any. Specify a different type.", "7"],
      [0, 0, 0, "Unexpected any. Specify a different type.", "8"],
      [0, 0, 0, "Unexpected any. Specify a different type.", "9"],
      [0, 0, 0, "Unexpected any. Specify a different type.", "10"],
      [0, 0, 0, "Do not use any type assertions.", "11"],
      [0, 0, 0, "Unexpected any. Specify a different type.", "12"],
      [0, 0, 0, "Unexpected any. Specify a different type.", "13"],
      [0, 0, 0, "Unexpected any. Specify a different type.", "14"],
      [0, 0, 0, "Unexpected any. Specify a different type.", "15"],
      [0, 0, 0, "Unexpected any. Specify a different type.", "16"],
      [0, 0, 0, "Unexpected any. Specify a different type.", "17"],
      [0, 0, 0, "Unexpected any. Specify a different type.", "18"],
      [0, 0, 0, "Unexpected any. Specify a different type.", "19"],
      [0, 0, 0, "Unexpected any. Specify a different type.", "20"],
      [0, 0, 0, "Unexpected any. Specify a different type.", "21"],
      [0, 0, 0, "Do not use any type assertions.", "22"],
      [0, 0, 0, "Unexpected any. Specify a different type.", "23"],
      [0, 0, 0, "Unexpected any. Specify a different type.", "24"],
      [0, 0, 0, "Unexpected any. Specify a different type.", "25"],
      [0, 0, 0, "Unexpected any. Specify a different type.", "26"],
      [0, 0, 0, "Unexpected any. Specify a different type.", "27"],
      [0, 0, 0, "Unexpected any. Specify a different type.", "28"],
      [0, 0, 0, "Unexpected any. Specify a different type.", "29"],
      [0, 0, 0, "Unexpected any. Specify a different type.", "30"],
      [0, 0, 0, "Unexpected any. Specify a different type.", "31"],
      [0, 0, 0, "Unexpected any. Specify a different type.", "32"],
      [0, 0, 0, "Unexpected any. Specify a different type.", "33"]
    ],
    "public/app/plugins/datasource/prometheus/language_provider.ts:5381": [
      [0, 0, 0, "Unexpected any. Specify a different type.", "0"],
      [0, 0, 0, "Unexpected any. Specify a different type.", "1"],
      [0, 0, 0, "Unexpected any. Specify a different type.", "2"],
      [0, 0, 0, "Unexpected any. Specify a different type.", "3"],
      [0, 0, 0, "Unexpected any. Specify a different type.", "4"],
      [0, 0, 0, "Unexpected any. Specify a different type.", "5"],
      [0, 0, 0, "Do not use any type assertions.", "6"]
    ],
    "public/app/plugins/datasource/prometheus/language_utils.ts:5381": [
      [0, 0, 0, "Unexpected any. Specify a different type.", "0"],
      [0, 0, 0, "Unexpected any. Specify a different type.", "1"],
      [0, 0, 0, "Do not use any type assertions.", "2"],
      [0, 0, 0, "Do not use any type assertions.", "3"],
      [0, 0, 0, "Unexpected any. Specify a different type.", "4"],
      [0, 0, 0, "Do not use any type assertions.", "5"],
      [0, 0, 0, "Unexpected any. Specify a different type.", "6"],
      [0, 0, 0, "Do not use any type assertions.", "7"],
      [0, 0, 0, "Do not use any type assertions.", "8"],
      [0, 0, 0, "Do not use any type assertions.", "9"]
    ],
    "public/app/plugins/datasource/prometheus/metric_find_query.test.ts:5381": [
      [0, 0, 0, "Unexpected any. Specify a different type.", "0"]
    ],
    "public/app/plugins/datasource/prometheus/metric_find_query.ts:5381": [
      [0, 0, 0, "Unexpected any. Specify a different type.", "0"],
      [0, 0, 0, "Unexpected any. Specify a different type.", "1"],
      [0, 0, 0, "Unexpected any. Specify a different type.", "2"],
      [0, 0, 0, "Do not use any type assertions.", "3"],
      [0, 0, 0, "Unexpected any. Specify a different type.", "4"]
    ],
    "public/app/plugins/datasource/prometheus/query_hints.ts:5381": [
      [0, 0, 0, "Unexpected any. Specify a different type.", "0"],
      [0, 0, 0, "Do not use any type assertions.", "1"],
      [0, 0, 0, "Do not use any type assertions.", "2"],
      [0, 0, 0, "Do not use any type assertions.", "3"],
      [0, 0, 0, "Do not use any type assertions.", "4"]
    ],
    "public/app/plugins/datasource/prometheus/querybuilder/binaryScalarOperations.ts:5381": [
      [0, 0, 0, "Do not use any type assertions.", "0"],
      [0, 0, 0, "Unexpected any. Specify a different type.", "1"]
    ],
    "public/app/plugins/datasource/prometheus/querybuilder/components/LabelFilterItem.tsx:5381": [
      [0, 0, 0, "Use data-testid for E2E selectors instead of aria-label", "0"],
      [0, 0, 0, "Do not use any type assertions.", "1"],
      [0, 0, 0, "Use data-testid for E2E selectors instead of aria-label", "2"],
      [0, 0, 0, "Do not use any type assertions.", "3"],
      [0, 0, 0, "Use data-testid for E2E selectors instead of aria-label", "4"],
      [0, 0, 0, "Do not use any type assertions.", "5"],
      [0, 0, 0, "Do not use any type assertions.", "6"]
    ],
    "public/app/plugins/datasource/prometheus/querybuilder/components/LabelParamEditor.tsx:5381": [
      [0, 0, 0, "Unexpected any. Specify a different type.", "0"],
      [0, 0, 0, "Do not use any type assertions.", "1"],
      [0, 0, 0, "Unexpected any. Specify a different type.", "2"]
    ],
    "public/app/plugins/datasource/prometheus/querybuilder/components/MetricSelect.tsx:5381": [
      [0, 0, 0, "Unexpected any. Specify a different type.", "0"],
      [0, 0, 0, "Unexpected any. Specify a different type.", "1"],
      [0, 0, 0, "Unexpected any. Specify a different type.", "2"],
      [0, 0, 0, "Unexpected any. Specify a different type.", "3"]
    ],
    "public/app/plugins/datasource/prometheus/querybuilder/components/PromQueryBuilder.tsx:5381": [
      [0, 0, 0, "Do not use any type assertions.", "0"],
      [0, 0, 0, "Do not use any type assertions.", "1"]
    ],
    "public/app/plugins/datasource/prometheus/querybuilder/components/PromQueryBuilderContainer.tsx:5381": [
      [0, 0, 0, "Do not use any type assertions.", "0"]
    ],
    "public/app/plugins/datasource/prometheus/querybuilder/components/PromQueryEditorSelector.tsx:5381": [
      [0, 0, 0, "Use data-testid for E2E selectors instead of aria-label", "0"]
    ],
    "public/app/plugins/datasource/prometheus/querybuilder/shared/LabelFilterItem.tsx:5381": [
      [0, 0, 0, "Use data-testid for E2E selectors instead of aria-label", "0"],
      [0, 0, 0, "Do not use any type assertions.", "1"],
      [0, 0, 0, "Do not use any type assertions.", "2"],
      [0, 0, 0, "Use data-testid for E2E selectors instead of aria-label", "3"],
      [0, 0, 0, "Do not use any type assertions.", "4"],
      [0, 0, 0, "Do not use any type assertions.", "5"],
      [0, 0, 0, "Use data-testid for E2E selectors instead of aria-label", "6"],
      [0, 0, 0, "Do not use any type assertions.", "7"],
      [0, 0, 0, "Do not use any type assertions.", "8"],
      [0, 0, 0, "Unexpected any. Specify a different type.", "9"],
      [0, 0, 0, "Do not use any type assertions.", "10"],
      [0, 0, 0, "Do not use any type assertions.", "11"]
    ],
    "public/app/plugins/datasource/prometheus/querybuilder/shared/LabelFilters.tsx:5381": [
      [0, 0, 0, "Do not use any type assertions.", "0"]
    ],
    "public/app/plugins/datasource/prometheus/querybuilder/shared/OperationEditor.tsx:5381": [
      [0, 0, 0, "Unexpected any. Specify a different type.", "0"]
    ],
    "public/app/plugins/datasource/prometheus/querybuilder/shared/OperationParamEditor.tsx:5381": [
      [0, 0, 0, "Do not use any type assertions.", "0"],
      [0, 0, 0, "Do not use any type assertions.", "1"],
      [0, 0, 0, "Unexpected any. Specify a different type.", "2"],
      [0, 0, 0, "Do not use any type assertions.", "3"],
      [0, 0, 0, "Do not use any type assertions.", "4"]
    ],
    "public/app/plugins/datasource/prometheus/querybuilder/shared/operationUtils.ts:5381": [
      [0, 0, 0, "Do not use any type assertions.", "0"]
    ],
    "public/app/plugins/datasource/prometheus/querybuilder/shared/parsingUtils.ts:5381": [
      [0, 0, 0, "Unexpected any. Specify a different type.", "0"]
    ],
    "public/app/plugins/datasource/prometheus/querybuilder/shared/types.ts:5381": [
      [0, 0, 0, "Unexpected any. Specify a different type.", "0"],
      [0, 0, 0, "Unexpected any. Specify a different type.", "1"],
      [0, 0, 0, "Unexpected any. Specify a different type.", "2"]
    ],
    "public/app/plugins/datasource/prometheus/result_transformer.test.ts:5381": [
      [0, 0, 0, "Unexpected any. Specify a different type.", "0"],
      [0, 0, 0, "Unexpected any. Specify a different type.", "1"],
      [0, 0, 0, "Unexpected any. Specify a different type.", "2"],
      [0, 0, 0, "Unexpected any. Specify a different type.", "3"],
      [0, 0, 0, "Unexpected any. Specify a different type.", "4"],
      [0, 0, 0, "Unexpected any. Specify a different type.", "5"],
      [0, 0, 0, "Unexpected any. Specify a different type.", "6"],
      [0, 0, 0, "Unexpected any. Specify a different type.", "7"],
      [0, 0, 0, "Unexpected any. Specify a different type.", "8"],
      [0, 0, 0, "Unexpected any. Specify a different type.", "9"],
      [0, 0, 0, "Unexpected any. Specify a different type.", "10"],
      [0, 0, 0, "Unexpected any. Specify a different type.", "11"],
      [0, 0, 0, "Unexpected any. Specify a different type.", "12"],
      [0, 0, 0, "Unexpected any. Specify a different type.", "13"],
      [0, 0, 0, "Unexpected any. Specify a different type.", "14"],
      [0, 0, 0, "Unexpected any. Specify a different type.", "15"],
      [0, 0, 0, "Unexpected any. Specify a different type.", "16"],
      [0, 0, 0, "Unexpected any. Specify a different type.", "17"],
      [0, 0, 0, "Unexpected any. Specify a different type.", "18"],
      [0, 0, 0, "Unexpected any. Specify a different type.", "19"],
      [0, 0, 0, "Unexpected any. Specify a different type.", "20"],
      [0, 0, 0, "Unexpected any. Specify a different type.", "21"],
      [0, 0, 0, "Unexpected any. Specify a different type.", "22"],
      [0, 0, 0, "Unexpected any. Specify a different type.", "23"],
      [0, 0, 0, "Unexpected any. Specify a different type.", "24"],
      [0, 0, 0, "Unexpected any. Specify a different type.", "25"],
      [0, 0, 0, "Unexpected any. Specify a different type.", "26"],
      [0, 0, 0, "Unexpected any. Specify a different type.", "27"],
      [0, 0, 0, "Unexpected any. Specify a different type.", "28"],
      [0, 0, 0, "Unexpected any. Specify a different type.", "29"],
      [0, 0, 0, "Unexpected any. Specify a different type.", "30"],
      [0, 0, 0, "Unexpected any. Specify a different type.", "31"]
    ],
    "public/app/plugins/datasource/prometheus/result_transformer.ts:5381": [
      [0, 0, 0, "Do not use any type assertions.", "0"]
    ],
    "public/app/plugins/datasource/prometheus/types.ts:5381": [
      [0, 0, 0, "Unexpected any. Specify a different type.", "0"],
      [0, 0, 0, "Unexpected any. Specify a different type.", "1"],
      [0, 0, 0, "Unexpected any. Specify a different type.", "2"],
      [0, 0, 0, "Unexpected any. Specify a different type.", "3"]
    ],
    "public/app/plugins/datasource/tempo/QueryEditor/QueryField.tsx:5381": [
      [0, 0, 0, "Do not use any type assertions.", "0"],
      [0, 0, 0, "Do not use any type assertions.", "1"]
    ],
    "public/app/plugins/datasource/tempo/QueryEditor/ServiceGraphSection.tsx:5381": [
      [0, 0, 0, "Do not use any type assertions.", "0"],
      [0, 0, 0, "Do not use any type assertions.", "1"]
    ],
    "public/app/plugins/datasource/tempo/datasource.test.ts:5381": [
      [0, 0, 0, "Unexpected any. Specify a different type.", "0"],
      [0, 0, 0, "Unexpected any. Specify a different type.", "1"],
      [0, 0, 0, "Unexpected any. Specify a different type.", "2"],
      [0, 0, 0, "Unexpected any. Specify a different type.", "3"],
      [0, 0, 0, "Unexpected any. Specify a different type.", "4"],
      [0, 0, 0, "Unexpected any. Specify a different type.", "5"],
      [0, 0, 0, "Unexpected any. Specify a different type.", "6"],
      [0, 0, 0, "Unexpected any. Specify a different type.", "7"],
      [0, 0, 0, "Unexpected any. Specify a different type.", "8"],
      [0, 0, 0, "Unexpected any. Specify a different type.", "9"],
      [0, 0, 0, "Unexpected any. Specify a different type.", "10"],
      [0, 0, 0, "Unexpected any. Specify a different type.", "11"],
      [0, 0, 0, "Unexpected any. Specify a different type.", "12"],
      [0, 0, 0, "Unexpected any. Specify a different type.", "13"],
      [0, 0, 0, "Unexpected any. Specify a different type.", "14"],
      [0, 0, 0, "Unexpected any. Specify a different type.", "15"],
      [0, 0, 0, "Unexpected any. Specify a different type.", "16"]
    ],
    "public/app/plugins/datasource/tempo/datasource.ts:5381": [
      [0, 0, 0, "Do not use any type assertions.", "0"],
      [0, 0, 0, "Unexpected any. Specify a different type.", "1"],
      [0, 0, 0, "Do not use any type assertions.", "2"],
      [0, 0, 0, "Do not use any type assertions.", "3"],
      [0, 0, 0, "Unexpected any. Specify a different type.", "4"],
      [0, 0, 0, "Unexpected any. Specify a different type.", "5"],
      [0, 0, 0, "Unexpected any. Specify a different type.", "6"],
      [0, 0, 0, "Unexpected any. Specify a different type.", "7"],
      [0, 0, 0, "Do not use any type assertions.", "8"],
      [0, 0, 0, "Do not use any type assertions.", "9"],
      [0, 0, 0, "Do not use any type assertions.", "10"],
      [0, 0, 0, "Do not use any type assertions.", "11"],
      [0, 0, 0, "Do not use any type assertions.", "12"],
      [0, 0, 0, "Unexpected any. Specify a different type.", "13"],
      [0, 0, 0, "Unexpected any. Specify a different type.", "14"],
      [0, 0, 0, "Unexpected any. Specify a different type.", "15"],
      [0, 0, 0, "Unexpected any. Specify a different type.", "16"]
    ],
    "public/app/plugins/datasource/tempo/language_provider.ts:5381": [
      [0, 0, 0, "Unexpected any. Specify a different type.", "0"]
    ],
    "public/app/plugins/datasource/tempo/resultTransformer.ts:5381": [
      [0, 0, 0, "Do not use any type assertions.", "0"],
      [0, 0, 0, "Unexpected any. Specify a different type.", "1"],
      [0, 0, 0, "Do not use any type assertions.", "2"],
      [0, 0, 0, "Unexpected any. Specify a different type.", "3"],
      [0, 0, 0, "Do not use any type assertions.", "4"],
      [0, 0, 0, "Unexpected any. Specify a different type.", "5"],
      [0, 0, 0, "Do not use any type assertions.", "6"],
      [0, 0, 0, "Unexpected any. Specify a different type.", "7"],
      [0, 0, 0, "Do not use any type assertions.", "8"],
      [0, 0, 0, "Do not use any type assertions.", "9"],
      [0, 0, 0, "Do not use any type assertions.", "10"],
      [0, 0, 0, "Unexpected any. Specify a different type.", "11"]
    ],
    "public/app/plugins/datasource/tempo/testResponse.ts:5381": [
      [0, 0, 0, "Do not use any type assertions.", "0"],
      [0, 0, 0, "Unexpected any. Specify a different type.", "1"],
      [0, 0, 0, "Do not use any type assertions.", "2"],
      [0, 0, 0, "Unexpected any. Specify a different type.", "3"]
    ],
    "public/app/plugins/datasource/tempo/traceql/TraceQLEditor.tsx:5381": [
      [0, 0, 0, "Do not use any type assertions.", "0"],
      [0, 0, 0, "Do not use any type assertions.", "1"]
    ],
    "public/app/plugins/datasource/tempo/traceql/autocomplete.test.ts:5381": [
      [0, 0, 0, "Unexpected any. Specify a different type.", "0"],
      [0, 0, 0, "Unexpected any. Specify a different type.", "1"]
    ],
    "public/app/plugins/datasource/testdata/ConfigEditor.tsx:5381": [
      [0, 0, 0, "Unexpected any. Specify a different type.", "0"]
    ],
    "public/app/plugins/datasource/testdata/QueryEditor.tsx:5381": [
      [0, 0, 0, "Unexpected any. Specify a different type.", "0"],
      [0, 0, 0, "Do not use any type assertions.", "1"],
      [0, 0, 0, "Unexpected any. Specify a different type.", "2"],
      [0, 0, 0, "Unexpected any. Specify a different type.", "3"],
      [0, 0, 0, "Do not use any type assertions.", "4"],
      [0, 0, 0, "Unexpected any. Specify a different type.", "5"]
    ],
    "public/app/plugins/datasource/testdata/components/RandomWalkEditor.tsx:5381": [
      [0, 0, 0, "Do not use any type assertions.", "0"],
      [0, 0, 0, "Do not use any type assertions.", "1"],
      [0, 0, 0, "Unexpected any. Specify a different type.", "2"],
      [0, 0, 0, "Do not use any type assertions.", "3"]
    ],
    "public/app/plugins/datasource/testdata/components/RawFrameEditor.tsx:5381": [
      [0, 0, 0, "Unexpected any. Specify a different type.", "0"]
    ],
    "public/app/plugins/datasource/testdata/components/SimulationQueryEditor.tsx:5381": [
      [0, 0, 0, "Do not use any type assertions.", "0"],
      [0, 0, 0, "Do not use any type assertions.", "1"],
      [0, 0, 0, "Unexpected any. Specify a different type.", "2"],
      [0, 0, 0, "Unexpected any. Specify a different type.", "3"]
    ],
    "public/app/plugins/datasource/testdata/components/SimulationSchemaForm.tsx:5381": [
      [0, 0, 0, "Unexpected any. Specify a different type.", "0"],
      [0, 0, 0, "Unexpected any. Specify a different type.", "1"]
    ],
    "public/app/plugins/datasource/testdata/components/StreamingClientEditor.tsx:5381": [
      [0, 0, 0, "Do not use any type assertions.", "0"]
    ],
    "public/app/plugins/datasource/testdata/datasource.ts:5381": [
      [0, 0, 0, "Do not use any type assertions.", "0"],
      [0, 0, 0, "Unexpected any. Specify a different type.", "1"],
      [0, 0, 0, "Unexpected any. Specify a different type.", "2"]
    ],
    "public/app/plugins/datasource/testdata/module.tsx:5381": [
      [0, 0, 0, "Unexpected any. Specify a different type.", "0"]
    ],
    "public/app/plugins/datasource/testdata/nodeGraphUtils.ts:5381": [
      [0, 0, 0, "Do not use any type assertions.", "0"],
      [0, 0, 0, "Unexpected any. Specify a different type.", "1"]
    ],
    "public/app/plugins/datasource/testdata/runStreams.ts:5381": [
      [0, 0, 0, "Unexpected any. Specify a different type.", "0"]
    ],
    "public/app/plugins/datasource/testdata/testData/serviceMapResponse.ts:5381": [
      [0, 0, 0, "Do not use any type assertions.", "0"],
      [0, 0, 0, "Do not use any type assertions.", "1"]
    ],
    "public/app/plugins/datasource/zipkin/QueryField.tsx:5381": [
      [0, 0, 0, "Do not use any type assertions.", "0"],
      [0, 0, 0, "Do not use any type assertions.", "1"],
      [0, 0, 0, "Unexpected any. Specify a different type.", "2"]
    ],
    "public/app/plugins/datasource/zipkin/datasource.ts:5381": [
      [0, 0, 0, "Do not use any type assertions.", "0"],
      [0, 0, 0, "Unexpected any. Specify a different type.", "1"],
      [0, 0, 0, "Unexpected any. Specify a different type.", "2"],
      [0, 0, 0, "Unexpected any. Specify a different type.", "3"],
      [0, 0, 0, "Unexpected any. Specify a different type.", "4"]
    ],
    "public/app/plugins/datasource/zipkin/utils/testData.ts:5381": [
      [0, 0, 0, "Unexpected any. Specify a different type.", "0"]
    ],
    "public/app/plugins/datasource/zipkin/utils/testResponse.ts:5381": [
      [0, 0, 0, "Unexpected any. Specify a different type.", "0"],
      [0, 0, 0, "Do not use any type assertions.", "1"],
      [0, 0, 0, "Unexpected any. Specify a different type.", "2"],
      [0, 0, 0, "Unexpected any. Specify a different type.", "3"],
      [0, 0, 0, "Unexpected any. Specify a different type.", "4"]
    ],
    "public/app/plugins/datasource/zipkin/utils/transforms.ts:5381": [
      [0, 0, 0, "Do not use any type assertions.", "0"],
      [0, 0, 0, "Unexpected any. Specify a different type.", "1"]
    ],
    "public/app/plugins/panel/alertlist/AlertList.tsx:5381": [
      [0, 0, 0, "Unexpected any. Specify a different type.", "0"],
      [0, 0, 0, "Unexpected any. Specify a different type.", "1"],
      [0, 0, 0, "Unexpected any. Specify a different type.", "2"]
    ],
    "public/app/plugins/panel/alertlist/AlertListMigrationHandler.ts:5381": [
      [0, 0, 0, "Unexpected any. Specify a different type.", "0"],
      [0, 0, 0, "Unexpected any. Specify a different type.", "1"],
      [0, 0, 0, "Unexpected any. Specify a different type.", "2"]
    ],
    "public/app/plugins/panel/annolist/AnnoListPanel.test.tsx:5381": [
      [0, 0, 0, "Unexpected any. Specify a different type.", "0"],
      [0, 0, 0, "Unexpected any. Specify a different type.", "1"],
      [0, 0, 0, "Unexpected any. Specify a different type.", "2"],
      [0, 0, 0, "Unexpected any. Specify a different type.", "3"]
    ],
    "public/app/plugins/panel/annolist/AnnoListPanel.tsx:5381": [
      [0, 0, 0, "Unexpected any. Specify a different type.", "0"],
      [0, 0, 0, "Unexpected any. Specify a different type.", "1"],
      [0, 0, 0, "Do not use any type assertions.", "2"]
    ],
    "public/app/plugins/panel/annolist/module.tsx:5381": [
      [0, 0, 0, "Do not use any type assertions.", "0"]
    ],
    "public/app/plugins/panel/barchart/BarChartPanel.tsx:5381": [
      [0, 0, 0, "Do not use any type assertions.", "0"],
      [0, 0, 0, "Do not use any type assertions.", "1"]
    ],
    "public/app/plugins/panel/barchart/bars.ts:5381": [
      [0, 0, 0, "Do not use any type assertions.", "0"],
      [0, 0, 0, "Unexpected any. Specify a different type.", "1"],
      [0, 0, 0, "Do not use any type assertions.", "2"],
      [0, 0, 0, "Unexpected any. Specify a different type.", "3"],
      [0, 0, 0, "Do not use any type assertions.", "4"]
    ],
    "public/app/plugins/panel/barchart/module.tsx:5381": [
      [0, 0, 0, "Do not use any type assertions.", "0"]
    ],
    "public/app/plugins/panel/barchart/quadtree.ts:5381": [
      [0, 0, 0, "Unexpected any. Specify a different type.", "0"]
    ],
    "public/app/plugins/panel/candlestick/CandlestickPanel.tsx:5381": [
      [0, 0, 0, "Do not use any type assertions.", "0"],
      [0, 0, 0, "Do not use any type assertions.", "1"],
      [0, 0, 0, "Do not use any type assertions.", "2"],
      [0, 0, 0, "Unexpected any. Specify a different type.", "3"]
    ],
    "public/app/plugins/panel/candlestick/module.tsx:5381": [
      [0, 0, 0, "Do not use any type assertions.", "0"],
      [0, 0, 0, "Do not use any type assertions.", "1"],
      [0, 0, 0, "Do not use any type assertions.", "2"],
      [0, 0, 0, "Do not use any type assertions.", "3"]
    ],
    "public/app/plugins/panel/candlestick/utils.ts:5381": [
      [0, 0, 0, "Do not use any type assertions.", "0"],
      [0, 0, 0, "Do not use any type assertions.", "1"],
      [0, 0, 0, "Do not use any type assertions.", "2"],
      [0, 0, 0, "Do not use any type assertions.", "3"],
      [0, 0, 0, "Do not use any type assertions.", "4"],
      [0, 0, 0, "Do not use any type assertions.", "5"],
      [0, 0, 0, "Do not use any type assertions.", "6"],
      [0, 0, 0, "Do not use any type assertions.", "7"],
      [0, 0, 0, "Do not use any type assertions.", "8"],
      [0, 0, 0, "Do not use any type assertions.", "9"],
      [0, 0, 0, "Do not use any type assertions.", "10"],
      [0, 0, 0, "Do not use any type assertions.", "11"]
    ],
    "public/app/plugins/panel/canvas/CanvasPanel.tsx:5381": [
      [0, 0, 0, "Do not use any type assertions.", "0"],
      [0, 0, 0, "Do not use any type assertions.", "1"]
    ],
    "public/app/plugins/panel/canvas/InlineEdit.tsx:5381": [
      [0, 0, 0, "Unexpected any. Specify a different type.", "0"],
      [0, 0, 0, "Unexpected any. Specify a different type.", "1"]
    ],
    "public/app/plugins/panel/canvas/InlineEditBody.tsx:5381": [
      [0, 0, 0, "Unexpected any. Specify a different type.", "0"],
      [0, 0, 0, "Unexpected any. Specify a different type.", "1"],
      [0, 0, 0, "Unexpected any. Specify a different type.", "2"],
      [0, 0, 0, "Unexpected any. Specify a different type.", "3"],
      [0, 0, 0, "Do not use any type assertions.", "4"],
      [0, 0, 0, "Unexpected any. Specify a different type.", "5"]
    ],
    "public/app/plugins/panel/canvas/editor/APIEditor.tsx:5381": [
      [0, 0, 0, "Do not use any type assertions.", "0"],
      [0, 0, 0, "Unexpected any. Specify a different type.", "1"],
      [0, 0, 0, "Unexpected any. Specify a different type.", "2"],
      [0, 0, 0, "Unexpected any. Specify a different type.", "3"],
      [0, 0, 0, "Unexpected any. Specify a different type.", "4"]
    ],
    "public/app/plugins/panel/canvas/editor/PlacementEditor.tsx:5381": [
      [0, 0, 0, "Unexpected any. Specify a different type.", "0"]
    ],
    "public/app/plugins/panel/canvas/editor/TreeNavigationEditor.tsx:5381": [
      [0, 0, 0, "Unexpected any. Specify a different type.", "0"]
    ],
    "public/app/plugins/panel/canvas/editor/elementEditor.tsx:5381": [
      [0, 0, 0, "Unexpected any. Specify a different type.", "0"],
      [0, 0, 0, "Do not use any type assertions.", "1"],
      [0, 0, 0, "Unexpected any. Specify a different type.", "2"]
    ],
    "public/app/plugins/panel/canvas/editor/layerEditor.tsx:5381": [
      [0, 0, 0, "Do not use any type assertions.", "0"],
      [0, 0, 0, "Unexpected any. Specify a different type.", "1"],
      [0, 0, 0, "Do not use any type assertions.", "2"],
      [0, 0, 0, "Unexpected any. Specify a different type.", "3"],
      [0, 0, 0, "Do not use any type assertions.", "4"],
      [0, 0, 0, "Unexpected any. Specify a different type.", "5"]
    ],
    "public/app/plugins/panel/canvas/utils.ts:5381": [
      [0, 0, 0, "Do not use any type assertions.", "0"]
    ],
    "public/app/plugins/panel/dashlist/module.tsx:5381": [
      [0, 0, 0, "Unexpected any. Specify a different type.", "0"]
    ],
    "public/app/plugins/panel/debug/CursorView.tsx:5381": [
      [0, 0, 0, "Do not use any type assertions.", "0"],
      [0, 0, 0, "Unexpected any. Specify a different type.", "1"]
    ],
    "public/app/plugins/panel/debug/EventBusLogger.tsx:5381": [
      [0, 0, 0, "Unexpected any. Specify a different type.", "0"],
      [0, 0, 0, "Do not use any type assertions.", "1"],
      [0, 0, 0, "Unexpected any. Specify a different type.", "2"]
    ],
    "public/app/plugins/panel/gauge/GaugeMigrations.ts:5381": [
      [0, 0, 0, "Unexpected any. Specify a different type.", "0"]
    ],
    "public/app/plugins/panel/geomap/components/MarkersLegend.tsx:5381": [
      [0, 0, 0, "Do not use any type assertions.", "0"],
      [0, 0, 0, "Do not use any type assertions.", "1"],
      [0, 0, 0, "Unexpected any. Specify a different type.", "2"],
      [0, 0, 0, "Do not use any type assertions.", "3"],
      [0, 0, 0, "Do not use any type assertions.", "4"]
    ],
    "public/app/plugins/panel/geomap/components/MeasureVectorLayer.ts:5381": [
      [0, 0, 0, "Do not use any type assertions.", "0"],
      [0, 0, 0, "Do not use any type assertions.", "1"],
      [0, 0, 0, "Do not use any type assertions.", "2"]
    ],
    "public/app/plugins/panel/geomap/editor/GeomapStyleRulesEditor.tsx:5381": [
      [0, 0, 0, "Unexpected any. Specify a different type.", "0"],
      [0, 0, 0, "Do not use any type assertions.", "1"]
    ],
    "public/app/plugins/panel/geomap/editor/StyleEditor.tsx:5381": [
      [0, 0, 0, "Do not use any type assertions.", "0"],
      [0, 0, 0, "Do not use any type assertions.", "1"],
      [0, 0, 0, "Do not use any type assertions.", "2"],
      [0, 0, 0, "Do not use any type assertions.", "3"],
      [0, 0, 0, "Do not use any type assertions.", "4"],
      [0, 0, 0, "Do not use any type assertions.", "5"],
      [0, 0, 0, "Do not use any type assertions.", "6"],
      [0, 0, 0, "Do not use any type assertions.", "7"],
      [0, 0, 0, "Do not use any type assertions.", "8"],
      [0, 0, 0, "Do not use any type assertions.", "9"],
      [0, 0, 0, "Do not use any type assertions.", "10"],
      [0, 0, 0, "Do not use any type assertions.", "11"]
    ],
    "public/app/plugins/panel/geomap/editor/StyleRuleEditor.tsx:5381": [
      [0, 0, 0, "Unexpected any. Specify a different type.", "0"],
      [0, 0, 0, "Do not use any type assertions.", "1"]
    ],
    "public/app/plugins/panel/geomap/layers/basemaps/carto.ts:5381": [
      [0, 0, 0, "Do not use any type assertions.", "0"]
    ],
    "public/app/plugins/panel/geomap/layers/basemaps/esri.ts:5381": [
      [0, 0, 0, "Do not use any type assertions.", "0"]
    ],
    "public/app/plugins/panel/geomap/layers/registry.ts:5381": [
      [0, 0, 0, "Unexpected any. Specify a different type.", "0"],
      [0, 0, 0, "Unexpected any. Specify a different type.", "1"]
    ],
    "public/app/plugins/panel/geomap/migrations.test.ts:5381": [
      [0, 0, 0, "Unexpected any. Specify a different type.", "0"]
    ],
    "public/app/plugins/panel/geomap/migrations.ts:5381": [
      [0, 0, 0, "Unexpected any. Specify a different type.", "0"],
      [0, 0, 0, "Unexpected any. Specify a different type.", "1"],
      [0, 0, 0, "Do not use any type assertions.", "2"],
      [0, 0, 0, "Unexpected any. Specify a different type.", "3"],
      [0, 0, 0, "Unexpected any. Specify a different type.", "4"]
    ],
    "public/app/plugins/panel/geomap/utils/layers.ts:5381": [
      [0, 0, 0, "Unexpected any. Specify a different type.", "0"],
      [0, 0, 0, "Do not use any type assertions.", "1"]
    ],
    "public/app/plugins/panel/geomap/utils/selection.ts:5381": [
      [0, 0, 0, "Unexpected any. Specify a different type.", "0"]
    ],
    "public/app/plugins/panel/geomap/utils/tootltip.ts:5381": [
      [0, 0, 0, "Do not use any type assertions.", "0"],
      [0, 0, 0, "Do not use any type assertions.", "1"]
    ],
    "public/app/plugins/panel/graph/GraphContextMenuCtrl.ts:5381": [
      [0, 0, 0, "Unexpected any. Specify a different type.", "0"],
      [0, 0, 0, "Unexpected any. Specify a different type.", "1"]
    ],
    "public/app/plugins/panel/graph/GraphMigrations.test.ts:5381": [
      [0, 0, 0, "Unexpected any. Specify a different type.", "0"],
      [0, 0, 0, "Unexpected any. Specify a different type.", "1"]
    ],
    "public/app/plugins/panel/graph/GraphMigrations.ts:5381": [
      [0, 0, 0, "Unexpected any. Specify a different type.", "0"],
      [0, 0, 0, "Unexpected any. Specify a different type.", "1"],
      [0, 0, 0, "Do not use any type assertions.", "2"]
    ],
    "public/app/plugins/panel/graph/Legend/Legend.tsx:5381": [
      [0, 0, 0, "Unexpected any. Specify a different type.", "0"],
      [0, 0, 0, "Unexpected any. Specify a different type.", "1"],
      [0, 0, 0, "Unexpected any. Specify a different type.", "2"],
      [0, 0, 0, "Unexpected any. Specify a different type.", "3"],
      [0, 0, 0, "Unexpected any. Specify a different type.", "4"],
      [0, 0, 0, "Unexpected any. Specify a different type.", "5"],
      [0, 0, 0, "Do not use any type assertions.", "6"],
      [0, 0, 0, "Unexpected any. Specify a different type.", "7"],
      [0, 0, 0, "Unexpected any. Specify a different type.", "8"],
      [0, 0, 0, "Unexpected any. Specify a different type.", "9"],
      [0, 0, 0, "Unexpected any. Specify a different type.", "10"]
    ],
    "public/app/plugins/panel/graph/Legend/LegendSeriesItem.tsx:5381": [
      [0, 0, 0, "Unexpected any. Specify a different type.", "0"],
      [0, 0, 0, "Unexpected any. Specify a different type.", "1"],
      [0, 0, 0, "Unexpected any. Specify a different type.", "2"],
      [0, 0, 0, "Unexpected any. Specify a different type.", "3"],
      [0, 0, 0, "Unexpected any. Specify a different type.", "4"],
      [0, 0, 0, "Unexpected any. Specify a different type.", "5"],
      [0, 0, 0, "Use data-testid for E2E selectors instead of aria-label", "6"],
      [0, 0, 0, "Unexpected any. Specify a different type.", "7"]
    ],
    "public/app/plugins/panel/graph/align_yaxes.ts:5381": [
      [0, 0, 0, "Unexpected any. Specify a different type.", "0"],
      [0, 0, 0, "Unexpected any. Specify a different type.", "1"],
      [0, 0, 0, "Unexpected any. Specify a different type.", "2"],
      [0, 0, 0, "Unexpected any. Specify a different type.", "3"]
    ],
    "public/app/plugins/panel/graph/annotation_tooltip.ts:5381": [
      [0, 0, 0, "Unexpected any. Specify a different type.", "0"],
      [0, 0, 0, "Unexpected any. Specify a different type.", "1"],
      [0, 0, 0, "Unexpected any. Specify a different type.", "2"]
    ],
    "public/app/plugins/panel/graph/axes_editor.ts:5381": [
      [0, 0, 0, "Unexpected any. Specify a different type.", "0"],
      [0, 0, 0, "Unexpected any. Specify a different type.", "1"],
      [0, 0, 0, "Unexpected any. Specify a different type.", "2"],
      [0, 0, 0, "Unexpected any. Specify a different type.", "3"],
      [0, 0, 0, "Unexpected any. Specify a different type.", "4"],
      [0, 0, 0, "Unexpected any. Specify a different type.", "5"],
      [0, 0, 0, "Do not use any type assertions.", "6"],
      [0, 0, 0, "Unexpected any. Specify a different type.", "7"]
    ],
    "public/app/plugins/panel/graph/data_processor.ts:5381": [
      [0, 0, 0, "Unexpected any. Specify a different type.", "0"],
      [0, 0, 0, "Unexpected any. Specify a different type.", "1"],
      [0, 0, 0, "Unexpected any. Specify a different type.", "2"],
      [0, 0, 0, "Unexpected any. Specify a different type.", "3"],
      [0, 0, 0, "Unexpected any. Specify a different type.", "4"]
    ],
    "public/app/plugins/panel/graph/event_editor.ts:5381": [
      [0, 0, 0, "Unexpected any. Specify a different type.", "0"],
      [0, 0, 0, "Unexpected any. Specify a different type.", "1"],
      [0, 0, 0, "Unexpected any. Specify a different type.", "2"]
    ],
    "public/app/plugins/panel/graph/event_manager.ts:5381": [
      [0, 0, 0, "Unexpected any. Specify a different type.", "0"],
      [0, 0, 0, "Unexpected any. Specify a different type.", "1"],
      [0, 0, 0, "Unexpected any. Specify a different type.", "2"],
      [0, 0, 0, "Unexpected any. Specify a different type.", "3"],
      [0, 0, 0, "Unexpected any. Specify a different type.", "4"],
      [0, 0, 0, "Unexpected any. Specify a different type.", "5"],
      [0, 0, 0, "Unexpected any. Specify a different type.", "6"],
      [0, 0, 0, "Unexpected any. Specify a different type.", "7"]
    ],
    "public/app/plugins/panel/graph/graph.ts:5381": [
      [0, 0, 0, "Unexpected any. Specify a different type.", "0"],
      [0, 0, 0, "Unexpected any. Specify a different type.", "1"],
      [0, 0, 0, "Unexpected any. Specify a different type.", "2"],
      [0, 0, 0, "Unexpected any. Specify a different type.", "3"],
      [0, 0, 0, "Unexpected any. Specify a different type.", "4"],
      [0, 0, 0, "Unexpected any. Specify a different type.", "5"],
      [0, 0, 0, "Unexpected any. Specify a different type.", "6"],
      [0, 0, 0, "Unexpected any. Specify a different type.", "7"],
      [0, 0, 0, "Unexpected any. Specify a different type.", "8"],
      [0, 0, 0, "Unexpected any. Specify a different type.", "9"],
      [0, 0, 0, "Unexpected any. Specify a different type.", "10"],
      [0, 0, 0, "Unexpected any. Specify a different type.", "11"],
      [0, 0, 0, "Unexpected any. Specify a different type.", "12"],
      [0, 0, 0, "Unexpected any. Specify a different type.", "13"],
      [0, 0, 0, "Do not use any type assertions.", "14"],
      [0, 0, 0, "Unexpected any. Specify a different type.", "15"],
      [0, 0, 0, "Unexpected any. Specify a different type.", "16"],
      [0, 0, 0, "Unexpected any. Specify a different type.", "17"],
      [0, 0, 0, "Unexpected any. Specify a different type.", "18"],
      [0, 0, 0, "Unexpected any. Specify a different type.", "19"],
      [0, 0, 0, "Unexpected any. Specify a different type.", "20"],
      [0, 0, 0, "Unexpected any. Specify a different type.", "21"],
      [0, 0, 0, "Unexpected any. Specify a different type.", "22"],
      [0, 0, 0, "Unexpected any. Specify a different type.", "23"],
      [0, 0, 0, "Unexpected any. Specify a different type.", "24"],
      [0, 0, 0, "Unexpected any. Specify a different type.", "25"],
      [0, 0, 0, "Unexpected any. Specify a different type.", "26"],
      [0, 0, 0, "Unexpected any. Specify a different type.", "27"],
      [0, 0, 0, "Unexpected any. Specify a different type.", "28"],
      [0, 0, 0, "Unexpected any. Specify a different type.", "29"],
      [0, 0, 0, "Unexpected any. Specify a different type.", "30"],
      [0, 0, 0, "Unexpected any. Specify a different type.", "31"],
      [0, 0, 0, "Unexpected any. Specify a different type.", "32"],
      [0, 0, 0, "Unexpected any. Specify a different type.", "33"],
      [0, 0, 0, "Unexpected any. Specify a different type.", "34"],
      [0, 0, 0, "Unexpected any. Specify a different type.", "35"],
      [0, 0, 0, "Unexpected any. Specify a different type.", "36"],
      [0, 0, 0, "Unexpected any. Specify a different type.", "37"],
      [0, 0, 0, "Unexpected any. Specify a different type.", "38"],
      [0, 0, 0, "Unexpected any. Specify a different type.", "39"],
      [0, 0, 0, "Unexpected any. Specify a different type.", "40"],
      [0, 0, 0, "Unexpected any. Specify a different type.", "41"],
      [0, 0, 0, "Unexpected any. Specify a different type.", "42"],
      [0, 0, 0, "Unexpected any. Specify a different type.", "43"],
      [0, 0, 0, "Unexpected any. Specify a different type.", "44"],
      [0, 0, 0, "Unexpected any. Specify a different type.", "45"]
    ],
    "public/app/plugins/panel/graph/graph_tooltip.d.ts:5381": [
      [0, 0, 0, "Unexpected any. Specify a different type.", "0"]
    ],
    "public/app/plugins/panel/graph/graph_tooltip.ts:5381": [
      [0, 0, 0, "Unexpected any. Specify a different type.", "0"],
      [0, 0, 0, "Unexpected any. Specify a different type.", "1"],
      [0, 0, 0, "Unexpected any. Specify a different type.", "2"],
      [0, 0, 0, "Unexpected any. Specify a different type.", "3"],
      [0, 0, 0, "Unexpected any. Specify a different type.", "4"],
      [0, 0, 0, "Unexpected any. Specify a different type.", "5"],
      [0, 0, 0, "Unexpected any. Specify a different type.", "6"],
      [0, 0, 0, "Unexpected any. Specify a different type.", "7"],
      [0, 0, 0, "Unexpected any. Specify a different type.", "8"],
      [0, 0, 0, "Unexpected any. Specify a different type.", "9"],
      [0, 0, 0, "Unexpected any. Specify a different type.", "10"],
      [0, 0, 0, "Unexpected any. Specify a different type.", "11"],
      [0, 0, 0, "Unexpected any. Specify a different type.", "12"],
      [0, 0, 0, "Do not use any type assertions.", "13"],
      [0, 0, 0, "Unexpected any. Specify a different type.", "14"],
      [0, 0, 0, "Unexpected any. Specify a different type.", "15"],
      [0, 0, 0, "Unexpected any. Specify a different type.", "16"],
      [0, 0, 0, "Unexpected any. Specify a different type.", "17"],
      [0, 0, 0, "Unexpected any. Specify a different type.", "18"],
      [0, 0, 0, "Unexpected any. Specify a different type.", "19"]
    ],
    "public/app/plugins/panel/graph/histogram.ts:5381": [
      [0, 0, 0, "Unexpected any. Specify a different type.", "0"],
      [0, 0, 0, "Unexpected any. Specify a different type.", "1"],
      [0, 0, 0, "Unexpected any. Specify a different type.", "2"],
      [0, 0, 0, "Unexpected any. Specify a different type.", "3"],
      [0, 0, 0, "Unexpected any. Specify a different type.", "4"]
    ],
    "public/app/plugins/panel/graph/jquery.flot.events.ts:5381": [
      [0, 0, 0, "Unexpected any. Specify a different type.", "0"],
      [0, 0, 0, "Unexpected any. Specify a different type.", "1"],
      [0, 0, 0, "Unexpected any. Specify a different type.", "2"],
      [0, 0, 0, "Unexpected any. Specify a different type.", "3"],
      [0, 0, 0, "Unexpected any. Specify a different type.", "4"],
      [0, 0, 0, "Unexpected any. Specify a different type.", "5"],
      [0, 0, 0, "Unexpected any. Specify a different type.", "6"],
      [0, 0, 0, "Unexpected any. Specify a different type.", "7"],
      [0, 0, 0, "Unexpected any. Specify a different type.", "8"],
      [0, 0, 0, "Unexpected any. Specify a different type.", "9"],
      [0, 0, 0, "Unexpected any. Specify a different type.", "10"],
      [0, 0, 0, "Unexpected any. Specify a different type.", "11"],
      [0, 0, 0, "Unexpected any. Specify a different type.", "12"],
      [0, 0, 0, "Unexpected any. Specify a different type.", "13"],
      [0, 0, 0, "Unexpected any. Specify a different type.", "14"],
      [0, 0, 0, "Unexpected any. Specify a different type.", "15"],
      [0, 0, 0, "Unexpected any. Specify a different type.", "16"],
      [0, 0, 0, "Unexpected any. Specify a different type.", "17"],
      [0, 0, 0, "Unexpected any. Specify a different type.", "18"],
      [0, 0, 0, "Unexpected any. Specify a different type.", "19"],
      [0, 0, 0, "Unexpected any. Specify a different type.", "20"],
      [0, 0, 0, "Unexpected any. Specify a different type.", "21"],
      [0, 0, 0, "Unexpected any. Specify a different type.", "22"],
      [0, 0, 0, "Unexpected any. Specify a different type.", "23"],
      [0, 0, 0, "Unexpected any. Specify a different type.", "24"],
      [0, 0, 0, "Unexpected any. Specify a different type.", "25"],
      [0, 0, 0, "Unexpected any. Specify a different type.", "26"],
      [0, 0, 0, "Unexpected any. Specify a different type.", "27"],
      [0, 0, 0, "Unexpected any. Specify a different type.", "28"],
      [0, 0, 0, "Unexpected any. Specify a different type.", "29"],
      [0, 0, 0, "Unexpected any. Specify a different type.", "30"],
      [0, 0, 0, "Unexpected any. Specify a different type.", "31"],
      [0, 0, 0, "Unexpected any. Specify a different type.", "32"],
      [0, 0, 0, "Unexpected any. Specify a different type.", "33"],
      [0, 0, 0, "Unexpected any. Specify a different type.", "34"],
      [0, 0, 0, "Unexpected any. Specify a different type.", "35"],
      [0, 0, 0, "Unexpected any. Specify a different type.", "36"],
      [0, 0, 0, "Unexpected any. Specify a different type.", "37"],
      [0, 0, 0, "Unexpected any. Specify a different type.", "38"],
      [0, 0, 0, "Unexpected any. Specify a different type.", "39"],
      [0, 0, 0, "Unexpected any. Specify a different type.", "40"],
      [0, 0, 0, "Unexpected any. Specify a different type.", "41"],
      [0, 0, 0, "Unexpected any. Specify a different type.", "42"],
      [0, 0, 0, "Unexpected any. Specify a different type.", "43"],
      [0, 0, 0, "Unexpected any. Specify a different type.", "44"],
      [0, 0, 0, "Unexpected any. Specify a different type.", "45"],
      [0, 0, 0, "Unexpected any. Specify a different type.", "46"],
      [0, 0, 0, "Unexpected any. Specify a different type.", "47"]
    ],
    "public/app/plugins/panel/graph/module.ts:5381": [
      [0, 0, 0, "Unexpected any. Specify a different type.", "0"],
      [0, 0, 0, "Unexpected any. Specify a different type.", "1"],
      [0, 0, 0, "Unexpected any. Specify a different type.", "2"],
      [0, 0, 0, "Unexpected any. Specify a different type.", "3"],
      [0, 0, 0, "Unexpected any. Specify a different type.", "4"],
      [0, 0, 0, "Unexpected any. Specify a different type.", "5"],
      [0, 0, 0, "Unexpected any. Specify a different type.", "6"],
      [0, 0, 0, "Unexpected any. Specify a different type.", "7"],
      [0, 0, 0, "Unexpected any. Specify a different type.", "8"],
      [0, 0, 0, "Do not use any type assertions.", "9"],
      [0, 0, 0, "Unexpected any. Specify a different type.", "10"],
      [0, 0, 0, "Do not use any type assertions.", "11"],
      [0, 0, 0, "Unexpected any. Specify a different type.", "12"],
      [0, 0, 0, "Unexpected any. Specify a different type.", "13"],
      [0, 0, 0, "Unexpected any. Specify a different type.", "14"],
      [0, 0, 0, "Unexpected any. Specify a different type.", "15"],
      [0, 0, 0, "Unexpected any. Specify a different type.", "16"],
      [0, 0, 0, "Unexpected any. Specify a different type.", "17"],
      [0, 0, 0, "Unexpected any. Specify a different type.", "18"],
      [0, 0, 0, "Unexpected any. Specify a different type.", "19"],
      [0, 0, 0, "Unexpected any. Specify a different type.", "20"],
      [0, 0, 0, "Unexpected any. Specify a different type.", "21"]
    ],
    "public/app/plugins/panel/graph/series_overrides_ctrl.ts:5381": [
      [0, 0, 0, "Unexpected any. Specify a different type.", "0"],
      [0, 0, 0, "Unexpected any. Specify a different type.", "1"],
      [0, 0, 0, "Unexpected any. Specify a different type.", "2"],
      [0, 0, 0, "Unexpected any. Specify a different type.", "3"],
      [0, 0, 0, "Unexpected any. Specify a different type.", "4"],
      [0, 0, 0, "Unexpected any. Specify a different type.", "5"]
    ],
    "public/app/plugins/panel/graph/specs/data_processor.test.ts:5381": [
      [0, 0, 0, "Unexpected any. Specify a different type.", "0"]
    ],
    "public/app/plugins/panel/graph/specs/graph.test.ts:5381": [
      [0, 0, 0, "Unexpected any. Specify a different type.", "0"],
      [0, 0, 0, "Unexpected any. Specify a different type.", "1"],
      [0, 0, 0, "Unexpected any. Specify a different type.", "2"],
      [0, 0, 0, "Unexpected any. Specify a different type.", "3"],
      [0, 0, 0, "Unexpected any. Specify a different type.", "4"],
      [0, 0, 0, "Unexpected any. Specify a different type.", "5"],
      [0, 0, 0, "Unexpected any. Specify a different type.", "6"],
      [0, 0, 0, "Unexpected any. Specify a different type.", "7"],
      [0, 0, 0, "Unexpected any. Specify a different type.", "8"],
      [0, 0, 0, "Unexpected any. Specify a different type.", "9"],
      [0, 0, 0, "Unexpected any. Specify a different type.", "10"]
    ],
    "public/app/plugins/panel/graph/specs/graph_ctrl.test.ts:5381": [
      [0, 0, 0, "Unexpected any. Specify a different type.", "0"],
      [0, 0, 0, "Unexpected any. Specify a different type.", "1"],
      [0, 0, 0, "Unexpected any. Specify a different type.", "2"],
      [0, 0, 0, "Unexpected any. Specify a different type.", "3"]
    ],
    "public/app/plugins/panel/graph/specs/graph_tooltip.test.ts:5381": [
      [0, 0, 0, "Unexpected any. Specify a different type.", "0"]
    ],
    "public/app/plugins/panel/graph/specs/histogram.test.ts:5381": [
      [0, 0, 0, "Unexpected any. Specify a different type.", "0"],
      [0, 0, 0, "Unexpected any. Specify a different type.", "1"]
    ],
    "public/app/plugins/panel/graph/specs/series_override_ctrl.test.ts:5381": [
      [0, 0, 0, "Unexpected any. Specify a different type.", "0"]
    ],
    "public/app/plugins/panel/graph/specs/threshold_manager.test.ts:5381": [
      [0, 0, 0, "Unexpected any. Specify a different type.", "0"],
      [0, 0, 0, "Unexpected any. Specify a different type.", "1"],
      [0, 0, 0, "Unexpected any. Specify a different type.", "2"],
      [0, 0, 0, "Unexpected any. Specify a different type.", "3"],
      [0, 0, 0, "Unexpected any. Specify a different type.", "4"],
      [0, 0, 0, "Unexpected any. Specify a different type.", "5"],
      [0, 0, 0, "Unexpected any. Specify a different type.", "6"],
      [0, 0, 0, "Unexpected any. Specify a different type.", "7"],
      [0, 0, 0, "Unexpected any. Specify a different type.", "8"]
    ],
    "public/app/plugins/panel/graph/specs/time_region_manager.test.ts:5381": [
      [0, 0, 0, "Unexpected any. Specify a different type.", "0"],
      [0, 0, 0, "Unexpected any. Specify a different type.", "1"],
      [0, 0, 0, "Unexpected any. Specify a different type.", "2"],
      [0, 0, 0, "Unexpected any. Specify a different type.", "3"],
      [0, 0, 0, "Unexpected any. Specify a different type.", "4"],
      [0, 0, 0, "Unexpected any. Specify a different type.", "5"],
      [0, 0, 0, "Unexpected any. Specify a different type.", "6"],
      [0, 0, 0, "Unexpected any. Specify a different type.", "7"],
      [0, 0, 0, "Unexpected any. Specify a different type.", "8"],
      [0, 0, 0, "Unexpected any. Specify a different type.", "9"],
      [0, 0, 0, "Unexpected any. Specify a different type.", "10"],
      [0, 0, 0, "Unexpected any. Specify a different type.", "11"],
      [0, 0, 0, "Unexpected any. Specify a different type.", "12"],
      [0, 0, 0, "Unexpected any. Specify a different type.", "13"],
      [0, 0, 0, "Unexpected any. Specify a different type.", "14"],
      [0, 0, 0, "Unexpected any. Specify a different type.", "15"],
      [0, 0, 0, "Unexpected any. Specify a different type.", "16"],
      [0, 0, 0, "Unexpected any. Specify a different type.", "17"],
      [0, 0, 0, "Unexpected any. Specify a different type.", "18"],
      [0, 0, 0, "Unexpected any. Specify a different type.", "19"]
    ],
    "public/app/plugins/panel/graph/threshold_manager.ts:5381": [
      [0, 0, 0, "Unexpected any. Specify a different type.", "0"],
      [0, 0, 0, "Unexpected any. Specify a different type.", "1"],
      [0, 0, 0, "Unexpected any. Specify a different type.", "2"],
      [0, 0, 0, "Unexpected any. Specify a different type.", "3"],
      [0, 0, 0, "Unexpected any. Specify a different type.", "4"],
      [0, 0, 0, "Unexpected any. Specify a different type.", "5"],
      [0, 0, 0, "Unexpected any. Specify a different type.", "6"],
      [0, 0, 0, "Unexpected any. Specify a different type.", "7"],
      [0, 0, 0, "Unexpected any. Specify a different type.", "8"],
      [0, 0, 0, "Do not use any type assertions.", "9"],
      [0, 0, 0, "Unexpected any. Specify a different type.", "10"],
      [0, 0, 0, "Unexpected any. Specify a different type.", "11"],
      [0, 0, 0, "Unexpected any. Specify a different type.", "12"],
      [0, 0, 0, "Unexpected any. Specify a different type.", "13"],
      [0, 0, 0, "Unexpected any. Specify a different type.", "14"]
    ],
    "public/app/plugins/panel/graph/thresholds_form.ts:5381": [
      [0, 0, 0, "Unexpected any. Specify a different type.", "0"],
      [0, 0, 0, "Unexpected any. Specify a different type.", "1"],
      [0, 0, 0, "Unexpected any. Specify a different type.", "2"]
    ],
    "public/app/plugins/panel/graph/time_region_manager.ts:5381": [
      [0, 0, 0, "Unexpected any. Specify a different type.", "0"],
      [0, 0, 0, "Unexpected any. Specify a different type.", "1"],
      [0, 0, 0, "Unexpected any. Specify a different type.", "2"],
      [0, 0, 0, "Unexpected any. Specify a different type.", "3"],
      [0, 0, 0, "Unexpected any. Specify a different type.", "4"],
      [0, 0, 0, "Unexpected any. Specify a different type.", "5"],
      [0, 0, 0, "Unexpected any. Specify a different type.", "6"]
    ],
    "public/app/plugins/panel/graph/time_regions_form.ts:5381": [
      [0, 0, 0, "Unexpected any. Specify a different type.", "0"],
      [0, 0, 0, "Unexpected any. Specify a different type.", "1"],
      [0, 0, 0, "Unexpected any. Specify a different type.", "2"],
      [0, 0, 0, "Unexpected any. Specify a different type.", "3"]
    ],
    "public/app/plugins/panel/heatmap/HeatmapHoverView.tsx:5381": [
      [0, 0, 0, "Unexpected any. Specify a different type.", "0"],
      [0, 0, 0, "Unexpected any. Specify a different type.", "1"],
      [0, 0, 0, "Unexpected any. Specify a different type.", "2"]
    ],
    "public/app/plugins/panel/heatmap/HeatmapPanel.tsx:5381": [
      [0, 0, 0, "Do not use any type assertions.", "0"],
      [0, 0, 0, "Do not use any type assertions.", "1"],
      [0, 0, 0, "Do not use any type assertions.", "2"],
      [0, 0, 0, "Do not use any type assertions.", "3"],
      [0, 0, 0, "Unexpected any. Specify a different type.", "4"]
    ],
    "public/app/plugins/panel/heatmap/migrations.ts:5381": [
      [0, 0, 0, "Unexpected any. Specify a different type.", "0"],
      [0, 0, 0, "Do not use any type assertions.", "1"],
      [0, 0, 0, "Unexpected any. Specify a different type.", "2"]
    ],
    "public/app/plugins/panel/heatmap/module.tsx:5381": [
      [0, 0, 0, "Do not use any type assertions.", "0"],
      [0, 0, 0, "Unexpected any. Specify a different type.", "1"],
      [0, 0, 0, "Do not use any type assertions.", "2"],
      [0, 0, 0, "Unexpected any. Specify a different type.", "3"],
      [0, 0, 0, "Do not use any type assertions.", "4"]
    ],
    "public/app/plugins/panel/heatmap/palettes.ts:5381": [
      [0, 0, 0, "Do not use any type assertions.", "0"],
      [0, 0, 0, "Unexpected any. Specify a different type.", "1"]
    ],
    "public/app/plugins/panel/heatmap/types.ts:5381": [
      [0, 0, 0, "Do not use any type assertions.", "0"]
    ],
    "public/app/plugins/panel/heatmap/utils.ts:5381": [
      [0, 0, 0, "Do not use any type assertions.", "0"],
      [0, 0, 0, "Do not use any type assertions.", "1"],
      [0, 0, 0, "Do not use any type assertions.", "2"],
      [0, 0, 0, "Do not use any type assertions.", "3"],
      [0, 0, 0, "Do not use any type assertions.", "4"],
      [0, 0, 0, "Do not use any type assertions.", "5"],
      [0, 0, 0, "Do not use any type assertions.", "6"],
      [0, 0, 0, "Do not use any type assertions.", "7"],
      [0, 0, 0, "Do not use any type assertions.", "8"],
      [0, 0, 0, "Do not use any type assertions.", "9"],
      [0, 0, 0, "Do not use any type assertions.", "10"],
      [0, 0, 0, "Do not use any type assertions.", "11"],
      [0, 0, 0, "Do not use any type assertions.", "12"],
      [0, 0, 0, "Do not use any type assertions.", "13"],
      [0, 0, 0, "Do not use any type assertions.", "14"],
      [0, 0, 0, "Do not use any type assertions.", "15"],
      [0, 0, 0, "Do not use any type assertions.", "16"],
      [0, 0, 0, "Do not use any type assertions.", "17"],
      [0, 0, 0, "Do not use any type assertions.", "18"],
      [0, 0, 0, "Do not use any type assertions.", "19"]
    ],
    "public/app/plugins/panel/histogram/Histogram.tsx:5381": [
      [0, 0, 0, "Unexpected any. Specify a different type.", "0"],
      [0, 0, 0, "Do not use any type assertions.", "1"],
      [0, 0, 0, "Do not use any type assertions.", "2"],
      [0, 0, 0, "Unexpected any. Specify a different type.", "3"],
      [0, 0, 0, "Do not use any type assertions.", "4"],
      [0, 0, 0, "Unexpected any. Specify a different type.", "5"]
    ],
    "public/app/plugins/panel/icon/IconPanel.tsx:5381": [
      [0, 0, 0, "Do not use any type assertions.", "0"],
      [0, 0, 0, "Unexpected any. Specify a different type.", "1"]
    ],
    "public/app/plugins/panel/icon/module.tsx:5381": [
      [0, 0, 0, "Do not use any type assertions.", "0"],
      [0, 0, 0, "Unexpected any. Specify a different type.", "1"]
    ],
    "public/app/plugins/panel/live/LiveChannelEditor.tsx:5381": [
      [0, 0, 0, "Unexpected any. Specify a different type.", "0"],
      [0, 0, 0, "Do not use any type assertions.", "1"],
      [0, 0, 0, "Do not use any type assertions.", "2"],
      [0, 0, 0, "Do not use any type assertions.", "3"],
      [0, 0, 0, "Do not use any type assertions.", "4"],
      [0, 0, 0, "Do not use any type assertions.", "5"],
      [0, 0, 0, "Do not use any type assertions.", "6"],
      [0, 0, 0, "Do not use any type assertions.", "7"],
      [0, 0, 0, "Do not use any type assertions.", "8"],
      [0, 0, 0, "Do not use any type assertions.", "9"]
    ],
    "public/app/plugins/panel/live/LivePanel.tsx:5381": [
      [0, 0, 0, "Unexpected any. Specify a different type.", "0"],
      [0, 0, 0, "Unexpected any. Specify a different type.", "1"],
      [0, 0, 0, "Do not use any type assertions.", "2"],
      [0, 0, 0, "Do not use any type assertions.", "3"],
      [0, 0, 0, "Unexpected any. Specify a different type.", "4"]
    ],
    "public/app/plugins/panel/live/types.ts:5381": [
      [0, 0, 0, "Unexpected any. Specify a different type.", "0"]
    ],
    "public/app/plugins/panel/logs/LogsPanel.tsx:5381": [
      [0, 0, 0, "Do not use any type assertions.", "0"]
    ],
    "public/app/plugins/panel/nodeGraph/Edge.tsx:5381": [
      [0, 0, 0, "Do not use any type assertions.", "0"]
    ],
    "public/app/plugins/panel/nodeGraph/EdgeLabel.tsx:5381": [
      [0, 0, 0, "Do not use any type assertions.", "0"]
    ],
    "public/app/plugins/panel/nodeGraph/Legend.tsx:5381": [
      [0, 0, 0, "Do not use any type assertions.", "0"]
    ],
    "public/app/plugins/panel/nodeGraph/NodeGraph.tsx:5381": [
      [0, 0, 0, "Do not use any type assertions.", "0"],
      [0, 0, 0, "Do not use any type assertions.", "1"],
      [0, 0, 0, "Do not use any type assertions.", "2"],
      [0, 0, 0, "Do not use any type assertions.", "3"]
    ],
    "public/app/plugins/panel/nodeGraph/ViewControls.tsx:5381": [
      [0, 0, 0, "Unexpected any. Specify a different type.", "0"]
    ],
    "public/app/plugins/panel/nodeGraph/layout.ts:5381": [
      [0, 0, 0, "Do not use any type assertions.", "0"],
      [0, 0, 0, "Do not use any type assertions.", "1"]
    ],
    "public/app/plugins/panel/nodeGraph/usePanning.ts:5381": [
      [0, 0, 0, "Do not use any type assertions.", "0"],
      [0, 0, 0, "Unexpected any. Specify a different type.", "1"],
      [0, 0, 0, "Do not use any type assertions.", "2"],
      [0, 0, 0, "Do not use any type assertions.", "3"]
    ],
    "public/app/plugins/panel/nodeGraph/utils.ts:5381": [
      [0, 0, 0, "Unexpected any. Specify a different type.", "0"],
      [0, 0, 0, "Unexpected any. Specify a different type.", "1"]
    ],
    "public/app/plugins/panel/piechart/PieChart.tsx:5381": [
      [0, 0, 0, "Use data-testid for E2E selectors instead of aria-label", "0"]
    ],
    "public/app/plugins/panel/piechart/migrations.ts:5381": [
      [0, 0, 0, "Unexpected any. Specify a different type.", "0"],
      [0, 0, 0, "Unexpected any. Specify a different type.", "1"]
    ],
    "public/app/plugins/panel/piechart/suggestions.ts:5381": [
      [0, 0, 0, "Do not use any type assertions.", "0"],
      [0, 0, 0, "Unexpected any. Specify a different type.", "1"]
    ],
    "public/app/plugins/panel/stat/StatMigrations.ts:5381": [
      [0, 0, 0, "Unexpected any. Specify a different type.", "0"],
      [0, 0, 0, "Unexpected any. Specify a different type.", "1"],
      [0, 0, 0, "Do not use any type assertions.", "2"]
    ],
    "public/app/plugins/panel/state-timeline/migrations.ts:5381": [
      [0, 0, 0, "Unexpected any. Specify a different type.", "0"],
      [0, 0, 0, "Unexpected any. Specify a different type.", "1"],
      [0, 0, 0, "Do not use any type assertions.", "2"],
      [0, 0, 0, "Do not use any type assertions.", "3"],
      [0, 0, 0, "Do not use any type assertions.", "4"],
      [0, 0, 0, "Do not use any type assertions.", "5"],
      [0, 0, 0, "Do not use any type assertions.", "6"],
      [0, 0, 0, "Do not use any type assertions.", "7"]
    ],
    "public/app/plugins/panel/table-old/column_options.ts:5381": [
      [0, 0, 0, "Unexpected any. Specify a different type.", "0"],
      [0, 0, 0, "Unexpected any. Specify a different type.", "1"],
      [0, 0, 0, "Unexpected any. Specify a different type.", "2"],
      [0, 0, 0, "Unexpected any. Specify a different type.", "3"],
      [0, 0, 0, "Unexpected any. Specify a different type.", "4"],
      [0, 0, 0, "Unexpected any. Specify a different type.", "5"],
      [0, 0, 0, "Unexpected any. Specify a different type.", "6"],
      [0, 0, 0, "Unexpected any. Specify a different type.", "7"],
      [0, 0, 0, "Unexpected any. Specify a different type.", "8"],
      [0, 0, 0, "Unexpected any. Specify a different type.", "9"],
      [0, 0, 0, "Unexpected any. Specify a different type.", "10"],
      [0, 0, 0, "Unexpected any. Specify a different type.", "11"],
      [0, 0, 0, "Unexpected any. Specify a different type.", "12"],
      [0, 0, 0, "Unexpected any. Specify a different type.", "13"],
      [0, 0, 0, "Unexpected any. Specify a different type.", "14"],
      [0, 0, 0, "Unexpected any. Specify a different type.", "15"],
      [0, 0, 0, "Unexpected any. Specify a different type.", "16"],
      [0, 0, 0, "Unexpected any. Specify a different type.", "17"],
      [0, 0, 0, "Unexpected any. Specify a different type.", "18"],
      [0, 0, 0, "Unexpected any. Specify a different type.", "19"],
      [0, 0, 0, "Unexpected any. Specify a different type.", "20"],
      [0, 0, 0, "Unexpected any. Specify a different type.", "21"]
    ],
    "public/app/plugins/panel/table-old/editor.ts:5381": [
      [0, 0, 0, "Unexpected any. Specify a different type.", "0"],
      [0, 0, 0, "Unexpected any. Specify a different type.", "1"],
      [0, 0, 0, "Unexpected any. Specify a different type.", "2"],
      [0, 0, 0, "Unexpected any. Specify a different type.", "3"],
      [0, 0, 0, "Unexpected any. Specify a different type.", "4"],
      [0, 0, 0, "Unexpected any. Specify a different type.", "5"],
      [0, 0, 0, "Unexpected any. Specify a different type.", "6"],
      [0, 0, 0, "Unexpected any. Specify a different type.", "7"],
      [0, 0, 0, "Unexpected any. Specify a different type.", "8"],
      [0, 0, 0, "Unexpected any. Specify a different type.", "9"],
      [0, 0, 0, "Unexpected any. Specify a different type.", "10"]
    ],
    "public/app/plugins/panel/table-old/module.ts:5381": [
      [0, 0, 0, "Unexpected any. Specify a different type.", "0"],
      [0, 0, 0, "Unexpected any. Specify a different type.", "1"],
      [0, 0, 0, "Unexpected any. Specify a different type.", "2"],
      [0, 0, 0, "Unexpected any. Specify a different type.", "3"],
      [0, 0, 0, "Unexpected any. Specify a different type.", "4"],
      [0, 0, 0, "Unexpected any. Specify a different type.", "5"],
      [0, 0, 0, "Unexpected any. Specify a different type.", "6"],
      [0, 0, 0, "Unexpected any. Specify a different type.", "7"],
      [0, 0, 0, "Unexpected any. Specify a different type.", "8"],
      [0, 0, 0, "Unexpected any. Specify a different type.", "9"],
      [0, 0, 0, "Unexpected any. Specify a different type.", "10"],
      [0, 0, 0, "Unexpected any. Specify a different type.", "11"],
      [0, 0, 0, "Unexpected any. Specify a different type.", "12"],
      [0, 0, 0, "Unexpected any. Specify a different type.", "13"],
      [0, 0, 0, "Unexpected any. Specify a different type.", "14"],
      [0, 0, 0, "Unexpected any. Specify a different type.", "15"],
      [0, 0, 0, "Unexpected any. Specify a different type.", "16"],
      [0, 0, 0, "Unexpected any. Specify a different type.", "17"],
      [0, 0, 0, "Unexpected any. Specify a different type.", "18"],
      [0, 0, 0, "Unexpected any. Specify a different type.", "19"],
      [0, 0, 0, "Unexpected any. Specify a different type.", "20"],
      [0, 0, 0, "Do not use any type assertions.", "21"],
      [0, 0, 0, "Do not use any type assertions.", "22"],
      [0, 0, 0, "Unexpected any. Specify a different type.", "23"]
    ],
    "public/app/plugins/panel/table-old/renderer.ts:5381": [
      [0, 0, 0, "Unexpected any. Specify a different type.", "0"],
      [0, 0, 0, "Unexpected any. Specify a different type.", "1"],
      [0, 0, 0, "Unexpected any. Specify a different type.", "2"],
      [0, 0, 0, "Unexpected any. Specify a different type.", "3"],
      [0, 0, 0, "Unexpected any. Specify a different type.", "4"],
      [0, 0, 0, "Unexpected any. Specify a different type.", "5"],
      [0, 0, 0, "Unexpected any. Specify a different type.", "6"],
      [0, 0, 0, "Do not use any type assertions.", "7"],
      [0, 0, 0, "Unexpected any. Specify a different type.", "8"],
      [0, 0, 0, "Unexpected any. Specify a different type.", "9"],
      [0, 0, 0, "Unexpected any. Specify a different type.", "10"],
      [0, 0, 0, "Unexpected any. Specify a different type.", "11"],
      [0, 0, 0, "Unexpected any. Specify a different type.", "12"],
      [0, 0, 0, "Unexpected any. Specify a different type.", "13"],
      [0, 0, 0, "Unexpected any. Specify a different type.", "14"],
      [0, 0, 0, "Unexpected any. Specify a different type.", "15"],
      [0, 0, 0, "Unexpected any. Specify a different type.", "16"]
    ],
    "public/app/plugins/panel/table-old/specs/renderer.test.ts:5381": [
      [0, 0, 0, "Unexpected any. Specify a different type.", "0"],
      [0, 0, 0, "Unexpected any. Specify a different type.", "1"]
    ],
    "public/app/plugins/panel/table-old/specs/transformers.test.ts:5381": [
      [0, 0, 0, "Unexpected any. Specify a different type.", "0"],
      [0, 0, 0, "Unexpected any. Specify a different type.", "1"],
      [0, 0, 0, "Unexpected any. Specify a different type.", "2"],
      [0, 0, 0, "Unexpected any. Specify a different type.", "3"],
      [0, 0, 0, "Unexpected any. Specify a different type.", "4"],
      [0, 0, 0, "Unexpected any. Specify a different type.", "5"],
      [0, 0, 0, "Unexpected any. Specify a different type.", "6"]
    ],
    "public/app/plugins/panel/table-old/transformers.ts:5381": [
      [0, 0, 0, "Unexpected any. Specify a different type.", "0"],
      [0, 0, 0, "Unexpected any. Specify a different type.", "1"],
      [0, 0, 0, "Unexpected any. Specify a different type.", "2"],
      [0, 0, 0, "Unexpected any. Specify a different type.", "3"],
      [0, 0, 0, "Unexpected any. Specify a different type.", "4"],
      [0, 0, 0, "Unexpected any. Specify a different type.", "5"],
      [0, 0, 0, "Unexpected any. Specify a different type.", "6"],
      [0, 0, 0, "Unexpected any. Specify a different type.", "7"],
      [0, 0, 0, "Unexpected any. Specify a different type.", "8"],
      [0, 0, 0, "Unexpected any. Specify a different type.", "9"],
      [0, 0, 0, "Unexpected any. Specify a different type.", "10"]
    ],
    "public/app/plugins/panel/table-old/types.ts:5381": [
      [0, 0, 0, "Unexpected any. Specify a different type.", "0"],
      [0, 0, 0, "Unexpected any. Specify a different type.", "1"],
      [0, 0, 0, "Unexpected any. Specify a different type.", "2"],
      [0, 0, 0, "Unexpected any. Specify a different type.", "3"],
      [0, 0, 0, "Unexpected any. Specify a different type.", "4"],
      [0, 0, 0, "Unexpected any. Specify a different type.", "5"],
      [0, 0, 0, "Unexpected any. Specify a different type.", "6"],
      [0, 0, 0, "Unexpected any. Specify a different type.", "7"],
      [0, 0, 0, "Unexpected any. Specify a different type.", "8"],
      [0, 0, 0, "Unexpected any. Specify a different type.", "9"],
      [0, 0, 0, "Unexpected any. Specify a different type.", "10"],
      [0, 0, 0, "Unexpected any. Specify a different type.", "11"],
      [0, 0, 0, "Unexpected any. Specify a different type.", "12"]
    ],
    "public/app/plugins/panel/table/migrations.ts:5381": [
      [0, 0, 0, "Do not use any type assertions.", "0"],
      [0, 0, 0, "Unexpected any. Specify a different type.", "1"],
      [0, 0, 0, "Unexpected any. Specify a different type.", "2"],
      [0, 0, 0, "Unexpected any. Specify a different type.", "3"],
      [0, 0, 0, "Unexpected any. Specify a different type.", "4"],
      [0, 0, 0, "Unexpected any. Specify a different type.", "5"],
      [0, 0, 0, "Unexpected any. Specify a different type.", "6"],
      [0, 0, 0, "Unexpected any. Specify a different type.", "7"]
    ],
    "public/app/plugins/panel/table/module.tsx:5381": [
      [0, 0, 0, "Do not use any type assertions.", "0"],
      [0, 0, 0, "Unexpected any. Specify a different type.", "1"],
      [0, 0, 0, "Do not use any type assertions.", "2"],
      [0, 0, 0, "Unexpected any. Specify a different type.", "3"]
    ],
    "public/app/plugins/panel/text/TextPanelEditor.tsx:5381": [
      [0, 0, 0, "Unexpected any. Specify a different type.", "0"]
    ],
    "public/app/plugins/panel/text/textPanelMigrationHandler.ts:5381": [
      [0, 0, 0, "Unexpected any. Specify a different type.", "0"],
      [0, 0, 0, "Do not use any type assertions.", "1"],
      [0, 0, 0, "Unexpected any. Specify a different type.", "2"],
      [0, 0, 0, "Do not use any type assertions.", "3"]
    ],
    "public/app/plugins/panel/timeseries/SpanNullsEditor.tsx:5381": [
      [0, 0, 0, "Do not use any type assertions.", "0"],
      [0, 0, 0, "Do not use any type assertions.", "1"],
      [0, 0, 0, "Do not use any type assertions.", "2"],
      [0, 0, 0, "Unexpected any. Specify a different type.", "3"]
    ],
    "public/app/plugins/panel/timeseries/migrations.ts:5381": [
      [0, 0, 0, "Unexpected any. Specify a different type.", "0"],
      [0, 0, 0, "Do not use any type assertions.", "1"],
      [0, 0, 0, "Do not use any type assertions.", "2"],
      [0, 0, 0, "Do not use any type assertions.", "3"],
      [0, 0, 0, "Unexpected any. Specify a different type.", "4"],
      [0, 0, 0, "Do not use any type assertions.", "5"],
      [0, 0, 0, "Do not use any type assertions.", "6"],
      [0, 0, 0, "Unexpected any. Specify a different type.", "7"],
      [0, 0, 0, "Do not use any type assertions.", "8"],
      [0, 0, 0, "Unexpected any. Specify a different type.", "9"],
      [0, 0, 0, "Do not use any type assertions.", "10"],
      [0, 0, 0, "Unexpected any. Specify a different type.", "11"],
      [0, 0, 0, "Do not use any type assertions.", "12"],
      [0, 0, 0, "Unexpected any. Specify a different type.", "13"],
      [0, 0, 0, "Unexpected any. Specify a different type.", "14"],
      [0, 0, 0, "Unexpected any. Specify a different type.", "15"],
      [0, 0, 0, "Unexpected any. Specify a different type.", "16"]
    ],
    "public/app/plugins/panel/timeseries/plugins/ExemplarMarker.tsx:5381": [
      [0, 0, 0, "Use data-testid for E2E selectors instead of aria-label", "0"]
    ],
    "public/app/plugins/panel/timeseries/plugins/annotations/AnnotationEditor.tsx:5381": [
      [0, 0, 0, "Do not use any type assertions.", "0"]
    ],
    "public/app/plugins/panel/timeseries/suggestions.ts:5381": [
      [0, 0, 0, "Do not use any type assertions.", "0"],
      [0, 0, 0, "Unexpected any. Specify a different type.", "1"]
    ],
    "public/app/plugins/panel/xychart/AutoEditor.tsx:5381": [
      [0, 0, 0, "Unexpected any. Specify a different type.", "0"]
    ],
    "public/app/plugins/panel/xychart/ManualEditor.tsx:5381": [
      [0, 0, 0, "Unexpected any. Specify a different type.", "0"],
      [0, 0, 0, "Unexpected any. Specify a different type.", "1"],
      [0, 0, 0, "Do not use any type assertions.", "2"],
      [0, 0, 0, "Unexpected any. Specify a different type.", "3"],
      [0, 0, 0, "Do not use any type assertions.", "4"],
      [0, 0, 0, "Unexpected any. Specify a different type.", "5"],
      [0, 0, 0, "Do not use any type assertions.", "6"],
      [0, 0, 0, "Unexpected any. Specify a different type.", "7"],
      [0, 0, 0, "Do not use any type assertions.", "8"],
      [0, 0, 0, "Unexpected any. Specify a different type.", "9"],
      [0, 0, 0, "Do not use any type assertions.", "10"],
      [0, 0, 0, "Unexpected any. Specify a different type.", "11"]
    ],
    "public/app/plugins/panel/xychart/TooltipView.tsx:5381": [
      [0, 0, 0, "Do not use any type assertions.", "0"]
    ],
    "public/app/plugins/panel/xychart/XYChartPanel2.tsx:5381": [
      [0, 0, 0, "Unexpected any. Specify a different type.", "0"]
    ],
    "public/app/plugins/panel/xychart/dims.ts:5381": [
      [0, 0, 0, "Do not use any type assertions.", "0"],
      [0, 0, 0, "Do not use any type assertions.", "1"],
      [0, 0, 0, "Do not use any type assertions.", "2"],
      [0, 0, 0, "Unexpected any. Specify a different type.", "3"],
      [0, 0, 0, "Do not use any type assertions.", "4"],
      [0, 0, 0, "Unexpected any. Specify a different type.", "5"]
    ],
    "public/app/plugins/panel/xychart/scatter.ts:5381": [
      [0, 0, 0, "Do not use any type assertions.", "0"],
      [0, 0, 0, "Do not use any type assertions.", "1"],
      [0, 0, 0, "Do not use any type assertions.", "2"],
      [0, 0, 0, "Unexpected any. Specify a different type.", "3"],
      [0, 0, 0, "Do not use any type assertions.", "4"],
      [0, 0, 0, "Unexpected any. Specify a different type.", "5"],
      [0, 0, 0, "Do not use any type assertions.", "6"],
      [0, 0, 0, "Unexpected any. Specify a different type.", "7"],
      [0, 0, 0, "Do not use any type assertions.", "8"],
      [0, 0, 0, "Unexpected any. Specify a different type.", "9"],
      [0, 0, 0, "Do not use any type assertions.", "10"],
      [0, 0, 0, "Unexpected any. Specify a different type.", "11"],
      [0, 0, 0, "Do not use any type assertions.", "12"],
      [0, 0, 0, "Do not use any type assertions.", "13"],
      [0, 0, 0, "Do not use any type assertions.", "14"],
      [0, 0, 0, "Do not use any type assertions.", "15"]
    ],
    "public/app/polyfills/old-mediaquerylist.ts:5381": [
      [0, 0, 0, "Unexpected any. Specify a different type.", "0"]
    ],
    "public/app/store/configureStore.ts:5381": [
      [0, 0, 0, "Unexpected any. Specify a different type.", "0"]
    ],
    "public/app/store/store.ts:5381": [
      [0, 0, 0, "Do not use any type assertions.", "0"],
      [0, 0, 0, "Unexpected any. Specify a different type.", "1"]
    ],
    "public/app/types/alerting.ts:5381": [
      [0, 0, 0, "Unexpected any. Specify a different type.", "0"],
      [0, 0, 0, "Unexpected any. Specify a different type.", "1"],
      [0, 0, 0, "Unexpected any. Specify a different type.", "2"],
      [0, 0, 0, "Unexpected any. Specify a different type.", "3"],
      [0, 0, 0, "Unexpected any. Specify a different type.", "4"]
    ],
    "public/app/types/appEvent.ts:5381": [
      [0, 0, 0, "Unexpected any. Specify a different type.", "0"],
      [0, 0, 0, "Unexpected any. Specify a different type.", "1"],
      [0, 0, 0, "Unexpected any. Specify a different type.", "2"],
      [0, 0, 0, "Unexpected any. Specify a different type.", "3"],
      [0, 0, 0, "Unexpected any. Specify a different type.", "4"],
      [0, 0, 0, "Unexpected any. Specify a different type.", "5"],
      [0, 0, 0, "Unexpected any. Specify a different type.", "6"]
    ],
    "public/app/types/dashboard.ts:5381": [
      [0, 0, 0, "Unexpected any. Specify a different type.", "0"]
    ],
    "public/app/types/events.ts:5381": [
      [0, 0, 0, "Unexpected any. Specify a different type.", "0"],
      [0, 0, 0, "Unexpected any. Specify a different type.", "1"],
      [0, 0, 0, "Unexpected any. Specify a different type.", "2"],
      [0, 0, 0, "Unexpected any. Specify a different type.", "3"],
      [0, 0, 0, "Unexpected any. Specify a different type.", "4"],
      [0, 0, 0, "Unexpected any. Specify a different type.", "5"],
      [0, 0, 0, "Unexpected any. Specify a different type.", "6"],
      [0, 0, 0, "Unexpected any. Specify a different type.", "7"],
      [0, 0, 0, "Unexpected any. Specify a different type.", "8"],
      [0, 0, 0, "Unexpected any. Specify a different type.", "9"],
      [0, 0, 0, "Unexpected any. Specify a different type.", "10"],
      [0, 0, 0, "Unexpected any. Specify a different type.", "11"],
      [0, 0, 0, "Unexpected any. Specify a different type.", "12"]
    ],
    "public/app/types/jquery/jquery.d.ts:5381": [
      [0, 0, 0, "Unexpected any. Specify a different type.", "0"],
      [0, 0, 0, "Unexpected any. Specify a different type.", "1"],
      [0, 0, 0, "Unexpected any. Specify a different type.", "2"],
      [0, 0, 0, "Unexpected any. Specify a different type.", "3"],
      [0, 0, 0, "Unexpected any. Specify a different type.", "4"],
      [0, 0, 0, "Unexpected any. Specify a different type.", "5"],
      [0, 0, 0, "Unexpected any. Specify a different type.", "6"],
      [0, 0, 0, "Unexpected any. Specify a different type.", "7"],
      [0, 0, 0, "Unexpected any. Specify a different type.", "8"]
    ],
    "public/app/types/store.ts:5381": [
      [0, 0, 0, "Unexpected any. Specify a different type.", "0"]
    ],
    "public/app/types/templates.ts:5381": [
      [0, 0, 0, "Unexpected any. Specify a different type.", "0"]
    ],
    "public/app/types/unified-alerting-dto.ts:5381": [
      [0, 0, 0, "Do not use any type assertions.", "0"],
      [0, 0, 0, "Do not use any type assertions.", "1"]
    ],
    "public/app/types/unified-alerting.ts:5381": [
      [0, 0, 0, "Do not use any type assertions.", "0"],
      [0, 0, 0, "Unexpected any. Specify a different type.", "1"],
      [0, 0, 0, "Unexpected any. Specify a different type.", "2"]
    ],
    "public/test/core/redux/mocks.ts:5381": [
      [0, 0, 0, "Unexpected any. Specify a different type.", "0"]
    ],
    "public/test/core/redux/reducerTester.ts:5381": [
      [0, 0, 0, "Unexpected any. Specify a different type.", "0"],
      [0, 0, 0, "Unexpected any. Specify a different type.", "1"]
    ],
    "public/test/core/redux/reduxTester.ts:5381": [
      [0, 0, 0, "Unexpected any. Specify a different type.", "0"],
      [0, 0, 0, "Unexpected any. Specify a different type.", "1"],
      [0, 0, 0, "Unexpected any. Specify a different type.", "2"],
      [0, 0, 0, "Unexpected any. Specify a different type.", "3"],
      [0, 0, 0, "Unexpected any. Specify a different type.", "4"],
      [0, 0, 0, "Unexpected any. Specify a different type.", "5"]
    ],
    "public/test/core/thunk/thunkTester.ts:5381": [
      [0, 0, 0, "Unexpected any. Specify a different type.", "0"],
      [0, 0, 0, "Unexpected any. Specify a different type.", "1"],
      [0, 0, 0, "Unexpected any. Specify a different type.", "2"],
      [0, 0, 0, "Unexpected any. Specify a different type.", "3"],
      [0, 0, 0, "Unexpected any. Specify a different type.", "4"],
      [0, 0, 0, "Unexpected any. Specify a different type.", "5"],
      [0, 0, 0, "Unexpected any. Specify a different type.", "6"],
      [0, 0, 0, "Unexpected any. Specify a different type.", "7"],
      [0, 0, 0, "Unexpected any. Specify a different type.", "8"]
    ],
    "public/test/global-jquery-shim.ts:5381": [
      [0, 0, 0, "Unexpected any. Specify a different type.", "0"]
    ],
    "public/test/helpers/convertToStoreState.ts:5381": [
      [0, 0, 0, "Unexpected any. Specify a different type.", "0"]
    ],
    "public/test/helpers/getDashboardModel.ts:5381": [
      [0, 0, 0, "Unexpected any. Specify a different type.", "0"]
    ],
    "public/test/helpers/initTemplateSrv.ts:5381": [
      [0, 0, 0, "Unexpected any. Specify a different type.", "0"]
    ],
    "public/test/jest-setup.ts:5381": [
      [0, 0, 0, "Unexpected any. Specify a different type.", "0"],
      [0, 0, 0, "Unexpected any. Specify a different type.", "1"],
      [0, 0, 0, "Unexpected any. Specify a different type.", "2"]
    ],
    "public/test/jest-shim.ts:5381": [
      [0, 0, 0, "Unexpected any. Specify a different type.", "0"],
      [0, 0, 0, "Unexpected any. Specify a different type.", "1"],
      [0, 0, 0, "Unexpected any. Specify a different type.", "2"],
      [0, 0, 0, "Unexpected any. Specify a different type.", "3"],
      [0, 0, 0, "Unexpected any. Specify a different type.", "4"],
      [0, 0, 0, "Unexpected any. Specify a different type.", "5"]
    ],
    "public/test/lib/common.ts:5381": [
      [0, 0, 0, "Unexpected any. Specify a different type.", "0"]
    ],
    "public/test/matchers/index.ts:5381": [
      [0, 0, 0, "Unexpected any. Specify a different type.", "0"]
    ],
    "public/test/matchers/toEmitValuesWith.ts:5381": [
      [0, 0, 0, "Unexpected any. Specify a different type.", "0"],
      [0, 0, 0, "Unexpected any. Specify a different type.", "1"],
      [0, 0, 0, "Unexpected any. Specify a different type.", "2"],
      [0, 0, 0, "Unexpected any. Specify a different type.", "3"],
      [0, 0, 0, "Unexpected any. Specify a different type.", "4"]
    ],
    "public/test/matchers/utils.ts:5381": [
      [0, 0, 0, "Unexpected any. Specify a different type.", "0"]
    ],
    "public/test/mocks/workers.ts:5381": [
      [0, 0, 0, "Unexpected any. Specify a different type.", "0"],
      [0, 0, 0, "Unexpected any. Specify a different type.", "1"]
    ],
    "public/test/specs/helpers.ts:5381": [
      [0, 0, 0, "Unexpected any. Specify a different type.", "0"],
      [0, 0, 0, "Unexpected any. Specify a different type.", "1"],
      [0, 0, 0, "Unexpected any. Specify a different type.", "2"],
      [0, 0, 0, "Unexpected any. Specify a different type.", "3"],
      [0, 0, 0, "Unexpected any. Specify a different type.", "4"],
      [0, 0, 0, "Unexpected any. Specify a different type.", "5"],
      [0, 0, 0, "Unexpected any. Specify a different type.", "6"],
      [0, 0, 0, "Unexpected any. Specify a different type.", "7"],
      [0, 0, 0, "Unexpected any. Specify a different type.", "8"],
      [0, 0, 0, "Unexpected any. Specify a different type.", "9"],
      [0, 0, 0, "Unexpected any. Specify a different type.", "10"],
      [0, 0, 0, "Unexpected any. Specify a different type.", "11"],
      [0, 0, 0, "Unexpected any. Specify a different type.", "12"],
      [0, 0, 0, "Unexpected any. Specify a different type.", "13"],
      [0, 0, 0, "Unexpected any. Specify a different type.", "14"],
      [0, 0, 0, "Unexpected any. Specify a different type.", "15"]
    ]
  }`
};

exports[`no undocumented stories`] = {
  value: `{
    "packages/grafana-ui/src/components/ButtonCascader/ButtonCascader.story.tsx:5381": [
      [0, 0, 0, "No undocumented stories are allowed, please add an .mdx file with some documentation", "5381"]
    ],
    "packages/grafana-ui/src/components/ColorPicker/ColorPickerPopover.story.tsx:5381": [
      [0, 0, 0, "No undocumented stories are allowed, please add an .mdx file with some documentation", "5381"]
    ],
    "packages/grafana-ui/src/components/ColorPicker/NamedColorsPalette.story.tsx:5381": [
      [0, 0, 0, "No undocumented stories are allowed, please add an .mdx file with some documentation", "5381"]
    ],
    "packages/grafana-ui/src/components/ColorPicker/SpectrumPalette.story.tsx:5381": [
      [0, 0, 0, "No undocumented stories are allowed, please add an .mdx file with some documentation", "5381"]
    ],
    "packages/grafana-ui/src/components/DateTimePickers/RelativeTimeRangePicker/RelativeTimeRangePicker.story.tsx:5381": [
      [0, 0, 0, "No undocumented stories are allowed, please add an .mdx file with some documentation", "5381"]
    ],
    "packages/grafana-ui/src/components/DateTimePickers/TimeOfDayPicker.story.tsx:5381": [
      [0, 0, 0, "No undocumented stories are allowed, please add an .mdx file with some documentation", "5381"]
    ],
    "packages/grafana-ui/src/components/DateTimePickers/TimeRangePicker.story.tsx:5381": [
      [0, 0, 0, "No undocumented stories are allowed, please add an .mdx file with some documentation", "5381"]
    ],
    "packages/grafana-ui/src/components/DateTimePickers/TimeZonePicker.story.tsx:5381": [
      [0, 0, 0, "No undocumented stories are allowed, please add an .mdx file with some documentation", "5381"]
    ],
    "packages/grafana-ui/src/components/DateTimePickers/WeekStartPicker.story.tsx:5381": [
      [0, 0, 0, "No undocumented stories are allowed, please add an .mdx file with some documentation", "5381"]
    ],
    "packages/grafana-ui/src/components/PageLayout/PageToolbar.story.tsx:5381": [
      [0, 0, 0, "No undocumented stories are allowed, please add an .mdx file with some documentation", "5381"]
    ],
    "packages/grafana-ui/src/components/QueryField/QueryField.story.tsx:5381": [
      [0, 0, 0, "No undocumented stories are allowed, please add an .mdx file with some documentation", "5381"]
    ],
    "packages/grafana-ui/src/components/SecretTextArea/SecretTextArea.story.tsx:5381": [
      [0, 0, 0, "No undocumented stories are allowed, please add an .mdx file with some documentation", "5381"]
    ],
    "packages/grafana-ui/src/components/Segment/Segment.story.tsx:5381": [
      [0, 0, 0, "No undocumented stories are allowed, please add an .mdx file with some documentation", "5381"]
    ],
    "packages/grafana-ui/src/components/Segment/SegmentAsync.story.tsx:5381": [
      [0, 0, 0, "No undocumented stories are allowed, please add an .mdx file with some documentation", "5381"]
    ],
    "packages/grafana-ui/src/components/Segment/SegmentInput.story.tsx:5381": [
      [0, 0, 0, "No undocumented stories are allowed, please add an .mdx file with some documentation", "5381"]
    ],
    "packages/grafana-ui/src/components/StatsPicker/StatsPicker.story.tsx:5381": [
      [0, 0, 0, "No undocumented stories are allowed, please add an .mdx file with some documentation", "5381"]
    ],
    "packages/grafana-ui/src/components/Tabs/Tabs.story.tsx:5381": [
      [0, 0, 0, "No undocumented stories are allowed, please add an .mdx file with some documentation", "5381"]
    ],
    "packages/grafana-ui/src/components/ThemeDemos/ThemeDemo.story.tsx:5381": [
      [0, 0, 0, "No undocumented stories are allowed, please add an .mdx file with some documentation", "5381"]
    ],
    "packages/grafana-ui/src/components/Typography/Typography.story.tsx:5381": [
      [0, 0, 0, "No undocumented stories are allowed, please add an .mdx file with some documentation", "5381"]
    ],
    "packages/grafana-ui/src/components/VizLayout/VizLayout.story.tsx:5381": [
      [0, 0, 0, "No undocumented stories are allowed, please add an .mdx file with some documentation", "5381"]
    ],
    "packages/grafana-ui/src/components/VizLegend/VizLegend.story.tsx:5381": [
      [0, 0, 0, "No undocumented stories are allowed, please add an .mdx file with some documentation", "5381"]
    ],
    "packages/grafana-ui/src/components/VizTooltip/SeriesTable.story.tsx:5381": [
      [0, 0, 0, "No undocumented stories are allowed, please add an .mdx file with some documentation", "5381"]
    ]
  }`
};<|MERGE_RESOLUTION|>--- conflicted
+++ resolved
@@ -4958,24 +4958,14 @@
       [0, 0, 0, "Unexpected any. Specify a different type.", "1"],
       [0, 0, 0, "Unexpected any. Specify a different type.", "2"],
       [0, 0, 0, "Unexpected any. Specify a different type.", "3"],
-<<<<<<< HEAD
-      [0, 0, 0, "Do not use any type assertions.", "4"],
-      [0, 0, 0, "Unexpected any. Specify a different type.", "5"],
-      [0, 0, 0, "Unexpected any. Specify a different type.", "6"],
-=======
-      [0, 0, 0, "Unexpected any. Specify a different type.", "4"],
-      [0, 0, 0, "Unexpected any. Specify a different type.", "5"],
-      [0, 0, 0, "Do not use any type assertions.", "6"],
->>>>>>> 3cfb7ac0
-      [0, 0, 0, "Unexpected any. Specify a different type.", "7"],
-      [0, 0, 0, "Unexpected any. Specify a different type.", "8"],
-      [0, 0, 0, "Unexpected any. Specify a different type.", "9"],
-      [0, 0, 0, "Unexpected any. Specify a different type.", "10"],
-<<<<<<< HEAD
-      [0, 0, 0, "Do not use any type assertions.", "11"],
-=======
+      [0, 0, 0, "Unexpected any. Specify a different type.", "4"],
+      [0, 0, 0, "Do not use any type assertions.", "5"],
+      [0, 0, 0, "Unexpected any. Specify a different type.", "6"],
+      [0, 0, 0, "Unexpected any. Specify a different type.", "7"],
+      [0, 0, 0, "Unexpected any. Specify a different type.", "8"],
+      [0, 0, 0, "Unexpected any. Specify a different type.", "9"],
+      [0, 0, 0, "Unexpected any. Specify a different type.", "10"],
       [0, 0, 0, "Unexpected any. Specify a different type.", "11"],
->>>>>>> 3cfb7ac0
       [0, 0, 0, "Unexpected any. Specify a different type.", "12"],
       [0, 0, 0, "Unexpected any. Specify a different type.", "13"],
       [0, 0, 0, "Unexpected any. Specify a different type.", "14"],
@@ -4985,23 +4975,18 @@
       [0, 0, 0, "Unexpected any. Specify a different type.", "18"],
       [0, 0, 0, "Unexpected any. Specify a different type.", "19"],
       [0, 0, 0, "Unexpected any. Specify a different type.", "20"],
-      [0, 0, 0, "Unexpected any. Specify a different type.", "21"],
-      [0, 0, 0, "Do not use any type assertions.", "22"],
+      [0, 0, 0, "Do not use any type assertions.", "21"],
+      [0, 0, 0, "Unexpected any. Specify a different type.", "22"],
       [0, 0, 0, "Unexpected any. Specify a different type.", "23"],
       [0, 0, 0, "Unexpected any. Specify a different type.", "24"],
       [0, 0, 0, "Unexpected any. Specify a different type.", "25"],
       [0, 0, 0, "Unexpected any. Specify a different type.", "26"],
-<<<<<<< HEAD
-      [0, 0, 0, "Unexpected any. Specify a different type.", "27"]
-=======
       [0, 0, 0, "Unexpected any. Specify a different type.", "27"],
       [0, 0, 0, "Unexpected any. Specify a different type.", "28"],
       [0, 0, 0, "Unexpected any. Specify a different type.", "29"],
       [0, 0, 0, "Unexpected any. Specify a different type.", "30"],
       [0, 0, 0, "Unexpected any. Specify a different type.", "31"],
-      [0, 0, 0, "Unexpected any. Specify a different type.", "32"],
-      [0, 0, 0, "Unexpected any. Specify a different type.", "33"]
->>>>>>> 3cfb7ac0
+      [0, 0, 0, "Unexpected any. Specify a different type.", "32"]
     ],
     "public/app/plugins/datasource/influxdb/influx_query_model.ts:5381": [
       [0, 0, 0, "Unexpected any. Specify a different type.", "0"],
