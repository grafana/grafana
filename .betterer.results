// BETTERER RESULTS V2.
// 
// If this file contains merge conflicts, use `betterer merge` to automatically resolve them:
// https://phenomnomnominal.github.io/betterer/docs/results-file/#merge
//
exports[`better eslint`] = {
  value: `{
    "e2e/benchmarks/live/4-20hz-panels.spec.ts:5381": [
      [0, 0, 0, "Do not use any type assertions.", "0"],
      [0, 0, 0, "Unexpected any. Specify a different type.", "1"]
    ],
    "e2e/panels-suite/panelEdit_queries.spec.ts:5381": [
      [0, 0, 0, "Unexpected any. Specify a different type.", "0"],
      [0, 0, 0, "Unexpected any. Specify a different type.", "1"]
    ],
    "packages/grafana-data/src/dataframe/ArrayDataFrame.ts:5381": [
      [0, 0, 0, "Unexpected any. Specify a different type.", "0"],
      [0, 0, 0, "Unexpected any. Specify a different type.", "1"],
      [0, 0, 0, "Unexpected any. Specify a different type.", "2"],
      [0, 0, 0, "Unexpected any. Specify a different type.", "3"],
      [0, 0, 0, "Unexpected any. Specify a different type.", "4"],
      [0, 0, 0, "Do not use any type assertions.", "5"],
      [0, 0, 0, "Unexpected any. Specify a different type.", "6"]
    ],
    "packages/grafana-data/src/dataframe/CircularDataFrame.ts:5381": [
      [0, 0, 0, "Unexpected any. Specify a different type.", "0"]
    ],
    "packages/grafana-data/src/dataframe/DataFrameJSON.ts:5381": [
      [0, 0, 0, "Do not use any type assertions.", "0"],
      [0, 0, 0, "Do not use any type assertions.", "1"],
      [0, 0, 0, "Do not use any type assertions.", "2"],
      [0, 0, 0, "Do not use any type assertions.", "3"],
      [0, 0, 0, "Unexpected any. Specify a different type.", "4"]
    ],
    "packages/grafana-data/src/dataframe/DataFrameView.test.ts:5381": [
      [0, 0, 0, "Unexpected any. Specify a different type.", "0"],
      [0, 0, 0, "Unexpected any. Specify a different type.", "1"]
    ],
    "packages/grafana-data/src/dataframe/DataFrameView.ts:5381": [
      [0, 0, 0, "Unexpected any. Specify a different type.", "0"],
      [0, 0, 0, "Do not use any type assertions.", "1"],
      [0, 0, 0, "Do not use any type assertions.", "2"],
      [0, 0, 0, "Do not use any type assertions.", "3"],
      [0, 0, 0, "Unexpected any. Specify a different type.", "4"],
      [0, 0, 0, "Do not use any type assertions.", "5"],
      [0, 0, 0, "Unexpected any. Specify a different type.", "6"],
      [0, 0, 0, "Do not use any type assertions.", "7"],
      [0, 0, 0, "Unexpected any. Specify a different type.", "8"]
    ],
    "packages/grafana-data/src/dataframe/MutableDataFrame.ts:5381": [
      [0, 0, 0, "Unexpected any. Specify a different type.", "0"],
      [0, 0, 0, "Unexpected any. Specify a different type.", "1"],
      [0, 0, 0, "Unexpected any. Specify a different type.", "2"],
      [0, 0, 0, "Unexpected any. Specify a different type.", "3"],
      [0, 0, 0, "Unexpected any. Specify a different type.", "4"],
      [0, 0, 0, "Do not use any type assertions.", "5"],
      [0, 0, 0, "Unexpected any. Specify a different type.", "6"],
      [0, 0, 0, "Unexpected any. Specify a different type.", "7"],
      [0, 0, 0, "Unexpected any. Specify a different type.", "8"],
      [0, 0, 0, "Unexpected any. Specify a different type.", "9"],
      [0, 0, 0, "Unexpected any. Specify a different type.", "10"],
      [0, 0, 0, "Do not use any type assertions.", "11"],
      [0, 0, 0, "Unexpected any. Specify a different type.", "12"],
      [0, 0, 0, "Do not use any type assertions.", "13"],
      [0, 0, 0, "Unexpected any. Specify a different type.", "14"],
      [0, 0, 0, "Unexpected any. Specify a different type.", "15"],
      [0, 0, 0, "Do not use any type assertions.", "16"]
    ],
    "packages/grafana-data/src/dataframe/dimensions.ts:5381": [
      [0, 0, 0, "Unexpected any. Specify a different type.", "0"]
    ],
    "packages/grafana-data/src/dataframe/frameComparisons.ts:5381": [
      [0, 0, 0, "Do not use any type assertions.", "0"]
    ],
    "packages/grafana-data/src/dataframe/processDataFrame.test.ts:5381": [
      [0, 0, 0, "Unexpected any. Specify a different type.", "0"]
    ],
    "packages/grafana-data/src/dataframe/processDataFrame.ts:5381": [
      [0, 0, 0, "Do not use any type assertions.", "0"],
      [0, 0, 0, "Unexpected any. Specify a different type.", "1"],
      [0, 0, 0, "Do not use any type assertions.", "2"],
      [0, 0, 0, "Do not use any type assertions.", "3"],
      [0, 0, 0, "Do not use any type assertions.", "4"],
      [0, 0, 0, "Do not use any type assertions.", "5"],
      [0, 0, 0, "Unexpected any. Specify a different type.", "6"],
      [0, 0, 0, "Do not use any type assertions.", "7"],
      [0, 0, 0, "Do not use any type assertions.", "8"],
      [0, 0, 0, "Do not use any type assertions.", "9"],
      [0, 0, 0, "Unexpected any. Specify a different type.", "10"],
      [0, 0, 0, "Do not use any type assertions.", "11"],
      [0, 0, 0, "Unexpected any. Specify a different type.", "12"],
      [0, 0, 0, "Unexpected any. Specify a different type.", "13"],
      [0, 0, 0, "Do not use any type assertions.", "14"],
      [0, 0, 0, "Do not use any type assertions.", "15"],
      [0, 0, 0, "Unexpected any. Specify a different type.", "16"],
      [0, 0, 0, "Do not use any type assertions.", "17"],
      [0, 0, 0, "Unexpected any. Specify a different type.", "18"],
      [0, 0, 0, "Do not use any type assertions.", "19"],
      [0, 0, 0, "Do not use any type assertions.", "20"],
      [0, 0, 0, "Do not use any type assertions.", "21"],
      [0, 0, 0, "Unexpected any. Specify a different type.", "22"],
      [0, 0, 0, "Unexpected any. Specify a different type.", "23"]
    ],
    "packages/grafana-data/src/datetime/datemath.ts:5381": [
      [0, 0, 0, "Unexpected any. Specify a different type.", "0"],
      [0, 0, 0, "Unexpected any. Specify a different type.", "1"]
    ],
    "packages/grafana-data/src/datetime/durationutil.ts:5381": [
      [0, 0, 0, "Do not use any type assertions.", "0"]
    ],
    "packages/grafana-data/src/datetime/formatter.ts:5381": [
      [0, 0, 0, "Do not use any type assertions.", "0"]
    ],
    "packages/grafana-data/src/datetime/moment_wrapper.ts:5381": [
      [0, 0, 0, "Unexpected any. Specify a different type.", "0"],
      [0, 0, 0, "Unexpected any. Specify a different type.", "1"],
      [0, 0, 0, "Do not use any type assertions.", "2"],
      [0, 0, 0, "Do not use any type assertions.", "3"],
      [0, 0, 0, "Do not use any type assertions.", "4"],
      [0, 0, 0, "Do not use any type assertions.", "5"],
      [0, 0, 0, "Do not use any type assertions.", "6"],
      [0, 0, 0, "Do not use any type assertions.", "7"],
      [0, 0, 0, "Do not use any type assertions.", "8"],
      [0, 0, 0, "Do not use any type assertions.", "9"]
    ],
    "packages/grafana-data/src/datetime/parser.ts:5381": [
      [0, 0, 0, "Do not use any type assertions.", "0"],
      [0, 0, 0, "Do not use any type assertions.", "1"],
      [0, 0, 0, "Do not use any type assertions.", "2"],
      [0, 0, 0, "Do not use any type assertions.", "3"],
      [0, 0, 0, "Do not use any type assertions.", "4"],
      [0, 0, 0, "Do not use any type assertions.", "5"],
      [0, 0, 0, "Do not use any type assertions.", "6"],
      [0, 0, 0, "Do not use any type assertions.", "7"],
      [0, 0, 0, "Do not use any type assertions.", "8"]
    ],
    "packages/grafana-data/src/datetime/rangeutil.ts:5381": [
      [0, 0, 0, "Unexpected any. Specify a different type.", "0"],
      [0, 0, 0, "Do not use any type assertions.", "1"],
      [0, 0, 0, "Do not use any type assertions.", "2"],
      [0, 0, 0, "Unexpected any. Specify a different type.", "3"]
    ],
    "packages/grafana-data/src/datetime/timezones.ts:5381": [
      [0, 0, 0, "Do not use any type assertions.", "0"],
      [0, 0, 0, "Do not use any type assertions.", "1"]
    ],
    "packages/grafana-data/src/events/EventBus.test.ts:5381": [
      [0, 0, 0, "Unexpected any. Specify a different type.", "0"]
    ],
    "packages/grafana-data/src/events/EventBus.ts:5381": [
      [0, 0, 0, "Unexpected any. Specify a different type.", "0"],
      [0, 0, 0, "Unexpected any. Specify a different type.", "1"],
      [0, 0, 0, "Do not use any type assertions.", "2"],
      [0, 0, 0, "Unexpected any. Specify a different type.", "3"],
      [0, 0, 0, "Do not use any type assertions.", "4"]
    ],
    "packages/grafana-data/src/events/common.ts:5381": [
      [0, 0, 0, "Unexpected any. Specify a different type.", "0"],
      [0, 0, 0, "Unexpected any. Specify a different type.", "1"]
    ],
    "packages/grafana-data/src/events/types.ts:5381": [
      [0, 0, 0, "Unexpected any. Specify a different type.", "0"],
      [0, 0, 0, "Unexpected any. Specify a different type.", "1"],
      [0, 0, 0, "Unexpected any. Specify a different type.", "2"],
      [0, 0, 0, "Unexpected any. Specify a different type.", "3"],
      [0, 0, 0, "Unexpected any. Specify a different type.", "4"]
    ],
    "packages/grafana-data/src/field/displayProcessor.ts:5381": [
      [0, 0, 0, "Do not use any type assertions.", "0"],
      [0, 0, 0, "Do not use any type assertions.", "1"],
      [0, 0, 0, "Do not use any type assertions.", "2"],
      [0, 0, 0, "Unexpected any. Specify a different type.", "3"]
    ],
    "packages/grafana-data/src/field/fieldOverrides.ts:5381": [
      [0, 0, 0, "Unexpected any. Specify a different type.", "0"],
      [0, 0, 0, "Unexpected any. Specify a different type.", "1"],
      [0, 0, 0, "Unexpected any. Specify a different type.", "2"],
      [0, 0, 0, "Unexpected any. Specify a different type.", "3"],
      [0, 0, 0, "Do not use any type assertions.", "4"],
      [0, 0, 0, "Unexpected any. Specify a different type.", "5"]
    ],
    "packages/grafana-data/src/field/overrides/processors.ts:5381": [
      [0, 0, 0, "Unexpected any. Specify a different type.", "0"],
      [0, 0, 0, "Unexpected any. Specify a different type.", "1"],
      [0, 0, 0, "Unexpected any. Specify a different type.", "2"],
      [0, 0, 0, "Unexpected any. Specify a different type.", "3"],
      [0, 0, 0, "Do not use any type assertions.", "4"],
      [0, 0, 0, "Unexpected any. Specify a different type.", "5"],
      [0, 0, 0, "Do not use any type assertions.", "6"],
      [0, 0, 0, "Unexpected any. Specify a different type.", "7"],
      [0, 0, 0, "Unexpected any. Specify a different type.", "8"],
      [0, 0, 0, "Unexpected any. Specify a different type.", "9"],
      [0, 0, 0, "Unexpected any. Specify a different type.", "10"],
      [0, 0, 0, "Do not use any type assertions.", "11"]
    ],
    "packages/grafana-data/src/field/scale.ts:5381": [
      [0, 0, 0, "Do not use any type assertions.", "0"],
      [0, 0, 0, "Do not use any type assertions.", "1"],
      [0, 0, 0, "Do not use any type assertions.", "2"],
      [0, 0, 0, "Do not use any type assertions.", "3"]
    ],
    "packages/grafana-data/src/field/standardFieldConfigEditorRegistry.ts:5381": [
      [0, 0, 0, "Unexpected any. Specify a different type.", "0"],
      [0, 0, 0, "Unexpected any. Specify a different type.", "1"],
      [0, 0, 0, "Unexpected any. Specify a different type.", "2"],
      [0, 0, 0, "Unexpected any. Specify a different type.", "3"],
      [0, 0, 0, "Unexpected any. Specify a different type.", "4"],
      [0, 0, 0, "Unexpected any. Specify a different type.", "5"],
      [0, 0, 0, "Unexpected any. Specify a different type.", "6"],
      [0, 0, 0, "Unexpected any. Specify a different type.", "7"]
    ],
    "packages/grafana-data/src/field/templateProxies.ts:5381": [
      [0, 0, 0, "Unexpected any. Specify a different type.", "0"]
    ],
    "packages/grafana-data/src/geo/layer.ts:5381": [
      [0, 0, 0, "Unexpected any. Specify a different type.", "0"]
    ],
    "packages/grafana-data/src/panel/PanelPlugin.ts:5381": [
      [0, 0, 0, "Unexpected any. Specify a different type.", "0"],
      [0, 0, 0, "Unexpected any. Specify a different type.", "1"],
      [0, 0, 0, "Unexpected any. Specify a different type.", "2"],
      [0, 0, 0, "Unexpected any. Specify a different type.", "3"],
      [0, 0, 0, "Unexpected any. Specify a different type.", "4"],
      [0, 0, 0, "Unexpected any. Specify a different type.", "5"],
      [0, 0, 0, "Do not use any type assertions.", "6"],
      [0, 0, 0, "Do not use any type assertions.", "7"]
    ],
    "packages/grafana-data/src/panel/getPanelOptionsWithDefaults.ts:5381": [
      [0, 0, 0, "Unexpected any. Specify a different type.", "0"],
      [0, 0, 0, "Unexpected any. Specify a different type.", "1"],
      [0, 0, 0, "Unexpected any. Specify a different type.", "2"],
      [0, 0, 0, "Unexpected any. Specify a different type.", "3"],
      [0, 0, 0, "Unexpected any. Specify a different type.", "4"],
      [0, 0, 0, "Unexpected any. Specify a different type.", "5"],
      [0, 0, 0, "Unexpected any. Specify a different type.", "6"],
      [0, 0, 0, "Unexpected any. Specify a different type.", "7"],
      [0, 0, 0, "Do not use any type assertions.", "8"],
      [0, 0, 0, "Unexpected any. Specify a different type.", "9"],
      [0, 0, 0, "Do not use any type assertions.", "10"]
    ],
    "packages/grafana-data/src/panel/registryFactories.ts:5381": [
      [0, 0, 0, "Do not use any type assertions.", "0"],
      [0, 0, 0, "Do not use any type assertions.", "1"],
      [0, 0, 0, "Do not use any type assertions.", "2"]
    ],
    "packages/grafana-data/src/text/text.ts:5381": [
      [0, 0, 0, "Do not use any type assertions.", "0"]
    ],
    "packages/grafana-data/src/themes/colorManipulator.ts:5381": [
      [0, 0, 0, "Unexpected any. Specify a different type.", "0"],
      [0, 0, 0, "Unexpected any. Specify a different type.", "1"],
      [0, 0, 0, "Unexpected any. Specify a different type.", "2"]
    ],
    "packages/grafana-data/src/themes/createColors.ts:5381": [
      [0, 0, 0, "Do not use any type assertions.", "0"]
    ],
    "packages/grafana-data/src/transformations/fieldReducer.ts:5381": [
      [0, 0, 0, "Unexpected any. Specify a different type.", "0"]
    ],
    "packages/grafana-data/src/transformations/matchers/predicates.ts:5381": [
      [0, 0, 0, "Unexpected any. Specify a different type.", "0"],
      [0, 0, 0, "Unexpected any. Specify a different type.", "1"],
      [0, 0, 0, "Unexpected any. Specify a different type.", "2"],
      [0, 0, 0, "Unexpected any. Specify a different type.", "3"],
      [0, 0, 0, "Unexpected any. Specify a different type.", "4"],
      [0, 0, 0, "Unexpected any. Specify a different type.", "5"],
      [0, 0, 0, "Unexpected any. Specify a different type.", "6"],
      [0, 0, 0, "Unexpected any. Specify a different type.", "7"]
    ],
    "packages/grafana-data/src/transformations/matchers/valueMatchers/types.ts:5381": [
      [0, 0, 0, "Unexpected any. Specify a different type.", "0"],
      [0, 0, 0, "Unexpected any. Specify a different type.", "1"]
    ],
    "packages/grafana-data/src/transformations/standardTransformersRegistry.ts:5381": [
      [0, 0, 0, "Unexpected any. Specify a different type.", "0"]
    ],
    "packages/grafana-data/src/transformations/transformDataFrame.ts:5381": [
      [0, 0, 0, "Unexpected any. Specify a different type.", "0"]
    ],
    "packages/grafana-data/src/transformations/transformers/calculateField.ts:5381": [
      [0, 0, 0, "Do not use any type assertions.", "0"],
      [0, 0, 0, "Do not use any type assertions.", "1"]
    ],
    "packages/grafana-data/src/transformations/transformers/ensureColumns.ts:5381": [
      [0, 0, 0, "Unexpected any. Specify a different type.", "0"]
    ],
    "packages/grafana-data/src/transformations/transformers/groupBy.ts:5381": [
      [0, 0, 0, "Unexpected any. Specify a different type.", "0"]
    ],
    "packages/grafana-data/src/transformations/transformers/groupingToMatrix.ts:5381": [
      [0, 0, 0, "Unexpected any. Specify a different type.", "0"],
      [0, 0, 0, "Unexpected any. Specify a different type.", "1"]
    ],
    "packages/grafana-data/src/transformations/transformers/histogram.ts:5381": [
      [0, 0, 0, "Do not use any type assertions.", "0"],
      [0, 0, 0, "Unexpected any. Specify a different type.", "1"],
      [0, 0, 0, "Unexpected any. Specify a different type.", "2"],
      [0, 0, 0, "Unexpected any. Specify a different type.", "3"]
    ],
    "packages/grafana-data/src/transformations/transformers/merge.ts:5381": [
      [0, 0, 0, "Unexpected any. Specify a different type.", "0"],
      [0, 0, 0, "Unexpected any. Specify a different type.", "1"],
      [0, 0, 0, "Unexpected any. Specify a different type.", "2"],
      [0, 0, 0, "Unexpected any. Specify a different type.", "3"],
      [0, 0, 0, "Unexpected any. Specify a different type.", "4"]
    ],
    "packages/grafana-data/src/transformations/transformers/reduce.ts:5381": [
      [0, 0, 0, "Unexpected any. Specify a different type.", "0"],
      [0, 0, 0, "Unexpected any. Specify a different type.", "1"],
      [0, 0, 0, "Do not use any type assertions.", "2"],
      [0, 0, 0, "Do not use any type assertions.", "3"]
    ],
    "packages/grafana-data/src/types/OptionsUIRegistryBuilder.ts:5381": [
      [0, 0, 0, "Unexpected any. Specify a different type.", "0"],
      [0, 0, 0, "Unexpected any. Specify a different type.", "1"],
      [0, 0, 0, "Unexpected any. Specify a different type.", "2"],
      [0, 0, 0, "Unexpected any. Specify a different type.", "3"],
      [0, 0, 0, "Unexpected any. Specify a different type.", "4"],
      [0, 0, 0, "Unexpected any. Specify a different type.", "5"],
      [0, 0, 0, "Unexpected any. Specify a different type.", "6"]
    ],
    "packages/grafana-data/src/types/ScopedVars.ts:5381": [
      [0, 0, 0, "Unexpected any. Specify a different type.", "0"],
      [0, 0, 0, "Unexpected any. Specify a different type.", "1"],
      [0, 0, 0, "Unexpected any. Specify a different type.", "2"]
    ],
    "packages/grafana-data/src/types/annotations.ts:5381": [
      [0, 0, 0, "Unexpected any. Specify a different type.", "0"],
      [0, 0, 0, "Unexpected any. Specify a different type.", "1"],
      [0, 0, 0, "Unexpected any. Specify a different type.", "2"],
      [0, 0, 0, "Unexpected any. Specify a different type.", "3"],
      [0, 0, 0, "Unexpected any. Specify a different type.", "4"],
      [0, 0, 0, "Unexpected any. Specify a different type.", "5"]
    ],
    "packages/grafana-data/src/types/app.ts:5381": [
      [0, 0, 0, "Unexpected any. Specify a different type.", "0"]
    ],
    "packages/grafana-data/src/types/config.ts:5381": [
      [0, 0, 0, "Unexpected any. Specify a different type.", "0"]
    ],
    "packages/grafana-data/src/types/dashboard.ts:5381": [
      [0, 0, 0, "Unexpected any. Specify a different type.", "0"],
      [0, 0, 0, "Unexpected any. Specify a different type.", "1"],
      [0, 0, 0, "Unexpected any. Specify a different type.", "2"]
    ],
    "packages/grafana-data/src/types/data.ts:5381": [
      [0, 0, 0, "Unexpected any. Specify a different type.", "0"],
      [0, 0, 0, "Unexpected any. Specify a different type.", "1"],
      [0, 0, 0, "Unexpected any. Specify a different type.", "2"],
      [0, 0, 0, "Unexpected any. Specify a different type.", "3"]
    ],
    "packages/grafana-data/src/types/dataFrame.ts:5381": [
      [0, 0, 0, "Unexpected any. Specify a different type.", "0"],
      [0, 0, 0, "Unexpected any. Specify a different type.", "1"],
      [0, 0, 0, "Unexpected any. Specify a different type.", "2"],
      [0, 0, 0, "Unexpected any. Specify a different type.", "3"]
    ],
    "packages/grafana-data/src/types/dataLink.ts:5381": [
      [0, 0, 0, "Unexpected any. Specify a different type.", "0"],
      [0, 0, 0, "Unexpected any. Specify a different type.", "1"],
      [0, 0, 0, "Unexpected any. Specify a different type.", "2"],
      [0, 0, 0, "Unexpected any. Specify a different type.", "3"],
      [0, 0, 0, "Unexpected any. Specify a different type.", "4"],
      [0, 0, 0, "Unexpected any. Specify a different type.", "5"],
      [0, 0, 0, "Unexpected any. Specify a different type.", "6"]
    ],
    "packages/grafana-data/src/types/datasource.ts:5381": [
      [0, 0, 0, "Unexpected any. Specify a different type.", "0"],
      [0, 0, 0, "Unexpected any. Specify a different type.", "1"],
      [0, 0, 0, "Unexpected any. Specify a different type.", "2"],
      [0, 0, 0, "Unexpected any. Specify a different type.", "3"],
      [0, 0, 0, "Unexpected any. Specify a different type.", "4"],
      [0, 0, 0, "Unexpected any. Specify a different type.", "5"],
      [0, 0, 0, "Unexpected any. Specify a different type.", "6"],
      [0, 0, 0, "Unexpected any. Specify a different type.", "7"],
      [0, 0, 0, "Unexpected any. Specify a different type.", "8"],
      [0, 0, 0, "Unexpected any. Specify a different type.", "9"],
      [0, 0, 0, "Unexpected any. Specify a different type.", "10"],
      [0, 0, 0, "Unexpected any. Specify a different type.", "11"],
      [0, 0, 0, "Unexpected any. Specify a different type.", "12"],
      [0, 0, 0, "Unexpected any. Specify a different type.", "13"],
      [0, 0, 0, "Unexpected any. Specify a different type.", "14"],
      [0, 0, 0, "Unexpected any. Specify a different type.", "15"],
      [0, 0, 0, "Unexpected any. Specify a different type.", "16"],
      [0, 0, 0, "Unexpected any. Specify a different type.", "17"],
      [0, 0, 0, "Unexpected any. Specify a different type.", "18"],
      [0, 0, 0, "Unexpected any. Specify a different type.", "19"],
      [0, 0, 0, "Unexpected any. Specify a different type.", "20"],
      [0, 0, 0, "Unexpected any. Specify a different type.", "21"],
      [0, 0, 0, "Unexpected any. Specify a different type.", "22"],
      [0, 0, 0, "Unexpected any. Specify a different type.", "23"],
      [0, 0, 0, "Unexpected any. Specify a different type.", "24"],
      [0, 0, 0, "Unexpected any. Specify a different type.", "25"],
      [0, 0, 0, "Unexpected any. Specify a different type.", "26"],
      [0, 0, 0, "Unexpected any. Specify a different type.", "27"],
      [0, 0, 0, "Unexpected any. Specify a different type.", "28"],
      [0, 0, 0, "Unexpected any. Specify a different type.", "29"]
    ],
    "packages/grafana-data/src/types/displayValue.ts:5381": [
      [0, 0, 0, "Unexpected any. Specify a different type.", "0"]
    ],
    "packages/grafana-data/src/types/explore.ts:5381": [
      [0, 0, 0, "Unexpected any. Specify a different type.", "0"],
      [0, 0, 0, "Unexpected any. Specify a different type.", "1"]
    ],
    "packages/grafana-data/src/types/fieldOverrides.ts:5381": [
      [0, 0, 0, "Unexpected any. Specify a different type.", "0"],
      [0, 0, 0, "Do not use any type assertions.", "1"],
      [0, 0, 0, "Do not use any type assertions.", "2"],
      [0, 0, 0, "Unexpected any. Specify a different type.", "3"],
      [0, 0, 0, "Unexpected any. Specify a different type.", "4"],
      [0, 0, 0, "Unexpected any. Specify a different type.", "5"],
      [0, 0, 0, "Unexpected any. Specify a different type.", "6"],
      [0, 0, 0, "Unexpected any. Specify a different type.", "7"],
      [0, 0, 0, "Unexpected any. Specify a different type.", "8"],
      [0, 0, 0, "Unexpected any. Specify a different type.", "9"],
      [0, 0, 0, "Unexpected any. Specify a different type.", "10"],
      [0, 0, 0, "Unexpected any. Specify a different type.", "11"],
      [0, 0, 0, "Unexpected any. Specify a different type.", "12"]
    ],
    "packages/grafana-data/src/types/flot.ts:5381": [
      [0, 0, 0, "Unexpected any. Specify a different type.", "0"]
    ],
    "packages/grafana-data/src/types/graph.ts:5381": [
      [0, 0, 0, "Unexpected any. Specify a different type.", "0"],
      [0, 0, 0, "Unexpected any. Specify a different type.", "1"],
      [0, 0, 0, "Unexpected any. Specify a different type.", "2"]
    ],
    "packages/grafana-data/src/types/legacyEvents.ts:5381": [
      [0, 0, 0, "Unexpected any. Specify a different type.", "0"],
      [0, 0, 0, "Unexpected any. Specify a different type.", "1"]
    ],
    "packages/grafana-data/src/types/live.ts:5381": [
      [0, 0, 0, "Unexpected any. Specify a different type.", "0"],
      [0, 0, 0, "Unexpected any. Specify a different type.", "1"],
      [0, 0, 0, "Unexpected any. Specify a different type.", "2"],
      [0, 0, 0, "Unexpected any. Specify a different type.", "3"],
      [0, 0, 0, "Unexpected any. Specify a different type.", "4"],
      [0, 0, 0, "Unexpected any. Specify a different type.", "5"],
      [0, 0, 0, "Unexpected any. Specify a different type.", "6"],
      [0, 0, 0, "Do not use any type assertions.", "7"],
      [0, 0, 0, "Do not use any type assertions.", "8"]
    ],
    "packages/grafana-data/src/types/logs.ts:5381": [
      [0, 0, 0, "Do not use any type assertions.", "0"],
      [0, 0, 0, "Do not use any type assertions.", "1"],
      [0, 0, 0, "Do not use any type assertions.", "2"]
    ],
    "packages/grafana-data/src/types/logsVolume.ts:5381": [
      [0, 0, 0, "Do not use any type assertions.", "0"]
    ],
    "packages/grafana-data/src/types/options.ts:5381": [
      [0, 0, 0, "Unexpected any. Specify a different type.", "0"],
      [0, 0, 0, "Unexpected any. Specify a different type.", "1"]
    ],
    "packages/grafana-data/src/types/panel.ts:5381": [
      [0, 0, 0, "Unexpected any. Specify a different type.", "0"],
      [0, 0, 0, "Unexpected any. Specify a different type.", "1"],
      [0, 0, 0, "Unexpected any. Specify a different type.", "2"],
      [0, 0, 0, "Unexpected any. Specify a different type.", "3"],
      [0, 0, 0, "Unexpected any. Specify a different type.", "4"],
      [0, 0, 0, "Unexpected any. Specify a different type.", "5"],
      [0, 0, 0, "Unexpected any. Specify a different type.", "6"],
      [0, 0, 0, "Unexpected any. Specify a different type.", "7"],
      [0, 0, 0, "Unexpected any. Specify a different type.", "8"],
      [0, 0, 0, "Unexpected any. Specify a different type.", "9"],
      [0, 0, 0, "Unexpected any. Specify a different type.", "10"],
      [0, 0, 0, "Unexpected any. Specify a different type.", "11"],
      [0, 0, 0, "Unexpected any. Specify a different type.", "12"],
      [0, 0, 0, "Unexpected any. Specify a different type.", "13"]
    ],
    "packages/grafana-data/src/types/plugin.ts:5381": [
      [0, 0, 0, "Unexpected any. Specify a different type.", "0"],
      [0, 0, 0, "Unexpected any. Specify a different type.", "1"],
      [0, 0, 0, "Do not use any type assertions.", "2"]
    ],
    "packages/grafana-data/src/types/query.ts:5381": [
      [0, 0, 0, "Do not use any type assertions.", "0"],
      [0, 0, 0, "Do not use any type assertions.", "1"]
    ],
    "packages/grafana-data/src/types/select.ts:5381": [
      [0, 0, 0, "Unexpected any. Specify a different type.", "0"],
      [0, 0, 0, "Unexpected any. Specify a different type.", "1"],
      [0, 0, 0, "Unexpected any. Specify a different type.", "2"]
    ],
    "packages/grafana-data/src/types/templateVars.ts:5381": [
      [0, 0, 0, "Unexpected any. Specify a different type.", "0"],
      [0, 0, 0, "Unexpected any. Specify a different type.", "1"]
    ],
    "packages/grafana-data/src/types/trace.ts:5381": [
      [0, 0, 0, "Unexpected any. Specify a different type.", "0"]
    ],
    "packages/grafana-data/src/types/transformations.ts:5381": [
      [0, 0, 0, "Unexpected any. Specify a different type.", "0"],
      [0, 0, 0, "Unexpected any. Specify a different type.", "1"],
      [0, 0, 0, "Unexpected any. Specify a different type.", "2"],
      [0, 0, 0, "Unexpected any. Specify a different type.", "3"],
      [0, 0, 0, "Unexpected any. Specify a different type.", "4"]
    ],
    "packages/grafana-data/src/types/variables.ts:5381": [
      [0, 0, 0, "Unexpected any. Specify a different type.", "0"]
    ],
    "packages/grafana-data/src/types/vector.ts:5381": [
      [0, 0, 0, "Unexpected any. Specify a different type.", "0"],
      [0, 0, 0, "Unexpected any. Specify a different type.", "1"],
      [0, 0, 0, "Unexpected any. Specify a different type.", "2"]
    ],
    "packages/grafana-data/src/utils/OptionsUIBuilders.ts:5381": [
      [0, 0, 0, "Unexpected any. Specify a different type.", "0"],
      [0, 0, 0, "Unexpected any. Specify a different type.", "1"],
      [0, 0, 0, "Do not use any type assertions.", "2"],
      [0, 0, 0, "Unexpected any. Specify a different type.", "3"],
      [0, 0, 0, "Do not use any type assertions.", "4"],
      [0, 0, 0, "Unexpected any. Specify a different type.", "5"],
      [0, 0, 0, "Do not use any type assertions.", "6"],
      [0, 0, 0, "Unexpected any. Specify a different type.", "7"],
      [0, 0, 0, "Do not use any type assertions.", "8"],
      [0, 0, 0, "Unexpected any. Specify a different type.", "9"],
      [0, 0, 0, "Do not use any type assertions.", "10"],
      [0, 0, 0, "Unexpected any. Specify a different type.", "11"],
      [0, 0, 0, "Do not use any type assertions.", "12"],
      [0, 0, 0, "Unexpected any. Specify a different type.", "13"],
      [0, 0, 0, "Do not use any type assertions.", "14"],
      [0, 0, 0, "Unexpected any. Specify a different type.", "15"],
      [0, 0, 0, "Do not use any type assertions.", "16"],
      [0, 0, 0, "Unexpected any. Specify a different type.", "17"],
      [0, 0, 0, "Unexpected any. Specify a different type.", "18"],
      [0, 0, 0, "Do not use any type assertions.", "19"],
      [0, 0, 0, "Unexpected any. Specify a different type.", "20"],
      [0, 0, 0, "Do not use any type assertions.", "21"],
      [0, 0, 0, "Unexpected any. Specify a different type.", "22"],
      [0, 0, 0, "Unexpected any. Specify a different type.", "23"],
      [0, 0, 0, "Do not use any type assertions.", "24"],
      [0, 0, 0, "Unexpected any. Specify a different type.", "25"],
      [0, 0, 0, "Do not use any type assertions.", "26"],
      [0, 0, 0, "Unexpected any. Specify a different type.", "27"],
      [0, 0, 0, "Unexpected any. Specify a different type.", "28"],
      [0, 0, 0, "Do not use any type assertions.", "29"],
      [0, 0, 0, "Unexpected any. Specify a different type.", "30"],
      [0, 0, 0, "Do not use any type assertions.", "31"],
      [0, 0, 0, "Unexpected any. Specify a different type.", "32"],
      [0, 0, 0, "Unexpected any. Specify a different type.", "33"],
      [0, 0, 0, "Do not use any type assertions.", "34"],
      [0, 0, 0, "Unexpected any. Specify a different type.", "35"],
      [0, 0, 0, "Do not use any type assertions.", "36"],
      [0, 0, 0, "Unexpected any. Specify a different type.", "37"],
      [0, 0, 0, "Unexpected any. Specify a different type.", "38"],
      [0, 0, 0, "Do not use any type assertions.", "39"],
      [0, 0, 0, "Unexpected any. Specify a different type.", "40"],
      [0, 0, 0, "Do not use any type assertions.", "41"],
      [0, 0, 0, "Unexpected any. Specify a different type.", "42"],
      [0, 0, 0, "Unexpected any. Specify a different type.", "43"],
      [0, 0, 0, "Unexpected any. Specify a different type.", "44"],
      [0, 0, 0, "Unexpected any. Specify a different type.", "45"],
      [0, 0, 0, "Unexpected any. Specify a different type.", "46"],
      [0, 0, 0, "Unexpected any. Specify a different type.", "47"],
      [0, 0, 0, "Unexpected any. Specify a different type.", "48"],
      [0, 0, 0, "Unexpected any. Specify a different type.", "49"],
      [0, 0, 0, "Unexpected any. Specify a different type.", "50"],
      [0, 0, 0, "Unexpected any. Specify a different type.", "51"],
      [0, 0, 0, "Unexpected any. Specify a different type.", "52"],
      [0, 0, 0, "Unexpected any. Specify a different type.", "53"],
      [0, 0, 0, "Unexpected any. Specify a different type.", "54"],
      [0, 0, 0, "Unexpected any. Specify a different type.", "55"],
      [0, 0, 0, "Do not use any type assertions.", "56"],
      [0, 0, 0, "Unexpected any. Specify a different type.", "57"],
      [0, 0, 0, "Do not use any type assertions.", "58"],
      [0, 0, 0, "Unexpected any. Specify a different type.", "59"],
      [0, 0, 0, "Do not use any type assertions.", "60"],
      [0, 0, 0, "Unexpected any. Specify a different type.", "61"],
      [0, 0, 0, "Do not use any type assertions.", "62"],
      [0, 0, 0, "Unexpected any. Specify a different type.", "63"],
      [0, 0, 0, "Do not use any type assertions.", "64"],
      [0, 0, 0, "Unexpected any. Specify a different type.", "65"],
      [0, 0, 0, "Do not use any type assertions.", "66"],
      [0, 0, 0, "Unexpected any. Specify a different type.", "67"],
      [0, 0, 0, "Do not use any type assertions.", "68"],
      [0, 0, 0, "Unexpected any. Specify a different type.", "69"],
      [0, 0, 0, "Unexpected any. Specify a different type.", "70"],
      [0, 0, 0, "Do not use any type assertions.", "71"],
      [0, 0, 0, "Unexpected any. Specify a different type.", "72"],
      [0, 0, 0, "Unexpected any. Specify a different type.", "73"],
      [0, 0, 0, "Do not use any type assertions.", "74"],
      [0, 0, 0, "Unexpected any. Specify a different type.", "75"],
      [0, 0, 0, "Unexpected any. Specify a different type.", "76"],
      [0, 0, 0, "Do not use any type assertions.", "77"],
      [0, 0, 0, "Unexpected any. Specify a different type.", "78"],
      [0, 0, 0, "Unexpected any. Specify a different type.", "79"],
      [0, 0, 0, "Do not use any type assertions.", "80"],
      [0, 0, 0, "Unexpected any. Specify a different type.", "81"],
      [0, 0, 0, "Unexpected any. Specify a different type.", "82"],
      [0, 0, 0, "Do not use any type assertions.", "83"],
      [0, 0, 0, "Unexpected any. Specify a different type.", "84"],
      [0, 0, 0, "Unexpected any. Specify a different type.", "85"],
      [0, 0, 0, "Do not use any type assertions.", "86"],
      [0, 0, 0, "Unexpected any. Specify a different type.", "87"]
    ],
    "packages/grafana-data/src/utils/Registry.ts:5381": [
      [0, 0, 0, "Unexpected any. Specify a different type.", "0"],
      [0, 0, 0, "Do not use any type assertions.", "1"]
    ],
    "packages/grafana-data/src/utils/arrayUtils.ts:5381": [
      [0, 0, 0, "Unexpected any. Specify a different type.", "0"],
      [0, 0, 0, "Unexpected any. Specify a different type.", "1"]
    ],
    "packages/grafana-data/src/utils/csv.ts:5381": [
      [0, 0, 0, "Unexpected any. Specify a different type.", "0"],
      [0, 0, 0, "Unexpected any. Specify a different type.", "1"],
      [0, 0, 0, "Do not use any type assertions.", "2"],
      [0, 0, 0, "Unexpected any. Specify a different type.", "3"],
      [0, 0, 0, "Do not use any type assertions.", "4"],
      [0, 0, 0, "Unexpected any. Specify a different type.", "5"],
      [0, 0, 0, "Unexpected any. Specify a different type.", "6"],
      [0, 0, 0, "Unexpected any. Specify a different type.", "7"],
      [0, 0, 0, "Unexpected any. Specify a different type.", "8"],
      [0, 0, 0, "Unexpected any. Specify a different type.", "9"],
      [0, 0, 0, "Do not use any type assertions.", "10"],
      [0, 0, 0, "Unexpected any. Specify a different type.", "11"]
    ],
    "packages/grafana-data/src/utils/dataLinks.ts:5381": [
      [0, 0, 0, "Unexpected any. Specify a different type.", "0"]
    ],
    "packages/grafana-data/src/utils/datasource.ts:5381": [
      [0, 0, 0, "Unexpected any. Specify a different type.", "0"],
      [0, 0, 0, "Unexpected any. Specify a different type.", "1"],
      [0, 0, 0, "Unexpected any. Specify a different type.", "2"],
      [0, 0, 0, "Do not use any type assertions.", "3"],
      [0, 0, 0, "Do not use any type assertions.", "4"]
    ],
    "packages/grafana-data/src/utils/fieldParser.ts:5381": [
      [0, 0, 0, "Unexpected any. Specify a different type.", "0"],
      [0, 0, 0, "Unexpected any. Specify a different type.", "1"]
    ],
    "packages/grafana-data/src/utils/flotPairs.ts:5381": [
      [0, 0, 0, "Unexpected any. Specify a different type.", "0"]
    ],
    "packages/grafana-data/src/utils/labels.ts:5381": [
      [0, 0, 0, "Do not use any type assertions.", "0"],
      [0, 0, 0, "Do not use any type assertions.", "1"]
    ],
    "packages/grafana-data/src/utils/location.ts:5381": [
      [0, 0, 0, "Do not use any type assertions.", "0"],
      [0, 0, 0, "Unexpected any. Specify a different type.", "1"],
      [0, 0, 0, "Unexpected any. Specify a different type.", "2"],
      [0, 0, 0, "Unexpected any. Specify a different type.", "3"]
    ],
    "packages/grafana-data/src/utils/logs.ts:5381": [
      [0, 0, 0, "Do not use any type assertions.", "0"],
      [0, 0, 0, "Unexpected any. Specify a different type.", "1"],
      [0, 0, 0, "Do not use any type assertions.", "2"],
      [0, 0, 0, "Unexpected any. Specify a different type.", "3"],
      [0, 0, 0, "Do not use any type assertions.", "4"]
    ],
    "packages/grafana-data/src/utils/makeClassES5Compatible.ts:5381": [
      [0, 0, 0, "Do not use any type assertions.", "0"],
      [0, 0, 0, "Do not use any type assertions.", "1"],
      [0, 0, 0, "Do not use any type assertions.", "2"],
      [0, 0, 0, "Unexpected any. Specify a different type.", "3"]
    ],
    "packages/grafana-data/src/utils/testdata/testTheme.ts:5381": [
      [0, 0, 0, "Do not use any type assertions.", "0"],
      [0, 0, 0, "Do not use any type assertions.", "1"]
    ],
    "packages/grafana-data/src/utils/tests/mockTransformationsRegistry.ts:5381": [
      [0, 0, 0, "Unexpected any. Specify a different type.", "0"]
    ],
    "packages/grafana-data/src/utils/url.ts:5381": [
      [0, 0, 0, "Unexpected any. Specify a different type.", "0"],
      [0, 0, 0, "Unexpected any. Specify a different type.", "1"],
      [0, 0, 0, "Unexpected any. Specify a different type.", "2"],
      [0, 0, 0, "Unexpected any. Specify a different type.", "3"],
      [0, 0, 0, "Unexpected any. Specify a different type.", "4"],
      [0, 0, 0, "Do not use any type assertions.", "5"],
      [0, 0, 0, "Unexpected any. Specify a different type.", "6"],
      [0, 0, 0, "Unexpected any. Specify a different type.", "7"],
      [0, 0, 0, "Do not use any type assertions.", "8"],
      [0, 0, 0, "Unexpected any. Specify a different type.", "9"]
    ],
    "packages/grafana-data/src/utils/valueMappings.ts:5381": [
      [0, 0, 0, "Unexpected any. Specify a different type.", "0"],
      [0, 0, 0, "Do not use any type assertions.", "1"],
      [0, 0, 0, "Do not use any type assertions.", "2"],
      [0, 0, 0, "Do not use any type assertions.", "3"],
      [0, 0, 0, "Unexpected any. Specify a different type.", "4"],
      [0, 0, 0, "Do not use any type assertions.", "5"],
      [0, 0, 0, "Unexpected any. Specify a different type.", "6"],
      [0, 0, 0, "Unexpected any. Specify a different type.", "7"],
      [0, 0, 0, "Do not use any type assertions.", "8"],
      [0, 0, 0, "Unexpected any. Specify a different type.", "9"],
      [0, 0, 0, "Unexpected any. Specify a different type.", "10"]
    ],
    "packages/grafana-data/src/valueFormats/arithmeticFormatters.ts:5381": [
      [0, 0, 0, "Do not use any type assertions.", "0"]
    ],
    "packages/grafana-data/src/valueFormats/dateTimeFormatters.ts:5381": [
      [0, 0, 0, "Do not use any type assertions.", "0"]
    ],
    "packages/grafana-data/src/valueFormats/valueFormats.ts:5381": [
      [0, 0, 0, "Unexpected any. Specify a different type.", "0"],
      [0, 0, 0, "Do not use any type assertions.", "1"]
    ],
    "packages/grafana-data/src/vector/AppendedVectors.ts:5381": [
      [0, 0, 0, "Unexpected any. Specify a different type.", "0"],
      [0, 0, 0, "Do not use any type assertions.", "1"],
      [0, 0, 0, "Do not use any type assertions.", "2"]
    ],
    "packages/grafana-data/src/vector/ArrayVector.ts:5381": [
      [0, 0, 0, "Unexpected any. Specify a different type.", "0"]
    ],
    "packages/grafana-data/src/vector/CircularVector.ts:5381": [
      [0, 0, 0, "Unexpected any. Specify a different type.", "0"]
    ],
    "packages/grafana-data/src/vector/ConstantVector.ts:5381": [
      [0, 0, 0, "Unexpected any. Specify a different type.", "0"]
    ],
    "packages/grafana-data/src/vector/FormattedVector.ts:5381": [
      [0, 0, 0, "Unexpected any. Specify a different type.", "0"]
    ],
    "packages/grafana-data/src/vector/FunctionalVector.ts:5381": [
      [0, 0, 0, "Unexpected any. Specify a different type.", "0"],
      [0, 0, 0, "Unexpected any. Specify a different type.", "1"]
    ],
    "packages/grafana-data/src/vector/SortedVector.ts:5381": [
      [0, 0, 0, "Unexpected any. Specify a different type.", "0"]
    ],
    "packages/grafana-data/test/__mocks__/pluginMocks.ts:5381": [
      [0, 0, 0, "Unexpected any. Specify a different type.", "0"],
      [0, 0, 0, "Unexpected any. Specify a different type.", "1"]
    ],
    "packages/grafana-e2e/cypress/plugins/benchmark/formatting.ts:5381": [
      [0, 0, 0, "Do not use any type assertions.", "0"],
      [0, 0, 0, "Unexpected any. Specify a different type.", "1"],
      [0, 0, 0, "Unexpected any. Specify a different type.", "2"],
      [0, 0, 0, "Do not use any type assertions.", "3"],
      [0, 0, 0, "Do not use any type assertions.", "4"],
      [0, 0, 0, "Do not use any type assertions.", "5"],
      [0, 0, 0, "Do not use any type assertions.", "6"]
    ],
    "packages/grafana-e2e/cypress/support/commands.ts:5381": [
      [0, 0, 0, "Unexpected any. Specify a different type.", "0"]
    ],
    "packages/grafana-e2e/cypress/support/index.d.ts:5381": [
      [0, 0, 0, "Unexpected any. Specify a different type.", "0"]
    ],
    "packages/grafana-e2e/src/flows/addDashboard.ts:5381": [
      [0, 0, 0, "Unexpected any. Specify a different type.", "0"],
      [0, 0, 0, "Do not use any type assertions.", "1"]
    ],
    "packages/grafana-e2e/src/flows/addDataSource.ts:5381": [
      [0, 0, 0, "Unexpected any. Specify a different type.", "0"],
      [0, 0, 0, "Do not use any type assertions.", "1"]
    ],
    "packages/grafana-e2e/src/flows/addPanel.ts:5381": [
      [0, 0, 0, "Unexpected any. Specify a different type.", "0"]
    ],
    "packages/grafana-e2e/src/flows/configurePanel.ts:5381": [
      [0, 0, 0, "Unexpected any. Specify a different type.", "0"]
    ],
    "packages/grafana-e2e/src/flows/deleteDashboard.ts:5381": [
      [0, 0, 0, "Unexpected any. Specify a different type.", "0"]
    ],
    "packages/grafana-e2e/src/flows/deleteDataSource.ts:5381": [
      [0, 0, 0, "Unexpected any. Specify a different type.", "0"]
    ],
    "packages/grafana-e2e/src/flows/openDashboard.ts:5381": [
      [0, 0, 0, "Unexpected any. Specify a different type.", "0"]
    ],
    "packages/grafana-e2e/src/flows/revertAllChanges.ts:5381": [
      [0, 0, 0, "Unexpected any. Specify a different type.", "0"],
      [0, 0, 0, "Unexpected any. Specify a different type.", "1"],
      [0, 0, 0, "Unexpected any. Specify a different type.", "2"]
    ],
    "packages/grafana-e2e/src/flows/selectOption.ts:5381": [
      [0, 0, 0, "Unexpected any. Specify a different type.", "0"],
      [0, 0, 0, "Unexpected any. Specify a different type.", "1"]
    ],
    "packages/grafana-e2e/src/support/localStorage.ts:5381": [
      [0, 0, 0, "Unexpected any. Specify a different type.", "0"],
      [0, 0, 0, "Unexpected any. Specify a different type.", "1"],
      [0, 0, 0, "Unexpected any. Specify a different type.", "2"],
      [0, 0, 0, "Unexpected any. Specify a different type.", "3"],
      [0, 0, 0, "Unexpected any. Specify a different type.", "4"],
      [0, 0, 0, "Do not use any type assertions.", "5"]
    ],
    "packages/grafana-e2e/src/support/scenarioContext.ts:5381": [
      [0, 0, 0, "Unexpected any. Specify a different type.", "0"],
      [0, 0, 0, "Unexpected any. Specify a different type.", "1"],
      [0, 0, 0, "Unexpected any. Specify a different type.", "2"]
    ],
    "packages/grafana-e2e/src/support/types.ts:5381": [
      [0, 0, 0, "Unexpected any. Specify a different type.", "0"],
      [0, 0, 0, "Unexpected any. Specify a different type.", "1"],
      [0, 0, 0, "Unexpected any. Specify a different type.", "2"],
      [0, 0, 0, "Do not use any type assertions.", "3"],
      [0, 0, 0, "Do not use any type assertions.", "4"],
      [0, 0, 0, "Do not use any type assertions.", "5"],
      [0, 0, 0, "Do not use any type assertions.", "6"],
      [0, 0, 0, "Do not use any type assertions.", "7"]
    ],
    "packages/grafana-runtime/src/analytics/types.ts:5381": [
      [0, 0, 0, "Unexpected any. Specify a different type.", "0"]
    ],
    "packages/grafana-runtime/src/components/DataSourcePicker.tsx:5381": [
      [0, 0, 0, "Use data-testid for E2E selectors instead of aria-label", "0"],
      [0, 0, 0, "Use data-testid for E2E selectors instead of aria-label", "1"]
    ],
    "packages/grafana-runtime/src/components/PanelRenderer.tsx:5381": [
      [0, 0, 0, "Unexpected any. Specify a different type.", "0"],
      [0, 0, 0, "Unexpected any. Specify a different type.", "1"],
      [0, 0, 0, "Unexpected any. Specify a different type.", "2"],
      [0, 0, 0, "Unexpected any. Specify a different type.", "3"]
    ],
    "packages/grafana-runtime/src/config.ts:5381": [
      [0, 0, 0, "Do not use any type assertions.", "0"],
      [0, 0, 0, "Do not use any type assertions.", "1"],
      [0, 0, 0, "Unexpected any. Specify a different type.", "2"]
    ],
    "packages/grafana-runtime/src/services/AngularLoader.ts:5381": [
      [0, 0, 0, "Unexpected any. Specify a different type.", "0"],
      [0, 0, 0, "Unexpected any. Specify a different type.", "1"],
      [0, 0, 0, "Unexpected any. Specify a different type.", "2"]
    ],
    "packages/grafana-runtime/src/services/EchoSrv.ts:5381": [
      [0, 0, 0, "Unexpected any. Specify a different type.", "0"],
      [0, 0, 0, "Unexpected any. Specify a different type.", "1"],
      [0, 0, 0, "Unexpected any. Specify a different type.", "2"],
      [0, 0, 0, "Unexpected any. Specify a different type.", "3"]
    ],
    "packages/grafana-runtime/src/services/LocationService.ts:5381": [
      [0, 0, 0, "Unexpected any. Specify a different type.", "0"],
      [0, 0, 0, "Unexpected any. Specify a different type.", "1"],
      [0, 0, 0, "Unexpected any. Specify a different type.", "2"],
      [0, 0, 0, "Unexpected any. Specify a different type.", "3"],
      [0, 0, 0, "Do not use any type assertions.", "4"],
      [0, 0, 0, "Unexpected any. Specify a different type.", "5"]
    ],
    "packages/grafana-runtime/src/services/backendSrv.ts:5381": [
      [0, 0, 0, "Unexpected any. Specify a different type.", "0"],
      [0, 0, 0, "Unexpected any. Specify a different type.", "1"],
      [0, 0, 0, "Unexpected any. Specify a different type.", "2"],
      [0, 0, 0, "Unexpected any. Specify a different type.", "3"],
      [0, 0, 0, "Unexpected any. Specify a different type.", "4"],
      [0, 0, 0, "Unexpected any. Specify a different type.", "5"],
      [0, 0, 0, "Unexpected any. Specify a different type.", "6"],
      [0, 0, 0, "Unexpected any. Specify a different type.", "7"],
      [0, 0, 0, "Unexpected any. Specify a different type.", "8"],
      [0, 0, 0, "Unexpected any. Specify a different type.", "9"],
      [0, 0, 0, "Unexpected any. Specify a different type.", "10"],
      [0, 0, 0, "Unexpected any. Specify a different type.", "11"],
      [0, 0, 0, "Unexpected any. Specify a different type.", "12"],
      [0, 0, 0, "Unexpected any. Specify a different type.", "13"],
      [0, 0, 0, "Unexpected any. Specify a different type.", "14"],
      [0, 0, 0, "Unexpected any. Specify a different type.", "15"],
      [0, 0, 0, "Unexpected any. Specify a different type.", "16"],
      [0, 0, 0, "Unexpected any. Specify a different type.", "17"]
    ],
    "packages/grafana-runtime/src/services/live.ts:5381": [
      [0, 0, 0, "Unexpected any. Specify a different type.", "0"],
      [0, 0, 0, "Unexpected any. Specify a different type.", "1"],
      [0, 0, 0, "Unexpected any. Specify a different type.", "2"]
    ],
    "packages/grafana-runtime/src/utils/DataSourceWithBackend.ts:5381": [
      [0, 0, 0, "Unexpected any. Specify a different type.", "0"],
      [0, 0, 0, "Do not use any type assertions.", "1"],
      [0, 0, 0, "Do not use any type assertions.", "2"],
      [0, 0, 0, "Unexpected any. Specify a different type.", "3"],
      [0, 0, 0, "Unexpected any. Specify a different type.", "4"],
      [0, 0, 0, "Unexpected any. Specify a different type.", "5"],
      [0, 0, 0, "Unexpected any. Specify a different type.", "6"]
    ],
    "packages/grafana-runtime/src/utils/plugin.ts:5381": [
      [0, 0, 0, "Unexpected any. Specify a different type.", "0"]
    ],
    "packages/grafana-runtime/src/utils/queryResponse.test.ts:5381": [
      [0, 0, 0, "Unexpected any. Specify a different type.", "0"],
      [0, 0, 0, "Unexpected any. Specify a different type.", "1"],
      [0, 0, 0, "Unexpected any. Specify a different type.", "2"]
    ],
    "packages/grafana-runtime/src/utils/queryResponse.ts:5381": [
      [0, 0, 0, "Do not use any type assertions.", "0"],
      [0, 0, 0, "Do not use any type assertions.", "1"],
      [0, 0, 0, "Do not use any type assertions.", "2"],
      [0, 0, 0, "Do not use any type assertions.", "3"],
      [0, 0, 0, "Do not use any type assertions.", "4"]
    ],
    "packages/grafana-schema/src/veneer/common.types.ts:5381": [
      [0, 0, 0, "Unexpected any. Specify a different type.", "0"]
    ],
    "packages/grafana-schema/src/veneer/dashboard.types.ts:5381": [
      [0, 0, 0, "Unexpected any. Specify a different type.", "0"],
      [0, 0, 0, "Unexpected any. Specify a different type.", "1"],
      [0, 0, 0, "Unexpected any. Specify a different type.", "2"],
      [0, 0, 0, "Do not use any type assertions.", "3"],
      [0, 0, 0, "Do not use any type assertions.", "4"]
    ],
    "packages/grafana-toolkit/src/cli/tasks/component.create.ts:5381": [
      [0, 0, 0, "Unexpected any. Specify a different type.", "0"],
      [0, 0, 0, "Unexpected any. Specify a different type.", "1"]
    ],
    "packages/grafana-toolkit/src/cli/tasks/package.build.ts:5381": [
      [0, 0, 0, "Unexpected any. Specify a different type.", "0"],
      [0, 0, 0, "Unexpected any. Specify a different type.", "1"],
      [0, 0, 0, "Unexpected any. Specify a different type.", "2"]
    ],
    "packages/grafana-toolkit/src/cli/tasks/plugin.ci.ts:5381": [
      [0, 0, 0, "Do not use any type assertions.", "0"]
    ],
    "packages/grafana-toolkit/src/cli/tasks/plugin.utils.ts:5381": [
      [0, 0, 0, "Unexpected any. Specify a different type.", "0"],
      [0, 0, 0, "Unexpected any. Specify a different type.", "1"],
      [0, 0, 0, "Unexpected any. Specify a different type.", "2"]
    ],
    "packages/grafana-toolkit/src/cli/tasks/plugin/bundle.managed.ts:5381": [
      [0, 0, 0, "Unexpected any. Specify a different type.", "0"]
    ],
    "packages/grafana-toolkit/src/cli/tasks/plugin/create.ts:5381": [
      [0, 0, 0, "Unexpected any. Specify a different type.", "0"],
      [0, 0, 0, "Unexpected any. Specify a different type.", "1"],
      [0, 0, 0, "Unexpected any. Specify a different type.", "2"]
    ],
    "packages/grafana-toolkit/src/cli/tasks/searchTestDataSetup.ts:5381": [
      [0, 0, 0, "Unexpected any. Specify a different type.", "0"],
      [0, 0, 0, "Unexpected any. Specify a different type.", "1"],
      [0, 0, 0, "Unexpected any. Specify a different type.", "2"],
      [0, 0, 0, "Unexpected any. Specify a different type.", "3"],
      [0, 0, 0, "Unexpected any. Specify a different type.", "4"],
      [0, 0, 0, "Unexpected any. Specify a different type.", "5"],
      [0, 0, 0, "Unexpected any. Specify a different type.", "6"],
      [0, 0, 0, "Unexpected any. Specify a different type.", "7"],
      [0, 0, 0, "Unexpected any. Specify a different type.", "8"],
      [0, 0, 0, "Unexpected any. Specify a different type.", "9"],
      [0, 0, 0, "Unexpected any. Specify a different type.", "10"],
      [0, 0, 0, "Unexpected any. Specify a different type.", "11"]
    ],
    "packages/grafana-toolkit/src/cli/tasks/task.ts:5381": [
      [0, 0, 0, "Unexpected any. Specify a different type.", "0"],
      [0, 0, 0, "Do not use any type assertions.", "1"],
      [0, 0, 0, "Unexpected any. Specify a different type.", "2"]
    ],
    "packages/grafana-toolkit/src/cli/utils/githubRelease.ts:5381": [
      [0, 0, 0, "Unexpected any. Specify a different type.", "0"],
      [0, 0, 0, "Unexpected any. Specify a different type.", "1"],
      [0, 0, 0, "Unexpected any. Specify a different type.", "2"]
    ],
    "packages/grafana-toolkit/src/cli/utils/prompt.ts:5381": [
      [0, 0, 0, "Unexpected any. Specify a different type.", "0"],
      [0, 0, 0, "Unexpected any. Specify a different type.", "1"],
      [0, 0, 0, "Unexpected any. Specify a different type.", "2"]
    ],
    "packages/grafana-toolkit/src/cli/utils/useSpinner.ts:5381": [
      [0, 0, 0, "Unexpected any. Specify a different type.", "0"],
      [0, 0, 0, "Unexpected any. Specify a different type.", "1"]
    ],
    "packages/grafana-toolkit/src/config/jest.plugin.config.ts:5381": [
      [0, 0, 0, "Do not use any type assertions.", "0"]
    ],
    "packages/grafana-toolkit/src/config/react-inlinesvg.tsx:5381": [
      [0, 0, 0, "Unexpected any. Specify a different type.", "0"]
    ],
    "packages/grafana-toolkit/src/config/utils/pluginValidation.ts:5381": [
      [0, 0, 0, "Unexpected any. Specify a different type.", "0"],
      [0, 0, 0, "Do not use any type assertions.", "1"]
    ],
    "packages/grafana-toolkit/src/config/webpack.plugin.config.ts:5381": [
      [0, 0, 0, "Unexpected any. Specify a different type.", "0"],
      [0, 0, 0, "Do not use any type assertions.", "1"],
      [0, 0, 0, "Unexpected any. Specify a different type.", "2"]
    ],
    "packages/grafana-toolkit/src/plugins/manifest.ts:5381": [
      [0, 0, 0, "Unexpected any. Specify a different type.", "0"],
      [0, 0, 0, "Unexpected any. Specify a different type.", "1"],
      [0, 0, 0, "Do not use any type assertions.", "2"],
      [0, 0, 0, "Unexpected any. Specify a different type.", "3"],
      [0, 0, 0, "Do not use any type assertions.", "4"],
      [0, 0, 0, "Unexpected any. Specify a different type.", "5"],
      [0, 0, 0, "Do not use any type assertions.", "6"],
      [0, 0, 0, "Unexpected any. Specify a different type.", "7"],
      [0, 0, 0, "Do not use any type assertions.", "8"],
      [0, 0, 0, "Unexpected any. Specify a different type.", "9"]
    ],
    "packages/grafana-toolkit/src/plugins/types.ts:5381": [
      [0, 0, 0, "Unexpected any. Specify a different type.", "0"]
    ],
    "packages/grafana-toolkit/src/plugins/utils.ts:5381": [
      [0, 0, 0, "Do not use any type assertions.", "0"]
    ],
    "packages/grafana-toolkit/src/plugins/workflow.ts:5381": [
      [0, 0, 0, "Do not use any type assertions.", "0"],
      [0, 0, 0, "Do not use any type assertions.", "1"]
    ],
    "packages/grafana-ui/src/components/Card/Card.tsx:5381": [
      [0, 0, 0, "Do not use any type assertions.", "0"],
      [0, 0, 0, "Unexpected any. Specify a different type.", "1"]
    ],
    "packages/grafana-ui/src/components/Cascader/Cascader.tsx:5381": [
      [0, 0, 0, "Unexpected any. Specify a different type.", "0"]
    ],
    "packages/grafana-ui/src/components/ClickOutsideWrapper/ClickOutsideWrapper.tsx:5381": [
      [0, 0, 0, "Unexpected any. Specify a different type.", "0"]
    ],
    "packages/grafana-ui/src/components/ColorPicker/ColorPicker.tsx:5381": [
      [0, 0, 0, "Unexpected any. Specify a different type.", "0"],
      [0, 0, 0, "Unexpected any. Specify a different type.", "1"],
      [0, 0, 0, "Do not use any type assertions.", "2"]
    ],
    "packages/grafana-ui/src/components/ConfirmModal/ConfirmModal.tsx:5381": [
      [0, 0, 0, "Use data-testid for E2E selectors instead of aria-label", "0"]
    ],
    "packages/grafana-ui/src/components/DataLinks/DataLinkInput.tsx:5381": [
      [0, 0, 0, "Unexpected any. Specify a different type.", "0"],
      [0, 0, 0, "Do not use any type assertions.", "1"],
      [0, 0, 0, "Unexpected any. Specify a different type.", "2"]
    ],
    "packages/grafana-ui/src/components/DataLinks/DataLinksContextMenu.tsx:5381": [
      [0, 0, 0, "Use data-testid for E2E selectors instead of aria-label", "0"]
    ],
    "packages/grafana-ui/src/components/DataSourceSettings/CustomHeadersSettings.tsx:5381": [
      [0, 0, 0, "Unexpected any. Specify a different type.", "0"],
      [0, 0, 0, "Unexpected any. Specify a different type.", "1"]
    ],
    "packages/grafana-ui/src/components/DataSourceSettings/DataSourceHttpSettings.story.tsx:5381": [
      [0, 0, 0, "Unexpected any. Specify a different type.", "0"],
      [0, 0, 0, "Unexpected any. Specify a different type.", "1"]
    ],
    "packages/grafana-ui/src/components/DataSourceSettings/DataSourceHttpSettings.tsx:5381": [
      [0, 0, 0, "Unexpected any. Specify a different type.", "0"],
      [0, 0, 0, "Unexpected any. Specify a different type.", "1"],
      [0, 0, 0, "Use data-testid for E2E selectors instead of aria-label", "2"]
    ],
    "packages/grafana-ui/src/components/DataSourceSettings/types.ts:5381": [
      [0, 0, 0, "Unexpected any. Specify a different type.", "0"],
      [0, 0, 0, "Unexpected any. Specify a different type.", "1"],
      [0, 0, 0, "Unexpected any. Specify a different type.", "2"],
      [0, 0, 0, "Unexpected any. Specify a different type.", "3"],
      [0, 0, 0, "Unexpected any. Specify a different type.", "4"],
      [0, 0, 0, "Unexpected any. Specify a different type.", "5"],
      [0, 0, 0, "Unexpected any. Specify a different type.", "6"],
      [0, 0, 0, "Unexpected any. Specify a different type.", "7"]
    ],
    "packages/grafana-ui/src/components/DateTimePickers/TimeOfDayPicker.tsx:5381": [
      [0, 0, 0, "Unexpected any. Specify a different type.", "0"]
    ],
    "packages/grafana-ui/src/components/DateTimePickers/TimeRangeInput.tsx:5381": [
      [0, 0, 0, "Use data-testid for E2E selectors instead of aria-label", "0"]
    ],
    "packages/grafana-ui/src/components/DateTimePickers/TimeRangePicker/CalendarHeader.tsx:5381": [
      [0, 0, 0, "Use data-testid for E2E selectors instead of aria-label", "0"]
    ],
    "packages/grafana-ui/src/components/DateTimePickers/TimeRangePicker/TimePickerCalendar.tsx:5381": [
      [0, 0, 0, "Use data-testid for E2E selectors instead of aria-label", "0"]
    ],
    "packages/grafana-ui/src/components/DateTimePickers/TimeRangePicker/TimePickerFooter.tsx:5381": [
      [0, 0, 0, "Use data-testid for E2E selectors instead of aria-label", "0"]
    ],
    "packages/grafana-ui/src/components/DateTimePickers/TimeRangePicker/TimeRangeContent.tsx:5381": [
      [0, 0, 0, "Use data-testid for E2E selectors instead of aria-label", "0"],
      [0, 0, 0, "Use data-testid for E2E selectors instead of aria-label", "1"],
      [0, 0, 0, "Use data-testid for E2E selectors instead of aria-label", "2"]
    ],
    "packages/grafana-ui/src/components/Drawer/Drawer.tsx:5381": [
      [0, 0, 0, "Use data-testid for E2E selectors instead of aria-label", "0"],
      [0, 0, 0, "Use data-testid for E2E selectors instead of aria-label", "1"],
      [0, 0, 0, "Use data-testid for E2E selectors instead of aria-label", "2"]
    ],
    "packages/grafana-ui/src/components/Dropdown/ButtonSelect.tsx:5381": [
      [0, 0, 0, "Do not use any type assertions.", "0"],
      [0, 0, 0, "Do not use any type assertions.", "1"]
    ],
    "packages/grafana-ui/src/components/Forms/FieldArray.story.tsx:5381": [
      [0, 0, 0, "Do not use any type assertions.", "0"]
    ],
    "packages/grafana-ui/src/components/Forms/Form.story.tsx:5381": [
      [0, 0, 0, "Do not use any type assertions.", "0"],
      [0, 0, 0, "Unexpected any. Specify a different type.", "1"],
      [0, 0, 0, "Do not use any type assertions.", "2"],
      [0, 0, 0, "Unexpected any. Specify a different type.", "3"]
    ],
    "packages/grafana-ui/src/components/Forms/Legacy/Input/Input.tsx:5381": [
      [0, 0, 0, "Unexpected any. Specify a different type.", "0"],
      [0, 0, 0, "Do not use any type assertions.", "1"],
      [0, 0, 0, "Do not use any type assertions.", "2"]
    ],
    "packages/grafana-ui/src/components/Forms/Legacy/Select/IndicatorsContainer.tsx:5381": [
      [0, 0, 0, "Unexpected any. Specify a different type.", "0"]
    ],
    "packages/grafana-ui/src/components/Forms/Legacy/Select/Select.tsx:5381": [
      [0, 0, 0, "Unexpected any. Specify a different type.", "0"]
    ],
    "packages/grafana-ui/src/components/Forms/Legacy/Select/SelectOption.tsx:5381": [
      [0, 0, 0, "Unexpected any. Specify a different type.", "0"],
      [0, 0, 0, "Unexpected any. Specify a different type.", "1"]
    ],
    "packages/grafana-ui/src/components/Graph/Graph.tsx:5381": [
      [0, 0, 0, "Unexpected any. Specify a different type.", "0"],
      [0, 0, 0, "Do not use any type assertions.", "1"],
      [0, 0, 0, "Do not use any type assertions.", "2"],
      [0, 0, 0, "Do not use any type assertions.", "3"],
      [0, 0, 0, "Unexpected any. Specify a different type.", "4"]
    ],
    "packages/grafana-ui/src/components/Graph/GraphContextMenu.tsx:5381": [
      [0, 0, 0, "Unexpected any. Specify a different type.", "0"]
    ],
    "packages/grafana-ui/src/components/Graph/utils.ts:5381": [
      [0, 0, 0, "Unexpected any. Specify a different type.", "0"]
    ],
    "packages/grafana-ui/src/components/GraphNG/GraphNG.tsx:5381": [
      [0, 0, 0, "Unexpected any. Specify a different type.", "0"],
      [0, 0, 0, "Unexpected any. Specify a different type.", "1"],
      [0, 0, 0, "Unexpected any. Specify a different type.", "2"],
      [0, 0, 0, "Unexpected any. Specify a different type.", "3"],
      [0, 0, 0, "Unexpected any. Specify a different type.", "4"],
      [0, 0, 0, "Do not use any type assertions.", "5"],
      [0, 0, 0, "Do not use any type assertions.", "6"],
      [0, 0, 0, "Do not use any type assertions.", "7"],
      [0, 0, 0, "Unexpected any. Specify a different type.", "8"],
      [0, 0, 0, "Do not use any type assertions.", "9"],
      [0, 0, 0, "Do not use any type assertions.", "10"],
      [0, 0, 0, "Do not use any type assertions.", "11"]
    ],
    "packages/grafana-ui/src/components/GraphNG/hooks.ts:5381": [
      [0, 0, 0, "Do not use any type assertions.", "0"]
    ],
    "packages/grafana-ui/src/components/GraphNG/nullInsertThreshold.ts:5381": [
      [0, 0, 0, "Do not use any type assertions.", "0"],
      [0, 0, 0, "Unexpected any. Specify a different type.", "1"],
      [0, 0, 0, "Unexpected any. Specify a different type.", "2"],
      [0, 0, 0, "Unexpected any. Specify a different type.", "3"]
    ],
    "packages/grafana-ui/src/components/GraphNG/nullToUndefThreshold.ts:5381": [
      [0, 0, 0, "Unexpected any. Specify a different type.", "0"],
      [0, 0, 0, "Unexpected any. Specify a different type.", "1"],
      [0, 0, 0, "Do not use any type assertions.", "2"]
    ],
    "packages/grafana-ui/src/components/GraphNG/utils.ts:5381": [
      [0, 0, 0, "Do not use any type assertions.", "0"],
      [0, 0, 0, "Unexpected any. Specify a different type.", "1"]
    ],
    "packages/grafana-ui/src/components/InfoBox/InfoBox.tsx:5381": [
      [0, 0, 0, "Do not use any type assertions.", "0"]
    ],
    "packages/grafana-ui/src/components/JSONFormatter/JSONFormatter.tsx:5381": [
      [0, 0, 0, "Unexpected any. Specify a different type.", "0"]
    ],
    "packages/grafana-ui/src/components/JSONFormatter/json_explorer/json_explorer.ts:5381": [
      [0, 0, 0, "Unexpected any. Specify a different type.", "0"],
      [0, 0, 0, "Unexpected any. Specify a different type.", "1"],
      [0, 0, 0, "Do not use any type assertions.", "2"],
      [0, 0, 0, "Do not use any type assertions.", "3"]
    ],
    "packages/grafana-ui/src/components/Layout/Layout.story.tsx:5381": [
      [0, 0, 0, "Do not use any type assertions.", "0"]
    ],
    "packages/grafana-ui/src/components/Logs/LogRowContextProvider.tsx:5381": [
      [0, 0, 0, "Do not use any type assertions.", "0"],
      [0, 0, 0, "Do not use any type assertions.", "1"]
    ],
    "packages/grafana-ui/src/components/Logs/LogRows.tsx:5381": [
      [0, 0, 0, "Unexpected any. Specify a different type.", "0"]
    ],
    "packages/grafana-ui/src/components/Logs/logParser.ts:5381": [
      [0, 0, 0, "Do not use any type assertions.", "0"]
    ],
    "packages/grafana-ui/src/components/MatchersUI/fieldMatchersUI.ts:5381": [
      [0, 0, 0, "Unexpected any. Specify a different type.", "0"]
    ],
    "packages/grafana-ui/src/components/Menu/MenuGroup.tsx:5381": [
      [0, 0, 0, "Unexpected any. Specify a different type.", "0"]
    ],
    "packages/grafana-ui/src/components/Menu/MenuItem.tsx:5381": [
      [0, 0, 0, "Unexpected any. Specify a different type.", "0"]
    ],
    "packages/grafana-ui/src/components/Menu/SubMenu.tsx:5381": [
      [0, 0, 0, "Use data-testid for E2E selectors instead of aria-label", "0"],
      [0, 0, 0, "Use data-testid for E2E selectors instead of aria-label", "1"]
    ],
    "packages/grafana-ui/src/components/Modal/ModalsContext.tsx:5381": [
      [0, 0, 0, "Unexpected any. Specify a different type.", "0"],
      [0, 0, 0, "Unexpected any. Specify a different type.", "1"],
      [0, 0, 0, "Unexpected any. Specify a different type.", "2"],
      [0, 0, 0, "Unexpected any. Specify a different type.", "3"],
      [0, 0, 0, "Unexpected any. Specify a different type.", "4"],
      [0, 0, 0, "Unexpected any. Specify a different type.", "5"]
    ],
    "packages/grafana-ui/src/components/Monaco/CodeEditor.tsx:5381": [
      [0, 0, 0, "Use data-testid for E2E selectors instead of aria-label", "0"]
    ],
    "packages/grafana-ui/src/components/PageLayout/PageToolbar.tsx:5381": [
      [0, 0, 0, "Use data-testid for E2E selectors instead of aria-label", "0"]
    ],
    "packages/grafana-ui/src/components/PanelChrome/LoadingIndicator.tsx:5381": [
      [0, 0, 0, "Use data-testid for E2E selectors instead of aria-label", "0"]
    ],
    "packages/grafana-ui/src/components/PanelChrome/PanelContext.ts:5381": [
      [0, 0, 0, "Unexpected any. Specify a different type.", "0"],
      [0, 0, 0, "Unexpected any. Specify a different type.", "1"]
    ],
    "packages/grafana-ui/src/components/PanelChrome/index.ts:5381": [
      [0, 0, 0, "Do not use any type assertions.", "0"]
    ],
    "packages/grafana-ui/src/components/PluginSignatureBadge/PluginSignatureBadge.tsx:5381": [
      [0, 0, 0, "Do not use any type assertions.", "0"],
      [0, 0, 0, "Unexpected any. Specify a different type.", "1"]
    ],
    "packages/grafana-ui/src/components/QueryField/QueryField.tsx:5381": [
      [0, 0, 0, "Unexpected any. Specify a different type.", "0"],
      [0, 0, 0, "Use data-testid for E2E selectors instead of aria-label", "1"]
    ],
    "packages/grafana-ui/src/components/Segment/Segment.story.tsx:5381": [
      [0, 0, 0, "Unexpected any. Specify a different type.", "0"],
      [0, 0, 0, "Unexpected any. Specify a different type.", "1"],
      [0, 0, 0, "Unexpected any. Specify a different type.", "2"],
      [0, 0, 0, "Unexpected any. Specify a different type.", "3"],
      [0, 0, 0, "Unexpected any. Specify a different type.", "4"],
      [0, 0, 0, "Unexpected any. Specify a different type.", "5"],
      [0, 0, 0, "Unexpected any. Specify a different type.", "6"],
      [0, 0, 0, "Unexpected any. Specify a different type.", "7"]
    ],
    "packages/grafana-ui/src/components/Segment/SegmentAsync.story.tsx:5381": [
      [0, 0, 0, "Unexpected any. Specify a different type.", "0"],
      [0, 0, 0, "Unexpected any. Specify a different type.", "1"],
      [0, 0, 0, "Unexpected any. Specify a different type.", "2"],
      [0, 0, 0, "Unexpected any. Specify a different type.", "3"],
      [0, 0, 0, "Unexpected any. Specify a different type.", "4"],
      [0, 0, 0, "Unexpected any. Specify a different type.", "5"],
      [0, 0, 0, "Unexpected any. Specify a different type.", "6"],
      [0, 0, 0, "Unexpected any. Specify a different type.", "7"]
    ],
    "packages/grafana-ui/src/components/Segment/SegmentInput.story.tsx:5381": [
      [0, 0, 0, "Unexpected any. Specify a different type.", "0"],
      [0, 0, 0, "Do not use any type assertions.", "1"],
      [0, 0, 0, "Do not use any type assertions.", "2"],
      [0, 0, 0, "Do not use any type assertions.", "3"],
      [0, 0, 0, "Unexpected any. Specify a different type.", "4"],
      [0, 0, 0, "Do not use any type assertions.", "5"],
      [0, 0, 0, "Unexpected any. Specify a different type.", "6"],
      [0, 0, 0, "Unexpected any. Specify a different type.", "7"]
    ],
    "packages/grafana-ui/src/components/Segment/SegmentSelect.tsx:5381": [
      [0, 0, 0, "Do not use any type assertions.", "0"],
      [0, 0, 0, "Do not use any type assertions.", "1"],
      [0, 0, 0, "Unexpected any. Specify a different type.", "2"]
    ],
    "packages/grafana-ui/src/components/Select/IndicatorsContainer.tsx:5381": [
      [0, 0, 0, "Unexpected any. Specify a different type.", "0"]
    ],
    "packages/grafana-ui/src/components/Select/Select.story.tsx:5381": [
      [0, 0, 0, "Unexpected any. Specify a different type.", "0"],
      [0, 0, 0, "Unexpected any. Specify a different type.", "1"]
    ],
    "packages/grafana-ui/src/components/Select/SelectBase.tsx:5381": [
      [0, 0, 0, "Unexpected any. Specify a different type.", "0"],
      [0, 0, 0, "Do not use any type assertions.", "1"],
      [0, 0, 0, "Unexpected any. Specify a different type.", "2"],
      [0, 0, 0, "Unexpected any. Specify a different type.", "3"],
      [0, 0, 0, "Do not use any type assertions.", "4"],
      [0, 0, 0, "Unexpected any. Specify a different type.", "5"],
      [0, 0, 0, "Do not use any type assertions.", "6"],
      [0, 0, 0, "Unexpected any. Specify a different type.", "7"],
      [0, 0, 0, "Do not use any type assertions.", "8"],
      [0, 0, 0, "Unexpected any. Specify a different type.", "9"],
      [0, 0, 0, "Unexpected any. Specify a different type.", "10"],
      [0, 0, 0, "Unexpected any. Specify a different type.", "11"],
      [0, 0, 0, "Unexpected any. Specify a different type.", "12"]
    ],
    "packages/grafana-ui/src/components/Select/SelectMenu.tsx:5381": [
      [0, 0, 0, "Unexpected any. Specify a different type.", "0"]
    ],
    "packages/grafana-ui/src/components/Select/SelectOptionGroup.tsx:5381": [
      [0, 0, 0, "Unexpected any. Specify a different type.", "0"],
      [0, 0, 0, "Unexpected any. Specify a different type.", "1"],
      [0, 0, 0, "Unexpected any. Specify a different type.", "2"]
    ],
    "packages/grafana-ui/src/components/Select/SingleValue.tsx:5381": [
      [0, 0, 0, "Do not use any type assertions.", "0"]
    ],
    "packages/grafana-ui/src/components/Select/ValueContainer.tsx:5381": [
      [0, 0, 0, "Unexpected any. Specify a different type.", "0"]
    ],
    "packages/grafana-ui/src/components/Select/resetSelectStyles.ts:5381": [
      [0, 0, 0, "Unexpected any. Specify a different type.", "0"],
      [0, 0, 0, "Unexpected any. Specify a different type.", "1"],
      [0, 0, 0, "Unexpected any. Specify a different type.", "2"],
      [0, 0, 0, "Unexpected any. Specify a different type.", "3"]
    ],
    "packages/grafana-ui/src/components/Select/types.ts:5381": [
      [0, 0, 0, "Unexpected any. Specify a different type.", "0"],
      [0, 0, 0, "Unexpected any. Specify a different type.", "1"],
      [0, 0, 0, "Unexpected any. Specify a different type.", "2"],
      [0, 0, 0, "Unexpected any. Specify a different type.", "3"],
      [0, 0, 0, "Unexpected any. Specify a different type.", "4"],
      [0, 0, 0, "Unexpected any. Specify a different type.", "5"]
    ],
    "packages/grafana-ui/src/components/SingleStatShared/SingleStatBaseOptions.test.ts:5381": [
      [0, 0, 0, "Unexpected any. Specify a different type.", "0"],
      [0, 0, 0, "Unexpected any. Specify a different type.", "1"],
      [0, 0, 0, "Unexpected any. Specify a different type.", "2"],
      [0, 0, 0, "Unexpected any. Specify a different type.", "3"],
      [0, 0, 0, "Unexpected any. Specify a different type.", "4"],
      [0, 0, 0, "Unexpected any. Specify a different type.", "5"],
      [0, 0, 0, "Unexpected any. Specify a different type.", "6"],
      [0, 0, 0, "Unexpected any. Specify a different type.", "7"],
      [0, 0, 0, "Unexpected any. Specify a different type.", "8"]
    ],
    "packages/grafana-ui/src/components/SingleStatShared/SingleStatBaseOptions.ts:5381": [
      [0, 0, 0, "Unexpected any. Specify a different type.", "0"],
      [0, 0, 0, "Unexpected any. Specify a different type.", "1"],
      [0, 0, 0, "Unexpected any. Specify a different type.", "2"],
      [0, 0, 0, "Unexpected any. Specify a different type.", "3"],
      [0, 0, 0, "Do not use any type assertions.", "4"],
      [0, 0, 0, "Unexpected any. Specify a different type.", "5"],
      [0, 0, 0, "Do not use any type assertions.", "6"],
      [0, 0, 0, "Unexpected any. Specify a different type.", "7"],
      [0, 0, 0, "Do not use any type assertions.", "8"],
      [0, 0, 0, "Unexpected any. Specify a different type.", "9"],
      [0, 0, 0, "Do not use any type assertions.", "10"],
      [0, 0, 0, "Unexpected any. Specify a different type.", "11"],
      [0, 0, 0, "Do not use any type assertions.", "12"],
      [0, 0, 0, "Unexpected any. Specify a different type.", "13"],
      [0, 0, 0, "Do not use any type assertions.", "14"],
      [0, 0, 0, "Unexpected any. Specify a different type.", "15"],
      [0, 0, 0, "Unexpected any. Specify a different type.", "16"],
      [0, 0, 0, "Unexpected any. Specify a different type.", "17"],
      [0, 0, 0, "Unexpected any. Specify a different type.", "18"],
      [0, 0, 0, "Unexpected any. Specify a different type.", "19"],
      [0, 0, 0, "Unexpected any. Specify a different type.", "20"]
    ],
    "packages/grafana-ui/src/components/StatsPicker/StatsPicker.story.tsx:5381": [
      [0, 0, 0, "Unexpected any. Specify a different type.", "0"],
      [0, 0, 0, "Unexpected any. Specify a different type.", "1"],
      [0, 0, 0, "Unexpected any. Specify a different type.", "2"]
    ],
    "packages/grafana-ui/src/components/Table/CellActions.tsx:5381": [
      [0, 0, 0, "Do not use any type assertions.", "0"]
    ],
    "packages/grafana-ui/src/components/Table/DefaultCell.tsx:5381": [
      [0, 0, 0, "Do not use any type assertions.", "0"]
    ],
    "packages/grafana-ui/src/components/Table/Filter.tsx:5381": [
      [0, 0, 0, "Unexpected any. Specify a different type.", "0"]
    ],
    "packages/grafana-ui/src/components/Table/FilterPopup.tsx:5381": [
      [0, 0, 0, "Unexpected any. Specify a different type.", "0"]
    ],
    "packages/grafana-ui/src/components/Table/FooterRow.tsx:5381": [
      [0, 0, 0, "Do not use any type assertions.", "0"],
      [0, 0, 0, "Unexpected any. Specify a different type.", "1"]
    ],
    "packages/grafana-ui/src/components/Table/HeaderRow.tsx:5381": [
      [0, 0, 0, "Unexpected any. Specify a different type.", "0"]
    ],
    "packages/grafana-ui/src/components/Table/JSONViewCell.tsx:5381": [
      [0, 0, 0, "Do not use any type assertions.", "0"]
    ],
    "packages/grafana-ui/src/components/Table/Table.tsx:5381": [
      [0, 0, 0, "Unexpected any. Specify a different type.", "0"],
      [0, 0, 0, "Do not use any type assertions.", "1"],
      [0, 0, 0, "Do not use any type assertions.", "2"],
      [0, 0, 0, "Do not use any type assertions.", "3"],
      [0, 0, 0, "Do not use any type assertions.", "4"]
    ],
    "packages/grafana-ui/src/components/Table/TableCell.tsx:5381": [
      [0, 0, 0, "Do not use any type assertions.", "0"],
      [0, 0, 0, "Do not use any type assertions.", "1"],
      [0, 0, 0, "Do not use any type assertions.", "2"],
      [0, 0, 0, "Unexpected any. Specify a different type.", "3"],
      [0, 0, 0, "Do not use any type assertions.", "4"],
      [0, 0, 0, "Do not use any type assertions.", "5"]
    ],
    "packages/grafana-ui/src/components/Table/TableCellInspectModal.tsx:5381": [
      [0, 0, 0, "Unexpected any. Specify a different type.", "0"]
    ],
    "packages/grafana-ui/src/components/Table/hooks.ts:5381": [
      [0, 0, 0, "Do not use any type assertions.", "0"],
      [0, 0, 0, "Do not use any type assertions.", "1"],
      [0, 0, 0, "Do not use any type assertions.", "2"],
      [0, 0, 0, "Do not use any type assertions.", "3"],
      [0, 0, 0, "Do not use any type assertions.", "4"]
    ],
    "packages/grafana-ui/src/components/Table/reducer.ts:5381": [
      [0, 0, 0, "Do not use any type assertions.", "0"],
      [0, 0, 0, "Unexpected any. Specify a different type.", "1"],
      [0, 0, 0, "Do not use any type assertions.", "2"]
    ],
    "packages/grafana-ui/src/components/Table/types.ts:5381": [
      [0, 0, 0, "Unexpected any. Specify a different type.", "0"],
      [0, 0, 0, "Unexpected any. Specify a different type.", "1"]
    ],
    "packages/grafana-ui/src/components/Table/utils.ts:5381": [
      [0, 0, 0, "Do not use any type assertions.", "0"],
      [0, 0, 0, "Do not use any type assertions.", "1"],
      [0, 0, 0, "Unexpected any. Specify a different type.", "2"],
      [0, 0, 0, "Unexpected any. Specify a different type.", "3"],
      [0, 0, 0, "Unexpected any. Specify a different type.", "4"],
      [0, 0, 0, "Unexpected any. Specify a different type.", "5"],
      [0, 0, 0, "Do not use any type assertions.", "6"],
      [0, 0, 0, "Unexpected any. Specify a different type.", "7"],
      [0, 0, 0, "Unexpected any. Specify a different type.", "8"],
      [0, 0, 0, "Unexpected any. Specify a different type.", "9"],
      [0, 0, 0, "Unexpected any. Specify a different type.", "10"],
      [0, 0, 0, "Unexpected any. Specify a different type.", "11"],
      [0, 0, 0, "Unexpected any. Specify a different type.", "12"],
      [0, 0, 0, "Unexpected any. Specify a different type.", "13"],
      [0, 0, 0, "Unexpected any. Specify a different type.", "14"],
      [0, 0, 0, "Do not use any type assertions.", "15"]
    ],
    "packages/grafana-ui/src/components/Tags/Tag.tsx:5381": [
      [0, 0, 0, "Do not use any type assertions.", "0"]
    ],
    "packages/grafana-ui/src/components/ThemeDemos/ThemeDemo.tsx:5381": [
      [0, 0, 0, "Do not use any type assertions.", "0"],
      [0, 0, 0, "Unexpected any. Specify a different type.", "1"]
    ],
    "packages/grafana-ui/src/components/TimeSeries/TimeSeries.tsx:5381": [
      [0, 0, 0, "Do not use any type assertions.", "0"],
      [0, 0, 0, "Do not use any type assertions.", "1"]
    ],
    "packages/grafana-ui/src/components/TimeSeries/utils.ts:5381": [
      [0, 0, 0, "Unexpected any. Specify a different type.", "0"],
      [0, 0, 0, "Do not use any type assertions.", "1"],
      [0, 0, 0, "Unexpected any. Specify a different type.", "2"]
    ],
    "packages/grafana-ui/src/components/ValuePicker/ValuePicker.tsx:5381": [
      [0, 0, 0, "Use data-testid for E2E selectors instead of aria-label", "0"],
      [0, 0, 0, "Use data-testid for E2E selectors instead of aria-label", "1"]
    ],
    "packages/grafana-ui/src/components/VizLegend/VizLegendListItem.tsx:5381": [
      [0, 0, 0, "Use data-testid for E2E selectors instead of aria-label", "0"]
    ],
    "packages/grafana-ui/src/components/VizLegend/types.ts:5381": [
      [0, 0, 0, "Unexpected any. Specify a different type.", "0"],
      [0, 0, 0, "Unexpected any. Specify a different type.", "1"]
    ],
    "packages/grafana-ui/src/components/VizRepeater/VizRepeater.tsx:5381": [
      [0, 0, 0, "Do not use any type assertions.", "0"],
      [0, 0, 0, "Do not use any type assertions.", "1"],
      [0, 0, 0, "Do not use any type assertions.", "2"],
      [0, 0, 0, "Do not use any type assertions.", "3"]
    ],
    "packages/grafana-ui/src/components/VizTooltip/VizTooltip.tsx:5381": [
      [0, 0, 0, "Unexpected any. Specify a different type.", "0"],
      [0, 0, 0, "Unexpected any. Specify a different type.", "1"]
    ],
    "packages/grafana-ui/src/components/uPlot/Plot.tsx:5381": [
      [0, 0, 0, "Do not use any type assertions.", "0"],
      [0, 0, 0, "Do not use any type assertions.", "1"]
    ],
    "packages/grafana-ui/src/components/uPlot/PlotLegend.tsx:5381": [
      [0, 0, 0, "Unexpected any. Specify a different type.", "0"],
      [0, 0, 0, "Do not use any type assertions.", "1"]
    ],
    "packages/grafana-ui/src/components/uPlot/config.ts:5381": [
      [0, 0, 0, "Do not use any type assertions.", "0"],
      [0, 0, 0, "Do not use any type assertions.", "1"],
      [0, 0, 0, "Do not use any type assertions.", "2"],
      [0, 0, 0, "Do not use any type assertions.", "3"],
      [0, 0, 0, "Do not use any type assertions.", "4"],
      [0, 0, 0, "Do not use any type assertions.", "5"],
      [0, 0, 0, "Do not use any type assertions.", "6"],
      [0, 0, 0, "Do not use any type assertions.", "7"]
    ],
    "packages/grafana-ui/src/components/uPlot/config/UPlotAxisBuilder.ts:5381": [
      [0, 0, 0, "Unexpected any. Specify a different type.", "0"],
      [0, 0, 0, "Do not use any type assertions.", "1"],
      [0, 0, 0, "Unexpected any. Specify a different type.", "2"],
      [0, 0, 0, "Do not use any type assertions.", "3"],
      [0, 0, 0, "Unexpected any. Specify a different type.", "4"]
    ],
    "packages/grafana-ui/src/components/uPlot/config/UPlotConfigBuilder.ts:5381": [
      [0, 0, 0, "Do not use any type assertions.", "0"],
      [0, 0, 0, "Unexpected any. Specify a different type.", "1"],
      [0, 0, 0, "Do not use any type assertions.", "2"],
      [0, 0, 0, "Do not use any type assertions.", "3"],
      [0, 0, 0, "Unexpected any. Specify a different type.", "4"]
    ],
    "packages/grafana-ui/src/components/uPlot/config/UPlotSeriesBuilder.ts:5381": [
      [0, 0, 0, "Do not use any type assertions.", "0"]
    ],
    "packages/grafana-ui/src/components/uPlot/config/gradientFills.ts:5381": [
      [0, 0, 0, "Do not use any type assertions.", "0"],
      [0, 0, 0, "Do not use any type assertions.", "1"],
      [0, 0, 0, "Do not use any type assertions.", "2"]
    ],
    "packages/grafana-ui/src/components/uPlot/types.ts:5381": [
      [0, 0, 0, "Unexpected any. Specify a different type.", "0"]
    ],
    "packages/grafana-ui/src/components/uPlot/utils.ts:5381": [
      [0, 0, 0, "Do not use any type assertions.", "0"],
      [0, 0, 0, "Do not use any type assertions.", "1"],
      [0, 0, 0, "Do not use any type assertions.", "2"],
      [0, 0, 0, "Do not use any type assertions.", "3"],
      [0, 0, 0, "Do not use any type assertions.", "4"],
      [0, 0, 0, "Do not use any type assertions.", "5"]
    ],
    "packages/grafana-ui/src/options/builder/axis.tsx:5381": [
      [0, 0, 0, "Do not use any type assertions.", "0"],
      [0, 0, 0, "Unexpected any. Specify a different type.", "1"],
      [0, 0, 0, "Do not use any type assertions.", "2"],
      [0, 0, 0, "Unexpected any. Specify a different type.", "3"]
    ],
    "packages/grafana-ui/src/options/builder/hideSeries.tsx:5381": [
      [0, 0, 0, "Do not use any type assertions.", "0"]
    ],
    "packages/grafana-ui/src/options/builder/stacking.tsx:5381": [
      [0, 0, 0, "Unexpected any. Specify a different type.", "0"]
    ],
    "packages/grafana-ui/src/slate-plugins/braces.ts:5381": [
      [0, 0, 0, "Do not use any type assertions.", "0"]
    ],
    "packages/grafana-ui/src/slate-plugins/slate-prism/index.ts:5381": [
      [0, 0, 0, "Do not use any type assertions.", "0"],
      [0, 0, 0, "Do not use any type assertions.", "1"],
      [0, 0, 0, "Do not use any type assertions.", "2"],
      [0, 0, 0, "Unexpected any. Specify a different type.", "3"]
    ],
    "packages/grafana-ui/src/slate-plugins/slate-prism/options.tsx:5381": [
      [0, 0, 0, "Unexpected any. Specify a different type.", "0"],
      [0, 0, 0, "Unexpected any. Specify a different type.", "1"]
    ],
    "packages/grafana-ui/src/slate-plugins/suggestions.tsx:5381": [
      [0, 0, 0, "Do not use any type assertions.", "0"],
      [0, 0, 0, "Do not use any type assertions.", "1"],
      [0, 0, 0, "Unexpected any. Specify a different type.", "2"]
    ],
    "packages/grafana-ui/src/themes/ThemeContext.tsx:5381": [
      [0, 0, 0, "Do not use any type assertions.", "0"],
      [0, 0, 0, "Do not use any type assertions.", "1"],
      [0, 0, 0, "Do not use any type assertions.", "2"],
      [0, 0, 0, "Do not use any type assertions.", "3"],
      [0, 0, 0, "Do not use any type assertions.", "4"]
    ],
    "packages/grafana-ui/src/themes/stylesFactory.ts:5381": [
      [0, 0, 0, "Unexpected any. Specify a different type.", "0"],
      [0, 0, 0, "Unexpected any. Specify a different type.", "1"]
    ],
    "packages/grafana-ui/src/types/forms.ts:5381": [
      [0, 0, 0, "Unexpected any. Specify a different type.", "0"]
    ],
    "packages/grafana-ui/src/types/jquery.d.ts:5381": [
      [0, 0, 0, "Unexpected any. Specify a different type.", "0"],
      [0, 0, 0, "Unexpected any. Specify a different type.", "1"],
      [0, 0, 0, "Unexpected any. Specify a different type.", "2"],
      [0, 0, 0, "Unexpected any. Specify a different type.", "3"],
      [0, 0, 0, "Unexpected any. Specify a different type.", "4"],
      [0, 0, 0, "Unexpected any. Specify a different type.", "5"],
      [0, 0, 0, "Unexpected any. Specify a different type.", "6"],
      [0, 0, 0, "Unexpected any. Specify a different type.", "7"],
      [0, 0, 0, "Unexpected any. Specify a different type.", "8"]
    ],
    "packages/grafana-ui/src/types/mdx.d.ts:5381": [
      [0, 0, 0, "Unexpected any. Specify a different type.", "0"]
    ],
    "packages/grafana-ui/src/types/react-table-config.d.ts:5381": [
      [0, 0, 0, "Unexpected any. Specify a different type.", "0"],
      [0, 0, 0, "Unexpected any. Specify a different type.", "1"]
    ],
    "packages/grafana-ui/src/utils/debug.ts:5381": [
      [0, 0, 0, "Unexpected any. Specify a different type.", "0"]
    ],
    "packages/grafana-ui/src/utils/dom.ts:5381": [
      [0, 0, 0, "Unexpected any. Specify a different type.", "0"],
      [0, 0, 0, "Unexpected any. Specify a different type.", "1"],
      [0, 0, 0, "Unexpected any. Specify a different type.", "2"]
    ],
    "packages/grafana-ui/src/utils/logger.ts:5381": [
      [0, 0, 0, "Unexpected any. Specify a different type.", "0"],
      [0, 0, 0, "Unexpected any. Specify a different type.", "1"],
      [0, 0, 0, "Unexpected any. Specify a different type.", "2"]
    ],
    "packages/grafana-ui/src/utils/storybook/withTheme.tsx:5381": [
      [0, 0, 0, "Unexpected any. Specify a different type.", "0"],
      [0, 0, 0, "Unexpected any. Specify a different type.", "1"]
    ],
    "packages/grafana-ui/src/utils/table.ts:5381": [
      [0, 0, 0, "Unexpected any. Specify a different type.", "0"]
    ],
    "packages/grafana-ui/src/utils/useAsyncDependency.ts:5381": [
      [0, 0, 0, "Unexpected any. Specify a different type.", "0"]
    ],
    "plugins-bundled/internal/input-datasource/src/InputDatasource.ts:5381": [
      [0, 0, 0, "Unexpected any. Specify a different type.", "0"],
      [0, 0, 0, "Do not use any type assertions.", "1"]
    ],
    "public/app/angular/AngularApp.ts:5381": [
      [0, 0, 0, "Unexpected any. Specify a different type.", "0"],
      [0, 0, 0, "Unexpected any. Specify a different type.", "1"],
      [0, 0, 0, "Unexpected any. Specify a different type.", "2"],
      [0, 0, 0, "Unexpected any. Specify a different type.", "3"],
      [0, 0, 0, "Unexpected any. Specify a different type.", "4"],
      [0, 0, 0, "Unexpected any. Specify a different type.", "5"]
    ],
    "public/app/angular/AngularLocationWrapper.ts:5381": [
      [0, 0, 0, "Unexpected any. Specify a different type.", "0"],
      [0, 0, 0, "Unexpected any. Specify a different type.", "1"],
      [0, 0, 0, "Unexpected any. Specify a different type.", "2"],
      [0, 0, 0, "Unexpected any. Specify a different type.", "3"],
      [0, 0, 0, "Unexpected any. Specify a different type.", "4"]
    ],
    "public/app/angular/GrafanaCtrl.ts:5381": [
      [0, 0, 0, "Unexpected any. Specify a different type.", "0"],
      [0, 0, 0, "Unexpected any. Specify a different type.", "1"],
      [0, 0, 0, "Unexpected any. Specify a different type.", "2"],
      [0, 0, 0, "Unexpected any. Specify a different type.", "3"]
    ],
    "public/app/angular/array_join.ts:5381": [
      [0, 0, 0, "Unexpected any. Specify a different type.", "0"],
      [0, 0, 0, "Unexpected any. Specify a different type.", "1"],
      [0, 0, 0, "Unexpected any. Specify a different type.", "2"],
      [0, 0, 0, "Unexpected any. Specify a different type.", "3"],
      [0, 0, 0, "Do not use any type assertions.", "4"],
      [0, 0, 0, "Unexpected any. Specify a different type.", "5"]
    ],
    "public/app/angular/autofill_event_fix.ts:5381": [
      [0, 0, 0, "Unexpected any. Specify a different type.", "0"],
      [0, 0, 0, "Unexpected any. Specify a different type.", "1"],
      [0, 0, 0, "Unexpected any. Specify a different type.", "2"]
    ],
    "public/app/angular/bridgeReactAngularRouting.ts:5381": [
      [0, 0, 0, "Unexpected any. Specify a different type.", "0"],
      [0, 0, 0, "Unexpected any. Specify a different type.", "1"],
      [0, 0, 0, "Unexpected any. Specify a different type.", "2"],
      [0, 0, 0, "Do not use any type assertions.", "3"],
      [0, 0, 0, "Do not use any type assertions.", "4"]
    ],
    "public/app/angular/bsTooltip.ts:5381": [
      [0, 0, 0, "Unexpected any. Specify a different type.", "0"],
      [0, 0, 0, "Unexpected any. Specify a different type.", "1"],
      [0, 0, 0, "Unexpected any. Specify a different type.", "2"],
      [0, 0, 0, "Unexpected any. Specify a different type.", "3"],
      [0, 0, 0, "Unexpected any. Specify a different type.", "4"],
      [0, 0, 0, "Unexpected any. Specify a different type.", "5"],
      [0, 0, 0, "Unexpected any. Specify a different type.", "6"],
      [0, 0, 0, "Unexpected any. Specify a different type.", "7"],
      [0, 0, 0, "Unexpected any. Specify a different type.", "8"]
    ],
    "public/app/angular/bsTypeahead.ts:5381": [
      [0, 0, 0, "Unexpected any. Specify a different type.", "0"],
      [0, 0, 0, "Unexpected any. Specify a different type.", "1"],
      [0, 0, 0, "Unexpected any. Specify a different type.", "2"],
      [0, 0, 0, "Unexpected any. Specify a different type.", "3"],
      [0, 0, 0, "Unexpected any. Specify a different type.", "4"],
      [0, 0, 0, "Unexpected any. Specify a different type.", "5"],
      [0, 0, 0, "Unexpected any. Specify a different type.", "6"],
      [0, 0, 0, "Unexpected any. Specify a different type.", "7"]
    ],
    "public/app/angular/components/HttpSettingsCtrl.ts:5381": [
      [0, 0, 0, "Unexpected any. Specify a different type.", "0"],
      [0, 0, 0, "Unexpected any. Specify a different type.", "1"]
    ],
    "public/app/angular/components/code_editor/brace.d.ts:5381": [
      [0, 0, 0, "Unexpected any. Specify a different type.", "0"]
    ],
    "public/app/angular/components/code_editor/code_editor.ts:5381": [
      [0, 0, 0, "Unexpected any. Specify a different type.", "0"],
      [0, 0, 0, "Unexpected any. Specify a different type.", "1"],
      [0, 0, 0, "Unexpected any. Specify a different type.", "2"],
      [0, 0, 0, "Do not use any type assertions.", "3"],
      [0, 0, 0, "Unexpected any. Specify a different type.", "4"],
      [0, 0, 0, "Unexpected any. Specify a different type.", "5"],
      [0, 0, 0, "Unexpected any. Specify a different type.", "6"],
      [0, 0, 0, "Do not use any type assertions.", "7"],
      [0, 0, 0, "Unexpected any. Specify a different type.", "8"]
    ],
    "public/app/angular/components/form_dropdown/form_dropdown.ts:5381": [
      [0, 0, 0, "Unexpected any. Specify a different type.", "0"],
      [0, 0, 0, "Unexpected any. Specify a different type.", "1"],
      [0, 0, 0, "Unexpected any. Specify a different type.", "2"],
      [0, 0, 0, "Unexpected any. Specify a different type.", "3"],
      [0, 0, 0, "Unexpected any. Specify a different type.", "4"],
      [0, 0, 0, "Unexpected any. Specify a different type.", "5"],
      [0, 0, 0, "Unexpected any. Specify a different type.", "6"],
      [0, 0, 0, "Unexpected any. Specify a different type.", "7"],
      [0, 0, 0, "Unexpected any. Specify a different type.", "8"],
      [0, 0, 0, "Unexpected any. Specify a different type.", "9"],
      [0, 0, 0, "Unexpected any. Specify a different type.", "10"],
      [0, 0, 0, "Unexpected any. Specify a different type.", "11"],
      [0, 0, 0, "Unexpected any. Specify a different type.", "12"],
      [0, 0, 0, "Unexpected any. Specify a different type.", "13"],
      [0, 0, 0, "Unexpected any. Specify a different type.", "14"],
      [0, 0, 0, "Unexpected any. Specify a different type.", "15"],
      [0, 0, 0, "Unexpected any. Specify a different type.", "16"],
      [0, 0, 0, "Do not use any type assertions.", "17"],
      [0, 0, 0, "Unexpected any. Specify a different type.", "18"],
      [0, 0, 0, "Unexpected any. Specify a different type.", "19"],
      [0, 0, 0, "Unexpected any. Specify a different type.", "20"],
      [0, 0, 0, "Unexpected any. Specify a different type.", "21"],
      [0, 0, 0, "Unexpected any. Specify a different type.", "22"],
      [0, 0, 0, "Unexpected any. Specify a different type.", "23"],
      [0, 0, 0, "Do not use any type assertions.", "24"],
      [0, 0, 0, "Unexpected any. Specify a different type.", "25"],
      [0, 0, 0, "Do not use any type assertions.", "26"],
      [0, 0, 0, "Unexpected any. Specify a different type.", "27"],
      [0, 0, 0, "Do not use any type assertions.", "28"],
      [0, 0, 0, "Unexpected any. Specify a different type.", "29"]
    ],
    "public/app/angular/components/info_popover.ts:5381": [
      [0, 0, 0, "Unexpected any. Specify a different type.", "0"],
      [0, 0, 0, "Unexpected any. Specify a different type.", "1"],
      [0, 0, 0, "Unexpected any. Specify a different type.", "2"],
      [0, 0, 0, "Unexpected any. Specify a different type.", "3"],
      [0, 0, 0, "Unexpected any. Specify a different type.", "4"],
      [0, 0, 0, "Unexpected any. Specify a different type.", "5"],
      [0, 0, 0, "Unexpected any. Specify a different type.", "6"]
    ],
    "public/app/angular/components/jsontree.ts:5381": [
      [0, 0, 0, "Unexpected any. Specify a different type.", "0"]
    ],
    "public/app/angular/components/plugin_component.ts:5381": [
      [0, 0, 0, "Unexpected any. Specify a different type.", "0"],
      [0, 0, 0, "Unexpected any. Specify a different type.", "1"],
      [0, 0, 0, "Unexpected any. Specify a different type.", "2"],
      [0, 0, 0, "Unexpected any. Specify a different type.", "3"],
      [0, 0, 0, "Unexpected any. Specify a different type.", "4"],
      [0, 0, 0, "Unexpected any. Specify a different type.", "5"],
      [0, 0, 0, "Unexpected any. Specify a different type.", "6"],
      [0, 0, 0, "Unexpected any. Specify a different type.", "7"],
      [0, 0, 0, "Unexpected any. Specify a different type.", "8"],
      [0, 0, 0, "Unexpected any. Specify a different type.", "9"],
      [0, 0, 0, "Unexpected any. Specify a different type.", "10"],
      [0, 0, 0, "Unexpected any. Specify a different type.", "11"],
      [0, 0, 0, "Unexpected any. Specify a different type.", "12"],
      [0, 0, 0, "Unexpected any. Specify a different type.", "13"],
      [0, 0, 0, "Unexpected any. Specify a different type.", "14"],
      [0, 0, 0, "Unexpected any. Specify a different type.", "15"],
      [0, 0, 0, "Unexpected any. Specify a different type.", "16"],
      [0, 0, 0, "Unexpected any. Specify a different type.", "17"],
      [0, 0, 0, "Unexpected any. Specify a different type.", "18"],
      [0, 0, 0, "Do not use any type assertions.", "19"],
      [0, 0, 0, "Unexpected any. Specify a different type.", "20"],
      [0, 0, 0, "Unexpected any. Specify a different type.", "21"],
      [0, 0, 0, "Unexpected any. Specify a different type.", "22"],
      [0, 0, 0, "Unexpected any. Specify a different type.", "23"],
      [0, 0, 0, "Unexpected any. Specify a different type.", "24"],
      [0, 0, 0, "Unexpected any. Specify a different type.", "25"],
      [0, 0, 0, "Unexpected any. Specify a different type.", "26"],
      [0, 0, 0, "Unexpected any. Specify a different type.", "27"],
      [0, 0, 0, "Unexpected any. Specify a different type.", "28"]
    ],
    "public/app/angular/components/query_part_editor.ts:5381": [
      [0, 0, 0, "Unexpected any. Specify a different type.", "0"],
      [0, 0, 0, "Unexpected any. Specify a different type.", "1"],
      [0, 0, 0, "Unexpected any. Specify a different type.", "2"],
      [0, 0, 0, "Unexpected any. Specify a different type.", "3"],
      [0, 0, 0, "Unexpected any. Specify a different type.", "4"],
      [0, 0, 0, "Unexpected any. Specify a different type.", "5"],
      [0, 0, 0, "Unexpected any. Specify a different type.", "6"],
      [0, 0, 0, "Unexpected any. Specify a different type.", "7"],
      [0, 0, 0, "Unexpected any. Specify a different type.", "8"],
      [0, 0, 0, "Unexpected any. Specify a different type.", "9"],
      [0, 0, 0, "Unexpected any. Specify a different type.", "10"],
      [0, 0, 0, "Unexpected any. Specify a different type.", "11"],
      [0, 0, 0, "Unexpected any. Specify a different type.", "12"]
    ],
    "public/app/angular/components/scroll.ts:5381": [
      [0, 0, 0, "Unexpected any. Specify a different type.", "0"],
      [0, 0, 0, "Unexpected any. Specify a different type.", "1"],
      [0, 0, 0, "Unexpected any. Specify a different type.", "2"]
    ],
    "public/app/angular/components/spectrum_picker.ts:5381": [
      [0, 0, 0, "Unexpected any. Specify a different type.", "0"],
      [0, 0, 0, "Unexpected any. Specify a different type.", "1"],
      [0, 0, 0, "Unexpected any. Specify a different type.", "2"],
      [0, 0, 0, "Unexpected any. Specify a different type.", "3"]
    ],
    "public/app/angular/components/sql_part/sql_part.ts:5381": [
      [0, 0, 0, "Unexpected any. Specify a different type.", "0"],
      [0, 0, 0, "Unexpected any. Specify a different type.", "1"],
      [0, 0, 0, "Unexpected any. Specify a different type.", "2"],
      [0, 0, 0, "Unexpected any. Specify a different type.", "3"],
      [0, 0, 0, "Unexpected any. Specify a different type.", "4"],
      [0, 0, 0, "Unexpected any. Specify a different type.", "5"],
      [0, 0, 0, "Unexpected any. Specify a different type.", "6"]
    ],
    "public/app/angular/components/sql_part/sql_part_editor.ts:5381": [
      [0, 0, 0, "Unexpected any. Specify a different type.", "0"],
      [0, 0, 0, "Unexpected any. Specify a different type.", "1"],
      [0, 0, 0, "Unexpected any. Specify a different type.", "2"],
      [0, 0, 0, "Unexpected any. Specify a different type.", "3"],
      [0, 0, 0, "Unexpected any. Specify a different type.", "4"],
      [0, 0, 0, "Unexpected any. Specify a different type.", "5"],
      [0, 0, 0, "Unexpected any. Specify a different type.", "6"],
      [0, 0, 0, "Unexpected any. Specify a different type.", "7"],
      [0, 0, 0, "Unexpected any. Specify a different type.", "8"],
      [0, 0, 0, "Unexpected any. Specify a different type.", "9"],
      [0, 0, 0, "Unexpected any. Specify a different type.", "10"],
      [0, 0, 0, "Unexpected any. Specify a different type.", "11"],
      [0, 0, 0, "Unexpected any. Specify a different type.", "12"]
    ],
    "public/app/angular/components/switch.ts:5381": [
      [0, 0, 0, "Unexpected any. Specify a different type.", "0"],
      [0, 0, 0, "Unexpected any. Specify a different type.", "1"],
      [0, 0, 0, "Unexpected any. Specify a different type.", "2"],
      [0, 0, 0, "Unexpected any. Specify a different type.", "3"],
      [0, 0, 0, "Unexpected any. Specify a different type.", "4"],
      [0, 0, 0, "Unexpected any. Specify a different type.", "5"]
    ],
    "public/app/angular/diff-view.ts:5381": [
      [0, 0, 0, "Unexpected any. Specify a different type.", "0"],
      [0, 0, 0, "Unexpected any. Specify a different type.", "1"],
      [0, 0, 0, "Unexpected any. Specify a different type.", "2"]
    ],
    "public/app/angular/dropdown_typeahead.ts:5381": [
      [0, 0, 0, "Unexpected any. Specify a different type.", "0"],
      [0, 0, 0, "Unexpected any. Specify a different type.", "1"],
      [0, 0, 0, "Unexpected any. Specify a different type.", "2"],
      [0, 0, 0, "Unexpected any. Specify a different type.", "3"],
      [0, 0, 0, "Unexpected any. Specify a different type.", "4"],
      [0, 0, 0, "Unexpected any. Specify a different type.", "5"],
      [0, 0, 0, "Unexpected any. Specify a different type.", "6"],
      [0, 0, 0, "Unexpected any. Specify a different type.", "7"],
      [0, 0, 0, "Unexpected any. Specify a different type.", "8"],
      [0, 0, 0, "Unexpected any. Specify a different type.", "9"],
      [0, 0, 0, "Unexpected any. Specify a different type.", "10"],
      [0, 0, 0, "Unexpected any. Specify a different type.", "11"],
      [0, 0, 0, "Do not use any type assertions.", "12"],
      [0, 0, 0, "Unexpected any. Specify a different type.", "13"],
      [0, 0, 0, "Unexpected any. Specify a different type.", "14"],
      [0, 0, 0, "Unexpected any. Specify a different type.", "15"],
      [0, 0, 0, "Unexpected any. Specify a different type.", "16"],
      [0, 0, 0, "Unexpected any. Specify a different type.", "17"]
    ],
    "public/app/angular/filters/filters.ts:5381": [
      [0, 0, 0, "Unexpected any. Specify a different type.", "0"],
      [0, 0, 0, "Unexpected any. Specify a different type.", "1"],
      [0, 0, 0, "Unexpected any. Specify a different type.", "2"],
      [0, 0, 0, "Unexpected any. Specify a different type.", "3"],
      [0, 0, 0, "Unexpected any. Specify a different type.", "4"],
      [0, 0, 0, "Unexpected any. Specify a different type.", "5"],
      [0, 0, 0, "Unexpected any. Specify a different type.", "6"]
    ],
    "public/app/angular/give_focus.ts:5381": [
      [0, 0, 0, "Unexpected any. Specify a different type.", "0"],
      [0, 0, 0, "Unexpected any. Specify a different type.", "1"],
      [0, 0, 0, "Unexpected any. Specify a different type.", "2"],
      [0, 0, 0, "Unexpected any. Specify a different type.", "3"],
      [0, 0, 0, "Unexpected any. Specify a different type.", "4"],
      [0, 0, 0, "Unexpected any. Specify a different type.", "5"]
    ],
    "public/app/angular/injectorMonkeyPatch.ts:5381": [
      [0, 0, 0, "Unexpected any. Specify a different type.", "0"],
      [0, 0, 0, "Unexpected any. Specify a different type.", "1"],
      [0, 0, 0, "Unexpected any. Specify a different type.", "2"],
      [0, 0, 0, "Unexpected any. Specify a different type.", "3"],
      [0, 0, 0, "Unexpected any. Specify a different type.", "4"]
    ],
    "public/app/angular/jquery_extended.ts:5381": [
      [0, 0, 0, "Unexpected any. Specify a different type.", "0"],
      [0, 0, 0, "Unexpected any. Specify a different type.", "1"]
    ],
    "public/app/angular/metric_segment.ts:5381": [
      [0, 0, 0, "Unexpected any. Specify a different type.", "0"],
      [0, 0, 0, "Unexpected any. Specify a different type.", "1"],
      [0, 0, 0, "Unexpected any. Specify a different type.", "2"],
      [0, 0, 0, "Unexpected any. Specify a different type.", "3"],
      [0, 0, 0, "Unexpected any. Specify a different type.", "4"],
      [0, 0, 0, "Unexpected any. Specify a different type.", "5"],
      [0, 0, 0, "Unexpected any. Specify a different type.", "6"],
      [0, 0, 0, "Unexpected any. Specify a different type.", "7"],
      [0, 0, 0, "Unexpected any. Specify a different type.", "8"],
      [0, 0, 0, "Unexpected any. Specify a different type.", "9"],
      [0, 0, 0, "Unexpected any. Specify a different type.", "10"],
      [0, 0, 0, "Unexpected any. Specify a different type.", "11"],
      [0, 0, 0, "Unexpected any. Specify a different type.", "12"],
      [0, 0, 0, "Unexpected any. Specify a different type.", "13"],
      [0, 0, 0, "Unexpected any. Specify a different type.", "14"],
      [0, 0, 0, "Unexpected any. Specify a different type.", "15"],
      [0, 0, 0, "Unexpected any. Specify a different type.", "16"]
    ],
    "public/app/angular/misc.ts:5381": [
      [0, 0, 0, "Unexpected any. Specify a different type.", "0"],
      [0, 0, 0, "Unexpected any. Specify a different type.", "1"],
      [0, 0, 0, "Unexpected any. Specify a different type.", "2"],
      [0, 0, 0, "Unexpected any. Specify a different type.", "3"],
      [0, 0, 0, "Unexpected any. Specify a different type.", "4"],
      [0, 0, 0, "Unexpected any. Specify a different type.", "5"],
      [0, 0, 0, "Unexpected any. Specify a different type.", "6"],
      [0, 0, 0, "Unexpected any. Specify a different type.", "7"],
      [0, 0, 0, "Unexpected any. Specify a different type.", "8"],
      [0, 0, 0, "Unexpected any. Specify a different type.", "9"],
      [0, 0, 0, "Unexpected any. Specify a different type.", "10"],
      [0, 0, 0, "Unexpected any. Specify a different type.", "11"],
      [0, 0, 0, "Unexpected any. Specify a different type.", "12"],
      [0, 0, 0, "Unexpected any. Specify a different type.", "13"],
      [0, 0, 0, "Unexpected any. Specify a different type.", "14"],
      [0, 0, 0, "Unexpected any. Specify a different type.", "15"],
      [0, 0, 0, "Unexpected any. Specify a different type.", "16"],
      [0, 0, 0, "Unexpected any. Specify a different type.", "17"],
      [0, 0, 0, "Unexpected any. Specify a different type.", "18"],
      [0, 0, 0, "Unexpected any. Specify a different type.", "19"],
      [0, 0, 0, "Unexpected any. Specify a different type.", "20"],
      [0, 0, 0, "Unexpected any. Specify a different type.", "21"],
      [0, 0, 0, "Unexpected any. Specify a different type.", "22"],
      [0, 0, 0, "Unexpected any. Specify a different type.", "23"],
      [0, 0, 0, "Unexpected any. Specify a different type.", "24"],
      [0, 0, 0, "Unexpected any. Specify a different type.", "25"],
      [0, 0, 0, "Unexpected any. Specify a different type.", "26"],
      [0, 0, 0, "Unexpected any. Specify a different type.", "27"],
      [0, 0, 0, "Unexpected any. Specify a different type.", "28"]
    ],
    "public/app/angular/ng_model_on_blur.ts:5381": [
      [0, 0, 0, "Unexpected any. Specify a different type.", "0"],
      [0, 0, 0, "Unexpected any. Specify a different type.", "1"],
      [0, 0, 0, "Unexpected any. Specify a different type.", "2"],
      [0, 0, 0, "Unexpected any. Specify a different type.", "3"],
      [0, 0, 0, "Unexpected any. Specify a different type.", "4"],
      [0, 0, 0, "Unexpected any. Specify a different type.", "5"],
      [0, 0, 0, "Unexpected any. Specify a different type.", "6"],
      [0, 0, 0, "Unexpected any. Specify a different type.", "7"],
      [0, 0, 0, "Unexpected any. Specify a different type.", "8"],
      [0, 0, 0, "Unexpected any. Specify a different type.", "9"],
      [0, 0, 0, "Unexpected any. Specify a different type.", "10"],
      [0, 0, 0, "Unexpected any. Specify a different type.", "11"],
      [0, 0, 0, "Unexpected any. Specify a different type.", "12"],
      [0, 0, 0, "Unexpected any. Specify a different type.", "13"],
      [0, 0, 0, "Unexpected any. Specify a different type.", "14"]
    ],
    "public/app/angular/panel/metrics_panel_ctrl.ts:5381": [
      [0, 0, 0, "Unexpected any. Specify a different type.", "0"],
      [0, 0, 0, "Unexpected any. Specify a different type.", "1"],
      [0, 0, 0, "Unexpected any. Specify a different type.", "2"],
      [0, 0, 0, "Unexpected any. Specify a different type.", "3"],
      [0, 0, 0, "Unexpected any. Specify a different type.", "4"],
      [0, 0, 0, "Unexpected any. Specify a different type.", "5"],
      [0, 0, 0, "Unexpected any. Specify a different type.", "6"],
      [0, 0, 0, "Unexpected any. Specify a different type.", "7"],
      [0, 0, 0, "Do not use any type assertions.", "8"],
      [0, 0, 0, "Unexpected any. Specify a different type.", "9"],
      [0, 0, 0, "Unexpected any. Specify a different type.", "10"],
      [0, 0, 0, "Do not use any type assertions.", "11"]
    ],
    "public/app/angular/panel/panel_ctrl.ts:5381": [
      [0, 0, 0, "Unexpected any. Specify a different type.", "0"],
      [0, 0, 0, "Unexpected any. Specify a different type.", "1"],
      [0, 0, 0, "Unexpected any. Specify a different type.", "2"],
      [0, 0, 0, "Unexpected any. Specify a different type.", "3"],
      [0, 0, 0, "Unexpected any. Specify a different type.", "4"],
      [0, 0, 0, "Unexpected any. Specify a different type.", "5"],
      [0, 0, 0, "Unexpected any. Specify a different type.", "6"],
      [0, 0, 0, "Unexpected any. Specify a different type.", "7"],
      [0, 0, 0, "Unexpected any. Specify a different type.", "8"],
      [0, 0, 0, "Unexpected any. Specify a different type.", "9"],
      [0, 0, 0, "Unexpected any. Specify a different type.", "10"],
      [0, 0, 0, "Unexpected any. Specify a different type.", "11"]
    ],
    "public/app/angular/panel/panel_directive.ts:5381": [
      [0, 0, 0, "Unexpected any. Specify a different type.", "0"],
      [0, 0, 0, "Unexpected any. Specify a different type.", "1"],
      [0, 0, 0, "Do not use any type assertions.", "2"],
      [0, 0, 0, "Unexpected any. Specify a different type.", "3"]
    ],
    "public/app/angular/panel/panel_editor_tab.ts:5381": [
      [0, 0, 0, "Unexpected any. Specify a different type.", "0"],
      [0, 0, 0, "Unexpected any. Specify a different type.", "1"],
      [0, 0, 0, "Unexpected any. Specify a different type.", "2"]
    ],
    "public/app/angular/panel/query_ctrl.ts:5381": [
      [0, 0, 0, "Unexpected any. Specify a different type.", "0"],
      [0, 0, 0, "Unexpected any. Specify a different type.", "1"],
      [0, 0, 0, "Unexpected any. Specify a different type.", "2"],
      [0, 0, 0, "Unexpected any. Specify a different type.", "3"],
      [0, 0, 0, "Unexpected any. Specify a different type.", "4"]
    ],
    "public/app/angular/panel/query_editor_row.ts:5381": [
      [0, 0, 0, "Unexpected any. Specify a different type.", "0"],
      [0, 0, 0, "Unexpected any. Specify a different type.", "1"],
      [0, 0, 0, "Unexpected any. Specify a different type.", "2"],
      [0, 0, 0, "Unexpected any. Specify a different type.", "3"]
    ],
    "public/app/angular/panel/specs/metrics_panel_ctrl.test.ts:5381": [
      [0, 0, 0, "Unexpected any. Specify a different type.", "0"],
      [0, 0, 0, "Unexpected any. Specify a different type.", "1"]
    ],
    "public/app/angular/partials.ts:5381": [
      [0, 0, 0, "Do not use any type assertions.", "0"],
      [0, 0, 0, "Unexpected any. Specify a different type.", "1"]
    ],
    "public/app/angular/promiseToDigest.ts:5381": [
      [0, 0, 0, "Unexpected any. Specify a different type.", "0"]
    ],
    "public/app/angular/react2angular.ts:5381": [
      [0, 0, 0, "Unexpected any. Specify a different type.", "0"],
      [0, 0, 0, "Unexpected any. Specify a different type.", "1"]
    ],
    "public/app/angular/rebuild_on_change.ts:5381": [
      [0, 0, 0, "Unexpected any. Specify a different type.", "0"],
      [0, 0, 0, "Unexpected any. Specify a different type.", "1"],
      [0, 0, 0, "Do not use any type assertions.", "2"],
      [0, 0, 0, "Unexpected any. Specify a different type.", "3"],
      [0, 0, 0, "Unexpected any. Specify a different type.", "4"],
      [0, 0, 0, "Unexpected any. Specify a different type.", "5"],
      [0, 0, 0, "Unexpected any. Specify a different type.", "6"],
      [0, 0, 0, "Unexpected any. Specify a different type.", "7"],
      [0, 0, 0, "Unexpected any. Specify a different type.", "8"],
      [0, 0, 0, "Unexpected any. Specify a different type.", "9"],
      [0, 0, 0, "Unexpected any. Specify a different type.", "10"],
      [0, 0, 0, "Unexpected any. Specify a different type.", "11"],
      [0, 0, 0, "Unexpected any. Specify a different type.", "12"],
      [0, 0, 0, "Unexpected any. Specify a different type.", "13"],
      [0, 0, 0, "Unexpected any. Specify a different type.", "14"],
      [0, 0, 0, "Unexpected any. Specify a different type.", "15"],
      [0, 0, 0, "Unexpected any. Specify a different type.", "16"]
    ],
    "public/app/angular/services/AngularLoader.ts:5381": [
      [0, 0, 0, "Unexpected any. Specify a different type.", "0"],
      [0, 0, 0, "Unexpected any. Specify a different type.", "1"],
      [0, 0, 0, "Unexpected any. Specify a different type.", "2"]
    ],
    "public/app/angular/services/UtilSrv.ts:5381": [
      [0, 0, 0, "Unexpected any. Specify a different type.", "0"],
      [0, 0, 0, "Unexpected any. Specify a different type.", "1"]
    ],
    "public/app/angular/services/annotations_srv.ts:5381": [
      [0, 0, 0, "Unexpected any. Specify a different type.", "0"],
      [0, 0, 0, "Unexpected any. Specify a different type.", "1"],
      [0, 0, 0, "Unexpected any. Specify a different type.", "2"]
    ],
    "public/app/angular/services/dynamic_directive_srv.ts:5381": [
      [0, 0, 0, "Unexpected any. Specify a different type.", "0"],
      [0, 0, 0, "Unexpected any. Specify a different type.", "1"],
      [0, 0, 0, "Unexpected any. Specify a different type.", "2"],
      [0, 0, 0, "Unexpected any. Specify a different type.", "3"],
      [0, 0, 0, "Unexpected any. Specify a different type.", "4"],
      [0, 0, 0, "Unexpected any. Specify a different type.", "5"],
      [0, 0, 0, "Unexpected any. Specify a different type.", "6"],
      [0, 0, 0, "Unexpected any. Specify a different type.", "7"],
      [0, 0, 0, "Unexpected any. Specify a different type.", "8"]
    ],
    "public/app/angular/services/nav_model_srv.ts:5381": [
      [0, 0, 0, "Unexpected any. Specify a different type.", "0"]
    ],
    "public/app/angular/services/ng_react.ts:5381": [
      [0, 0, 0, "Do not use any type assertions.", "0"],
      [0, 0, 0, "Do not use any type assertions.", "1"],
      [0, 0, 0, "Do not use any type assertions.", "2"],
      [0, 0, 0, "Do not use any type assertions.", "3"],
      [0, 0, 0, "Unexpected any. Specify a different type.", "4"],
      [0, 0, 0, "Unexpected any. Specify a different type.", "5"],
      [0, 0, 0, "Unexpected any. Specify a different type.", "6"],
      [0, 0, 0, "Unexpected any. Specify a different type.", "7"],
      [0, 0, 0, "Unexpected any. Specify a different type.", "8"],
      [0, 0, 0, "Unexpected any. Specify a different type.", "9"],
      [0, 0, 0, "Unexpected any. Specify a different type.", "10"],
      [0, 0, 0, "Unexpected any. Specify a different type.", "11"],
      [0, 0, 0, "Unexpected any. Specify a different type.", "12"],
      [0, 0, 0, "Unexpected any. Specify a different type.", "13"],
      [0, 0, 0, "Unexpected any. Specify a different type.", "14"],
      [0, 0, 0, "Unexpected any. Specify a different type.", "15"],
      [0, 0, 0, "Unexpected any. Specify a different type.", "16"],
      [0, 0, 0, "Unexpected any. Specify a different type.", "17"],
      [0, 0, 0, "Unexpected any. Specify a different type.", "18"],
      [0, 0, 0, "Unexpected any. Specify a different type.", "19"],
      [0, 0, 0, "Unexpected any. Specify a different type.", "20"],
      [0, 0, 0, "Unexpected any. Specify a different type.", "21"],
      [0, 0, 0, "Unexpected any. Specify a different type.", "22"],
      [0, 0, 0, "Unexpected any. Specify a different type.", "23"],
      [0, 0, 0, "Unexpected any. Specify a different type.", "24"],
      [0, 0, 0, "Unexpected any. Specify a different type.", "25"],
      [0, 0, 0, "Unexpected any. Specify a different type.", "26"],
      [0, 0, 0, "Unexpected any. Specify a different type.", "27"],
      [0, 0, 0, "Unexpected any. Specify a different type.", "28"],
      [0, 0, 0, "Unexpected any. Specify a different type.", "29"]
    ],
    "public/app/angular/services/popover_srv.ts:5381": [
      [0, 0, 0, "Unexpected any. Specify a different type.", "0"],
      [0, 0, 0, "Unexpected any. Specify a different type.", "1"],
      [0, 0, 0, "Unexpected any. Specify a different type.", "2"],
      [0, 0, 0, "Unexpected any. Specify a different type.", "3"],
      [0, 0, 0, "Unexpected any. Specify a different type.", "4"],
      [0, 0, 0, "Unexpected any. Specify a different type.", "5"]
    ],
    "public/app/angular/services/segment_srv.ts:5381": [
      [0, 0, 0, "Unexpected any. Specify a different type.", "0"],
      [0, 0, 0, "Unexpected any. Specify a different type.", "1"],
      [0, 0, 0, "Unexpected any. Specify a different type.", "2"],
      [0, 0, 0, "Unexpected any. Specify a different type.", "3"],
      [0, 0, 0, "Unexpected any. Specify a different type.", "4"],
      [0, 0, 0, "Unexpected any. Specify a different type.", "5"],
      [0, 0, 0, "Unexpected any. Specify a different type.", "6"],
      [0, 0, 0, "Unexpected any. Specify a different type.", "7"],
      [0, 0, 0, "Unexpected any. Specify a different type.", "8"]
    ],
    "public/app/angular/services/timer.ts:5381": [
      [0, 0, 0, "Unexpected any. Specify a different type.", "0"],
      [0, 0, 0, "Unexpected any. Specify a different type.", "1"],
      [0, 0, 0, "Unexpected any. Specify a different type.", "2"]
    ],
    "public/app/angular/tags.ts:5381": [
      [0, 0, 0, "Unexpected any. Specify a different type.", "0"],
      [0, 0, 0, "Unexpected any. Specify a different type.", "1"],
      [0, 0, 0, "Unexpected any. Specify a different type.", "2"],
      [0, 0, 0, "Unexpected any. Specify a different type.", "3"],
      [0, 0, 0, "Unexpected any. Specify a different type.", "4"],
      [0, 0, 0, "Unexpected any. Specify a different type.", "5"],
      [0, 0, 0, "Unexpected any. Specify a different type.", "6"],
      [0, 0, 0, "Unexpected any. Specify a different type.", "7"],
      [0, 0, 0, "Unexpected any. Specify a different type.", "8"],
      [0, 0, 0, "Unexpected any. Specify a different type.", "9"]
    ],
    "public/app/core/TableModel.ts:5381": [
      [0, 0, 0, "Unexpected any. Specify a different type.", "0"],
      [0, 0, 0, "Unexpected any. Specify a different type.", "1"],
      [0, 0, 0, "Unexpected any. Specify a different type.", "2"],
      [0, 0, 0, "Unexpected any. Specify a different type.", "3"],
      [0, 0, 0, "Unexpected any. Specify a different type.", "4"],
      [0, 0, 0, "Unexpected any. Specify a different type.", "5"],
      [0, 0, 0, "Unexpected any. Specify a different type.", "6"]
    ],
    "public/app/core/components/DynamicImports/SafeDynamicImport.tsx:5381": [
      [0, 0, 0, "Unexpected any. Specify a different type.", "0"]
    ],
    "public/app/core/components/ForgottenPassword/ChangePassword.tsx:5381": [
      [0, 0, 0, "Use data-testid for E2E selectors instead of aria-label", "0"]
    ],
    "public/app/core/components/Login/LoginCtrl.tsx:5381": [
      [0, 0, 0, "Unexpected any. Specify a different type.", "0"]
    ],
    "public/app/core/components/Login/LoginForm.tsx:5381": [
      [0, 0, 0, "Use data-testid for E2E selectors instead of aria-label", "0"],
      [0, 0, 0, "Use data-testid for E2E selectors instead of aria-label", "1"]
    ],
    "public/app/core/components/NavBar/NavBarItemMenuTrigger.tsx:5381": [
      [0, 0, 0, "Do not use any type assertions.", "0"],
      [0, 0, 0, "Do not use any type assertions.", "1"],
      [0, 0, 0, "Do not use any type assertions.", "2"]
    ],
    "public/app/core/components/OptionsUI/registry.tsx:5381": [
      [0, 0, 0, "Do not use any type assertions.", "0"],
      [0, 0, 0, "Unexpected any. Specify a different type.", "1"],
      [0, 0, 0, "Do not use any type assertions.", "2"],
      [0, 0, 0, "Unexpected any. Specify a different type.", "3"],
      [0, 0, 0, "Do not use any type assertions.", "4"],
      [0, 0, 0, "Unexpected any. Specify a different type.", "5"],
      [0, 0, 0, "Do not use any type assertions.", "6"],
      [0, 0, 0, "Unexpected any. Specify a different type.", "7"],
      [0, 0, 0, "Unexpected any. Specify a different type.", "8"],
      [0, 0, 0, "Do not use any type assertions.", "9"],
      [0, 0, 0, "Unexpected any. Specify a different type.", "10"],
      [0, 0, 0, "Unexpected any. Specify a different type.", "11"],
      [0, 0, 0, "Do not use any type assertions.", "12"],
      [0, 0, 0, "Unexpected any. Specify a different type.", "13"],
      [0, 0, 0, "Unexpected any. Specify a different type.", "14"],
      [0, 0, 0, "Do not use any type assertions.", "15"],
      [0, 0, 0, "Unexpected any. Specify a different type.", "16"],
      [0, 0, 0, "Do not use any type assertions.", "17"],
      [0, 0, 0, "Unexpected any. Specify a different type.", "18"],
      [0, 0, 0, "Do not use any type assertions.", "19"],
      [0, 0, 0, "Unexpected any. Specify a different type.", "20"],
      [0, 0, 0, "Do not use any type assertions.", "21"],
      [0, 0, 0, "Unexpected any. Specify a different type.", "22"],
      [0, 0, 0, "Do not use any type assertions.", "23"],
      [0, 0, 0, "Unexpected any. Specify a different type.", "24"],
      [0, 0, 0, "Do not use any type assertions.", "25"],
      [0, 0, 0, "Unexpected any. Specify a different type.", "26"],
      [0, 0, 0, "Do not use any type assertions.", "27"],
      [0, 0, 0, "Unexpected any. Specify a different type.", "28"],
      [0, 0, 0, "Do not use any type assertions.", "29"],
      [0, 0, 0, "Unexpected any. Specify a different type.", "30"],
      [0, 0, 0, "Do not use any type assertions.", "31"],
      [0, 0, 0, "Unexpected any. Specify a different type.", "32"],
      [0, 0, 0, "Unexpected any. Specify a different type.", "33"],
      [0, 0, 0, "Do not use any type assertions.", "34"],
      [0, 0, 0, "Unexpected any. Specify a different type.", "35"],
      [0, 0, 0, "Do not use any type assertions.", "36"],
      [0, 0, 0, "Unexpected any. Specify a different type.", "37"],
      [0, 0, 0, "Unexpected any. Specify a different type.", "38"],
      [0, 0, 0, "Do not use any type assertions.", "39"],
      [0, 0, 0, "Unexpected any. Specify a different type.", "40"],
      [0, 0, 0, "Do not use any type assertions.", "41"],
      [0, 0, 0, "Unexpected any. Specify a different type.", "42"],
      [0, 0, 0, "Unexpected any. Specify a different type.", "43"],
      [0, 0, 0, "Do not use any type assertions.", "44"],
      [0, 0, 0, "Unexpected any. Specify a different type.", "45"],
      [0, 0, 0, "Do not use any type assertions.", "46"],
      [0, 0, 0, "Unexpected any. Specify a different type.", "47"],
      [0, 0, 0, "Unexpected any. Specify a different type.", "48"],
      [0, 0, 0, "Do not use any type assertions.", "49"],
      [0, 0, 0, "Unexpected any. Specify a different type.", "50"],
      [0, 0, 0, "Do not use any type assertions.", "51"],
      [0, 0, 0, "Unexpected any. Specify a different type.", "52"],
      [0, 0, 0, "Unexpected any. Specify a different type.", "53"],
      [0, 0, 0, "Do not use any type assertions.", "54"],
      [0, 0, 0, "Unexpected any. Specify a different type.", "55"],
      [0, 0, 0, "Do not use any type assertions.", "56"],
      [0, 0, 0, "Unexpected any. Specify a different type.", "57"],
      [0, 0, 0, "Unexpected any. Specify a different type.", "58"],
      [0, 0, 0, "Do not use any type assertions.", "59"],
      [0, 0, 0, "Unexpected any. Specify a different type.", "60"],
      [0, 0, 0, "Do not use any type assertions.", "61"],
      [0, 0, 0, "Unexpected any. Specify a different type.", "62"],
      [0, 0, 0, "Unexpected any. Specify a different type.", "63"],
      [0, 0, 0, "Do not use any type assertions.", "64"],
      [0, 0, 0, "Unexpected any. Specify a different type.", "65"],
      [0, 0, 0, "Do not use any type assertions.", "66"],
      [0, 0, 0, "Unexpected any. Specify a different type.", "67"],
      [0, 0, 0, "Unexpected any. Specify a different type.", "68"],
      [0, 0, 0, "Do not use any type assertions.", "69"],
      [0, 0, 0, "Unexpected any. Specify a different type.", "70"],
      [0, 0, 0, "Do not use any type assertions.", "71"],
      [0, 0, 0, "Unexpected any. Specify a different type.", "72"],
      [0, 0, 0, "Unexpected any. Specify a different type.", "73"],
      [0, 0, 0, "Do not use any type assertions.", "74"],
      [0, 0, 0, "Unexpected any. Specify a different type.", "75"],
      [0, 0, 0, "Do not use any type assertions.", "76"],
      [0, 0, 0, "Unexpected any. Specify a different type.", "77"],
      [0, 0, 0, "Unexpected any. Specify a different type.", "78"],
      [0, 0, 0, "Do not use any type assertions.", "79"],
      [0, 0, 0, "Unexpected any. Specify a different type.", "80"],
      [0, 0, 0, "Do not use any type assertions.", "81"],
      [0, 0, 0, "Unexpected any. Specify a different type.", "82"],
      [0, 0, 0, "Do not use any type assertions.", "83"],
      [0, 0, 0, "Unexpected any. Specify a different type.", "84"],
      [0, 0, 0, "Do not use any type assertions.", "85"],
      [0, 0, 0, "Unexpected any. Specify a different type.", "86"]
    ],
    "public/app/core/components/OptionsUI/string.tsx:5381": [
      [0, 0, 0, "Do not use any type assertions.", "0"],
      [0, 0, 0, "Do not use any type assertions.", "1"]
    ],
    "public/app/core/components/OptionsUI/strings.tsx:5381": [
      [0, 0, 0, "Do not use any type assertions.", "0"]
    ],
    "public/app/core/components/PageNew/SectionNavItem.tsx:5381": [
      [0, 0, 0, "Use data-testid for E2E selectors instead of aria-label", "0"]
    ],
    "public/app/core/components/PanelTypeFilter/PanelTypeFilter.tsx:5381": [
      [0, 0, 0, "Unexpected any. Specify a different type.", "0"],
      [0, 0, 0, "Unexpected any. Specify a different type.", "1"]
    ],
    "public/app/core/components/PasswordField/PasswordField.tsx:5381": [
      [0, 0, 0, "Use data-testid for E2E selectors instead of aria-label", "0"]
    ],
    "public/app/core/components/QueryOperationRow/QueryOperationAction.tsx:5381": [
      [0, 0, 0, "Use data-testid for E2E selectors instead of aria-label", "0"]
    ],
    "public/app/core/components/Select/FolderPicker.tsx:5381": [
      [0, 0, 0, "Use data-testid for E2E selectors instead of aria-label", "0"]
    ],
    "public/app/core/components/Select/ReadonlyFolderPicker/api.test.ts:5381": [
      [0, 0, 0, "Unexpected any. Specify a different type.", "0"],
      [0, 0, 0, "Unexpected any. Specify a different type.", "1"],
      [0, 0, 0, "Unexpected any. Specify a different type.", "2"]
    ],
    "public/app/core/components/TagFilter/TagFilter.tsx:5381": [
      [0, 0, 0, "Unexpected any. Specify a different type.", "0"],
      [0, 0, 0, "Unexpected any. Specify a different type.", "1"],
      [0, 0, 0, "Unexpected any. Specify a different type.", "2"],
      [0, 0, 0, "Unexpected any. Specify a different type.", "3"],
      [0, 0, 0, "Unexpected any. Specify a different type.", "4"],
      [0, 0, 0, "Unexpected any. Specify a different type.", "5"],
      [0, 0, 0, "Unexpected any. Specify a different type.", "6"]
    ],
    "public/app/core/components/TagFilter/TagOption.tsx:5381": [
      [0, 0, 0, "Unexpected any. Specify a different type.", "0"],
      [0, 0, 0, "Unexpected any. Specify a different type.", "1"],
      [0, 0, 0, "Unexpected any. Specify a different type.", "2"]
    ],
    "public/app/core/components/TimelineChart/TimelineChart.tsx:5381": [
      [0, 0, 0, "Do not use any type assertions.", "0"],
      [0, 0, 0, "Unexpected any. Specify a different type.", "1"]
    ],
    "public/app/core/components/TimelineChart/timeline.ts:5381": [
      [0, 0, 0, "Unexpected any. Specify a different type.", "0"],
      [0, 0, 0, "Unexpected any. Specify a different type.", "1"],
      [0, 0, 0, "Unexpected any. Specify a different type.", "2"],
      [0, 0, 0, "Do not use any type assertions.", "3"],
      [0, 0, 0, "Do not use any type assertions.", "4"]
    ],
    "public/app/core/components/TimelineChart/utils.ts:5381": [
      [0, 0, 0, "Unexpected any. Specify a different type.", "0"],
      [0, 0, 0, "Unexpected any. Specify a different type.", "1"]
    ],
    "public/app/core/components/connectWithCleanUp.tsx:5381": [
      [0, 0, 0, "Unexpected any. Specify a different type.", "0"],
      [0, 0, 0, "Do not use any type assertions.", "1"]
    ],
    "public/app/core/components/modals/AngularModalProxy.tsx:5381": [
      [0, 0, 0, "Unexpected any. Specify a different type.", "0"]
    ],
    "public/app/core/history/richHistoryLocalStorageUtils.ts:5381": [
      [0, 0, 0, "Unexpected any. Specify a different type.", "0"]
    ],
    "public/app/core/logsModel.ts:5381": [
      [0, 0, 0, "Do not use any type assertions.", "0"],
      [0, 0, 0, "Do not use any type assertions.", "1"]
    ],
    "public/app/core/navigation/GrafanaRoute.test.tsx:5381": [
      [0, 0, 0, "Unexpected any. Specify a different type.", "0"],
      [0, 0, 0, "Unexpected any. Specify a different type.", "1"]
    ],
    "public/app/core/navigation/__mocks__/routeProps.ts:5381": [
      [0, 0, 0, "Unexpected any. Specify a different type.", "0"],
      [0, 0, 0, "Unexpected any. Specify a different type.", "1"],
      [0, 0, 0, "Unexpected any. Specify a different type.", "2"],
      [0, 0, 0, "Unexpected any. Specify a different type.", "3"]
    ],
    "public/app/core/navigation/patch/interceptLinkClicks.ts:5381": [
      [0, 0, 0, "Do not use any type assertions.", "0"],
      [0, 0, 0, "Do not use any type assertions.", "1"]
    ],
    "public/app/core/navigation/types.ts:5381": [
      [0, 0, 0, "Unexpected any. Specify a different type.", "0"],
      [0, 0, 0, "Unexpected any. Specify a different type.", "1"]
    ],
    "public/app/core/profiler.ts:5381": [
      [0, 0, 0, "Do not use any type assertions.", "0"],
      [0, 0, 0, "Unexpected any. Specify a different type.", "1"]
    ],
    "public/app/core/reducers/root.ts:5381": [
      [0, 0, 0, "Unexpected any. Specify a different type.", "0"],
      [0, 0, 0, "Unexpected any. Specify a different type.", "1"]
    ],
    "public/app/core/services/FetchQueue.ts:5381": [
      [0, 0, 0, "Do not use any type assertions.", "0"]
    ],
    "public/app/core/services/PreferencesService.ts:5381": [
      [0, 0, 0, "Unexpected any. Specify a different type.", "0"],
      [0, 0, 0, "Unexpected any. Specify a different type.", "1"]
    ],
    "public/app/core/services/ResponseQueue.ts:5381": [
      [0, 0, 0, "Unexpected any. Specify a different type.", "0"],
      [0, 0, 0, "Unexpected any. Specify a different type.", "1"]
    ],
    "public/app/core/services/__mocks__/search_srv.ts:5381": [
      [0, 0, 0, "Unexpected any. Specify a different type.", "0"],
      [0, 0, 0, "Unexpected any. Specify a different type.", "1"]
    ],
    "public/app/core/services/backend_srv.ts:5381": [
      [0, 0, 0, "Unexpected any. Specify a different type.", "0"],
      [0, 0, 0, "Unexpected any. Specify a different type.", "1"],
      [0, 0, 0, "Unexpected any. Specify a different type.", "2"],
      [0, 0, 0, "Do not use any type assertions.", "3"],
      [0, 0, 0, "Unexpected any. Specify a different type.", "4"],
      [0, 0, 0, "Unexpected any. Specify a different type.", "5"],
      [0, 0, 0, "Unexpected any. Specify a different type.", "6"],
      [0, 0, 0, "Unexpected any. Specify a different type.", "7"],
      [0, 0, 0, "Unexpected any. Specify a different type.", "8"],
      [0, 0, 0, "Unexpected any. Specify a different type.", "9"],
      [0, 0, 0, "Unexpected any. Specify a different type.", "10"],
      [0, 0, 0, "Unexpected any. Specify a different type.", "11"],
      [0, 0, 0, "Unexpected any. Specify a different type.", "12"],
      [0, 0, 0, "Unexpected any. Specify a different type.", "13"],
      [0, 0, 0, "Unexpected any. Specify a different type.", "14"],
      [0, 0, 0, "Unexpected any. Specify a different type.", "15"],
      [0, 0, 0, "Unexpected any. Specify a different type.", "16"],
      [0, 0, 0, "Unexpected any. Specify a different type.", "17"]
    ],
    "public/app/core/services/context_srv.ts:5381": [
      [0, 0, 0, "Unexpected any. Specify a different type.", "0"],
      [0, 0, 0, "Unexpected any. Specify a different type.", "1"],
      [0, 0, 0, "Do not use any type assertions.", "2"],
      [0, 0, 0, "Unexpected any. Specify a different type.", "3"]
    ],
    "public/app/core/services/echo/backends/analytics/ApplicationInsightsBackend.ts:5381": [
      [0, 0, 0, "Do not use any type assertions.", "0"],
      [0, 0, 0, "Unexpected any. Specify a different type.", "1"],
      [0, 0, 0, "Do not use any type assertions.", "2"],
      [0, 0, 0, "Unexpected any. Specify a different type.", "3"]
    ],
    "public/app/core/services/echo/backends/analytics/RudderstackBackend.ts:5381": [
      [0, 0, 0, "Do not use any type assertions.", "0"],
      [0, 0, 0, "Unexpected any. Specify a different type.", "1"],
      [0, 0, 0, "Do not use any type assertions.", "2"],
      [0, 0, 0, "Unexpected any. Specify a different type.", "3"]
    ],
    "public/app/core/specs/backend_srv.test.ts:5381": [
      [0, 0, 0, "Unexpected any. Specify a different type.", "0"]
    ],
    "public/app/core/specs/time_series.test.ts:5381": [
      [0, 0, 0, "Unexpected any. Specify a different type.", "0"],
      [0, 0, 0, "Unexpected any. Specify a different type.", "1"],
      [0, 0, 0, "Unexpected any. Specify a different type.", "2"]
    ],
    "public/app/core/time_series2.ts:5381": [
      [0, 0, 0, "Unexpected any. Specify a different type.", "0"],
      [0, 0, 0, "Unexpected any. Specify a different type.", "1"],
      [0, 0, 0, "Unexpected any. Specify a different type.", "2"],
      [0, 0, 0, "Unexpected any. Specify a different type.", "3"],
      [0, 0, 0, "Unexpected any. Specify a different type.", "4"],
      [0, 0, 0, "Unexpected any. Specify a different type.", "5"],
      [0, 0, 0, "Unexpected any. Specify a different type.", "6"],
      [0, 0, 0, "Unexpected any. Specify a different type.", "7"],
      [0, 0, 0, "Unexpected any. Specify a different type.", "8"],
      [0, 0, 0, "Unexpected any. Specify a different type.", "9"],
      [0, 0, 0, "Unexpected any. Specify a different type.", "10"],
      [0, 0, 0, "Unexpected any. Specify a different type.", "11"],
      [0, 0, 0, "Unexpected any. Specify a different type.", "12"],
      [0, 0, 0, "Unexpected any. Specify a different type.", "13"],
      [0, 0, 0, "Unexpected any. Specify a different type.", "14"],
      [0, 0, 0, "Unexpected any. Specify a different type.", "15"],
      [0, 0, 0, "Unexpected any. Specify a different type.", "16"],
      [0, 0, 0, "Unexpected any. Specify a different type.", "17"],
      [0, 0, 0, "Unexpected any. Specify a different type.", "18"]
    ],
    "public/app/core/utils/ConfigProvider.tsx:5381": [
      [0, 0, 0, "Unexpected any. Specify a different type.", "0"],
      [0, 0, 0, "Unexpected any. Specify a different type.", "1"]
    ],
    "public/app/core/utils/acl.ts:5381": [
      [0, 0, 0, "Do not use any type assertions.", "0"]
    ],
    "public/app/core/utils/connectWithReduxStore.tsx:5381": [
      [0, 0, 0, "Unexpected any. Specify a different type.", "0"],
      [0, 0, 0, "Unexpected any. Specify a different type.", "1"],
      [0, 0, 0, "Do not use any type assertions.", "2"],
      [0, 0, 0, "Unexpected any. Specify a different type.", "3"],
      [0, 0, 0, "Unexpected any. Specify a different type.", "4"],
      [0, 0, 0, "Unexpected any. Specify a different type.", "5"],
      [0, 0, 0, "Unexpected any. Specify a different type.", "6"],
      [0, 0, 0, "Do not use any type assertions.", "7"],
      [0, 0, 0, "Unexpected any. Specify a different type.", "8"],
      [0, 0, 0, "Unexpected any. Specify a different type.", "9"]
    ],
    "public/app/core/utils/deferred.ts:5381": [
      [0, 0, 0, "Unexpected any. Specify a different type.", "0"]
    ],
    "public/app/core/utils/explore.ts:5381": [
      [0, 0, 0, "Do not use any type assertions.", "0"],
      [0, 0, 0, "Unexpected any. Specify a different type.", "1"],
      [0, 0, 0, "Unexpected any. Specify a different type.", "2"],
      [0, 0, 0, "Unexpected any. Specify a different type.", "3"],
      [0, 0, 0, "Unexpected any. Specify a different type.", "4"],
      [0, 0, 0, "Unexpected any. Specify a different type.", "5"],
      [0, 0, 0, "Do not use any type assertions.", "6"],
      [0, 0, 0, "Unexpected any. Specify a different type.", "7"],
      [0, 0, 0, "Do not use any type assertions.", "8"],
      [0, 0, 0, "Unexpected any. Specify a different type.", "9"],
      [0, 0, 0, "Unexpected any. Specify a different type.", "10"],
      [0, 0, 0, "Unexpected any. Specify a different type.", "11"],
      [0, 0, 0, "Unexpected any. Specify a different type.", "12"]
    ],
    "public/app/core/utils/fetch.ts:5381": [
      [0, 0, 0, "Do not use any type assertions.", "0"],
      [0, 0, 0, "Unexpected any. Specify a different type.", "1"],
      [0, 0, 0, "Do not use any type assertions.", "2"],
      [0, 0, 0, "Unexpected any. Specify a different type.", "3"],
      [0, 0, 0, "Do not use any type assertions.", "4"],
      [0, 0, 0, "Do not use any type assertions.", "5"],
      [0, 0, 0, "Do not use any type assertions.", "6"],
      [0, 0, 0, "Unexpected any. Specify a different type.", "7"],
      [0, 0, 0, "Do not use any type assertions.", "8"],
      [0, 0, 0, "Unexpected any. Specify a different type.", "9"],
      [0, 0, 0, "Unexpected any. Specify a different type.", "10"]
    ],
    "public/app/core/utils/flatten.ts:5381": [
      [0, 0, 0, "Unexpected any. Specify a different type.", "0"],
      [0, 0, 0, "Unexpected any. Specify a different type.", "1"],
      [0, 0, 0, "Unexpected any. Specify a different type.", "2"],
      [0, 0, 0, "Unexpected any. Specify a different type.", "3"],
      [0, 0, 0, "Unexpected any. Specify a different type.", "4"],
      [0, 0, 0, "Unexpected any. Specify a different type.", "5"]
    ],
    "public/app/core/utils/kbn.ts:5381": [
      [0, 0, 0, "Do not use any type assertions.", "0"],
      [0, 0, 0, "Do not use any type assertions.", "1"]
    ],
    "public/app/core/utils/object.ts:5381": [
      [0, 0, 0, "Do not use any type assertions.", "0"],
      [0, 0, 0, "Do not use any type assertions.", "1"],
      [0, 0, 0, "Unexpected any. Specify a different type.", "2"],
      [0, 0, 0, "Do not use any type assertions.", "3"],
      [0, 0, 0, "Unexpected any. Specify a different type.", "4"]
    ],
    "public/app/core/utils/query.ts:5381": [
      [0, 0, 0, "Do not use any type assertions.", "0"]
    ],
    "public/app/core/utils/richHistory.test.ts:5381": [
      [0, 0, 0, "Unexpected any. Specify a different type.", "0"]
    ],
    "public/app/core/utils/richHistory.ts:5381": [
      [0, 0, 0, "Unexpected any. Specify a different type.", "0"]
    ],
    "public/app/core/utils/ticks.ts:5381": [
      [0, 0, 0, "Unexpected any. Specify a different type.", "0"],
      [0, 0, 0, "Unexpected any. Specify a different type.", "1"],
      [0, 0, 0, "Unexpected any. Specify a different type.", "2"],
      [0, 0, 0, "Unexpected any. Specify a different type.", "3"],
      [0, 0, 0, "Do not use any type assertions.", "4"],
      [0, 0, 0, "Do not use any type assertions.", "5"]
    ],
    "public/app/core/utils/tracing.ts:5381": [
      [0, 0, 0, "Do not use any type assertions.", "0"],
      [0, 0, 0, "Do not use any type assertions.", "1"],
      [0, 0, 0, "Do not use any type assertions.", "2"]
    ],
    "public/app/features/admin/OrgRolePicker.tsx:5381": [
      [0, 0, 0, "Do not use any type assertions.", "0"]
    ],
    "public/app/features/admin/ldap/LdapPage.tsx:5381": [
      [0, 0, 0, "Unexpected any. Specify a different type.", "0"]
    ],
    "public/app/features/alerting/AlertTab.tsx:5381": [
      [0, 0, 0, "Do not use any type assertions.", "0"],
      [0, 0, 0, "Unexpected any. Specify a different type.", "1"],
      [0, 0, 0, "Use data-testid for E2E selectors instead of aria-label", "2"]
    ],
    "public/app/features/alerting/AlertTabCtrl.ts:5381": [
      [0, 0, 0, "Unexpected any. Specify a different type.", "0"],
      [0, 0, 0, "Unexpected any. Specify a different type.", "1"],
      [0, 0, 0, "Unexpected any. Specify a different type.", "2"],
      [0, 0, 0, "Unexpected any. Specify a different type.", "3"],
      [0, 0, 0, "Unexpected any. Specify a different type.", "4"],
      [0, 0, 0, "Unexpected any. Specify a different type.", "5"],
      [0, 0, 0, "Unexpected any. Specify a different type.", "6"],
      [0, 0, 0, "Unexpected any. Specify a different type.", "7"],
      [0, 0, 0, "Unexpected any. Specify a different type.", "8"],
      [0, 0, 0, "Unexpected any. Specify a different type.", "9"],
      [0, 0, 0, "Unexpected any. Specify a different type.", "10"],
      [0, 0, 0, "Unexpected any. Specify a different type.", "11"],
      [0, 0, 0, "Unexpected any. Specify a different type.", "12"],
      [0, 0, 0, "Unexpected any. Specify a different type.", "13"],
      [0, 0, 0, "Unexpected any. Specify a different type.", "14"],
      [0, 0, 0, "Unexpected any. Specify a different type.", "15"],
      [0, 0, 0, "Unexpected any. Specify a different type.", "16"],
      [0, 0, 0, "Unexpected any. Specify a different type.", "17"],
      [0, 0, 0, "Unexpected any. Specify a different type.", "18"],
      [0, 0, 0, "Unexpected any. Specify a different type.", "19"],
      [0, 0, 0, "Unexpected any. Specify a different type.", "20"],
      [0, 0, 0, "Unexpected any. Specify a different type.", "21"],
      [0, 0, 0, "Unexpected any. Specify a different type.", "22"],
      [0, 0, 0, "Do not use any type assertions.", "23"],
      [0, 0, 0, "Unexpected any. Specify a different type.", "24"],
      [0, 0, 0, "Unexpected any. Specify a different type.", "25"],
      [0, 0, 0, "Unexpected any. Specify a different type.", "26"],
      [0, 0, 0, "Unexpected any. Specify a different type.", "27"],
      [0, 0, 0, "Unexpected any. Specify a different type.", "28"],
      [0, 0, 0, "Unexpected any. Specify a different type.", "29"],
      [0, 0, 0, "Unexpected any. Specify a different type.", "30"],
      [0, 0, 0, "Unexpected any. Specify a different type.", "31"],
      [0, 0, 0, "Unexpected any. Specify a different type.", "32"],
      [0, 0, 0, "Unexpected any. Specify a different type.", "33"]
    ],
    "public/app/features/alerting/EditNotificationChannelPage.tsx:5381": [
      [0, 0, 0, "Unexpected any. Specify a different type.", "0"]
    ],
    "public/app/features/alerting/StateHistory.tsx:5381": [
      [0, 0, 0, "Unexpected any. Specify a different type.", "0"],
      [0, 0, 0, "Unexpected any. Specify a different type.", "1"]
    ],
    "public/app/features/alerting/TestRuleResult.tsx:5381": [
      [0, 0, 0, "Unexpected any. Specify a different type.", "0"],
      [0, 0, 0, "Unexpected any. Specify a different type.", "1"],
      [0, 0, 0, "Unexpected any. Specify a different type.", "2"]
    ],
    "public/app/features/alerting/components/NotificationChannelOptions.tsx:5381": [
      [0, 0, 0, "Do not use any type assertions.", "0"]
    ],
    "public/app/features/alerting/components/OptionElement.tsx:5381": [
      [0, 0, 0, "Unexpected any. Specify a different type.", "0"]
    ],
    "public/app/features/alerting/getAlertingValidationMessage.test.ts:5381": [
      [0, 0, 0, "Unexpected any. Specify a different type.", "0"]
    ],
    "public/app/features/alerting/getAlertingValidationMessage.ts:5381": [
      [0, 0, 0, "Do not use any type assertions.", "0"],
      [0, 0, 0, "Unexpected any. Specify a different type.", "1"],
      [0, 0, 0, "Do not use any type assertions.", "2"],
      [0, 0, 0, "Unexpected any. Specify a different type.", "3"]
    ],
    "public/app/features/alerting/state/ThresholdMapper.ts:5381": [
      [0, 0, 0, "Unexpected any. Specify a different type.", "0"]
    ],
    "public/app/features/alerting/state/actions.ts:5381": [
      [0, 0, 0, "Unexpected any. Specify a different type.", "0"],
      [0, 0, 0, "Unexpected any. Specify a different type.", "1"],
      [0, 0, 0, "Unexpected any. Specify a different type.", "2"]
    ],
    "public/app/features/alerting/state/alertDef.ts:5381": [
      [0, 0, 0, "Unexpected any. Specify a different type.", "0"],
      [0, 0, 0, "Unexpected any. Specify a different type.", "1"],
      [0, 0, 0, "Do not use any type assertions.", "2"],
      [0, 0, 0, "Unexpected any. Specify a different type.", "3"]
    ],
    "public/app/features/alerting/state/query_part.ts:5381": [
      [0, 0, 0, "Unexpected any. Specify a different type.", "0"],
      [0, 0, 0, "Unexpected any. Specify a different type.", "1"],
      [0, 0, 0, "Unexpected any. Specify a different type.", "2"],
      [0, 0, 0, "Unexpected any. Specify a different type.", "3"],
      [0, 0, 0, "Unexpected any. Specify a different type.", "4"],
      [0, 0, 0, "Unexpected any. Specify a different type.", "5"],
      [0, 0, 0, "Unexpected any. Specify a different type.", "6"],
      [0, 0, 0, "Unexpected any. Specify a different type.", "7"],
      [0, 0, 0, "Unexpected any. Specify a different type.", "8"],
      [0, 0, 0, "Unexpected any. Specify a different type.", "9"],
      [0, 0, 0, "Unexpected any. Specify a different type.", "10"]
    ],
    "public/app/features/alerting/state/reducers.ts:5381": [
      [0, 0, 0, "Unexpected any. Specify a different type.", "0"],
      [0, 0, 0, "Unexpected any. Specify a different type.", "1"]
    ],
    "public/app/features/alerting/unified/AlertsFolderView.test.tsx:5381": [
      [0, 0, 0, "Unexpected any. Specify a different type.", "0"]
    ],
<<<<<<< HEAD
    "public/app/features/alerting/unified/NotificationPolicies.test.tsx:5381": [
      [0, 0, 0, "Unexpected any. Specify a different type.", "0"]
    ],
=======
>>>>>>> c637a554
    "public/app/features/alerting/unified/PanelAlertTabContent.test.tsx:5381": [
      [0, 0, 0, "Unexpected any. Specify a different type.", "0"],
      [0, 0, 0, "Unexpected any. Specify a different type.", "1"],
      [0, 0, 0, "Unexpected any. Specify a different type.", "2"],
      [0, 0, 0, "Unexpected any. Specify a different type.", "3"]
    ],
    "public/app/features/alerting/unified/PanelAlertTabContent.tsx:5381": [
      [0, 0, 0, "Use data-testid for E2E selectors instead of aria-label", "0"]
    ],
    "public/app/features/alerting/unified/RuleList.tsx:5381": [
      [0, 0, 0, "Do not use any type assertions.", "0"],
      [0, 0, 0, "Do not use any type assertions.", "1"]
    ],
    "public/app/features/alerting/unified/api/alertmanager.ts:5381": [
      [0, 0, 0, "Unexpected any. Specify a different type.", "0"],
      [0, 0, 0, "Unexpected any. Specify a different type.", "1"]
    ],
    "public/app/features/alerting/unified/api/ruler.ts:5381": [
      [0, 0, 0, "Do not use any type assertions.", "0"],
      [0, 0, 0, "Do not use any type assertions.", "1"]
    ],
    "public/app/features/alerting/unified/components/AnnotationDetailsField.tsx:5381": [
      [0, 0, 0, "Do not use any type assertions.", "0"],
      [0, 0, 0, "Do not use any type assertions.", "1"]
    ],
    "public/app/features/alerting/unified/components/Expression.tsx:5381": [
      [0, 0, 0, "Unexpected any. Specify a different type.", "0"],
      [0, 0, 0, "Do not use any type assertions.", "1"]
    ],
    "public/app/features/alerting/unified/components/alert-groups/AlertGroupFilter.tsx:5381": [
      [0, 0, 0, "Do not use any type assertions.", "0"]
    ],
    "public/app/features/alerting/unified/components/alert-groups/AlertGroupHeader.tsx:5381": [
      [0, 0, 0, "Do not use any type assertions.", "0"],
      [0, 0, 0, "Do not use any type assertions.", "1"]
    ],
    "public/app/features/alerting/unified/components/alert-groups/GroupBy.tsx:5381": [
      [0, 0, 0, "Do not use any type assertions.", "0"]
    ],
    "public/app/features/alerting/unified/components/alert-groups/MatcherFilter.tsx:5381": [
      [0, 0, 0, "Do not use any type assertions.", "0"]
    ],
    "public/app/features/alerting/unified/components/receivers/TemplateForm.tsx:5381": [
      [0, 0, 0, "Do not use any type assertions.", "0"],
      [0, 0, 0, "Unexpected any. Specify a different type.", "1"]
    ],
    "public/app/features/alerting/unified/components/receivers/form/ChannelOptions.tsx:5381": [
      [0, 0, 0, "Unexpected any. Specify a different type.", "0"],
      [0, 0, 0, "Do not use any type assertions.", "1"],
      [0, 0, 0, "Unexpected any. Specify a different type.", "2"]
    ],
    "public/app/features/alerting/unified/components/receivers/form/ReceiverForm.tsx:5381": [
      [0, 0, 0, "Do not use any type assertions.", "0"],
      [0, 0, 0, "Unexpected any. Specify a different type.", "1"],
      [0, 0, 0, "Do not use any type assertions.", "2"],
      [0, 0, 0, "Do not use any type assertions.", "3"]
    ],
    "public/app/features/alerting/unified/components/receivers/form/TestContactPointModal.tsx:5381": [
      [0, 0, 0, "Do not use any type assertions.", "0"],
      [0, 0, 0, "Do not use any type assertions.", "1"]
    ],
    "public/app/features/alerting/unified/components/receivers/form/fields/OptionField.tsx:5381": [
      [0, 0, 0, "Unexpected any. Specify a different type.", "0"],
      [0, 0, 0, "Unexpected any. Specify a different type.", "1"],
      [0, 0, 0, "Do not use any type assertions.", "2"],
      [0, 0, 0, "Unexpected any. Specify a different type.", "3"],
      [0, 0, 0, "Do not use any type assertions.", "4"],
      [0, 0, 0, "Unexpected any. Specify a different type.", "5"],
      [0, 0, 0, "Unexpected any. Specify a different type.", "6"],
      [0, 0, 0, "Unexpected any. Specify a different type.", "7"]
    ],
    "public/app/features/alerting/unified/components/receivers/form/fields/SubformArrayField.tsx:5381": [
      [0, 0, 0, "Unexpected any. Specify a different type.", "0"],
      [0, 0, 0, "Unexpected any. Specify a different type.", "1"]
    ],
    "public/app/features/alerting/unified/components/receivers/form/fields/SubformField.tsx:5381": [
      [0, 0, 0, "Unexpected any. Specify a different type.", "0"],
      [0, 0, 0, "Unexpected any. Specify a different type.", "1"]
    ],
    "public/app/features/alerting/unified/components/rule-editor/AlertRuleForm.tsx:5381": [
      [0, 0, 0, "Do not use any type assertions.", "0"],
      [0, 0, 0, "Do not use any type assertions.", "1"]
    ],
    "public/app/features/alerting/unified/components/rule-editor/AnnotationKeyInput.tsx:5381": [
      [0, 0, 0, "Do not use any type assertions.", "0"]
    ],
    "public/app/features/alerting/unified/components/rule-editor/ExpressionEditor.tsx:5381": [
      [0, 0, 0, "Do not use any type assertions.", "0"]
    ],
    "public/app/features/alerting/unified/components/rule-editor/PreviewRule.tsx:5381": [
      [0, 0, 0, "Unexpected any. Specify a different type.", "0"]
    ],
    "public/app/features/alerting/unified/components/rule-editor/RuleInspector.tsx:5381": [
      [0, 0, 0, "Do not use any type assertions.", "0"]
    ],
    "public/app/features/alerting/unified/components/rule-editor/query-and-alert-condition/QueryAndExpressionsStep.tsx:5381": [
      [0, 0, 0, "Use data-testid for E2E selectors instead of aria-label", "0"]
    ],
    "public/app/features/alerting/unified/components/rules/RuleDetailsDataSources.tsx:5381": [
      [0, 0, 0, "Do not use any type assertions.", "0"]
    ],
    "public/app/features/alerting/unified/components/rules/RulesFilter.tsx:5381": [
      [0, 0, 0, "Do not use any type assertions.", "0"]
    ],
    "public/app/features/alerting/unified/components/silences/SilencesEditor.tsx:5381": [
      [0, 0, 0, "Do not use any type assertions.", "0"]
    ],
    "public/app/features/alerting/unified/components/silences/SilencesFilter.tsx:5381": [
      [0, 0, 0, "Do not use any type assertions.", "0"]
    ],
    "public/app/features/alerting/unified/hooks/useControlledFieldArray.ts:5381": [
      [0, 0, 0, "Unexpected any. Specify a different type.", "0"]
    ],
    "public/app/features/alerting/unified/hooks/useFilteredRules.ts:5381": [
      [0, 0, 0, "Do not use any type assertions.", "0"],
      [0, 0, 0, "Do not use any type assertions.", "1"]
    ],
    "public/app/features/alerting/unified/hooks/useGroupedAlerts.ts:5381": [
      [0, 0, 0, "Do not use any type assertions.", "0"],
      [0, 0, 0, "Do not use any type assertions.", "1"],
      [0, 0, 0, "Do not use any type assertions.", "2"]
    ],
    "public/app/features/alerting/unified/mocks.ts:5381": [
      [0, 0, 0, "Do not use any type assertions.", "0"],
      [0, 0, 0, "Do not use any type assertions.", "1"],
      [0, 0, 0, "Do not use any type assertions.", "2"],
      [0, 0, 0, "Do not use any type assertions.", "3"],
      [0, 0, 0, "Unexpected any. Specify a different type.", "4"],
      [0, 0, 0, "Unexpected any. Specify a different type.", "5"],
      [0, 0, 0, "Do not use any type assertions.", "6"],
      [0, 0, 0, "Do not use any type assertions.", "7"],
      [0, 0, 0, "Unexpected any. Specify a different type.", "8"],
      [0, 0, 0, "Unexpected any. Specify a different type.", "9"],
      [0, 0, 0, "Do not use any type assertions.", "10"]
    ],
    "public/app/features/alerting/unified/state/actions.ts:5381": [
      [0, 0, 0, "Do not use any type assertions.", "0"],
      [0, 0, 0, "Do not use any type assertions.", "1"]
    ],
    "public/app/features/alerting/unified/types/receiver-form.ts:5381": [
      [0, 0, 0, "Unexpected any. Specify a different type.", "0"],
      [0, 0, 0, "Unexpected any. Specify a different type.", "1"]
    ],
    "public/app/features/alerting/unified/utils/amroutes.ts:5381": [
      [0, 0, 0, "Do not use any type assertions.", "0"],
      [0, 0, 0, "Do not use any type assertions.", "1"]
    ],
    "public/app/features/alerting/unified/utils/datasource.ts:5381": [
      [0, 0, 0, "Do not use any type assertions.", "0"]
    ],
    "public/app/features/alerting/unified/utils/misc.test.ts:5381": [
      [0, 0, 0, "Unexpected any. Specify a different type.", "0"],
      [0, 0, 0, "Unexpected any. Specify a different type.", "1"],
      [0, 0, 0, "Unexpected any. Specify a different type.", "2"]
    ],
    "public/app/features/alerting/unified/utils/receiver-form.ts:5381": [
      [0, 0, 0, "Do not use any type assertions.", "0"],
      [0, 0, 0, "Do not use any type assertions.", "1"],
      [0, 0, 0, "Do not use any type assertions.", "2"],
      [0, 0, 0, "Do not use any type assertions.", "3"],
      [0, 0, 0, "Do not use any type assertions.", "4"],
      [0, 0, 0, "Unexpected any. Specify a different type.", "5"]
    ],
    "public/app/features/alerting/unified/utils/redux.ts:5381": [
      [0, 0, 0, "Unexpected any. Specify a different type.", "0"],
      [0, 0, 0, "Unexpected any. Specify a different type.", "1"],
      [0, 0, 0, "Do not use any type assertions.", "2"],
      [0, 0, 0, "Do not use any type assertions.", "3"],
      [0, 0, 0, "Do not use any type assertions.", "4"],
      [0, 0, 0, "Do not use any type assertions.", "5"],
      [0, 0, 0, "Do not use any type assertions.", "6"],
      [0, 0, 0, "Do not use any type assertions.", "7"],
      [0, 0, 0, "Do not use any type assertions.", "8"]
    ],
    "public/app/features/alerting/unified/utils/rulerClient.ts:5381": [
      [0, 0, 0, "Do not use any type assertions.", "0"]
    ],
    "public/app/features/alerting/unified/utils/rules.ts:5381": [
      [0, 0, 0, "Unexpected any. Specify a different type.", "0"],
      [0, 0, 0, "Do not use any type assertions.", "1"],
      [0, 0, 0, "Do not use any type assertions.", "2"],
      [0, 0, 0, "Do not use any type assertions.", "3"],
      [0, 0, 0, "Do not use any type assertions.", "4"],
      [0, 0, 0, "Do not use any type assertions.", "5"]
    ],
    "public/app/features/annotations/components/AnnotationResultMapper.tsx:5381": [
      [0, 0, 0, "Do not use any type assertions.", "0"]
    ],
    "public/app/features/annotations/events_processing.ts:5381": [
      [0, 0, 0, "Unexpected any. Specify a different type.", "0"]
    ],
    "public/app/features/annotations/executeAnnotationQuery.ts:5381": [
      [0, 0, 0, "Unexpected any. Specify a different type.", "0"]
    ],
    "public/app/features/annotations/standardAnnotationSupport.ts:5381": [
      [0, 0, 0, "Unexpected any. Specify a different type.", "0"],
      [0, 0, 0, "Do not use any type assertions.", "1"],
      [0, 0, 0, "Do not use any type assertions.", "2"],
      [0, 0, 0, "Unexpected any. Specify a different type.", "3"],
      [0, 0, 0, "Unexpected any. Specify a different type.", "4"],
      [0, 0, 0, "Do not use any type assertions.", "5"],
      [0, 0, 0, "Unexpected any. Specify a different type.", "6"]
    ],
    "public/app/features/api-keys/ApiKeysForm.tsx:5381": [
      [0, 0, 0, "Do not use any type assertions.", "0"]
    ],
    "public/app/features/canvas/element.ts:5381": [
      [0, 0, 0, "Unexpected any. Specify a different type.", "0"],
      [0, 0, 0, "Unexpected any. Specify a different type.", "1"],
      [0, 0, 0, "Unexpected any. Specify a different type.", "2"],
      [0, 0, 0, "Unexpected any. Specify a different type.", "3"],
      [0, 0, 0, "Unexpected any. Specify a different type.", "4"]
    ],
    "public/app/features/canvas/elements/droneFront.tsx:5381": [
      [0, 0, 0, "Unexpected any. Specify a different type.", "0"],
      [0, 0, 0, "Unexpected any. Specify a different type.", "1"]
    ],
    "public/app/features/canvas/elements/droneSide.tsx:5381": [
      [0, 0, 0, "Unexpected any. Specify a different type.", "0"],
      [0, 0, 0, "Unexpected any. Specify a different type.", "1"]
    ],
    "public/app/features/canvas/elements/droneTop.tsx:5381": [
      [0, 0, 0, "Unexpected any. Specify a different type.", "0"],
      [0, 0, 0, "Unexpected any. Specify a different type.", "1"]
    ],
    "public/app/features/canvas/elements/notFound.tsx:5381": [
      [0, 0, 0, "Unexpected any. Specify a different type.", "0"]
    ],
    "public/app/features/canvas/elements/windTurbine.tsx:5381": [
      [0, 0, 0, "Unexpected any. Specify a different type.", "0"],
      [0, 0, 0, "Unexpected any. Specify a different type.", "1"]
    ],
    "public/app/features/canvas/runtime/element.tsx:5381": [
      [0, 0, 0, "Unexpected any. Specify a different type.", "0"],
      [0, 0, 0, "Do not use any type assertions.", "1"],
      [0, 0, 0, "Do not use any type assertions.", "2"],
      [0, 0, 0, "Unexpected any. Specify a different type.", "3"],
      [0, 0, 0, "Do not use any type assertions.", "4"],
      [0, 0, 0, "Unexpected any. Specify a different type.", "5"],
      [0, 0, 0, "Do not use any type assertions.", "6"],
      [0, 0, 0, "Unexpected any. Specify a different type.", "7"],
      [0, 0, 0, "Do not use any type assertions.", "8"],
      [0, 0, 0, "Unexpected any. Specify a different type.", "9"],
      [0, 0, 0, "Do not use any type assertions.", "10"]
    ],
    "public/app/features/canvas/runtime/frame.tsx:5381": [
      [0, 0, 0, "Do not use any type assertions.", "0"],
      [0, 0, 0, "Do not use any type assertions.", "1"]
    ],
    "public/app/features/canvas/runtime/root.tsx:5381": [
      [0, 0, 0, "Do not use any type assertions.", "0"]
    ],
    "public/app/features/canvas/runtime/scene.tsx:5381": [
      [0, 0, 0, "Do not use any type assertions.", "0"],
      [0, 0, 0, "Do not use any type assertions.", "1"]
    ],
    "public/app/features/dashboard/components/AddPanelWidget/AddPanelWidget.test.tsx:5381": [
      [0, 0, 0, "Unexpected any. Specify a different type.", "0"]
    ],
    "public/app/features/dashboard/components/AddPanelWidget/AddPanelWidget.tsx:5381": [
      [0, 0, 0, "Unexpected any. Specify a different type.", "0"],
      [0, 0, 0, "Unexpected any. Specify a different type.", "1"],
      [0, 0, 0, "Unexpected any. Specify a different type.", "2"],
      [0, 0, 0, "Unexpected any. Specify a different type.", "3"],
      [0, 0, 0, "Unexpected any. Specify a different type.", "4"],
      [0, 0, 0, "Unexpected any. Specify a different type.", "5"],
      [0, 0, 0, "Unexpected any. Specify a different type.", "6"],
      [0, 0, 0, "Use data-testid for E2E selectors instead of aria-label", "7"],
      [0, 0, 0, "Use data-testid for E2E selectors instead of aria-label", "8"],
      [0, 0, 0, "Use data-testid for E2E selectors instead of aria-label", "9"],
      [0, 0, 0, "Use data-testid for E2E selectors instead of aria-label", "10"]
    ],
    "public/app/features/dashboard/components/AnnotationSettings/AnnotationSettingsEdit.tsx:5381": [
      [0, 0, 0, "Use data-testid for E2E selectors instead of aria-label", "0"]
    ],
    "public/app/features/dashboard/components/DashExportModal/DashboardExporter.test.ts:5381": [
      [0, 0, 0, "Unexpected any. Specify a different type.", "0"],
      [0, 0, 0, "Unexpected any. Specify a different type.", "1"],
      [0, 0, 0, "Unexpected any. Specify a different type.", "2"],
      [0, 0, 0, "Unexpected any. Specify a different type.", "3"],
      [0, 0, 0, "Unexpected any. Specify a different type.", "4"],
      [0, 0, 0, "Unexpected any. Specify a different type.", "5"],
      [0, 0, 0, "Unexpected any. Specify a different type.", "6"],
      [0, 0, 0, "Unexpected any. Specify a different type.", "7"],
      [0, 0, 0, "Unexpected any. Specify a different type.", "8"],
      [0, 0, 0, "Unexpected any. Specify a different type.", "9"],
      [0, 0, 0, "Unexpected any. Specify a different type.", "10"],
      [0, 0, 0, "Unexpected any. Specify a different type.", "11"],
      [0, 0, 0, "Unexpected any. Specify a different type.", "12"],
      [0, 0, 0, "Unexpected any. Specify a different type.", "13"],
      [0, 0, 0, "Unexpected any. Specify a different type.", "14"],
      [0, 0, 0, "Unexpected any. Specify a different type.", "15"],
      [0, 0, 0, "Unexpected any. Specify a different type.", "16"],
      [0, 0, 0, "Unexpected any. Specify a different type.", "17"],
      [0, 0, 0, "Unexpected any. Specify a different type.", "18"],
      [0, 0, 0, "Unexpected any. Specify a different type.", "19"],
      [0, 0, 0, "Unexpected any. Specify a different type.", "20"]
    ],
    "public/app/features/dashboard/components/DashExportModal/DashboardExporter.ts:5381": [
      [0, 0, 0, "Unexpected any. Specify a different type.", "0"],
      [0, 0, 0, "Unexpected any. Specify a different type.", "1"],
      [0, 0, 0, "Unexpected any. Specify a different type.", "2"],
      [0, 0, 0, "Unexpected any. Specify a different type.", "3"],
      [0, 0, 0, "Unexpected any. Specify a different type.", "4"],
      [0, 0, 0, "Unexpected any. Specify a different type.", "5"],
      [0, 0, 0, "Do not use any type assertions.", "6"],
      [0, 0, 0, "Unexpected any. Specify a different type.", "7"],
      [0, 0, 0, "Do not use any type assertions.", "8"],
      [0, 0, 0, "Unexpected any. Specify a different type.", "9"],
      [0, 0, 0, "Do not use any type assertions.", "10"],
      [0, 0, 0, "Do not use any type assertions.", "11"],
      [0, 0, 0, "Unexpected any. Specify a different type.", "12"]
    ],
    "public/app/features/dashboard/components/DashboardPrompt/DashboardPrompt.test.tsx:5381": [
      [0, 0, 0, "Unexpected any. Specify a different type.", "0"]
    ],
    "public/app/features/dashboard/components/DashboardPrompt/DashboardPrompt.tsx:5381": [
      [0, 0, 0, "Do not use any type assertions.", "0"],
      [0, 0, 0, "Unexpected any. Specify a different type.", "1"],
      [0, 0, 0, "Do not use any type assertions.", "2"],
      [0, 0, 0, "Do not use any type assertions.", "3"],
      [0, 0, 0, "Do not use any type assertions.", "4"],
      [0, 0, 0, "Do not use any type assertions.", "5"],
      [0, 0, 0, "Unexpected any. Specify a different type.", "6"],
      [0, 0, 0, "Do not use any type assertions.", "7"],
      [0, 0, 0, "Unexpected any. Specify a different type.", "8"]
    ],
    "public/app/features/dashboard/components/DashboardRow/DashboardRow.test.tsx:5381": [
      [0, 0, 0, "Unexpected any. Specify a different type.", "0"]
    ],
    "public/app/features/dashboard/components/HelpWizard/randomizer.ts:5381": [
      [0, 0, 0, "Do not use any type assertions.", "0"]
    ],
    "public/app/features/dashboard/components/Inspector/PanelInspectActions.tsx:5381": [
      [0, 0, 0, "Do not use any type assertions.", "0"],
      [0, 0, 0, "Do not use any type assertions.", "1"],
      [0, 0, 0, "Unexpected any. Specify a different type.", "2"]
    ],
    "public/app/features/dashboard/components/Inspector/PanelInspector.tsx:5381": [
      [0, 0, 0, "Do not use any type assertions.", "0"]
    ],
    "public/app/features/dashboard/components/Inspector/hooks.ts:5381": [
      [0, 0, 0, "Do not use any type assertions.", "0"],
      [0, 0, 0, "Do not use any type assertions.", "1"],
      [0, 0, 0, "Unexpected any. Specify a different type.", "2"]
    ],
    "public/app/features/dashboard/components/PanelEditor/OptionsPane.tsx:5381": [
      [0, 0, 0, "Use data-testid for E2E selectors instead of aria-label", "0"]
    ],
    "public/app/features/dashboard/components/PanelEditor/OptionsPaneCategory.tsx:5381": [
      [0, 0, 0, "Use data-testid for E2E selectors instead of aria-label", "0"],
      [0, 0, 0, "Use data-testid for E2E selectors instead of aria-label", "1"]
    ],
    "public/app/features/dashboard/components/PanelEditor/OptionsPaneItemDescriptor.tsx:5381": [
      [0, 0, 0, "Unexpected any. Specify a different type.", "0"],
      [0, 0, 0, "Use data-testid for E2E selectors instead of aria-label", "1"],
      [0, 0, 0, "Do not use any type assertions.", "2"]
    ],
    "public/app/features/dashboard/components/PanelEditor/OverrideCategoryTitle.tsx:5381": [
      [0, 0, 0, "Unexpected any. Specify a different type.", "0"]
    ],
    "public/app/features/dashboard/components/PanelEditor/PanelEditor.tsx:5381": [
      [0, 0, 0, "Unexpected any. Specify a different type.", "0"],
      [0, 0, 0, "Unexpected any. Specify a different type.", "1"],
      [0, 0, 0, "Use data-testid for E2E selectors instead of aria-label", "2"],
      [0, 0, 0, "Use data-testid for E2E selectors instead of aria-label", "3"],
      [0, 0, 0, "Use data-testid for E2E selectors instead of aria-label", "4"],
      [0, 0, 0, "Do not use any type assertions.", "5"]
    ],
    "public/app/features/dashboard/components/PanelEditor/VisualizationButton.tsx:5381": [
      [0, 0, 0, "Use data-testid for E2E selectors instead of aria-label", "0"],
      [0, 0, 0, "Use data-testid for E2E selectors instead of aria-label", "1"]
    ],
    "public/app/features/dashboard/components/PanelEditor/VisualizationSelectPane.tsx:5381": [
      [0, 0, 0, "Use data-testid for E2E selectors instead of aria-label", "0"]
    ],
    "public/app/features/dashboard/components/PanelEditor/getFieldOverrideElements.tsx:5381": [
      [0, 0, 0, "Unexpected any. Specify a different type.", "0"],
      [0, 0, 0, "Unexpected any. Specify a different type.", "1"]
    ],
    "public/app/features/dashboard/components/PanelEditor/getVisualizationOptions.tsx:5381": [
      [0, 0, 0, "Unexpected any. Specify a different type.", "0"],
      [0, 0, 0, "Unexpected any. Specify a different type.", "1"],
      [0, 0, 0, "Unexpected any. Specify a different type.", "2"],
      [0, 0, 0, "Unexpected any. Specify a different type.", "3"],
      [0, 0, 0, "Unexpected any. Specify a different type.", "4"],
      [0, 0, 0, "Unexpected any. Specify a different type.", "5"]
    ],
    "public/app/features/dashboard/components/PanelEditor/types.ts:5381": [
      [0, 0, 0, "Unexpected any. Specify a different type.", "0"],
      [0, 0, 0, "Unexpected any. Specify a different type.", "1"],
      [0, 0, 0, "Unexpected any. Specify a different type.", "2"]
    ],
    "public/app/features/dashboard/components/PanelEditor/utils.ts:5381": [
      [0, 0, 0, "Unexpected any. Specify a different type.", "0"],
      [0, 0, 0, "Unexpected any. Specify a different type.", "1"],
      [0, 0, 0, "Do not use any type assertions.", "2"],
      [0, 0, 0, "Unexpected any. Specify a different type.", "3"],
      [0, 0, 0, "Do not use any type assertions.", "4"],
      [0, 0, 0, "Unexpected any. Specify a different type.", "5"]
    ],
    "public/app/features/dashboard/components/RepeatRowSelect/RepeatRowSelect.tsx:5381": [
      [0, 0, 0, "Unexpected any. Specify a different type.", "0"]
    ],
    "public/app/features/dashboard/components/SaveDashboard/SaveDashboardButton.tsx:5381": [
      [0, 0, 0, "Use data-testid for E2E selectors instead of aria-label", "0"],
      [0, 0, 0, "Use data-testid for E2E selectors instead of aria-label", "1"]
    ],
    "public/app/features/dashboard/components/SaveDashboard/SaveDashboardErrorProxy.tsx:5381": [
      [0, 0, 0, "Unexpected any. Specify a different type.", "0"]
    ],
    "public/app/features/dashboard/components/SaveDashboard/forms/SaveDashboardAsForm.test.tsx:5381": [
      [0, 0, 0, "Unexpected any. Specify a different type.", "0"]
    ],
    "public/app/features/dashboard/components/SaveDashboard/forms/SaveDashboardForm.tsx:5381": [
      [0, 0, 0, "Unexpected any. Specify a different type.", "0"],
      [0, 0, 0, "Use data-testid for E2E selectors instead of aria-label", "1"],
      [0, 0, 0, "Use data-testid for E2E selectors instead of aria-label", "2"],
      [0, 0, 0, "Use data-testid for E2E selectors instead of aria-label", "3"]
    ],
    "public/app/features/dashboard/components/SaveDashboard/forms/SaveToStorageForm.tsx:5381": [
      [0, 0, 0, "Use data-testid for E2E selectors instead of aria-label", "0"],
      [0, 0, 0, "Use data-testid for E2E selectors instead of aria-label", "1"],
      [0, 0, 0, "Use data-testid for E2E selectors instead of aria-label", "2"]
    ],
    "public/app/features/dashboard/components/SaveDashboard/types.ts:5381": [
      [0, 0, 0, "Unexpected any. Specify a different type.", "0"],
      [0, 0, 0, "Unexpected any. Specify a different type.", "1"]
    ],
    "public/app/features/dashboard/components/SaveDashboard/useDashboardSave.tsx:5381": [
      [0, 0, 0, "Unexpected any. Specify a different type.", "0"],
      [0, 0, 0, "Unexpected any. Specify a different type.", "1"]
    ],
    "public/app/features/dashboard/components/ShareModal/ShareExport.tsx:5381": [
      [0, 0, 0, "Unexpected any. Specify a different type.", "0"]
    ],
    "public/app/features/dashboard/components/ShareModal/ShareLink.test.tsx:5381": [
      [0, 0, 0, "Unexpected any. Specify a different type.", "0"]
    ],
    "public/app/features/dashboard/components/ShareModal/ShareModal.tsx:5381": [
      [0, 0, 0, "Unexpected any. Specify a different type.", "0"]
    ],
    "public/app/features/dashboard/components/ShareModal/ShareSnapshot.tsx:5381": [
      [0, 0, 0, "Unexpected any. Specify a different type.", "0"]
    ],
    "public/app/features/dashboard/components/ShareModal/utils.ts:5381": [
      [0, 0, 0, "Do not use any type assertions.", "0"],
      [0, 0, 0, "Unexpected any. Specify a different type.", "1"],
      [0, 0, 0, "Do not use any type assertions.", "2"],
      [0, 0, 0, "Unexpected any. Specify a different type.", "3"]
    ],
    "public/app/features/dashboard/components/TransformationsEditor/TransformationEditor.tsx:5381": [
      [0, 0, 0, "Unexpected any. Specify a different type.", "0"],
      [0, 0, 0, "Use data-testid for E2E selectors instead of aria-label", "1"],
      [0, 0, 0, "Use data-testid for E2E selectors instead of aria-label", "2"]
    ],
    "public/app/features/dashboard/components/TransformationsEditor/TransformationOperationRow.tsx:5381": [
      [0, 0, 0, "Unexpected any. Specify a different type.", "0"],
      [0, 0, 0, "Unexpected any. Specify a different type.", "1"]
    ],
    "public/app/features/dashboard/components/TransformationsEditor/TransformationsEditor.tsx:5381": [
      [0, 0, 0, "Do not use any type assertions.", "0"],
      [0, 0, 0, "Use data-testid for E2E selectors instead of aria-label", "1"],
      [0, 0, 0, "Use data-testid for E2E selectors instead of aria-label", "2"],
      [0, 0, 0, "Unexpected any. Specify a different type.", "3"],
      [0, 0, 0, "Use data-testid for E2E selectors instead of aria-label", "4"]
    ],
    "public/app/features/dashboard/components/VersionHistory/__mocks__/dashboardHistoryMocks.ts:5381": [
      [0, 0, 0, "Unexpected any. Specify a different type.", "0"],
      [0, 0, 0, "Unexpected any. Specify a different type.", "1"],
      [0, 0, 0, "Unexpected any. Specify a different type.", "2"],
      [0, 0, 0, "Unexpected any. Specify a different type.", "3"]
    ],
    "public/app/features/dashboard/components/VersionHistory/useDashboardRestore.tsx:5381": [
      [0, 0, 0, "Do not use any type assertions.", "0"],
      [0, 0, 0, "Unexpected any. Specify a different type.", "1"]
    ],
    "public/app/features/dashboard/components/VersionHistory/utils.ts:5381": [
      [0, 0, 0, "Unexpected any. Specify a different type.", "0"],
      [0, 0, 0, "Unexpected any. Specify a different type.", "1"],
      [0, 0, 0, "Unexpected any. Specify a different type.", "2"],
      [0, 0, 0, "Unexpected any. Specify a different type.", "3"],
      [0, 0, 0, "Unexpected any. Specify a different type.", "4"]
    ],
    "public/app/features/dashboard/containers/DashboardPage.tsx:5381": [
      [0, 0, 0, "Do not use any type assertions.", "0"],
      [0, 0, 0, "Unexpected any. Specify a different type.", "1"],
      [0, 0, 0, "Do not use any type assertions.", "2"],
      [0, 0, 0, "Unexpected any. Specify a different type.", "3"],
      [0, 0, 0, "Use data-testid for E2E selectors instead of aria-label", "4"]
    ],
    "public/app/features/dashboard/dashgrid/DashboardGrid.tsx:5381": [
      [0, 0, 0, "Unexpected any. Specify a different type.", "0"],
      [0, 0, 0, "Unexpected any. Specify a different type.", "1"]
    ],
    "public/app/features/dashboard/dashgrid/DashboardPanel.tsx:5381": [
      [0, 0, 0, "Unexpected any. Specify a different type.", "0"]
    ],
    "public/app/features/dashboard/dashgrid/LazyLoader.tsx:5381": [
      [0, 0, 0, "Do not use any type assertions.", "0"]
    ],
    "public/app/features/dashboard/dashgrid/PanelChromeAngular.tsx:5381": [
      [0, 0, 0, "Use data-testid for E2E selectors instead of aria-label", "0"]
    ],
    "public/app/features/dashboard/dashgrid/PanelHeader/PanelHeaderMenuItem.tsx:5381": [
      [0, 0, 0, "Use data-testid for E2E selectors instead of aria-label", "0"]
    ],
    "public/app/features/dashboard/dashgrid/PanelStateWrapper.tsx:5381": [
      [0, 0, 0, "Unexpected any. Specify a different type.", "0"],
      [0, 0, 0, "Unexpected any. Specify a different type.", "1"],
      [0, 0, 0, "Unexpected any. Specify a different type.", "2"],
      [0, 0, 0, "Use data-testid for E2E selectors instead of aria-label", "3"]
    ],
    "public/app/features/dashboard/dashgrid/SeriesVisibilityConfigFactory.ts:5381": [
      [0, 0, 0, "Do not use any type assertions.", "0"]
    ],
    "public/app/features/dashboard/services/DashboardLoaderSrv.ts:5381": [
      [0, 0, 0, "Unexpected any. Specify a different type.", "0"],
      [0, 0, 0, "Unexpected any. Specify a different type.", "1"],
      [0, 0, 0, "Unexpected any. Specify a different type.", "2"],
      [0, 0, 0, "Unexpected any. Specify a different type.", "3"],
      [0, 0, 0, "Unexpected any. Specify a different type.", "4"],
      [0, 0, 0, "Unexpected any. Specify a different type.", "5"],
      [0, 0, 0, "Unexpected any. Specify a different type.", "6"],
      [0, 0, 0, "Unexpected any. Specify a different type.", "7"],
      [0, 0, 0, "Unexpected any. Specify a different type.", "8"]
    ],
    "public/app/features/dashboard/services/DashboardSrv.ts:5381": [
      [0, 0, 0, "Unexpected any. Specify a different type.", "0"]
    ],
    "public/app/features/dashboard/services/PublicDashboardDataSource.ts:5381": [
      [0, 0, 0, "Do not use any type assertions.", "0"]
    ],
    "public/app/features/dashboard/services/TimeSrv.ts:5381": [
      [0, 0, 0, "Unexpected any. Specify a different type.", "0"],
      [0, 0, 0, "Unexpected any. Specify a different type.", "1"],
      [0, 0, 0, "Unexpected any. Specify a different type.", "2"],
      [0, 0, 0, "Unexpected any. Specify a different type.", "3"],
      [0, 0, 0, "Unexpected any. Specify a different type.", "4"],
      [0, 0, 0, "Unexpected any. Specify a different type.", "5"]
    ],
    "public/app/features/dashboard/state/DashboardMigrator.test.ts:5381": [
      [0, 0, 0, "Unexpected any. Specify a different type.", "0"],
      [0, 0, 0, "Unexpected any. Specify a different type.", "1"],
      [0, 0, 0, "Unexpected any. Specify a different type.", "2"],
      [0, 0, 0, "Unexpected any. Specify a different type.", "3"],
      [0, 0, 0, "Unexpected any. Specify a different type.", "4"],
      [0, 0, 0, "Unexpected any. Specify a different type.", "5"],
      [0, 0, 0, "Unexpected any. Specify a different type.", "6"],
      [0, 0, 0, "Unexpected any. Specify a different type.", "7"],
      [0, 0, 0, "Unexpected any. Specify a different type.", "8"],
      [0, 0, 0, "Unexpected any. Specify a different type.", "9"],
      [0, 0, 0, "Unexpected any. Specify a different type.", "10"],
      [0, 0, 0, "Unexpected any. Specify a different type.", "11"],
      [0, 0, 0, "Unexpected any. Specify a different type.", "12"],
      [0, 0, 0, "Unexpected any. Specify a different type.", "13"],
      [0, 0, 0, "Unexpected any. Specify a different type.", "14"],
      [0, 0, 0, "Unexpected any. Specify a different type.", "15"],
      [0, 0, 0, "Unexpected any. Specify a different type.", "16"],
      [0, 0, 0, "Unexpected any. Specify a different type.", "17"],
      [0, 0, 0, "Unexpected any. Specify a different type.", "18"]
    ],
    "public/app/features/dashboard/state/DashboardMigrator.ts:5381": [
      [0, 0, 0, "Unexpected any. Specify a different type.", "0"],
      [0, 0, 0, "Unexpected any. Specify a different type.", "1"],
      [0, 0, 0, "Unexpected any. Specify a different type.", "2"],
      [0, 0, 0, "Unexpected any. Specify a different type.", "3"],
      [0, 0, 0, "Unexpected any. Specify a different type.", "4"],
      [0, 0, 0, "Unexpected any. Specify a different type.", "5"],
      [0, 0, 0, "Unexpected any. Specify a different type.", "6"],
      [0, 0, 0, "Unexpected any. Specify a different type.", "7"],
      [0, 0, 0, "Unexpected any. Specify a different type.", "8"],
      [0, 0, 0, "Unexpected any. Specify a different type.", "9"],
      [0, 0, 0, "Unexpected any. Specify a different type.", "10"],
      [0, 0, 0, "Unexpected any. Specify a different type.", "11"],
      [0, 0, 0, "Unexpected any. Specify a different type.", "12"],
      [0, 0, 0, "Unexpected any. Specify a different type.", "13"],
      [0, 0, 0, "Unexpected any. Specify a different type.", "14"],
      [0, 0, 0, "Unexpected any. Specify a different type.", "15"],
      [0, 0, 0, "Unexpected any. Specify a different type.", "16"],
      [0, 0, 0, "Unexpected any. Specify a different type.", "17"],
      [0, 0, 0, "Unexpected any. Specify a different type.", "18"],
      [0, 0, 0, "Unexpected any. Specify a different type.", "19"],
      [0, 0, 0, "Unexpected any. Specify a different type.", "20"],
      [0, 0, 0, "Unexpected any. Specify a different type.", "21"],
      [0, 0, 0, "Do not use any type assertions.", "22"],
      [0, 0, 0, "Unexpected any. Specify a different type.", "23"],
      [0, 0, 0, "Unexpected any. Specify a different type.", "24"],
      [0, 0, 0, "Unexpected any. Specify a different type.", "25"],
      [0, 0, 0, "Unexpected any. Specify a different type.", "26"],
      [0, 0, 0, "Unexpected any. Specify a different type.", "27"],
      [0, 0, 0, "Unexpected any. Specify a different type.", "28"],
      [0, 0, 0, "Do not use any type assertions.", "29"],
      [0, 0, 0, "Do not use any type assertions.", "30"],
      [0, 0, 0, "Unexpected any. Specify a different type.", "31"],
      [0, 0, 0, "Do not use any type assertions.", "32"],
      [0, 0, 0, "Unexpected any. Specify a different type.", "33"],
      [0, 0, 0, "Do not use any type assertions.", "34"]
    ],
    "public/app/features/dashboard/state/DashboardModel.repeat.test.ts:5381": [
      [0, 0, 0, "Unexpected any. Specify a different type.", "0"],
      [0, 0, 0, "Unexpected any. Specify a different type.", "1"],
      [0, 0, 0, "Unexpected any. Specify a different type.", "2"],
      [0, 0, 0, "Unexpected any. Specify a different type.", "3"],
      [0, 0, 0, "Unexpected any. Specify a different type.", "4"],
      [0, 0, 0, "Unexpected any. Specify a different type.", "5"],
      [0, 0, 0, "Unexpected any. Specify a different type.", "6"],
      [0, 0, 0, "Unexpected any. Specify a different type.", "7"]
    ],
    "public/app/features/dashboard/state/DashboardModel.test.ts:5381": [
      [0, 0, 0, "Unexpected any. Specify a different type.", "0"]
    ],
    "public/app/features/dashboard/state/DashboardModel.ts:5381": [
      [0, 0, 0, "Unexpected any. Specify a different type.", "0"],
      [0, 0, 0, "Unexpected any. Specify a different type.", "1"],
      [0, 0, 0, "Unexpected any. Specify a different type.", "2"],
      [0, 0, 0, "Unexpected any. Specify a different type.", "3"],
      [0, 0, 0, "Unexpected any. Specify a different type.", "4"],
      [0, 0, 0, "Unexpected any. Specify a different type.", "5"],
      [0, 0, 0, "Unexpected any. Specify a different type.", "6"],
      [0, 0, 0, "Unexpected any. Specify a different type.", "7"],
      [0, 0, 0, "Unexpected any. Specify a different type.", "8"],
      [0, 0, 0, "Unexpected any. Specify a different type.", "9"],
      [0, 0, 0, "Unexpected any. Specify a different type.", "10"],
      [0, 0, 0, "Unexpected any. Specify a different type.", "11"],
      [0, 0, 0, "Unexpected any. Specify a different type.", "12"],
      [0, 0, 0, "Unexpected any. Specify a different type.", "13"],
      [0, 0, 0, "Unexpected any. Specify a different type.", "14"],
      [0, 0, 0, "Unexpected any. Specify a different type.", "15"],
      [0, 0, 0, "Unexpected any. Specify a different type.", "16"],
      [0, 0, 0, "Unexpected any. Specify a different type.", "17"],
      [0, 0, 0, "Unexpected any. Specify a different type.", "18"],
      [0, 0, 0, "Unexpected any. Specify a different type.", "19"],
      [0, 0, 0, "Unexpected any. Specify a different type.", "20"],
      [0, 0, 0, "Unexpected any. Specify a different type.", "21"],
      [0, 0, 0, "Unexpected any. Specify a different type.", "22"],
      [0, 0, 0, "Unexpected any. Specify a different type.", "23"],
      [0, 0, 0, "Unexpected any. Specify a different type.", "24"],
      [0, 0, 0, "Unexpected any. Specify a different type.", "25"],
      [0, 0, 0, "Unexpected any. Specify a different type.", "26"],
      [0, 0, 0, "Unexpected any. Specify a different type.", "27"],
      [0, 0, 0, "Do not use any type assertions.", "28"],
      [0, 0, 0, "Unexpected any. Specify a different type.", "29"],
      [0, 0, 0, "Unexpected any. Specify a different type.", "30"],
      [0, 0, 0, "Unexpected any. Specify a different type.", "31"],
      [0, 0, 0, "Unexpected any. Specify a different type.", "32"],
      [0, 0, 0, "Unexpected any. Specify a different type.", "33"],
      [0, 0, 0, "Unexpected any. Specify a different type.", "34"],
      [0, 0, 0, "Unexpected any. Specify a different type.", "35"]
    ],
    "public/app/features/dashboard/state/PanelModel.test.ts:5381": [
      [0, 0, 0, "Unexpected any. Specify a different type.", "0"],
      [0, 0, 0, "Unexpected any. Specify a different type.", "1"],
      [0, 0, 0, "Unexpected any. Specify a different type.", "2"],
      [0, 0, 0, "Unexpected any. Specify a different type.", "3"],
      [0, 0, 0, "Unexpected any. Specify a different type.", "4"],
      [0, 0, 0, "Unexpected any. Specify a different type.", "5"],
      [0, 0, 0, "Unexpected any. Specify a different type.", "6"]
    ],
    "public/app/features/dashboard/state/PanelModel.ts:5381": [
      [0, 0, 0, "Unexpected any. Specify a different type.", "0"],
      [0, 0, 0, "Unexpected any. Specify a different type.", "1"],
      [0, 0, 0, "Unexpected any. Specify a different type.", "2"],
      [0, 0, 0, "Unexpected any. Specify a different type.", "3"],
      [0, 0, 0, "Unexpected any. Specify a different type.", "4"],
      [0, 0, 0, "Unexpected any. Specify a different type.", "5"],
      [0, 0, 0, "Unexpected any. Specify a different type.", "6"],
      [0, 0, 0, "Unexpected any. Specify a different type.", "7"],
      [0, 0, 0, "Unexpected any. Specify a different type.", "8"],
      [0, 0, 0, "Do not use any type assertions.", "9"],
      [0, 0, 0, "Unexpected any. Specify a different type.", "10"],
      [0, 0, 0, "Do not use any type assertions.", "11"],
      [0, 0, 0, "Unexpected any. Specify a different type.", "12"],
      [0, 0, 0, "Do not use any type assertions.", "13"],
      [0, 0, 0, "Unexpected any. Specify a different type.", "14"],
      [0, 0, 0, "Do not use any type assertions.", "15"],
      [0, 0, 0, "Unexpected any. Specify a different type.", "16"],
      [0, 0, 0, "Unexpected any. Specify a different type.", "17"],
      [0, 0, 0, "Do not use any type assertions.", "18"],
      [0, 0, 0, "Unexpected any. Specify a different type.", "19"],
      [0, 0, 0, "Do not use any type assertions.", "20"],
      [0, 0, 0, "Unexpected any. Specify a different type.", "21"],
      [0, 0, 0, "Do not use any type assertions.", "22"],
      [0, 0, 0, "Unexpected any. Specify a different type.", "23"],
      [0, 0, 0, "Unexpected any. Specify a different type.", "24"],
      [0, 0, 0, "Unexpected any. Specify a different type.", "25"],
      [0, 0, 0, "Do not use any type assertions.", "26"],
      [0, 0, 0, "Unexpected any. Specify a different type.", "27"],
      [0, 0, 0, "Do not use any type assertions.", "28"],
      [0, 0, 0, "Unexpected any. Specify a different type.", "29"],
      [0, 0, 0, "Unexpected any. Specify a different type.", "30"],
      [0, 0, 0, "Unexpected any. Specify a different type.", "31"]
    ],
    "public/app/features/dashboard/state/TimeModel.ts:5381": [
      [0, 0, 0, "Unexpected any. Specify a different type.", "0"],
      [0, 0, 0, "Unexpected any. Specify a different type.", "1"],
      [0, 0, 0, "Unexpected any. Specify a different type.", "2"]
    ],
    "public/app/features/dashboard/state/actions.ts:5381": [
      [0, 0, 0, "Unexpected any. Specify a different type.", "0"]
    ],
    "public/app/features/dashboard/state/initDashboard.test.ts:5381": [
      [0, 0, 0, "Unexpected any. Specify a different type.", "0"],
      [0, 0, 0, "Unexpected any. Specify a different type.", "1"],
      [0, 0, 0, "Unexpected any. Specify a different type.", "2"],
      [0, 0, 0, "Unexpected any. Specify a different type.", "3"],
      [0, 0, 0, "Unexpected any. Specify a different type.", "4"],
      [0, 0, 0, "Unexpected any. Specify a different type.", "5"],
      [0, 0, 0, "Unexpected any. Specify a different type.", "6"]
    ],
    "public/app/features/dashboard/state/initDashboard.ts:5381": [
      [0, 0, 0, "Unexpected any. Specify a different type.", "0"]
    ],
    "public/app/features/dashboard/state/reducers.ts:5381": [
      [0, 0, 0, "Do not use any type assertions.", "0"],
      [0, 0, 0, "Unexpected any. Specify a different type.", "1"]
    ],
    "public/app/features/dashboard/utils/getPanelMenu.test.ts:5381": [
      [0, 0, 0, "Unexpected any. Specify a different type.", "0"],
      [0, 0, 0, "Unexpected any. Specify a different type.", "1"],
      [0, 0, 0, "Unexpected any. Specify a different type.", "2"],
      [0, 0, 0, "Unexpected any. Specify a different type.", "3"],
      [0, 0, 0, "Unexpected any. Specify a different type.", "4"],
      [0, 0, 0, "Unexpected any. Specify a different type.", "5"]
    ],
    "public/app/features/dashboard/utils/getPanelMenu.ts:5381": [
      [0, 0, 0, "Unexpected any. Specify a different type.", "0"],
      [0, 0, 0, "Unexpected any. Specify a different type.", "1"],
      [0, 0, 0, "Unexpected any. Specify a different type.", "2"],
      [0, 0, 0, "Unexpected any. Specify a different type.", "3"],
      [0, 0, 0, "Unexpected any. Specify a different type.", "4"],
      [0, 0, 0, "Unexpected any. Specify a different type.", "5"],
      [0, 0, 0, "Unexpected any. Specify a different type.", "6"],
      [0, 0, 0, "Unexpected any. Specify a different type.", "7"],
      [0, 0, 0, "Unexpected any. Specify a different type.", "8"],
      [0, 0, 0, "Unexpected any. Specify a different type.", "9"],
      [0, 0, 0, "Do not use any type assertions.", "10"],
      [0, 0, 0, "Unexpected any. Specify a different type.", "11"],
      [0, 0, 0, "Unexpected any. Specify a different type.", "12"],
      [0, 0, 0, "Unexpected any. Specify a different type.", "13"],
      [0, 0, 0, "Unexpected any. Specify a different type.", "14"],
      [0, 0, 0, "Unexpected any. Specify a different type.", "15"]
    ],
    "public/app/features/dashboard/utils/panelMerge.ts:5381": [
      [0, 0, 0, "Do not use any type assertions.", "0"],
      [0, 0, 0, "Do not use any type assertions.", "1"],
      [0, 0, 0, "Do not use any type assertions.", "2"],
      [0, 0, 0, "Do not use any type assertions.", "3"],
      [0, 0, 0, "Do not use any type assertions.", "4"],
      [0, 0, 0, "Do not use any type assertions.", "5"],
      [0, 0, 0, "Do not use any type assertions.", "6"],
      [0, 0, 0, "Unexpected any. Specify a different type.", "7"],
      [0, 0, 0, "Do not use any type assertions.", "8"],
      [0, 0, 0, "Unexpected any. Specify a different type.", "9"],
      [0, 0, 0, "Unexpected any. Specify a different type.", "10"],
      [0, 0, 0, "Unexpected any. Specify a different type.", "11"]
    ],
    "public/app/features/datasources/components/BasicSettings.tsx:5381": [
      [0, 0, 0, "Use data-testid for E2E selectors instead of aria-label", "0"]
    ],
    "public/app/features/datasources/components/ButtonRow.tsx:5381": [
      [0, 0, 0, "Unexpected any. Specify a different type.", "0"],
      [0, 0, 0, "Use data-testid for E2E selectors instead of aria-label", "1"],
      [0, 0, 0, "Use data-testid for E2E selectors instead of aria-label", "2"]
    ],
    "public/app/features/datasources/components/DataSourceReadOnlyMessage.tsx:5381": [
      [0, 0, 0, "Use data-testid for E2E selectors instead of aria-label", "0"]
    ],
    "public/app/features/datasources/components/DataSourceTestingStatus.tsx:5381": [
      [0, 0, 0, "Use data-testid for E2E selectors instead of aria-label", "0"]
    ],
    "public/app/features/datasources/components/DataSourceTypeCard.tsx:5381": [
      [0, 0, 0, "Use data-testid for E2E selectors instead of aria-label", "0"]
    ],
    "public/app/features/datasources/state/actions.test.ts:5381": [
      [0, 0, 0, "Unexpected any. Specify a different type.", "0"],
      [0, 0, 0, "Unexpected any. Specify a different type.", "1"],
      [0, 0, 0, "Unexpected any. Specify a different type.", "2"],
      [0, 0, 0, "Unexpected any. Specify a different type.", "3"],
      [0, 0, 0, "Unexpected any. Specify a different type.", "4"],
      [0, 0, 0, "Unexpected any. Specify a different type.", "5"]
    ],
    "public/app/features/datasources/state/actions.ts:5381": [
      [0, 0, 0, "Do not use any type assertions.", "0"],
      [0, 0, 0, "Do not use any type assertions.", "1"]
    ],
    "public/app/features/datasources/state/navModel.ts:5381": [
      [0, 0, 0, "Do not use any type assertions.", "0"],
      [0, 0, 0, "Unexpected any. Specify a different type.", "1"]
    ],
    "public/app/features/datasources/state/reducers.ts:5381": [
      [0, 0, 0, "Do not use any type assertions.", "0"],
      [0, 0, 0, "Do not use any type assertions.", "1"]
    ],
    "public/app/features/datasources/state/selectors.ts:5381": [
      [0, 0, 0, "Do not use any type assertions.", "0"],
      [0, 0, 0, "Do not use any type assertions.", "1"]
    ],
    "public/app/features/dimensions/color.ts:5381": [
      [0, 0, 0, "Unexpected any. Specify a different type.", "0"]
    ],
    "public/app/features/dimensions/editors/ColorDimensionEditor.tsx:5381": [
      [0, 0, 0, "Unexpected any. Specify a different type.", "0"],
      [0, 0, 0, "Unexpected any. Specify a different type.", "1"]
    ],
    "public/app/features/dimensions/editors/FolderPickerTab.tsx:5381": [
      [0, 0, 0, "Do not use any type assertions.", "0"]
    ],
    "public/app/features/dimensions/editors/IconSelector.tsx:5381": [
      [0, 0, 0, "Do not use any type assertions.", "0"],
      [0, 0, 0, "Unexpected any. Specify a different type.", "1"]
    ],
    "public/app/features/dimensions/editors/ResourceDimensionEditor.tsx:5381": [
      [0, 0, 0, "Do not use any type assertions.", "0"],
      [0, 0, 0, "Unexpected any. Specify a different type.", "1"]
    ],
    "public/app/features/dimensions/editors/ResourcePicker.tsx:5381": [
      [0, 0, 0, "Unexpected any. Specify a different type.", "0"]
    ],
    "public/app/features/dimensions/editors/ScalarDimensionEditor.tsx:5381": [
      [0, 0, 0, "Unexpected any. Specify a different type.", "0"]
    ],
    "public/app/features/dimensions/editors/ScaleDimensionEditor.tsx:5381": [
      [0, 0, 0, "Unexpected any. Specify a different type.", "0"]
    ],
    "public/app/features/dimensions/editors/TextDimensionEditor.tsx:5381": [
      [0, 0, 0, "Do not use any type assertions.", "0"],
      [0, 0, 0, "Unexpected any. Specify a different type.", "1"],
      [0, 0, 0, "Do not use any type assertions.", "2"],
      [0, 0, 0, "Unexpected any. Specify a different type.", "3"],
      [0, 0, 0, "Unexpected any. Specify a different type.", "4"]
    ],
    "public/app/features/dimensions/editors/ThresholdsEditor/ThresholdsEditor.tsx:5381": [
      [0, 0, 0, "Do not use any type assertions.", "0"]
    ],
    "public/app/features/dimensions/editors/ValueMappingsEditor/ValueMappingsEditor.tsx:5381": [
      [0, 0, 0, "Unexpected any. Specify a different type.", "0"],
      [0, 0, 0, "Unexpected any. Specify a different type.", "1"]
    ],
    "public/app/features/dimensions/scale.ts:5381": [
      [0, 0, 0, "Do not use any type assertions.", "0"],
      [0, 0, 0, "Unexpected any. Specify a different type.", "1"]
    ],
    "public/app/features/dimensions/text.ts:5381": [
      [0, 0, 0, "Unexpected any. Specify a different type.", "0"],
      [0, 0, 0, "Unexpected any. Specify a different type.", "1"]
    ],
    "public/app/features/dimensions/types.ts:5381": [
      [0, 0, 0, "Unexpected any. Specify a different type.", "0"],
      [0, 0, 0, "Unexpected any. Specify a different type.", "1"]
    ],
    "public/app/features/dimensions/utils.ts:5381": [
      [0, 0, 0, "Do not use any type assertions.", "0"],
      [0, 0, 0, "Do not use any type assertions.", "1"],
      [0, 0, 0, "Unexpected any. Specify a different type.", "2"]
    ],
    "public/app/features/explore/ElapsedTime.tsx:5381": [
      [0, 0, 0, "Unexpected any. Specify a different type.", "0"]
    ],
    "public/app/features/explore/ExploreQueryInspector.tsx:5381": [
      [0, 0, 0, "Do not use any type assertions.", "0"]
    ],
    "public/app/features/explore/Logs.tsx:5381": [
      [0, 0, 0, "Unexpected any. Specify a different type.", "0"],
      [0, 0, 0, "Do not use any type assertions.", "1"]
    ],
    "public/app/features/explore/LogsContainer.tsx:5381": [
      [0, 0, 0, "Unexpected any. Specify a different type.", "0"],
      [0, 0, 0, "Unexpected any. Specify a different type.", "1"]
    ],
    "public/app/features/explore/LogsMetaRow.tsx:5381": [
      [0, 0, 0, "Unexpected any. Specify a different type.", "0"]
    ],
    "public/app/features/explore/QueryRows.test.tsx:5381": [
      [0, 0, 0, "Unexpected any. Specify a different type.", "0"],
      [0, 0, 0, "Unexpected any. Specify a different type.", "1"]
    ],
    "public/app/features/explore/RichHistory/RichHistory.tsx:5381": [
      [0, 0, 0, "Unexpected any. Specify a different type.", "0"]
    ],
    "public/app/features/explore/TraceView/TraceView.tsx:5381": [
      [0, 0, 0, "Do not use any type assertions.", "0"],
      [0, 0, 0, "Do not use any type assertions.", "1"],
      [0, 0, 0, "Do not use any type assertions.", "2"],
      [0, 0, 0, "Do not use any type assertions.", "3"],
      [0, 0, 0, "Unexpected any. Specify a different type.", "4"],
      [0, 0, 0, "Do not use any type assertions.", "5"]
    ],
    "public/app/features/explore/TraceView/components/ScrollManager.tsx:5381": [
      [0, 0, 0, "Do not use any type assertions.", "0"],
      [0, 0, 0, "Do not use any type assertions.", "1"],
      [0, 0, 0, "Unexpected any. Specify a different type.", "2"]
    ],
    "public/app/features/explore/TraceView/components/TracePageHeader/SpanGraph/Scrubber.tsx:5381": [
      [0, 0, 0, "Unexpected any. Specify a different type.", "0"],
      [0, 0, 0, "Unexpected any. Specify a different type.", "1"],
      [0, 0, 0, "Unexpected any. Specify a different type.", "2"]
    ],
    "public/app/features/explore/TraceView/components/TracePageHeader/SpanGraph/render-into-canvas.tsx:5381": [
      [0, 0, 0, "Do not use any type assertions.", "0"]
    ],
    "public/app/features/explore/TraceView/components/TraceTimelineViewer/ListView/index.tsx:5381": [
      [0, 0, 0, "Do not use any type assertions.", "0"]
    ],
    "public/app/features/explore/TraceView/components/TraceTimelineViewer/SpanBar.tsx:5381": [
      [0, 0, 0, "Unexpected any. Specify a different type.", "0"]
    ],
    "public/app/features/explore/TraceView/components/TraceTimelineViewer/utils.tsx:5381": [
      [0, 0, 0, "Unexpected any. Specify a different type.", "0"]
    ],
    "public/app/features/explore/TraceView/components/common/BreakableText.tsx:5381": [
      [0, 0, 0, "Unexpected any. Specify a different type.", "0"]
    ],
    "public/app/features/explore/TraceView/components/constants/index.tsx:5381": [
      [0, 0, 0, "Do not use any type assertions.", "0"]
    ],
    "public/app/features/explore/TraceView/components/demo/trace-generators.ts:5381": [
      [0, 0, 0, "Do not use any type assertions.", "0"]
    ],
    "public/app/features/explore/TraceView/components/model/link-patterns.test.ts:5381": [
      [0, 0, 0, "Unexpected any. Specify a different type.", "0"],
      [0, 0, 0, "Unexpected any. Specify a different type.", "1"]
    ],
    "public/app/features/explore/TraceView/components/model/link-patterns.tsx:5381": [
      [0, 0, 0, "Unexpected any. Specify a different type.", "0"],
      [0, 0, 0, "Unexpected any. Specify a different type.", "1"],
      [0, 0, 0, "Unexpected any. Specify a different type.", "2"],
      [0, 0, 0, "Unexpected any. Specify a different type.", "3"],
      [0, 0, 0, "Unexpected any. Specify a different type.", "4"],
      [0, 0, 0, "Unexpected any. Specify a different type.", "5"],
      [0, 0, 0, "Unexpected any. Specify a different type.", "6"],
      [0, 0, 0, "Unexpected any. Specify a different type.", "7"],
      [0, 0, 0, "Unexpected any. Specify a different type.", "8"],
      [0, 0, 0, "Unexpected any. Specify a different type.", "9"],
      [0, 0, 0, "Do not use any type assertions.", "10"],
      [0, 0, 0, "Unexpected any. Specify a different type.", "11"],
      [0, 0, 0, "Do not use any type assertions.", "12"],
      [0, 0, 0, "Unexpected any. Specify a different type.", "13"]
    ],
    "public/app/features/explore/TraceView/components/model/transform-trace-data.tsx:5381": [
      [0, 0, 0, "Do not use any type assertions.", "0"]
    ],
    "public/app/features/explore/TraceView/components/types/trace.ts:5381": [
      [0, 0, 0, "Unexpected any. Specify a different type.", "0"]
    ],
    "public/app/features/explore/TraceView/createSpanLink.tsx:5381": [
      [0, 0, 0, "Do not use any type assertions.", "0"],
      [0, 0, 0, "Do not use any type assertions.", "1"]
    ],
    "public/app/features/explore/spec/helper/setup.tsx:5381": [
      [0, 0, 0, "Do not use any type assertions.", "0"],
      [0, 0, 0, "Unexpected any. Specify a different type.", "1"],
      [0, 0, 0, "Do not use any type assertions.", "2"],
      [0, 0, 0, "Unexpected any. Specify a different type.", "3"],
      [0, 0, 0, "Unexpected any. Specify a different type.", "4"],
      [0, 0, 0, "Do not use any type assertions.", "5"],
      [0, 0, 0, "Unexpected any. Specify a different type.", "6"]
    ],
    "public/app/features/explore/spec/interpolation.test.tsx:5381": [
      [0, 0, 0, "Unexpected any. Specify a different type.", "0"]
    ],
    "public/app/features/explore/spec/queryHistory.test.tsx:5381": [
      [0, 0, 0, "Unexpected any. Specify a different type.", "0"]
    ],
    "public/app/features/explore/state/explorePane.test.ts:5381": [
      [0, 0, 0, "Unexpected any. Specify a different type.", "0"],
      [0, 0, 0, "Unexpected any. Specify a different type.", "1"],
      [0, 0, 0, "Unexpected any. Specify a different type.", "2"],
      [0, 0, 0, "Unexpected any. Specify a different type.", "3"],
      [0, 0, 0, "Unexpected any. Specify a different type.", "4"]
    ],
    "public/app/features/explore/state/time.test.ts:5381": [
      [0, 0, 0, "Unexpected any. Specify a different type.", "0"]
    ],
    "public/app/features/explore/state/utils.ts:5381": [
      [0, 0, 0, "Do not use any type assertions.", "0"],
      [0, 0, 0, "Unexpected any. Specify a different type.", "1"],
      [0, 0, 0, "Do not use any type assertions.", "2"],
      [0, 0, 0, "Unexpected any. Specify a different type.", "3"],
      [0, 0, 0, "Do not use any type assertions.", "4"],
      [0, 0, 0, "Do not use any type assertions.", "5"]
    ],
    "public/app/features/explore/utils/links.ts:5381": [
      [0, 0, 0, "Unexpected any. Specify a different type.", "0"]
    ],
    "public/app/features/expressions/ExpressionDatasource.ts:5381": [
      [0, 0, 0, "Unexpected any. Specify a different type.", "0"],
      [0, 0, 0, "Do not use any type assertions.", "1"],
      [0, 0, 0, "Do not use any type assertions.", "2"]
    ],
    "public/app/features/expressions/components/Condition.tsx:5381": [
      [0, 0, 0, "Do not use any type assertions.", "0"]
    ],
    "public/app/features/expressions/guards.ts:5381": [
      [0, 0, 0, "Do not use any type assertions.", "0"]
    ],
    "public/app/features/folders/state/actions.test.ts:5381": [
      [0, 0, 0, "Unexpected any. Specify a different type.", "0"]
    ],
    "public/app/features/geo/format/geohash.ts:5381": [
      [0, 0, 0, "Unexpected any. Specify a different type.", "0"]
    ],
    "public/app/features/geo/format/geojson.ts:5381": [
      [0, 0, 0, "Unexpected any. Specify a different type.", "0"]
    ],
    "public/app/features/geo/format/utils.ts:5381": [
      [0, 0, 0, "Unexpected any. Specify a different type.", "0"]
    ],
    "public/app/features/geo/gazetteer/gazetteer.ts:5381": [
      [0, 0, 0, "Unexpected any. Specify a different type.", "0"],
      [0, 0, 0, "Do not use any type assertions.", "1"],
      [0, 0, 0, "Unexpected any. Specify a different type.", "2"],
      [0, 0, 0, "Do not use any type assertions.", "3"]
    ],
    "public/app/features/geo/gazetteer/worldmap.test.ts:5381": [
      [0, 0, 0, "Unexpected any. Specify a different type.", "0"]
    ],
    "public/app/features/geo/utils/frameVectorSource.ts:5381": [
      [0, 0, 0, "Do not use any type assertions.", "0"],
      [0, 0, 0, "Do not use any type assertions.", "1"],
      [0, 0, 0, "Do not use any type assertions.", "2"]
    ],
    "public/app/features/inspector/InspectDataOptions.tsx:5381": [
      [0, 0, 0, "Do not use any type assertions.", "0"],
      [0, 0, 0, "Unexpected any. Specify a different type.", "1"],
      [0, 0, 0, "Do not use any type assertions.", "2"],
      [0, 0, 0, "Do not use any type assertions.", "3"]
    ],
    "public/app/features/inspector/InspectDataTab.tsx:5381": [
      [0, 0, 0, "Use data-testid for E2E selectors instead of aria-label", "0"]
    ],
    "public/app/features/inspector/InspectErrorTab.tsx:5381": [
      [0, 0, 0, "Unexpected any. Specify a different type.", "0"]
    ],
    "public/app/features/inspector/InspectJSONTab.tsx:5381": [
      [0, 0, 0, "Use data-testid for E2E selectors instead of aria-label", "0"],
      [0, 0, 0, "Unexpected any. Specify a different type.", "1"]
    ],
    "public/app/features/inspector/InspectStatsTab.tsx:5381": [
      [0, 0, 0, "Use data-testid for E2E selectors instead of aria-label", "0"]
    ],
    "public/app/features/inspector/QueryInspector.tsx:5381": [
      [0, 0, 0, "Unexpected any. Specify a different type.", "0"],
      [0, 0, 0, "Unexpected any. Specify a different type.", "1"],
      [0, 0, 0, "Unexpected any. Specify a different type.", "2"],
      [0, 0, 0, "Unexpected any. Specify a different type.", "3"],
      [0, 0, 0, "Use data-testid for E2E selectors instead of aria-label", "4"],
      [0, 0, 0, "Use data-testid for E2E selectors instead of aria-label", "5"]
    ],
    "public/app/features/invites/state/selectors.ts:5381": [
      [0, 0, 0, "Unexpected any. Specify a different type.", "0"]
    ],
    "public/app/features/library-panels/components/LibraryPanelsView/actions.ts:5381": [
      [0, 0, 0, "Unexpected any. Specify a different type.", "0"]
    ],
    "public/app/features/library-panels/utils.ts:5381": [
      [0, 0, 0, "Unexpected any. Specify a different type.", "0"],
      [0, 0, 0, "Unexpected any. Specify a different type.", "1"]
    ],
    "public/app/features/live/centrifuge/LiveDataStream.test.ts:5381": [
      [0, 0, 0, "Unexpected any. Specify a different type.", "0"],
      [0, 0, 0, "Unexpected any. Specify a different type.", "1"],
      [0, 0, 0, "Unexpected any. Specify a different type.", "2"],
      [0, 0, 0, "Unexpected any. Specify a different type.", "3"],
      [0, 0, 0, "Unexpected any. Specify a different type.", "4"],
      [0, 0, 0, "Unexpected any. Specify a different type.", "5"]
    ],
    "public/app/features/live/centrifuge/LiveDataStream.ts:5381": [
      [0, 0, 0, "Do not use any type assertions.", "0"],
      [0, 0, 0, "Do not use any type assertions.", "1"],
      [0, 0, 0, "Unexpected any. Specify a different type.", "2"],
      [0, 0, 0, "Do not use any type assertions.", "3"]
    ],
    "public/app/features/live/centrifuge/channel.ts:5381": [
      [0, 0, 0, "Unexpected any. Specify a different type.", "0"],
      [0, 0, 0, "Do not use any type assertions.", "1"],
      [0, 0, 0, "Do not use any type assertions.", "2"],
      [0, 0, 0, "Unexpected any. Specify a different type.", "3"],
      [0, 0, 0, "Do not use any type assertions.", "4"]
    ],
    "public/app/features/live/centrifuge/service.ts:5381": [
      [0, 0, 0, "Unexpected any. Specify a different type.", "0"],
      [0, 0, 0, "Unexpected any. Specify a different type.", "1"],
      [0, 0, 0, "Unexpected any. Specify a different type.", "2"]
    ],
    "public/app/features/live/centrifuge/serviceWorkerProxy.ts:5381": [
      [0, 0, 0, "Do not use any type assertions.", "0"],
      [0, 0, 0, "Do not use any type assertions.", "1"]
    ],
    "public/app/features/live/centrifuge/transferHandlers.ts:5381": [
      [0, 0, 0, "Unexpected any. Specify a different type.", "0"],
      [0, 0, 0, "Unexpected any. Specify a different type.", "1"]
    ],
    "public/app/features/live/index.ts:5381": [
      [0, 0, 0, "Do not use any type assertions.", "0"],
      [0, 0, 0, "Unexpected any. Specify a different type.", "1"],
      [0, 0, 0, "Do not use any type assertions.", "2"]
    ],
    "public/app/features/live/pages/AddNewRule.tsx:5381": [
      [0, 0, 0, "Unexpected any. Specify a different type.", "0"]
    ],
    "public/app/features/live/pages/PipelineAdminPage.tsx:5381": [
      [0, 0, 0, "Unexpected any. Specify a different type.", "0"]
    ],
    "public/app/features/live/pages/PipelineTable.tsx:5381": [
      [0, 0, 0, "Unexpected any. Specify a different type.", "0"]
    ],
    "public/app/features/live/pages/RuleModal.tsx:5381": [
      [0, 0, 0, "Unexpected any. Specify a different type.", "0"],
      [0, 0, 0, "Do not use any type assertions.", "1"],
      [0, 0, 0, "Unexpected any. Specify a different type.", "2"]
    ],
    "public/app/features/live/pages/RuleTest.tsx:5381": [
      [0, 0, 0, "Unexpected any. Specify a different type.", "0"],
      [0, 0, 0, "Do not use any type assertions.", "1"],
      [0, 0, 0, "Unexpected any. Specify a different type.", "2"]
    ],
    "public/app/features/live/pages/types.ts:5381": [
      [0, 0, 0, "Unexpected any. Specify a different type.", "0"],
      [0, 0, 0, "Unexpected any. Specify a different type.", "1"],
      [0, 0, 0, "Unexpected any. Specify a different type.", "2"],
      [0, 0, 0, "Unexpected any. Specify a different type.", "3"],
      [0, 0, 0, "Unexpected any. Specify a different type.", "4"],
      [0, 0, 0, "Unexpected any. Specify a different type.", "5"]
    ],
    "public/app/features/live/pages/utils.ts:5381": [
      [0, 0, 0, "Unexpected any. Specify a different type.", "0"]
    ],
    "public/app/features/logs/components/LogRowContextProvider.tsx:5381": [
      [0, 0, 0, "Do not use any type assertions.", "0"],
      [0, 0, 0, "Do not use any type assertions.", "1"],
      [0, 0, 0, "Do not use any type assertions.", "2"],
      [0, 0, 0, "Do not use any type assertions.", "3"]
    ],
    "public/app/features/logs/components/LogRows.tsx:5381": [
      [0, 0, 0, "Unexpected any. Specify a different type.", "0"]
    ],
    "public/app/features/logs/utils.ts:5381": [
      [0, 0, 0, "Do not use any type assertions.", "0"],
      [0, 0, 0, "Unexpected any. Specify a different type.", "1"],
      [0, 0, 0, "Do not use any type assertions.", "2"],
      [0, 0, 0, "Unexpected any. Specify a different type.", "3"],
      [0, 0, 0, "Do not use any type assertions.", "4"]
    ],
    "public/app/features/manage-dashboards/components/ImportDashboardForm.tsx:5381": [
      [0, 0, 0, "Do not use any type assertions.", "0"],
      [0, 0, 0, "Unexpected any. Specify a different type.", "1"],
      [0, 0, 0, "Do not use any type assertions.", "2"],
      [0, 0, 0, "Unexpected any. Specify a different type.", "3"],
      [0, 0, 0, "Do not use any type assertions.", "4"],
      [0, 0, 0, "Unexpected any. Specify a different type.", "5"]
    ],
    "public/app/features/manage-dashboards/components/ImportDashboardLibraryPanelsList.tsx:5381": [
      [0, 0, 0, "Do not use any type assertions.", "0"]
    ],
    "public/app/features/manage-dashboards/services/ValidationSrv.ts:5381": [
      [0, 0, 0, "Unexpected any. Specify a different type.", "0"],
      [0, 0, 0, "Unexpected any. Specify a different type.", "1"],
      [0, 0, 0, "Unexpected any. Specify a different type.", "2"]
    ],
    "public/app/features/manage-dashboards/state/actions.test.ts:5381": [
      [0, 0, 0, "Unexpected any. Specify a different type.", "0"]
    ],
    "public/app/features/manage-dashboards/state/actions.ts:5381": [
      [0, 0, 0, "Unexpected any. Specify a different type.", "0"],
      [0, 0, 0, "Unexpected any. Specify a different type.", "1"],
      [0, 0, 0, "Unexpected any. Specify a different type.", "2"],
      [0, 0, 0, "Unexpected any. Specify a different type.", "3"],
      [0, 0, 0, "Unexpected any. Specify a different type.", "4"],
      [0, 0, 0, "Do not use any type assertions.", "5"],
      [0, 0, 0, "Unexpected any. Specify a different type.", "6"],
      [0, 0, 0, "Do not use any type assertions.", "7"],
      [0, 0, 0, "Unexpected any. Specify a different type.", "8"],
      [0, 0, 0, "Unexpected any. Specify a different type.", "9"],
      [0, 0, 0, "Unexpected any. Specify a different type.", "10"],
      [0, 0, 0, "Unexpected any. Specify a different type.", "11"],
      [0, 0, 0, "Unexpected any. Specify a different type.", "12"],
      [0, 0, 0, "Unexpected any. Specify a different type.", "13"],
      [0, 0, 0, "Unexpected any. Specify a different type.", "14"],
      [0, 0, 0, "Unexpected any. Specify a different type.", "15"],
      [0, 0, 0, "Unexpected any. Specify a different type.", "16"],
      [0, 0, 0, "Unexpected any. Specify a different type.", "17"],
      [0, 0, 0, "Unexpected any. Specify a different type.", "18"],
      [0, 0, 0, "Unexpected any. Specify a different type.", "19"],
      [0, 0, 0, "Unexpected any. Specify a different type.", "20"]
    ],
    "public/app/features/manage-dashboards/state/reducers.ts:5381": [
      [0, 0, 0, "Unexpected any. Specify a different type.", "0"],
      [0, 0, 0, "Do not use any type assertions.", "1"],
      [0, 0, 0, "Unexpected any. Specify a different type.", "2"],
      [0, 0, 0, "Unexpected any. Specify a different type.", "3"],
      [0, 0, 0, "Unexpected any. Specify a different type.", "4"]
    ],
    "public/app/features/org/state/actions.ts:5381": [
      [0, 0, 0, "Unexpected any. Specify a different type.", "0"],
      [0, 0, 0, "Unexpected any. Specify a different type.", "1"],
      [0, 0, 0, "Unexpected any. Specify a different type.", "2"],
      [0, 0, 0, "Unexpected any. Specify a different type.", "3"],
      [0, 0, 0, "Unexpected any. Specify a different type.", "4"]
    ],
    "public/app/features/org/state/reducers.ts:5381": [
      [0, 0, 0, "Do not use any type assertions.", "0"],
      [0, 0, 0, "Do not use any type assertions.", "1"]
    ],
    "public/app/features/panel/components/PanelPluginError.tsx:5381": [
      [0, 0, 0, "Unexpected any. Specify a different type.", "0"]
    ],
    "public/app/features/panel/components/PanelRenderer.tsx:5381": [
      [0, 0, 0, "Unexpected any. Specify a different type.", "0"],
      [0, 0, 0, "Unexpected any. Specify a different type.", "1"],
      [0, 0, 0, "Unexpected any. Specify a different type.", "2"],
      [0, 0, 0, "Unexpected any. Specify a different type.", "3"]
    ],
    "public/app/features/panel/components/VizTypePicker/PanelTypeCard.tsx:5381": [
      [0, 0, 0, "Use data-testid for E2E selectors instead of aria-label", "0"]
    ],
    "public/app/features/panel/components/VizTypePicker/types.ts:5381": [
      [0, 0, 0, "Unexpected any. Specify a different type.", "0"]
    ],
    "public/app/features/panel/panellinks/linkSuppliers.ts:5381": [
      [0, 0, 0, "Unexpected any. Specify a different type.", "0"],
      [0, 0, 0, "Do not use any type assertions.", "1"]
    ],
    "public/app/features/panel/panellinks/link_srv.ts:5381": [
      [0, 0, 0, "Do not use any type assertions.", "0"],
      [0, 0, 0, "Unexpected any. Specify a different type.", "1"],
      [0, 0, 0, "Unexpected any. Specify a different type.", "2"],
      [0, 0, 0, "Unexpected any. Specify a different type.", "3"],
      [0, 0, 0, "Unexpected any. Specify a different type.", "4"],
      [0, 0, 0, "Unexpected any. Specify a different type.", "5"],
      [0, 0, 0, "Unexpected any. Specify a different type.", "6"],
      [0, 0, 0, "Unexpected any. Specify a different type.", "7"]
    ],
    "public/app/features/panel/state/actions.ts:5381": [
      [0, 0, 0, "Unexpected any. Specify a different type.", "0"]
    ],
    "public/app/features/panel/state/reducers.ts:5381": [
      [0, 0, 0, "Unexpected any. Specify a different type.", "0"],
      [0, 0, 0, "Unexpected any. Specify a different type.", "1"]
    ],
    "public/app/features/playlist/PlaylistForm.tsx:5381": [
      [0, 0, 0, "Use data-testid for E2E selectors instead of aria-label", "0"],
      [0, 0, 0, "Use data-testid for E2E selectors instead of aria-label", "1"]
    ],
    "public/app/features/playlist/PlaylistSrv.test.ts:5381": [
      [0, 0, 0, "Unexpected any. Specify a different type.", "0"],
      [0, 0, 0, "Unexpected any. Specify a different type.", "1"],
      [0, 0, 0, "Unexpected any. Specify a different type.", "2"],
      [0, 0, 0, "Unexpected any. Specify a different type.", "3"],
      [0, 0, 0, "Unexpected any. Specify a different type.", "4"]
    ],
    "public/app/features/playlist/PlaylistTableRows.tsx:5381": [
      [0, 0, 0, "Use data-testid for E2E selectors instead of aria-label", "0"]
    ],
    "public/app/features/plugins/admin/components/AppConfigWrapper.tsx:5381": [
      [0, 0, 0, "Unexpected any. Specify a different type.", "0"],
      [0, 0, 0, "Unexpected any. Specify a different type.", "1"]
    ],
    "public/app/features/plugins/admin/components/GetStartedWithPlugin/GetStartedWithDataSource.tsx:5381": [
      [0, 0, 0, "Do not use any type assertions.", "0"]
    ],
    "public/app/features/plugins/admin/components/PluginDashboards.tsx:5381": [
      [0, 0, 0, "Unexpected any. Specify a different type.", "0"],
      [0, 0, 0, "Unexpected any. Specify a different type.", "1"]
    ],
    "public/app/features/plugins/admin/components/PluginDetailsBody.tsx:5381": [
      [0, 0, 0, "Do not use any type assertions.", "0"]
    ],
    "public/app/features/plugins/admin/components/PluginDetailsDisabledError.tsx:5381": [
      [0, 0, 0, "Use data-testid for E2E selectors instead of aria-label", "0"]
    ],
    "public/app/features/plugins/admin/components/PluginDetailsPage.tsx:5381": [
      [0, 0, 0, "Do not use any type assertions.", "0"]
    ],
    "public/app/features/plugins/admin/components/PluginDetailsSignature.tsx:5381": [
      [0, 0, 0, "Use data-testid for E2E selectors instead of aria-label", "0"]
    ],
    "public/app/features/plugins/admin/components/SearchField.tsx:5381": [
      [0, 0, 0, "Unexpected any. Specify a different type.", "0"]
    ],
    "public/app/features/plugins/admin/helpers.ts:5381": [
      [0, 0, 0, "Do not use any type assertions.", "0"]
    ],
    "public/app/features/plugins/admin/hooks/useHistory.tsx:5381": [
      [0, 0, 0, "Unexpected any. Specify a different type.", "0"]
    ],
    "public/app/features/plugins/admin/pages/Browse.tsx:5381": [
      [0, 0, 0, "Do not use any type assertions.", "0"],
      [0, 0, 0, "Do not use any type assertions.", "1"],
      [0, 0, 0, "Do not use any type assertions.", "2"],
      [0, 0, 0, "Do not use any type assertions.", "3"]
    ],
    "public/app/features/plugins/admin/state/actions.ts:5381": [
      [0, 0, 0, "Do not use any type assertions.", "0"],
      [0, 0, 0, "Do not use any type assertions.", "1"],
      [0, 0, 0, "Do not use any type assertions.", "2"],
      [0, 0, 0, "Do not use any type assertions.", "3"]
    ],
    "public/app/features/plugins/admin/state/selectors.ts:5381": [
      [0, 0, 0, "Do not use any type assertions.", "0"]
    ],
    "public/app/features/plugins/admin/types.ts:5381": [
      [0, 0, 0, "Unexpected any. Specify a different type.", "0"]
    ],
    "public/app/features/plugins/built_in_plugins.ts:5381": [
      [0, 0, 0, "Unexpected any. Specify a different type.", "0"]
    ],
    "public/app/features/plugins/components/PluginsErrorsInfo.tsx:5381": [
      [0, 0, 0, "Use data-testid for E2E selectors instead of aria-label", "0"]
    ],
    "public/app/features/plugins/datasource_srv.ts:5381": [
      [0, 0, 0, "Do not use any type assertions.", "0"],
      [0, 0, 0, "Unexpected any. Specify a different type.", "1"],
      [0, 0, 0, "Do not use any type assertions.", "2"],
      [0, 0, 0, "Unexpected any. Specify a different type.", "3"],
      [0, 0, 0, "Do not use any type assertions.", "4"],
      [0, 0, 0, "Do not use any type assertions.", "5"],
      [0, 0, 0, "Do not use any type assertions.", "6"],
      [0, 0, 0, "Unexpected any. Specify a different type.", "7"],
      [0, 0, 0, "Do not use any type assertions.", "8"],
      [0, 0, 0, "Do not use any type assertions.", "9"],
      [0, 0, 0, "Unexpected any. Specify a different type.", "10"],
      [0, 0, 0, "Do not use any type assertions.", "11"],
      [0, 0, 0, "Do not use any type assertions.", "12"],
      [0, 0, 0, "Do not use any type assertions.", "13"],
      [0, 0, 0, "Unexpected any. Specify a different type.", "14"],
      [0, 0, 0, "Unexpected any. Specify a different type.", "15"],
      [0, 0, 0, "Unexpected any. Specify a different type.", "16"],
      [0, 0, 0, "Unexpected any. Specify a different type.", "17"],
      [0, 0, 0, "Unexpected any. Specify a different type.", "18"],
      [0, 0, 0, "Do not use any type assertions.", "19"],
      [0, 0, 0, "Unexpected any. Specify a different type.", "20"],
      [0, 0, 0, "Do not use any type assertions.", "21"],
      [0, 0, 0, "Unexpected any. Specify a different type.", "22"],
      [0, 0, 0, "Unexpected any. Specify a different type.", "23"],
      [0, 0, 0, "Do not use any type assertions.", "24"]
    ],
    "public/app/features/plugins/importPanelPlugin.ts:5381": [
      [0, 0, 0, "Do not use any type assertions.", "0"]
    ],
    "public/app/features/plugins/pluginSettings.ts:5381": [
      [0, 0, 0, "Unexpected any. Specify a different type.", "0"],
      [0, 0, 0, "Unexpected any. Specify a different type.", "1"]
    ],
    "public/app/features/plugins/plugin_loader.ts:5381": [
      [0, 0, 0, "Do not use any type assertions.", "0"],
      [0, 0, 0, "Unexpected any. Specify a different type.", "1"],
      [0, 0, 0, "Unexpected any. Specify a different type.", "2"],
      [0, 0, 0, "Unexpected any. Specify a different type.", "3"],
      [0, 0, 0, "Unexpected any. Specify a different type.", "4"],
      [0, 0, 0, "Unexpected any. Specify a different type.", "5"],
      [0, 0, 0, "Unexpected any. Specify a different type.", "6"],
      [0, 0, 0, "Do not use any type assertions.", "7"],
      [0, 0, 0, "Do not use any type assertions.", "8"]
    ],
    "public/app/features/plugins/sql/components/visual-query-builder/AwesomeQueryBuilder.tsx:5381": [
      [0, 0, 0, "Do not use any type assertions.", "0"],
      [0, 0, 0, "Do not use any type assertions.", "1"],
      [0, 0, 0, "Unexpected any. Specify a different type.", "2"]
    ],
    "public/app/features/plugins/tests/datasource_srv.test.ts:5381": [
      [0, 0, 0, "Unexpected any. Specify a different type.", "0"],
      [0, 0, 0, "Unexpected any. Specify a different type.", "1"],
      [0, 0, 0, "Unexpected any. Specify a different type.", "2"],
      [0, 0, 0, "Unexpected any. Specify a different type.", "3"],
      [0, 0, 0, "Unexpected any. Specify a different type.", "4"],
      [0, 0, 0, "Unexpected any. Specify a different type.", "5"]
    ],
    "public/app/features/plugins/utils.ts:5381": [
      [0, 0, 0, "Do not use any type assertions.", "0"],
      [0, 0, 0, "Do not use any type assertions.", "1"],
      [0, 0, 0, "Do not use any type assertions.", "2"],
      [0, 0, 0, "Do not use any type assertions.", "3"]
    ],
    "public/app/features/query-library/components/DatasourceTypePicker.tsx:5381": [
      [0, 0, 0, "Use data-testid for E2E selectors instead of aria-label", "0"],
      [0, 0, 0, "Use data-testid for E2E selectors instead of aria-label", "1"]
    ],
    "public/app/features/query-library/components/SaveQueryWorkflowModal.tsx:5381": [
      [0, 0, 0, "Use data-testid for E2E selectors instead of aria-label", "0"]
    ],
    "public/app/features/query/components/QueryEditorRow.tsx:5381": [
      [0, 0, 0, "Do not use any type assertions.", "0"],
      [0, 0, 0, "Do not use any type assertions.", "1"],
      [0, 0, 0, "Do not use any type assertions.", "2"],
      [0, 0, 0, "Do not use any type assertions.", "3"],
      [0, 0, 0, "Use data-testid for E2E selectors instead of aria-label", "4"]
    ],
    "public/app/features/query/components/QueryEditorRowHeader.tsx:5381": [
      [0, 0, 0, "Do not use any type assertions.", "0"],
      [0, 0, 0, "Unexpected any. Specify a different type.", "1"],
      [0, 0, 0, "Use data-testid for E2E selectors instead of aria-label", "2"]
    ],
    "public/app/features/query/components/QueryGroup.tsx:5381": [
      [0, 0, 0, "Use data-testid for E2E selectors instead of aria-label", "0"],
      [0, 0, 0, "Unexpected any. Specify a different type.", "1"],
      [0, 0, 0, "Use data-testid for E2E selectors instead of aria-label", "2"],
      [0, 0, 0, "Use data-testid for E2E selectors instead of aria-label", "3"]
    ],
    "public/app/features/query/components/QueryGroupOptions.tsx:5381": [
      [0, 0, 0, "Do not use any type assertions.", "0"]
    ],
    "public/app/features/query/components/SavedQueryPicker.tsx:5381": [
      [0, 0, 0, "Use data-testid for E2E selectors instead of aria-label", "0"],
      [0, 0, 0, "Use data-testid for E2E selectors instead of aria-label", "1"]
    ],
    "public/app/features/query/state/DashboardQueryRunner/AlertStatesWorker.test.ts:5381": [
      [0, 0, 0, "Unexpected any. Specify a different type.", "0"],
      [0, 0, 0, "Unexpected any. Specify a different type.", "1"],
      [0, 0, 0, "Unexpected any. Specify a different type.", "2"]
    ],
    "public/app/features/query/state/DashboardQueryRunner/AnnotationsQueryRunner.test.ts:5381": [
      [0, 0, 0, "Unexpected any. Specify a different type.", "0"]
    ],
    "public/app/features/query/state/DashboardQueryRunner/AnnotationsQueryRunner.ts:5381": [
      [0, 0, 0, "Do not use any type assertions.", "0"],
      [0, 0, 0, "Do not use any type assertions.", "1"]
    ],
    "public/app/features/query/state/DashboardQueryRunner/DashboardQueryRunner.ts:5381": [
      [0, 0, 0, "Unexpected any. Specify a different type.", "0"]
    ],
    "public/app/features/query/state/DashboardQueryRunner/SnapshotWorker.ts:5381": [
      [0, 0, 0, "Do not use any type assertions.", "0"]
    ],
    "public/app/features/query/state/DashboardQueryRunner/testHelpers.ts:5381": [
      [0, 0, 0, "Unexpected any. Specify a different type.", "0"],
      [0, 0, 0, "Unexpected any. Specify a different type.", "1"],
      [0, 0, 0, "Unexpected any. Specify a different type.", "2"],
      [0, 0, 0, "Unexpected any. Specify a different type.", "3"],
      [0, 0, 0, "Do not use any type assertions.", "4"],
      [0, 0, 0, "Unexpected any. Specify a different type.", "5"]
    ],
    "public/app/features/query/state/DashboardQueryRunner/utils.ts:5381": [
      [0, 0, 0, "Unexpected any. Specify a different type.", "0"],
      [0, 0, 0, "Unexpected any. Specify a different type.", "1"],
      [0, 0, 0, "Unexpected any. Specify a different type.", "2"],
      [0, 0, 0, "Unexpected any. Specify a different type.", "3"]
    ],
    "public/app/features/query/state/PanelQueryRunner.ts:5381": [
      [0, 0, 0, "Do not use any type assertions.", "0"],
      [0, 0, 0, "Do not use any type assertions.", "1"],
      [0, 0, 0, "Do not use any type assertions.", "2"]
    ],
    "public/app/features/query/state/runRequest.ts:5381": [
      [0, 0, 0, "Do not use any type assertions.", "0"]
    ],
    "public/app/features/query/state/updateQueries.test.ts:5381": [
      [0, 0, 0, "Unexpected any. Specify a different type.", "0"],
      [0, 0, 0, "Unexpected any. Specify a different type.", "1"],
      [0, 0, 0, "Unexpected any. Specify a different type.", "2"],
      [0, 0, 0, "Unexpected any. Specify a different type.", "3"],
      [0, 0, 0, "Unexpected any. Specify a different type.", "4"],
      [0, 0, 0, "Unexpected any. Specify a different type.", "5"],
      [0, 0, 0, "Unexpected any. Specify a different type.", "6"],
      [0, 0, 0, "Unexpected any. Specify a different type.", "7"],
      [0, 0, 0, "Unexpected any. Specify a different type.", "8"],
      [0, 0, 0, "Unexpected any. Specify a different type.", "9"],
      [0, 0, 0, "Unexpected any. Specify a different type.", "10"],
      [0, 0, 0, "Unexpected any. Specify a different type.", "11"]
    ],
    "public/app/features/runtime/init.ts:5381": [
      [0, 0, 0, "Do not use any type assertions.", "0"],
      [0, 0, 0, "Unexpected any. Specify a different type.", "1"],
      [0, 0, 0, "Do not use any type assertions.", "2"]
    ],
    "public/app/features/sandbox/TestStuffPage.tsx:5381": [
      [0, 0, 0, "Do not use any type assertions.", "0"]
    ],
    "public/app/features/scenes/editor/SceneObjectTree.tsx:5381": [
      [0, 0, 0, "Do not use any type assertions.", "0"],
      [0, 0, 0, "Unexpected any. Specify a different type.", "1"]
    ],
    "public/app/features/search/components/SearchCard.tsx:5381": [
      [0, 0, 0, "Unexpected any. Specify a different type.", "0"],
      [0, 0, 0, "Do not use any type assertions.", "1"],
      [0, 0, 0, "Do not use any type assertions.", "2"]
    ],
    "public/app/features/search/components/SearchItem.tsx:5381": [
      [0, 0, 0, "Unexpected any. Specify a different type.", "0"]
    ],
    "public/app/features/search/hooks/useSearchKeyboardSelection.ts:5381": [
      [0, 0, 0, "Do not use any type assertions.", "0"]
    ],
    "public/app/features/search/page/components/MoveToFolderModal.tsx:5381": [
      [0, 0, 0, "Unexpected any. Specify a different type.", "0"]
    ],
    "public/app/features/search/page/components/SearchResultsCards.tsx:5381": [
      [0, 0, 0, "Do not use any type assertions.", "0"]
    ],
    "public/app/features/search/page/components/SearchResultsGrid.tsx:5381": [
      [0, 0, 0, "Unexpected any. Specify a different type.", "0"],
      [0, 0, 0, "Do not use any type assertions.", "1"]
    ],
    "public/app/features/search/page/components/columns.tsx:5381": [
      [0, 0, 0, "Do not use any type assertions.", "0"],
      [0, 0, 0, "Do not use any type assertions.", "1"],
      [0, 0, 0, "Unexpected any. Specify a different type.", "2"],
      [0, 0, 0, "Do not use any type assertions.", "3"],
      [0, 0, 0, "Unexpected any. Specify a different type.", "4"],
      [0, 0, 0, "Do not use any type assertions.", "5"]
    ],
    "public/app/features/search/service/bluge.ts:5381": [
      [0, 0, 0, "Do not use any type assertions.", "0"],
      [0, 0, 0, "Do not use any type assertions.", "1"],
      [0, 0, 0, "Do not use any type assertions.", "2"]
    ],
    "public/app/features/search/service/sql.ts:5381": [
      [0, 0, 0, "Unexpected any. Specify a different type.", "0"]
    ],
    "public/app/features/search/state/SearchStateManager.ts:5381": [
      [0, 0, 0, "Do not use any type assertions.", "0"],
      [0, 0, 0, "Do not use any type assertions.", "1"],
      [0, 0, 0, "Do not use any type assertions.", "2"]
    ],
    "public/app/features/search/types.ts:5381": [
      [0, 0, 0, "Unexpected any. Specify a different type.", "0"]
    ],
    "public/app/features/search/utils.ts:5381": [
      [0, 0, 0, "Do not use any type assertions.", "0"]
    ],
    "public/app/features/serviceaccounts/state/reducers.ts:5381": [
      [0, 0, 0, "Do not use any type assertions.", "0"],
      [0, 0, 0, "Do not use any type assertions.", "1"],
      [0, 0, 0, "Do not use any type assertions.", "2"]
    ],
    "public/app/features/storage/StoragePage.tsx:5381": [
      [0, 0, 0, "Do not use any type assertions.", "0"]
    ],
    "public/app/features/storage/storage.ts:5381": [
      [0, 0, 0, "Unexpected any. Specify a different type.", "0"],
      [0, 0, 0, "Unexpected any. Specify a different type.", "1"],
      [0, 0, 0, "Do not use any type assertions.", "2"],
      [0, 0, 0, "Do not use any type assertions.", "3"],
      [0, 0, 0, "Unexpected any. Specify a different type.", "4"]
    ],
    "public/app/features/teams/TeamGroupSync.tsx:5381": [
      [0, 0, 0, "Unexpected any. Specify a different type.", "0"],
      [0, 0, 0, "Unexpected any. Specify a different type.", "1"]
    ],
    "public/app/features/teams/TeamMemberRow.tsx:5381": [
      [0, 0, 0, "Do not use any type assertions.", "0"]
    ],
    "public/app/features/teams/TeamMembers.tsx:5381": [
      [0, 0, 0, "Unexpected any. Specify a different type.", "0"]
    ],
    "public/app/features/teams/TeamPages.tsx:5381": [
      [0, 0, 0, "Do not use any type assertions.", "0"]
    ],
    "public/app/features/teams/state/reducers.ts:5381": [
      [0, 0, 0, "Do not use any type assertions.", "0"],
      [0, 0, 0, "Do not use any type assertions.", "1"],
      [0, 0, 0, "Do not use any type assertions.", "2"]
    ],
    "public/app/features/teams/state/selectors.ts:5381": [
      [0, 0, 0, "Unexpected any. Specify a different type.", "0"]
    ],
    "public/app/features/templating/template_srv.mock.ts:5381": [
      [0, 0, 0, "Do not use any type assertions.", "0"]
    ],
    "public/app/features/templating/template_srv.ts:5381": [
      [0, 0, 0, "Unexpected any. Specify a different type.", "0"],
      [0, 0, 0, "Unexpected any. Specify a different type.", "1"],
      [0, 0, 0, "Unexpected any. Specify a different type.", "2"],
      [0, 0, 0, "Unexpected any. Specify a different type.", "3"],
      [0, 0, 0, "Unexpected any. Specify a different type.", "4"],
      [0, 0, 0, "Unexpected any. Specify a different type.", "5"],
      [0, 0, 0, "Unexpected any. Specify a different type.", "6"],
      [0, 0, 0, "Unexpected any. Specify a different type.", "7"],
      [0, 0, 0, "Unexpected any. Specify a different type.", "8"],
      [0, 0, 0, "Unexpected any. Specify a different type.", "9"],
      [0, 0, 0, "Unexpected any. Specify a different type.", "10"],
      [0, 0, 0, "Unexpected any. Specify a different type.", "11"],
      [0, 0, 0, "Unexpected any. Specify a different type.", "12"],
      [0, 0, 0, "Unexpected any. Specify a different type.", "13"],
      [0, 0, 0, "Unexpected any. Specify a different type.", "14"],
      [0, 0, 0, "Unexpected any. Specify a different type.", "15"],
      [0, 0, 0, "Unexpected any. Specify a different type.", "16"],
      [0, 0, 0, "Do not use any type assertions.", "17"],
      [0, 0, 0, "Unexpected any. Specify a different type.", "18"],
      [0, 0, 0, "Do not use any type assertions.", "19"]
    ],
    "public/app/features/transformers/FilterByValueTransformer/ValueMatchers/BasicMatcherEditor.tsx:5381": [
      [0, 0, 0, "Unexpected any. Specify a different type.", "0"],
      [0, 0, 0, "Unexpected any. Specify a different type.", "1"],
      [0, 0, 0, "Unexpected any. Specify a different type.", "2"]
    ],
    "public/app/features/transformers/FilterByValueTransformer/ValueMatchers/NoopMatcherEditor.tsx:5381": [
      [0, 0, 0, "Unexpected any. Specify a different type.", "0"],
      [0, 0, 0, "Unexpected any. Specify a different type.", "1"]
    ],
    "public/app/features/transformers/FilterByValueTransformer/ValueMatchers/RangeMatcherEditor.tsx:5381": [
      [0, 0, 0, "Unexpected any. Specify a different type.", "0"]
    ],
    "public/app/features/transformers/FilterByValueTransformer/ValueMatchers/types.ts:5381": [
      [0, 0, 0, "Unexpected any. Specify a different type.", "0"],
      [0, 0, 0, "Unexpected any. Specify a different type.", "1"],
      [0, 0, 0, "Unexpected any. Specify a different type.", "2"]
    ],
    "public/app/features/transformers/FilterByValueTransformer/ValueMatchers/utils.ts:5381": [
      [0, 0, 0, "Unexpected any. Specify a different type.", "0"],
      [0, 0, 0, "Unexpected any. Specify a different type.", "1"],
      [0, 0, 0, "Unexpected any. Specify a different type.", "2"]
    ],
    "public/app/features/transformers/FilterByValueTransformer/ValueMatchers/valueMatchersUI.ts:5381": [
      [0, 0, 0, "Unexpected any. Specify a different type.", "0"]
    ],
    "public/app/features/transformers/calculateHeatmap/editor/AxisEditor.tsx:5381": [
      [0, 0, 0, "Unexpected any. Specify a different type.", "0"]
    ],
    "public/app/features/transformers/calculateHeatmap/editor/helper.ts:5381": [
      [0, 0, 0, "Unexpected any. Specify a different type.", "0"]
    ],
    "public/app/features/transformers/calculateHeatmap/heatmap.ts:5381": [
      [0, 0, 0, "Do not use any type assertions.", "0"],
      [0, 0, 0, "Do not use any type assertions.", "1"],
      [0, 0, 0, "Unexpected any. Specify a different type.", "2"]
    ],
    "public/app/features/transformers/configFromQuery/ConfigFromQueryTransformerEditor.tsx:5381": [
      [0, 0, 0, "Unexpected any. Specify a different type.", "0"]
    ],
    "public/app/features/transformers/editors/CalculateFieldTransformerEditor.tsx:5381": [
      [0, 0, 0, "Do not use any type assertions.", "0"],
      [0, 0, 0, "Do not use any type assertions.", "1"]
    ],
    "public/app/features/transformers/editors/ConvertFieldTypeTransformerEditor.tsx:5381": [
      [0, 0, 0, "Do not use any type assertions.", "0"],
      [0, 0, 0, "Unexpected any. Specify a different type.", "1"]
    ],
    "public/app/features/transformers/editors/GroupByTransformerEditor.tsx:5381": [
      [0, 0, 0, "Do not use any type assertions.", "0"]
    ],
    "public/app/features/transformers/editors/OrganizeFieldsTransformerEditor.tsx:5381": [
      [0, 0, 0, "Do not use any type assertions.", "0"]
    ],
    "public/app/features/transformers/editors/ReduceTransformerEditor.tsx:5381": [
      [0, 0, 0, "Use data-testid for E2E selectors instead of aria-label", "0"],
      [0, 0, 0, "Use data-testid for E2E selectors instead of aria-label", "1"],
      [0, 0, 0, "Do not use any type assertions.", "2"]
    ],
    "public/app/features/transformers/editors/SortByTransformerEditor.tsx:5381": [
      [0, 0, 0, "Do not use any type assertions.", "0"]
    ],
    "public/app/features/transformers/extractFields/ExtractFieldsTransformerEditor.tsx:5381": [
      [0, 0, 0, "Do not use any type assertions.", "0"],
      [0, 0, 0, "Unexpected any. Specify a different type.", "1"],
      [0, 0, 0, "Do not use any type assertions.", "2"],
      [0, 0, 0, "Unexpected any. Specify a different type.", "3"],
      [0, 0, 0, "Do not use any type assertions.", "4"],
      [0, 0, 0, "Unexpected any. Specify a different type.", "5"]
    ],
    "public/app/features/transformers/extractFields/extractFields.ts:5381": [
      [0, 0, 0, "Unexpected any. Specify a different type.", "0"],
      [0, 0, 0, "Do not use any type assertions.", "1"]
    ],
    "public/app/features/transformers/extractFields/fieldExtractors.ts:5381": [
      [0, 0, 0, "Unexpected any. Specify a different type.", "0"]
    ],
    "public/app/features/transformers/fieldToConfigMapping/FieldToConfigMappingEditor.tsx:5381": [
      [0, 0, 0, "Do not use any type assertions.", "0"],
      [0, 0, 0, "Do not use any type assertions.", "1"]
    ],
    "public/app/features/transformers/fieldToConfigMapping/fieldToConfigMapping.ts:5381": [
      [0, 0, 0, "Do not use any type assertions.", "0"],
      [0, 0, 0, "Unexpected any. Specify a different type.", "1"],
      [0, 0, 0, "Unexpected any. Specify a different type.", "2"],
      [0, 0, 0, "Unexpected any. Specify a different type.", "3"],
      [0, 0, 0, "Unexpected any. Specify a different type.", "4"],
      [0, 0, 0, "Unexpected any. Specify a different type.", "5"],
      [0, 0, 0, "Unexpected any. Specify a different type.", "6"]
    ],
    "public/app/features/transformers/lookupGazetteer/FieldLookupTransformerEditor.tsx:5381": [
      [0, 0, 0, "Do not use any type assertions.", "0"],
      [0, 0, 0, "Unexpected any. Specify a different type.", "1"],
      [0, 0, 0, "Do not use any type assertions.", "2"],
      [0, 0, 0, "Unexpected any. Specify a different type.", "3"]
    ],
    "public/app/features/transformers/lookupGazetteer/fieldLookup.ts:5381": [
      [0, 0, 0, "Unexpected any. Specify a different type.", "0"]
    ],
    "public/app/features/transformers/prepareTimeSeries/prepareTimeSeries.test.ts:5381": [
      [0, 0, 0, "Unexpected any. Specify a different type.", "0"],
      [0, 0, 0, "Unexpected any. Specify a different type.", "1"]
    ],
    "public/app/features/transformers/prepareTimeSeries/prepareTimeSeries.ts:5381": [
      [0, 0, 0, "Unexpected any. Specify a different type.", "0"],
      [0, 0, 0, "Unexpected any. Specify a different type.", "1"]
    ],
    "public/app/features/transformers/spatial/SpatialTransformerEditor.tsx:5381": [
      [0, 0, 0, "Do not use any type assertions.", "0"],
      [0, 0, 0, "Do not use any type assertions.", "1"]
    ],
    "public/app/features/transformers/spatial/optionsHelper.tsx:5381": [
      [0, 0, 0, "Unexpected any. Specify a different type.", "0"],
      [0, 0, 0, "Unexpected any. Specify a different type.", "1"],
      [0, 0, 0, "Do not use any type assertions.", "2"],
      [0, 0, 0, "Unexpected any. Specify a different type.", "3"],
      [0, 0, 0, "Unexpected any. Specify a different type.", "4"],
      [0, 0, 0, "Do not use any type assertions.", "5"],
      [0, 0, 0, "Do not use any type assertions.", "6"]
    ],
    "public/app/features/transformers/spatial/utils.ts:5381": [
      [0, 0, 0, "Do not use any type assertions.", "0"]
    ],
    "public/app/features/transformers/standardTransformers.ts:5381": [
      [0, 0, 0, "Unexpected any. Specify a different type.", "0"]
    ],
    "public/app/features/transformers/utils.ts:5381": [
      [0, 0, 0, "Do not use any type assertions.", "0"]
    ],
    "public/app/features/users/state/reducers.ts:5381": [
      [0, 0, 0, "Do not use any type assertions.", "0"]
    ],
    "public/app/features/variables/adapters.ts:5381": [
      [0, 0, 0, "Unexpected any. Specify a different type.", "0"],
      [0, 0, 0, "Unexpected any. Specify a different type.", "1"],
      [0, 0, 0, "Unexpected any. Specify a different type.", "2"]
    ],
    "public/app/features/variables/adhoc/actions.ts:5381": [
      [0, 0, 0, "Do not use any type assertions.", "0"]
    ],
    "public/app/features/variables/adhoc/picker/AdHocFilter.tsx:5381": [
      [0, 0, 0, "Unexpected any. Specify a different type.", "0"]
    ],
    "public/app/features/variables/adhoc/picker/AdHocFilterBuilder.tsx:5381": [
      [0, 0, 0, "Unexpected any. Specify a different type.", "0"]
    ],
    "public/app/features/variables/adhoc/picker/AdHocFilterKey.tsx:5381": [
      [0, 0, 0, "Unexpected any. Specify a different type.", "0"],
      [0, 0, 0, "Unexpected any. Specify a different type.", "1"],
      [0, 0, 0, "Unexpected any. Specify a different type.", "2"]
    ],
    "public/app/features/variables/adhoc/picker/AdHocFilterRenderer.tsx:5381": [
      [0, 0, 0, "Unexpected any. Specify a different type.", "0"]
    ],
    "public/app/features/variables/adhoc/urlParser.ts:5381": [
      [0, 0, 0, "Do not use any type assertions.", "0"],
      [0, 0, 0, "Unexpected any. Specify a different type.", "1"]
    ],
    "public/app/features/variables/constant/reducer.ts:5381": [
      [0, 0, 0, "Do not use any type assertions.", "0"]
    ],
    "public/app/features/variables/custom/reducer.ts:5381": [
      [0, 0, 0, "Do not use any type assertions.", "0"]
    ],
    "public/app/features/variables/datasource/actions.ts:5381": [
      [0, 0, 0, "Unexpected any. Specify a different type.", "0"]
    ],
    "public/app/features/variables/datasource/reducer.ts:5381": [
      [0, 0, 0, "Do not use any type assertions.", "0"]
    ],
    "public/app/features/variables/editor/LegacyVariableQueryEditor.tsx:5381": [
      [0, 0, 0, "Use data-testid for E2E selectors instead of aria-label", "0"]
    ],
    "public/app/features/variables/editor/VariableEditorContainer.tsx:5381": [
      [0, 0, 0, "Do not use any type assertions.", "0"],
      [0, 0, 0, "Do not use any type assertions.", "1"]
    ],
    "public/app/features/variables/editor/VariableEditorEditor.tsx:5381": [
      [0, 0, 0, "Unexpected any. Specify a different type.", "0"],
      [0, 0, 0, "Use data-testid for E2E selectors instead of aria-label", "1"]
    ],
    "public/app/features/variables/editor/VariableEditorList.tsx:5381": [
      [0, 0, 0, "Use data-testid for E2E selectors instead of aria-label", "0"],
      [0, 0, 0, "Use data-testid for E2E selectors instead of aria-label", "1"]
    ],
    "public/app/features/variables/editor/VariableEditorListRow.tsx:5381": [
      [0, 0, 0, "Use data-testid for E2E selectors instead of aria-label", "0"],
      [0, 0, 0, "Use data-testid for E2E selectors instead of aria-label", "1"],
      [0, 0, 0, "Use data-testid for E2E selectors instead of aria-label", "2"],
      [0, 0, 0, "Use data-testid for E2E selectors instead of aria-label", "3"]
    ],
    "public/app/features/variables/editor/VariableSelectField.tsx:5381": [
      [0, 0, 0, "Unexpected any. Specify a different type.", "0"]
    ],
    "public/app/features/variables/editor/VariableValuesPreview.tsx:5381": [
      [0, 0, 0, "Use data-testid for E2E selectors instead of aria-label", "0"]
    ],
    "public/app/features/variables/editor/getVariableQueryEditor.tsx:5381": [
      [0, 0, 0, "Unexpected any. Specify a different type.", "0"],
      [0, 0, 0, "Unexpected any. Specify a different type.", "1"]
    ],
    "public/app/features/variables/editor/reducer.ts:5381": [
      [0, 0, 0, "Unexpected any. Specify a different type.", "0"]
    ],
    "public/app/features/variables/editor/types.ts:5381": [
      [0, 0, 0, "Unexpected any. Specify a different type.", "0"]
    ],
    "public/app/features/variables/getAllVariableValuesForUrl.ts:5381": [
      [0, 0, 0, "Do not use any type assertions.", "0"],
      [0, 0, 0, "Unexpected any. Specify a different type.", "1"]
    ],
    "public/app/features/variables/guard.ts:5381": [
      [0, 0, 0, "Unexpected any. Specify a different type.", "0"],
      [0, 0, 0, "Unexpected any. Specify a different type.", "1"]
    ],
    "public/app/features/variables/inspect/NetworkGraph.tsx:5381": [
      [0, 0, 0, "Unexpected any. Specify a different type.", "0"],
      [0, 0, 0, "Unexpected any. Specify a different type.", "1"],
      [0, 0, 0, "Unexpected any. Specify a different type.", "2"],
      [0, 0, 0, "Unexpected any. Specify a different type.", "3"],
      [0, 0, 0, "Unexpected any. Specify a different type.", "4"],
      [0, 0, 0, "Unexpected any. Specify a different type.", "5"],
      [0, 0, 0, "Unexpected any. Specify a different type.", "6"]
    ],
    "public/app/features/variables/inspect/utils.ts:5381": [
      [0, 0, 0, "Unexpected any. Specify a different type.", "0"],
      [0, 0, 0, "Unexpected any. Specify a different type.", "1"],
      [0, 0, 0, "Unexpected any. Specify a different type.", "2"],
      [0, 0, 0, "Do not use any type assertions.", "3"],
      [0, 0, 0, "Unexpected any. Specify a different type.", "4"],
      [0, 0, 0, "Do not use any type assertions.", "5"],
      [0, 0, 0, "Unexpected any. Specify a different type.", "6"],
      [0, 0, 0, "Unexpected any. Specify a different type.", "7"],
      [0, 0, 0, "Do not use any type assertions.", "8"],
      [0, 0, 0, "Do not use any type assertions.", "9"],
      [0, 0, 0, "Unexpected any. Specify a different type.", "10"],
      [0, 0, 0, "Unexpected any. Specify a different type.", "11"],
      [0, 0, 0, "Unexpected any. Specify a different type.", "12"],
      [0, 0, 0, "Do not use any type assertions.", "13"],
      [0, 0, 0, "Do not use any type assertions.", "14"]
    ],
    "public/app/features/variables/interval/reducer.ts:5381": [
      [0, 0, 0, "Do not use any type assertions.", "0"]
    ],
    "public/app/features/variables/pickers/OptionsPicker/actions.ts:5381": [
      [0, 0, 0, "Unexpected any. Specify a different type.", "0"],
      [0, 0, 0, "Unexpected any. Specify a different type.", "1"]
    ],
    "public/app/features/variables/pickers/OptionsPicker/reducer.test.ts:5381": [
      [0, 0, 0, "Unexpected any. Specify a different type.", "0"],
      [0, 0, 0, "Unexpected any. Specify a different type.", "1"],
      [0, 0, 0, "Unexpected any. Specify a different type.", "2"],
      [0, 0, 0, "Unexpected any. Specify a different type.", "3"],
      [0, 0, 0, "Unexpected any. Specify a different type.", "4"],
      [0, 0, 0, "Unexpected any. Specify a different type.", "5"],
      [0, 0, 0, "Unexpected any. Specify a different type.", "6"],
      [0, 0, 0, "Unexpected any. Specify a different type.", "7"],
      [0, 0, 0, "Unexpected any. Specify a different type.", "8"],
      [0, 0, 0, "Unexpected any. Specify a different type.", "9"],
      [0, 0, 0, "Unexpected any. Specify a different type.", "10"],
      [0, 0, 0, "Unexpected any. Specify a different type.", "11"],
      [0, 0, 0, "Unexpected any. Specify a different type.", "12"],
      [0, 0, 0, "Unexpected any. Specify a different type.", "13"]
    ],
    "public/app/features/variables/pickers/shared/VariableInput.tsx:5381": [
      [0, 0, 0, "Do not use any type assertions.", "0"]
    ],
    "public/app/features/variables/pickers/shared/VariableLink.tsx:5381": [
      [0, 0, 0, "Use data-testid for E2E selectors instead of aria-label", "0"]
    ],
    "public/app/features/variables/pickers/shared/VariableOptions.tsx:5381": [
      [0, 0, 0, "Use data-testid for E2E selectors instead of aria-label", "0"]
    ],
    "public/app/features/variables/query/QueryVariableEditor.test.tsx:5381": [
      [0, 0, 0, "Unexpected any. Specify a different type.", "0"]
    ],
    "public/app/features/variables/query/QueryVariableEditor.tsx:5381": [
      [0, 0, 0, "Unexpected any. Specify a different type.", "0"],
      [0, 0, 0, "Unexpected any. Specify a different type.", "1"]
    ],
    "public/app/features/variables/query/VariableQueryRunner.ts:5381": [
      [0, 0, 0, "Unexpected any. Specify a different type.", "0"],
      [0, 0, 0, "Do not use any type assertions.", "1"]
    ],
    "public/app/features/variables/query/actions.test.tsx:5381": [
      [0, 0, 0, "Unexpected any. Specify a different type.", "0"],
      [0, 0, 0, "Unexpected any. Specify a different type.", "1"],
      [0, 0, 0, "Unexpected any. Specify a different type.", "2"],
      [0, 0, 0, "Unexpected any. Specify a different type.", "3"],
      [0, 0, 0, "Unexpected any. Specify a different type.", "4"]
    ],
    "public/app/features/variables/query/actions.ts:5381": [
      [0, 0, 0, "Unexpected any. Specify a different type.", "0"],
      [0, 0, 0, "Unexpected any. Specify a different type.", "1"],
      [0, 0, 0, "Unexpected any. Specify a different type.", "2"],
      [0, 0, 0, "Unexpected any. Specify a different type.", "3"],
      [0, 0, 0, "Do not use any type assertions.", "4"],
      [0, 0, 0, "Unexpected any. Specify a different type.", "5"]
    ],
    "public/app/features/variables/query/operators.ts:5381": [
      [0, 0, 0, "Unexpected any. Specify a different type.", "0"],
      [0, 0, 0, "Unexpected any. Specify a different type.", "1"]
    ],
    "public/app/features/variables/query/queryRunners.test.ts:5381": [
      [0, 0, 0, "Unexpected any. Specify a different type.", "0"],
      [0, 0, 0, "Unexpected any. Specify a different type.", "1"],
      [0, 0, 0, "Unexpected any. Specify a different type.", "2"],
      [0, 0, 0, "Unexpected any. Specify a different type.", "3"],
      [0, 0, 0, "Unexpected any. Specify a different type.", "4"],
      [0, 0, 0, "Unexpected any. Specify a different type.", "5"],
      [0, 0, 0, "Unexpected any. Specify a different type.", "6"],
      [0, 0, 0, "Unexpected any. Specify a different type.", "7"],
      [0, 0, 0, "Unexpected any. Specify a different type.", "8"],
      [0, 0, 0, "Unexpected any. Specify a different type.", "9"],
      [0, 0, 0, "Unexpected any. Specify a different type.", "10"],
      [0, 0, 0, "Unexpected any. Specify a different type.", "11"],
      [0, 0, 0, "Unexpected any. Specify a different type.", "12"],
      [0, 0, 0, "Unexpected any. Specify a different type.", "13"],
      [0, 0, 0, "Unexpected any. Specify a different type.", "14"],
      [0, 0, 0, "Unexpected any. Specify a different type.", "15"],
      [0, 0, 0, "Unexpected any. Specify a different type.", "16"],
      [0, 0, 0, "Unexpected any. Specify a different type.", "17"]
    ],
    "public/app/features/variables/query/queryRunners.ts:5381": [
      [0, 0, 0, "Unexpected any. Specify a different type.", "0"],
      [0, 0, 0, "Unexpected any. Specify a different type.", "1"]
    ],
    "public/app/features/variables/query/reducer.ts:5381": [
      [0, 0, 0, "Do not use any type assertions.", "0"],
      [0, 0, 0, "Unexpected any. Specify a different type.", "1"],
      [0, 0, 0, "Unexpected any. Specify a different type.", "2"]
    ],
    "public/app/features/variables/query/variableQueryObserver.ts:5381": [
      [0, 0, 0, "Unexpected any. Specify a different type.", "0"],
      [0, 0, 0, "Unexpected any. Specify a different type.", "1"]
    ],
    "public/app/features/variables/shared/formatVariable.ts:5381": [
      [0, 0, 0, "Do not use any type assertions.", "0"],
      [0, 0, 0, "Do not use any type assertions.", "1"]
    ],
    "public/app/features/variables/shared/testing/datasourceVariableBuilder.ts:5381": [
      [0, 0, 0, "Unexpected any. Specify a different type.", "0"]
    ],
    "public/app/features/variables/shared/testing/helpers.ts:5381": [
      [0, 0, 0, "Do not use any type assertions.", "0"],
      [0, 0, 0, "Do not use any type assertions.", "1"]
    ],
    "public/app/features/variables/shared/testing/optionsVariableBuilder.ts:5381": [
      [0, 0, 0, "Do not use any type assertions.", "0"],
      [0, 0, 0, "Do not use any type assertions.", "1"],
      [0, 0, 0, "Unexpected any. Specify a different type.", "2"]
    ],
    "public/app/features/variables/shared/testing/variableBuilder.ts:5381": [
      [0, 0, 0, "Do not use any type assertions.", "0"]
    ],
    "public/app/features/variables/state/actions.test.ts:5381": [
      [0, 0, 0, "Unexpected any. Specify a different type.", "0"],
      [0, 0, 0, "Unexpected any. Specify a different type.", "1"],
      [0, 0, 0, "Unexpected any. Specify a different type.", "2"],
      [0, 0, 0, "Unexpected any. Specify a different type.", "3"],
      [0, 0, 0, "Unexpected any. Specify a different type.", "4"],
      [0, 0, 0, "Unexpected any. Specify a different type.", "5"],
      [0, 0, 0, "Unexpected any. Specify a different type.", "6"],
      [0, 0, 0, "Unexpected any. Specify a different type.", "7"],
      [0, 0, 0, "Unexpected any. Specify a different type.", "8"]
    ],
    "public/app/features/variables/state/actions.ts:5381": [
      [0, 0, 0, "Do not use any type assertions.", "0"],
      [0, 0, 0, "Do not use any type assertions.", "1"],
      [0, 0, 0, "Do not use any type assertions.", "2"],
      [0, 0, 0, "Do not use any type assertions.", "3"],
      [0, 0, 0, "Do not use any type assertions.", "4"],
      [0, 0, 0, "Unexpected any. Specify a different type.", "5"],
      [0, 0, 0, "Do not use any type assertions.", "6"],
      [0, 0, 0, "Do not use any type assertions.", "7"],
      [0, 0, 0, "Do not use any type assertions.", "8"],
      [0, 0, 0, "Unexpected any. Specify a different type.", "9"],
      [0, 0, 0, "Unexpected any. Specify a different type.", "10"],
      [0, 0, 0, "Do not use any type assertions.", "11"],
      [0, 0, 0, "Unexpected any. Specify a different type.", "12"],
      [0, 0, 0, "Unexpected any. Specify a different type.", "13"]
    ],
    "public/app/features/variables/state/initVariableTransaction.test.ts:5381": [
      [0, 0, 0, "Unexpected any. Specify a different type.", "0"],
      [0, 0, 0, "Unexpected any. Specify a different type.", "1"]
    ],
    "public/app/features/variables/state/keyedVariablesReducer.ts:5381": [
      [0, 0, 0, "Unexpected any. Specify a different type.", "0"],
      [0, 0, 0, "Unexpected any. Specify a different type.", "1"]
    ],
    "public/app/features/variables/state/processVariable.test.ts:5381": [
      [0, 0, 0, "Unexpected any. Specify a different type.", "0"],
      [0, 0, 0, "Unexpected any. Specify a different type.", "1"]
    ],
    "public/app/features/variables/state/reducers.test.ts:5381": [
      [0, 0, 0, "Unexpected any. Specify a different type.", "0"],
      [0, 0, 0, "Unexpected any. Specify a different type.", "1"]
    ],
    "public/app/features/variables/state/sharedReducer.test.ts:5381": [
      [0, 0, 0, "Unexpected any. Specify a different type.", "0"],
      [0, 0, 0, "Unexpected any. Specify a different type.", "1"]
    ],
    "public/app/features/variables/state/sharedReducer.ts:5381": [
      [0, 0, 0, "Unexpected any. Specify a different type.", "0"],
      [0, 0, 0, "Unexpected any. Specify a different type.", "1"],
      [0, 0, 0, "Do not use any type assertions.", "2"],
      [0, 0, 0, "Unexpected any. Specify a different type.", "3"]
    ],
    "public/app/features/variables/state/transactionReducer.test.ts:5381": [
      [0, 0, 0, "Unexpected any. Specify a different type.", "0"],
      [0, 0, 0, "Unexpected any. Specify a different type.", "1"],
      [0, 0, 0, "Unexpected any. Specify a different type.", "2"],
      [0, 0, 0, "Unexpected any. Specify a different type.", "3"]
    ],
    "public/app/features/variables/state/types.ts:5381": [
      [0, 0, 0, "Unexpected any. Specify a different type.", "0"]
    ],
    "public/app/features/variables/state/upgradeLegacyQueries.test.ts:5381": [
      [0, 0, 0, "Unexpected any. Specify a different type.", "0"],
      [0, 0, 0, "Unexpected any. Specify a different type.", "1"]
    ],
    "public/app/features/variables/system/adapter.ts:5381": [
      [0, 0, 0, "Unexpected any. Specify a different type.", "0"],
      [0, 0, 0, "Unexpected any. Specify a different type.", "1"],
      [0, 0, 0, "Unexpected any. Specify a different type.", "2"],
      [0, 0, 0, "Do not use any type assertions.", "3"],
      [0, 0, 0, "Do not use any type assertions.", "4"],
      [0, 0, 0, "Unexpected any. Specify a different type.", "5"],
      [0, 0, 0, "Do not use any type assertions.", "6"],
      [0, 0, 0, "Do not use any type assertions.", "7"],
      [0, 0, 0, "Unexpected any. Specify a different type.", "8"]
    ],
    "public/app/features/variables/textbox/reducer.ts:5381": [
      [0, 0, 0, "Do not use any type assertions.", "0"]
    ],
    "public/app/features/variables/types.ts:5381": [
      [0, 0, 0, "Unexpected any. Specify a different type.", "0"],
      [0, 0, 0, "Unexpected any. Specify a different type.", "1"],
      [0, 0, 0, "Unexpected any. Specify a different type.", "2"],
      [0, 0, 0, "Unexpected any. Specify a different type.", "3"],
      [0, 0, 0, "Unexpected any. Specify a different type.", "4"]
    ],
    "public/app/features/variables/utils.ts:5381": [
      [0, 0, 0, "Unexpected any. Specify a different type.", "0"],
      [0, 0, 0, "Unexpected any. Specify a different type.", "1"],
      [0, 0, 0, "Unexpected any. Specify a different type.", "2"],
      [0, 0, 0, "Unexpected any. Specify a different type.", "3"],
      [0, 0, 0, "Do not use any type assertions.", "4"],
      [0, 0, 0, "Unexpected any. Specify a different type.", "5"],
      [0, 0, 0, "Unexpected any. Specify a different type.", "6"],
      [0, 0, 0, "Unexpected any. Specify a different type.", "7"],
      [0, 0, 0, "Unexpected any. Specify a different type.", "8"],
      [0, 0, 0, "Unexpected any. Specify a different type.", "9"],
      [0, 0, 0, "Unexpected any. Specify a different type.", "10"],
      [0, 0, 0, "Unexpected any. Specify a different type.", "11"],
      [0, 0, 0, "Do not use any type assertions.", "12"]
    ],
    "public/app/plugins/datasource/alertmanager/DataSource.ts:5381": [
      [0, 0, 0, "Unexpected any. Specify a different type.", "0"]
    ],
    "public/app/plugins/datasource/alertmanager/types.ts:5381": [
      [0, 0, 0, "Unexpected any. Specify a different type.", "0"],
      [0, 0, 0, "Unexpected any. Specify a different type.", "1"],
      [0, 0, 0, "Unexpected any. Specify a different type.", "2"],
      [0, 0, 0, "Unexpected any. Specify a different type.", "3"],
      [0, 0, 0, "Unexpected any. Specify a different type.", "4"],
      [0, 0, 0, "Unexpected any. Specify a different type.", "5"],
      [0, 0, 0, "Unexpected any. Specify a different type.", "6"],
      [0, 0, 0, "Unexpected any. Specify a different type.", "7"],
      [0, 0, 0, "Unexpected any. Specify a different type.", "8"]
    ],
    "public/app/plugins/datasource/azuremonitor/__mocks__/query_ctrl.ts:5381": [
      [0, 0, 0, "Unexpected any. Specify a different type.", "0"],
      [0, 0, 0, "Unexpected any. Specify a different type.", "1"],
      [0, 0, 0, "Unexpected any. Specify a different type.", "2"],
      [0, 0, 0, "Unexpected any. Specify a different type.", "3"],
      [0, 0, 0, "Unexpected any. Specify a different type.", "4"]
    ],
    "public/app/plugins/datasource/azuremonitor/azure_log_analytics/__mocks__/schema.ts:5381": [
      [0, 0, 0, "Unexpected any. Specify a different type.", "0"]
    ],
    "public/app/plugins/datasource/azuremonitor/azure_log_analytics/azure_log_analytics_datasource.test.ts:5381": [
      [0, 0, 0, "Unexpected any. Specify a different type.", "0"],
      [0, 0, 0, "Unexpected any. Specify a different type.", "1"],
      [0, 0, 0, "Unexpected any. Specify a different type.", "2"],
      [0, 0, 0, "Unexpected any. Specify a different type.", "3"]
    ],
    "public/app/plugins/datasource/azuremonitor/azure_log_analytics/azure_log_analytics_datasource.ts:5381": [
      [0, 0, 0, "Unexpected any. Specify a different type.", "0"],
      [0, 0, 0, "Unexpected any. Specify a different type.", "1"],
      [0, 0, 0, "Unexpected any. Specify a different type.", "2"],
      [0, 0, 0, "Unexpected any. Specify a different type.", "3"],
      [0, 0, 0, "Unexpected any. Specify a different type.", "4"],
      [0, 0, 0, "Unexpected any. Specify a different type.", "5"],
      [0, 0, 0, "Unexpected any. Specify a different type.", "6"],
      [0, 0, 0, "Unexpected any. Specify a different type.", "7"],
      [0, 0, 0, "Unexpected any. Specify a different type.", "8"],
      [0, 0, 0, "Unexpected any. Specify a different type.", "9"]
    ],
    "public/app/plugins/datasource/azuremonitor/azure_log_analytics/response_parser.ts:5381": [
      [0, 0, 0, "Unexpected any. Specify a different type.", "0"],
      [0, 0, 0, "Unexpected any. Specify a different type.", "1"],
      [0, 0, 0, "Unexpected any. Specify a different type.", "2"],
      [0, 0, 0, "Unexpected any. Specify a different type.", "3"],
      [0, 0, 0, "Unexpected any. Specify a different type.", "4"],
      [0, 0, 0, "Unexpected any. Specify a different type.", "5"],
      [0, 0, 0, "Unexpected any. Specify a different type.", "6"],
      [0, 0, 0, "Unexpected any. Specify a different type.", "7"],
      [0, 0, 0, "Unexpected any. Specify a different type.", "8"],
      [0, 0, 0, "Do not use any type assertions.", "9"],
      [0, 0, 0, "Unexpected any. Specify a different type.", "10"],
      [0, 0, 0, "Unexpected any. Specify a different type.", "11"],
      [0, 0, 0, "Unexpected any. Specify a different type.", "12"],
      [0, 0, 0, "Unexpected any. Specify a different type.", "13"],
      [0, 0, 0, "Unexpected any. Specify a different type.", "14"]
    ],
    "public/app/plugins/datasource/azuremonitor/azure_monitor/azure_monitor_datasource.test.ts:5381": [
      [0, 0, 0, "Unexpected any. Specify a different type.", "0"],
      [0, 0, 0, "Unexpected any. Specify a different type.", "1"],
      [0, 0, 0, "Unexpected any. Specify a different type.", "2"]
    ],
    "public/app/plugins/datasource/azuremonitor/azure_monitor/azure_monitor_datasource.ts:5381": [
      [0, 0, 0, "Unexpected any. Specify a different type.", "0"],
      [0, 0, 0, "Unexpected any. Specify a different type.", "1"],
      [0, 0, 0, "Do not use any type assertions.", "2"]
    ],
    "public/app/plugins/datasource/azuremonitor/azure_monitor/response_parser.ts:5381": [
      [0, 0, 0, "Unexpected any. Specify a different type.", "0"],
      [0, 0, 0, "Unexpected any. Specify a different type.", "1"],
      [0, 0, 0, "Unexpected any. Specify a different type.", "2"],
      [0, 0, 0, "Unexpected any. Specify a different type.", "3"],
      [0, 0, 0, "Unexpected any. Specify a different type.", "4"]
    ],
    "public/app/plugins/datasource/azuremonitor/azure_resource_graph/azure_resource_graph_datasource.test.ts:5381": [
      [0, 0, 0, "Unexpected any. Specify a different type.", "0"],
      [0, 0, 0, "Unexpected any. Specify a different type.", "1"]
    ],
    "public/app/plugins/datasource/azuremonitor/azure_resource_graph/azure_resource_graph_datasource.ts:5381": [
      [0, 0, 0, "Unexpected any. Specify a different type.", "0"]
    ],
    "public/app/plugins/datasource/azuremonitor/components/LogsQueryEditor/QueryField.tsx:5381": [
      [0, 0, 0, "Unexpected any. Specify a different type.", "0"],
      [0, 0, 0, "Unexpected any. Specify a different type.", "1"],
      [0, 0, 0, "Do not use any type assertions.", "2"],
      [0, 0, 0, "Do not use any type assertions.", "3"]
    ],
    "public/app/plugins/datasource/azuremonitor/components/MetricsQueryEditor/dataHooks.test.ts:5381": [
      [0, 0, 0, "Unexpected any. Specify a different type.", "0"],
      [0, 0, 0, "Unexpected any. Specify a different type.", "1"],
      [0, 0, 0, "Unexpected any. Specify a different type.", "2"],
      [0, 0, 0, "Unexpected any. Specify a different type.", "3"]
    ],
    "public/app/plugins/datasource/azuremonitor/components/MonitorConfig.tsx:5381": [
      [0, 0, 0, "Do not use any type assertions.", "0"]
    ],
    "public/app/plugins/datasource/azuremonitor/components/QueryEditor/QueryEditor.tsx:5381": [
      [0, 0, 0, "Do not use any type assertions.", "0"]
    ],
    "public/app/plugins/datasource/azuremonitor/components/ResourcePicker/ResourcePicker.test.tsx:5381": [
      [0, 0, 0, "Unexpected any. Specify a different type.", "0"]
    ],
    "public/app/plugins/datasource/azuremonitor/datasource.ts:5381": [
      [0, 0, 0, "Unexpected any. Specify a different type.", "0"]
    ],
    "public/app/plugins/datasource/azuremonitor/log_analytics/querystring_builder.ts:5381": [
      [0, 0, 0, "Unexpected any. Specify a different type.", "0"],
      [0, 0, 0, "Unexpected any. Specify a different type.", "1"],
      [0, 0, 0, "Unexpected any. Specify a different type.", "2"],
      [0, 0, 0, "Unexpected any. Specify a different type.", "3"],
      [0, 0, 0, "Unexpected any. Specify a different type.", "4"],
      [0, 0, 0, "Unexpected any. Specify a different type.", "5"]
    ],
    "public/app/plugins/datasource/azuremonitor/time_grain_converter.ts:5381": [
      [0, 0, 0, "Unexpected any. Specify a different type.", "0"],
      [0, 0, 0, "Unexpected any. Specify a different type.", "1"]
    ],
    "public/app/plugins/datasource/azuremonitor/types/types.ts:5381": [
      [0, 0, 0, "Unexpected any. Specify a different type.", "0"]
    ],
    "public/app/plugins/datasource/azuremonitor/utils/common.ts:5381": [
      [0, 0, 0, "Unexpected any. Specify a different type.", "0"],
      [0, 0, 0, "Unexpected any. Specify a different type.", "1"]
    ],
    "public/app/plugins/datasource/azuremonitor/utils/messageFromError.ts:5381": [
      [0, 0, 0, "Unexpected any. Specify a different type.", "0"]
    ],
    "public/app/plugins/datasource/azuremonitor/utils/useAsyncState.test.ts:5381": [
      [0, 0, 0, "Unexpected any. Specify a different type.", "0"],
      [0, 0, 0, "Unexpected any. Specify a different type.", "1"]
    ],
    "public/app/plugins/datasource/cloud-monitoring/CloudMonitoringMetricFindQuery.ts:5381": [
      [0, 0, 0, "Do not use any type assertions.", "0"],
      [0, 0, 0, "Do not use any type assertions.", "1"],
      [0, 0, 0, "Do not use any type assertions.", "2"],
      [0, 0, 0, "Unexpected any. Specify a different type.", "3"]
    ],
    "public/app/plugins/datasource/cloud-monitoring/annotationSupport.ts:5381": [
      [0, 0, 0, "Do not use any type assertions.", "0"],
      [0, 0, 0, "Do not use any type assertions.", "1"]
    ],
    "public/app/plugins/datasource/cloud-monitoring/components/Aggregation.test.tsx:5381": [
      [0, 0, 0, "Unexpected any. Specify a different type.", "0"],
      [0, 0, 0, "Unexpected any. Specify a different type.", "1"],
      [0, 0, 0, "Unexpected any. Specify a different type.", "2"]
    ],
    "public/app/plugins/datasource/cloud-monitoring/components/Aggregation.tsx:5381": [
      [0, 0, 0, "Do not use any type assertions.", "0"],
      [0, 0, 0, "Do not use any type assertions.", "1"]
    ],
    "public/app/plugins/datasource/cloud-monitoring/components/AliasBy.tsx:5381": [
      [0, 0, 0, "Unexpected any. Specify a different type.", "0"],
      [0, 0, 0, "Unexpected any. Specify a different type.", "1"]
    ],
    "public/app/plugins/datasource/cloud-monitoring/components/GroupBy.test.tsx:5381": [
      [0, 0, 0, "Unexpected any. Specify a different type.", "0"]
    ],
    "public/app/plugins/datasource/cloud-monitoring/components/MQLQueryEditor.tsx:5381": [
      [0, 0, 0, "Unexpected any. Specify a different type.", "0"]
    ],
    "public/app/plugins/datasource/cloud-monitoring/components/VariableQueryEditor.test.tsx:5381": [
      [0, 0, 0, "Unexpected any. Specify a different type.", "0"],
      [0, 0, 0, "Unexpected any. Specify a different type.", "1"]
    ],
    "public/app/plugins/datasource/cloud-monitoring/components/VariableQueryEditor.tsx:5381": [
      [0, 0, 0, "Do not use any type assertions.", "0"],
      [0, 0, 0, "Unexpected any. Specify a different type.", "1"],
      [0, 0, 0, "Unexpected any. Specify a different type.", "2"],
      [0, 0, 0, "Unexpected any. Specify a different type.", "3"],
      [0, 0, 0, "Unexpected any. Specify a different type.", "4"],
      [0, 0, 0, "Unexpected any. Specify a different type.", "5"],
      [0, 0, 0, "Unexpected any. Specify a different type.", "6"]
    ],
    "public/app/plugins/datasource/cloud-monitoring/components/VisualMetricQueryEditor.tsx:5381": [
      [0, 0, 0, "Unexpected any. Specify a different type.", "0"]
    ],
    "public/app/plugins/datasource/cloud-monitoring/datasource.ts:5381": [
      [0, 0, 0, "Unexpected any. Specify a different type.", "0"],
      [0, 0, 0, "Unexpected any. Specify a different type.", "1"],
      [0, 0, 0, "Do not use any type assertions.", "2"],
      [0, 0, 0, "Do not use any type assertions.", "3"],
      [0, 0, 0, "Unexpected any. Specify a different type.", "4"],
      [0, 0, 0, "Unexpected any. Specify a different type.", "5"],
      [0, 0, 0, "Do not use any type assertions.", "6"],
      [0, 0, 0, "Do not use any type assertions.", "7"]
    ],
    "public/app/plugins/datasource/cloud-monitoring/functions.test.ts:5381": [
      [0, 0, 0, "Unexpected any. Specify a different type.", "0"],
      [0, 0, 0, "Unexpected any. Specify a different type.", "1"],
      [0, 0, 0, "Unexpected any. Specify a different type.", "2"]
    ],
    "public/app/plugins/datasource/cloud-monitoring/functions.ts:5381": [
      [0, 0, 0, "Do not use any type assertions.", "0"],
      [0, 0, 0, "Do not use any type assertions.", "1"],
      [0, 0, 0, "Unexpected any. Specify a different type.", "2"]
    ],
    "public/app/plugins/datasource/cloud-monitoring/specs/datasource.test.ts:5381": [
      [0, 0, 0, "Unexpected any. Specify a different type.", "0"],
      [0, 0, 0, "Unexpected any. Specify a different type.", "1"],
      [0, 0, 0, "Unexpected any. Specify a different type.", "2"],
      [0, 0, 0, "Unexpected any. Specify a different type.", "3"]
    ],
    "public/app/plugins/datasource/cloud-monitoring/types.ts:5381": [
      [0, 0, 0, "Unexpected any. Specify a different type.", "0"]
    ],
    "public/app/plugins/datasource/cloudwatch/components/ConfigEditor.test.tsx:5381": [
      [0, 0, 0, "Unexpected any. Specify a different type.", "0"]
    ],
    "public/app/plugins/datasource/cloudwatch/components/LogsQueryEditor.tsx:5381": [
      [0, 0, 0, "Do not use any type assertions.", "0"]
    ],
    "public/app/plugins/datasource/cloudwatch/components/LogsQueryField.tsx:5381": [
      [0, 0, 0, "Do not use any type assertions.", "0"]
    ],
    "public/app/plugins/datasource/cloudwatch/components/MetricsQueryEditor/Alias.tsx:5381": [
      [0, 0, 0, "Unexpected any. Specify a different type.", "0"],
      [0, 0, 0, "Unexpected any. Specify a different type.", "1"]
    ],
    "public/app/plugins/datasource/cloudwatch/components/MetricsQueryEditor/MetricsQueryEditor.test.tsx:5381": [
      [0, 0, 0, "Unexpected any. Specify a different type.", "0"],
      [0, 0, 0, "Unexpected any. Specify a different type.", "1"]
    ],
    "public/app/plugins/datasource/cloudwatch/components/QueryEditor.test.tsx:5381": [
      [0, 0, 0, "Unexpected any. Specify a different type.", "0"],
      [0, 0, 0, "Unexpected any. Specify a different type.", "1"],
      [0, 0, 0, "Unexpected any. Specify a different type.", "2"]
    ],
    "public/app/plugins/datasource/cloudwatch/datasource.ts:5381": [
      [0, 0, 0, "Unexpected any. Specify a different type.", "0"]
    ],
    "public/app/plugins/datasource/cloudwatch/guards.ts:5381": [
      [0, 0, 0, "Do not use any type assertions.", "0"]
    ],
    "public/app/plugins/datasource/cloudwatch/language/cloudwatch-logs/CloudWatchLogsLanguageProvider.ts:5381": [
      [0, 0, 0, "Unexpected any. Specify a different type.", "0"],
      [0, 0, 0, "Unexpected any. Specify a different type.", "1"],
      [0, 0, 0, "Unexpected any. Specify a different type.", "2"]
    ],
    "public/app/plugins/datasource/cloudwatch/memoizedDebounce.ts:5381": [
      [0, 0, 0, "Unexpected any. Specify a different type.", "0"],
      [0, 0, 0, "Unexpected any. Specify a different type.", "1"]
    ],
    "public/app/plugins/datasource/cloudwatch/query-runner/CloudWatchLogsQueryRunner.ts:5381": [
      [0, 0, 0, "Do not use any type assertions.", "0"]
    ],
    "public/app/plugins/datasource/cloudwatch/types.ts:5381": [
      [0, 0, 0, "Unexpected any. Specify a different type.", "0"],
      [0, 0, 0, "Unexpected any. Specify a different type.", "1"],
      [0, 0, 0, "Unexpected any. Specify a different type.", "2"],
      [0, 0, 0, "Unexpected any. Specify a different type.", "3"],
      [0, 0, 0, "Unexpected any. Specify a different type.", "4"],
      [0, 0, 0, "Unexpected any. Specify a different type.", "5"],
      [0, 0, 0, "Unexpected any. Specify a different type.", "6"]
    ],
    "public/app/plugins/datasource/cloudwatch/utils/datalinks.test.ts:5381": [
      [0, 0, 0, "Unexpected any. Specify a different type.", "0"],
      [0, 0, 0, "Unexpected any. Specify a different type.", "1"]
    ],
    "public/app/plugins/datasource/cloudwatch/utils/datalinks.ts:5381": [
      [0, 0, 0, "Do not use any type assertions.", "0"],
      [0, 0, 0, "Do not use any type assertions.", "1"],
      [0, 0, 0, "Do not use any type assertions.", "2"]
    ],
    "public/app/plugins/datasource/cloudwatch/utils/logsRetry.ts:5381": [
      [0, 0, 0, "Unexpected any. Specify a different type.", "0"],
      [0, 0, 0, "Unexpected any. Specify a different type.", "1"]
    ],
    "public/app/plugins/datasource/dashboard/DashboardQueryEditor.tsx:5381": [
      [0, 0, 0, "Do not use any type assertions.", "0"]
    ],
    "public/app/plugins/datasource/dashboard/runSharedRequest.ts:5381": [
      [0, 0, 0, "Do not use any type assertions.", "0"],
      [0, 0, 0, "Do not use any type assertions.", "1"]
    ],
    "public/app/plugins/datasource/elasticsearch/ElasticResponse.ts:5381": [
      [0, 0, 0, "Unexpected any. Specify a different type.", "0"],
      [0, 0, 0, "Unexpected any. Specify a different type.", "1"],
      [0, 0, 0, "Unexpected any. Specify a different type.", "2"],
      [0, 0, 0, "Unexpected any. Specify a different type.", "3"],
      [0, 0, 0, "Unexpected any. Specify a different type.", "4"],
      [0, 0, 0, "Do not use any type assertions.", "5"],
      [0, 0, 0, "Do not use any type assertions.", "6"],
      [0, 0, 0, "Unexpected any. Specify a different type.", "7"],
      [0, 0, 0, "Unexpected any. Specify a different type.", "8"],
      [0, 0, 0, "Unexpected any. Specify a different type.", "9"],
      [0, 0, 0, "Unexpected any. Specify a different type.", "10"],
      [0, 0, 0, "Unexpected any. Specify a different type.", "11"],
      [0, 0, 0, "Do not use any type assertions.", "12"],
      [0, 0, 0, "Do not use any type assertions.", "13"],
      [0, 0, 0, "Do not use any type assertions.", "14"],
      [0, 0, 0, "Unexpected any. Specify a different type.", "15"],
      [0, 0, 0, "Unexpected any. Specify a different type.", "16"],
      [0, 0, 0, "Unexpected any. Specify a different type.", "17"],
      [0, 0, 0, "Unexpected any. Specify a different type.", "18"],
      [0, 0, 0, "Unexpected any. Specify a different type.", "19"],
      [0, 0, 0, "Unexpected any. Specify a different type.", "20"],
      [0, 0, 0, "Unexpected any. Specify a different type.", "21"],
      [0, 0, 0, "Unexpected any. Specify a different type.", "22"],
      [0, 0, 0, "Unexpected any. Specify a different type.", "23"],
      [0, 0, 0, "Unexpected any. Specify a different type.", "24"],
      [0, 0, 0, "Unexpected any. Specify a different type.", "25"],
      [0, 0, 0, "Unexpected any. Specify a different type.", "26"],
      [0, 0, 0, "Do not use any type assertions.", "27"],
      [0, 0, 0, "Unexpected any. Specify a different type.", "28"],
      [0, 0, 0, "Unexpected any. Specify a different type.", "29"],
      [0, 0, 0, "Unexpected any. Specify a different type.", "30"],
      [0, 0, 0, "Unexpected any. Specify a different type.", "31"],
      [0, 0, 0, "Unexpected any. Specify a different type.", "32"],
      [0, 0, 0, "Unexpected any. Specify a different type.", "33"],
      [0, 0, 0, "Unexpected any. Specify a different type.", "34"],
      [0, 0, 0, "Unexpected any. Specify a different type.", "35"],
      [0, 0, 0, "Unexpected any. Specify a different type.", "36"],
      [0, 0, 0, "Unexpected any. Specify a different type.", "37"],
      [0, 0, 0, "Unexpected any. Specify a different type.", "38"],
      [0, 0, 0, "Unexpected any. Specify a different type.", "39"],
      [0, 0, 0, "Unexpected any. Specify a different type.", "40"],
      [0, 0, 0, "Unexpected any. Specify a different type.", "41"],
      [0, 0, 0, "Unexpected any. Specify a different type.", "42"],
      [0, 0, 0, "Unexpected any. Specify a different type.", "43"],
      [0, 0, 0, "Unexpected any. Specify a different type.", "44"],
      [0, 0, 0, "Unexpected any. Specify a different type.", "45"],
      [0, 0, 0, "Unexpected any. Specify a different type.", "46"],
      [0, 0, 0, "Unexpected any. Specify a different type.", "47"]
    ],
    "public/app/plugins/datasource/elasticsearch/LanguageProvider.ts:5381": [
      [0, 0, 0, "Unexpected any. Specify a different type.", "0"],
      [0, 0, 0, "Unexpected any. Specify a different type.", "1"],
      [0, 0, 0, "Unexpected any. Specify a different type.", "2"],
      [0, 0, 0, "Unexpected any. Specify a different type.", "3"]
    ],
    "public/app/plugins/datasource/elasticsearch/QueryBuilder.test.ts:5381": [
      [0, 0, 0, "Unexpected any. Specify a different type.", "0"]
    ],
    "public/app/plugins/datasource/elasticsearch/QueryBuilder.ts:5381": [
      [0, 0, 0, "Unexpected any. Specify a different type.", "0"],
      [0, 0, 0, "Unexpected any. Specify a different type.", "1"],
      [0, 0, 0, "Unexpected any. Specify a different type.", "2"],
      [0, 0, 0, "Unexpected any. Specify a different type.", "3"],
      [0, 0, 0, "Unexpected any. Specify a different type.", "4"],
      [0, 0, 0, "Unexpected any. Specify a different type.", "5"],
      [0, 0, 0, "Unexpected any. Specify a different type.", "6"],
      [0, 0, 0, "Unexpected any. Specify a different type.", "7"],
      [0, 0, 0, "Unexpected any. Specify a different type.", "8"],
      [0, 0, 0, "Unexpected any. Specify a different type.", "9"],
      [0, 0, 0, "Unexpected any. Specify a different type.", "10"],
      [0, 0, 0, "Unexpected any. Specify a different type.", "11"],
      [0, 0, 0, "Unexpected any. Specify a different type.", "12"],
      [0, 0, 0, "Unexpected any. Specify a different type.", "13"],
      [0, 0, 0, "Do not use any type assertions.", "14"],
      [0, 0, 0, "Unexpected any. Specify a different type.", "15"],
      [0, 0, 0, "Unexpected any. Specify a different type.", "16"]
    ],
    "public/app/plugins/datasource/elasticsearch/components/AddRemove.tsx:5381": [
      [0, 0, 0, "Unexpected any. Specify a different type.", "0"]
    ],
    "public/app/plugins/datasource/elasticsearch/components/QueryEditor/BucketAggregationsEditor/BucketAggregationEditor.tsx:5381": [
      [0, 0, 0, "Do not use any type assertions.", "0"]
    ],
    "public/app/plugins/datasource/elasticsearch/components/QueryEditor/BucketAggregationsEditor/SettingsEditor/DateHistogramSettingsEditor.tsx:5381": [
      [0, 0, 0, "Do not use any type assertions.", "0"]
    ],
    "public/app/plugins/datasource/elasticsearch/components/QueryEditor/BucketAggregationsEditor/SettingsEditor/TermsSettingsEditor.tsx:5381": [
      [0, 0, 0, "Do not use any type assertions.", "0"],
      [0, 0, 0, "Do not use any type assertions.", "1"]
    ],
    "public/app/plugins/datasource/elasticsearch/components/QueryEditor/BucketAggregationsEditor/aggregations.ts:5381": [
      [0, 0, 0, "Do not use any type assertions.", "0"]
    ],
    "public/app/plugins/datasource/elasticsearch/components/QueryEditor/BucketAggregationsEditor/state/actions.ts:5381": [
      [0, 0, 0, "Unexpected any. Specify a different type.", "0"]
    ],
    "public/app/plugins/datasource/elasticsearch/components/QueryEditor/BucketAggregationsEditor/state/reducer.ts:5381": [
      [0, 0, 0, "Do not use any type assertions.", "0"]
    ],
    "public/app/plugins/datasource/elasticsearch/components/QueryEditor/ElasticsearchQueryContext.tsx:5381": [
      [0, 0, 0, "Do not use any type assertions.", "0"]
    ],
    "public/app/plugins/datasource/elasticsearch/components/QueryEditor/MetricAggregationsEditor/MetricEditor.tsx:5381": [
      [0, 0, 0, "Do not use any type assertions.", "0"]
    ],
    "public/app/plugins/datasource/elasticsearch/components/QueryEditor/MetricAggregationsEditor/SettingsEditor/SettingField.tsx:5381": [
      [0, 0, 0, "Do not use any type assertions.", "0"],
      [0, 0, 0, "Do not use any type assertions.", "1"]
    ],
    "public/app/plugins/datasource/elasticsearch/components/QueryEditor/MetricAggregationsEditor/aggregations.ts:5381": [
      [0, 0, 0, "Do not use any type assertions.", "0"]
    ],
    "public/app/plugins/datasource/elasticsearch/components/QueryEditor/MetricAggregationsEditor/state/actions.ts:5381": [
      [0, 0, 0, "Unexpected any. Specify a different type.", "0"],
      [0, 0, 0, "Unexpected any. Specify a different type.", "1"],
      [0, 0, 0, "Unexpected any. Specify a different type.", "2"]
    ],
    "public/app/plugins/datasource/elasticsearch/components/QueryEditor/MetricAggregationsEditor/state/reducer.ts:5381": [
      [0, 0, 0, "Do not use any type assertions.", "0"]
    ],
    "public/app/plugins/datasource/elasticsearch/datasource.ts:5381": [
      [0, 0, 0, "Do not use any type assertions.", "0"],
      [0, 0, 0, "Unexpected any. Specify a different type.", "1"],
      [0, 0, 0, "Unexpected any. Specify a different type.", "2"],
      [0, 0, 0, "Unexpected any. Specify a different type.", "3"],
      [0, 0, 0, "Unexpected any. Specify a different type.", "4"],
      [0, 0, 0, "Unexpected any. Specify a different type.", "5"],
      [0, 0, 0, "Unexpected any. Specify a different type.", "6"],
      [0, 0, 0, "Unexpected any. Specify a different type.", "7"],
      [0, 0, 0, "Unexpected any. Specify a different type.", "8"],
      [0, 0, 0, "Unexpected any. Specify a different type.", "9"],
      [0, 0, 0, "Unexpected any. Specify a different type.", "10"],
      [0, 0, 0, "Unexpected any. Specify a different type.", "11"],
      [0, 0, 0, "Unexpected any. Specify a different type.", "12"],
      [0, 0, 0, "Unexpected any. Specify a different type.", "13"],
      [0, 0, 0, "Unexpected any. Specify a different type.", "14"],
      [0, 0, 0, "Unexpected any. Specify a different type.", "15"],
      [0, 0, 0, "Unexpected any. Specify a different type.", "16"],
      [0, 0, 0, "Unexpected any. Specify a different type.", "17"],
      [0, 0, 0, "Unexpected any. Specify a different type.", "18"],
      [0, 0, 0, "Unexpected any. Specify a different type.", "19"],
      [0, 0, 0, "Do not use any type assertions.", "20"],
      [0, 0, 0, "Unexpected any. Specify a different type.", "21"],
      [0, 0, 0, "Unexpected any. Specify a different type.", "22"],
      [0, 0, 0, "Unexpected any. Specify a different type.", "23"],
      [0, 0, 0, "Unexpected any. Specify a different type.", "24"],
      [0, 0, 0, "Unexpected any. Specify a different type.", "25"],
      [0, 0, 0, "Unexpected any. Specify a different type.", "26"],
      [0, 0, 0, "Unexpected any. Specify a different type.", "27"],
      [0, 0, 0, "Unexpected any. Specify a different type.", "28"],
      [0, 0, 0, "Unexpected any. Specify a different type.", "29"],
      [0, 0, 0, "Unexpected any. Specify a different type.", "30"]
    ],
    "public/app/plugins/datasource/elasticsearch/hooks/useStatelessReducer.ts:5381": [
      [0, 0, 0, "Do not use any type assertions.", "0"]
    ],
    "public/app/plugins/datasource/elasticsearch/test-helpers/render.tsx:5381": [
      [0, 0, 0, "Do not use any type assertions.", "0"]
    ],
    "public/app/plugins/datasource/grafana/components/AnnotationQueryEditor.tsx:5381": [
      [0, 0, 0, "Do not use any type assertions.", "0"]
    ],
    "public/app/plugins/datasource/grafana/components/QueryEditor.tsx:5381": [
      [0, 0, 0, "Unexpected any. Specify a different type.", "0"],
      [0, 0, 0, "Do not use any type assertions.", "1"],
      [0, 0, 0, "Unexpected any. Specify a different type.", "2"],
      [0, 0, 0, "Do not use any type assertions.", "3"],
      [0, 0, 0, "Unexpected any. Specify a different type.", "4"],
      [0, 0, 0, "Do not use any type assertions.", "5"],
      [0, 0, 0, "Do not use any type assertions.", "6"],
      [0, 0, 0, "Do not use any type assertions.", "7"],
      [0, 0, 0, "Unexpected any. Specify a different type.", "8"]
    ],
    "public/app/plugins/datasource/grafana/components/SearchEditor.tsx:5381": [
      [0, 0, 0, "Do not use any type assertions.", "0"],
      [0, 0, 0, "Unexpected any. Specify a different type.", "1"],
      [0, 0, 0, "Do not use any type assertions.", "2"]
    ],
    "public/app/plugins/datasource/grafana/datasource.test.ts:5381": [
      [0, 0, 0, "Unexpected any. Specify a different type.", "0"],
      [0, 0, 0, "Unexpected any. Specify a different type.", "1"]
    ],
    "public/app/plugins/datasource/grafana/datasource.ts:5381": [
      [0, 0, 0, "Unexpected any. Specify a different type.", "0"],
      [0, 0, 0, "Do not use any type assertions.", "1"],
      [0, 0, 0, "Do not use any type assertions.", "2"],
      [0, 0, 0, "Do not use any type assertions.", "3"],
      [0, 0, 0, "Do not use any type assertions.", "4"],
      [0, 0, 0, "Unexpected any. Specify a different type.", "5"],
      [0, 0, 0, "Unexpected any. Specify a different type.", "6"],
      [0, 0, 0, "Do not use any type assertions.", "7"],
      [0, 0, 0, "Do not use any type assertions.", "8"],
      [0, 0, 0, "Unexpected any. Specify a different type.", "9"],
      [0, 0, 0, "Unexpected any. Specify a different type.", "10"],
      [0, 0, 0, "Do not use any type assertions.", "11"]
    ],
    "public/app/plugins/datasource/graphite/components/FunctionEditor.tsx:5381": [
      [0, 0, 0, "Unexpected any. Specify a different type.", "0"]
    ],
    "public/app/plugins/datasource/graphite/components/MetricTankMetaInspector.tsx:5381": [
      [0, 0, 0, "Do not use any type assertions.", "0"]
    ],
    "public/app/plugins/datasource/graphite/components/helpers.ts:5381": [
      [0, 0, 0, "Unexpected any. Specify a different type.", "0"]
    ],
    "public/app/plugins/datasource/graphite/datasource.test.ts:5381": [
      [0, 0, 0, "Unexpected any. Specify a different type.", "0"],
      [0, 0, 0, "Unexpected any. Specify a different type.", "1"],
      [0, 0, 0, "Unexpected any. Specify a different type.", "2"],
      [0, 0, 0, "Unexpected any. Specify a different type.", "3"],
      [0, 0, 0, "Unexpected any. Specify a different type.", "4"],
      [0, 0, 0, "Unexpected any. Specify a different type.", "5"],
      [0, 0, 0, "Unexpected any. Specify a different type.", "6"],
      [0, 0, 0, "Unexpected any. Specify a different type.", "7"],
      [0, 0, 0, "Unexpected any. Specify a different type.", "8"],
      [0, 0, 0, "Unexpected any. Specify a different type.", "9"],
      [0, 0, 0, "Unexpected any. Specify a different type.", "10"],
      [0, 0, 0, "Unexpected any. Specify a different type.", "11"],
      [0, 0, 0, "Unexpected any. Specify a different type.", "12"],
      [0, 0, 0, "Unexpected any. Specify a different type.", "13"],
      [0, 0, 0, "Unexpected any. Specify a different type.", "14"],
      [0, 0, 0, "Unexpected any. Specify a different type.", "15"],
      [0, 0, 0, "Unexpected any. Specify a different type.", "16"],
      [0, 0, 0, "Unexpected any. Specify a different type.", "17"],
      [0, 0, 0, "Unexpected any. Specify a different type.", "18"],
      [0, 0, 0, "Unexpected any. Specify a different type.", "19"],
      [0, 0, 0, "Unexpected any. Specify a different type.", "20"],
      [0, 0, 0, "Unexpected any. Specify a different type.", "21"],
      [0, 0, 0, "Unexpected any. Specify a different type.", "22"],
      [0, 0, 0, "Unexpected any. Specify a different type.", "23"],
      [0, 0, 0, "Unexpected any. Specify a different type.", "24"],
      [0, 0, 0, "Unexpected any. Specify a different type.", "25"],
      [0, 0, 0, "Unexpected any. Specify a different type.", "26"],
      [0, 0, 0, "Unexpected any. Specify a different type.", "27"],
      [0, 0, 0, "Unexpected any. Specify a different type.", "28"],
      [0, 0, 0, "Unexpected any. Specify a different type.", "29"],
      [0, 0, 0, "Unexpected any. Specify a different type.", "30"],
      [0, 0, 0, "Unexpected any. Specify a different type.", "31"],
      [0, 0, 0, "Unexpected any. Specify a different type.", "32"],
      [0, 0, 0, "Unexpected any. Specify a different type.", "33"],
      [0, 0, 0, "Unexpected any. Specify a different type.", "34"]
    ],
    "public/app/plugins/datasource/graphite/datasource.ts:5381": [
      [0, 0, 0, "Unexpected any. Specify a different type.", "0"],
      [0, 0, 0, "Unexpected any. Specify a different type.", "1"],
      [0, 0, 0, "Unexpected any. Specify a different type.", "2"],
      [0, 0, 0, "Unexpected any. Specify a different type.", "3"],
      [0, 0, 0, "Do not use any type assertions.", "4"],
      [0, 0, 0, "Do not use any type assertions.", "5"],
      [0, 0, 0, "Unexpected any. Specify a different type.", "6"],
      [0, 0, 0, "Unexpected any. Specify a different type.", "7"],
      [0, 0, 0, "Unexpected any. Specify a different type.", "8"],
      [0, 0, 0, "Unexpected any. Specify a different type.", "9"],
      [0, 0, 0, "Unexpected any. Specify a different type.", "10"],
      [0, 0, 0, "Do not use any type assertions.", "11"],
      [0, 0, 0, "Do not use any type assertions.", "12"],
      [0, 0, 0, "Unexpected any. Specify a different type.", "13"],
      [0, 0, 0, "Unexpected any. Specify a different type.", "14"],
      [0, 0, 0, "Unexpected any. Specify a different type.", "15"],
      [0, 0, 0, "Unexpected any. Specify a different type.", "16"],
      [0, 0, 0, "Unexpected any. Specify a different type.", "17"],
      [0, 0, 0, "Unexpected any. Specify a different type.", "18"],
      [0, 0, 0, "Unexpected any. Specify a different type.", "19"],
      [0, 0, 0, "Unexpected any. Specify a different type.", "20"],
      [0, 0, 0, "Unexpected any. Specify a different type.", "21"],
      [0, 0, 0, "Unexpected any. Specify a different type.", "22"],
      [0, 0, 0, "Unexpected any. Specify a different type.", "23"],
      [0, 0, 0, "Unexpected any. Specify a different type.", "24"],
      [0, 0, 0, "Unexpected any. Specify a different type.", "25"],
      [0, 0, 0, "Unexpected any. Specify a different type.", "26"],
      [0, 0, 0, "Unexpected any. Specify a different type.", "27"],
      [0, 0, 0, "Unexpected any. Specify a different type.", "28"],
      [0, 0, 0, "Unexpected any. Specify a different type.", "29"],
      [0, 0, 0, "Unexpected any. Specify a different type.", "30"],
      [0, 0, 0, "Unexpected any. Specify a different type.", "31"],
      [0, 0, 0, "Unexpected any. Specify a different type.", "32"],
      [0, 0, 0, "Unexpected any. Specify a different type.", "33"],
      [0, 0, 0, "Unexpected any. Specify a different type.", "34"],
      [0, 0, 0, "Unexpected any. Specify a different type.", "35"],
      [0, 0, 0, "Unexpected any. Specify a different type.", "36"],
      [0, 0, 0, "Unexpected any. Specify a different type.", "37"],
      [0, 0, 0, "Unexpected any. Specify a different type.", "38"],
      [0, 0, 0, "Unexpected any. Specify a different type.", "39"],
      [0, 0, 0, "Unexpected any. Specify a different type.", "40"],
      [0, 0, 0, "Unexpected any. Specify a different type.", "41"],
      [0, 0, 0, "Unexpected any. Specify a different type.", "42"],
      [0, 0, 0, "Unexpected any. Specify a different type.", "43"],
      [0, 0, 0, "Unexpected any. Specify a different type.", "44"],
      [0, 0, 0, "Unexpected any. Specify a different type.", "45"],
      [0, 0, 0, "Unexpected any. Specify a different type.", "46"],
      [0, 0, 0, "Unexpected any. Specify a different type.", "47"],
      [0, 0, 0, "Unexpected any. Specify a different type.", "48"],
      [0, 0, 0, "Unexpected any. Specify a different type.", "49"],
      [0, 0, 0, "Unexpected any. Specify a different type.", "50"],
      [0, 0, 0, "Unexpected any. Specify a different type.", "51"],
      [0, 0, 0, "Unexpected any. Specify a different type.", "52"],
      [0, 0, 0, "Unexpected any. Specify a different type.", "53"],
      [0, 0, 0, "Unexpected any. Specify a different type.", "54"],
      [0, 0, 0, "Unexpected any. Specify a different type.", "55"],
      [0, 0, 0, "Unexpected any. Specify a different type.", "56"],
      [0, 0, 0, "Unexpected any. Specify a different type.", "57"],
      [0, 0, 0, "Unexpected any. Specify a different type.", "58"],
      [0, 0, 0, "Unexpected any. Specify a different type.", "59"],
      [0, 0, 0, "Unexpected any. Specify a different type.", "60"],
      [0, 0, 0, "Unexpected any. Specify a different type.", "61"],
      [0, 0, 0, "Unexpected any. Specify a different type.", "62"]
    ],
    "public/app/plugins/datasource/graphite/datasource_integration.test.ts:5381": [
      [0, 0, 0, "Unexpected any. Specify a different type.", "0"]
    ],
    "public/app/plugins/datasource/graphite/gfunc.ts:5381": [
      [0, 0, 0, "Unexpected any. Specify a different type.", "0"],
      [0, 0, 0, "Do not use any type assertions.", "1"],
      [0, 0, 0, "Do not use any type assertions.", "2"],
      [0, 0, 0, "Unexpected any. Specify a different type.", "3"],
      [0, 0, 0, "Unexpected any. Specify a different type.", "4"],
      [0, 0, 0, "Unexpected any. Specify a different type.", "5"],
      [0, 0, 0, "Unexpected any. Specify a different type.", "6"],
      [0, 0, 0, "Unexpected any. Specify a different type.", "7"],
      [0, 0, 0, "Unexpected any. Specify a different type.", "8"],
      [0, 0, 0, "Unexpected any. Specify a different type.", "9"],
      [0, 0, 0, "Unexpected any. Specify a different type.", "10"],
      [0, 0, 0, "Unexpected any. Specify a different type.", "11"],
      [0, 0, 0, "Unexpected any. Specify a different type.", "12"],
      [0, 0, 0, "Unexpected any. Specify a different type.", "13"],
      [0, 0, 0, "Unexpected any. Specify a different type.", "14"]
    ],
    "public/app/plugins/datasource/graphite/graphite_query.ts:5381": [
      [0, 0, 0, "Unexpected any. Specify a different type.", "0"],
      [0, 0, 0, "Unexpected any. Specify a different type.", "1"],
      [0, 0, 0, "Unexpected any. Specify a different type.", "2"],
      [0, 0, 0, "Unexpected any. Specify a different type.", "3"],
      [0, 0, 0, "Unexpected any. Specify a different type.", "4"],
      [0, 0, 0, "Unexpected any. Specify a different type.", "5"],
      [0, 0, 0, "Unexpected any. Specify a different type.", "6"],
      [0, 0, 0, "Unexpected any. Specify a different type.", "7"],
      [0, 0, 0, "Unexpected any. Specify a different type.", "8"],
      [0, 0, 0, "Unexpected any. Specify a different type.", "9"],
      [0, 0, 0, "Unexpected any. Specify a different type.", "10"],
      [0, 0, 0, "Unexpected any. Specify a different type.", "11"],
      [0, 0, 0, "Unexpected any. Specify a different type.", "12"],
      [0, 0, 0, "Unexpected any. Specify a different type.", "13"],
      [0, 0, 0, "Unexpected any. Specify a different type.", "14"],
      [0, 0, 0, "Unexpected any. Specify a different type.", "15"],
      [0, 0, 0, "Unexpected any. Specify a different type.", "16"],
      [0, 0, 0, "Unexpected any. Specify a different type.", "17"],
      [0, 0, 0, "Unexpected any. Specify a different type.", "18"],
      [0, 0, 0, "Do not use any type assertions.", "19"],
      [0, 0, 0, "Unexpected any. Specify a different type.", "20"],
      [0, 0, 0, "Unexpected any. Specify a different type.", "21"],
      [0, 0, 0, "Unexpected any. Specify a different type.", "22"],
      [0, 0, 0, "Unexpected any. Specify a different type.", "23"]
    ],
    "public/app/plugins/datasource/graphite/lexer.ts:5381": [
      [0, 0, 0, "Unexpected any. Specify a different type.", "0"],
      [0, 0, 0, "Unexpected any. Specify a different type.", "1"],
      [0, 0, 0, "Unexpected any. Specify a different type.", "2"],
      [0, 0, 0, "Unexpected any. Specify a different type.", "3"],
      [0, 0, 0, "Unexpected any. Specify a different type.", "4"],
      [0, 0, 0, "Unexpected any. Specify a different type.", "5"],
      [0, 0, 0, "Unexpected any. Specify a different type.", "6"]
    ],
    "public/app/plugins/datasource/graphite/migrations.ts:5381": [
      [0, 0, 0, "Unexpected any. Specify a different type.", "0"]
    ],
    "public/app/plugins/datasource/graphite/parser.ts:5381": [
      [0, 0, 0, "Unexpected any. Specify a different type.", "0"],
      [0, 0, 0, "Unexpected any. Specify a different type.", "1"],
      [0, 0, 0, "Unexpected any. Specify a different type.", "2"],
      [0, 0, 0, "Unexpected any. Specify a different type.", "3"],
      [0, 0, 0, "Unexpected any. Specify a different type.", "4"],
      [0, 0, 0, "Unexpected any. Specify a different type.", "5"],
      [0, 0, 0, "Unexpected any. Specify a different type.", "6"],
      [0, 0, 0, "Unexpected any. Specify a different type.", "7"],
      [0, 0, 0, "Unexpected any. Specify a different type.", "8"]
    ],
    "public/app/plugins/datasource/graphite/specs/graphite_query.test.ts:5381": [
      [0, 0, 0, "Unexpected any. Specify a different type.", "0"]
    ],
    "public/app/plugins/datasource/graphite/specs/store.test.ts:5381": [
      [0, 0, 0, "Unexpected any. Specify a different type.", "0"],
      [0, 0, 0, "Unexpected any. Specify a different type.", "1"],
      [0, 0, 0, "Unexpected any. Specify a different type.", "2"],
      [0, 0, 0, "Unexpected any. Specify a different type.", "3"]
    ],
    "public/app/plugins/datasource/graphite/state/context.tsx:5381": [
      [0, 0, 0, "Do not use any type assertions.", "0"],
      [0, 0, 0, "Do not use any type assertions.", "1"]
    ],
    "public/app/plugins/datasource/graphite/state/helpers.ts:5381": [
      [0, 0, 0, "Do not use any type assertions.", "0"]
    ],
    "public/app/plugins/datasource/graphite/state/store.ts:5381": [
      [0, 0, 0, "Do not use any type assertions.", "0"],
      [0, 0, 0, "Do not use any type assertions.", "1"],
      [0, 0, 0, "Do not use any type assertions.", "2"],
      [0, 0, 0, "Do not use any type assertions.", "3"]
    ],
    "public/app/plugins/datasource/graphite/types.ts:5381": [
      [0, 0, 0, "Unexpected any. Specify a different type.", "0"],
      [0, 0, 0, "Unexpected any. Specify a different type.", "1"]
    ],
    "public/app/plugins/datasource/graphite/utils.ts:5381": [
      [0, 0, 0, "Unexpected any. Specify a different type.", "0"],
      [0, 0, 0, "Unexpected any. Specify a different type.", "1"]
    ],
    "public/app/plugins/datasource/influxdb/components/ConfigEditor.tsx:5381": [
      [0, 0, 0, "Unexpected any. Specify a different type.", "0"],
      [0, 0, 0, "Do not use any type assertions.", "1"],
      [0, 0, 0, "Do not use any type assertions.", "2"]
    ],
    "public/app/plugins/datasource/influxdb/components/InfluxCheatSheet.tsx:5381": [
      [0, 0, 0, "Unexpected any. Specify a different type.", "0"]
    ],
    "public/app/plugins/datasource/influxdb/datasource.ts:5381": [
      [0, 0, 0, "Unexpected any. Specify a different type.", "0"],
      [0, 0, 0, "Unexpected any. Specify a different type.", "1"],
      [0, 0, 0, "Unexpected any. Specify a different type.", "2"],
      [0, 0, 0, "Unexpected any. Specify a different type.", "3"],
      [0, 0, 0, "Unexpected any. Specify a different type.", "4"],
      [0, 0, 0, "Do not use any type assertions.", "5"],
      [0, 0, 0, "Unexpected any. Specify a different type.", "6"],
      [0, 0, 0, "Unexpected any. Specify a different type.", "7"],
      [0, 0, 0, "Unexpected any. Specify a different type.", "8"],
      [0, 0, 0, "Unexpected any. Specify a different type.", "9"],
      [0, 0, 0, "Unexpected any. Specify a different type.", "10"],
      [0, 0, 0, "Unexpected any. Specify a different type.", "11"],
      [0, 0, 0, "Do not use any type assertions.", "12"],
      [0, 0, 0, "Unexpected any. Specify a different type.", "13"],
      [0, 0, 0, "Unexpected any. Specify a different type.", "14"],
      [0, 0, 0, "Unexpected any. Specify a different type.", "15"],
      [0, 0, 0, "Unexpected any. Specify a different type.", "16"],
      [0, 0, 0, "Do not use any type assertions.", "17"],
      [0, 0, 0, "Unexpected any. Specify a different type.", "18"],
      [0, 0, 0, "Unexpected any. Specify a different type.", "19"],
      [0, 0, 0, "Unexpected any. Specify a different type.", "20"],
      [0, 0, 0, "Unexpected any. Specify a different type.", "21"],
      [0, 0, 0, "Unexpected any. Specify a different type.", "22"],
      [0, 0, 0, "Unexpected any. Specify a different type.", "23"],
      [0, 0, 0, "Unexpected any. Specify a different type.", "24"],
      [0, 0, 0, "Unexpected any. Specify a different type.", "25"],
      [0, 0, 0, "Unexpected any. Specify a different type.", "26"],
      [0, 0, 0, "Unexpected any. Specify a different type.", "27"],
      [0, 0, 0, "Unexpected any. Specify a different type.", "28"]
    ],
    "public/app/plugins/datasource/influxdb/influx_query_model.ts:5381": [
      [0, 0, 0, "Unexpected any. Specify a different type.", "0"],
      [0, 0, 0, "Unexpected any. Specify a different type.", "1"],
      [0, 0, 0, "Unexpected any. Specify a different type.", "2"],
      [0, 0, 0, "Unexpected any. Specify a different type.", "3"],
      [0, 0, 0, "Unexpected any. Specify a different type.", "4"],
      [0, 0, 0, "Unexpected any. Specify a different type.", "5"],
      [0, 0, 0, "Unexpected any. Specify a different type.", "6"],
      [0, 0, 0, "Unexpected any. Specify a different type.", "7"],
      [0, 0, 0, "Unexpected any. Specify a different type.", "8"],
      [0, 0, 0, "Unexpected any. Specify a different type.", "9"],
      [0, 0, 0, "Unexpected any. Specify a different type.", "10"],
      [0, 0, 0, "Unexpected any. Specify a different type.", "11"],
      [0, 0, 0, "Unexpected any. Specify a different type.", "12"],
      [0, 0, 0, "Unexpected any. Specify a different type.", "13"],
      [0, 0, 0, "Unexpected any. Specify a different type.", "14"],
      [0, 0, 0, "Unexpected any. Specify a different type.", "15"],
      [0, 0, 0, "Unexpected any. Specify a different type.", "16"],
      [0, 0, 0, "Unexpected any. Specify a different type.", "17"],
      [0, 0, 0, "Unexpected any. Specify a different type.", "18"],
      [0, 0, 0, "Unexpected any. Specify a different type.", "19"],
      [0, 0, 0, "Unexpected any. Specify a different type.", "20"]
    ],
    "public/app/plugins/datasource/influxdb/migrations.ts:5381": [
      [0, 0, 0, "Unexpected any. Specify a different type.", "0"]
    ],
    "public/app/plugins/datasource/influxdb/query_builder.ts:5381": [
      [0, 0, 0, "Unexpected any. Specify a different type.", "0"],
      [0, 0, 0, "Unexpected any. Specify a different type.", "1"],
      [0, 0, 0, "Unexpected any. Specify a different type.", "2"],
      [0, 0, 0, "Unexpected any. Specify a different type.", "3"],
      [0, 0, 0, "Unexpected any. Specify a different type.", "4"],
      [0, 0, 0, "Do not use any type assertions.", "5"]
    ],
    "public/app/plugins/datasource/influxdb/query_part.ts:5381": [
      [0, 0, 0, "Unexpected any. Specify a different type.", "0"],
      [0, 0, 0, "Unexpected any. Specify a different type.", "1"],
      [0, 0, 0, "Unexpected any. Specify a different type.", "2"],
      [0, 0, 0, "Unexpected any. Specify a different type.", "3"],
      [0, 0, 0, "Unexpected any. Specify a different type.", "4"],
      [0, 0, 0, "Unexpected any. Specify a different type.", "5"],
      [0, 0, 0, "Unexpected any. Specify a different type.", "6"],
      [0, 0, 0, "Unexpected any. Specify a different type.", "7"],
      [0, 0, 0, "Unexpected any. Specify a different type.", "8"],
      [0, 0, 0, "Unexpected any. Specify a different type.", "9"],
      [0, 0, 0, "Unexpected any. Specify a different type.", "10"],
      [0, 0, 0, "Unexpected any. Specify a different type.", "11"],
      [0, 0, 0, "Unexpected any. Specify a different type.", "12"],
      [0, 0, 0, "Unexpected any. Specify a different type.", "13"],
      [0, 0, 0, "Unexpected any. Specify a different type.", "14"],
      [0, 0, 0, "Unexpected any. Specify a different type.", "15"],
      [0, 0, 0, "Unexpected any. Specify a different type.", "16"],
      [0, 0, 0, "Unexpected any. Specify a different type.", "17"]
    ],
    "public/app/plugins/datasource/influxdb/response_parser.ts:5381": [
      [0, 0, 0, "Unexpected any. Specify a different type.", "0"],
      [0, 0, 0, "Unexpected any. Specify a different type.", "1"],
      [0, 0, 0, "Unexpected any. Specify a different type.", "2"],
      [0, 0, 0, "Unexpected any. Specify a different type.", "3"],
      [0, 0, 0, "Do not use any type assertions.", "4"],
      [0, 0, 0, "Unexpected any. Specify a different type.", "5"],
      [0, 0, 0, "Unexpected any. Specify a different type.", "6"],
      [0, 0, 0, "Unexpected any. Specify a different type.", "7"],
      [0, 0, 0, "Unexpected any. Specify a different type.", "8"],
      [0, 0, 0, "Unexpected any. Specify a different type.", "9"],
      [0, 0, 0, "Unexpected any. Specify a different type.", "10"],
      [0, 0, 0, "Unexpected any. Specify a different type.", "11"],
      [0, 0, 0, "Unexpected any. Specify a different type.", "12"]
    ],
    "public/app/plugins/datasource/influxdb/specs/datasource.test.ts:5381": [
      [0, 0, 0, "Unexpected any. Specify a different type.", "0"],
      [0, 0, 0, "Unexpected any. Specify a different type.", "1"],
      [0, 0, 0, "Unexpected any. Specify a different type.", "2"],
      [0, 0, 0, "Unexpected any. Specify a different type.", "3"],
      [0, 0, 0, "Unexpected any. Specify a different type.", "4"],
      [0, 0, 0, "Unexpected any. Specify a different type.", "5"],
      [0, 0, 0, "Unexpected any. Specify a different type.", "6"],
      [0, 0, 0, "Unexpected any. Specify a different type.", "7"],
      [0, 0, 0, "Unexpected any. Specify a different type.", "8"],
      [0, 0, 0, "Unexpected any. Specify a different type.", "9"],
      [0, 0, 0, "Unexpected any. Specify a different type.", "10"],
      [0, 0, 0, "Unexpected any. Specify a different type.", "11"],
      [0, 0, 0, "Unexpected any. Specify a different type.", "12"],
      [0, 0, 0, "Unexpected any. Specify a different type.", "13"],
      [0, 0, 0, "Unexpected any. Specify a different type.", "14"],
      [0, 0, 0, "Unexpected any. Specify a different type.", "15"],
      [0, 0, 0, "Unexpected any. Specify a different type.", "16"]
    ],
    "public/app/plugins/datasource/influxdb/specs/influx_query_model.test.ts:5381": [
      [0, 0, 0, "Unexpected any. Specify a different type.", "0"],
      [0, 0, 0, "Unexpected any. Specify a different type.", "1"]
    ],
    "public/app/plugins/datasource/influxdb/specs/response_parser.test.ts:5381": [
      [0, 0, 0, "Unexpected any. Specify a different type.", "0"],
      [0, 0, 0, "Unexpected any. Specify a different type.", "1"],
      [0, 0, 0, "Unexpected any. Specify a different type.", "2"]
    ],
    "public/app/plugins/datasource/jaeger/components/SearchForm.test.tsx:5381": [
      [0, 0, 0, "Unexpected any. Specify a different type.", "0"],
      [0, 0, 0, "Unexpected any. Specify a different type.", "1"],
      [0, 0, 0, "Unexpected any. Specify a different type.", "2"],
      [0, 0, 0, "Unexpected any. Specify a different type.", "3"],
      [0, 0, 0, "Unexpected any. Specify a different type.", "4"]
    ],
    "public/app/plugins/datasource/jaeger/datasource.test.ts:5381": [
      [0, 0, 0, "Unexpected any. Specify a different type.", "0"],
      [0, 0, 0, "Unexpected any. Specify a different type.", "1"],
      [0, 0, 0, "Unexpected any. Specify a different type.", "2"],
      [0, 0, 0, "Unexpected any. Specify a different type.", "3"],
      [0, 0, 0, "Unexpected any. Specify a different type.", "4"],
      [0, 0, 0, "Unexpected any. Specify a different type.", "5"]
    ],
    "public/app/plugins/datasource/jaeger/datasource.ts:5381": [
      [0, 0, 0, "Unexpected any. Specify a different type.", "0"],
      [0, 0, 0, "Unexpected any. Specify a different type.", "1"],
      [0, 0, 0, "Do not use any type assertions.", "2"],
      [0, 0, 0, "Unexpected any. Specify a different type.", "3"],
      [0, 0, 0, "Unexpected any. Specify a different type.", "4"],
      [0, 0, 0, "Unexpected any. Specify a different type.", "5"],
      [0, 0, 0, "Unexpected any. Specify a different type.", "6"],
      [0, 0, 0, "Unexpected any. Specify a different type.", "7"]
    ],
    "public/app/plugins/datasource/jaeger/testResponse.ts:5381": [
      [0, 0, 0, "Unexpected any. Specify a different type.", "0"],
      [0, 0, 0, "Do not use any type assertions.", "1"],
      [0, 0, 0, "Unexpected any. Specify a different type.", "2"],
      [0, 0, 0, "Unexpected any. Specify a different type.", "3"],
      [0, 0, 0, "Unexpected any. Specify a different type.", "4"]
    ],
    "public/app/plugins/datasource/jaeger/types.ts:5381": [
      [0, 0, 0, "Unexpected any. Specify a different type.", "0"]
    ],
    "public/app/plugins/datasource/jaeger/util.ts:5381": [
      [0, 0, 0, "Unexpected any. Specify a different type.", "0"]
    ],
    "public/app/plugins/datasource/loki/LanguageProvider.ts:5381": [
      [0, 0, 0, "Unexpected any. Specify a different type.", "0"],
      [0, 0, 0, "Unexpected any. Specify a different type.", "1"],
      [0, 0, 0, "Unexpected any. Specify a different type.", "2"]
    ],
    "public/app/plugins/datasource/loki/LiveStreams.ts:5381": [
      [0, 0, 0, "Unexpected any. Specify a different type.", "0"]
    ],
    "public/app/plugins/datasource/loki/components/LokiContextUi.test.tsx:5381": [
      [0, 0, 0, "Unexpected any. Specify a different type.", "0"],
      [0, 0, 0, "Unexpected any. Specify a different type.", "1"],
      [0, 0, 0, "Unexpected any. Specify a different type.", "2"]
    ],
    "public/app/plugins/datasource/loki/components/LokiLabelBrowser.tsx:5381": [
      [0, 0, 0, "Do not use any type assertions.", "0"],
      [0, 0, 0, "Do not use any type assertions.", "1"]
    ],
    "public/app/plugins/datasource/loki/components/LokiQueryEditor.tsx:5381": [
      [0, 0, 0, "Use data-testid for E2E selectors instead of aria-label", "0"]
    ],
    "public/app/plugins/datasource/loki/components/monaco-query-field/MonacoQueryField.tsx:5381": [
      [0, 0, 0, "Use data-testid for E2E selectors instead of aria-label", "0"]
    ],
    "public/app/plugins/datasource/loki/configuration/ConfigEditor.tsx:5381": [
      [0, 0, 0, "Unexpected any. Specify a different type.", "0"]
    ],
    "public/app/plugins/datasource/loki/configuration/DebugSection.tsx:5381": [
      [0, 0, 0, "Do not use any type assertions.", "0"],
      [0, 0, 0, "Unexpected any. Specify a different type.", "1"]
    ],
    "public/app/plugins/datasource/loki/datasource.test.ts:5381": [
      [0, 0, 0, "Unexpected any. Specify a different type.", "0"],
      [0, 0, 0, "Unexpected any. Specify a different type.", "1"]
    ],
    "public/app/plugins/datasource/loki/datasource.ts:5381": [
      [0, 0, 0, "Unexpected any. Specify a different type.", "0"],
      [0, 0, 0, "Unexpected any. Specify a different type.", "1"],
      [0, 0, 0, "Unexpected any. Specify a different type.", "2"],
      [0, 0, 0, "Unexpected any. Specify a different type.", "3"],
      [0, 0, 0, "Do not use any type assertions.", "4"],
      [0, 0, 0, "Unexpected any. Specify a different type.", "5"],
      [0, 0, 0, "Unexpected any. Specify a different type.", "6"],
      [0, 0, 0, "Unexpected any. Specify a different type.", "7"]
    ],
    "public/app/plugins/datasource/loki/getDerivedFields.ts:5381": [
      [0, 0, 0, "Unexpected any. Specify a different type.", "0"]
    ],
    "public/app/plugins/datasource/loki/querySplitting.ts:5381": [
      [0, 0, 0, "Do not use any type assertions.", "0"],
      [0, 0, 0, "Unexpected any. Specify a different type.", "1"],
      [0, 0, 0, "Do not use any type assertions.", "2"],
      [0, 0, 0, "Unexpected any. Specify a different type.", "3"]
    ],
    "public/app/plugins/datasource/loki/querybuilder/binaryScalarOperations.ts:5381": [
      [0, 0, 0, "Unexpected any. Specify a different type.", "0"]
    ],
    "public/app/plugins/datasource/loki/querybuilder/components/LokiQueryBuilder.tsx:5381": [
      [0, 0, 0, "Do not use any type assertions.", "0"]
    ],
    "public/app/plugins/datasource/loki/streaming.ts:5381": [
      [0, 0, 0, "Unexpected any. Specify a different type.", "0"],
      [0, 0, 0, "Do not use any type assertions.", "1"],
      [0, 0, 0, "Unexpected any. Specify a different type.", "2"]
    ],
    "public/app/plugins/datasource/opentsdb/datasource.d.ts:5381": [
      [0, 0, 0, "Unexpected any. Specify a different type.", "0"]
    ],
    "public/app/plugins/datasource/opentsdb/datasource.ts:5381": [
      [0, 0, 0, "Unexpected any. Specify a different type.", "0"],
      [0, 0, 0, "Unexpected any. Specify a different type.", "1"],
      [0, 0, 0, "Unexpected any. Specify a different type.", "2"],
      [0, 0, 0, "Unexpected any. Specify a different type.", "3"],
      [0, 0, 0, "Unexpected any. Specify a different type.", "4"],
      [0, 0, 0, "Unexpected any. Specify a different type.", "5"],
      [0, 0, 0, "Unexpected any. Specify a different type.", "6"],
      [0, 0, 0, "Unexpected any. Specify a different type.", "7"],
      [0, 0, 0, "Unexpected any. Specify a different type.", "8"],
      [0, 0, 0, "Unexpected any. Specify a different type.", "9"],
      [0, 0, 0, "Unexpected any. Specify a different type.", "10"],
      [0, 0, 0, "Unexpected any. Specify a different type.", "11"],
      [0, 0, 0, "Unexpected any. Specify a different type.", "12"],
      [0, 0, 0, "Unexpected any. Specify a different type.", "13"],
      [0, 0, 0, "Unexpected any. Specify a different type.", "14"],
      [0, 0, 0, "Unexpected any. Specify a different type.", "15"],
      [0, 0, 0, "Unexpected any. Specify a different type.", "16"],
      [0, 0, 0, "Unexpected any. Specify a different type.", "17"],
      [0, 0, 0, "Unexpected any. Specify a different type.", "18"],
      [0, 0, 0, "Unexpected any. Specify a different type.", "19"],
      [0, 0, 0, "Unexpected any. Specify a different type.", "20"],
      [0, 0, 0, "Unexpected any. Specify a different type.", "21"],
      [0, 0, 0, "Unexpected any. Specify a different type.", "22"],
      [0, 0, 0, "Unexpected any. Specify a different type.", "23"],
      [0, 0, 0, "Unexpected any. Specify a different type.", "24"],
      [0, 0, 0, "Unexpected any. Specify a different type.", "25"],
      [0, 0, 0, "Unexpected any. Specify a different type.", "26"],
      [0, 0, 0, "Unexpected any. Specify a different type.", "27"],
      [0, 0, 0, "Unexpected any. Specify a different type.", "28"],
      [0, 0, 0, "Unexpected any. Specify a different type.", "29"],
      [0, 0, 0, "Unexpected any. Specify a different type.", "30"],
      [0, 0, 0, "Unexpected any. Specify a different type.", "31"],
      [0, 0, 0, "Unexpected any. Specify a different type.", "32"],
      [0, 0, 0, "Unexpected any. Specify a different type.", "33"],
      [0, 0, 0, "Unexpected any. Specify a different type.", "34"],
      [0, 0, 0, "Unexpected any. Specify a different type.", "35"],
      [0, 0, 0, "Unexpected any. Specify a different type.", "36"],
      [0, 0, 0, "Unexpected any. Specify a different type.", "37"],
      [0, 0, 0, "Unexpected any. Specify a different type.", "38"],
      [0, 0, 0, "Unexpected any. Specify a different type.", "39"],
      [0, 0, 0, "Unexpected any. Specify a different type.", "40"],
      [0, 0, 0, "Unexpected any. Specify a different type.", "41"],
      [0, 0, 0, "Unexpected any. Specify a different type.", "42"],
      [0, 0, 0, "Unexpected any. Specify a different type.", "43"],
      [0, 0, 0, "Unexpected any. Specify a different type.", "44"],
      [0, 0, 0, "Unexpected any. Specify a different type.", "45"],
      [0, 0, 0, "Unexpected any. Specify a different type.", "46"],
      [0, 0, 0, "Unexpected any. Specify a different type.", "47"],
      [0, 0, 0, "Unexpected any. Specify a different type.", "48"],
      [0, 0, 0, "Unexpected any. Specify a different type.", "49"],
      [0, 0, 0, "Unexpected any. Specify a different type.", "50"],
      [0, 0, 0, "Unexpected any. Specify a different type.", "51"],
      [0, 0, 0, "Unexpected any. Specify a different type.", "52"],
      [0, 0, 0, "Do not use any type assertions.", "53"],
      [0, 0, 0, "Unexpected any. Specify a different type.", "54"],
      [0, 0, 0, "Unexpected any. Specify a different type.", "55"],
      [0, 0, 0, "Unexpected any. Specify a different type.", "56"],
      [0, 0, 0, "Unexpected any. Specify a different type.", "57"]
    ],
    "public/app/plugins/datasource/opentsdb/migrations.ts:5381": [
      [0, 0, 0, "Unexpected any. Specify a different type.", "0"]
    ],
    "public/app/plugins/datasource/opentsdb/specs/datasource.test.ts:5381": [
      [0, 0, 0, "Unexpected any. Specify a different type.", "0"],
      [0, 0, 0, "Unexpected any. Specify a different type.", "1"]
    ],
    "public/app/plugins/datasource/prometheus/components/PromLink.tsx:5381": [
      [0, 0, 0, "Do not use any type assertions.", "0"]
    ],
    "public/app/plugins/datasource/prometheus/components/PromQueryField.test.tsx:5381": [
      [0, 0, 0, "Unexpected any. Specify a different type.", "0"]
    ],
    "public/app/plugins/datasource/prometheus/components/PromQueryField.tsx:5381": [
      [0, 0, 0, "Unexpected any. Specify a different type.", "0"],
      [0, 0, 0, "Unexpected any. Specify a different type.", "1"],
      [0, 0, 0, "Unexpected any. Specify a different type.", "2"],
      [0, 0, 0, "Unexpected any. Specify a different type.", "3"],
      [0, 0, 0, "Do not use any type assertions.", "4"]
    ],
    "public/app/plugins/datasource/prometheus/components/PrometheusMetricsBrowser.tsx:5381": [
      [0, 0, 0, "Do not use any type assertions.", "0"],
      [0, 0, 0, "Do not use any type assertions.", "1"]
    ],
    "public/app/plugins/datasource/prometheus/components/monaco-query-field/MonacoQueryField.tsx:5381": [
      [0, 0, 0, "Use data-testid for E2E selectors instead of aria-label", "0"]
    ],
    "public/app/plugins/datasource/prometheus/configuration/AzureCredentialsConfig.ts:5381": [
      [0, 0, 0, "Unexpected any. Specify a different type.", "0"],
      [0, 0, 0, "Unexpected any. Specify a different type.", "1"],
      [0, 0, 0, "Unexpected any. Specify a different type.", "2"],
      [0, 0, 0, "Unexpected any. Specify a different type.", "3"],
      [0, 0, 0, "Unexpected any. Specify a different type.", "4"],
      [0, 0, 0, "Unexpected any. Specify a different type.", "5"],
      [0, 0, 0, "Do not use any type assertions.", "6"],
      [0, 0, 0, "Unexpected any. Specify a different type.", "7"],
      [0, 0, 0, "Unexpected any. Specify a different type.", "8"],
      [0, 0, 0, "Unexpected any. Specify a different type.", "9"],
      [0, 0, 0, "Unexpected any. Specify a different type.", "10"],
      [0, 0, 0, "Unexpected any. Specify a different type.", "11"],
      [0, 0, 0, "Unexpected any. Specify a different type.", "12"],
      [0, 0, 0, "Unexpected any. Specify a different type.", "13"],
      [0, 0, 0, "Unexpected any. Specify a different type.", "14"],
      [0, 0, 0, "Unexpected any. Specify a different type.", "15"],
      [0, 0, 0, "Unexpected any. Specify a different type.", "16"],
      [0, 0, 0, "Unexpected any. Specify a different type.", "17"],
      [0, 0, 0, "Unexpected any. Specify a different type.", "18"]
    ],
    "public/app/plugins/datasource/prometheus/configuration/ConfigEditor.tsx:5381": [
      [0, 0, 0, "Unexpected any. Specify a different type.", "0"],
      [0, 0, 0, "Unexpected any. Specify a different type.", "1"],
      [0, 0, 0, "Unexpected any. Specify a different type.", "2"],
      [0, 0, 0, "Unexpected any. Specify a different type.", "3"]
    ],
    "public/app/plugins/datasource/prometheus/configuration/ExemplarSetting.tsx:5381": [
      [0, 0, 0, "Use data-testid for E2E selectors instead of aria-label", "0"]
    ],
    "public/app/plugins/datasource/prometheus/configuration/ExemplarsSettings.tsx:5381": [
      [0, 0, 0, "Use data-testid for E2E selectors instead of aria-label", "0"]
    ],
    "public/app/plugins/datasource/prometheus/configuration/PromSettings.tsx:5381": [
      [0, 0, 0, "Do not use any type assertions.", "0"]
    ],
    "public/app/plugins/datasource/prometheus/datasource.test.ts:5381": [
      [0, 0, 0, "Unexpected any. Specify a different type.", "0"],
      [0, 0, 0, "Unexpected any. Specify a different type.", "1"],
      [0, 0, 0, "Unexpected any. Specify a different type.", "2"],
      [0, 0, 0, "Unexpected any. Specify a different type.", "3"],
      [0, 0, 0, "Unexpected any. Specify a different type.", "4"],
      [0, 0, 0, "Unexpected any. Specify a different type.", "5"],
      [0, 0, 0, "Unexpected any. Specify a different type.", "6"],
      [0, 0, 0, "Unexpected any. Specify a different type.", "7"],
      [0, 0, 0, "Unexpected any. Specify a different type.", "8"],
      [0, 0, 0, "Unexpected any. Specify a different type.", "9"],
      [0, 0, 0, "Unexpected any. Specify a different type.", "10"],
      [0, 0, 0, "Unexpected any. Specify a different type.", "11"]
    ],
    "public/app/plugins/datasource/prometheus/datasource.tsx:5381": [
      [0, 0, 0, "Unexpected any. Specify a different type.", "0"],
      [0, 0, 0, "Unexpected any. Specify a different type.", "1"],
      [0, 0, 0, "Unexpected any. Specify a different type.", "2"],
      [0, 0, 0, "Unexpected any. Specify a different type.", "3"],
      [0, 0, 0, "Unexpected any. Specify a different type.", "4"],
      [0, 0, 0, "Unexpected any. Specify a different type.", "5"],
      [0, 0, 0, "Unexpected any. Specify a different type.", "6"],
      [0, 0, 0, "Unexpected any. Specify a different type.", "7"],
      [0, 0, 0, "Unexpected any. Specify a different type.", "8"],
      [0, 0, 0, "Unexpected any. Specify a different type.", "9"],
      [0, 0, 0, "Unexpected any. Specify a different type.", "10"],
      [0, 0, 0, "Do not use any type assertions.", "11"],
      [0, 0, 0, "Unexpected any. Specify a different type.", "12"],
      [0, 0, 0, "Unexpected any. Specify a different type.", "13"],
      [0, 0, 0, "Unexpected any. Specify a different type.", "14"],
      [0, 0, 0, "Unexpected any. Specify a different type.", "15"],
      [0, 0, 0, "Unexpected any. Specify a different type.", "16"],
      [0, 0, 0, "Unexpected any. Specify a different type.", "17"],
      [0, 0, 0, "Unexpected any. Specify a different type.", "18"],
      [0, 0, 0, "Unexpected any. Specify a different type.", "19"],
      [0, 0, 0, "Unexpected any. Specify a different type.", "20"],
      [0, 0, 0, "Unexpected any. Specify a different type.", "21"],
      [0, 0, 0, "Do not use any type assertions.", "22"],
      [0, 0, 0, "Unexpected any. Specify a different type.", "23"],
      [0, 0, 0, "Unexpected any. Specify a different type.", "24"],
      [0, 0, 0, "Unexpected any. Specify a different type.", "25"],
      [0, 0, 0, "Unexpected any. Specify a different type.", "26"],
      [0, 0, 0, "Unexpected any. Specify a different type.", "27"],
      [0, 0, 0, "Unexpected any. Specify a different type.", "28"],
      [0, 0, 0, "Unexpected any. Specify a different type.", "29"],
      [0, 0, 0, "Unexpected any. Specify a different type.", "30"],
      [0, 0, 0, "Unexpected any. Specify a different type.", "31"],
      [0, 0, 0, "Unexpected any. Specify a different type.", "32"],
      [0, 0, 0, "Unexpected any. Specify a different type.", "33"]
    ],
    "public/app/plugins/datasource/prometheus/language_provider.test.ts:5381": [
      [0, 0, 0, "Unexpected any. Specify a different type.", "0"],
      [0, 0, 0, "Unexpected any. Specify a different type.", "1"],
      [0, 0, 0, "Unexpected any. Specify a different type.", "2"]
    ],
    "public/app/plugins/datasource/prometheus/language_provider.ts:5381": [
      [0, 0, 0, "Unexpected any. Specify a different type.", "0"],
      [0, 0, 0, "Unexpected any. Specify a different type.", "1"],
      [0, 0, 0, "Unexpected any. Specify a different type.", "2"],
      [0, 0, 0, "Unexpected any. Specify a different type.", "3"],
      [0, 0, 0, "Unexpected any. Specify a different type.", "4"],
      [0, 0, 0, "Unexpected any. Specify a different type.", "5"],
      [0, 0, 0, "Do not use any type assertions.", "6"]
    ],
    "public/app/plugins/datasource/prometheus/language_utils.ts:5381": [
      [0, 0, 0, "Unexpected any. Specify a different type.", "0"],
      [0, 0, 0, "Unexpected any. Specify a different type.", "1"],
      [0, 0, 0, "Do not use any type assertions.", "2"],
      [0, 0, 0, "Do not use any type assertions.", "3"],
      [0, 0, 0, "Unexpected any. Specify a different type.", "4"],
      [0, 0, 0, "Do not use any type assertions.", "5"],
      [0, 0, 0, "Unexpected any. Specify a different type.", "6"],
      [0, 0, 0, "Do not use any type assertions.", "7"],
      [0, 0, 0, "Do not use any type assertions.", "8"],
      [0, 0, 0, "Do not use any type assertions.", "9"]
    ],
    "public/app/plugins/datasource/prometheus/metric_find_query.test.ts:5381": [
      [0, 0, 0, "Unexpected any. Specify a different type.", "0"],
      [0, 0, 0, "Unexpected any. Specify a different type.", "1"],
      [0, 0, 0, "Unexpected any. Specify a different type.", "2"],
      [0, 0, 0, "Unexpected any. Specify a different type.", "3"]
    ],
    "public/app/plugins/datasource/prometheus/metric_find_query.ts:5381": [
      [0, 0, 0, "Unexpected any. Specify a different type.", "0"],
      [0, 0, 0, "Unexpected any. Specify a different type.", "1"],
      [0, 0, 0, "Unexpected any. Specify a different type.", "2"],
      [0, 0, 0, "Unexpected any. Specify a different type.", "3"],
      [0, 0, 0, "Do not use any type assertions.", "4"],
      [0, 0, 0, "Unexpected any. Specify a different type.", "5"]
    ],
    "public/app/plugins/datasource/prometheus/query_hints.ts:5381": [
      [0, 0, 0, "Unexpected any. Specify a different type.", "0"],
      [0, 0, 0, "Do not use any type assertions.", "1"],
      [0, 0, 0, "Do not use any type assertions.", "2"],
      [0, 0, 0, "Do not use any type assertions.", "3"],
      [0, 0, 0, "Do not use any type assertions.", "4"]
    ],
    "public/app/plugins/datasource/prometheus/querybuilder/binaryScalarOperations.ts:5381": [
      [0, 0, 0, "Do not use any type assertions.", "0"],
      [0, 0, 0, "Unexpected any. Specify a different type.", "1"]
    ],
    "public/app/plugins/datasource/prometheus/querybuilder/components/LabelFilterItem.tsx:5381": [
      [0, 0, 0, "Use data-testid for E2E selectors instead of aria-label", "0"],
      [0, 0, 0, "Do not use any type assertions.", "1"],
      [0, 0, 0, "Use data-testid for E2E selectors instead of aria-label", "2"],
      [0, 0, 0, "Do not use any type assertions.", "3"],
      [0, 0, 0, "Use data-testid for E2E selectors instead of aria-label", "4"],
      [0, 0, 0, "Do not use any type assertions.", "5"],
      [0, 0, 0, "Do not use any type assertions.", "6"]
    ],
    "public/app/plugins/datasource/prometheus/querybuilder/components/LabelParamEditor.tsx:5381": [
      [0, 0, 0, "Unexpected any. Specify a different type.", "0"],
      [0, 0, 0, "Do not use any type assertions.", "1"],
      [0, 0, 0, "Unexpected any. Specify a different type.", "2"]
    ],
    "public/app/plugins/datasource/prometheus/querybuilder/components/MetricSelect.tsx:5381": [
      [0, 0, 0, "Unexpected any. Specify a different type.", "0"],
      [0, 0, 0, "Unexpected any. Specify a different type.", "1"],
      [0, 0, 0, "Unexpected any. Specify a different type.", "2"],
      [0, 0, 0, "Unexpected any. Specify a different type.", "3"]
    ],
    "public/app/plugins/datasource/prometheus/querybuilder/components/PromQueryBuilder.tsx:5381": [
      [0, 0, 0, "Do not use any type assertions.", "0"],
      [0, 0, 0, "Do not use any type assertions.", "1"]
    ],
    "public/app/plugins/datasource/prometheus/querybuilder/components/PromQueryBuilderContainer.test.tsx:5381": [
      [0, 0, 0, "Unexpected any. Specify a different type.", "0"],
      [0, 0, 0, "Unexpected any. Specify a different type.", "1"]
    ],
    "public/app/plugins/datasource/prometheus/querybuilder/components/PromQueryBuilderContainer.tsx:5381": [
      [0, 0, 0, "Do not use any type assertions.", "0"]
    ],
    "public/app/plugins/datasource/prometheus/querybuilder/components/PromQueryEditorSelector.test.tsx:5381": [
      [0, 0, 0, "Unexpected any. Specify a different type.", "0"],
      [0, 0, 0, "Unexpected any. Specify a different type.", "1"]
    ],
    "public/app/plugins/datasource/prometheus/querybuilder/components/PromQueryEditorSelector.tsx:5381": [
      [0, 0, 0, "Use data-testid for E2E selectors instead of aria-label", "0"]
    ],
    "public/app/plugins/datasource/prometheus/querybuilder/shared/LabelFilterItem.tsx:5381": [
      [0, 0, 0, "Use data-testid for E2E selectors instead of aria-label", "0"],
      [0, 0, 0, "Do not use any type assertions.", "1"],
      [0, 0, 0, "Do not use any type assertions.", "2"],
      [0, 0, 0, "Use data-testid for E2E selectors instead of aria-label", "3"],
      [0, 0, 0, "Do not use any type assertions.", "4"],
      [0, 0, 0, "Do not use any type assertions.", "5"],
      [0, 0, 0, "Use data-testid for E2E selectors instead of aria-label", "6"],
      [0, 0, 0, "Do not use any type assertions.", "7"],
      [0, 0, 0, "Do not use any type assertions.", "8"],
      [0, 0, 0, "Unexpected any. Specify a different type.", "9"],
      [0, 0, 0, "Do not use any type assertions.", "10"],
      [0, 0, 0, "Do not use any type assertions.", "11"]
    ],
    "public/app/plugins/datasource/prometheus/querybuilder/shared/LabelFilters.tsx:5381": [
      [0, 0, 0, "Do not use any type assertions.", "0"]
    ],
    "public/app/plugins/datasource/prometheus/querybuilder/shared/OperationEditor.tsx:5381": [
      [0, 0, 0, "Unexpected any. Specify a different type.", "0"]
    ],
    "public/app/plugins/datasource/prometheus/querybuilder/shared/OperationParamEditor.tsx:5381": [
      [0, 0, 0, "Do not use any type assertions.", "0"],
      [0, 0, 0, "Do not use any type assertions.", "1"],
      [0, 0, 0, "Unexpected any. Specify a different type.", "2"],
      [0, 0, 0, "Do not use any type assertions.", "3"],
      [0, 0, 0, "Do not use any type assertions.", "4"]
    ],
    "public/app/plugins/datasource/prometheus/querybuilder/shared/operationUtils.ts:5381": [
      [0, 0, 0, "Do not use any type assertions.", "0"]
    ],
    "public/app/plugins/datasource/prometheus/querybuilder/shared/parsingUtils.ts:5381": [
      [0, 0, 0, "Unexpected any. Specify a different type.", "0"]
    ],
    "public/app/plugins/datasource/prometheus/querybuilder/shared/types.ts:5381": [
      [0, 0, 0, "Unexpected any. Specify a different type.", "0"],
      [0, 0, 0, "Unexpected any. Specify a different type.", "1"],
      [0, 0, 0, "Unexpected any. Specify a different type.", "2"]
    ],
    "public/app/plugins/datasource/prometheus/result_transformer.test.ts:5381": [
      [0, 0, 0, "Unexpected any. Specify a different type.", "0"],
      [0, 0, 0, "Unexpected any. Specify a different type.", "1"],
      [0, 0, 0, "Unexpected any. Specify a different type.", "2"],
      [0, 0, 0, "Unexpected any. Specify a different type.", "3"],
      [0, 0, 0, "Unexpected any. Specify a different type.", "4"],
      [0, 0, 0, "Unexpected any. Specify a different type.", "5"],
      [0, 0, 0, "Unexpected any. Specify a different type.", "6"],
      [0, 0, 0, "Unexpected any. Specify a different type.", "7"],
      [0, 0, 0, "Unexpected any. Specify a different type.", "8"],
      [0, 0, 0, "Unexpected any. Specify a different type.", "9"],
      [0, 0, 0, "Unexpected any. Specify a different type.", "10"],
      [0, 0, 0, "Unexpected any. Specify a different type.", "11"],
      [0, 0, 0, "Unexpected any. Specify a different type.", "12"],
      [0, 0, 0, "Unexpected any. Specify a different type.", "13"],
      [0, 0, 0, "Unexpected any. Specify a different type.", "14"],
      [0, 0, 0, "Unexpected any. Specify a different type.", "15"],
      [0, 0, 0, "Unexpected any. Specify a different type.", "16"],
      [0, 0, 0, "Unexpected any. Specify a different type.", "17"],
      [0, 0, 0, "Unexpected any. Specify a different type.", "18"],
      [0, 0, 0, "Unexpected any. Specify a different type.", "19"],
      [0, 0, 0, "Unexpected any. Specify a different type.", "20"],
      [0, 0, 0, "Unexpected any. Specify a different type.", "21"],
      [0, 0, 0, "Unexpected any. Specify a different type.", "22"],
      [0, 0, 0, "Unexpected any. Specify a different type.", "23"],
      [0, 0, 0, "Unexpected any. Specify a different type.", "24"],
      [0, 0, 0, "Unexpected any. Specify a different type.", "25"],
      [0, 0, 0, "Unexpected any. Specify a different type.", "26"],
      [0, 0, 0, "Unexpected any. Specify a different type.", "27"],
      [0, 0, 0, "Unexpected any. Specify a different type.", "28"],
      [0, 0, 0, "Unexpected any. Specify a different type.", "29"],
      [0, 0, 0, "Unexpected any. Specify a different type.", "30"],
      [0, 0, 0, "Unexpected any. Specify a different type.", "31"]
    ],
    "public/app/plugins/datasource/prometheus/result_transformer.ts:5381": [
      [0, 0, 0, "Do not use any type assertions.", "0"]
    ],
    "public/app/plugins/datasource/prometheus/types.ts:5381": [
      [0, 0, 0, "Unexpected any. Specify a different type.", "0"],
      [0, 0, 0, "Unexpected any. Specify a different type.", "1"],
      [0, 0, 0, "Unexpected any. Specify a different type.", "2"],
      [0, 0, 0, "Unexpected any. Specify a different type.", "3"]
    ],
    "public/app/plugins/datasource/tempo/QueryEditor/QueryField.tsx:5381": [
      [0, 0, 0, "Do not use any type assertions.", "0"],
      [0, 0, 0, "Do not use any type assertions.", "1"]
    ],
    "public/app/plugins/datasource/tempo/QueryEditor/ServiceGraphSection.tsx:5381": [
      [0, 0, 0, "Do not use any type assertions.", "0"],
      [0, 0, 0, "Do not use any type assertions.", "1"]
    ],
    "public/app/plugins/datasource/tempo/datasource.test.ts:5381": [
      [0, 0, 0, "Unexpected any. Specify a different type.", "0"],
      [0, 0, 0, "Unexpected any. Specify a different type.", "1"],
      [0, 0, 0, "Unexpected any. Specify a different type.", "2"],
      [0, 0, 0, "Unexpected any. Specify a different type.", "3"],
      [0, 0, 0, "Unexpected any. Specify a different type.", "4"],
      [0, 0, 0, "Unexpected any. Specify a different type.", "5"],
      [0, 0, 0, "Unexpected any. Specify a different type.", "6"],
      [0, 0, 0, "Unexpected any. Specify a different type.", "7"],
      [0, 0, 0, "Unexpected any. Specify a different type.", "8"],
      [0, 0, 0, "Unexpected any. Specify a different type.", "9"],
      [0, 0, 0, "Unexpected any. Specify a different type.", "10"],
      [0, 0, 0, "Unexpected any. Specify a different type.", "11"],
      [0, 0, 0, "Unexpected any. Specify a different type.", "12"],
      [0, 0, 0, "Unexpected any. Specify a different type.", "13"],
      [0, 0, 0, "Unexpected any. Specify a different type.", "14"],
      [0, 0, 0, "Unexpected any. Specify a different type.", "15"],
      [0, 0, 0, "Unexpected any. Specify a different type.", "16"]
    ],
    "public/app/plugins/datasource/tempo/datasource.ts:5381": [
      [0, 0, 0, "Do not use any type assertions.", "0"],
      [0, 0, 0, "Unexpected any. Specify a different type.", "1"],
      [0, 0, 0, "Do not use any type assertions.", "2"],
      [0, 0, 0, "Do not use any type assertions.", "3"],
      [0, 0, 0, "Unexpected any. Specify a different type.", "4"],
      [0, 0, 0, "Unexpected any. Specify a different type.", "5"],
      [0, 0, 0, "Unexpected any. Specify a different type.", "6"],
      [0, 0, 0, "Unexpected any. Specify a different type.", "7"],
      [0, 0, 0, "Do not use any type assertions.", "8"],
      [0, 0, 0, "Do not use any type assertions.", "9"],
      [0, 0, 0, "Do not use any type assertions.", "10"],
      [0, 0, 0, "Do not use any type assertions.", "11"],
      [0, 0, 0, "Do not use any type assertions.", "12"],
      [0, 0, 0, "Unexpected any. Specify a different type.", "13"],
      [0, 0, 0, "Unexpected any. Specify a different type.", "14"],
      [0, 0, 0, "Unexpected any. Specify a different type.", "15"],
      [0, 0, 0, "Unexpected any. Specify a different type.", "16"]
    ],
    "public/app/plugins/datasource/tempo/language_provider.ts:5381": [
      [0, 0, 0, "Unexpected any. Specify a different type.", "0"]
    ],
    "public/app/plugins/datasource/tempo/resultTransformer.test.ts:5381": [
      [0, 0, 0, "Unexpected any. Specify a different type.", "0"]
    ],
    "public/app/plugins/datasource/tempo/resultTransformer.ts:5381": [
      [0, 0, 0, "Do not use any type assertions.", "0"],
      [0, 0, 0, "Unexpected any. Specify a different type.", "1"],
      [0, 0, 0, "Do not use any type assertions.", "2"],
      [0, 0, 0, "Unexpected any. Specify a different type.", "3"],
      [0, 0, 0, "Do not use any type assertions.", "4"],
      [0, 0, 0, "Unexpected any. Specify a different type.", "5"],
      [0, 0, 0, "Do not use any type assertions.", "6"],
      [0, 0, 0, "Unexpected any. Specify a different type.", "7"],
      [0, 0, 0, "Do not use any type assertions.", "8"],
      [0, 0, 0, "Do not use any type assertions.", "9"],
      [0, 0, 0, "Do not use any type assertions.", "10"],
      [0, 0, 0, "Unexpected any. Specify a different type.", "11"]
    ],
    "public/app/plugins/datasource/tempo/testResponse.ts:5381": [
      [0, 0, 0, "Do not use any type assertions.", "0"],
      [0, 0, 0, "Unexpected any. Specify a different type.", "1"],
      [0, 0, 0, "Do not use any type assertions.", "2"],
      [0, 0, 0, "Unexpected any. Specify a different type.", "3"]
    ],
    "public/app/plugins/datasource/tempo/traceql/TraceQLEditor.tsx:5381": [
      [0, 0, 0, "Do not use any type assertions.", "0"],
      [0, 0, 0, "Do not use any type assertions.", "1"]
    ],
    "public/app/plugins/datasource/tempo/traceql/autocomplete.test.ts:5381": [
      [0, 0, 0, "Unexpected any. Specify a different type.", "0"],
      [0, 0, 0, "Unexpected any. Specify a different type.", "1"]
    ],
    "public/app/plugins/datasource/testdata/ConfigEditor.tsx:5381": [
      [0, 0, 0, "Unexpected any. Specify a different type.", "0"]
    ],
    "public/app/plugins/datasource/testdata/QueryEditor.tsx:5381": [
      [0, 0, 0, "Unexpected any. Specify a different type.", "0"],
      [0, 0, 0, "Do not use any type assertions.", "1"],
      [0, 0, 0, "Unexpected any. Specify a different type.", "2"],
      [0, 0, 0, "Unexpected any. Specify a different type.", "3"],
      [0, 0, 0, "Do not use any type assertions.", "4"],
      [0, 0, 0, "Unexpected any. Specify a different type.", "5"]
    ],
    "public/app/plugins/datasource/testdata/components/RandomWalkEditor.tsx:5381": [
      [0, 0, 0, "Do not use any type assertions.", "0"],
      [0, 0, 0, "Do not use any type assertions.", "1"],
      [0, 0, 0, "Unexpected any. Specify a different type.", "2"],
      [0, 0, 0, "Do not use any type assertions.", "3"]
    ],
    "public/app/plugins/datasource/testdata/components/RawFrameEditor.tsx:5381": [
      [0, 0, 0, "Unexpected any. Specify a different type.", "0"]
    ],
    "public/app/plugins/datasource/testdata/components/SimulationQueryEditor.tsx:5381": [
      [0, 0, 0, "Do not use any type assertions.", "0"],
      [0, 0, 0, "Do not use any type assertions.", "1"],
      [0, 0, 0, "Unexpected any. Specify a different type.", "2"],
      [0, 0, 0, "Unexpected any. Specify a different type.", "3"]
    ],
    "public/app/plugins/datasource/testdata/components/SimulationSchemaForm.tsx:5381": [
      [0, 0, 0, "Unexpected any. Specify a different type.", "0"],
      [0, 0, 0, "Unexpected any. Specify a different type.", "1"]
    ],
    "public/app/plugins/datasource/testdata/components/StreamingClientEditor.tsx:5381": [
      [0, 0, 0, "Do not use any type assertions.", "0"]
    ],
    "public/app/plugins/datasource/testdata/datasource.ts:5381": [
      [0, 0, 0, "Do not use any type assertions.", "0"],
      [0, 0, 0, "Unexpected any. Specify a different type.", "1"],
      [0, 0, 0, "Unexpected any. Specify a different type.", "2"]
    ],
    "public/app/plugins/datasource/testdata/module.tsx:5381": [
      [0, 0, 0, "Unexpected any. Specify a different type.", "0"]
    ],
    "public/app/plugins/datasource/testdata/nodeGraphUtils.ts:5381": [
      [0, 0, 0, "Do not use any type assertions.", "0"],
      [0, 0, 0, "Unexpected any. Specify a different type.", "1"]
    ],
    "public/app/plugins/datasource/testdata/runStreams.ts:5381": [
      [0, 0, 0, "Unexpected any. Specify a different type.", "0"]
    ],
    "public/app/plugins/datasource/testdata/testData/serviceMapResponse.ts:5381": [
      [0, 0, 0, "Do not use any type assertions.", "0"],
      [0, 0, 0, "Do not use any type assertions.", "1"]
    ],
    "public/app/plugins/datasource/zipkin/QueryField.test.tsx:5381": [
      [0, 0, 0, "Unexpected any. Specify a different type.", "0"],
      [0, 0, 0, "Unexpected any. Specify a different type.", "1"],
      [0, 0, 0, "Unexpected any. Specify a different type.", "2"],
      [0, 0, 0, "Unexpected any. Specify a different type.", "3"]
    ],
    "public/app/plugins/datasource/zipkin/QueryField.tsx:5381": [
      [0, 0, 0, "Do not use any type assertions.", "0"],
      [0, 0, 0, "Do not use any type assertions.", "1"],
      [0, 0, 0, "Unexpected any. Specify a different type.", "2"]
    ],
    "public/app/plugins/datasource/zipkin/datasource.test.ts:5381": [
      [0, 0, 0, "Unexpected any. Specify a different type.", "0"],
      [0, 0, 0, "Unexpected any. Specify a different type.", "1"],
      [0, 0, 0, "Unexpected any. Specify a different type.", "2"],
      [0, 0, 0, "Unexpected any. Specify a different type.", "3"],
      [0, 0, 0, "Unexpected any. Specify a different type.", "4"],
      [0, 0, 0, "Unexpected any. Specify a different type.", "5"]
    ],
    "public/app/plugins/datasource/zipkin/datasource.ts:5381": [
      [0, 0, 0, "Do not use any type assertions.", "0"],
      [0, 0, 0, "Unexpected any. Specify a different type.", "1"],
      [0, 0, 0, "Unexpected any. Specify a different type.", "2"],
      [0, 0, 0, "Unexpected any. Specify a different type.", "3"],
      [0, 0, 0, "Unexpected any. Specify a different type.", "4"]
    ],
    "public/app/plugins/datasource/zipkin/utils/testData.ts:5381": [
      [0, 0, 0, "Unexpected any. Specify a different type.", "0"]
    ],
    "public/app/plugins/datasource/zipkin/utils/testResponse.ts:5381": [
      [0, 0, 0, "Unexpected any. Specify a different type.", "0"],
      [0, 0, 0, "Do not use any type assertions.", "1"],
      [0, 0, 0, "Unexpected any. Specify a different type.", "2"],
      [0, 0, 0, "Unexpected any. Specify a different type.", "3"],
      [0, 0, 0, "Unexpected any. Specify a different type.", "4"]
    ],
    "public/app/plugins/datasource/zipkin/utils/transforms.ts:5381": [
      [0, 0, 0, "Do not use any type assertions.", "0"],
      [0, 0, 0, "Unexpected any. Specify a different type.", "1"]
    ],
    "public/app/plugins/panel/alertGroups/AlertGroupsPanel.test.tsx:5381": [
      [0, 0, 0, "Unexpected any. Specify a different type.", "0"],
      [0, 0, 0, "Unexpected any. Specify a different type.", "1"],
      [0, 0, 0, "Unexpected any. Specify a different type.", "2"]
    ],
    "public/app/plugins/panel/alertlist/AlertList.tsx:5381": [
      [0, 0, 0, "Unexpected any. Specify a different type.", "0"],
      [0, 0, 0, "Unexpected any. Specify a different type.", "1"],
      [0, 0, 0, "Unexpected any. Specify a different type.", "2"]
    ],
    "public/app/plugins/panel/alertlist/AlertListMigration.test.ts:5381": [
      [0, 0, 0, "Unexpected any. Specify a different type.", "0"],
      [0, 0, 0, "Unexpected any. Specify a different type.", "1"],
      [0, 0, 0, "Unexpected any. Specify a different type.", "2"]
    ],
    "public/app/plugins/panel/alertlist/AlertListMigrationHandler.ts:5381": [
      [0, 0, 0, "Unexpected any. Specify a different type.", "0"],
      [0, 0, 0, "Unexpected any. Specify a different type.", "1"],
      [0, 0, 0, "Unexpected any. Specify a different type.", "2"]
    ],
    "public/app/plugins/panel/annolist/AnnoListPanel.test.tsx:5381": [
      [0, 0, 0, "Unexpected any. Specify a different type.", "0"],
      [0, 0, 0, "Unexpected any. Specify a different type.", "1"],
      [0, 0, 0, "Unexpected any. Specify a different type.", "2"],
      [0, 0, 0, "Unexpected any. Specify a different type.", "3"]
    ],
    "public/app/plugins/panel/annolist/AnnoListPanel.tsx:5381": [
      [0, 0, 0, "Unexpected any. Specify a different type.", "0"],
      [0, 0, 0, "Unexpected any. Specify a different type.", "1"],
      [0, 0, 0, "Do not use any type assertions.", "2"]
    ],
    "public/app/plugins/panel/annolist/module.tsx:5381": [
      [0, 0, 0, "Do not use any type assertions.", "0"]
    ],
    "public/app/plugins/panel/barchart/BarChartPanel.tsx:5381": [
      [0, 0, 0, "Do not use any type assertions.", "0"],
      [0, 0, 0, "Do not use any type assertions.", "1"]
    ],
    "public/app/plugins/panel/barchart/bars.ts:5381": [
      [0, 0, 0, "Do not use any type assertions.", "0"],
      [0, 0, 0, "Unexpected any. Specify a different type.", "1"],
      [0, 0, 0, "Do not use any type assertions.", "2"],
      [0, 0, 0, "Unexpected any. Specify a different type.", "3"],
      [0, 0, 0, "Do not use any type assertions.", "4"]
    ],
    "public/app/plugins/panel/barchart/module.tsx:5381": [
      [0, 0, 0, "Do not use any type assertions.", "0"]
    ],
    "public/app/plugins/panel/barchart/quadtree.ts:5381": [
      [0, 0, 0, "Unexpected any. Specify a different type.", "0"]
    ],
    "public/app/plugins/panel/candlestick/CandlestickPanel.tsx:5381": [
      [0, 0, 0, "Do not use any type assertions.", "0"],
      [0, 0, 0, "Do not use any type assertions.", "1"],
      [0, 0, 0, "Do not use any type assertions.", "2"],
      [0, 0, 0, "Unexpected any. Specify a different type.", "3"]
    ],
    "public/app/plugins/panel/candlestick/module.tsx:5381": [
      [0, 0, 0, "Do not use any type assertions.", "0"],
      [0, 0, 0, "Do not use any type assertions.", "1"],
      [0, 0, 0, "Do not use any type assertions.", "2"],
      [0, 0, 0, "Do not use any type assertions.", "3"]
    ],
    "public/app/plugins/panel/candlestick/utils.ts:5381": [
      [0, 0, 0, "Do not use any type assertions.", "0"],
      [0, 0, 0, "Do not use any type assertions.", "1"],
      [0, 0, 0, "Do not use any type assertions.", "2"],
      [0, 0, 0, "Do not use any type assertions.", "3"],
      [0, 0, 0, "Do not use any type assertions.", "4"],
      [0, 0, 0, "Do not use any type assertions.", "5"],
      [0, 0, 0, "Do not use any type assertions.", "6"],
      [0, 0, 0, "Do not use any type assertions.", "7"],
      [0, 0, 0, "Do not use any type assertions.", "8"],
      [0, 0, 0, "Do not use any type assertions.", "9"],
      [0, 0, 0, "Do not use any type assertions.", "10"],
      [0, 0, 0, "Do not use any type assertions.", "11"]
    ],
    "public/app/plugins/panel/canvas/CanvasPanel.tsx:5381": [
      [0, 0, 0, "Do not use any type assertions.", "0"],
      [0, 0, 0, "Do not use any type assertions.", "1"]
    ],
    "public/app/plugins/panel/canvas/InlineEdit.tsx:5381": [
      [0, 0, 0, "Unexpected any. Specify a different type.", "0"],
      [0, 0, 0, "Unexpected any. Specify a different type.", "1"]
    ],
    "public/app/plugins/panel/canvas/InlineEditBody.tsx:5381": [
      [0, 0, 0, "Unexpected any. Specify a different type.", "0"],
      [0, 0, 0, "Unexpected any. Specify a different type.", "1"],
      [0, 0, 0, "Unexpected any. Specify a different type.", "2"],
      [0, 0, 0, "Unexpected any. Specify a different type.", "3"],
      [0, 0, 0, "Do not use any type assertions.", "4"],
      [0, 0, 0, "Unexpected any. Specify a different type.", "5"]
    ],
    "public/app/plugins/panel/canvas/editor/APIEditor.tsx:5381": [
      [0, 0, 0, "Do not use any type assertions.", "0"],
      [0, 0, 0, "Unexpected any. Specify a different type.", "1"],
      [0, 0, 0, "Unexpected any. Specify a different type.", "2"],
      [0, 0, 0, "Unexpected any. Specify a different type.", "3"],
      [0, 0, 0, "Unexpected any. Specify a different type.", "4"]
    ],
    "public/app/plugins/panel/canvas/editor/PlacementEditor.tsx:5381": [
      [0, 0, 0, "Unexpected any. Specify a different type.", "0"]
    ],
    "public/app/plugins/panel/canvas/editor/TreeNavigationEditor.tsx:5381": [
      [0, 0, 0, "Unexpected any. Specify a different type.", "0"]
    ],
    "public/app/plugins/panel/canvas/editor/elementEditor.tsx:5381": [
      [0, 0, 0, "Unexpected any. Specify a different type.", "0"],
      [0, 0, 0, "Do not use any type assertions.", "1"],
      [0, 0, 0, "Unexpected any. Specify a different type.", "2"]
    ],
    "public/app/plugins/panel/canvas/editor/layerEditor.tsx:5381": [
      [0, 0, 0, "Do not use any type assertions.", "0"],
      [0, 0, 0, "Unexpected any. Specify a different type.", "1"],
      [0, 0, 0, "Do not use any type assertions.", "2"],
      [0, 0, 0, "Unexpected any. Specify a different type.", "3"],
      [0, 0, 0, "Do not use any type assertions.", "4"],
      [0, 0, 0, "Unexpected any. Specify a different type.", "5"]
    ],
    "public/app/plugins/panel/canvas/utils.ts:5381": [
      [0, 0, 0, "Do not use any type assertions.", "0"]
    ],
    "public/app/plugins/panel/dashlist/module.tsx:5381": [
      [0, 0, 0, "Unexpected any. Specify a different type.", "0"]
    ],
    "public/app/plugins/panel/debug/CursorView.tsx:5381": [
      [0, 0, 0, "Do not use any type assertions.", "0"],
      [0, 0, 0, "Unexpected any. Specify a different type.", "1"]
    ],
    "public/app/plugins/panel/debug/EventBusLogger.tsx:5381": [
      [0, 0, 0, "Unexpected any. Specify a different type.", "0"],
      [0, 0, 0, "Do not use any type assertions.", "1"],
      [0, 0, 0, "Unexpected any. Specify a different type.", "2"]
    ],
    "public/app/plugins/panel/gauge/GaugeMigrations.ts:5381": [
      [0, 0, 0, "Unexpected any. Specify a different type.", "0"]
    ],
    "public/app/plugins/panel/geomap/components/MarkersLegend.tsx:5381": [
      [0, 0, 0, "Do not use any type assertions.", "0"],
      [0, 0, 0, "Do not use any type assertions.", "1"],
      [0, 0, 0, "Unexpected any. Specify a different type.", "2"],
      [0, 0, 0, "Do not use any type assertions.", "3"],
      [0, 0, 0, "Do not use any type assertions.", "4"]
    ],
    "public/app/plugins/panel/geomap/components/MeasureVectorLayer.ts:5381": [
      [0, 0, 0, "Do not use any type assertions.", "0"],
      [0, 0, 0, "Do not use any type assertions.", "1"],
      [0, 0, 0, "Do not use any type assertions.", "2"]
    ],
    "public/app/plugins/panel/geomap/editor/GeomapStyleRulesEditor.tsx:5381": [
      [0, 0, 0, "Unexpected any. Specify a different type.", "0"],
      [0, 0, 0, "Do not use any type assertions.", "1"]
    ],
    "public/app/plugins/panel/geomap/editor/StyleEditor.tsx:5381": [
      [0, 0, 0, "Do not use any type assertions.", "0"],
      [0, 0, 0, "Do not use any type assertions.", "1"],
      [0, 0, 0, "Do not use any type assertions.", "2"],
      [0, 0, 0, "Do not use any type assertions.", "3"],
      [0, 0, 0, "Do not use any type assertions.", "4"],
      [0, 0, 0, "Do not use any type assertions.", "5"],
      [0, 0, 0, "Do not use any type assertions.", "6"],
      [0, 0, 0, "Do not use any type assertions.", "7"],
      [0, 0, 0, "Do not use any type assertions.", "8"],
      [0, 0, 0, "Do not use any type assertions.", "9"],
      [0, 0, 0, "Do not use any type assertions.", "10"],
      [0, 0, 0, "Do not use any type assertions.", "11"]
    ],
    "public/app/plugins/panel/geomap/editor/StyleRuleEditor.tsx:5381": [
      [0, 0, 0, "Unexpected any. Specify a different type.", "0"],
      [0, 0, 0, "Do not use any type assertions.", "1"]
    ],
    "public/app/plugins/panel/geomap/layers/basemaps/carto.ts:5381": [
      [0, 0, 0, "Do not use any type assertions.", "0"]
    ],
    "public/app/plugins/panel/geomap/layers/basemaps/esri.ts:5381": [
      [0, 0, 0, "Do not use any type assertions.", "0"]
    ],
    "public/app/plugins/panel/geomap/layers/registry.ts:5381": [
      [0, 0, 0, "Unexpected any. Specify a different type.", "0"],
      [0, 0, 0, "Unexpected any. Specify a different type.", "1"]
    ],
    "public/app/plugins/panel/geomap/migrations.test.ts:5381": [
      [0, 0, 0, "Unexpected any. Specify a different type.", "0"]
    ],
    "public/app/plugins/panel/geomap/migrations.ts:5381": [
      [0, 0, 0, "Unexpected any. Specify a different type.", "0"],
      [0, 0, 0, "Unexpected any. Specify a different type.", "1"],
      [0, 0, 0, "Do not use any type assertions.", "2"],
      [0, 0, 0, "Unexpected any. Specify a different type.", "3"],
      [0, 0, 0, "Unexpected any. Specify a different type.", "4"]
    ],
    "public/app/plugins/panel/geomap/utils/layers.ts:5381": [
      [0, 0, 0, "Unexpected any. Specify a different type.", "0"],
      [0, 0, 0, "Do not use any type assertions.", "1"]
    ],
    "public/app/plugins/panel/geomap/utils/selection.ts:5381": [
      [0, 0, 0, "Unexpected any. Specify a different type.", "0"]
    ],
    "public/app/plugins/panel/geomap/utils/tootltip.ts:5381": [
      [0, 0, 0, "Do not use any type assertions.", "0"],
      [0, 0, 0, "Do not use any type assertions.", "1"]
    ],
    "public/app/plugins/panel/graph/GraphContextMenuCtrl.ts:5381": [
      [0, 0, 0, "Unexpected any. Specify a different type.", "0"],
      [0, 0, 0, "Unexpected any. Specify a different type.", "1"]
    ],
    "public/app/plugins/panel/graph/GraphMigrations.test.ts:5381": [
      [0, 0, 0, "Unexpected any. Specify a different type.", "0"],
      [0, 0, 0, "Unexpected any. Specify a different type.", "1"]
    ],
    "public/app/plugins/panel/graph/GraphMigrations.ts:5381": [
      [0, 0, 0, "Unexpected any. Specify a different type.", "0"],
      [0, 0, 0, "Unexpected any. Specify a different type.", "1"],
      [0, 0, 0, "Do not use any type assertions.", "2"]
    ],
    "public/app/plugins/panel/graph/Legend/Legend.tsx:5381": [
      [0, 0, 0, "Unexpected any. Specify a different type.", "0"],
      [0, 0, 0, "Unexpected any. Specify a different type.", "1"],
      [0, 0, 0, "Unexpected any. Specify a different type.", "2"],
      [0, 0, 0, "Unexpected any. Specify a different type.", "3"],
      [0, 0, 0, "Unexpected any. Specify a different type.", "4"],
      [0, 0, 0, "Unexpected any. Specify a different type.", "5"],
      [0, 0, 0, "Do not use any type assertions.", "6"],
      [0, 0, 0, "Unexpected any. Specify a different type.", "7"],
      [0, 0, 0, "Unexpected any. Specify a different type.", "8"],
      [0, 0, 0, "Unexpected any. Specify a different type.", "9"],
      [0, 0, 0, "Unexpected any. Specify a different type.", "10"]
    ],
    "public/app/plugins/panel/graph/Legend/LegendSeriesItem.tsx:5381": [
      [0, 0, 0, "Unexpected any. Specify a different type.", "0"],
      [0, 0, 0, "Unexpected any. Specify a different type.", "1"],
      [0, 0, 0, "Unexpected any. Specify a different type.", "2"],
      [0, 0, 0, "Unexpected any. Specify a different type.", "3"],
      [0, 0, 0, "Unexpected any. Specify a different type.", "4"],
      [0, 0, 0, "Unexpected any. Specify a different type.", "5"],
      [0, 0, 0, "Use data-testid for E2E selectors instead of aria-label", "6"],
      [0, 0, 0, "Unexpected any. Specify a different type.", "7"]
    ],
    "public/app/plugins/panel/graph/align_yaxes.ts:5381": [
      [0, 0, 0, "Unexpected any. Specify a different type.", "0"],
      [0, 0, 0, "Unexpected any. Specify a different type.", "1"],
      [0, 0, 0, "Unexpected any. Specify a different type.", "2"],
      [0, 0, 0, "Unexpected any. Specify a different type.", "3"]
    ],
    "public/app/plugins/panel/graph/annotation_tooltip.ts:5381": [
      [0, 0, 0, "Unexpected any. Specify a different type.", "0"],
      [0, 0, 0, "Unexpected any. Specify a different type.", "1"],
      [0, 0, 0, "Unexpected any. Specify a different type.", "2"]
    ],
    "public/app/plugins/panel/graph/axes_editor.ts:5381": [
      [0, 0, 0, "Unexpected any. Specify a different type.", "0"],
      [0, 0, 0, "Unexpected any. Specify a different type.", "1"],
      [0, 0, 0, "Unexpected any. Specify a different type.", "2"],
      [0, 0, 0, "Unexpected any. Specify a different type.", "3"],
      [0, 0, 0, "Unexpected any. Specify a different type.", "4"],
      [0, 0, 0, "Unexpected any. Specify a different type.", "5"],
      [0, 0, 0, "Do not use any type assertions.", "6"],
      [0, 0, 0, "Unexpected any. Specify a different type.", "7"]
    ],
    "public/app/plugins/panel/graph/data_processor.ts:5381": [
      [0, 0, 0, "Unexpected any. Specify a different type.", "0"],
      [0, 0, 0, "Unexpected any. Specify a different type.", "1"],
      [0, 0, 0, "Unexpected any. Specify a different type.", "2"],
      [0, 0, 0, "Unexpected any. Specify a different type.", "3"],
      [0, 0, 0, "Unexpected any. Specify a different type.", "4"]
    ],
    "public/app/plugins/panel/graph/event_editor.ts:5381": [
      [0, 0, 0, "Unexpected any. Specify a different type.", "0"],
      [0, 0, 0, "Unexpected any. Specify a different type.", "1"],
      [0, 0, 0, "Unexpected any. Specify a different type.", "2"]
    ],
    "public/app/plugins/panel/graph/event_manager.ts:5381": [
      [0, 0, 0, "Unexpected any. Specify a different type.", "0"],
      [0, 0, 0, "Unexpected any. Specify a different type.", "1"],
      [0, 0, 0, "Unexpected any. Specify a different type.", "2"],
      [0, 0, 0, "Unexpected any. Specify a different type.", "3"],
      [0, 0, 0, "Unexpected any. Specify a different type.", "4"],
      [0, 0, 0, "Unexpected any. Specify a different type.", "5"],
      [0, 0, 0, "Unexpected any. Specify a different type.", "6"],
      [0, 0, 0, "Unexpected any. Specify a different type.", "7"]
    ],
    "public/app/plugins/panel/graph/graph.ts:5381": [
      [0, 0, 0, "Unexpected any. Specify a different type.", "0"],
      [0, 0, 0, "Unexpected any. Specify a different type.", "1"],
      [0, 0, 0, "Unexpected any. Specify a different type.", "2"],
      [0, 0, 0, "Unexpected any. Specify a different type.", "3"],
      [0, 0, 0, "Unexpected any. Specify a different type.", "4"],
      [0, 0, 0, "Unexpected any. Specify a different type.", "5"],
      [0, 0, 0, "Unexpected any. Specify a different type.", "6"],
      [0, 0, 0, "Unexpected any. Specify a different type.", "7"],
      [0, 0, 0, "Unexpected any. Specify a different type.", "8"],
      [0, 0, 0, "Unexpected any. Specify a different type.", "9"],
      [0, 0, 0, "Unexpected any. Specify a different type.", "10"],
      [0, 0, 0, "Unexpected any. Specify a different type.", "11"],
      [0, 0, 0, "Unexpected any. Specify a different type.", "12"],
      [0, 0, 0, "Unexpected any. Specify a different type.", "13"],
      [0, 0, 0, "Do not use any type assertions.", "14"],
      [0, 0, 0, "Unexpected any. Specify a different type.", "15"],
      [0, 0, 0, "Unexpected any. Specify a different type.", "16"],
      [0, 0, 0, "Unexpected any. Specify a different type.", "17"],
      [0, 0, 0, "Unexpected any. Specify a different type.", "18"],
      [0, 0, 0, "Unexpected any. Specify a different type.", "19"],
      [0, 0, 0, "Unexpected any. Specify a different type.", "20"],
      [0, 0, 0, "Unexpected any. Specify a different type.", "21"],
      [0, 0, 0, "Unexpected any. Specify a different type.", "22"],
      [0, 0, 0, "Unexpected any. Specify a different type.", "23"],
      [0, 0, 0, "Unexpected any. Specify a different type.", "24"],
      [0, 0, 0, "Unexpected any. Specify a different type.", "25"],
      [0, 0, 0, "Unexpected any. Specify a different type.", "26"],
      [0, 0, 0, "Unexpected any. Specify a different type.", "27"],
      [0, 0, 0, "Unexpected any. Specify a different type.", "28"],
      [0, 0, 0, "Unexpected any. Specify a different type.", "29"],
      [0, 0, 0, "Unexpected any. Specify a different type.", "30"],
      [0, 0, 0, "Unexpected any. Specify a different type.", "31"],
      [0, 0, 0, "Unexpected any. Specify a different type.", "32"],
      [0, 0, 0, "Unexpected any. Specify a different type.", "33"],
      [0, 0, 0, "Unexpected any. Specify a different type.", "34"],
      [0, 0, 0, "Unexpected any. Specify a different type.", "35"],
      [0, 0, 0, "Unexpected any. Specify a different type.", "36"],
      [0, 0, 0, "Unexpected any. Specify a different type.", "37"],
      [0, 0, 0, "Unexpected any. Specify a different type.", "38"],
      [0, 0, 0, "Unexpected any. Specify a different type.", "39"],
      [0, 0, 0, "Unexpected any. Specify a different type.", "40"],
      [0, 0, 0, "Unexpected any. Specify a different type.", "41"],
      [0, 0, 0, "Unexpected any. Specify a different type.", "42"],
      [0, 0, 0, "Unexpected any. Specify a different type.", "43"],
      [0, 0, 0, "Unexpected any. Specify a different type.", "44"],
      [0, 0, 0, "Unexpected any. Specify a different type.", "45"]
    ],
    "public/app/plugins/panel/graph/graph_tooltip.d.ts:5381": [
      [0, 0, 0, "Unexpected any. Specify a different type.", "0"]
    ],
    "public/app/plugins/panel/graph/graph_tooltip.ts:5381": [
      [0, 0, 0, "Unexpected any. Specify a different type.", "0"],
      [0, 0, 0, "Unexpected any. Specify a different type.", "1"],
      [0, 0, 0, "Unexpected any. Specify a different type.", "2"],
      [0, 0, 0, "Unexpected any. Specify a different type.", "3"],
      [0, 0, 0, "Unexpected any. Specify a different type.", "4"],
      [0, 0, 0, "Unexpected any. Specify a different type.", "5"],
      [0, 0, 0, "Unexpected any. Specify a different type.", "6"],
      [0, 0, 0, "Unexpected any. Specify a different type.", "7"],
      [0, 0, 0, "Unexpected any. Specify a different type.", "8"],
      [0, 0, 0, "Unexpected any. Specify a different type.", "9"],
      [0, 0, 0, "Unexpected any. Specify a different type.", "10"],
      [0, 0, 0, "Unexpected any. Specify a different type.", "11"],
      [0, 0, 0, "Unexpected any. Specify a different type.", "12"],
      [0, 0, 0, "Do not use any type assertions.", "13"],
      [0, 0, 0, "Unexpected any. Specify a different type.", "14"],
      [0, 0, 0, "Unexpected any. Specify a different type.", "15"],
      [0, 0, 0, "Unexpected any. Specify a different type.", "16"],
      [0, 0, 0, "Unexpected any. Specify a different type.", "17"],
      [0, 0, 0, "Unexpected any. Specify a different type.", "18"],
      [0, 0, 0, "Unexpected any. Specify a different type.", "19"]
    ],
    "public/app/plugins/panel/graph/histogram.ts:5381": [
      [0, 0, 0, "Unexpected any. Specify a different type.", "0"],
      [0, 0, 0, "Unexpected any. Specify a different type.", "1"],
      [0, 0, 0, "Unexpected any. Specify a different type.", "2"],
      [0, 0, 0, "Unexpected any. Specify a different type.", "3"],
      [0, 0, 0, "Unexpected any. Specify a different type.", "4"]
    ],
    "public/app/plugins/panel/graph/jquery.flot.events.ts:5381": [
      [0, 0, 0, "Unexpected any. Specify a different type.", "0"],
      [0, 0, 0, "Unexpected any. Specify a different type.", "1"],
      [0, 0, 0, "Unexpected any. Specify a different type.", "2"],
      [0, 0, 0, "Unexpected any. Specify a different type.", "3"],
      [0, 0, 0, "Unexpected any. Specify a different type.", "4"],
      [0, 0, 0, "Unexpected any. Specify a different type.", "5"],
      [0, 0, 0, "Unexpected any. Specify a different type.", "6"],
      [0, 0, 0, "Unexpected any. Specify a different type.", "7"],
      [0, 0, 0, "Unexpected any. Specify a different type.", "8"],
      [0, 0, 0, "Unexpected any. Specify a different type.", "9"],
      [0, 0, 0, "Unexpected any. Specify a different type.", "10"],
      [0, 0, 0, "Unexpected any. Specify a different type.", "11"],
      [0, 0, 0, "Unexpected any. Specify a different type.", "12"],
      [0, 0, 0, "Unexpected any. Specify a different type.", "13"],
      [0, 0, 0, "Unexpected any. Specify a different type.", "14"],
      [0, 0, 0, "Unexpected any. Specify a different type.", "15"],
      [0, 0, 0, "Unexpected any. Specify a different type.", "16"],
      [0, 0, 0, "Unexpected any. Specify a different type.", "17"],
      [0, 0, 0, "Unexpected any. Specify a different type.", "18"],
      [0, 0, 0, "Unexpected any. Specify a different type.", "19"],
      [0, 0, 0, "Unexpected any. Specify a different type.", "20"],
      [0, 0, 0, "Unexpected any. Specify a different type.", "21"],
      [0, 0, 0, "Unexpected any. Specify a different type.", "22"],
      [0, 0, 0, "Unexpected any. Specify a different type.", "23"],
      [0, 0, 0, "Unexpected any. Specify a different type.", "24"],
      [0, 0, 0, "Unexpected any. Specify a different type.", "25"],
      [0, 0, 0, "Unexpected any. Specify a different type.", "26"],
      [0, 0, 0, "Unexpected any. Specify a different type.", "27"],
      [0, 0, 0, "Unexpected any. Specify a different type.", "28"],
      [0, 0, 0, "Unexpected any. Specify a different type.", "29"],
      [0, 0, 0, "Unexpected any. Specify a different type.", "30"],
      [0, 0, 0, "Unexpected any. Specify a different type.", "31"],
      [0, 0, 0, "Unexpected any. Specify a different type.", "32"],
      [0, 0, 0, "Unexpected any. Specify a different type.", "33"],
      [0, 0, 0, "Unexpected any. Specify a different type.", "34"],
      [0, 0, 0, "Unexpected any. Specify a different type.", "35"],
      [0, 0, 0, "Unexpected any. Specify a different type.", "36"],
      [0, 0, 0, "Unexpected any. Specify a different type.", "37"],
      [0, 0, 0, "Unexpected any. Specify a different type.", "38"],
      [0, 0, 0, "Unexpected any. Specify a different type.", "39"],
      [0, 0, 0, "Unexpected any. Specify a different type.", "40"],
      [0, 0, 0, "Unexpected any. Specify a different type.", "41"],
      [0, 0, 0, "Unexpected any. Specify a different type.", "42"],
      [0, 0, 0, "Unexpected any. Specify a different type.", "43"],
      [0, 0, 0, "Unexpected any. Specify a different type.", "44"],
      [0, 0, 0, "Unexpected any. Specify a different type.", "45"],
      [0, 0, 0, "Unexpected any. Specify a different type.", "46"],
      [0, 0, 0, "Unexpected any. Specify a different type.", "47"]
    ],
    "public/app/plugins/panel/graph/module.ts:5381": [
      [0, 0, 0, "Unexpected any. Specify a different type.", "0"],
      [0, 0, 0, "Unexpected any. Specify a different type.", "1"],
      [0, 0, 0, "Unexpected any. Specify a different type.", "2"],
      [0, 0, 0, "Unexpected any. Specify a different type.", "3"],
      [0, 0, 0, "Unexpected any. Specify a different type.", "4"],
      [0, 0, 0, "Unexpected any. Specify a different type.", "5"],
      [0, 0, 0, "Unexpected any. Specify a different type.", "6"],
      [0, 0, 0, "Unexpected any. Specify a different type.", "7"],
      [0, 0, 0, "Unexpected any. Specify a different type.", "8"],
      [0, 0, 0, "Do not use any type assertions.", "9"],
      [0, 0, 0, "Unexpected any. Specify a different type.", "10"],
      [0, 0, 0, "Do not use any type assertions.", "11"],
      [0, 0, 0, "Unexpected any. Specify a different type.", "12"],
      [0, 0, 0, "Unexpected any. Specify a different type.", "13"],
      [0, 0, 0, "Unexpected any. Specify a different type.", "14"],
      [0, 0, 0, "Unexpected any. Specify a different type.", "15"],
      [0, 0, 0, "Unexpected any. Specify a different type.", "16"],
      [0, 0, 0, "Unexpected any. Specify a different type.", "17"],
      [0, 0, 0, "Unexpected any. Specify a different type.", "18"],
      [0, 0, 0, "Unexpected any. Specify a different type.", "19"],
      [0, 0, 0, "Unexpected any. Specify a different type.", "20"],
      [0, 0, 0, "Unexpected any. Specify a different type.", "21"]
    ],
    "public/app/plugins/panel/graph/series_overrides_ctrl.ts:5381": [
      [0, 0, 0, "Unexpected any. Specify a different type.", "0"],
      [0, 0, 0, "Unexpected any. Specify a different type.", "1"],
      [0, 0, 0, "Unexpected any. Specify a different type.", "2"],
      [0, 0, 0, "Unexpected any. Specify a different type.", "3"],
      [0, 0, 0, "Unexpected any. Specify a different type.", "4"],
      [0, 0, 0, "Unexpected any. Specify a different type.", "5"]
    ],
    "public/app/plugins/panel/graph/specs/data_processor.test.ts:5381": [
      [0, 0, 0, "Unexpected any. Specify a different type.", "0"]
    ],
    "public/app/plugins/panel/graph/specs/graph.test.ts:5381": [
      [0, 0, 0, "Unexpected any. Specify a different type.", "0"],
      [0, 0, 0, "Unexpected any. Specify a different type.", "1"],
      [0, 0, 0, "Unexpected any. Specify a different type.", "2"],
      [0, 0, 0, "Unexpected any. Specify a different type.", "3"],
      [0, 0, 0, "Unexpected any. Specify a different type.", "4"],
      [0, 0, 0, "Unexpected any. Specify a different type.", "5"],
      [0, 0, 0, "Unexpected any. Specify a different type.", "6"],
      [0, 0, 0, "Unexpected any. Specify a different type.", "7"],
      [0, 0, 0, "Unexpected any. Specify a different type.", "8"],
      [0, 0, 0, "Unexpected any. Specify a different type.", "9"],
      [0, 0, 0, "Unexpected any. Specify a different type.", "10"]
    ],
    "public/app/plugins/panel/graph/specs/graph_ctrl.test.ts:5381": [
      [0, 0, 0, "Unexpected any. Specify a different type.", "0"],
      [0, 0, 0, "Unexpected any. Specify a different type.", "1"],
      [0, 0, 0, "Unexpected any. Specify a different type.", "2"],
      [0, 0, 0, "Unexpected any. Specify a different type.", "3"]
    ],
    "public/app/plugins/panel/graph/specs/graph_tooltip.test.ts:5381": [
      [0, 0, 0, "Unexpected any. Specify a different type.", "0"]
    ],
    "public/app/plugins/panel/graph/specs/histogram.test.ts:5381": [
      [0, 0, 0, "Unexpected any. Specify a different type.", "0"],
      [0, 0, 0, "Unexpected any. Specify a different type.", "1"]
    ],
    "public/app/plugins/panel/graph/specs/series_override_ctrl.test.ts:5381": [
      [0, 0, 0, "Unexpected any. Specify a different type.", "0"]
    ],
    "public/app/plugins/panel/graph/specs/threshold_manager.test.ts:5381": [
      [0, 0, 0, "Unexpected any. Specify a different type.", "0"],
      [0, 0, 0, "Unexpected any. Specify a different type.", "1"],
      [0, 0, 0, "Unexpected any. Specify a different type.", "2"],
      [0, 0, 0, "Unexpected any. Specify a different type.", "3"],
      [0, 0, 0, "Unexpected any. Specify a different type.", "4"],
      [0, 0, 0, "Unexpected any. Specify a different type.", "5"],
      [0, 0, 0, "Unexpected any. Specify a different type.", "6"],
      [0, 0, 0, "Unexpected any. Specify a different type.", "7"],
      [0, 0, 0, "Unexpected any. Specify a different type.", "8"]
    ],
    "public/app/plugins/panel/graph/specs/time_region_manager.test.ts:5381": [
      [0, 0, 0, "Unexpected any. Specify a different type.", "0"],
      [0, 0, 0, "Unexpected any. Specify a different type.", "1"],
      [0, 0, 0, "Unexpected any. Specify a different type.", "2"],
      [0, 0, 0, "Unexpected any. Specify a different type.", "3"],
      [0, 0, 0, "Unexpected any. Specify a different type.", "4"],
      [0, 0, 0, "Unexpected any. Specify a different type.", "5"],
      [0, 0, 0, "Unexpected any. Specify a different type.", "6"],
      [0, 0, 0, "Unexpected any. Specify a different type.", "7"],
      [0, 0, 0, "Unexpected any. Specify a different type.", "8"],
      [0, 0, 0, "Unexpected any. Specify a different type.", "9"],
      [0, 0, 0, "Unexpected any. Specify a different type.", "10"],
      [0, 0, 0, "Unexpected any. Specify a different type.", "11"],
      [0, 0, 0, "Unexpected any. Specify a different type.", "12"],
      [0, 0, 0, "Unexpected any. Specify a different type.", "13"],
      [0, 0, 0, "Unexpected any. Specify a different type.", "14"],
      [0, 0, 0, "Unexpected any. Specify a different type.", "15"],
      [0, 0, 0, "Unexpected any. Specify a different type.", "16"],
      [0, 0, 0, "Unexpected any. Specify a different type.", "17"],
      [0, 0, 0, "Unexpected any. Specify a different type.", "18"],
      [0, 0, 0, "Unexpected any. Specify a different type.", "19"]
    ],
    "public/app/plugins/panel/graph/threshold_manager.ts:5381": [
      [0, 0, 0, "Unexpected any. Specify a different type.", "0"],
      [0, 0, 0, "Unexpected any. Specify a different type.", "1"],
      [0, 0, 0, "Unexpected any. Specify a different type.", "2"],
      [0, 0, 0, "Unexpected any. Specify a different type.", "3"],
      [0, 0, 0, "Unexpected any. Specify a different type.", "4"],
      [0, 0, 0, "Unexpected any. Specify a different type.", "5"],
      [0, 0, 0, "Unexpected any. Specify a different type.", "6"],
      [0, 0, 0, "Unexpected any. Specify a different type.", "7"],
      [0, 0, 0, "Unexpected any. Specify a different type.", "8"],
      [0, 0, 0, "Do not use any type assertions.", "9"],
      [0, 0, 0, "Unexpected any. Specify a different type.", "10"],
      [0, 0, 0, "Unexpected any. Specify a different type.", "11"],
      [0, 0, 0, "Unexpected any. Specify a different type.", "12"],
      [0, 0, 0, "Unexpected any. Specify a different type.", "13"],
      [0, 0, 0, "Unexpected any. Specify a different type.", "14"]
    ],
    "public/app/plugins/panel/graph/thresholds_form.ts:5381": [
      [0, 0, 0, "Unexpected any. Specify a different type.", "0"],
      [0, 0, 0, "Unexpected any. Specify a different type.", "1"],
      [0, 0, 0, "Unexpected any. Specify a different type.", "2"]
    ],
    "public/app/plugins/panel/graph/time_region_manager.ts:5381": [
      [0, 0, 0, "Unexpected any. Specify a different type.", "0"],
      [0, 0, 0, "Unexpected any. Specify a different type.", "1"],
      [0, 0, 0, "Unexpected any. Specify a different type.", "2"],
      [0, 0, 0, "Unexpected any. Specify a different type.", "3"],
      [0, 0, 0, "Unexpected any. Specify a different type.", "4"],
      [0, 0, 0, "Unexpected any. Specify a different type.", "5"],
      [0, 0, 0, "Unexpected any. Specify a different type.", "6"]
    ],
    "public/app/plugins/panel/graph/time_regions_form.ts:5381": [
      [0, 0, 0, "Unexpected any. Specify a different type.", "0"],
      [0, 0, 0, "Unexpected any. Specify a different type.", "1"],
      [0, 0, 0, "Unexpected any. Specify a different type.", "2"],
      [0, 0, 0, "Unexpected any. Specify a different type.", "3"]
    ],
    "public/app/plugins/panel/heatmap/HeatmapHoverView.tsx:5381": [
      [0, 0, 0, "Unexpected any. Specify a different type.", "0"],
      [0, 0, 0, "Unexpected any. Specify a different type.", "1"],
      [0, 0, 0, "Unexpected any. Specify a different type.", "2"]
    ],
    "public/app/plugins/panel/heatmap/HeatmapPanel.tsx:5381": [
      [0, 0, 0, "Do not use any type assertions.", "0"],
      [0, 0, 0, "Do not use any type assertions.", "1"],
      [0, 0, 0, "Do not use any type assertions.", "2"],
      [0, 0, 0, "Do not use any type assertions.", "3"],
      [0, 0, 0, "Unexpected any. Specify a different type.", "4"]
    ],
    "public/app/plugins/panel/heatmap/migrations.ts:5381": [
      [0, 0, 0, "Unexpected any. Specify a different type.", "0"],
      [0, 0, 0, "Do not use any type assertions.", "1"],
      [0, 0, 0, "Unexpected any. Specify a different type.", "2"]
    ],
    "public/app/plugins/panel/heatmap/module.tsx:5381": [
      [0, 0, 0, "Do not use any type assertions.", "0"],
      [0, 0, 0, "Unexpected any. Specify a different type.", "1"],
      [0, 0, 0, "Do not use any type assertions.", "2"],
      [0, 0, 0, "Unexpected any. Specify a different type.", "3"],
      [0, 0, 0, "Do not use any type assertions.", "4"]
    ],
    "public/app/plugins/panel/heatmap/palettes.ts:5381": [
      [0, 0, 0, "Do not use any type assertions.", "0"],
      [0, 0, 0, "Unexpected any. Specify a different type.", "1"]
    ],
    "public/app/plugins/panel/heatmap/utils.ts:5381": [
      [0, 0, 0, "Do not use any type assertions.", "0"],
      [0, 0, 0, "Do not use any type assertions.", "1"],
      [0, 0, 0, "Do not use any type assertions.", "2"],
      [0, 0, 0, "Do not use any type assertions.", "3"],
      [0, 0, 0, "Do not use any type assertions.", "4"],
      [0, 0, 0, "Do not use any type assertions.", "5"],
      [0, 0, 0, "Do not use any type assertions.", "6"],
      [0, 0, 0, "Do not use any type assertions.", "7"],
      [0, 0, 0, "Do not use any type assertions.", "8"],
      [0, 0, 0, "Do not use any type assertions.", "9"],
      [0, 0, 0, "Do not use any type assertions.", "10"],
      [0, 0, 0, "Do not use any type assertions.", "11"],
      [0, 0, 0, "Do not use any type assertions.", "12"],
      [0, 0, 0, "Do not use any type assertions.", "13"],
      [0, 0, 0, "Do not use any type assertions.", "14"],
      [0, 0, 0, "Do not use any type assertions.", "15"],
      [0, 0, 0, "Do not use any type assertions.", "16"],
      [0, 0, 0, "Do not use any type assertions.", "17"],
      [0, 0, 0, "Do not use any type assertions.", "18"],
      [0, 0, 0, "Do not use any type assertions.", "19"]
    ],
    "public/app/plugins/panel/histogram/Histogram.tsx:5381": [
      [0, 0, 0, "Unexpected any. Specify a different type.", "0"],
      [0, 0, 0, "Do not use any type assertions.", "1"],
      [0, 0, 0, "Do not use any type assertions.", "2"],
      [0, 0, 0, "Unexpected any. Specify a different type.", "3"],
      [0, 0, 0, "Do not use any type assertions.", "4"],
      [0, 0, 0, "Unexpected any. Specify a different type.", "5"]
    ],
    "public/app/plugins/panel/icon/IconPanel.tsx:5381": [
      [0, 0, 0, "Do not use any type assertions.", "0"],
      [0, 0, 0, "Unexpected any. Specify a different type.", "1"]
    ],
    "public/app/plugins/panel/icon/module.tsx:5381": [
      [0, 0, 0, "Do not use any type assertions.", "0"],
      [0, 0, 0, "Unexpected any. Specify a different type.", "1"]
    ],
    "public/app/plugins/panel/live/LiveChannelEditor.tsx:5381": [
      [0, 0, 0, "Unexpected any. Specify a different type.", "0"],
      [0, 0, 0, "Do not use any type assertions.", "1"],
      [0, 0, 0, "Do not use any type assertions.", "2"],
      [0, 0, 0, "Do not use any type assertions.", "3"],
      [0, 0, 0, "Do not use any type assertions.", "4"],
      [0, 0, 0, "Do not use any type assertions.", "5"],
      [0, 0, 0, "Do not use any type assertions.", "6"],
      [0, 0, 0, "Do not use any type assertions.", "7"],
      [0, 0, 0, "Do not use any type assertions.", "8"],
      [0, 0, 0, "Do not use any type assertions.", "9"]
    ],
    "public/app/plugins/panel/live/LivePanel.tsx:5381": [
      [0, 0, 0, "Unexpected any. Specify a different type.", "0"],
      [0, 0, 0, "Unexpected any. Specify a different type.", "1"],
      [0, 0, 0, "Do not use any type assertions.", "2"],
      [0, 0, 0, "Do not use any type assertions.", "3"],
      [0, 0, 0, "Unexpected any. Specify a different type.", "4"]
    ],
    "public/app/plugins/panel/live/types.ts:5381": [
      [0, 0, 0, "Unexpected any. Specify a different type.", "0"]
    ],
    "public/app/plugins/panel/logs/LogsPanel.tsx:5381": [
      [0, 0, 0, "Do not use any type assertions.", "0"]
    ],
    "public/app/plugins/panel/nodeGraph/Edge.tsx:5381": [
      [0, 0, 0, "Do not use any type assertions.", "0"]
    ],
    "public/app/plugins/panel/nodeGraph/EdgeLabel.tsx:5381": [
      [0, 0, 0, "Do not use any type assertions.", "0"]
    ],
    "public/app/plugins/panel/nodeGraph/Legend.tsx:5381": [
      [0, 0, 0, "Do not use any type assertions.", "0"]
    ],
    "public/app/plugins/panel/nodeGraph/NodeGraph.tsx:5381": [
      [0, 0, 0, "Do not use any type assertions.", "0"],
      [0, 0, 0, "Do not use any type assertions.", "1"],
      [0, 0, 0, "Do not use any type assertions.", "2"],
      [0, 0, 0, "Do not use any type assertions.", "3"]
    ],
    "public/app/plugins/panel/nodeGraph/ViewControls.tsx:5381": [
      [0, 0, 0, "Unexpected any. Specify a different type.", "0"]
    ],
    "public/app/plugins/panel/nodeGraph/layout.test.ts:5381": [
      [0, 0, 0, "Unexpected any. Specify a different type.", "0"],
      [0, 0, 0, "Unexpected any. Specify a different type.", "1"],
      [0, 0, 0, "Unexpected any. Specify a different type.", "2"]
    ],
    "public/app/plugins/panel/nodeGraph/layout.ts:5381": [
      [0, 0, 0, "Do not use any type assertions.", "0"],
      [0, 0, 0, "Do not use any type assertions.", "1"]
    ],
    "public/app/plugins/panel/nodeGraph/usePanning.ts:5381": [
      [0, 0, 0, "Do not use any type assertions.", "0"],
      [0, 0, 0, "Unexpected any. Specify a different type.", "1"],
      [0, 0, 0, "Do not use any type assertions.", "2"],
      [0, 0, 0, "Do not use any type assertions.", "3"]
    ],
    "public/app/plugins/panel/nodeGraph/utils.ts:5381": [
      [0, 0, 0, "Unexpected any. Specify a different type.", "0"],
      [0, 0, 0, "Unexpected any. Specify a different type.", "1"]
    ],
    "public/app/plugins/panel/piechart/PieChart.tsx:5381": [
      [0, 0, 0, "Use data-testid for E2E selectors instead of aria-label", "0"]
    ],
    "public/app/plugins/panel/piechart/migrations.ts:5381": [
      [0, 0, 0, "Unexpected any. Specify a different type.", "0"],
      [0, 0, 0, "Unexpected any. Specify a different type.", "1"]
    ],
    "public/app/plugins/panel/piechart/suggestions.ts:5381": [
      [0, 0, 0, "Do not use any type assertions.", "0"],
      [0, 0, 0, "Unexpected any. Specify a different type.", "1"]
    ],
    "public/app/plugins/panel/stat/StatMigrations.test.ts:5381": [
      [0, 0, 0, "Unexpected any. Specify a different type.", "0"]
    ],
    "public/app/plugins/panel/stat/StatMigrations.ts:5381": [
      [0, 0, 0, "Unexpected any. Specify a different type.", "0"],
      [0, 0, 0, "Unexpected any. Specify a different type.", "1"],
      [0, 0, 0, "Do not use any type assertions.", "2"]
    ],
    "public/app/plugins/panel/state-timeline/migrations.ts:5381": [
      [0, 0, 0, "Unexpected any. Specify a different type.", "0"],
      [0, 0, 0, "Unexpected any. Specify a different type.", "1"],
      [0, 0, 0, "Do not use any type assertions.", "2"],
      [0, 0, 0, "Do not use any type assertions.", "3"],
      [0, 0, 0, "Do not use any type assertions.", "4"],
      [0, 0, 0, "Do not use any type assertions.", "5"],
      [0, 0, 0, "Do not use any type assertions.", "6"],
      [0, 0, 0, "Do not use any type assertions.", "7"]
    ],
    "public/app/plugins/panel/table-old/column_options.ts:5381": [
      [0, 0, 0, "Unexpected any. Specify a different type.", "0"],
      [0, 0, 0, "Unexpected any. Specify a different type.", "1"],
      [0, 0, 0, "Unexpected any. Specify a different type.", "2"],
      [0, 0, 0, "Unexpected any. Specify a different type.", "3"],
      [0, 0, 0, "Unexpected any. Specify a different type.", "4"],
      [0, 0, 0, "Unexpected any. Specify a different type.", "5"],
      [0, 0, 0, "Unexpected any. Specify a different type.", "6"],
      [0, 0, 0, "Unexpected any. Specify a different type.", "7"],
      [0, 0, 0, "Unexpected any. Specify a different type.", "8"],
      [0, 0, 0, "Unexpected any. Specify a different type.", "9"],
      [0, 0, 0, "Unexpected any. Specify a different type.", "10"],
      [0, 0, 0, "Unexpected any. Specify a different type.", "11"],
      [0, 0, 0, "Unexpected any. Specify a different type.", "12"],
      [0, 0, 0, "Unexpected any. Specify a different type.", "13"],
      [0, 0, 0, "Unexpected any. Specify a different type.", "14"],
      [0, 0, 0, "Unexpected any. Specify a different type.", "15"],
      [0, 0, 0, "Unexpected any. Specify a different type.", "16"],
      [0, 0, 0, "Unexpected any. Specify a different type.", "17"],
      [0, 0, 0, "Unexpected any. Specify a different type.", "18"],
      [0, 0, 0, "Unexpected any. Specify a different type.", "19"],
      [0, 0, 0, "Unexpected any. Specify a different type.", "20"],
      [0, 0, 0, "Unexpected any. Specify a different type.", "21"]
    ],
    "public/app/plugins/panel/table-old/editor.ts:5381": [
      [0, 0, 0, "Unexpected any. Specify a different type.", "0"],
      [0, 0, 0, "Unexpected any. Specify a different type.", "1"],
      [0, 0, 0, "Unexpected any. Specify a different type.", "2"],
      [0, 0, 0, "Unexpected any. Specify a different type.", "3"],
      [0, 0, 0, "Unexpected any. Specify a different type.", "4"],
      [0, 0, 0, "Unexpected any. Specify a different type.", "5"],
      [0, 0, 0, "Unexpected any. Specify a different type.", "6"],
      [0, 0, 0, "Unexpected any. Specify a different type.", "7"],
      [0, 0, 0, "Unexpected any. Specify a different type.", "8"],
      [0, 0, 0, "Unexpected any. Specify a different type.", "9"],
      [0, 0, 0, "Unexpected any. Specify a different type.", "10"]
    ],
    "public/app/plugins/panel/table-old/module.ts:5381": [
      [0, 0, 0, "Unexpected any. Specify a different type.", "0"],
      [0, 0, 0, "Unexpected any. Specify a different type.", "1"],
      [0, 0, 0, "Unexpected any. Specify a different type.", "2"],
      [0, 0, 0, "Unexpected any. Specify a different type.", "3"],
      [0, 0, 0, "Unexpected any. Specify a different type.", "4"],
      [0, 0, 0, "Unexpected any. Specify a different type.", "5"],
      [0, 0, 0, "Unexpected any. Specify a different type.", "6"],
      [0, 0, 0, "Unexpected any. Specify a different type.", "7"],
      [0, 0, 0, "Unexpected any. Specify a different type.", "8"],
      [0, 0, 0, "Unexpected any. Specify a different type.", "9"],
      [0, 0, 0, "Unexpected any. Specify a different type.", "10"],
      [0, 0, 0, "Unexpected any. Specify a different type.", "11"],
      [0, 0, 0, "Unexpected any. Specify a different type.", "12"],
      [0, 0, 0, "Unexpected any. Specify a different type.", "13"],
      [0, 0, 0, "Unexpected any. Specify a different type.", "14"],
      [0, 0, 0, "Unexpected any. Specify a different type.", "15"],
      [0, 0, 0, "Unexpected any. Specify a different type.", "16"],
      [0, 0, 0, "Unexpected any. Specify a different type.", "17"],
      [0, 0, 0, "Unexpected any. Specify a different type.", "18"],
      [0, 0, 0, "Unexpected any. Specify a different type.", "19"],
      [0, 0, 0, "Unexpected any. Specify a different type.", "20"],
      [0, 0, 0, "Do not use any type assertions.", "21"],
      [0, 0, 0, "Do not use any type assertions.", "22"],
      [0, 0, 0, "Unexpected any. Specify a different type.", "23"]
    ],
    "public/app/plugins/panel/table-old/renderer.ts:5381": [
      [0, 0, 0, "Unexpected any. Specify a different type.", "0"],
      [0, 0, 0, "Unexpected any. Specify a different type.", "1"],
      [0, 0, 0, "Unexpected any. Specify a different type.", "2"],
      [0, 0, 0, "Unexpected any. Specify a different type.", "3"],
      [0, 0, 0, "Unexpected any. Specify a different type.", "4"],
      [0, 0, 0, "Unexpected any. Specify a different type.", "5"],
      [0, 0, 0, "Unexpected any. Specify a different type.", "6"],
      [0, 0, 0, "Do not use any type assertions.", "7"],
      [0, 0, 0, "Unexpected any. Specify a different type.", "8"],
      [0, 0, 0, "Unexpected any. Specify a different type.", "9"],
      [0, 0, 0, "Unexpected any. Specify a different type.", "10"],
      [0, 0, 0, "Unexpected any. Specify a different type.", "11"],
      [0, 0, 0, "Unexpected any. Specify a different type.", "12"],
      [0, 0, 0, "Unexpected any. Specify a different type.", "13"],
      [0, 0, 0, "Unexpected any. Specify a different type.", "14"],
      [0, 0, 0, "Unexpected any. Specify a different type.", "15"],
      [0, 0, 0, "Unexpected any. Specify a different type.", "16"]
    ],
    "public/app/plugins/panel/table-old/specs/renderer.test.ts:5381": [
      [0, 0, 0, "Unexpected any. Specify a different type.", "0"],
      [0, 0, 0, "Unexpected any. Specify a different type.", "1"]
    ],
    "public/app/plugins/panel/table-old/specs/transformers.test.ts:5381": [
      [0, 0, 0, "Unexpected any. Specify a different type.", "0"],
      [0, 0, 0, "Unexpected any. Specify a different type.", "1"],
      [0, 0, 0, "Unexpected any. Specify a different type.", "2"],
      [0, 0, 0, "Unexpected any. Specify a different type.", "3"],
      [0, 0, 0, "Unexpected any. Specify a different type.", "4"],
      [0, 0, 0, "Unexpected any. Specify a different type.", "5"],
      [0, 0, 0, "Unexpected any. Specify a different type.", "6"]
    ],
    "public/app/plugins/panel/table-old/transformers.ts:5381": [
      [0, 0, 0, "Unexpected any. Specify a different type.", "0"],
      [0, 0, 0, "Unexpected any. Specify a different type.", "1"],
      [0, 0, 0, "Unexpected any. Specify a different type.", "2"],
      [0, 0, 0, "Unexpected any. Specify a different type.", "3"],
      [0, 0, 0, "Unexpected any. Specify a different type.", "4"],
      [0, 0, 0, "Unexpected any. Specify a different type.", "5"],
      [0, 0, 0, "Unexpected any. Specify a different type.", "6"],
      [0, 0, 0, "Unexpected any. Specify a different type.", "7"],
      [0, 0, 0, "Unexpected any. Specify a different type.", "8"],
      [0, 0, 0, "Unexpected any. Specify a different type.", "9"],
      [0, 0, 0, "Unexpected any. Specify a different type.", "10"]
    ],
    "public/app/plugins/panel/table-old/types.ts:5381": [
      [0, 0, 0, "Unexpected any. Specify a different type.", "0"],
      [0, 0, 0, "Unexpected any. Specify a different type.", "1"],
      [0, 0, 0, "Unexpected any. Specify a different type.", "2"],
      [0, 0, 0, "Unexpected any. Specify a different type.", "3"],
      [0, 0, 0, "Unexpected any. Specify a different type.", "4"],
      [0, 0, 0, "Unexpected any. Specify a different type.", "5"],
      [0, 0, 0, "Unexpected any. Specify a different type.", "6"],
      [0, 0, 0, "Unexpected any. Specify a different type.", "7"],
      [0, 0, 0, "Unexpected any. Specify a different type.", "8"],
      [0, 0, 0, "Unexpected any. Specify a different type.", "9"],
      [0, 0, 0, "Unexpected any. Specify a different type.", "10"],
      [0, 0, 0, "Unexpected any. Specify a different type.", "11"],
      [0, 0, 0, "Unexpected any. Specify a different type.", "12"]
    ],
    "public/app/plugins/panel/table/migrations.ts:5381": [
      [0, 0, 0, "Do not use any type assertions.", "0"],
      [0, 0, 0, "Unexpected any. Specify a different type.", "1"],
      [0, 0, 0, "Unexpected any. Specify a different type.", "2"],
      [0, 0, 0, "Unexpected any. Specify a different type.", "3"],
      [0, 0, 0, "Unexpected any. Specify a different type.", "4"],
      [0, 0, 0, "Unexpected any. Specify a different type.", "5"],
      [0, 0, 0, "Unexpected any. Specify a different type.", "6"],
      [0, 0, 0, "Unexpected any. Specify a different type.", "7"]
    ],
    "public/app/plugins/panel/table/module.tsx:5381": [
      [0, 0, 0, "Do not use any type assertions.", "0"],
      [0, 0, 0, "Unexpected any. Specify a different type.", "1"],
      [0, 0, 0, "Do not use any type assertions.", "2"],
      [0, 0, 0, "Unexpected any. Specify a different type.", "3"]
    ],
    "public/app/plugins/panel/text/TextPanelEditor.tsx:5381": [
      [0, 0, 0, "Unexpected any. Specify a different type.", "0"]
    ],
    "public/app/plugins/panel/text/textPanelMigrationHandler.test.ts:5381": [
      [0, 0, 0, "Unexpected any. Specify a different type.", "0"],
      [0, 0, 0, "Unexpected any. Specify a different type.", "1"]
    ],
    "public/app/plugins/panel/text/textPanelMigrationHandler.ts:5381": [
      [0, 0, 0, "Unexpected any. Specify a different type.", "0"],
      [0, 0, 0, "Do not use any type assertions.", "1"],
      [0, 0, 0, "Unexpected any. Specify a different type.", "2"],
      [0, 0, 0, "Do not use any type assertions.", "3"]
    ],
    "public/app/plugins/panel/timeseries/SpanNullsEditor.tsx:5381": [
      [0, 0, 0, "Do not use any type assertions.", "0"],
      [0, 0, 0, "Do not use any type assertions.", "1"],
      [0, 0, 0, "Do not use any type assertions.", "2"],
      [0, 0, 0, "Unexpected any. Specify a different type.", "3"]
    ],
    "public/app/plugins/panel/timeseries/migrations.test.ts:5381": [
      [0, 0, 0, "Unexpected any. Specify a different type.", "0"],
      [0, 0, 0, "Unexpected any. Specify a different type.", "1"],
      [0, 0, 0, "Unexpected any. Specify a different type.", "2"],
      [0, 0, 0, "Unexpected any. Specify a different type.", "3"],
      [0, 0, 0, "Unexpected any. Specify a different type.", "4"],
      [0, 0, 0, "Unexpected any. Specify a different type.", "5"],
      [0, 0, 0, "Unexpected any. Specify a different type.", "6"],
      [0, 0, 0, "Unexpected any. Specify a different type.", "7"],
      [0, 0, 0, "Unexpected any. Specify a different type.", "8"],
      [0, 0, 0, "Unexpected any. Specify a different type.", "9"],
      [0, 0, 0, "Unexpected any. Specify a different type.", "10"],
      [0, 0, 0, "Unexpected any. Specify a different type.", "11"],
      [0, 0, 0, "Unexpected any. Specify a different type.", "12"],
      [0, 0, 0, "Unexpected any. Specify a different type.", "13"],
      [0, 0, 0, "Unexpected any. Specify a different type.", "14"],
      [0, 0, 0, "Unexpected any. Specify a different type.", "15"],
      [0, 0, 0, "Unexpected any. Specify a different type.", "16"],
      [0, 0, 0, "Unexpected any. Specify a different type.", "17"],
      [0, 0, 0, "Unexpected any. Specify a different type.", "18"],
      [0, 0, 0, "Unexpected any. Specify a different type.", "19"],
      [0, 0, 0, "Unexpected any. Specify a different type.", "20"],
      [0, 0, 0, "Unexpected any. Specify a different type.", "21"],
      [0, 0, 0, "Unexpected any. Specify a different type.", "22"],
      [0, 0, 0, "Unexpected any. Specify a different type.", "23"],
      [0, 0, 0, "Unexpected any. Specify a different type.", "24"]
    ],
    "public/app/plugins/panel/timeseries/migrations.ts:5381": [
      [0, 0, 0, "Unexpected any. Specify a different type.", "0"],
      [0, 0, 0, "Do not use any type assertions.", "1"],
      [0, 0, 0, "Do not use any type assertions.", "2"],
      [0, 0, 0, "Do not use any type assertions.", "3"],
      [0, 0, 0, "Unexpected any. Specify a different type.", "4"],
      [0, 0, 0, "Do not use any type assertions.", "5"],
      [0, 0, 0, "Do not use any type assertions.", "6"],
      [0, 0, 0, "Unexpected any. Specify a different type.", "7"],
      [0, 0, 0, "Do not use any type assertions.", "8"],
      [0, 0, 0, "Unexpected any. Specify a different type.", "9"],
      [0, 0, 0, "Do not use any type assertions.", "10"],
      [0, 0, 0, "Unexpected any. Specify a different type.", "11"],
      [0, 0, 0, "Do not use any type assertions.", "12"],
      [0, 0, 0, "Unexpected any. Specify a different type.", "13"],
      [0, 0, 0, "Unexpected any. Specify a different type.", "14"],
      [0, 0, 0, "Unexpected any. Specify a different type.", "15"],
      [0, 0, 0, "Unexpected any. Specify a different type.", "16"]
    ],
    "public/app/plugins/panel/timeseries/plugins/ExemplarMarker.tsx:5381": [
      [0, 0, 0, "Use data-testid for E2E selectors instead of aria-label", "0"]
    ],
    "public/app/plugins/panel/timeseries/plugins/annotations/AnnotationEditor.tsx:5381": [
      [0, 0, 0, "Do not use any type assertions.", "0"]
    ],
    "public/app/plugins/panel/timeseries/suggestions.ts:5381": [
      [0, 0, 0, "Do not use any type assertions.", "0"],
      [0, 0, 0, "Unexpected any. Specify a different type.", "1"]
    ],
    "public/app/plugins/panel/xychart/AutoEditor.tsx:5381": [
      [0, 0, 0, "Unexpected any. Specify a different type.", "0"]
    ],
    "public/app/plugins/panel/xychart/ManualEditor.tsx:5381": [
      [0, 0, 0, "Unexpected any. Specify a different type.", "0"],
      [0, 0, 0, "Unexpected any. Specify a different type.", "1"],
      [0, 0, 0, "Do not use any type assertions.", "2"],
      [0, 0, 0, "Unexpected any. Specify a different type.", "3"],
      [0, 0, 0, "Do not use any type assertions.", "4"],
      [0, 0, 0, "Unexpected any. Specify a different type.", "5"],
      [0, 0, 0, "Do not use any type assertions.", "6"],
      [0, 0, 0, "Unexpected any. Specify a different type.", "7"],
      [0, 0, 0, "Do not use any type assertions.", "8"],
      [0, 0, 0, "Unexpected any. Specify a different type.", "9"],
      [0, 0, 0, "Do not use any type assertions.", "10"],
      [0, 0, 0, "Unexpected any. Specify a different type.", "11"]
    ],
    "public/app/plugins/panel/xychart/TooltipView.tsx:5381": [
      [0, 0, 0, "Do not use any type assertions.", "0"]
    ],
    "public/app/plugins/panel/xychart/XYChartPanel2.tsx:5381": [
      [0, 0, 0, "Unexpected any. Specify a different type.", "0"]
    ],
    "public/app/plugins/panel/xychart/dims.ts:5381": [
      [0, 0, 0, "Do not use any type assertions.", "0"],
      [0, 0, 0, "Do not use any type assertions.", "1"],
      [0, 0, 0, "Do not use any type assertions.", "2"],
      [0, 0, 0, "Unexpected any. Specify a different type.", "3"],
      [0, 0, 0, "Do not use any type assertions.", "4"],
      [0, 0, 0, "Unexpected any. Specify a different type.", "5"]
    ],
    "public/app/plugins/panel/xychart/scatter.ts:5381": [
      [0, 0, 0, "Do not use any type assertions.", "0"],
      [0, 0, 0, "Do not use any type assertions.", "1"],
      [0, 0, 0, "Do not use any type assertions.", "2"],
      [0, 0, 0, "Unexpected any. Specify a different type.", "3"],
      [0, 0, 0, "Do not use any type assertions.", "4"],
      [0, 0, 0, "Unexpected any. Specify a different type.", "5"],
      [0, 0, 0, "Do not use any type assertions.", "6"],
      [0, 0, 0, "Unexpected any. Specify a different type.", "7"],
      [0, 0, 0, "Do not use any type assertions.", "8"],
      [0, 0, 0, "Unexpected any. Specify a different type.", "9"],
      [0, 0, 0, "Do not use any type assertions.", "10"],
      [0, 0, 0, "Unexpected any. Specify a different type.", "11"],
      [0, 0, 0, "Do not use any type assertions.", "12"],
      [0, 0, 0, "Do not use any type assertions.", "13"],
      [0, 0, 0, "Do not use any type assertions.", "14"],
      [0, 0, 0, "Do not use any type assertions.", "15"]
    ],
    "public/app/polyfills/old-mediaquerylist.ts:5381": [
      [0, 0, 0, "Unexpected any. Specify a different type.", "0"]
    ],
    "public/app/store/configureStore.ts:5381": [
      [0, 0, 0, "Unexpected any. Specify a different type.", "0"]
    ],
    "public/app/store/store.ts:5381": [
      [0, 0, 0, "Do not use any type assertions.", "0"],
      [0, 0, 0, "Unexpected any. Specify a different type.", "1"]
    ],
    "public/app/types/alerting.ts:5381": [
      [0, 0, 0, "Unexpected any. Specify a different type.", "0"],
      [0, 0, 0, "Unexpected any. Specify a different type.", "1"],
      [0, 0, 0, "Unexpected any. Specify a different type.", "2"],
      [0, 0, 0, "Unexpected any. Specify a different type.", "3"],
      [0, 0, 0, "Unexpected any. Specify a different type.", "4"]
    ],
    "public/app/types/appEvent.ts:5381": [
      [0, 0, 0, "Unexpected any. Specify a different type.", "0"],
      [0, 0, 0, "Unexpected any. Specify a different type.", "1"],
      [0, 0, 0, "Unexpected any. Specify a different type.", "2"],
      [0, 0, 0, "Unexpected any. Specify a different type.", "3"],
      [0, 0, 0, "Unexpected any. Specify a different type.", "4"],
      [0, 0, 0, "Unexpected any. Specify a different type.", "5"],
      [0, 0, 0, "Unexpected any. Specify a different type.", "6"]
    ],
    "public/app/types/dashboard.ts:5381": [
      [0, 0, 0, "Unexpected any. Specify a different type.", "0"]
    ],
    "public/app/types/events.ts:5381": [
      [0, 0, 0, "Unexpected any. Specify a different type.", "0"],
      [0, 0, 0, "Unexpected any. Specify a different type.", "1"],
      [0, 0, 0, "Unexpected any. Specify a different type.", "2"],
      [0, 0, 0, "Unexpected any. Specify a different type.", "3"],
      [0, 0, 0, "Unexpected any. Specify a different type.", "4"],
      [0, 0, 0, "Unexpected any. Specify a different type.", "5"],
      [0, 0, 0, "Unexpected any. Specify a different type.", "6"],
      [0, 0, 0, "Unexpected any. Specify a different type.", "7"],
      [0, 0, 0, "Unexpected any. Specify a different type.", "8"],
      [0, 0, 0, "Unexpected any. Specify a different type.", "9"],
      [0, 0, 0, "Unexpected any. Specify a different type.", "10"],
      [0, 0, 0, "Unexpected any. Specify a different type.", "11"],
      [0, 0, 0, "Unexpected any. Specify a different type.", "12"]
    ],
    "public/app/types/jquery/jquery.d.ts:5381": [
      [0, 0, 0, "Unexpected any. Specify a different type.", "0"],
      [0, 0, 0, "Unexpected any. Specify a different type.", "1"],
      [0, 0, 0, "Unexpected any. Specify a different type.", "2"],
      [0, 0, 0, "Unexpected any. Specify a different type.", "3"],
      [0, 0, 0, "Unexpected any. Specify a different type.", "4"],
      [0, 0, 0, "Unexpected any. Specify a different type.", "5"],
      [0, 0, 0, "Unexpected any. Specify a different type.", "6"],
      [0, 0, 0, "Unexpected any. Specify a different type.", "7"],
      [0, 0, 0, "Unexpected any. Specify a different type.", "8"]
    ],
    "public/app/types/store.ts:5381": [
      [0, 0, 0, "Unexpected any. Specify a different type.", "0"]
    ],
    "public/app/types/templates.ts:5381": [
      [0, 0, 0, "Unexpected any. Specify a different type.", "0"]
    ],
    "public/app/types/unified-alerting-dto.ts:5381": [
      [0, 0, 0, "Do not use any type assertions.", "0"],
      [0, 0, 0, "Do not use any type assertions.", "1"]
    ],
    "public/app/types/unified-alerting.ts:5381": [
      [0, 0, 0, "Do not use any type assertions.", "0"],
      [0, 0, 0, "Unexpected any. Specify a different type.", "1"],
      [0, 0, 0, "Unexpected any. Specify a different type.", "2"]
    ],
    "public/test/core/redux/mocks.ts:5381": [
      [0, 0, 0, "Unexpected any. Specify a different type.", "0"]
    ],
    "public/test/core/redux/reducerTester.ts:5381": [
      [0, 0, 0, "Unexpected any. Specify a different type.", "0"],
      [0, 0, 0, "Unexpected any. Specify a different type.", "1"]
    ],
    "public/test/core/redux/reduxTester.ts:5381": [
      [0, 0, 0, "Unexpected any. Specify a different type.", "0"],
      [0, 0, 0, "Unexpected any. Specify a different type.", "1"],
      [0, 0, 0, "Unexpected any. Specify a different type.", "2"],
      [0, 0, 0, "Unexpected any. Specify a different type.", "3"],
      [0, 0, 0, "Unexpected any. Specify a different type.", "4"],
      [0, 0, 0, "Unexpected any. Specify a different type.", "5"]
    ],
    "public/test/core/thunk/thunkTester.ts:5381": [
      [0, 0, 0, "Unexpected any. Specify a different type.", "0"],
      [0, 0, 0, "Unexpected any. Specify a different type.", "1"],
      [0, 0, 0, "Unexpected any. Specify a different type.", "2"],
      [0, 0, 0, "Unexpected any. Specify a different type.", "3"],
      [0, 0, 0, "Unexpected any. Specify a different type.", "4"],
      [0, 0, 0, "Unexpected any. Specify a different type.", "5"],
      [0, 0, 0, "Unexpected any. Specify a different type.", "6"],
      [0, 0, 0, "Unexpected any. Specify a different type.", "7"],
      [0, 0, 0, "Unexpected any. Specify a different type.", "8"]
    ],
    "public/test/global-jquery-shim.ts:5381": [
      [0, 0, 0, "Unexpected any. Specify a different type.", "0"]
    ],
    "public/test/helpers/convertToStoreState.ts:5381": [
      [0, 0, 0, "Unexpected any. Specify a different type.", "0"]
    ],
    "public/test/helpers/getDashboardModel.ts:5381": [
      [0, 0, 0, "Unexpected any. Specify a different type.", "0"]
    ],
    "public/test/helpers/initTemplateSrv.ts:5381": [
      [0, 0, 0, "Unexpected any. Specify a different type.", "0"]
    ],
    "public/test/jest-setup.ts:5381": [
      [0, 0, 0, "Unexpected any. Specify a different type.", "0"],
      [0, 0, 0, "Unexpected any. Specify a different type.", "1"],
      [0, 0, 0, "Unexpected any. Specify a different type.", "2"]
    ],
    "public/test/jest-shim.ts:5381": [
      [0, 0, 0, "Unexpected any. Specify a different type.", "0"],
      [0, 0, 0, "Unexpected any. Specify a different type.", "1"],
      [0, 0, 0, "Unexpected any. Specify a different type.", "2"],
      [0, 0, 0, "Unexpected any. Specify a different type.", "3"],
      [0, 0, 0, "Unexpected any. Specify a different type.", "4"],
      [0, 0, 0, "Unexpected any. Specify a different type.", "5"]
    ],
    "public/test/lib/common.ts:5381": [
      [0, 0, 0, "Unexpected any. Specify a different type.", "0"]
    ],
    "public/test/matchers/index.ts:5381": [
      [0, 0, 0, "Unexpected any. Specify a different type.", "0"]
    ],
    "public/test/matchers/toEmitValuesWith.ts:5381": [
      [0, 0, 0, "Unexpected any. Specify a different type.", "0"],
      [0, 0, 0, "Unexpected any. Specify a different type.", "1"],
      [0, 0, 0, "Unexpected any. Specify a different type.", "2"],
      [0, 0, 0, "Unexpected any. Specify a different type.", "3"],
      [0, 0, 0, "Unexpected any. Specify a different type.", "4"]
    ],
    "public/test/matchers/utils.ts:5381": [
      [0, 0, 0, "Unexpected any. Specify a different type.", "0"]
    ],
    "public/test/mocks/workers.ts:5381": [
      [0, 0, 0, "Unexpected any. Specify a different type.", "0"],
      [0, 0, 0, "Unexpected any. Specify a different type.", "1"]
    ],
    "public/test/specs/helpers.ts:5381": [
      [0, 0, 0, "Unexpected any. Specify a different type.", "0"],
      [0, 0, 0, "Unexpected any. Specify a different type.", "1"],
      [0, 0, 0, "Unexpected any. Specify a different type.", "2"],
      [0, 0, 0, "Unexpected any. Specify a different type.", "3"],
      [0, 0, 0, "Unexpected any. Specify a different type.", "4"],
      [0, 0, 0, "Unexpected any. Specify a different type.", "5"],
      [0, 0, 0, "Unexpected any. Specify a different type.", "6"],
      [0, 0, 0, "Unexpected any. Specify a different type.", "7"],
      [0, 0, 0, "Unexpected any. Specify a different type.", "8"],
      [0, 0, 0, "Unexpected any. Specify a different type.", "9"],
      [0, 0, 0, "Unexpected any. Specify a different type.", "10"],
      [0, 0, 0, "Unexpected any. Specify a different type.", "11"],
      [0, 0, 0, "Unexpected any. Specify a different type.", "12"],
      [0, 0, 0, "Unexpected any. Specify a different type.", "13"],
      [0, 0, 0, "Unexpected any. Specify a different type.", "14"],
      [0, 0, 0, "Unexpected any. Specify a different type.", "15"]
    ]
  }`
};

exports[`no undocumented stories`] = {
  value: `{
    "packages/grafana-ui/src/components/ButtonCascader/ButtonCascader.story.tsx:5381": [
      [0, 0, 0, "No undocumented stories are allowed, please add an .mdx file with some documentation", "5381"]
    ],
    "packages/grafana-ui/src/components/ColorPicker/ColorPickerPopover.story.tsx:5381": [
      [0, 0, 0, "No undocumented stories are allowed, please add an .mdx file with some documentation", "5381"]
    ],
    "packages/grafana-ui/src/components/ColorPicker/NamedColorsPalette.story.tsx:5381": [
      [0, 0, 0, "No undocumented stories are allowed, please add an .mdx file with some documentation", "5381"]
    ],
    "packages/grafana-ui/src/components/ColorPicker/SpectrumPalette.story.tsx:5381": [
      [0, 0, 0, "No undocumented stories are allowed, please add an .mdx file with some documentation", "5381"]
    ],
    "packages/grafana-ui/src/components/DateTimePickers/RelativeTimeRangePicker/RelativeTimeRangePicker.story.tsx:5381": [
      [0, 0, 0, "No undocumented stories are allowed, please add an .mdx file with some documentation", "5381"]
    ],
    "packages/grafana-ui/src/components/DateTimePickers/TimeOfDayPicker.story.tsx:5381": [
      [0, 0, 0, "No undocumented stories are allowed, please add an .mdx file with some documentation", "5381"]
    ],
    "packages/grafana-ui/src/components/DateTimePickers/TimeRangePicker.story.tsx:5381": [
      [0, 0, 0, "No undocumented stories are allowed, please add an .mdx file with some documentation", "5381"]
    ],
    "packages/grafana-ui/src/components/DateTimePickers/TimeZonePicker.story.tsx:5381": [
      [0, 0, 0, "No undocumented stories are allowed, please add an .mdx file with some documentation", "5381"]
    ],
    "packages/grafana-ui/src/components/DateTimePickers/WeekStartPicker.story.tsx:5381": [
      [0, 0, 0, "No undocumented stories are allowed, please add an .mdx file with some documentation", "5381"]
    ],
    "packages/grafana-ui/src/components/PageLayout/PageToolbar.story.tsx:5381": [
      [0, 0, 0, "No undocumented stories are allowed, please add an .mdx file with some documentation", "5381"]
    ],
    "packages/grafana-ui/src/components/PanelChrome/PanelChrome.story.tsx:5381": [
      [0, 0, 0, "No undocumented stories are allowed, please add an .mdx file with some documentation", "5381"]
    ],
    "packages/grafana-ui/src/components/QueryField/QueryField.story.tsx:5381": [
      [0, 0, 0, "No undocumented stories are allowed, please add an .mdx file with some documentation", "5381"]
    ],
    "packages/grafana-ui/src/components/SecretTextArea/SecretTextArea.story.tsx:5381": [
      [0, 0, 0, "No undocumented stories are allowed, please add an .mdx file with some documentation", "5381"]
    ],
    "packages/grafana-ui/src/components/Segment/Segment.story.tsx:5381": [
      [0, 0, 0, "No undocumented stories are allowed, please add an .mdx file with some documentation", "5381"]
    ],
    "packages/grafana-ui/src/components/Segment/SegmentAsync.story.tsx:5381": [
      [0, 0, 0, "No undocumented stories are allowed, please add an .mdx file with some documentation", "5381"]
    ],
    "packages/grafana-ui/src/components/Segment/SegmentInput.story.tsx:5381": [
      [0, 0, 0, "No undocumented stories are allowed, please add an .mdx file with some documentation", "5381"]
    ],
    "packages/grafana-ui/src/components/StatsPicker/StatsPicker.story.tsx:5381": [
      [0, 0, 0, "No undocumented stories are allowed, please add an .mdx file with some documentation", "5381"]
    ],
    "packages/grafana-ui/src/components/Tabs/Tabs.story.tsx:5381": [
      [0, 0, 0, "No undocumented stories are allowed, please add an .mdx file with some documentation", "5381"]
    ],
    "packages/grafana-ui/src/components/ThemeDemos/ThemeDemo.story.tsx:5381": [
      [0, 0, 0, "No undocumented stories are allowed, please add an .mdx file with some documentation", "5381"]
    ],
    "packages/grafana-ui/src/components/Typography/Typography.story.tsx:5381": [
      [0, 0, 0, "No undocumented stories are allowed, please add an .mdx file with some documentation", "5381"]
    ],
    "packages/grafana-ui/src/components/VizLayout/VizLayout.story.tsx:5381": [
      [0, 0, 0, "No undocumented stories are allowed, please add an .mdx file with some documentation", "5381"]
    ],
    "packages/grafana-ui/src/components/VizLegend/VizLegend.story.tsx:5381": [
      [0, 0, 0, "No undocumented stories are allowed, please add an .mdx file with some documentation", "5381"]
    ],
    "packages/grafana-ui/src/components/VizTooltip/SeriesTable.story.tsx:5381": [
      [0, 0, 0, "No undocumented stories are allowed, please add an .mdx file with some documentation", "5381"]
    ]
  }`
};<|MERGE_RESOLUTION|>--- conflicted
+++ resolved
@@ -1,5 +1,5 @@
 // BETTERER RESULTS V2.
-// 
+//
 // If this file contains merge conflicts, use `betterer merge` to automatically resolve them:
 // https://phenomnomnominal.github.io/betterer/docs/results-file/#merge
 //
@@ -2589,12 +2589,6 @@
     "public/app/features/alerting/unified/AlertsFolderView.test.tsx:5381": [
       [0, 0, 0, "Unexpected any. Specify a different type.", "0"]
     ],
-<<<<<<< HEAD
-    "public/app/features/alerting/unified/NotificationPolicies.test.tsx:5381": [
-      [0, 0, 0, "Unexpected any. Specify a different type.", "0"]
-    ],
-=======
->>>>>>> c637a554
     "public/app/features/alerting/unified/PanelAlertTabContent.test.tsx:5381": [
       [0, 0, 0, "Unexpected any. Specify a different type.", "0"],
       [0, 0, 0, "Unexpected any. Specify a different type.", "1"],
