--- conflicted
+++ resolved
@@ -92,13 +92,8 @@
     "packages/jaeger-ui-components/src/TracePageHeader/TracePageHeader.test.js:3242042907": [
       [14, 26, 13, "RegExp match", "2409514259"]
     ],
-<<<<<<< HEAD
-    "packages/jaeger-ui-components/src/TracePageHeader/TracePageSearchBar.test.js:4041042403": [
-      [15, 19, 13, "RegExp match", "2409514259"]
-=======
-    "packages/jaeger-ui-components/src/TracePageHeader/TracePageSearchBar.test.js:2807329716": [
-      [14, 19, 13, "RegExp match", "2409514259"]
->>>>>>> 1c977281
+    "packages/jaeger-ui-components/src/TracePageHeader/TracePageSearchBar.test.js:1062402339": [
+      [14, 19, 13, "RegExp match", "2409514259"]
     ],
     "packages/jaeger-ui-components/src/TraceTimelineViewer/ListView/index.test.js:1734982398": [
       [14, 26, 13, "RegExp match", "2409514259"]
@@ -130,13 +125,8 @@
     "packages/jaeger-ui-components/src/TraceTimelineViewer/SpanDetail/TextList.test.js:3006381933": [
       [14, 19, 13, "RegExp match", "2409514259"]
     ],
-<<<<<<< HEAD
-    "packages/jaeger-ui-components/src/TraceTimelineViewer/SpanDetail/index.test.js:1615950717": [
-      [17, 19, 13, "RegExp match", "2409514259"]
-=======
-    "packages/jaeger-ui-components/src/TraceTimelineViewer/SpanDetail/index.test.js:3097530078": [
+    "packages/jaeger-ui-components/src/TraceTimelineViewer/SpanDetail/index.test.js:2816619357": [
       [16, 19, 13, "RegExp match", "2409514259"]
->>>>>>> 1c977281
     ],
     "packages/jaeger-ui-components/src/TraceTimelineViewer/SpanDetailRow.test.js:2623922632": [
       [14, 19, 13, "RegExp match", "2409514259"]
@@ -159,16 +149,8 @@
     "packages/jaeger-ui-components/src/TraceTimelineViewer/TimelineHeaderRow/TimelineViewingLayer.test.js:1423129438": [
       [15, 17, 13, "RegExp match", "2409514259"]
     ],
-<<<<<<< HEAD
-    "packages/jaeger-ui-components/src/TraceTimelineViewer/VirtualizedTraceView.test.js:3480811712": [
-      [14, 26, 13, "RegExp match", "2409514259"]
-    ],
-    "packages/jaeger-ui-components/src/TraceTimelineViewer/index.test.js:4107025050": [
-      [15, 19, 13, "RegExp match", "2409514259"]
-=======
-    "packages/jaeger-ui-components/src/TraceTimelineViewer/VirtualizedTraceView.test.js:2326471104": [
+    "packages/jaeger-ui-components/src/TraceTimelineViewer/VirtualizedTraceView.test.js:551014442": [
       [13, 26, 13, "RegExp match", "2409514259"]
->>>>>>> 1c977281
     ],
     "packages/jaeger-ui-components/src/TraceTimelineViewer/index.test.js:381298544": [
       [14, 19, 13, "RegExp match", "2409514259"]
