--- conflicted
+++ resolved
@@ -1,5 +1,5 @@
 // BETTERER RESULTS V2.
-// 
+//
 // If this file contains merge conflicts, use `betterer merge` to automatically resolve them:
 // https://phenomnomnominal.github.io/betterer/docs/results-file/#merge
 //
@@ -2734,18 +2734,16 @@
       [0, 0, 0, "Add noMargin prop to Card components to remove built-in margins. Use layout components like Stack or Grid with the gap prop instead for consistent spacing.", "2"],
       [0, 0, 0, "Add noMargin prop to Card components to remove built-in margins. Use layout components like Stack or Grid with the gap prop instead for consistent spacing.", "3"]
     ],
-<<<<<<< HEAD
     "public/app/features/provisioning/Wizard/ConnectStep.tsx:5381": [
       [0, 0, 0, "Add noMargin prop to Field components to remove built-in margins. Use layout components like Stack or Grid with the gap prop instead for consistent spacing.", "0"],
       [0, 0, 0, "Add noMargin prop to Field components to remove built-in margins. Use layout components like Stack or Grid with the gap prop instead for consistent spacing.", "1"],
       [0, 0, 0, "Add noMargin prop to Field components to remove built-in margins. Use layout components like Stack or Grid with the gap prop instead for consistent spacing.", "2"],
       [0, 0, 0, "Add noMargin prop to Field components to remove built-in margins. Use layout components like Stack or Grid with the gap prop instead for consistent spacing.", "3"],
       [0, 0, 0, "Add noMargin prop to Field components to remove built-in margins. Use layout components like Stack or Grid with the gap prop instead for consistent spacing.", "4"]
-=======
+    ],
     "public/app/features/provisioning/Wizard/BootstrapStep.tsx:5381": [
       [0, 0, 0, "Add noMargin prop to Card components to remove built-in margins. Use layout components like Stack or Grid with the gap prop instead for consistent spacing.", "0"],
       [0, 0, 0, "Add noMargin prop to Field components to remove built-in margins. Use layout components like Stack or Grid with the gap prop instead for consistent spacing.", "1"]
->>>>>>> 5963be6f
     ],
     "public/app/features/provisioning/Wizard/FinishStep.tsx:5381": [
       [0, 0, 0, "Add noMargin prop to Field components to remove built-in margins. Use layout components like Stack or Grid with the gap prop instead for consistent spacing.", "0"],
