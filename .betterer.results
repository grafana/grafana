--- conflicted
+++ resolved
@@ -3256,13 +3256,12 @@
       [0, 0, 0, "Do not use any type assertions.", "4"],
       [0, 0, 0, "Unexpected any. Specify a different type.", "5"]
     ],
-<<<<<<< HEAD
     "public/app/features/dashboard/components/PanelPerformanceMonitor.tsx:5381": [
       [0, 0, 0, "Unexpected any. Specify a different type.", "0"],
       [0, 0, 0, "Unexpected any. Specify a different type.", "1"],
       [0, 0, 0, "Unexpected any. Specify a different type.", "2"],
       [0, 0, 0, "Unexpected any. Specify a different type.", "3"]
-=======
+    ],
     "public/app/features/dashboard/components/PublicDashboardFooter/PublicDashboardsFooter.tsx:5381": [
       [0, 0, 0, "Styles should be written using objects.", "0"],
       [0, 0, 0, "Styles should be written using objects.", "1"],
@@ -3276,7 +3275,6 @@
     ],
     "public/app/features/dashboard/components/RowOptions/RowOptionsModal.tsx:5381": [
       [0, 0, 0, "Styles should be written using objects.", "0"]
->>>>>>> 720543f4
     ],
     "public/app/features/dashboard/components/SaveDashboard/SaveDashboardButton.tsx:5381": [
       [0, 0, 0, "Use data-testid for E2E selectors instead of aria-label", "0"],
