// BETTERER RESULTS V2.
// 
// If this file contains merge conflicts, use `betterer merge` to automatically resolve them:
// https://phenomnomnominal.github.io/betterer/docs/results-file/#merge
//
exports[`no enzyme tests`] = {
  value: `{
    "packages/grafana-ui/src/components/BarGauge/BarGauge.test.tsx:4199795290": [
      [0, 19, 13, "RegExp match", "2409514259"]
    ],
    "packages/grafana-ui/src/components/ColorPicker/NamedColorsPalette.test.tsx:3311646309": [
      [0, 31, 13, "RegExp match", "2409514259"]
    ],
    "packages/grafana-ui/src/components/FileUpload/FileUpload.test.tsx:4145620610": [
      [0, 19, 13, "RegExp match", "2409514259"]
    ],
    "packages/grafana-ui/src/components/FormField/FormField.test.tsx:3429087660": [
      [0, 19, 13, "RegExp match", "2409514259"]
    ],
    "packages/grafana-ui/src/components/Forms/Legacy/Input/Input.test.tsx:3129955645": [
      [0, 19, 13, "RegExp match", "2409514259"]
    ],
    "packages/grafana-ui/src/components/Gauge/Gauge.test.tsx:2525939157": [
      [0, 19, 13, "RegExp match", "2409514259"]
    ],
    "packages/grafana-ui/src/components/Graph/Graph.test.tsx:1664091255": [
      [0, 17, 13, "RegExp match", "2409514259"]
    ],
    "packages/grafana-ui/src/components/Graph/GraphTooltip/MultiModeGraphTooltip.test.tsx:1865444105": [
      [0, 17, 13, "RegExp match", "2409514259"]
    ],
    "packages/grafana-ui/src/components/List/AbstractList.test.tsx:2972876749": [
      [0, 19, 13, "RegExp match", "2409514259"]
    ],
    "packages/grafana-ui/src/components/Logs/LogLabels.test.tsx:1029448019": [
      [0, 19, 13, "RegExp match", "2409514259"]
    ],
    "packages/grafana-ui/src/components/Logs/LogMessageAnsi.test.tsx:1630730648": [
      [0, 19, 13, "RegExp match", "2409514259"]
    ],
    "packages/grafana-ui/src/components/Logs/LogRowContextProvider.test.tsx:2719724375": [
      [0, 17, 13, "RegExp match", "2409514259"]
    ],
    "packages/grafana-ui/src/components/Logs/LogRows.test.tsx:3121815234": [
      [0, 17, 13, "RegExp match", "2409514259"]
    ],
    "packages/grafana-ui/src/components/QueryField/QueryField.test.tsx:375894800": [
      [0, 19, 13, "RegExp match", "2409514259"]
    ],
    "packages/grafana-ui/src/components/Slider/Slider.test.tsx:751112695": [
      [0, 17, 13, "RegExp match", "2409514259"]
    ],
    "packages/grafana-ui/src/components/Typeahead/PartialHighlighter.test.tsx:1751923376": [
      [0, 31, 13, "RegExp match", "2409514259"]
    ],
    "packages/grafana-ui/src/components/Typeahead/Typeahead.test.tsx:972524250": [
      [0, 17, 13, "RegExp match", "2409514259"]
    ],
    "packages/grafana-ui/src/components/Typeahead/TypeaheadInfo.test.tsx:3512289373": [
      [0, 17, 13, "RegExp match", "2409514259"]
    ],
    "packages/grafana-ui/src/slate-plugins/braces.test.tsx:1440546721": [
      [0, 19, 13, "RegExp match", "2409514259"]
    ],
    "packages/grafana-ui/src/slate-plugins/clear.test.tsx:1085648664": [
      [0, 19, 13, "RegExp match", "2409514259"]
    ],
    "packages/grafana-ui/src/slate-plugins/runner.test.tsx:446043290": [
      [0, 19, 13, "RegExp match", "2409514259"]
    ],
    "packages/grafana-ui/src/slate-plugins/suggestions.test.tsx:3654981205": [
      [0, 18, 13, "RegExp match", "2409514259"]
    ],
    "packages/jaeger-ui-components/src/TracePageHeader/SpanGraph/CanvasSpanGraph.test.js:1974748555": [
      [14, 19, 13, "RegExp match", "2409514259"]
    ],
    "packages/jaeger-ui-components/src/TracePageHeader/SpanGraph/GraphTicks.test.js:940336852": [
      [14, 19, 13, "RegExp match", "2409514259"]
    ],
    "packages/jaeger-ui-components/src/TracePageHeader/SpanGraph/Scrubber.test.js:4256741694": [
      [14, 19, 13, "RegExp match", "2409514259"]
    ],
    "packages/jaeger-ui-components/src/TracePageHeader/SpanGraph/TickLabels.test.js:2931161174": [
      [14, 19, 13, "RegExp match", "2409514259"]
    ],
    "packages/jaeger-ui-components/src/TracePageHeader/SpanGraph/ViewingLayer.test.js:1676554632": [
      [14, 19, 13, "RegExp match", "2409514259"]
    ],
    "packages/jaeger-ui-components/src/TracePageHeader/SpanGraph/index.test.js:186764954": [
      [14, 19, 13, "RegExp match", "2409514259"]
    ],
    "packages/jaeger-ui-components/src/TracePageHeader/TracePageHeader.test.js:3242042907": [
      [14, 26, 13, "RegExp match", "2409514259"]
    ],
    "packages/jaeger-ui-components/src/TracePageHeader/TracePageSearchBar.test.js:2807329716": [
      [14, 19, 13, "RegExp match", "2409514259"]
    ],
    "packages/jaeger-ui-components/src/TraceTimelineViewer/ListView/index.test.js:1734982398": [
      [14, 26, 13, "RegExp match", "2409514259"]
    ],
    "packages/jaeger-ui-components/src/TraceTimelineViewer/ReferencesButton.test.js:3807792910": [
      [14, 19, 13, "RegExp match", "2409514259"]
    ],
    "packages/jaeger-ui-components/src/TraceTimelineViewer/SpanBar.test.js:1478502145": [
      [14, 17, 13, "RegExp match", "2409514259"]
    ],
    "packages/jaeger-ui-components/src/TraceTimelineViewer/SpanBarRow.test.js:3826510429": [
      [14, 26, 13, "RegExp match", "2409514259"]
    ],
    "packages/jaeger-ui-components/src/TraceTimelineViewer/SpanDetail/AccordianKeyValues.test.js:2408389970": [
      [14, 19, 13, "RegExp match", "2409514259"]
    ],
    "packages/jaeger-ui-components/src/TraceTimelineViewer/SpanDetail/AccordianLogs.test.js:3960703835": [
      [14, 19, 13, "RegExp match", "2409514259"]
    ],
    "packages/jaeger-ui-components/src/TraceTimelineViewer/SpanDetail/AccordianReferences.test.js:2429764318": [
      [14, 19, 13, "RegExp match", "2409514259"]
    ],
    "packages/jaeger-ui-components/src/TraceTimelineViewer/SpanDetail/AccordianText.test.js:1966455998": [
      [14, 17, 13, "RegExp match", "2409514259"]
    ],
    "packages/jaeger-ui-components/src/TraceTimelineViewer/SpanDetail/KeyValuesTable.test.js:3813002651": [
      [14, 19, 13, "RegExp match", "2409514259"]
    ],
    "packages/jaeger-ui-components/src/TraceTimelineViewer/SpanDetail/TextList.test.js:3006381933": [
      [14, 19, 13, "RegExp match", "2409514259"]
    ],
    "packages/jaeger-ui-components/src/TraceTimelineViewer/SpanDetail/index.test.js:3097530078": [
      [16, 19, 13, "RegExp match", "2409514259"]
    ],
    "packages/jaeger-ui-components/src/TraceTimelineViewer/SpanDetailRow.test.js:2623922632": [
      [14, 19, 13, "RegExp match", "2409514259"]
    ],
    "packages/jaeger-ui-components/src/TraceTimelineViewer/SpanTreeOffset.test.js:1117377794": [
      [14, 19, 13, "RegExp match", "2409514259"]
    ],
    "packages/jaeger-ui-components/src/TraceTimelineViewer/Ticks.test.js:743308415": [
      [14, 19, 13, "RegExp match", "2409514259"]
    ],
    "packages/jaeger-ui-components/src/TraceTimelineViewer/TimelineHeaderRow/TimelineCollapser.test.js:4018342820": [
      [14, 19, 13, "RegExp match", "2409514259"]
    ],
    "packages/jaeger-ui-components/src/TraceTimelineViewer/TimelineHeaderRow/TimelineColumnResizer.test.js:2286101708": [
      [15, 17, 13, "RegExp match", "2409514259"]
    ],
    "packages/jaeger-ui-components/src/TraceTimelineViewer/TimelineHeaderRow/TimelineHeaderRow.test.js:2106409544": [
      [14, 19, 13, "RegExp match", "2409514259"]
    ],
    "packages/jaeger-ui-components/src/TraceTimelineViewer/TimelineHeaderRow/TimelineViewingLayer.test.js:1423129438": [
      [15, 17, 13, "RegExp match", "2409514259"]
    ],
    "packages/jaeger-ui-components/src/TraceTimelineViewer/VirtualizedTraceView.test.js:2326471104": [
      [13, 26, 13, "RegExp match", "2409514259"]
    ],
    "packages/jaeger-ui-components/src/TraceTimelineViewer/index.test.js:381298544": [
      [14, 19, 13, "RegExp match", "2409514259"]
    ],
    "packages/jaeger-ui-components/src/common/CopyIcon.test.js:187212136": [
      [15, 19, 13, "RegExp match", "2409514259"]
    ],
    "packages/jaeger-ui-components/src/common/NewWindowIcon.test.js:1750458349": [
      [14, 19, 13, "RegExp match", "2409514259"]
    ],
    "packages/jaeger-ui-components/src/common/UiFindInput.test.js:2207118020": [
      [14, 19, 13, "RegExp match", "2409514259"]
    ],
    "packages/jaeger-ui-components/src/url/ReferenceLink.test.js:3249503373": [
      [14, 26, 13, "RegExp match", "2409514259"]
    ],
    "public/app/core/components/PageActionBar/PageActionBar.test.tsx:1251504193": [
      [0, 19, 13, "RegExp match", "2409514259"]
    ],
    "public/app/core/components/QueryOperationRow/QueryOperationAction.test.tsx:3032694716": [
      [0, 19, 13, "RegExp match", "2409514259"]
    ],
    "public/app/core/components/QueryOperationRow/QueryOperationRow.test.tsx:2026575657": [
      [0, 26, 13, "RegExp match", "2409514259"]
    ],
    "public/app/core/components/Select/FolderPicker.test.tsx:993468764": [
      [0, 19, 13, "RegExp match", "2409514259"]
    ],
    "public/app/core/components/Select/MetricSelect.test.tsx:3351544014": [
      [0, 19, 13, "RegExp match", "2409514259"]
    ],
    "public/app/features/alerting/AlertRuleList.test.tsx:2998938420": [
      [0, 19, 13, "RegExp match", "2409514259"]
    ],
    "public/app/features/alerting/TestRuleResult.test.tsx:2358420489": [
      [0, 19, 13, "RegExp match", "2409514259"]
    ],
    "public/app/features/api-keys/ApiKeysAddedModal.test.tsx:3246264379": [
      [0, 20, 13, "RegExp match", "2409514259"]
    ],
    "public/app/features/dashboard/components/DashboardRow/DashboardRow.test.tsx:1463123173": [
      [0, 17, 13, "RegExp match", "2409514259"]
    ],
    "public/app/features/dashboard/components/SaveDashboard/forms/SaveDashboardAsForm.test.tsx:1969004590": [
      [0, 17, 13, "RegExp match", "2409514259"]
    ],
    "public/app/features/dashboard/components/SaveDashboard/forms/SaveDashboardForm.test.tsx:948029434": [
      [0, 17, 13, "RegExp match", "2409514259"]
    ],
    "public/app/features/dashboard/components/ShareModal/ShareLink.test.tsx:2357087833": [
      [0, 35, 13, "RegExp match", "2409514259"]
    ],
    "public/app/features/dashboard/dashgrid/DashboardGrid.test.tsx:2723773538": [
      [0, 35, 13, "RegExp match", "2409514259"]
    ],
    "public/app/features/dashboard/dashgrid/PanelHeader/PanelHeaderCorner.test.tsx:2851646279": [
      [0, 19, 13, "RegExp match", "2409514259"]
    ],
    "public/app/features/datasources/DashboardsTable.test.tsx:1950355032": [
      [0, 19, 13, "RegExp match", "2409514259"]
    ],
    "public/app/features/datasources/DataSourceDashboards.test.tsx:1369048021": [
      [0, 19, 13, "RegExp match", "2409514259"]
    ],
    "public/app/features/datasources/DataSourcesListPage.test.tsx:2960099202": [
      [0, 19, 13, "RegExp match", "2409514259"]
    ],
    "public/app/features/datasources/settings/BasicSettings.test.tsx:625016324": [
      [0, 19, 13, "RegExp match", "2409514259"]
    ],
    "public/app/features/datasources/settings/ButtonRow.test.tsx:1422996720": [
      [0, 19, 13, "RegExp match", "2409514259"]
    ],
    "public/app/features/dimensions/editors/ThresholdsEditor/ThresholdsEditor.test.tsx:4164297658": [
      [0, 17, 13, "RegExp match", "2409514259"]
    ],
<<<<<<< HEAD
    "public/app/features/explore/RichHistory/RichHistoryStarredTab.test.tsx:2769423760": [
      [1, 17, 13, "RegExp match", "2409514259"]
=======
    "public/app/features/explore/LiveLogs.test.tsx:156663779": [
      [0, 17, 13, "RegExp match", "2409514259"]
>>>>>>> 7cfab776
    ],
    "public/app/features/explore/RichHistory/RichHistoryStarredTab.test.tsx:3328200031": [
      [0, 17, 13, "RegExp match", "2409514259"]
    ],
    "public/app/features/explore/RunButton.test.tsx:4267530266": [
      [0, 19, 13, "RegExp match", "2409514259"]
    ],
    "public/app/features/explore/SecondaryActions.test.tsx:1177396128": [
      [0, 19, 13, "RegExp match", "2409514259"]
    ],
    "public/app/features/explore/TimeSyncButton.test.tsx:853739820": [
      [0, 17, 13, "RegExp match", "2409514259"]
    ],
    "public/app/features/folders/FolderSettingsPage.test.tsx:1109052730": [
      [0, 19, 13, "RegExp match", "2409514259"]
    ],
    "public/app/features/invites/InviteesTable.test.tsx:3612992381": [
      [0, 19, 13, "RegExp match", "2409514259"]
    ],
    "public/app/features/org/OrgDetailsPage.test.tsx:3835042085": [
      [0, 19, 13, "RegExp match", "2409514259"]
    ],
    "public/app/features/org/OrgProfile.test.tsx:623809345": [
      [0, 19, 13, "RegExp match", "2409514259"]
    ],
    "public/app/features/teams/CreateTeam.test.tsx:1750035593": [
      [0, 19, 13, "RegExp match", "2409514259"]
    ],
    "public/app/features/teams/TeamGroupSync.test.tsx:2526985933": [
      [0, 19, 13, "RegExp match", "2409514259"]
    ],
    "public/app/features/teams/TeamList.test.tsx:854193970": [
      [0, 19, 13, "RegExp match", "2409514259"]
    ],
    "public/app/features/teams/TeamMemberRow.test.tsx:1649328210": [
      [0, 19, 13, "RegExp match", "2409514259"]
    ],
    "public/app/features/teams/TeamMembers.test.tsx:4089428239": [
      [0, 19, 13, "RegExp match", "2409514259"]
    ],
    "public/app/features/teams/TeamPages.test.tsx:3990420214": [
      [0, 19, 13, "RegExp match", "2409514259"]
    ],
    "public/app/features/teams/TeamSettings.test.tsx:2043271249": [
      [0, 19, 13, "RegExp match", "2409514259"]
    ],
    "public/app/features/users/UsersActionBar.test.tsx:3740177621": [
      [0, 19, 13, "RegExp match", "2409514259"]
    ],
    "public/app/features/users/UsersListPage.test.tsx:3908145117": [
      [0, 19, 13, "RegExp match", "2409514259"]
    ],
    "public/app/features/users/UsersTable.test.tsx:263958312": [
      [0, 19, 13, "RegExp match", "2409514259"]
    ],
    "public/app/plugins/datasource/cloud-monitoring/components/Aggregation.test.tsx:3822406835": [
      [1, 19, 13, "RegExp match", "2409514259"]
    ],
    "public/app/plugins/datasource/cloudwatch/components/ConfigEditor.test.tsx:1224072551": [
      [0, 19, 13, "RegExp match", "2409514259"]
    ],
    "public/app/plugins/datasource/cloudwatch/components/LogsQueryField.test.tsx:2097436158": [
      [1, 19, 13, "RegExp match", "2409514259"]
    ],
    "public/app/plugins/datasource/elasticsearch/configuration/ConfigEditor.test.tsx:3481855642": [
      [0, 26, 13, "RegExp match", "2409514259"]
    ],
    "public/app/plugins/datasource/elasticsearch/configuration/DataLinks.test.tsx:248699332": [
      [0, 17, 13, "RegExp match", "2409514259"]
    ],
    "public/app/plugins/datasource/grafana-azure-monitor-datasource/components/deprecated/components/InsightsConfig.test.tsx:1107283234": [
      [0, 19, 13, "RegExp match", "2409514259"]
    ],
    "public/app/plugins/datasource/influxdb/components/ConfigEditor.test.tsx:3456478975": [
      [0, 19, 13, "RegExp match", "2409514259"]
    ],
    "public/app/plugins/datasource/loki/components/LokiExploreQueryEditor.test.tsx:1488067923": [
      [0, 26, 13, "RegExp match", "2409514259"]
    ],
    "public/app/plugins/datasource/loki/components/LokiQueryEditor.test.tsx:146069464": [
      [0, 19, 13, "RegExp match", "2409514259"]
    ],
    "public/app/plugins/datasource/loki/configuration/ConfigEditor.test.tsx:3658171175": [
      [0, 17, 13, "RegExp match", "2409514259"]
    ],
    "public/app/plugins/datasource/loki/configuration/DebugSection.test.tsx:1551927716": [
      [0, 17, 13, "RegExp match", "2409514259"]
    ],
    "public/app/plugins/datasource/loki/configuration/DerivedField.test.tsx:3570129984": [
      [0, 19, 13, "RegExp match", "2409514259"]
    ],
    "public/app/plugins/datasource/loki/configuration/DerivedFields.test.tsx:2402631398": [
      [0, 17, 13, "RegExp match", "2409514259"]
    ],
    "public/app/plugins/datasource/prometheus/configuration/AzureCredentialsForm.test.tsx:3424320489": [
      [0, 19, 13, "RegExp match", "2409514259"]
    ],
    "public/app/plugins/panel/bargauge/BarGaugePanel.test.tsx:1597135392": [
      [0, 31, 13, "RegExp match", "2409514259"]
    ]
  }`
};<|MERGE_RESOLUTION|>--- conflicted
+++ resolved
@@ -227,13 +227,8 @@
     "public/app/features/dimensions/editors/ThresholdsEditor/ThresholdsEditor.test.tsx:4164297658": [
       [0, 17, 13, "RegExp match", "2409514259"]
     ],
-<<<<<<< HEAD
-    "public/app/features/explore/RichHistory/RichHistoryStarredTab.test.tsx:2769423760": [
-      [1, 17, 13, "RegExp match", "2409514259"]
-=======
     "public/app/features/explore/LiveLogs.test.tsx:156663779": [
       [0, 17, 13, "RegExp match", "2409514259"]
->>>>>>> 7cfab776
     ],
     "public/app/features/explore/RichHistory/RichHistoryStarredTab.test.tsx:3328200031": [
       [0, 17, 13, "RegExp match", "2409514259"]
