// BETTERER RESULTS V2.
// 
// If this file contains merge conflicts, use `betterer merge` to automatically resolve them:
// https://phenomnomnominal.github.io/betterer/docs/results-file/#merge
//
exports[`better eslint`] = {
  value: `{
    "apps/dashboard/tshack/v0alpha1_spec_gen.ts:5381": [
      [0, 0, 0, "Unexpected any. Specify a different type.", "0"]
    ],
    "apps/dashboard/tshack/v1alpha1_spec_gen.ts:5381": [
      [0, 0, 0, "Unexpected any. Specify a different type.", "0"]
    ],
    "e2e/old-arch/utils/support/localStorage.ts:5381": [
      [0, 0, 0, "Direct usage of localStorage is not allowed. import store from @grafana/data instead", "0"],
      [0, 0, 0, "Direct usage of localStorage is not allowed. import store from @grafana/data instead", "1"]
    ],
    "e2e/old-arch/utils/support/types.ts:5381": [
      [0, 0, 0, "Do not use any type assertions.", "0"]
    ],
    "e2e/utils/support/localStorage.ts:5381": [
      [0, 0, 0, "Direct usage of localStorage is not allowed. import store from @grafana/data instead", "0"],
      [0, 0, 0, "Direct usage of localStorage is not allowed. import store from @grafana/data instead", "1"]
    ],
    "e2e/utils/support/types.ts:5381": [
      [0, 0, 0, "Do not use any type assertions.", "0"]
    ],
    "packages/grafana-data/src/dataframe/ArrayDataFrame.ts:5381": [
      [0, 0, 0, "Unexpected any. Specify a different type.", "0"]
    ],
    "packages/grafana-data/src/dataframe/CircularDataFrame.ts:5381": [
      [0, 0, 0, "Unexpected any. Specify a different type.", "0"]
    ],
    "packages/grafana-data/src/dataframe/DataFrameView.ts:5381": [
      [0, 0, 0, "Do not use any type assertions.", "0"],
      [0, 0, 0, "Do not use any type assertions.", "1"],
      [0, 0, 0, "Unexpected any. Specify a different type.", "2"],
      [0, 0, 0, "Unexpected any. Specify a different type.", "3"]
    ],
    "packages/grafana-data/src/dataframe/MutableDataFrame.ts:5381": [
      [0, 0, 0, "Do not use any type assertions.", "0"],
      [0, 0, 0, "Do not use any type assertions.", "1"],
      [0, 0, 0, "Do not use any type assertions.", "2"],
      [0, 0, 0, "Unexpected any. Specify a different type.", "3"],
      [0, 0, 0, "Unexpected any. Specify a different type.", "4"],
      [0, 0, 0, "Unexpected any. Specify a different type.", "5"],
      [0, 0, 0, "Unexpected any. Specify a different type.", "6"],
      [0, 0, 0, "Unexpected any. Specify a different type.", "7"],
      [0, 0, 0, "Unexpected any. Specify a different type.", "8"],
      [0, 0, 0, "Unexpected any. Specify a different type.", "9"],
      [0, 0, 0, "Unexpected any. Specify a different type.", "10"],
      [0, 0, 0, "Unexpected any. Specify a different type.", "11"]
    ],
    "packages/grafana-data/src/dataframe/StreamingDataFrame.ts:5381": [
      [0, 0, 0, "Do not use any type assertions.", "0"],
      [0, 0, 0, "Do not use any type assertions.", "1"],
      [0, 0, 0, "Do not use any type assertions.", "2"],
      [0, 0, 0, "Do not use any type assertions.", "3"]
    ],
    "packages/grafana-data/src/dataframe/processDataFrame.test.ts:5381": [
      [0, 0, 0, "Unexpected any. Specify a different type.", "0"]
    ],
    "packages/grafana-data/src/dataframe/processDataFrame.ts:5381": [
      [0, 0, 0, "Do not use any type assertions.", "0"],
      [0, 0, 0, "Do not use any type assertions.", "1"],
      [0, 0, 0, "Do not use any type assertions.", "2"],
      [0, 0, 0, "Do not use any type assertions.", "3"],
      [0, 0, 0, "Do not use any type assertions.", "4"],
      [0, 0, 0, "Do not use any type assertions.", "5"],
      [0, 0, 0, "Do not use any type assertions.", "6"],
      [0, 0, 0, "Do not use any type assertions.", "7"],
      [0, 0, 0, "Do not use any type assertions.", "8"],
      [0, 0, 0, "Do not use any type assertions.", "9"],
      [0, 0, 0, "Do not use any type assertions.", "10"],
      [0, 0, 0, "Do not use any type assertions.", "11"],
      [0, 0, 0, "Do not use any type assertions.", "12"],
      [0, 0, 0, "Do not use any type assertions.", "13"],
      [0, 0, 0, "Do not use any type assertions.", "14"],
      [0, 0, 0, "Unexpected any. Specify a different type.", "15"],
      [0, 0, 0, "Unexpected any. Specify a different type.", "16"],
      [0, 0, 0, "Unexpected any. Specify a different type.", "17"],
      [0, 0, 0, "Unexpected any. Specify a different type.", "18"],
      [0, 0, 0, "Unexpected any. Specify a different type.", "19"]
    ],
    "packages/grafana-data/src/datetime/moment_wrapper.ts:5381": [
      [0, 0, 0, "Do not use any type assertions.", "0"],
      [0, 0, 0, "Do not use any type assertions.", "1"],
      [0, 0, 0, "Do not use any type assertions.", "2"],
      [0, 0, 0, "Do not use any type assertions.", "3"],
      [0, 0, 0, "Do not use any type assertions.", "4"],
      [0, 0, 0, "Do not use any type assertions.", "5"],
      [0, 0, 0, "Do not use any type assertions.", "6"],
      [0, 0, 0, "Do not use any type assertions.", "7"],
      [0, 0, 0, "Unexpected any. Specify a different type.", "8"]
    ],
    "packages/grafana-data/src/events/types.ts:5381": [
      [0, 0, 0, "Unexpected any. Specify a different type.", "0"],
      [0, 0, 0, "Unexpected any. Specify a different type.", "1"],
      [0, 0, 0, "Unexpected any. Specify a different type.", "2"]
    ],
    "packages/grafana-data/src/field/displayProcessor.ts:5381": [
      [0, 0, 0, "Do not use any type assertions.", "0"],
      [0, 0, 0, "Do not use any type assertions.", "1"],
      [0, 0, 0, "Do not use any type assertions.", "2"]
    ],
    "packages/grafana-data/src/field/overrides/processors.ts:5381": [
      [0, 0, 0, "Unexpected any. Specify a different type.", "0"],
      [0, 0, 0, "Unexpected any. Specify a different type.", "1"],
      [0, 0, 0, "Unexpected any. Specify a different type.", "2"],
      [0, 0, 0, "Unexpected any. Specify a different type.", "3"],
      [0, 0, 0, "Unexpected any. Specify a different type.", "4"]
    ],
    "packages/grafana-data/src/field/standardFieldConfigEditorRegistry.ts:5381": [
      [0, 0, 0, "Unexpected any. Specify a different type.", "0"],
      [0, 0, 0, "Unexpected any. Specify a different type.", "1"],
      [0, 0, 0, "Unexpected any. Specify a different type.", "2"],
      [0, 0, 0, "Unexpected any. Specify a different type.", "3"],
      [0, 0, 0, "Unexpected any. Specify a different type.", "4"],
      [0, 0, 0, "Unexpected any. Specify a different type.", "5"],
      [0, 0, 0, "Unexpected any. Specify a different type.", "6"]
    ],
    "packages/grafana-data/src/geo/layer.ts:5381": [
      [0, 0, 0, "Unexpected any. Specify a different type.", "0"]
    ],
    "packages/grafana-data/src/panel/PanelPlugin.ts:5381": [
      [0, 0, 0, "Do not use any type assertions.", "0"],
      [0, 0, 0, "Unexpected any. Specify a different type.", "1"],
      [0, 0, 0, "Unexpected any. Specify a different type.", "2"],
      [0, 0, 0, "Unexpected any. Specify a different type.", "3"],
      [0, 0, 0, "Unexpected any. Specify a different type.", "4"],
      [0, 0, 0, "Unexpected any. Specify a different type.", "5"]
    ],
    "packages/grafana-data/src/panel/registryFactories.ts:5381": [
      [0, 0, 0, "Do not use any type assertions.", "0"]
    ],
    "packages/grafana-data/src/table/amendTimeSeries.ts:5381": [
      [0, 0, 0, "Do not use any type assertions.", "0"],
      [0, 0, 0, "Do not use any type assertions.", "1"],
      [0, 0, 0, "Do not use any type assertions.", "2"],
      [0, 0, 0, "Do not use any type assertions.", "3"],
      [0, 0, 0, "Do not use any type assertions.", "4"],
      [0, 0, 0, "Unexpected any. Specify a different type.", "5"]
    ],
    "packages/grafana-data/src/themes/colorManipulator.ts:5381": [
      [0, 0, 0, "Unexpected any. Specify a different type.", "0"],
      [0, 0, 0, "Unexpected any. Specify a different type.", "1"],
      [0, 0, 0, "Unexpected any. Specify a different type.", "2"]
    ],
    "packages/grafana-data/src/themes/createColors.ts:5381": [
      [0, 0, 0, "Do not use any type assertions.", "0"]
    ],
    "packages/grafana-data/src/themes/registry.ts:5381": [
      [0, 0, 0, "Using localeCompare() can cause performance issues when sorting large datasets. Consider using Intl.Collator for better performance when sorting arrays, or add an eslint-disable comment if sorting a small, known dataset.", "0"]
    ],
    "packages/grafana-data/src/transformations/matchers/valueMatchers/types.ts:5381": [
      [0, 0, 0, "Unexpected any. Specify a different type.", "0"],
      [0, 0, 0, "Unexpected any. Specify a different type.", "1"]
    ],
    "packages/grafana-data/src/transformations/standardTransformersRegistry.ts:5381": [
      [0, 0, 0, "Unexpected any. Specify a different type.", "0"]
    ],
    "packages/grafana-data/src/transformations/transformDataFrame.ts:5381": [
      [0, 0, 0, "Unexpected any. Specify a different type.", "0"],
      [0, 0, 0, "Unexpected any. Specify a different type.", "1"],
      [0, 0, 0, "Unexpected any. Specify a different type.", "2"],
      [0, 0, 0, "Unexpected any. Specify a different type.", "3"],
      [0, 0, 0, "Unexpected any. Specify a different type.", "4"],
      [0, 0, 0, "Unexpected any. Specify a different type.", "5"]
    ],
    "packages/grafana-data/src/transformations/transformers/nulls/nullInsertThreshold.ts:5381": [
      [0, 0, 0, "Unexpected any. Specify a different type.", "0"],
      [0, 0, 0, "Unexpected any. Specify a different type.", "1"]
    ],
    "packages/grafana-data/src/types/OptionsUIRegistryBuilder.ts:5381": [
      [0, 0, 0, "Unexpected any. Specify a different type.", "0"],
      [0, 0, 0, "Unexpected any. Specify a different type.", "1"],
      [0, 0, 0, "Unexpected any. Specify a different type.", "2"],
      [0, 0, 0, "Unexpected any. Specify a different type.", "3"]
    ],
    "packages/grafana-data/src/types/ScopedVars.ts:5381": [
      [0, 0, 0, "Unexpected any. Specify a different type.", "0"],
      [0, 0, 0, "Unexpected any. Specify a different type.", "1"]
    ],
    "packages/grafana-data/src/types/action.ts:5381": [
      [0, 0, 0, "Unexpected any. Specify a different type.", "0"],
      [0, 0, 0, "Unexpected any. Specify a different type.", "1"],
      [0, 0, 0, "Unexpected any. Specify a different type.", "2"]
    ],
    "packages/grafana-data/src/types/annotations.ts:5381": [
      [0, 0, 0, "Unexpected any. Specify a different type.", "0"],
      [0, 0, 0, "Unexpected any. Specify a different type.", "1"],
      [0, 0, 0, "Unexpected any. Specify a different type.", "2"],
      [0, 0, 0, "Unexpected any. Specify a different type.", "3"],
      [0, 0, 0, "Unexpected any. Specify a different type.", "4"],
      [0, 0, 0, "Unexpected any. Specify a different type.", "5"]
    ],
    "packages/grafana-data/src/types/app.ts:5381": [
      [0, 0, 0, "Do not use any type assertions.", "0"],
      [0, 0, 0, "Do not use any type assertions.", "1"],
      [0, 0, 0, "Do not use any type assertions.", "2"]
    ],
    "packages/grafana-data/src/types/dashboard.ts:5381": [
      [0, 0, 0, "Unexpected any. Specify a different type.", "0"],
      [0, 0, 0, "Unexpected any. Specify a different type.", "1"],
      [0, 0, 0, "Unexpected any. Specify a different type.", "2"]
    ],
    "packages/grafana-data/src/types/data.ts:5381": [
      [0, 0, 0, "Unexpected any. Specify a different type.", "0"],
      [0, 0, 0, "Unexpected any. Specify a different type.", "1"],
      [0, 0, 0, "Unexpected any. Specify a different type.", "2"],
      [0, 0, 0, "Unexpected any. Specify a different type.", "3"]
    ],
    "packages/grafana-data/src/types/dataFrame.ts:5381": [
      [0, 0, 0, "Unexpected any. Specify a different type.", "0"],
      [0, 0, 0, "Unexpected any. Specify a different type.", "1"],
      [0, 0, 0, "Unexpected any. Specify a different type.", "2"],
      [0, 0, 0, "Unexpected any. Specify a different type.", "3"]
    ],
    "packages/grafana-data/src/types/dataLink.ts:5381": [
      [0, 0, 0, "Unexpected any. Specify a different type.", "0"],
      [0, 0, 0, "Unexpected any. Specify a different type.", "1"],
      [0, 0, 0, "Unexpected any. Specify a different type.", "2"],
      [0, 0, 0, "Unexpected any. Specify a different type.", "3"],
      [0, 0, 0, "Unexpected any. Specify a different type.", "4"],
      [0, 0, 0, "Unexpected any. Specify a different type.", "5"],
      [0, 0, 0, "Unexpected any. Specify a different type.", "6"]
    ],
    "packages/grafana-data/src/types/datasource.ts:5381": [
      [0, 0, 0, "Unexpected any. Specify a different type.", "0"],
      [0, 0, 0, "Unexpected any. Specify a different type.", "1"],
      [0, 0, 0, "Unexpected any. Specify a different type.", "2"],
      [0, 0, 0, "Unexpected any. Specify a different type.", "3"],
      [0, 0, 0, "Unexpected any. Specify a different type.", "4"],
      [0, 0, 0, "Unexpected any. Specify a different type.", "5"],
      [0, 0, 0, "Unexpected any. Specify a different type.", "6"],
      [0, 0, 0, "Unexpected any. Specify a different type.", "7"],
      [0, 0, 0, "Unexpected any. Specify a different type.", "8"],
      [0, 0, 0, "Unexpected any. Specify a different type.", "9"],
      [0, 0, 0, "Unexpected any. Specify a different type.", "10"],
      [0, 0, 0, "Unexpected any. Specify a different type.", "11"],
      [0, 0, 0, "Unexpected any. Specify a different type.", "12"],
      [0, 0, 0, "Unexpected any. Specify a different type.", "13"],
      [0, 0, 0, "Unexpected any. Specify a different type.", "14"],
      [0, 0, 0, "Unexpected any. Specify a different type.", "15"],
      [0, 0, 0, "Unexpected any. Specify a different type.", "16"],
      [0, 0, 0, "Unexpected any. Specify a different type.", "17"],
      [0, 0, 0, "Unexpected any. Specify a different type.", "18"],
      [0, 0, 0, "Unexpected any. Specify a different type.", "19"],
      [0, 0, 0, "Unexpected any. Specify a different type.", "20"],
      [0, 0, 0, "Unexpected any. Specify a different type.", "21"],
      [0, 0, 0, "Unexpected any. Specify a different type.", "22"],
      [0, 0, 0, "Unexpected any. Specify a different type.", "23"]
    ],
    "packages/grafana-data/src/types/explore.ts:5381": [
      [0, 0, 0, "Unexpected any. Specify a different type.", "0"]
    ],
    "packages/grafana-data/src/types/fieldOverrides.ts:5381": [
      [0, 0, 0, "Unexpected any. Specify a different type.", "0"],
      [0, 0, 0, "Unexpected any. Specify a different type.", "1"],
      [0, 0, 0, "Unexpected any. Specify a different type.", "2"],
      [0, 0, 0, "Unexpected any. Specify a different type.", "3"],
      [0, 0, 0, "Unexpected any. Specify a different type.", "4"],
      [0, 0, 0, "Unexpected any. Specify a different type.", "5"],
      [0, 0, 0, "Unexpected any. Specify a different type.", "6"],
      [0, 0, 0, "Unexpected any. Specify a different type.", "7"],
      [0, 0, 0, "Unexpected any. Specify a different type.", "8"]
    ],
    "packages/grafana-data/src/types/flot.ts:5381": [
      [0, 0, 0, "Unexpected any. Specify a different type.", "0"]
    ],
    "packages/grafana-data/src/types/graph.ts:5381": [
      [0, 0, 0, "Unexpected any. Specify a different type.", "0"],
      [0, 0, 0, "Unexpected any. Specify a different type.", "1"],
      [0, 0, 0, "Unexpected any. Specify a different type.", "2"]
    ],
    "packages/grafana-data/src/types/legacyEvents.ts:5381": [
      [0, 0, 0, "Unexpected any. Specify a different type.", "0"],
      [0, 0, 0, "Unexpected any. Specify a different type.", "1"]
    ],
    "packages/grafana-data/src/types/live.ts:5381": [
      [0, 0, 0, "Do not use any type assertions.", "0"],
      [0, 0, 0, "Unexpected any. Specify a different type.", "1"],
      [0, 0, 0, "Unexpected any. Specify a different type.", "2"],
      [0, 0, 0, "Unexpected any. Specify a different type.", "3"],
      [0, 0, 0, "Unexpected any. Specify a different type.", "4"],
      [0, 0, 0, "Unexpected any. Specify a different type.", "5"],
      [0, 0, 0, "Unexpected any. Specify a different type.", "6"],
      [0, 0, 0, "Unexpected any. Specify a different type.", "7"]
    ],
    "packages/grafana-data/src/types/options.ts:5381": [
      [0, 0, 0, "Unexpected any. Specify a different type.", "0"],
      [0, 0, 0, "Unexpected any. Specify a different type.", "1"]
    ],
    "packages/grafana-data/src/types/panel.ts:5381": [
      [0, 0, 0, "Unexpected any. Specify a different type.", "0"],
      [0, 0, 0, "Unexpected any. Specify a different type.", "1"],
      [0, 0, 0, "Unexpected any. Specify a different type.", "2"],
      [0, 0, 0, "Unexpected any. Specify a different type.", "3"],
      [0, 0, 0, "Unexpected any. Specify a different type.", "4"],
      [0, 0, 0, "Unexpected any. Specify a different type.", "5"],
      [0, 0, 0, "Unexpected any. Specify a different type.", "6"],
      [0, 0, 0, "Unexpected any. Specify a different type.", "7"],
      [0, 0, 0, "Unexpected any. Specify a different type.", "8"],
      [0, 0, 0, "Unexpected any. Specify a different type.", "9"],
      [0, 0, 0, "Unexpected any. Specify a different type.", "10"],
      [0, 0, 0, "Unexpected any. Specify a different type.", "11"],
      [0, 0, 0, "Unexpected any. Specify a different type.", "12"]
    ],
    "packages/grafana-data/src/types/plugin.ts:5381": [
      [0, 0, 0, "Do not use any type assertions.", "0"],
      [0, 0, 0, "Unexpected any. Specify a different type.", "1"]
    ],
    "packages/grafana-data/src/types/scopes.ts:5381": [
      [0, 0, 0, "Do not use any type assertions.", "0"]
    ],
    "packages/grafana-data/src/types/select.ts:5381": [
      [0, 0, 0, "Unexpected any. Specify a different type.", "0"],
      [0, 0, 0, "Unexpected any. Specify a different type.", "1"]
    ],
    "packages/grafana-data/src/types/templateVars.ts:5381": [
      [0, 0, 0, "Unexpected any. Specify a different type.", "0"],
      [0, 0, 0, "Unexpected any. Specify a different type.", "1"]
    ],
    "packages/grafana-data/src/types/trace.ts:5381": [
      [0, 0, 0, "Unexpected any. Specify a different type.", "0"]
    ],
    "packages/grafana-data/src/types/transformations.ts:5381": [
      [0, 0, 0, "Unexpected any. Specify a different type.", "0"],
      [0, 0, 0, "Unexpected any. Specify a different type.", "1"],
      [0, 0, 0, "Unexpected any. Specify a different type.", "2"],
      [0, 0, 0, "Unexpected any. Specify a different type.", "3"],
      [0, 0, 0, "Unexpected any. Specify a different type.", "4"]
    ],
    "packages/grafana-data/src/types/variables.ts:5381": [
      [0, 0, 0, "Unexpected any. Specify a different type.", "0"]
    ],
    "packages/grafana-data/src/utils/OptionsUIBuilders.ts:5381": [
      [0, 0, 0, "Unexpected any. Specify a different type.", "0"],
      [0, 0, 0, "Unexpected any. Specify a different type.", "1"],
      [0, 0, 0, "Unexpected any. Specify a different type.", "2"],
      [0, 0, 0, "Unexpected any. Specify a different type.", "3"],
      [0, 0, 0, "Unexpected any. Specify a different type.", "4"],
      [0, 0, 0, "Unexpected any. Specify a different type.", "5"],
      [0, 0, 0, "Unexpected any. Specify a different type.", "6"],
      [0, 0, 0, "Unexpected any. Specify a different type.", "7"],
      [0, 0, 0, "Unexpected any. Specify a different type.", "8"],
      [0, 0, 0, "Unexpected any. Specify a different type.", "9"],
      [0, 0, 0, "Unexpected any. Specify a different type.", "10"]
    ],
    "packages/grafana-data/src/utils/Registry.ts:5381": [
      [0, 0, 0, "Unexpected any. Specify a different type.", "0"]
    ],
    "packages/grafana-data/src/utils/arrayUtils.ts:5381": [
      [0, 0, 0, "Unexpected any. Specify a different type.", "0"],
      [0, 0, 0, "Unexpected any. Specify a different type.", "1"]
    ],
    "packages/grafana-data/src/utils/csv.ts:5381": [
      [0, 0, 0, "Do not use any type assertions.", "0"],
      [0, 0, 0, "Do not use any type assertions.", "1"],
      [0, 0, 0, "Do not use any type assertions.", "2"],
      [0, 0, 0, "Unexpected any. Specify a different type.", "3"],
      [0, 0, 0, "Unexpected any. Specify a different type.", "4"]
    ],
    "packages/grafana-data/src/utils/datasource.ts:5381": [
      [0, 0, 0, "Do not use any type assertions.", "0"],
      [0, 0, 0, "Do not use any type assertions.", "1"]
    ],
    "packages/grafana-data/src/utils/flotPairs.ts:5381": [
      [0, 0, 0, "Unexpected any. Specify a different type.", "0"]
    ],
    "packages/grafana-data/src/utils/location.ts:5381": [
      [0, 0, 0, "Do not use any type assertions.", "0"]
    ],
    "packages/grafana-data/src/utils/store.ts:5381": [
      [0, 0, 0, "Direct usage of localStorage is not allowed. import store from @grafana/data instead", "0"],
      [0, 0, 0, "Direct usage of localStorage is not allowed. import store from @grafana/data instead", "1"],
      [0, 0, 0, "Direct usage of localStorage is not allowed. import store from @grafana/data instead", "2"],
      [0, 0, 0, "Direct usage of localStorage is not allowed. import store from @grafana/data instead", "3"],
      [0, 0, 0, "Direct usage of localStorage is not allowed. import store from @grafana/data instead", "4"],
      [0, 0, 0, "Direct usage of localStorage is not allowed. import store from @grafana/data instead", "5"]
    ],
    "packages/grafana-data/src/utils/url.ts:5381": [
      [0, 0, 0, "Do not use any type assertions.", "0"],
      [0, 0, 0, "Do not use any type assertions.", "1"],
      [0, 0, 0, "Unexpected any. Specify a different type.", "2"],
      [0, 0, 0, "Unexpected any. Specify a different type.", "3"],
      [0, 0, 0, "Unexpected any. Specify a different type.", "4"],
      [0, 0, 0, "Unexpected any. Specify a different type.", "5"],
      [0, 0, 0, "Unexpected any. Specify a different type.", "6"],
      [0, 0, 0, "Unexpected any. Specify a different type.", "7"],
      [0, 0, 0, "Unexpected any. Specify a different type.", "8"]
    ],
    "packages/grafana-data/src/utils/valueMappings.ts:5381": [
      [0, 0, 0, "Do not use any type assertions.", "0"],
      [0, 0, 0, "Do not use any type assertions.", "1"],
      [0, 0, 0, "Unexpected any. Specify a different type.", "2"],
      [0, 0, 0, "Unexpected any. Specify a different type.", "3"],
      [0, 0, 0, "Unexpected any. Specify a different type.", "4"]
    ],
    "packages/grafana-data/src/vector/CircularVector.ts:5381": [
      [0, 0, 0, "Unexpected any. Specify a different type.", "0"]
    ],
    "packages/grafana-data/src/vector/FunctionalVector.ts:5381": [
      [0, 0, 0, "Unexpected any. Specify a different type.", "0"],
      [0, 0, 0, "Unexpected any. Specify a different type.", "1"],
      [0, 0, 0, "Unexpected any. Specify a different type.", "2"],
      [0, 0, 0, "Unexpected any. Specify a different type.", "3"],
      [0, 0, 0, "Unexpected any. Specify a different type.", "4"],
      [0, 0, 0, "Unexpected any. Specify a different type.", "5"],
      [0, 0, 0, "Unexpected any. Specify a different type.", "6"],
      [0, 0, 0, "Unexpected any. Specify a different type.", "7"],
      [0, 0, 0, "Unexpected any. Specify a different type.", "8"]
    ],
    "packages/grafana-data/test/helpers/pluginMocks.ts:5381": [
      [0, 0, 0, "Do not use any type assertions.", "0"]
    ],
    "packages/grafana-e2e-selectors/src/resolver.ts:5381": [
      [0, 0, 0, "Do not use any type assertions.", "0"]
    ],
    "packages/grafana-o11y-ds-frontend/src/createNodeGraphFrames.ts:5381": [
      [0, 0, 0, "Do not use any type assertions.", "0"]
    ],
    "packages/grafana-prometheus/src/components/PromQueryField.tsx:5381": [
      [0, 0, 0, "Unexpected any. Specify a different type.", "0"]
    ],
    "packages/grafana-prometheus/src/components/metrics-browser/useMetricsLabelsValues.ts:5381": [
      [0, 0, 0, "Direct usage of localStorage is not allowed. import store from @grafana/data instead", "0"],
      [0, 0, 0, "Direct usage of localStorage is not allowed. import store from @grafana/data instead", "1"],
      [0, 0, 0, "Direct usage of localStorage is not allowed. import store from @grafana/data instead", "2"],
      [0, 0, 0, "Direct usage of localStorage is not allowed. import store from @grafana/data instead", "3"],
      [0, 0, 0, "Direct usage of localStorage is not allowed. import store from @grafana/data instead", "4"],
      [0, 0, 0, "Direct usage of localStorage is not allowed. import store from @grafana/data instead", "5"]
    ],
    "packages/grafana-prometheus/src/datasource.ts:5381": [
      [0, 0, 0, "Do not use any type assertions.", "0"],
      [0, 0, 0, "Unexpected any. Specify a different type.", "1"],
      [0, 0, 0, "Unexpected any. Specify a different type.", "2"],
      [0, 0, 0, "Unexpected any. Specify a different type.", "3"]
    ],
    "packages/grafana-prometheus/src/language_provider.test.ts:5381": [
      [0, 0, 0, "Unexpected any. Specify a different type.", "0"],
      [0, 0, 0, "Unexpected any. Specify a different type.", "1"],
      [0, 0, 0, "Unexpected any. Specify a different type.", "2"],
      [0, 0, 0, "Unexpected any. Specify a different type.", "3"],
      [0, 0, 0, "Unexpected any. Specify a different type.", "4"],
      [0, 0, 0, "Unexpected any. Specify a different type.", "5"],
      [0, 0, 0, "Unexpected any. Specify a different type.", "6"],
      [0, 0, 0, "Unexpected any. Specify a different type.", "7"]
    ],
    "packages/grafana-prometheus/src/language_provider.ts:5381": [
      [0, 0, 0, "Unexpected any. Specify a different type.", "0"],
      [0, 0, 0, "Unexpected any. Specify a different type.", "1"],
      [0, 0, 0, "Unexpected any. Specify a different type.", "2"],
      [0, 0, 0, "Unexpected any. Specify a different type.", "3"],
      [0, 0, 0, "Unexpected any. Specify a different type.", "4"],
      [0, 0, 0, "Unexpected any. Specify a different type.", "5"]
    ],
    "packages/grafana-prometheus/src/language_utils.ts:5381": [
      [0, 0, 0, "Do not use any type assertions.", "0"]
    ],
    "packages/grafana-prometheus/src/querybuilder/QueryPattern.tsx:5381": [
      [0, 0, 0, "Add noMargin prop to Card components to remove built-in margins. Use layout components like Stack or Grid with the gap prop instead for consistent spacing.", "0"]
    ],
    "packages/grafana-prometheus/src/querybuilder/components/LabelFilterItem.tsx:5381": [
      [0, 0, 0, "Do not use any type assertions.", "0"],
      [0, 0, 0, "Do not use any type assertions.", "1"],
      [0, 0, 0, "Do not use any type assertions.", "2"],
      [0, 0, 0, "Do not use any type assertions.", "3"]
    ],
    "packages/grafana-prometheus/src/querybuilder/components/LabelParamEditor.tsx:5381": [
      [0, 0, 0, "Do not use any type assertions.", "0"]
    ],
    "packages/grafana-prometheus/src/querybuilder/shared/OperationEditor.tsx:5381": [
      [0, 0, 0, "Unexpected any. Specify a different type.", "0"]
    ],
    "packages/grafana-prometheus/src/querybuilder/shared/OperationParamEditorRegistry.tsx:5381": [
      [0, 0, 0, "Do not use any type assertions.", "0"],
      [0, 0, 0, "Do not use any type assertions.", "1"],
      [0, 0, 0, "Do not use any type assertions.", "2"]
    ],
    "packages/grafana-prometheus/src/querybuilder/shared/types.ts:5381": [
      [0, 0, 0, "Unexpected any. Specify a different type.", "0"]
    ],
    "packages/grafana-prometheus/src/resource_clients.test.ts:5381": [
      [0, 0, 0, "Unexpected any. Specify a different type.", "0"],
      [0, 0, 0, "Unexpected any. Specify a different type.", "1"],
      [0, 0, 0, "Unexpected any. Specify a different type.", "2"],
      [0, 0, 0, "Unexpected any. Specify a different type.", "3"],
      [0, 0, 0, "Unexpected any. Specify a different type.", "4"],
      [0, 0, 0, "Unexpected any. Specify a different type.", "5"],
      [0, 0, 0, "Unexpected any. Specify a different type.", "6"],
      [0, 0, 0, "Unexpected any. Specify a different type.", "7"]
    ],
    "packages/grafana-prometheus/src/types.ts:5381": [
      [0, 0, 0, "Unexpected any. Specify a different type.", "0"],
      [0, 0, 0, "Unexpected any. Specify a different type.", "1"],
      [0, 0, 0, "Unexpected any. Specify a different type.", "2"]
    ],
    "packages/grafana-runtime/src/analytics/types.ts:5381": [
      [0, 0, 0, "Unexpected any. Specify a different type.", "0"]
    ],
    "packages/grafana-runtime/src/config.ts:5381": [
      [0, 0, 0, "Direct usage of localStorage is not allowed. import store from @grafana/data instead", "0"],
      [0, 0, 0, "Do not use any type assertions.", "1"],
      [0, 0, 0, "Do not use any type assertions.", "2"],
      [0, 0, 0, "Do not use any type assertions.", "3"],
      [0, 0, 0, "Unexpected any. Specify a different type.", "4"],
      [0, 0, 0, "Unexpected any. Specify a different type.", "5"]
    ],
    "packages/grafana-runtime/src/services/EchoSrv.ts:5381": [
      [0, 0, 0, "Unexpected any. Specify a different type.", "0"],
      [0, 0, 0, "Unexpected any. Specify a different type.", "1"],
      [0, 0, 0, "Unexpected any. Specify a different type.", "2"],
      [0, 0, 0, "Unexpected any. Specify a different type.", "3"]
    ],
    "packages/grafana-runtime/src/services/LocationService.tsx:5381": [
      [0, 0, 0, "Do not use any type assertions.", "0"],
      [0, 0, 0, "Unexpected any. Specify a different type.", "1"],
      [0, 0, 0, "Unexpected any. Specify a different type.", "2"],
      [0, 0, 0, "Unexpected any. Specify a different type.", "3"],
      [0, 0, 0, "Unexpected any. Specify a different type.", "4"],
      [0, 0, 0, "Unexpected any. Specify a different type.", "5"]
    ],
    "packages/grafana-runtime/src/services/backendSrv.ts:5381": [
      [0, 0, 0, "Unexpected any. Specify a different type.", "0"],
      [0, 0, 0, "Unexpected any. Specify a different type.", "1"],
      [0, 0, 0, "Unexpected any. Specify a different type.", "2"],
      [0, 0, 0, "Unexpected any. Specify a different type.", "3"],
      [0, 0, 0, "Unexpected any. Specify a different type.", "4"],
      [0, 0, 0, "Unexpected any. Specify a different type.", "5"],
      [0, 0, 0, "Unexpected any. Specify a different type.", "6"],
      [0, 0, 0, "Unexpected any. Specify a different type.", "7"],
      [0, 0, 0, "Unexpected any. Specify a different type.", "8"],
      [0, 0, 0, "Unexpected any. Specify a different type.", "9"],
      [0, 0, 0, "Unexpected any. Specify a different type.", "10"],
      [0, 0, 0, "Unexpected any. Specify a different type.", "11"]
    ],
    "packages/grafana-runtime/src/services/pluginExtensions/usePluginComponent.ts:5381": [
      [0, 0, 0, "Do not use any type assertions.", "0"]
    ],
    "packages/grafana-runtime/src/services/pluginExtensions/usePluginComponents.ts:5381": [
      [0, 0, 0, "Do not use any type assertions.", "0"]
    ],
    "packages/grafana-runtime/src/services/pluginExtensions/usePluginFunctions.ts:5381": [
      [0, 0, 0, "Do not use any type assertions.", "0"]
    ],
    "packages/grafana-runtime/src/utils/DataSourceWithBackend.ts:5381": [
      [0, 0, 0, "Unexpected any. Specify a different type.", "0"]
    ],
    "packages/grafana-runtime/src/utils/queryResponse.ts:5381": [
      [0, 0, 0, "Do not use any type assertions.", "0"]
    ],
    "packages/grafana-runtime/src/utils/userStorage.tsx:5381": [
      [0, 0, 0, "Direct usage of localStorage is not allowed. import store from @grafana/data instead", "0"],
      [0, 0, 0, "Direct usage of localStorage is not allowed. import store from @grafana/data instead", "1"],
      [0, 0, 0, "Direct usage of localStorage is not allowed. import store from @grafana/data instead", "2"],
      [0, 0, 0, "Direct usage of localStorage is not allowed. import store from @grafana/data instead", "3"],
      [0, 0, 0, "Direct usage of localStorage is not allowed. import store from @grafana/data instead", "4"],
      [0, 0, 0, "Direct usage of localStorage is not allowed. import store from @grafana/data instead", "5"],
      [0, 0, 0, "Direct usage of localStorage is not allowed. import store from @grafana/data instead", "6"],
      [0, 0, 0, "Direct usage of localStorage is not allowed. import store from @grafana/data instead", "7"],
      [0, 0, 0, "Direct usage of localStorage is not allowed. import store from @grafana/data instead", "8"],
      [0, 0, 0, "Direct usage of localStorage is not allowed. import store from @grafana/data instead", "9"],
      [0, 0, 0, "Direct usage of localStorage is not allowed. import store from @grafana/data instead", "10"],
      [0, 0, 0, "Direct usage of localStorage is not allowed. import store from @grafana/data instead", "11"]
    ],
    "packages/grafana-schema/src/veneer/common.types.ts:5381": [
      [0, 0, 0, "Unexpected any. Specify a different type.", "0"]
    ],
    "packages/grafana-schema/src/veneer/dashboard.types.ts:5381": [
      [0, 0, 0, "Do not use any type assertions.", "0"],
      [0, 0, 0, "Do not use any type assertions.", "1"],
      [0, 0, 0, "Do not use any type assertions.", "2"],
      [0, 0, 0, "Do not use any type assertions.", "3"],
      [0, 0, 0, "Do not use any type assertions.", "4"],
      [0, 0, 0, "Unexpected any. Specify a different type.", "5"],
      [0, 0, 0, "Unexpected any. Specify a different type.", "6"]
    ],
    "packages/grafana-sql/src/components/configuration/ConnectionLimits.tsx:5381": [
      [0, 0, 0, "Add noMargin prop to Field components to remove built-in margins. Use layout components like Stack or Grid with the gap prop instead for consistent spacing.", "0"],
      [0, 0, 0, "Add noMargin prop to Field components to remove built-in margins. Use layout components like Stack or Grid with the gap prop instead for consistent spacing.", "1"],
      [0, 0, 0, "Add noMargin prop to Field components to remove built-in margins. Use layout components like Stack or Grid with the gap prop instead for consistent spacing.", "2"],
      [0, 0, 0, "Add noMargin prop to Field components to remove built-in margins. Use layout components like Stack or Grid with the gap prop instead for consistent spacing.", "3"]
    ],
    "packages/grafana-sql/src/components/configuration/TLSSecretsConfig.tsx:5381": [
      [0, 0, 0, "Add noMargin prop to Field components to remove built-in margins. Use layout components like Stack or Grid with the gap prop instead for consistent spacing.", "0"],
      [0, 0, 0, "Add noMargin prop to Field components to remove built-in margins. Use layout components like Stack or Grid with the gap prop instead for consistent spacing.", "1"],
      [0, 0, 0, "Add noMargin prop to Field components to remove built-in margins. Use layout components like Stack or Grid with the gap prop instead for consistent spacing.", "2"]
    ],
    "packages/grafana-sql/src/components/visual-query-builder/Preview.tsx:5381": [
      [0, 0, 0, "Add noMargin prop to Field components to remove built-in margins. Use layout components like Stack or Grid with the gap prop instead for consistent spacing.", "0"]
    ],
    "packages/grafana-ui/src/components/ColorPicker/ColorPicker.tsx:5381": [
      [0, 0, 0, "Unexpected any. Specify a different type.", "0"],
      [0, 0, 0, "Unexpected any. Specify a different type.", "1"]
    ],
    "packages/grafana-ui/src/components/Combobox/MultiCombobox.tsx:5381": [
      [0, 0, 0, "Do not use any type assertions.", "0"]
    ],
    "packages/grafana-ui/src/components/Combobox/useOptions.ts:5381": [
      [0, 0, 0, "Do not use any type assertions.", "0"]
    ],
    "packages/grafana-ui/src/components/ConfirmModal/ConfirmContent.tsx:5381": [
      [0, 0, 0, "Using localeCompare() can cause performance issues when sorting large datasets. Consider using Intl.Collator for better performance when sorting arrays, or add an eslint-disable comment if sorting a small, known dataset.", "0"]
    ],
    "packages/grafana-ui/src/components/DataLinks/DataLinkInput.tsx:5381": [
      [0, 0, 0, "Do not use any type assertions.", "0"]
    ],
    "packages/grafana-ui/src/components/DataSourceSettings/CustomHeadersSettings.tsx:5381": [
      [0, 0, 0, "Unexpected any. Specify a different type.", "0"],
      [0, 0, 0, "Unexpected any. Specify a different type.", "1"]
    ],
    "packages/grafana-ui/src/components/DataSourceSettings/types.ts:5381": [
      [0, 0, 0, "Unexpected any. Specify a different type.", "0"],
      [0, 0, 0, "Unexpected any. Specify a different type.", "1"]
    ],
    "packages/grafana-ui/src/components/Forms/Legacy/Input/Input.tsx:5381": [
      [0, 0, 0, "Do not use any type assertions.", "0"],
      [0, 0, 0, "Do not use any type assertions.", "1"],
      [0, 0, 0, "Unexpected any. Specify a different type.", "2"]
    ],
    "packages/grafana-ui/src/components/Forms/Legacy/Select/Select.tsx:5381": [
      [0, 0, 0, "Unexpected any. Specify a different type.", "0"]
    ],
    "packages/grafana-ui/src/components/Forms/Legacy/Select/SelectOption.tsx:5381": [
      [0, 0, 0, "Unexpected any. Specify a different type.", "0"],
      [0, 0, 0, "Unexpected any. Specify a different type.", "1"]
    ],
    "packages/grafana-ui/src/components/Forms/Legacy/Select/SelectOptionGroup.tsx:5381": [
      [0, 0, 0, "Unexpected any. Specify a different type.", "0"],
      [0, 0, 0, "Unexpected any. Specify a different type.", "1"],
      [0, 0, 0, "Unexpected any. Specify a different type.", "2"]
    ],
    "packages/grafana-ui/src/components/Icon/Icon.story.tsx:5381": [
      [0, 0, 0, "Using localeCompare() can cause performance issues when sorting large datasets. Consider using Intl.Collator for better performance when sorting arrays, or add an eslint-disable comment if sorting a small, known dataset.", "0"]
    ],
    "packages/grafana-ui/src/components/InteractiveTable/InteractiveTable.story.tsx:5381": [
      [0, 0, 0, "Using localeCompare() can cause performance issues when sorting large datasets. Consider using Intl.Collator for better performance when sorting arrays, or add an eslint-disable comment if sorting a small, known dataset.", "0"],
      [0, 0, 0, "Using localeCompare() can cause performance issues when sorting large datasets. Consider using Intl.Collator for better performance when sorting arrays, or add an eslint-disable comment if sorting a small, known dataset.", "1"]
    ],
    "packages/grafana-ui/src/components/JSONFormatter/json_explorer/json_explorer.ts:5381": [
      [0, 0, 0, "Unexpected any. Specify a different type.", "0"],
      [0, 0, 0, "Unexpected any. Specify a different type.", "1"]
    ],
    "packages/grafana-ui/src/components/MatchersUI/FieldValueMatcher.tsx:5381": [
      [0, 0, 0, "Do not use any type assertions.", "0"]
    ],
    "packages/grafana-ui/src/components/MatchersUI/fieldMatchersUI.ts:5381": [
      [0, 0, 0, "Unexpected any. Specify a different type.", "0"]
    ],
    "packages/grafana-ui/src/components/Modal/ModalsContext.tsx:5381": [
      [0, 0, 0, "Unexpected any. Specify a different type.", "0"],
      [0, 0, 0, "Unexpected any. Specify a different type.", "1"],
      [0, 0, 0, "Unexpected any. Specify a different type.", "2"],
      [0, 0, 0, "Unexpected any. Specify a different type.", "3"]
    ],
    "packages/grafana-ui/src/components/PanelChrome/PanelContext.ts:5381": [
      [0, 0, 0, "Unexpected any. Specify a different type.", "0"],
      [0, 0, 0, "Unexpected any. Specify a different type.", "1"]
    ],
    "packages/grafana-ui/src/components/PanelChrome/index.ts:5381": [
      [0, 0, 0, "Do not use any type assertions.", "0"]
    ],
    "packages/grafana-ui/src/components/Segment/SegmentSelect.tsx:5381": [
      [0, 0, 0, "Do not use any type assertions.", "0"]
    ],
    "packages/grafana-ui/src/components/Select/SelectBase.tsx:5381": [
      [0, 0, 0, "Do not use any type assertions.", "0"],
      [0, 0, 0, "Do not use any type assertions.", "1"],
      [0, 0, 0, "Unexpected any. Specify a different type.", "2"],
      [0, 0, 0, "Unexpected any. Specify a different type.", "3"],
      [0, 0, 0, "Unexpected any. Specify a different type.", "4"],
      [0, 0, 0, "Unexpected any. Specify a different type.", "5"]
    ],
    "packages/grafana-ui/src/components/Select/resetSelectStyles.ts:5381": [
      [0, 0, 0, "Unexpected any. Specify a different type.", "0"],
      [0, 0, 0, "Unexpected any. Specify a different type.", "1"],
      [0, 0, 0, "Unexpected any. Specify a different type.", "2"],
      [0, 0, 0, "Unexpected any. Specify a different type.", "3"]
    ],
    "packages/grafana-ui/src/components/Select/types.ts:5381": [
      [0, 0, 0, "Unexpected any. Specify a different type.", "0"],
      [0, 0, 0, "Unexpected any. Specify a different type.", "1"],
      [0, 0, 0, "Unexpected any. Specify a different type.", "2"],
      [0, 0, 0, "Unexpected any. Specify a different type.", "3"],
      [0, 0, 0, "Unexpected any. Specify a different type.", "4"],
      [0, 0, 0, "Unexpected any. Specify a different type.", "5"]
    ],
    "packages/grafana-ui/src/components/SingleStatShared/SingleStatBaseOptions.ts:5381": [
      [0, 0, 0, "Do not use any type assertions.", "0"],
      [0, 0, 0, "Do not use any type assertions.", "1"],
      [0, 0, 0, "Do not use any type assertions.", "2"],
      [0, 0, 0, "Unexpected any. Specify a different type.", "3"],
      [0, 0, 0, "Unexpected any. Specify a different type.", "4"],
      [0, 0, 0, "Unexpected any. Specify a different type.", "5"],
      [0, 0, 0, "Unexpected any. Specify a different type.", "6"],
      [0, 0, 0, "Unexpected any. Specify a different type.", "7"],
      [0, 0, 0, "Unexpected any. Specify a different type.", "8"],
      [0, 0, 0, "Unexpected any. Specify a different type.", "9"],
      [0, 0, 0, "Unexpected any. Specify a different type.", "10"],
      [0, 0, 0, "Unexpected any. Specify a different type.", "11"],
      [0, 0, 0, "Unexpected any. Specify a different type.", "12"],
      [0, 0, 0, "Unexpected any. Specify a different type.", "13"],
      [0, 0, 0, "Unexpected any. Specify a different type.", "14"],
      [0, 0, 0, "Unexpected any. Specify a different type.", "15"]
    ],
    "packages/grafana-ui/src/components/Table/Cells/TableCell.tsx:5381": [
      [0, 0, 0, "Do not use any type assertions.", "0"],
      [0, 0, 0, "Do not use any type assertions.", "1"],
      [0, 0, 0, "Do not use any type assertions.", "2"],
      [0, 0, 0, "Unexpected any. Specify a different type.", "3"]
    ],
    "packages/grafana-ui/src/components/Table/TableCellInspector.tsx:5381": [
      [0, 0, 0, "Unexpected any. Specify a different type.", "0"]
    ],
    "packages/grafana-ui/src/components/Table/TableNG/Filter/Filter.tsx:5381": [
      [0, 0, 0, "Unexpected any. Specify a different type.", "0"]
    ],
    "packages/grafana-ui/src/components/Table/TableNG/Filter/FilterPopup.tsx:5381": [
      [0, 0, 0, "Unexpected any. Specify a different type.", "0"],
      [0, 0, 0, "Unexpected any. Specify a different type.", "1"],
      [0, 0, 0, "Unexpected any. Specify a different type.", "2"]
    ],
    "packages/grafana-ui/src/components/Table/TableNG/Filter/utils.ts:5381": [
      [0, 0, 0, "Unexpected any. Specify a different type.", "0"]
    ],
    "packages/grafana-ui/src/components/Table/TableNG/TableNG.test.tsx:5381": [
      [0, 0, 0, "Unexpected any. Specify a different type.", "0"],
      [0, 0, 0, "Unexpected any. Specify a different type.", "1"]
    ],
    "packages/grafana-ui/src/components/Table/TableNG/utils.test.ts:5381": [
      [0, 0, 0, "Unexpected any. Specify a different type.", "0"],
      [0, 0, 0, "Unexpected any. Specify a different type.", "1"]
    ],
    "packages/grafana-ui/src/components/Table/TableNG/utils.ts:5381": [
      [0, 0, 0, "Do not use any type assertions.", "0"],
      [0, 0, 0, "Do not use any type assertions.", "1"]
    ],
    "packages/grafana-ui/src/components/Table/TableRT/Filter.tsx:5381": [
      [0, 0, 0, "Unexpected any. Specify a different type.", "0"]
    ],
    "packages/grafana-ui/src/components/Table/TableRT/FilterPopup.tsx:5381": [
      [0, 0, 0, "Unexpected any. Specify a different type.", "0"]
    ],
    "packages/grafana-ui/src/components/Table/TableRT/FooterRow.tsx:5381": [
      [0, 0, 0, "Do not use any type assertions.", "0"],
      [0, 0, 0, "Unexpected any. Specify a different type.", "1"]
    ],
    "packages/grafana-ui/src/components/Table/TableRT/HeaderRow.tsx:5381": [
      [0, 0, 0, "Unexpected any. Specify a different type.", "0"]
    ],
    "packages/grafana-ui/src/components/Table/TableRT/Table.tsx:5381": [
      [0, 0, 0, "Do not use any type assertions.", "0"],
      [0, 0, 0, "Unexpected any. Specify a different type.", "1"],
      [0, 0, 0, "Unexpected any. Specify a different type.", "2"]
    ],
    "packages/grafana-ui/src/components/Table/reducer.ts:5381": [
      [0, 0, 0, "Do not use any type assertions.", "0"],
      [0, 0, 0, "Unexpected any. Specify a different type.", "1"]
    ],
    "packages/grafana-ui/src/components/Table/types.ts:5381": [
      [0, 0, 0, "Unexpected any. Specify a different type.", "0"],
      [0, 0, 0, "Unexpected any. Specify a different type.", "1"],
      [0, 0, 0, "Unexpected any. Specify a different type.", "2"]
    ],
    "packages/grafana-ui/src/components/Table/utils.ts:5381": [
      [0, 0, 0, "Unexpected any. Specify a different type.", "0"],
      [0, 0, 0, "Unexpected any. Specify a different type.", "1"],
      [0, 0, 0, "Unexpected any. Specify a different type.", "2"],
      [0, 0, 0, "Unexpected any. Specify a different type.", "3"],
      [0, 0, 0, "Unexpected any. Specify a different type.", "4"],
      [0, 0, 0, "Unexpected any. Specify a different type.", "5"],
      [0, 0, 0, "Using localeCompare() can cause performance issues when sorting large datasets. Consider using Intl.Collator for better performance when sorting arrays, or add an eslint-disable comment if sorting a small, known dataset.", "6"]
    ],
    "packages/grafana-ui/src/components/Tags/Tag.tsx:5381": [
      [0, 0, 0, "Do not use any type assertions.", "0"]
    ],
    "packages/grafana-ui/src/components/ValuePicker/ValuePicker.tsx:5381": [
      [0, 0, 0, "Use data-testid for E2E selectors instead of aria-label", "0"]
    ],
    "packages/grafana-ui/src/components/VizLegend/types.ts:5381": [
      [0, 0, 0, "Unexpected any. Specify a different type.", "0"],
      [0, 0, 0, "Unexpected any. Specify a different type.", "1"]
    ],
    "packages/grafana-ui/src/components/VizRepeater/VizRepeater.tsx:5381": [
      [0, 0, 0, "Do not use any type assertions.", "0"],
      [0, 0, 0, "Do not use any type assertions.", "1"]
    ],
    "packages/grafana-ui/src/components/VizTooltip/VizTooltip.tsx:5381": [
      [0, 0, 0, "Unexpected any. Specify a different type.", "0"],
      [0, 0, 0, "Unexpected any. Specify a different type.", "1"]
    ],
    "packages/grafana-ui/src/components/uPlot/Plot.tsx:5381": [
      [0, 0, 0, "Do not use any type assertions.", "0"],
      [0, 0, 0, "Do not use any type assertions.", "1"]
    ],
    "packages/grafana-ui/src/components/uPlot/config/UPlotAxisBuilder.ts:5381": [
      [0, 0, 0, "Do not use any type assertions.", "0"],
      [0, 0, 0, "Unexpected any. Specify a different type.", "1"],
      [0, 0, 0, "Unexpected any. Specify a different type.", "2"]
    ],
    "packages/grafana-ui/src/components/uPlot/config/UPlotConfigBuilder.ts:5381": [
      [0, 0, 0, "Do not use any type assertions.", "0"],
      [0, 0, 0, "Do not use any type assertions.", "1"]
    ],
    "packages/grafana-ui/src/components/uPlot/types.ts:5381": [
      [0, 0, 0, "Unexpected any. Specify a different type.", "0"]
    ],
    "packages/grafana-ui/src/components/uPlot/utils.ts:5381": [
      [0, 0, 0, "Do not use any type assertions.", "0"],
      [0, 0, 0, "Unexpected any. Specify a different type.", "1"]
    ],
    "packages/grafana-ui/src/options/builder/hideSeries.tsx:5381": [
      [0, 0, 0, "Do not use any type assertions.", "0"]
    ],
    "packages/grafana-ui/src/slate-plugins/braces.ts:5381": [
      [0, 0, 0, "Do not use any type assertions.", "0"]
    ],
    "packages/grafana-ui/src/slate-plugins/slate-prism/index.ts:5381": [
      [0, 0, 0, "Do not use any type assertions.", "0"],
      [0, 0, 0, "Do not use any type assertions.", "1"]
    ],
    "packages/grafana-ui/src/slate-plugins/slate-prism/options.tsx:5381": [
      [0, 0, 0, "Unexpected any. Specify a different type.", "0"],
      [0, 0, 0, "Unexpected any. Specify a different type.", "1"]
    ],
    "packages/grafana-ui/src/slate-plugins/suggestions.tsx:5381": [
      [0, 0, 0, "Do not use any type assertions.", "0"],
      [0, 0, 0, "Do not use any type assertions.", "1"],
      [0, 0, 0, "Unexpected any. Specify a different type.", "2"]
    ],
    "packages/grafana-ui/src/themes/ThemeContext.tsx:5381": [
      [0, 0, 0, "Do not use any type assertions.", "0"],
      [0, 0, 0, "Do not use any type assertions.", "1"],
      [0, 0, 0, "Do not use any type assertions.", "2"]
    ],
    "packages/grafana-ui/src/themes/stylesFactory.ts:5381": [
      [0, 0, 0, "Unexpected any. Specify a different type.", "0"]
    ],
    "packages/grafana-ui/src/types/forms.ts:5381": [
      [0, 0, 0, "Unexpected any. Specify a different type.", "0"]
    ],
    "packages/grafana-ui/src/types/jquery.d.ts:5381": [
      [0, 0, 0, "Unexpected any. Specify a different type.", "0"],
      [0, 0, 0, "Unexpected any. Specify a different type.", "1"],
      [0, 0, 0, "Unexpected any. Specify a different type.", "2"]
    ],
    "packages/grafana-ui/src/types/react-table-config.d.ts:5381": [
      [0, 0, 0, "Unexpected any. Specify a different type.", "0"],
      [0, 0, 0, "Unexpected any. Specify a different type.", "1"]
    ],
    "packages/grafana-ui/src/utils/debug.ts:5381": [
      [0, 0, 0, "Unexpected any. Specify a different type.", "0"]
    ],
    "packages/grafana-ui/src/utils/dom.ts:5381": [
      [0, 0, 0, "Unexpected any. Specify a different type.", "0"]
    ],
    "packages/grafana-ui/src/utils/logger.ts:5381": [
      [0, 0, 0, "Direct usage of localStorage is not allowed. import store from @grafana/data instead", "0"]
    ],
    "packages/grafana-ui/src/utils/useAsyncDependency.ts:5381": [
      [0, 0, 0, "Unexpected any. Specify a different type.", "0"]
    ],
    "public/app/core/TableModel.ts:5381": [
      [0, 0, 0, "Unexpected any. Specify a different type.", "0"],
      [0, 0, 0, "Unexpected any. Specify a different type.", "1"]
    ],
    "public/app/core/actions/index.ts:5381": [
      [0, 0, 0, "Do not re-export imported variable (\`hideAppNotification\`)", "0"],
      [0, 0, 0, "Do not re-export imported variable (\`notifyApp\`)", "1"],
      [0, 0, 0, "Do not re-export imported variable (\`updateConfigurationSubtitle\`)", "2"],
      [0, 0, 0, "Do not re-export imported variable (\`updateNavIndex\`)", "3"]
    ],
    "public/app/core/components/AccessControl/index.ts:5381": [
      [0, 0, 0, "Do not use export all (\`export * from ...\`)", "0"]
    ],
    "public/app/core/components/AppChrome/History/HistoryWrapper.tsx:5381": [
      [0, 0, 0, "Add noMargin prop to Card components to remove built-in margins. Use layout components like Stack or Grid with the gap prop instead for consistent spacing.", "0"],
      [0, 0, 0, "Add noMargin prop to Card components to remove built-in margins. Use layout components like Stack or Grid with the gap prop instead for consistent spacing.", "1"]
    ],
    "public/app/core/components/AppNotifications/StoredNotificationItem.tsx:5381": [
      [0, 0, 0, "Add noMargin prop to Card components to remove built-in margins. Use layout components like Stack or Grid with the gap prop instead for consistent spacing.", "0"]
    ],
    "public/app/core/components/DynamicImports/SafeDynamicImport.tsx:5381": [
      [0, 0, 0, "Unexpected any. Specify a different type.", "0"]
    ],
    "public/app/core/components/ForgottenPassword/ChangePassword.tsx:5381": [
      [0, 0, 0, "Add noMargin prop to Field components to remove built-in margins. Use layout components like Stack or Grid with the gap prop instead for consistent spacing.", "0"],
      [0, 0, 0, "Add noMargin prop to Field components to remove built-in margins. Use layout components like Stack or Grid with the gap prop instead for consistent spacing.", "1"]
    ],
    "public/app/core/components/ForgottenPassword/ForgottenPassword.tsx:5381": [
      [0, 0, 0, "Add noMargin prop to Field components to remove built-in margins. Use layout components like Stack or Grid with the gap prop instead for consistent spacing.", "0"]
    ],
    "public/app/core/components/GraphNG/GraphNG.tsx:5381": [
      [0, 0, 0, "Do not use any type assertions.", "0"],
      [0, 0, 0, "Do not use any type assertions.", "1"],
      [0, 0, 0, "Do not use any type assertions.", "2"],
      [0, 0, 0, "Do not use any type assertions.", "3"],
      [0, 0, 0, "Unexpected any. Specify a different type.", "4"],
      [0, 0, 0, "Unexpected any. Specify a different type.", "5"]
    ],
    "public/app/core/components/LocalStorageValueProvider/index.tsx:5381": [
      [0, 0, 0, "Do not re-export imported variable (\`./LocalStorageValueProvider\`)", "0"]
    ],
    "public/app/core/components/Login/LoginForm.tsx:5381": [
      [0, 0, 0, "Add noMargin prop to Field components to remove built-in margins. Use layout components like Stack or Grid with the gap prop instead for consistent spacing.", "0"],
      [0, 0, 0, "Add noMargin prop to Field components to remove built-in margins. Use layout components like Stack or Grid with the gap prop instead for consistent spacing.", "1"]
    ],
    "public/app/core/components/Login/PasswordlessConfirmationForm.tsx:5381": [
      [0, 0, 0, "Add noMargin prop to Field components to remove built-in margins. Use layout components like Stack or Grid with the gap prop instead for consistent spacing.", "0"],
      [0, 0, 0, "Add noMargin prop to Field components to remove built-in margins. Use layout components like Stack or Grid with the gap prop instead for consistent spacing.", "1"],
      [0, 0, 0, "Add noMargin prop to Field components to remove built-in margins. Use layout components like Stack or Grid with the gap prop instead for consistent spacing.", "2"],
      [0, 0, 0, "Add noMargin prop to Field components to remove built-in margins. Use layout components like Stack or Grid with the gap prop instead for consistent spacing.", "3"]
    ],
    "public/app/core/components/Login/PasswordlessLoginForm.tsx:5381": [
      [0, 0, 0, "Add noMargin prop to Field components to remove built-in margins. Use layout components like Stack or Grid with the gap prop instead for consistent spacing.", "0"]
    ],
    "public/app/core/components/NavLandingPage/NavLandingPageCard.tsx:5381": [
      [0, 0, 0, "Add noMargin prop to Card components to remove built-in margins. Use layout components like Stack or Grid with the gap prop instead for consistent spacing.", "0"]
    ],
    "public/app/core/components/OptionsUI/NumberInput.tsx:5381": [
      [0, 0, 0, "Add noMargin prop to Field components to remove built-in margins. Use layout components like Stack or Grid with the gap prop instead for consistent spacing.", "0"]
    ],
    "public/app/core/components/OptionsUI/fieldColor.tsx:5381": [
      [0, 0, 0, "Add noMargin prop to Field components to remove built-in margins. Use layout components like Stack or Grid with the gap prop instead for consistent spacing.", "0"]
    ],
    "public/app/core/components/Page/EditableTitle.tsx:5381": [
      [0, 0, 0, "Add noMargin prop to Field components to remove built-in margins. Use layout components like Stack or Grid with the gap prop instead for consistent spacing.", "0"]
    ],
    "public/app/core/components/PanelTypeFilter/PanelTypeFilter.tsx:5381": [
      [0, 0, 0, "Using localeCompare() can cause performance issues when sorting large datasets. Consider using Intl.Collator for better performance when sorting arrays, or add an eslint-disable comment if sorting a small, known dataset.", "0"]
    ],
    "public/app/core/components/RolePicker/RolePickerMenu.tsx:5381": [
      [0, 0, 0, "Using localeCompare() can cause performance issues when sorting large datasets. Consider using Intl.Collator for better performance when sorting arrays, or add an eslint-disable comment if sorting a small, known dataset.", "0"],
      [0, 0, 0, "Using localeCompare() can cause performance issues when sorting large datasets. Consider using Intl.Collator for better performance when sorting arrays, or add an eslint-disable comment if sorting a small, known dataset.", "1"],
      [0, 0, 0, "Using localeCompare() can cause performance issues when sorting large datasets. Consider using Intl.Collator for better performance when sorting arrays, or add an eslint-disable comment if sorting a small, known dataset.", "2"],
      [0, 0, 0, "Using localeCompare() can cause performance issues when sorting large datasets. Consider using Intl.Collator for better performance when sorting arrays, or add an eslint-disable comment if sorting a small, known dataset.", "3"]
    ],
    "public/app/core/components/RolePickerDrawer/RolePickerDrawer.tsx:5381": [
      [0, 0, 0, "Add noMargin prop to Field components to remove built-in margins. Use layout components like Stack or Grid with the gap prop instead for consistent spacing.", "0"]
    ],
    "public/app/core/components/SharedPreferences/SharedPreferences.tsx:5381": [
      [0, 0, 0, "Add noMargin prop to Field components to remove built-in margins. Use layout components like Stack or Grid with the gap prop instead for consistent spacing.", "0"],
      [0, 0, 0, "Add noMargin prop to Field components to remove built-in margins. Use layout components like Stack or Grid with the gap prop instead for consistent spacing.", "1"],
      [0, 0, 0, "Add noMargin prop to Field components to remove built-in margins. Use layout components like Stack or Grid with the gap prop instead for consistent spacing.", "2"],
      [0, 0, 0, "Add noMargin prop to Field components to remove built-in margins. Use layout components like Stack or Grid with the gap prop instead for consistent spacing.", "3"],
      [0, 0, 0, "Add noMargin prop to Field components to remove built-in margins. Use layout components like Stack or Grid with the gap prop instead for consistent spacing.", "4"],
      [0, 0, 0, "Add noMargin prop to Field components to remove built-in margins. Use layout components like Stack or Grid with the gap prop instead for consistent spacing.", "5"],
      [0, 0, 0, "Using localeCompare() can cause performance issues when sorting large datasets. Consider using Intl.Collator for better performance when sorting arrays, or add an eslint-disable comment if sorting a small, known dataset.", "6"],
      [0, 0, 0, "Using localeCompare() can cause performance issues when sorting large datasets. Consider using Intl.Collator for better performance when sorting arrays, or add an eslint-disable comment if sorting a small, known dataset.", "7"]
    ],
    "public/app/core/components/Signup/SignupPage.tsx:5381": [
      [0, 0, 0, "Add noMargin prop to Field components to remove built-in margins. Use layout components like Stack or Grid with the gap prop instead for consistent spacing.", "0"],
      [0, 0, 0, "Add noMargin prop to Field components to remove built-in margins. Use layout components like Stack or Grid with the gap prop instead for consistent spacing.", "1"],
      [0, 0, 0, "Add noMargin prop to Field components to remove built-in margins. Use layout components like Stack or Grid with the gap prop instead for consistent spacing.", "2"],
      [0, 0, 0, "Add noMargin prop to Field components to remove built-in margins. Use layout components like Stack or Grid with the gap prop instead for consistent spacing.", "3"],
      [0, 0, 0, "Add noMargin prop to Field components to remove built-in margins. Use layout components like Stack or Grid with the gap prop instead for consistent spacing.", "4"],
      [0, 0, 0, "Add noMargin prop to Field components to remove built-in margins. Use layout components like Stack or Grid with the gap prop instead for consistent spacing.", "5"]
    ],
    "public/app/core/components/Signup/VerifyEmail.tsx:5381": [
      [0, 0, 0, "Add noMargin prop to Field components to remove built-in margins. Use layout components like Stack or Grid with the gap prop instead for consistent spacing.", "0"]
    ],
    "public/app/core/components/TagFilter/TagFilter.tsx:5381": [
      [0, 0, 0, "Unexpected any. Specify a different type.", "0"]
    ],
    "public/app/core/components/TimeSeries/utils.ts:5381": [
      [0, 0, 0, "Do not use any type assertions.", "0"],
      [0, 0, 0, "Unexpected any. Specify a different type.", "1"],
      [0, 0, 0, "Unexpected any. Specify a different type.", "2"]
    ],
    "public/app/core/config.ts:5381": [
      [0, 0, 0, "Do not re-export imported variable (\`Settings\`)", "0"],
      [0, 0, 0, "Do not re-export imported variable (\`config\`)", "1"]
    ],
    "public/app/core/core.ts:5381": [
      [0, 0, 0, "Do not re-export imported variable (\`JsonExplorer\`)", "0"],
      [0, 0, 0, "Do not re-export imported variable (\`TimeSeries\`)", "1"],
      [0, 0, 0, "Do not re-export imported variable (\`appEvents\`)", "2"],
      [0, 0, 0, "Do not re-export imported variable (\`assignModelProperties\`)", "3"],
      [0, 0, 0, "Do not re-export imported variable (\`colors\`)", "4"],
      [0, 0, 0, "Do not re-export imported variable (\`contextSrv\`)", "5"],
      [0, 0, 0, "Do not re-export imported variable (\`profiler\`)", "6"],
      [0, 0, 0, "Do not re-export imported variable (\`updateLegendValues\`)", "7"]
    ],
    "public/app/core/navigation/types.ts:5381": [
      [0, 0, 0, "Unexpected any. Specify a different type.", "0"]
    ],
    "public/app/core/reducers/appNotification.ts:5381": [
      [0, 0, 0, "Direct usage of localStorage is not allowed. import store from @grafana/data instead", "0"],
      [0, 0, 0, "Direct usage of localStorage is not allowed. import store from @grafana/data instead", "1"],
      [0, 0, 0, "Direct usage of localStorage is not allowed. import store from @grafana/data instead", "2"]
    ],
    "public/app/core/reducers/navBarTree.ts:5381": [
      [0, 0, 0, "Using localeCompare() can cause performance issues when sorting large datasets. Consider using Intl.Collator for better performance when sorting arrays, or add an eslint-disable comment if sorting a small, known dataset.", "0"],
      [0, 0, 0, "Using localeCompare() can cause performance issues when sorting large datasets. Consider using Intl.Collator for better performance when sorting arrays, or add an eslint-disable comment if sorting a small, known dataset.", "1"]
    ],
    "public/app/core/services/ResponseQueue.ts:5381": [
      [0, 0, 0, "Unexpected any. Specify a different type.", "0"]
    ],
    "public/app/core/services/backend_srv.ts:5381": [
      [0, 0, 0, "Do not use any type assertions.", "0"],
      [0, 0, 0, "Unexpected any. Specify a different type.", "1"],
      [0, 0, 0, "Unexpected any. Specify a different type.", "2"],
      [0, 0, 0, "Unexpected any. Specify a different type.", "3"],
      [0, 0, 0, "Unexpected any. Specify a different type.", "4"],
      [0, 0, 0, "Unexpected any. Specify a different type.", "5"]
    ],
    "public/app/core/services/context_srv.ts:5381": [
      [0, 0, 0, "Do not use any type assertions.", "0"],
      [0, 0, 0, "Unexpected any. Specify a different type.", "1"]
    ],
    "public/app/core/services/echo/backends/analytics/RudderstackBackend.ts:5381": [
      [0, 0, 0, "Do not use any type assertions.", "0"],
      [0, 0, 0, "Do not use any type assertions.", "1"],
      [0, 0, 0, "Unexpected any. Specify a different type.", "2"],
      [0, 0, 0, "Unexpected any. Specify a different type.", "3"]
    ],
    "public/app/core/specs/backend_srv.test.ts:5381": [
      [0, 0, 0, "Unexpected any. Specify a different type.", "0"]
    ],
    "public/app/core/store.ts:5381": [
      [0, 0, 0, "Do not re-export imported variable (\`store\`)", "0"]
    ],
    "public/app/core/time_series2.ts:5381": [
      [0, 0, 0, "Unexpected any. Specify a different type.", "0"],
      [0, 0, 0, "Unexpected any. Specify a different type.", "1"],
      [0, 0, 0, "Unexpected any. Specify a different type.", "2"],
      [0, 0, 0, "Unexpected any. Specify a different type.", "3"],
      [0, 0, 0, "Unexpected any. Specify a different type.", "4"],
      [0, 0, 0, "Unexpected any. Specify a different type.", "5"],
      [0, 0, 0, "Unexpected any. Specify a different type.", "6"],
      [0, 0, 0, "Unexpected any. Specify a different type.", "7"],
      [0, 0, 0, "Unexpected any. Specify a different type.", "8"],
      [0, 0, 0, "Unexpected any. Specify a different type.", "9"],
      [0, 0, 0, "Unexpected any. Specify a different type.", "10"],
      [0, 0, 0, "Unexpected any. Specify a different type.", "11"],
      [0, 0, 0, "Unexpected any. Specify a different type.", "12"],
      [0, 0, 0, "Unexpected any. Specify a different type.", "13"],
      [0, 0, 0, "Unexpected any. Specify a different type.", "14"],
      [0, 0, 0, "Unexpected any. Specify a different type.", "15"],
      [0, 0, 0, "Unexpected any. Specify a different type.", "16"],
      [0, 0, 0, "Unexpected any. Specify a different type.", "17"],
      [0, 0, 0, "Unexpected any. Specify a different type.", "18"]
    ],
    "public/app/core/utils/connectWithReduxStore.tsx:5381": [
      [0, 0, 0, "Do not use any type assertions.", "0"],
      [0, 0, 0, "Do not use any type assertions.", "1"],
      [0, 0, 0, "Unexpected any. Specify a different type.", "2"],
      [0, 0, 0, "Unexpected any. Specify a different type.", "3"],
      [0, 0, 0, "Unexpected any. Specify a different type.", "4"],
      [0, 0, 0, "Unexpected any. Specify a different type.", "5"],
      [0, 0, 0, "Unexpected any. Specify a different type.", "6"],
      [0, 0, 0, "Unexpected any. Specify a different type.", "7"],
      [0, 0, 0, "Unexpected any. Specify a different type.", "8"],
      [0, 0, 0, "Unexpected any. Specify a different type.", "9"]
    ],
    "public/app/core/utils/deferred.ts:5381": [
      [0, 0, 0, "Unexpected any. Specify a different type.", "0"]
    ],
    "public/app/core/utils/fetch.ts:5381": [
      [0, 0, 0, "Do not use any type assertions.", "0"],
      [0, 0, 0, "Do not use any type assertions.", "1"],
      [0, 0, 0, "Do not use any type assertions.", "2"],
      [0, 0, 0, "Do not use any type assertions.", "3"],
      [0, 0, 0, "Do not use any type assertions.", "4"],
      [0, 0, 0, "Unexpected any. Specify a different type.", "5"]
    ],
    "public/app/core/utils/object.ts:5381": [
      [0, 0, 0, "Do not use any type assertions.", "0"],
      [0, 0, 0, "Do not use any type assertions.", "1"],
      [0, 0, 0, "Do not use any type assertions.", "2"],
      [0, 0, 0, "Do not use any type assertions.", "3"],
      [0, 0, 0, "Unexpected any. Specify a different type.", "4"],
      [0, 0, 0, "Unexpected any. Specify a different type.", "5"],
      [0, 0, 0, "Unexpected any. Specify a different type.", "6"]
    ],
    "public/app/core/utils/richHistory.test.ts:5381": [
      [0, 0, 0, "Unexpected any. Specify a different type.", "0"]
    ],
    "public/app/core/utils/richHistory.ts:5381": [
      [0, 0, 0, "Do not re-export imported variable (\`RichHistorySearchFilters\`)", "0"],
      [0, 0, 0, "Do not re-export imported variable (\`RichHistorySettings\`)", "1"],
      [0, 0, 0, "Do not re-export imported variable (\`SortOrder\`)", "2"]
    ],
    "public/app/core/utils/ticks.ts:5381": [
      [0, 0, 0, "Do not use any type assertions.", "0"],
      [0, 0, 0, "Do not use any type assertions.", "1"]
    ],
    "public/app/features/actions/ActionEditor.tsx:5381": [
      [0, 0, 0, "Add noMargin prop to Field components to remove built-in margins. Use layout components like Stack or Grid with the gap prop instead for consistent spacing.", "0"],
      [0, 0, 0, "Add noMargin prop to Field components to remove built-in margins. Use layout components like Stack or Grid with the gap prop instead for consistent spacing.", "1"],
      [0, 0, 0, "Add noMargin prop to Field components to remove built-in margins. Use layout components like Stack or Grid with the gap prop instead for consistent spacing.", "2"],
      [0, 0, 0, "Add noMargin prop to Field components to remove built-in margins. Use layout components like Stack or Grid with the gap prop instead for consistent spacing.", "3"],
      [0, 0, 0, "Add noMargin prop to Field components to remove built-in margins. Use layout components like Stack or Grid with the gap prop instead for consistent spacing.", "4"],
      [0, 0, 0, "Add noMargin prop to Field components to remove built-in margins. Use layout components like Stack or Grid with the gap prop instead for consistent spacing.", "5"],
      [0, 0, 0, "Add noMargin prop to Field components to remove built-in margins. Use layout components like Stack or Grid with the gap prop instead for consistent spacing.", "6"]
    ],
    "public/app/features/actions/ActionVariablesEditor.tsx:5381": [
      [0, 0, 0, "Using localeCompare() can cause performance issues when sorting large datasets. Consider using Intl.Collator for better performance when sorting arrays, or add an eslint-disable comment if sorting a small, known dataset.", "0"]
    ],
    "public/app/features/actions/ParamsEditor.tsx:5381": [
      [0, 0, 0, "Do not use any type assertions.", "0"],
      [0, 0, 0, "Using localeCompare() can cause performance issues when sorting large datasets. Consider using Intl.Collator for better performance when sorting arrays, or add an eslint-disable comment if sorting a small, known dataset.", "1"]
    ],
    "public/app/features/admin/AdminEditOrgPage.tsx:5381": [
      [0, 0, 0, "Add noMargin prop to Field components to remove built-in margins. Use layout components like Stack or Grid with the gap prop instead for consistent spacing.", "0"]
    ],
    "public/app/features/admin/AdminFeatureTogglesTable.tsx:5381": [
      [0, 0, 0, "Using localeCompare() can cause performance issues when sorting large datasets. Consider using Intl.Collator for better performance when sorting arrays, or add an eslint-disable comment if sorting a small, known dataset.", "0"],
      [0, 0, 0, "Using localeCompare() can cause performance issues when sorting large datasets. Consider using Intl.Collator for better performance when sorting arrays, or add an eslint-disable comment if sorting a small, known dataset.", "1"],
      [0, 0, 0, "Using localeCompare() can cause performance issues when sorting large datasets. Consider using Intl.Collator for better performance when sorting arrays, or add an eslint-disable comment if sorting a small, known dataset.", "2"]
    ],
    "public/app/features/admin/ServerStatsCard.tsx:5381": [
      [0, 0, 0, "Add noMargin prop to Card components to remove built-in margins. Use layout components like Stack or Grid with the gap prop instead for consistent spacing.", "0"]
    ],
    "public/app/features/admin/UserCreatePage.tsx:5381": [
      [0, 0, 0, "Add noMargin prop to Field components to remove built-in margins. Use layout components like Stack or Grid with the gap prop instead for consistent spacing.", "0"],
      [0, 0, 0, "Add noMargin prop to Field components to remove built-in margins. Use layout components like Stack or Grid with the gap prop instead for consistent spacing.", "1"],
      [0, 0, 0, "Add noMargin prop to Field components to remove built-in margins. Use layout components like Stack or Grid with the gap prop instead for consistent spacing.", "2"],
      [0, 0, 0, "Add noMargin prop to Field components to remove built-in margins. Use layout components like Stack or Grid with the gap prop instead for consistent spacing.", "3"]
    ],
    "public/app/features/admin/UserOrgs.tsx:5381": [
      [0, 0, 0, "Add noMargin prop to Field components to remove built-in margins. Use layout components like Stack or Grid with the gap prop instead for consistent spacing.", "0"],
      [0, 0, 0, "Add noMargin prop to Field components to remove built-in margins. Use layout components like Stack or Grid with the gap prop instead for consistent spacing.", "1"]
    ],
    "public/app/features/admin/ldap/LdapDrawer.tsx:5381": [
      [0, 0, 0, "Add noMargin prop to Field components to remove built-in margins. Use layout components like Stack or Grid with the gap prop instead for consistent spacing.", "0"],
      [0, 0, 0, "Add noMargin prop to Field components to remove built-in margins. Use layout components like Stack or Grid with the gap prop instead for consistent spacing.", "1"],
      [0, 0, 0, "Add noMargin prop to Field components to remove built-in margins. Use layout components like Stack or Grid with the gap prop instead for consistent spacing.", "2"],
      [0, 0, 0, "Add noMargin prop to Field components to remove built-in margins. Use layout components like Stack or Grid with the gap prop instead for consistent spacing.", "3"],
      [0, 0, 0, "Add noMargin prop to Field components to remove built-in margins. Use layout components like Stack or Grid with the gap prop instead for consistent spacing.", "4"],
      [0, 0, 0, "Add noMargin prop to Field components to remove built-in margins. Use layout components like Stack or Grid with the gap prop instead for consistent spacing.", "5"],
      [0, 0, 0, "Add noMargin prop to Field components to remove built-in margins. Use layout components like Stack or Grid with the gap prop instead for consistent spacing.", "6"],
      [0, 0, 0, "Add noMargin prop to Field components to remove built-in margins. Use layout components like Stack or Grid with the gap prop instead for consistent spacing.", "7"],
      [0, 0, 0, "Add noMargin prop to Field components to remove built-in margins. Use layout components like Stack or Grid with the gap prop instead for consistent spacing.", "8"],
      [0, 0, 0, "Add noMargin prop to Field components to remove built-in margins. Use layout components like Stack or Grid with the gap prop instead for consistent spacing.", "9"],
      [0, 0, 0, "Add noMargin prop to Field components to remove built-in margins. Use layout components like Stack or Grid with the gap prop instead for consistent spacing.", "10"],
      [0, 0, 0, "Add noMargin prop to Field components to remove built-in margins. Use layout components like Stack or Grid with the gap prop instead for consistent spacing.", "11"],
      [0, 0, 0, "Add noMargin prop to Field components to remove built-in margins. Use layout components like Stack or Grid with the gap prop instead for consistent spacing.", "12"],
      [0, 0, 0, "Add noMargin prop to Field components to remove built-in margins. Use layout components like Stack or Grid with the gap prop instead for consistent spacing.", "13"],
      [0, 0, 0, "Add noMargin prop to Field components to remove built-in margins. Use layout components like Stack or Grid with the gap prop instead for consistent spacing.", "14"],
      [0, 0, 0, "Add noMargin prop to Field components to remove built-in margins. Use layout components like Stack or Grid with the gap prop instead for consistent spacing.", "15"],
      [0, 0, 0, "Add noMargin prop to Field components to remove built-in margins. Use layout components like Stack or Grid with the gap prop instead for consistent spacing.", "16"],
      [0, 0, 0, "Add noMargin prop to Field components to remove built-in margins. Use layout components like Stack or Grid with the gap prop instead for consistent spacing.", "17"],
      [0, 0, 0, "Add noMargin prop to Field components to remove built-in margins. Use layout components like Stack or Grid with the gap prop instead for consistent spacing.", "18"],
      [0, 0, 0, "Add noMargin prop to Field components to remove built-in margins. Use layout components like Stack or Grid with the gap prop instead for consistent spacing.", "19"],
      [0, 0, 0, "Add noMargin prop to Field components to remove built-in margins. Use layout components like Stack or Grid with the gap prop instead for consistent spacing.", "20"],
      [0, 0, 0, "Add noMargin prop to Field components to remove built-in margins. Use layout components like Stack or Grid with the gap prop instead for consistent spacing.", "21"],
      [0, 0, 0, "Add noMargin prop to Field components to remove built-in margins. Use layout components like Stack or Grid with the gap prop instead for consistent spacing.", "22"]
    ],
    "public/app/features/admin/ldap/LdapGroupMapping.tsx:5381": [
      [0, 0, 0, "Add noMargin prop to Field components to remove built-in margins. Use layout components like Stack or Grid with the gap prop instead for consistent spacing.", "0"],
      [0, 0, 0, "Add noMargin prop to Field components to remove built-in margins. Use layout components like Stack or Grid with the gap prop instead for consistent spacing.", "1"],
      [0, 0, 0, "Add noMargin prop to Field components to remove built-in margins. Use layout components like Stack or Grid with the gap prop instead for consistent spacing.", "2"],
      [0, 0, 0, "Add noMargin prop to Field components to remove built-in margins. Use layout components like Stack or Grid with the gap prop instead for consistent spacing.", "3"]
    ],
    "public/app/features/admin/ldap/LdapPage.tsx:5381": [
      [0, 0, 0, "Add noMargin prop to Field components to remove built-in margins. Use layout components like Stack or Grid with the gap prop instead for consistent spacing.", "0"]
    ],
    "public/app/features/admin/ldap/LdapSettingsPage.tsx:5381": [
      [0, 0, 0, "Add noMargin prop to Field components to remove built-in margins. Use layout components like Stack or Grid with the gap prop instead for consistent spacing.", "0"],
      [0, 0, 0, "Add noMargin prop to Field components to remove built-in margins. Use layout components like Stack or Grid with the gap prop instead for consistent spacing.", "1"],
      [0, 0, 0, "Add noMargin prop to Field components to remove built-in margins. Use layout components like Stack or Grid with the gap prop instead for consistent spacing.", "2"],
      [0, 0, 0, "Add noMargin prop to Field components to remove built-in margins. Use layout components like Stack or Grid with the gap prop instead for consistent spacing.", "3"],
      [0, 0, 0, "Add noMargin prop to Field components to remove built-in margins. Use layout components like Stack or Grid with the gap prop instead for consistent spacing.", "4"]
    ],
    "public/app/features/alerting/routes.tsx:5381": [
      [0, 0, 0, "Unexpected any. Specify a different type.", "0"]
    ],
    "public/app/features/alerting/state/ThresholdMapper.ts:5381": [
      [0, 0, 0, "Unexpected any. Specify a different type.", "0"]
    ],
    "public/app/features/alerting/state/alertDef.ts:5381": [
      [0, 0, 0, "Do not use any type assertions.", "0"],
      [0, 0, 0, "Unexpected any. Specify a different type.", "1"],
      [0, 0, 0, "Unexpected any. Specify a different type.", "2"],
      [0, 0, 0, "Unexpected any. Specify a different type.", "3"],
      [0, 0, 0, "Unexpected any. Specify a different type.", "4"]
    ],
    "public/app/features/alerting/state/query_part.ts:5381": [
      [0, 0, 0, "Unexpected any. Specify a different type.", "0"],
      [0, 0, 0, "Unexpected any. Specify a different type.", "1"],
      [0, 0, 0, "Unexpected any. Specify a different type.", "2"],
      [0, 0, 0, "Unexpected any. Specify a different type.", "3"],
      [0, 0, 0, "Unexpected any. Specify a different type.", "4"],
      [0, 0, 0, "Unexpected any. Specify a different type.", "5"],
      [0, 0, 0, "Unexpected any. Specify a different type.", "6"],
      [0, 0, 0, "Unexpected any. Specify a different type.", "7"],
      [0, 0, 0, "Unexpected any. Specify a different type.", "8"],
      [0, 0, 0, "Unexpected any. Specify a different type.", "9"]
    ],
    "public/app/features/alerting/state/reducers.ts:5381": [
      [0, 0, 0, "Unexpected any. Specify a different type.", "0"],
      [0, 0, 0, "Unexpected any. Specify a different type.", "1"]
    ],
    "public/app/features/alerting/unified/AlertsFolderView.tsx:5381": [
      [0, 0, 0, "Add noMargin prop to Card components to remove built-in margins. Use layout components like Stack or Grid with the gap prop instead for consistent spacing.", "0"]
    ],
    "public/app/features/alerting/unified/RedirectToRuleViewer.tsx:5381": [
      [0, 0, 0, "Add noMargin prop to Card components to remove built-in margins. Use layout components like Stack or Grid with the gap prop instead for consistent spacing.", "0"]
    ],
    "public/app/features/alerting/unified/components/AlertLabelDropdown.tsx:5381": [
      [0, 0, 0, "Add noMargin prop to Field components to remove built-in margins. Use layout components like Stack or Grid with the gap prop instead for consistent spacing.", "0"]
    ],
    "public/app/features/alerting/unified/components/AnnotationDetailsField.tsx:5381": [
      [0, 0, 0, "Do not use any type assertions.", "0"]
    ],
    "public/app/features/alerting/unified/components/Authorize.tsx:5381": [
      [0, 0, 0, "Do not use any type assertions.", "0"],
      [0, 0, 0, "Do not use any type assertions.", "1"]
    ],
    "public/app/features/alerting/unified/components/alert-groups/AlertGroupFilter.tsx:5381": [
      [0, 0, 0, "Do not use any type assertions.", "0"]
    ],
    "public/app/features/alerting/unified/components/alert-groups/AlertGroupHeader.tsx:5381": [
      [0, 0, 0, "Do not use any type assertions.", "0"],
      [0, 0, 0, "Do not use any type assertions.", "1"]
    ],
    "public/app/features/alerting/unified/components/alert-groups/GroupBy.tsx:5381": [
      [0, 0, 0, "Do not use any type assertions.", "0"]
    ],
    "public/app/features/alerting/unified/components/alert-groups/MatcherFilter.tsx:5381": [
      [0, 0, 0, "Add noMargin prop to Field components to remove built-in margins. Use layout components like Stack or Grid with the gap prop instead for consistent spacing.", "0"]
    ],
    "public/app/features/alerting/unified/components/contact-points/components/ContactPointsFilter.tsx:5381": [
      [0, 0, 0, "Add noMargin prop to Field components to remove built-in margins. Use layout components like Stack or Grid with the gap prop instead for consistent spacing.", "0"]
    ],
    "public/app/features/alerting/unified/components/contact-points/utils.ts:5381": [
      [0, 0, 0, "Using localeCompare() can cause performance issues when sorting large datasets. Consider using Intl.Collator for better performance when sorting arrays, or add an eslint-disable comment if sorting a small, known dataset.", "0"]
    ],
    "public/app/features/alerting/unified/components/create-folder/CreateNewFolder.tsx:5381": [
      [0, 0, 0, "Add noMargin prop to Field components to remove built-in margins. Use layout components like Stack or Grid with the gap prop instead for consistent spacing.", "0"]
    ],
    "public/app/features/alerting/unified/components/import-to-gma/NamespaceAndGroupFilter.tsx:5381": [
      [0, 0, 0, "Add noMargin prop to Field components to remove built-in margins. Use layout components like Stack or Grid with the gap prop instead for consistent spacing.", "0"],
      [0, 0, 0, "Add noMargin prop to Field components to remove built-in margins. Use layout components like Stack or Grid with the gap prop instead for consistent spacing.", "1"]
    ],
    "public/app/features/alerting/unified/components/mute-timings/MuteTimingForm.tsx:5381": [
      [0, 0, 0, "Add noMargin prop to Field components to remove built-in margins. Use layout components like Stack or Grid with the gap prop instead for consistent spacing.", "0"]
    ],
    "public/app/features/alerting/unified/components/mute-timings/MuteTimingTimeInterval.tsx:5381": [
      [0, 0, 0, "Add noMargin prop to Field components to remove built-in margins. Use layout components like Stack or Grid with the gap prop instead for consistent spacing.", "0"],
      [0, 0, 0, "Add noMargin prop to Field components to remove built-in margins. Use layout components like Stack or Grid with the gap prop instead for consistent spacing.", "1"],
      [0, 0, 0, "Add noMargin prop to Field components to remove built-in margins. Use layout components like Stack or Grid with the gap prop instead for consistent spacing.", "2"],
      [0, 0, 0, "Add noMargin prop to Field components to remove built-in margins. Use layout components like Stack or Grid with the gap prop instead for consistent spacing.", "3"],
      [0, 0, 0, "Add noMargin prop to Field components to remove built-in margins. Use layout components like Stack or Grid with the gap prop instead for consistent spacing.", "4"]
    ],
    "public/app/features/alerting/unified/components/mute-timings/MuteTimingTimeRange.tsx:5381": [
      [0, 0, 0, "Add noMargin prop to Field components to remove built-in margins. Use layout components like Stack or Grid with the gap prop instead for consistent spacing.", "0"]
    ],
    "public/app/features/alerting/unified/components/notification-policies/EditDefaultPolicyForm.tsx:5381": [
      [0, 0, 0, "Add noMargin prop to Field components to remove built-in margins. Use layout components like Stack or Grid with the gap prop instead for consistent spacing.", "0"],
      [0, 0, 0, "Add noMargin prop to Field components to remove built-in margins. Use layout components like Stack or Grid with the gap prop instead for consistent spacing.", "1"],
      [0, 0, 0, "Add noMargin prop to Field components to remove built-in margins. Use layout components like Stack or Grid with the gap prop instead for consistent spacing.", "2"],
      [0, 0, 0, "Add noMargin prop to Field components to remove built-in margins. Use layout components like Stack or Grid with the gap prop instead for consistent spacing.", "3"],
      [0, 0, 0, "Add noMargin prop to Field components to remove built-in margins. Use layout components like Stack or Grid with the gap prop instead for consistent spacing.", "4"]
    ],
    "public/app/features/alerting/unified/components/notification-policies/EditNotificationPolicyForm.tsx:5381": [
      [0, 0, 0, "Add noMargin prop to Field components to remove built-in margins. Use layout components like Stack or Grid with the gap prop instead for consistent spacing.", "0"],
      [0, 0, 0, "Add noMargin prop to Field components to remove built-in margins. Use layout components like Stack or Grid with the gap prop instead for consistent spacing.", "1"],
      [0, 0, 0, "Add noMargin prop to Field components to remove built-in margins. Use layout components like Stack or Grid with the gap prop instead for consistent spacing.", "2"],
      [0, 0, 0, "Add noMargin prop to Field components to remove built-in margins. Use layout components like Stack or Grid with the gap prop instead for consistent spacing.", "3"],
      [0, 0, 0, "Add noMargin prop to Field components to remove built-in margins. Use layout components like Stack or Grid with the gap prop instead for consistent spacing.", "4"],
      [0, 0, 0, "Add noMargin prop to Field components to remove built-in margins. Use layout components like Stack or Grid with the gap prop instead for consistent spacing.", "5"],
      [0, 0, 0, "Add noMargin prop to Field components to remove built-in margins. Use layout components like Stack or Grid with the gap prop instead for consistent spacing.", "6"],
      [0, 0, 0, "Add noMargin prop to Field components to remove built-in margins. Use layout components like Stack or Grid with the gap prop instead for consistent spacing.", "7"],
      [0, 0, 0, "Add noMargin prop to Field components to remove built-in margins. Use layout components like Stack or Grid with the gap prop instead for consistent spacing.", "8"],
      [0, 0, 0, "Add noMargin prop to Field components to remove built-in margins. Use layout components like Stack or Grid with the gap prop instead for consistent spacing.", "9"],
      [0, 0, 0, "Add noMargin prop to Field components to remove built-in margins. Use layout components like Stack or Grid with the gap prop instead for consistent spacing.", "10"],
      [0, 0, 0, "Add noMargin prop to Field components to remove built-in margins. Use layout components like Stack or Grid with the gap prop instead for consistent spacing.", "11"],
      [0, 0, 0, "Add noMargin prop to Field components to remove built-in margins. Use layout components like Stack or Grid with the gap prop instead for consistent spacing.", "12"]
    ],
    "public/app/features/alerting/unified/components/notification-policies/Filters.tsx:5381": [
      [0, 0, 0, "Add noMargin prop to Field components to remove built-in margins. Use layout components like Stack or Grid with the gap prop instead for consistent spacing.", "0"],
      [0, 0, 0, "Add noMargin prop to Field components to remove built-in margins. Use layout components like Stack or Grid with the gap prop instead for consistent spacing.", "1"]
    ],
    "public/app/features/alerting/unified/components/receivers/form/ChannelOptions.tsx:5381": [
      [0, 0, 0, "Add noMargin prop to Field components to remove built-in margins. Use layout components like Stack or Grid with the gap prop instead for consistent spacing.", "0"],
      [0, 0, 0, "Do not use any type assertions.", "1"],
      [0, 0, 0, "Unexpected any. Specify a different type.", "2"],
      [0, 0, 0, "Unexpected any. Specify a different type.", "3"]
    ],
    "public/app/features/alerting/unified/components/receivers/form/ChannelSubForm.tsx:5381": [
      [0, 0, 0, "Add noMargin prop to Field components to remove built-in margins. Use layout components like Stack or Grid with the gap prop instead for consistent spacing.", "0"]
    ],
    "public/app/features/alerting/unified/components/receivers/form/CloudCommonChannelSettings.tsx:5381": [
      [0, 0, 0, "Add noMargin prop to Field components to remove built-in margins. Use layout components like Stack or Grid with the gap prop instead for consistent spacing.", "0"]
    ],
    "public/app/features/alerting/unified/components/receivers/form/GenerateAlertDataModal.tsx:5381": [
      [0, 0, 0, "Add noMargin prop to Card components to remove built-in margins. Use layout components like Stack or Grid with the gap prop instead for consistent spacing.", "0"]
    ],
    "public/app/features/alerting/unified/components/receivers/form/GrafanaCommonChannelSettings.tsx:5381": [
      [0, 0, 0, "Add noMargin prop to Field components to remove built-in margins. Use layout components like Stack or Grid with the gap prop instead for consistent spacing.", "0"]
    ],
    "public/app/features/alerting/unified/components/receivers/form/ReceiverForm.tsx:5381": [
      [0, 0, 0, "Add noMargin prop to Field components to remove built-in margins. Use layout components like Stack or Grid with the gap prop instead for consistent spacing.", "0"],
      [0, 0, 0, "Do not use any type assertions.", "1"],
      [0, 0, 0, "Do not use any type assertions.", "2"],
      [0, 0, 0, "Unexpected any. Specify a different type.", "3"]
    ],
    "public/app/features/alerting/unified/components/receivers/form/fields/OptionField.tsx:5381": [
      [0, 0, 0, "Add noMargin prop to Field components to remove built-in margins. Use layout components like Stack or Grid with the gap prop instead for consistent spacing.", "0"],
      [0, 0, 0, "Do not use any type assertions.", "1"],
      [0, 0, 0, "Unexpected any. Specify a different type.", "2"],
      [0, 0, 0, "Unexpected any. Specify a different type.", "3"],
      [0, 0, 0, "Unexpected any. Specify a different type.", "4"]
    ],
    "public/app/features/alerting/unified/components/receivers/form/fields/SubformArrayField.tsx:5381": [
      [0, 0, 0, "Unexpected any. Specify a different type.", "0"],
      [0, 0, 0, "Unexpected any. Specify a different type.", "1"]
    ],
    "public/app/features/alerting/unified/components/receivers/form/fields/SubformField.tsx:5381": [
      [0, 0, 0, "Unexpected any. Specify a different type.", "0"],
      [0, 0, 0, "Unexpected any. Specify a different type.", "1"]
    ],
    "public/app/features/alerting/unified/components/rule-editor/AlertRuleNameInput.tsx:5381": [
      [0, 0, 0, "Add noMargin prop to Field components to remove built-in margins. Use layout components like Stack or Grid with the gap prop instead for consistent spacing.", "0"],
      [0, 0, 0, "Add noMargin prop to Field components to remove built-in margins. Use layout components like Stack or Grid with the gap prop instead for consistent spacing.", "1"],
      [0, 0, 0, "Add noMargin prop to Field components to remove built-in margins. Use layout components like Stack or Grid with the gap prop instead for consistent spacing.", "2"]
    ],
    "public/app/features/alerting/unified/components/rule-editor/AnnotationKeyInput.tsx:5381": [
      [0, 0, 0, "Do not use any type assertions.", "0"]
    ],
    "public/app/features/alerting/unified/components/rule-editor/CloudEvaluationBehavior.tsx:5381": [
      [0, 0, 0, "Add noMargin prop to Field components to remove built-in margins. Use layout components like Stack or Grid with the gap prop instead for consistent spacing.", "0"],
      [0, 0, 0, "Add noMargin prop to Field components to remove built-in margins. Use layout components like Stack or Grid with the gap prop instead for consistent spacing.", "1"]
    ],
    "public/app/features/alerting/unified/components/rule-editor/DashboardPicker.tsx:5381": [
      [0, 0, 0, "Using localeCompare() can cause performance issues when sorting large datasets. Consider using Intl.Collator for better performance when sorting arrays, or add an eslint-disable comment if sorting a small, known dataset.", "0"]
    ],
    "public/app/features/alerting/unified/components/rule-editor/ExpressionEditor.tsx:5381": [
      [0, 0, 0, "Do not use any type assertions.", "0"]
    ],
    "public/app/features/alerting/unified/components/rule-editor/FolderSelector.tsx:5381": [
      [0, 0, 0, "Add noMargin prop to Field components to remove built-in margins. Use layout components like Stack or Grid with the gap prop instead for consistent spacing.", "0"]
    ],
    "public/app/features/alerting/unified/components/rule-editor/GrafanaEvaluationBehavior.tsx:5381": [
      [0, 0, 0, "Add noMargin prop to Field components to remove built-in margins. Use layout components like Stack or Grid with the gap prop instead for consistent spacing.", "0"],
      [0, 0, 0, "Add noMargin prop to Field components to remove built-in margins. Use layout components like Stack or Grid with the gap prop instead for consistent spacing.", "1"],
      [0, 0, 0, "Add noMargin prop to Field components to remove built-in margins. Use layout components like Stack or Grid with the gap prop instead for consistent spacing.", "2"],
      [0, 0, 0, "Add noMargin prop to Field components to remove built-in margins. Use layout components like Stack or Grid with the gap prop instead for consistent spacing.", "3"],
      [0, 0, 0, "Add noMargin prop to Field components to remove built-in margins. Use layout components like Stack or Grid with the gap prop instead for consistent spacing.", "4"],
      [0, 0, 0, "Add noMargin prop to Field components to remove built-in margins. Use layout components like Stack or Grid with the gap prop instead for consistent spacing.", "5"],
      [0, 0, 0, "Add noMargin prop to Field components to remove built-in margins. Use layout components like Stack or Grid with the gap prop instead for consistent spacing.", "6"],
      [0, 0, 0, "Add noMargin prop to Field components to remove built-in margins. Use layout components like Stack or Grid with the gap prop instead for consistent spacing.", "7"],
      [0, 0, 0, "Add noMargin prop to Field components to remove built-in margins. Use layout components like Stack or Grid with the gap prop instead for consistent spacing.", "8"],
      [0, 0, 0, "Using localeCompare() can cause performance issues when sorting large datasets. Consider using Intl.Collator for better performance when sorting arrays, or add an eslint-disable comment if sorting a small, known dataset.", "9"]
    ],
    "public/app/features/alerting/unified/components/rule-editor/GroupAndNamespaceFields.tsx:5381": [
      [0, 0, 0, "Add noMargin prop to Field components to remove built-in margins. Use layout components like Stack or Grid with the gap prop instead for consistent spacing.", "0"],
      [0, 0, 0, "Add noMargin prop to Field components to remove built-in margins. Use layout components like Stack or Grid with the gap prop instead for consistent spacing.", "1"]
    ],
    "public/app/features/alerting/unified/components/rule-editor/PreviewRule.tsx:5381": [
      [0, 0, 0, "Unexpected any. Specify a different type.", "0"]
    ],
    "public/app/features/alerting/unified/components/rule-editor/QueryRows.tsx:5381": [
      [0, 0, 0, "Add noMargin prop to Card components to remove built-in margins. Use layout components like Stack or Grid with the gap prop instead for consistent spacing.", "0"],
      [0, 0, 0, "Do not use any type assertions.", "1"]
    ],
    "public/app/features/alerting/unified/components/rule-editor/RuleInspector.tsx:5381": [
      [0, 0, 0, "Do not use any type assertions.", "0"]
    ],
    "public/app/features/alerting/unified/components/rule-editor/alert-rule-form/AlertRuleForm.tsx:5381": [
      [0, 0, 0, "Direct usage of localStorage is not allowed. import store from @grafana/data instead", "0"],
      [0, 0, 0, "Direct usage of localStorage is not allowed. import store from @grafana/data instead", "1"],
      [0, 0, 0, "Direct usage of localStorage is not allowed. import store from @grafana/data instead", "2"],
      [0, 0, 0, "Direct usage of localStorage is not allowed. import store from @grafana/data instead", "3"],
      [0, 0, 0, "Direct usage of localStorage is not allowed. import store from @grafana/data instead", "4"],
      [0, 0, 0, "Direct usage of localStorage is not allowed. import store from @grafana/data instead", "5"],
      [0, 0, 0, "Direct usage of localStorage is not allowed. import store from @grafana/data instead", "6"],
      [0, 0, 0, "Direct usage of localStorage is not allowed. import store from @grafana/data instead", "7"]
    ],
    "public/app/features/alerting/unified/components/rule-editor/alert-rule-form/simplifiedRouting/contactPoint/ContactPointSelector.tsx:5381": [
      [0, 0, 0, "Add noMargin prop to Field components to remove built-in margins. Use layout components like Stack or Grid with the gap prop instead for consistent spacing.", "0"]
    ],
    "public/app/features/alerting/unified/components/rule-editor/alert-rule-form/simplifiedRouting/route-settings/ActiveTimingFields.tsx:5381": [
      [0, 0, 0, "Add noMargin prop to Field components to remove built-in margins. Use layout components like Stack or Grid with the gap prop instead for consistent spacing.", "0"]
    ],
    "public/app/features/alerting/unified/components/rule-editor/alert-rule-form/simplifiedRouting/route-settings/MuteTimingFields.tsx:5381": [
      [0, 0, 0, "Add noMargin prop to Field components to remove built-in margins. Use layout components like Stack or Grid with the gap prop instead for consistent spacing.", "0"]
    ],
    "public/app/features/alerting/unified/components/rule-editor/alert-rule-form/simplifiedRouting/route-settings/RouteSettings.tsx:5381": [
      [0, 0, 0, "Add noMargin prop to Field components to remove built-in margins. Use layout components like Stack or Grid with the gap prop instead for consistent spacing.", "0"]
    ],
    "public/app/features/alerting/unified/components/rule-editor/alert-rule-form/simplifiedRouting/route-settings/RouteTimings.tsx:5381": [
      [0, 0, 0, "Add noMargin prop to Field components to remove built-in margins. Use layout components like Stack or Grid with the gap prop instead for consistent spacing.", "0"],
      [0, 0, 0, "Add noMargin prop to Field components to remove built-in margins. Use layout components like Stack or Grid with the gap prop instead for consistent spacing.", "1"],
      [0, 0, 0, "Add noMargin prop to Field components to remove built-in margins. Use layout components like Stack or Grid with the gap prop instead for consistent spacing.", "2"]
    ],
    "public/app/features/alerting/unified/components/rule-editor/labels/LabelsField.tsx:5381": [
      [0, 0, 0, "Add noMargin prop to Field components to remove built-in margins. Use layout components like Stack or Grid with the gap prop instead for consistent spacing.", "0"],
      [0, 0, 0, "Add noMargin prop to Field components to remove built-in margins. Use layout components like Stack or Grid with the gap prop instead for consistent spacing.", "1"],
      [0, 0, 0, "Add noMargin prop to Field components to remove built-in margins. Use layout components like Stack or Grid with the gap prop instead for consistent spacing.", "2"],
      [0, 0, 0, "Add noMargin prop to Field components to remove built-in margins. Use layout components like Stack or Grid with the gap prop instead for consistent spacing.", "3"]
    ],
    "public/app/features/alerting/unified/components/rule-editor/query-and-alert-condition/CloudDataSourceSelector.tsx:5381": [
      [0, 0, 0, "Add noMargin prop to Field components to remove built-in margins. Use layout components like Stack or Grid with the gap prop instead for consistent spacing.", "0"]
    ],
    "public/app/features/alerting/unified/components/rule-editor/query-and-alert-condition/QueryAndExpressionsStep.tsx:5381": [
      [0, 0, 0, "Add noMargin prop to Field components to remove built-in margins. Use layout components like Stack or Grid with the gap prop instead for consistent spacing.", "0"],
      [0, 0, 0, "Add noMargin prop to Field components to remove built-in margins. Use layout components like Stack or Grid with the gap prop instead for consistent spacing.", "1"]
    ],
    "public/app/features/alerting/unified/components/rule-editor/rule-types/RuleType.tsx:5381": [
      [0, 0, 0, "Add noMargin prop to Card components to remove built-in margins. Use layout components like Stack or Grid with the gap prop instead for consistent spacing.", "0"]
    ],
    "public/app/features/alerting/unified/components/rules/Filter/RulesFilter.v1.tsx:5381": [
      [0, 0, 0, "Add noMargin prop to Field components to remove built-in margins. Use layout components like Stack or Grid with the gap prop instead for consistent spacing.", "0"],
      [0, 0, 0, "Add noMargin prop to Field components to remove built-in margins. Use layout components like Stack or Grid with the gap prop instead for consistent spacing.", "1"],
      [0, 0, 0, "Add noMargin prop to Field components to remove built-in margins. Use layout components like Stack or Grid with the gap prop instead for consistent spacing.", "2"],
      [0, 0, 0, "Add noMargin prop to Field components to remove built-in margins. Use layout components like Stack or Grid with the gap prop instead for consistent spacing.", "3"]
    ],
    "public/app/features/alerting/unified/components/rules/RuleListGroupView.tsx:5381": [
      [0, 0, 0, "Using localeCompare() can cause performance issues when sorting large datasets. Consider using Intl.Collator for better performance when sorting arrays, or add an eslint-disable comment if sorting a small, known dataset.", "0"],
      [0, 0, 0, "Using localeCompare() can cause performance issues when sorting large datasets. Consider using Intl.Collator for better performance when sorting arrays, or add an eslint-disable comment if sorting a small, known dataset.", "1"]
    ],
    "public/app/features/alerting/unified/components/rules/RuleListStateView.tsx:5381": [
      [0, 0, 0, "Using localeCompare() can cause performance issues when sorting large datasets. Consider using Intl.Collator for better performance when sorting arrays, or add an eslint-disable comment if sorting a small, known dataset.", "0"]
    ],
    "public/app/features/alerting/unified/components/rules/state-history/LokiStateHistory.tsx:5381": [
      [0, 0, 0, "Add noMargin prop to Field components to remove built-in margins. Use layout components like Stack or Grid with the gap prop instead for consistent spacing.", "0"]
    ],
    "public/app/features/alerting/unified/components/rules/state-history/StateHistory.tsx:5381": [
      [0, 0, 0, "Add noMargin prop to Field components to remove built-in margins. Use layout components like Stack or Grid with the gap prop instead for consistent spacing.", "0"]
    ],
    "public/app/features/alerting/unified/components/settings/AlertmanagerCard.tsx:5381": [
      [0, 0, 0, "Add noMargin prop to Card components to remove built-in margins. Use layout components like Stack or Grid with the gap prop instead for consistent spacing.", "0"]
    ],
    "public/app/features/alerting/unified/components/silences/MatchersField.tsx:5381": [
      [0, 0, 0, "Add noMargin prop to Field components to remove built-in margins. Use layout components like Stack or Grid with the gap prop instead for consistent spacing.", "0"],
      [0, 0, 0, "Add noMargin prop to Field components to remove built-in margins. Use layout components like Stack or Grid with the gap prop instead for consistent spacing.", "1"],
      [0, 0, 0, "Add noMargin prop to Field components to remove built-in margins. Use layout components like Stack or Grid with the gap prop instead for consistent spacing.", "2"],
      [0, 0, 0, "Add noMargin prop to Field components to remove built-in margins. Use layout components like Stack or Grid with the gap prop instead for consistent spacing.", "3"],
      [0, 0, 0, "Add noMargin prop to Field components to remove built-in margins. Use layout components like Stack or Grid with the gap prop instead for consistent spacing.", "4"]
    ],
    "public/app/features/alerting/unified/components/silences/SilencePeriod.tsx:5381": [
      [0, 0, 0, "Add noMargin prop to Field components to remove built-in margins. Use layout components like Stack or Grid with the gap prop instead for consistent spacing.", "0"]
    ],
    "public/app/features/alerting/unified/components/silences/SilencesEditor.tsx:5381": [
      [0, 0, 0, "Add noMargin prop to Field components to remove built-in margins. Use layout components like Stack or Grid with the gap prop instead for consistent spacing.", "0"],
      [0, 0, 0, "Add noMargin prop to Field components to remove built-in margins. Use layout components like Stack or Grid with the gap prop instead for consistent spacing.", "1"],
      [0, 0, 0, "Add noMargin prop to Field components to remove built-in margins. Use layout components like Stack or Grid with the gap prop instead for consistent spacing.", "2"],
      [0, 0, 0, "Do not use any type assertions.", "3"]
    ],
    "public/app/features/alerting/unified/components/silences/SilencesFilter.tsx:5381": [
      [0, 0, 0, "Add noMargin prop to Field components to remove built-in margins. Use layout components like Stack or Grid with the gap prop instead for consistent spacing.", "0"],
      [0, 0, 0, "Do not use any type assertions.", "1"]
    ],
    "public/app/features/alerting/unified/group-details/GroupEditPage.tsx:5381": [
      [0, 0, 0, "Add noMargin prop to Field components to remove built-in margins. Use layout components like Stack or Grid with the gap prop instead for consistent spacing.", "0"],
      [0, 0, 0, "Add noMargin prop to Field components to remove built-in margins. Use layout components like Stack or Grid with the gap prop instead for consistent spacing.", "1"],
      [0, 0, 0, "Add noMargin prop to Field components to remove built-in margins. Use layout components like Stack or Grid with the gap prop instead for consistent spacing.", "2"],
      [0, 0, 0, "Add noMargin prop to Field components to remove built-in margins. Use layout components like Stack or Grid with the gap prop instead for consistent spacing.", "3"],
      [0, 0, 0, "Add noMargin prop to Field components to remove built-in margins. Use layout components like Stack or Grid with the gap prop instead for consistent spacing.", "4"]
    ],
    "public/app/features/alerting/unified/hooks/useAlertmanagerConfig.ts:5381": [
      [0, 0, 0, "Do not use any type assertions.", "0"]
    ],
    "public/app/features/alerting/unified/hooks/useCombinedRuleNamespaces.ts:5381": [
      [0, 0, 0, "Using localeCompare() can cause performance issues when sorting large datasets. Consider using Intl.Collator for better performance when sorting arrays, or add an eslint-disable comment if sorting a small, known dataset.", "0"]
    ],
    "public/app/features/alerting/unified/hooks/useControlledFieldArray.ts:5381": [
      [0, 0, 0, "Unexpected any. Specify a different type.", "0"]
    ],
    "public/app/features/alerting/unified/hooks/useFilteredRules.ts:5381": [
      [0, 0, 0, "Do not use any type assertions.", "0"]
    ],
    "public/app/features/alerting/unified/insights/InsightsMenuButton.tsx:5381": [
      [0, 0, 0, "Do not use any type assertions.", "0"]
    ],
    "public/app/features/alerting/unified/mocks.ts:5381": [
      [0, 0, 0, "Unexpected any. Specify a different type.", "0"]
    ],
    "public/app/features/alerting/unified/rule-editor/formDefaults.ts:5381": [
      [0, 0, 0, "Direct usage of localStorage is not allowed. import store from @grafana/data instead", "0"],
      [0, 0, 0, "Direct usage of localStorage is not allowed. import store from @grafana/data instead", "1"],
      [0, 0, 0, "Direct usage of localStorage is not allowed. import store from @grafana/data instead", "2"],
      [0, 0, 0, "Direct usage of localStorage is not allowed. import store from @grafana/data instead", "3"],
      [0, 0, 0, "Direct usage of localStorage is not allowed. import store from @grafana/data instead", "4"],
      [0, 0, 0, "Direct usage of localStorage is not allowed. import store from @grafana/data instead", "5"]
    ],
    "public/app/features/alerting/unified/rule-list/FilterViewStatus.tsx:5381": [
      [0, 0, 0, "Add noMargin prop to Card components to remove built-in margins. Use layout components like Stack or Grid with the gap prop instead for consistent spacing.", "0"]
    ],
    "public/app/features/alerting/unified/rule-list/StateView.tsx:5381": [
      [0, 0, 0, "Using localeCompare() can cause performance issues when sorting large datasets. Consider using Intl.Collator for better performance when sorting arrays, or add an eslint-disable comment if sorting a small, known dataset.", "0"]
    ],
    "public/app/features/alerting/unified/types/receiver-form.ts:5381": [
      [0, 0, 0, "Unexpected any. Specify a different type.", "0"]
    ],
    "public/app/features/alerting/unified/utils/datasource.ts:5381": [
      [0, 0, 0, "Using localeCompare() can cause performance issues when sorting large datasets. Consider using Intl.Collator for better performance when sorting arrays, or add an eslint-disable comment if sorting a small, known dataset.", "0"],
      [0, 0, 0, "Using localeCompare() can cause performance issues when sorting large datasets. Consider using Intl.Collator for better performance when sorting arrays, or add an eslint-disable comment if sorting a small, known dataset.", "1"]
    ],
    "public/app/features/alerting/unified/utils/misc.test.ts:5381": [
      [0, 0, 0, "Unexpected any. Specify a different type.", "0"],
      [0, 0, 0, "Unexpected any. Specify a different type.", "1"],
      [0, 0, 0, "Unexpected any. Specify a different type.", "2"]
    ],
    "public/app/features/alerting/unified/utils/receiver-form.ts:5381": [
      [0, 0, 0, "Do not use any type assertions.", "0"],
      [0, 0, 0, "Do not use any type assertions.", "1"],
      [0, 0, 0, "Do not use any type assertions.", "2"],
      [0, 0, 0, "Unexpected any. Specify a different type.", "3"]
    ],
    "public/app/features/alerting/unified/utils/redux.ts:5381": [
      [0, 0, 0, "Do not use any type assertions.", "0"],
      [0, 0, 0, "Do not use any type assertions.", "1"],
      [0, 0, 0, "Do not use any type assertions.", "2"],
      [0, 0, 0, "Do not use any type assertions.", "3"],
      [0, 0, 0, "Do not use any type assertions.", "4"],
      [0, 0, 0, "Do not use any type assertions.", "5"],
      [0, 0, 0, "Unexpected any. Specify a different type.", "6"],
      [0, 0, 0, "Unexpected any. Specify a different type.", "7"]
    ],
    "public/app/features/alerting/unified/utils/rule-id.ts:5381": [
      [0, 0, 0, "Using localeCompare() can cause performance issues when sorting large datasets. Consider using Intl.Collator for better performance when sorting arrays, or add an eslint-disable comment if sorting a small, known dataset.", "0"]
    ],
    "public/app/features/alerting/unified/utils/rules.ts:5381": [
      [0, 0, 0, "Do not use any type assertions.", "0"],
      [0, 0, 0, "Do not use any type assertions.", "1"],
      [0, 0, 0, "Do not use any type assertions.", "2"],
      [0, 0, 0, "Unexpected any. Specify a different type.", "3"]
    ],
    "public/app/features/annotations/events_processing.ts:5381": [
      [0, 0, 0, "Unexpected any. Specify a different type.", "0"]
    ],
    "public/app/features/annotations/standardAnnotationSupport.ts:5381": [
      [0, 0, 0, "Do not use any type assertions.", "0"],
      [0, 0, 0, "Unexpected any. Specify a different type.", "1"],
      [0, 0, 0, "Unexpected any. Specify a different type.", "2"]
    ],
    "public/app/features/auth-config/FieldRenderer.tsx:5381": [
      [0, 0, 0, "Add noMargin prop to Field components to remove built-in margins. Use layout components like Stack or Grid with the gap prop instead for consistent spacing.", "0"],
      [0, 0, 0, "Add noMargin prop to Field components to remove built-in margins. Use layout components like Stack or Grid with the gap prop instead for consistent spacing.", "1"],
      [0, 0, 0, "Add noMargin prop to Field components to remove built-in margins. Use layout components like Stack or Grid with the gap prop instead for consistent spacing.", "2"],
      [0, 0, 0, "Add noMargin prop to Field components to remove built-in margins. Use layout components like Stack or Grid with the gap prop instead for consistent spacing.", "3"],
      [0, 0, 0, "Add noMargin prop to Field components to remove built-in margins. Use layout components like Stack or Grid with the gap prop instead for consistent spacing.", "4"]
    ],
    "public/app/features/auth-config/ProviderConfigForm.tsx:5381": [
      [0, 0, 0, "Add noMargin prop to Field components to remove built-in margins. Use layout components like Stack or Grid with the gap prop instead for consistent spacing.", "0"]
    ],
    "public/app/features/auth-config/components/ServerDiscoveryModal.tsx:5381": [
      [0, 0, 0, "Add noMargin prop to Field components to remove built-in margins. Use layout components like Stack or Grid with the gap prop instead for consistent spacing.", "0"]
    ],
    "public/app/features/auth-config/index.ts:5381": [
      [0, 0, 0, "Do not use export all (\`export * from ...\`)", "0"]
    ],
    "public/app/features/auth-config/utils/data.ts:5381": [
      [0, 0, 0, "Do not use any type assertions.", "0"]
    ],
    "public/app/features/browse-dashboards/components/BrowseActions/MoveModal.tsx:5381": [
      [0, 0, 0, "Add noMargin prop to Field components to remove built-in margins. Use layout components like Stack or Grid with the gap prop instead for consistent spacing.", "0"]
    ],
    "public/app/features/browse-dashboards/components/NewFolderForm.tsx:5381": [
      [0, 0, 0, "Add noMargin prop to Field components to remove built-in margins. Use layout components like Stack or Grid with the gap prop instead for consistent spacing.", "0"]
    ],
    "public/app/features/connections/components/ConnectionsRedirectNotice/index.ts:5381": [
      [0, 0, 0, "Do not use export all (\`export * from ...\`)", "0"]
    ],
    "public/app/features/connections/tabs/ConnectData/CardGrid/CardGrid.tsx:5381": [
      [0, 0, 0, "Add noMargin prop to Card components to remove built-in margins. Use layout components like Stack or Grid with the gap prop instead for consistent spacing.", "0"]
    ],
    "public/app/features/connections/tabs/ConnectData/CardGrid/index.tsx:5381": [
      [0, 0, 0, "Do not use export all (\`export * from ...\`)", "0"]
    ],
    "public/app/features/connections/tabs/ConnectData/CategoryHeader/index.tsx:5381": [
      [0, 0, 0, "Do not use export all (\`export * from ...\`)", "0"]
    ],
    "public/app/features/connections/tabs/ConnectData/ConnectData.tsx:5381": [
      [0, 0, 0, "Add noMargin prop to Field components to remove built-in margins. Use layout components like Stack or Grid with the gap prop instead for consistent spacing.", "0"],
      [0, 0, 0, "Add noMargin prop to Field components to remove built-in margins. Use layout components like Stack or Grid with the gap prop instead for consistent spacing.", "1"],
      [0, 0, 0, "Add noMargin prop to Field components to remove built-in margins. Use layout components like Stack or Grid with the gap prop instead for consistent spacing.", "2"],
      [0, 0, 0, "Add noMargin prop to Field components to remove built-in margins. Use layout components like Stack or Grid with the gap prop instead for consistent spacing.", "3"],
      [0, 0, 0, "Do not use any type assertions.", "4"]
    ],
    "public/app/features/connections/tabs/ConnectData/NoAccessModal/index.tsx:5381": [
      [0, 0, 0, "Do not use export all (\`export * from ...\`)", "0"]
    ],
    "public/app/features/connections/tabs/ConnectData/Search/index.tsx:5381": [
      [0, 0, 0, "Do not use export all (\`export * from ...\`)", "0"]
    ],
    "public/app/features/connections/tabs/ConnectData/index.tsx:5381": [
      [0, 0, 0, "Do not use export all (\`export * from ...\`)", "0"]
    ],
    "public/app/features/correlations/CorrelationsPage.tsx:5381": [
      [0, 0, 0, "Using localeCompare() can cause performance issues when sorting large datasets. Consider using Intl.Collator for better performance when sorting arrays, or add an eslint-disable comment if sorting a small, known dataset.", "0"]
    ],
    "public/app/features/correlations/Forms/ConfigureCorrelationBasicInfoForm.tsx:5381": [
      [0, 0, 0, "Add noMargin prop to Field components to remove built-in margins. Use layout components like Stack or Grid with the gap prop instead for consistent spacing.", "0"],
      [0, 0, 0, "Add noMargin prop to Field components to remove built-in margins. Use layout components like Stack or Grid with the gap prop instead for consistent spacing.", "1"]
    ],
    "public/app/features/correlations/Forms/ConfigureCorrelationSourceForm.tsx:5381": [
      [0, 0, 0, "Add noMargin prop to Card components to remove built-in margins. Use layout components like Stack or Grid with the gap prop instead for consistent spacing.", "0"],
      [0, 0, 0, "Add noMargin prop to Field components to remove built-in margins. Use layout components like Stack or Grid with the gap prop instead for consistent spacing.", "1"],
      [0, 0, 0, "Add noMargin prop to Field components to remove built-in margins. Use layout components like Stack or Grid with the gap prop instead for consistent spacing.", "2"]
    ],
    "public/app/features/correlations/Forms/ConfigureCorrelationTargetForm.tsx:5381": [
      [0, 0, 0, "Add noMargin prop to Field components to remove built-in margins. Use layout components like Stack or Grid with the gap prop instead for consistent spacing.", "0"],
      [0, 0, 0, "Add noMargin prop to Field components to remove built-in margins. Use layout components like Stack or Grid with the gap prop instead for consistent spacing.", "1"],
      [0, 0, 0, "Add noMargin prop to Field components to remove built-in margins. Use layout components like Stack or Grid with the gap prop instead for consistent spacing.", "2"],
      [0, 0, 0, "Do not use any type assertions.", "3"],
      [0, 0, 0, "Do not use any type assertions.", "4"]
    ],
    "public/app/features/correlations/Forms/QueryEditorField.tsx:5381": [
      [0, 0, 0, "Add noMargin prop to Field components to remove built-in margins. Use layout components like Stack or Grid with the gap prop instead for consistent spacing.", "0"]
    ],
    "public/app/features/correlations/Forms/TransformationEditorRow.tsx:5381": [
      [0, 0, 0, "Add noMargin prop to Field components to remove built-in margins. Use layout components like Stack or Grid with the gap prop instead for consistent spacing.", "0"],
      [0, 0, 0, "Add noMargin prop to Field components to remove built-in margins. Use layout components like Stack or Grid with the gap prop instead for consistent spacing.", "1"],
      [0, 0, 0, "Add noMargin prop to Field components to remove built-in margins. Use layout components like Stack or Grid with the gap prop instead for consistent spacing.", "2"],
      [0, 0, 0, "Add noMargin prop to Field components to remove built-in margins. Use layout components like Stack or Grid with the gap prop instead for consistent spacing.", "3"]
    ],
    "public/app/features/correlations/components/EmptyCorrelationsCTA.tsx:5381": [
      [0, 0, 0, "Add noMargin prop to Card components to remove built-in margins. Use layout components like Stack or Grid with the gap prop instead for consistent spacing.", "0"]
    ],
    "public/app/features/correlations/types.ts:5381": [
      [0, 0, 0, "Unexpected any. Specify a different type.", "0"],
      [0, 0, 0, "Unexpected any. Specify a different type.", "1"]
    ],
    "public/app/features/dashboard-scene/addToDashboard/AddToDashboardForm.tsx:5381": [
      [0, 0, 0, "Add noMargin prop to Field components to remove built-in margins. Use layout components like Stack or Grid with the gap prop instead for consistent spacing.", "0"],
      [0, 0, 0, "Add noMargin prop to Field components to remove built-in margins. Use layout components like Stack or Grid with the gap prop instead for consistent spacing.", "1"]
    ],
    "public/app/features/dashboard-scene/conditional-rendering/ConditionalRenderingGroupCondition.tsx:5381": [
      [0, 0, 0, "Add noMargin prop to Field components to remove built-in margins. Use layout components like Stack or Grid with the gap prop instead for consistent spacing.", "0"]
    ],
    "public/app/features/dashboard-scene/conditional-rendering/ConditionalRenderingGroupVisibility.tsx:5381": [
      [0, 0, 0, "Add noMargin prop to Field components to remove built-in margins. Use layout components like Stack or Grid with the gap prop instead for consistent spacing.", "0"]
    ],
    "public/app/features/dashboard-scene/conditional-rendering/ConditionalRenderingTimeRangeSize.tsx:5381": [
      [0, 0, 0, "Add noMargin prop to Field components to remove built-in margins. Use layout components like Stack or Grid with the gap prop instead for consistent spacing.", "0"]
    ],
    "public/app/features/dashboard-scene/edit-pane/DashboardEditPaneRenderer.tsx:5381": [
      [0, 0, 0, "Do not use any type assertions.", "0"]
    ],
    "public/app/features/dashboard-scene/edit-pane/DashboardOutline.tsx:5381": [
      [0, 0, 0, "Do not use any type assertions.", "0"]
    ],
    "public/app/features/dashboard-scene/inspect/HelpWizard/HelpWizard.tsx:5381": [
      [0, 0, 0, "Add noMargin prop to Field components to remove built-in margins. Use layout components like Stack or Grid with the gap prop instead for consistent spacing.", "0"],
      [0, 0, 0, "Add noMargin prop to Field components to remove built-in margins. Use layout components like Stack or Grid with the gap prop instead for consistent spacing.", "1"],
      [0, 0, 0, "Add noMargin prop to Field components to remove built-in margins. Use layout components like Stack or Grid with the gap prop instead for consistent spacing.", "2"]
    ],
    "public/app/features/dashboard-scene/inspect/HelpWizard/utils.ts:5381": [
      [0, 0, 0, "Do not use any type assertions.", "0"]
    ],
    "public/app/features/dashboard-scene/inspect/InspectJsonTab.tsx:5381": [
      [0, 0, 0, "Add noMargin prop to Field components to remove built-in margins. Use layout components like Stack or Grid with the gap prop instead for consistent spacing.", "0"]
    ],
    "public/app/features/dashboard-scene/pages/DashboardScenePage.tsx:5381": [
      [0, 0, 0, "Do not use any type assertions.", "0"],
      [0, 0, 0, "Do not use any type assertions.", "1"],
      [0, 0, 0, "Unexpected any. Specify a different type.", "2"]
    ],
    "public/app/features/dashboard-scene/pages/DashboardScenePageStateManager.ts:5381": [
      [0, 0, 0, "Unexpected any. Specify a different type.", "0"]
    ],
    "public/app/features/dashboard-scene/panel-edit/PanelDataPane/PanelDataPane.tsx:5381": [
      [0, 0, 0, "Do not use any type assertions.", "0"]
    ],
    "public/app/features/dashboard-scene/panel-edit/PanelOptionsPane.test.tsx:5381": [
      [0, 0, 0, "Unexpected any. Specify a different type.", "0"]
    ],
    "public/app/features/dashboard-scene/panel-edit/PanelOptionsPane.tsx:5381": [
      [0, 0, 0, "Add noMargin prop to Field components to remove built-in margins. Use layout components like Stack or Grid with the gap prop instead for consistent spacing.", "0"]
    ],
    "public/app/features/dashboard-scene/panel-edit/PanelVizTypePicker.tsx:5381": [
      [0, 0, 0, "Add noMargin prop to Field components to remove built-in margins. Use layout components like Stack or Grid with the gap prop instead for consistent spacing.", "0"]
    ],
    "public/app/features/dashboard-scene/saving/SaveDashboardAsForm.tsx:5381": [
      [0, 0, 0, "Add noMargin prop to Field components to remove built-in margins. Use layout components like Stack or Grid with the gap prop instead for consistent spacing.", "0"],
      [0, 0, 0, "Add noMargin prop to Field components to remove built-in margins. Use layout components like Stack or Grid with the gap prop instead for consistent spacing.", "1"],
      [0, 0, 0, "Add noMargin prop to Field components to remove built-in margins. Use layout components like Stack or Grid with the gap prop instead for consistent spacing.", "2"],
      [0, 0, 0, "Add noMargin prop to Field components to remove built-in margins. Use layout components like Stack or Grid with the gap prop instead for consistent spacing.", "3"]
    ],
    "public/app/features/dashboard-scene/saving/SaveDashboardForm.tsx:5381": [
      [0, 0, 0, "Add noMargin prop to Field components to remove built-in margins. Use layout components like Stack or Grid with the gap prop instead for consistent spacing.", "0"]
    ],
    "public/app/features/dashboard-scene/saving/getDashboardChanges.ts:5381": [
      [0, 0, 0, "Do not use any type assertions.", "0"],
      [0, 0, 0, "Do not use any type assertions.", "1"],
      [0, 0, 0, "Do not use any type assertions.", "2"],
      [0, 0, 0, "Do not use any type assertions.", "3"],
      [0, 0, 0, "Do not use any type assertions.", "4"],
      [0, 0, 0, "Do not use any type assertions.", "5"],
      [0, 0, 0, "Unexpected any. Specify a different type.", "6"]
    ],
    "public/app/features/dashboard-scene/scene/PanelMenuBehavior.tsx:5381": [
      [0, 0, 0, "Do not use any type assertions.", "0"]
    ],
    "public/app/features/dashboard-scene/scene/PanelSearchLayout.tsx:5381": [
      [0, 0, 0, "Do not use any type assertions.", "0"]
    ],
    "public/app/features/dashboard-scene/scene/export/exporters.test.ts:5381": [
      [0, 0, 0, "Unexpected any. Specify a different type.", "0"],
      [0, 0, 0, "Unexpected any. Specify a different type.", "1"],
      [0, 0, 0, "Unexpected any. Specify a different type.", "2"],
      [0, 0, 0, "Unexpected any. Specify a different type.", "3"],
      [0, 0, 0, "Unexpected any. Specify a different type.", "4"],
      [0, 0, 0, "Unexpected any. Specify a different type.", "5"]
    ],
    "public/app/features/dashboard-scene/scene/export/exporters.ts:5381": [
      [0, 0, 0, "Do not use any type assertions.", "0"],
      [0, 0, 0, "Do not use any type assertions.", "1"],
      [0, 0, 0, "Do not use any type assertions.", "2"],
      [0, 0, 0, "Unexpected any. Specify a different type.", "3"],
      [0, 0, 0, "Unexpected any. Specify a different type.", "4"],
      [0, 0, 0, "Unexpected any. Specify a different type.", "5"],
      [0, 0, 0, "Unexpected any. Specify a different type.", "6"],
      [0, 0, 0, "Unexpected any. Specify a different type.", "7"],
      [0, 0, 0, "Unexpected any. Specify a different type.", "8"],
      [0, 0, 0, "Unexpected any. Specify a different type.", "9"],
      [0, 0, 0, "Unexpected any. Specify a different type.", "10"]
    ],
    "public/app/features/dashboard-scene/scene/layout-auto-grid/AutoGridLayoutManagerEditor.tsx:5381": [
      [0, 0, 0, "Add noMargin prop to Field components to remove built-in margins. Use layout components like Stack or Grid with the gap prop instead for consistent spacing.", "0"],
      [0, 0, 0, "Add noMargin prop to Field components to remove built-in margins. Use layout components like Stack or Grid with the gap prop instead for consistent spacing.", "1"],
      [0, 0, 0, "Add noMargin prop to Field components to remove built-in margins. Use layout components like Stack or Grid with the gap prop instead for consistent spacing.", "2"],
      [0, 0, 0, "Add noMargin prop to Field components to remove built-in margins. Use layout components like Stack or Grid with the gap prop instead for consistent spacing.", "3"]
    ],
    "public/app/features/dashboard-scene/scene/layout-default/row-actions/RowOptionsForm.tsx:5381": [
      [0, 0, 0, "Add noMargin prop to Field components to remove built-in margins. Use layout components like Stack or Grid with the gap prop instead for consistent spacing.", "0"],
      [0, 0, 0, "Add noMargin prop to Field components to remove built-in margins. Use layout components like Stack or Grid with the gap prop instead for consistent spacing.", "1"]
    ],
    "public/app/features/dashboard-scene/scene/layout-rows/RowItemEditor.tsx:5381": [
      [0, 0, 0, "Add noMargin prop to Field components to remove built-in margins. Use layout components like Stack or Grid with the gap prop instead for consistent spacing.", "0"]
    ],
    "public/app/features/dashboard-scene/scene/layout-tabs/TabItemEditor.tsx:5381": [
      [0, 0, 0, "Add noMargin prop to Field components to remove built-in margins. Use layout components like Stack or Grid with the gap prop instead for consistent spacing.", "0"]
    ],
    "public/app/features/dashboard-scene/serialization/angularMigration.test.ts:5381": [
      [0, 0, 0, "Unexpected any. Specify a different type.", "0"]
    ],
    "public/app/features/dashboard-scene/serialization/buildNewDashboardSaveModel.ts:5381": [
      [0, 0, 0, "Do not use any type assertions.", "0"]
    ],
    "public/app/features/dashboard-scene/serialization/transformSceneToSaveModel.test.ts:5381": [
      [0, 0, 0, "Unexpected any. Specify a different type.", "0"]
    ],
    "public/app/features/dashboard-scene/serialization/transformSceneToSaveModel.ts:5381": [
      [0, 0, 0, "Do not use any type assertions.", "0"],
      [0, 0, 0, "Do not use any type assertions.", "1"],
      [0, 0, 0, "Do not use any type assertions.", "2"],
      [0, 0, 0, "Do not use any type assertions.", "3"],
      [0, 0, 0, "Do not use any type assertions.", "4"],
      [0, 0, 0, "Do not use any type assertions.", "5"],
      [0, 0, 0, "Do not use any type assertions.", "6"],
      [0, 0, 0, "Do not use any type assertions.", "7"],
      [0, 0, 0, "Unexpected any. Specify a different type.", "8"]
    ],
    "public/app/features/dashboard-scene/serialization/transformToV1TypesUtils.ts:5381": [
      [0, 0, 0, "Unexpected any. Specify a different type.", "0"]
    ],
    "public/app/features/dashboard-scene/settings/annotations/AnnotationSettingsEdit.tsx:5381": [
      [0, 0, 0, "Add noMargin prop to Field components to remove built-in margins. Use layout components like Stack or Grid with the gap prop instead for consistent spacing.", "0"],
      [0, 0, 0, "Add noMargin prop to Field components to remove built-in margins. Use layout components like Stack or Grid with the gap prop instead for consistent spacing.", "1"],
      [0, 0, 0, "Add noMargin prop to Field components to remove built-in margins. Use layout components like Stack or Grid with the gap prop instead for consistent spacing.", "2"],
      [0, 0, 0, "Add noMargin prop to Field components to remove built-in margins. Use layout components like Stack or Grid with the gap prop instead for consistent spacing.", "3"],
      [0, 0, 0, "Add noMargin prop to Field components to remove built-in margins. Use layout components like Stack or Grid with the gap prop instead for consistent spacing.", "4"],
      [0, 0, 0, "Add noMargin prop to Field components to remove built-in margins. Use layout components like Stack or Grid with the gap prop instead for consistent spacing.", "5"],
      [0, 0, 0, "Using localeCompare() can cause performance issues when sorting large datasets. Consider using Intl.Collator for better performance when sorting arrays, or add an eslint-disable comment if sorting a small, known dataset.", "6"]
    ],
    "public/app/features/dashboard-scene/settings/links/DashboardLinkForm.tsx:5381": [
      [0, 0, 0, "Add noMargin prop to Field components to remove built-in margins. Use layout components like Stack or Grid with the gap prop instead for consistent spacing.", "0"],
      [0, 0, 0, "Add noMargin prop to Field components to remove built-in margins. Use layout components like Stack or Grid with the gap prop instead for consistent spacing.", "1"],
      [0, 0, 0, "Add noMargin prop to Field components to remove built-in margins. Use layout components like Stack or Grid with the gap prop instead for consistent spacing.", "2"],
      [0, 0, 0, "Add noMargin prop to Field components to remove built-in margins. Use layout components like Stack or Grid with the gap prop instead for consistent spacing.", "3"],
      [0, 0, 0, "Add noMargin prop to Field components to remove built-in margins. Use layout components like Stack or Grid with the gap prop instead for consistent spacing.", "4"],
      [0, 0, 0, "Add noMargin prop to Field components to remove built-in margins. Use layout components like Stack or Grid with the gap prop instead for consistent spacing.", "5"],
      [0, 0, 0, "Add noMargin prop to Field components to remove built-in margins. Use layout components like Stack or Grid with the gap prop instead for consistent spacing.", "6"],
      [0, 0, 0, "Add noMargin prop to Field components to remove built-in margins. Use layout components like Stack or Grid with the gap prop instead for consistent spacing.", "7"],
      [0, 0, 0, "Add noMargin prop to Field components to remove built-in margins. Use layout components like Stack or Grid with the gap prop instead for consistent spacing.", "8"],
      [0, 0, 0, "Add noMargin prop to Field components to remove built-in margins. Use layout components like Stack or Grid with the gap prop instead for consistent spacing.", "9"]
    ],
    "public/app/features/dashboard-scene/settings/variables/VariableEditableElement.tsx:5381": [
      [0, 0, 0, "Add noMargin prop to Field components to remove built-in margins. Use layout components like Stack or Grid with the gap prop instead for consistent spacing.", "0"]
    ],
    "public/app/features/dashboard-scene/settings/variables/VariableSetEditableElement.tsx:5381": [
      [0, 0, 0, "Add noMargin prop to Card components to remove built-in margins. Use layout components like Stack or Grid with the gap prop instead for consistent spacing.", "0"]
    ],
    "public/app/features/dashboard-scene/settings/variables/components/AdHocVariableForm.tsx:5381": [
      [0, 0, 0, "Add noMargin prop to Field components to remove built-in margins. Use layout components like Stack or Grid with the gap prop instead for consistent spacing.", "0"]
    ],
    "public/app/features/dashboard-scene/settings/variables/components/GroupByVariableForm.tsx:5381": [
      [0, 0, 0, "Add noMargin prop to Field components to remove built-in margins. Use layout components like Stack or Grid with the gap prop instead for consistent spacing.", "0"]
    ],
    "public/app/features/dashboard-scene/settings/variables/components/QueryVariableForm.tsx:5381": [
      [0, 0, 0, "Add noMargin prop to Field components to remove built-in margins. Use layout components like Stack or Grid with the gap prop instead for consistent spacing.", "0"]
    ],
    "public/app/features/dashboard-scene/settings/variables/components/VariableHideSelect.tsx:5381": [
      [0, 0, 0, "Add noMargin prop to Field components to remove built-in margins. Use layout components like Stack or Grid with the gap prop instead for consistent spacing.", "0"]
    ],
    "public/app/features/dashboard-scene/settings/variables/components/VariableSelectField.tsx:5381": [
      [0, 0, 0, "Add noMargin prop to Field components to remove built-in margins. Use layout components like Stack or Grid with the gap prop instead for consistent spacing.", "0"],
      [0, 0, 0, "Unexpected any. Specify a different type.", "1"]
    ],
    "public/app/features/dashboard-scene/settings/variables/components/VariableTextAreaField.tsx:5381": [
      [0, 0, 0, "Add noMargin prop to Field components to remove built-in margins. Use layout components like Stack or Grid with the gap prop instead for consistent spacing.", "0"]
    ],
    "public/app/features/dashboard-scene/settings/variables/components/VariableTextField.tsx:5381": [
      [0, 0, 0, "Add noMargin prop to Field components to remove built-in margins. Use layout components like Stack or Grid with the gap prop instead for consistent spacing.", "0"]
    ],
    "public/app/features/dashboard-scene/settings/variables/editors/QueryVariableEditor.tsx:5381": [
      [0, 0, 0, "Add noMargin prop to Field components to remove built-in margins. Use layout components like Stack or Grid with the gap prop instead for consistent spacing.", "0"]
    ],
    "public/app/features/dashboard-scene/settings/variables/utils.ts:5381": [
      [0, 0, 0, "Do not use any type assertions.", "0"],
      [0, 0, 0, "Unexpected any. Specify a different type.", "1"]
    ],
    "public/app/features/dashboard-scene/sharing/ShareButton/share-externally/EmailShare/ConfigEmailSharing/ConfigEmailSharing.tsx:5381": [
      [0, 0, 0, "Add noMargin prop to Field components to remove built-in margins. Use layout components like Stack or Grid with the gap prop instead for consistent spacing.", "0"]
    ],
    "public/app/features/dashboard-scene/sharing/ShareButton/share-externally/EmailShare/ConfigEmailSharing/EmailListConfiguration.tsx:5381": [
      [0, 0, 0, "Add noMargin prop to Field components to remove built-in margins. Use layout components like Stack or Grid with the gap prop instead for consistent spacing.", "0"]
    ],
    "public/app/features/dashboard-scene/sharing/ShareButton/share-snapshot/UpsertSnapshot.tsx:5381": [
      [0, 0, 0, "Add noMargin prop to Field components to remove built-in margins. Use layout components like Stack or Grid with the gap prop instead for consistent spacing.", "0"],
      [0, 0, 0, "Add noMargin prop to Field components to remove built-in margins. Use layout components like Stack or Grid with the gap prop instead for consistent spacing.", "1"]
    ],
    "public/app/features/dashboard-scene/sharing/ShareExportTab.tsx:5381": [
      [0, 0, 0, "Add noMargin prop to Field components to remove built-in margins. Use layout components like Stack or Grid with the gap prop instead for consistent spacing.", "0"]
    ],
    "public/app/features/dashboard-scene/sharing/ShareLinkTab.tsx:5381": [
      [0, 0, 0, "Add noMargin prop to Field components to remove built-in margins. Use layout components like Stack or Grid with the gap prop instead for consistent spacing.", "0"],
      [0, 0, 0, "Add noMargin prop to Field components to remove built-in margins. Use layout components like Stack or Grid with the gap prop instead for consistent spacing.", "1"],
      [0, 0, 0, "Add noMargin prop to Field components to remove built-in margins. Use layout components like Stack or Grid with the gap prop instead for consistent spacing.", "2"]
    ],
    "public/app/features/dashboard-scene/sharing/ShareSnapshotTab.tsx:5381": [
      [0, 0, 0, "Add noMargin prop to Field components to remove built-in margins. Use layout components like Stack or Grid with the gap prop instead for consistent spacing.", "0"],
      [0, 0, 0, "Add noMargin prop to Field components to remove built-in margins. Use layout components like Stack or Grid with the gap prop instead for consistent spacing.", "1"],
      [0, 0, 0, "Add noMargin prop to Field components to remove built-in margins. Use layout components like Stack or Grid with the gap prop instead for consistent spacing.", "2"]
    ],
    "public/app/features/dashboard-scene/sharing/panel-share/SharePanelPreview.tsx:5381": [
      [0, 0, 0, "Add noMargin prop to Field components to remove built-in margins. Use layout components like Stack or Grid with the gap prop instead for consistent spacing.", "0"],
      [0, 0, 0, "Add noMargin prop to Field components to remove built-in margins. Use layout components like Stack or Grid with the gap prop instead for consistent spacing.", "1"],
      [0, 0, 0, "Add noMargin prop to Field components to remove built-in margins. Use layout components like Stack or Grid with the gap prop instead for consistent spacing.", "2"]
    ],
    "public/app/features/dashboard-scene/utils/DashboardModelCompatibilityWrapper.ts:5381": [
      [0, 0, 0, "Do not use any type assertions.", "0"]
    ],
    "public/app/features/dashboard-scene/utils/PanelModelCompatibilityWrapper.ts:5381": [
      [0, 0, 0, "Do not use any type assertions.", "0"]
    ],
    "public/app/features/dashboard-scene/v2schema/ImportDashboardFormV2.tsx:5381": [
      [0, 0, 0, "Add noMargin prop to Field components to remove built-in margins. Use layout components like Stack or Grid with the gap prop instead for consistent spacing.", "0"],
      [0, 0, 0, "Add noMargin prop to Field components to remove built-in margins. Use layout components like Stack or Grid with the gap prop instead for consistent spacing.", "1"],
      [0, 0, 0, "Add noMargin prop to Field components to remove built-in margins. Use layout components like Stack or Grid with the gap prop instead for consistent spacing.", "2"],
      [0, 0, 0, "Do not use any type assertions.", "3"],
      [0, 0, 0, "Unexpected any. Specify a different type.", "4"],
      [0, 0, 0, "Unexpected any. Specify a different type.", "5"],
      [0, 0, 0, "Unexpected any. Specify a different type.", "6"]
    ],
    "public/app/features/dashboard-scene/v2schema/ImportDashboardOverviewV2.tsx:5381": [
      [0, 0, 0, "Do not use any type assertions.", "0"],
      [0, 0, 0, "Do not use any type assertions.", "1"],
      [0, 0, 0, "Do not use any type assertions.", "2"],
      [0, 0, 0, "Do not use any type assertions.", "3"],
      [0, 0, 0, "Do not use any type assertions.", "4"],
      [0, 0, 0, "Do not use any type assertions.", "5"],
      [0, 0, 0, "Do not use any type assertions.", "6"],
      [0, 0, 0, "Do not use any type assertions.", "7"],
      [0, 0, 0, "Do not use any type assertions.", "8"],
      [0, 0, 0, "Do not use any type assertions.", "9"],
      [0, 0, 0, "Unexpected any. Specify a different type.", "10"]
    ],
    "public/app/features/dashboard-scene/v2schema/test-helpers.ts:5381": [
      [0, 0, 0, "Do not use any type assertions.", "0"],
      [0, 0, 0, "Do not use any type assertions.", "1"],
      [0, 0, 0, "Do not use any type assertions.", "2"]
    ],
    "public/app/features/dashboard/api/ResponseTransformers.ts:5381": [
      [0, 0, 0, "Do not use any type assertions.", "0"],
      [0, 0, 0, "Do not use any type assertions.", "1"],
      [0, 0, 0, "Do not use any type assertions.", "2"],
      [0, 0, 0, "Do not use any type assertions.", "3"],
      [0, 0, 0, "Unexpected any. Specify a different type.", "4"],
      [0, 0, 0, "Unexpected any. Specify a different type.", "5"],
      [0, 0, 0, "Unexpected any. Specify a different type.", "6"]
    ],
    "public/app/features/dashboard/components/AddLibraryPanelWidget/index.ts:5381": [
      [0, 0, 0, "Do not re-export imported variable (\`./AddLibraryPanelWidget\`)", "0"]
    ],
    "public/app/features/dashboard/components/AnnotationSettings/AnnotationSettingsEdit.tsx:5381": [
      [0, 0, 0, "\'HorizontalGroup\' import from \'@grafana/ui\' is restricted from being used by a pattern. Use Stack component instead.", "0"],
      [0, 0, 0, "Add noMargin prop to Field components to remove built-in margins. Use layout components like Stack or Grid with the gap prop instead for consistent spacing.", "1"],
      [0, 0, 0, "Add noMargin prop to Field components to remove built-in margins. Use layout components like Stack or Grid with the gap prop instead for consistent spacing.", "2"],
      [0, 0, 0, "Add noMargin prop to Field components to remove built-in margins. Use layout components like Stack or Grid with the gap prop instead for consistent spacing.", "3"],
      [0, 0, 0, "Add noMargin prop to Field components to remove built-in margins. Use layout components like Stack or Grid with the gap prop instead for consistent spacing.", "4"],
      [0, 0, 0, "Add noMargin prop to Field components to remove built-in margins. Use layout components like Stack or Grid with the gap prop instead for consistent spacing.", "5"],
      [0, 0, 0, "Add noMargin prop to Field components to remove built-in margins. Use layout components like Stack or Grid with the gap prop instead for consistent spacing.", "6"],
      [0, 0, 0, "Using localeCompare() can cause performance issues when sorting large datasets. Consider using Intl.Collator for better performance when sorting arrays, or add an eslint-disable comment if sorting a small, known dataset.", "7"]
    ],
    "public/app/features/dashboard/components/DashExportModal/DashboardExporter.test.ts:5381": [
      [0, 0, 0, "Unexpected any. Specify a different type.", "0"],
      [0, 0, 0, "Unexpected any. Specify a different type.", "1"],
      [0, 0, 0, "Unexpected any. Specify a different type.", "2"],
      [0, 0, 0, "Unexpected any. Specify a different type.", "3"],
      [0, 0, 0, "Unexpected any. Specify a different type.", "4"],
      [0, 0, 0, "Unexpected any. Specify a different type.", "5"]
    ],
    "public/app/features/dashboard/components/DashExportModal/DashboardExporter.ts:5381": [
      [0, 0, 0, "Do not use any type assertions.", "0"],
      [0, 0, 0, "Do not use any type assertions.", "1"],
      [0, 0, 0, "Do not use any type assertions.", "2"],
      [0, 0, 0, "Unexpected any. Specify a different type.", "3"],
      [0, 0, 0, "Unexpected any. Specify a different type.", "4"],
      [0, 0, 0, "Unexpected any. Specify a different type.", "5"],
      [0, 0, 0, "Unexpected any. Specify a different type.", "6"],
      [0, 0, 0, "Unexpected any. Specify a different type.", "7"],
      [0, 0, 0, "Unexpected any. Specify a different type.", "8"],
      [0, 0, 0, "Unexpected any. Specify a different type.", "9"]
    ],
    "public/app/features/dashboard/components/DashExportModal/index.ts:5381": [
      [0, 0, 0, "Do not re-export imported variable (\`./DashboardExporter\`)", "0"]
    ],
    "public/app/features/dashboard/components/DashNav/index.ts:5381": [
      [0, 0, 0, "Do not re-export imported variable (\`DashNav\`)", "0"]
    ],
    "public/app/features/dashboard/components/DashboardLoading/DashboardLoading.tsx:5381": [
      [0, 0, 0, "\'HorizontalGroup\' import from \'@grafana/ui\' is restricted from being used by a pattern. Use Stack component instead.", "0"],
      [0, 0, 0, "\'VerticalGroup\' import from \'@grafana/ui\' is restricted from being used by a pattern. Use Stack component instead.", "1"]
    ],
    "public/app/features/dashboard/components/DashboardPrompt/DashboardPrompt.test.tsx:5381": [
      [0, 0, 0, "Unexpected any. Specify a different type.", "0"]
    ],
    "public/app/features/dashboard/components/DashboardPrompt/DashboardPrompt.tsx:5381": [
      [0, 0, 0, "Do not use any type assertions.", "0"],
      [0, 0, 0, "Do not use any type assertions.", "1"],
      [0, 0, 0, "Do not use any type assertions.", "2"],
      [0, 0, 0, "Do not use any type assertions.", "3"],
      [0, 0, 0, "Do not use any type assertions.", "4"],
      [0, 0, 0, "Do not use any type assertions.", "5"],
      [0, 0, 0, "Do not use any type assertions.", "6"],
      [0, 0, 0, "Unexpected any. Specify a different type.", "7"],
      [0, 0, 0, "Unexpected any. Specify a different type.", "8"]
    ],
    "public/app/features/dashboard/components/DashboardRow/DashboardRow.test.tsx:5381": [
      [0, 0, 0, "Unexpected any. Specify a different type.", "0"]
    ],
    "public/app/features/dashboard/components/DashboardRow/index.ts:5381": [
      [0, 0, 0, "Do not re-export imported variable (\`./DashboardRow\`)", "0"]
    ],
    "public/app/features/dashboard/components/DashboardSettings/AutoRefreshIntervals.tsx:5381": [
      [0, 0, 0, "Add noMargin prop to Field components to remove built-in margins. Use layout components like Stack or Grid with the gap prop instead for consistent spacing.", "0"]
    ],
    "public/app/features/dashboard/components/DashboardSettings/GeneralSettings.tsx:5381": [
      [0, 0, 0, "Add noMargin prop to Field components to remove built-in margins. Use layout components like Stack or Grid with the gap prop instead for consistent spacing.", "0"],
      [0, 0, 0, "Add noMargin prop to Field components to remove built-in margins. Use layout components like Stack or Grid with the gap prop instead for consistent spacing.", "1"],
      [0, 0, 0, "Add noMargin prop to Field components to remove built-in margins. Use layout components like Stack or Grid with the gap prop instead for consistent spacing.", "2"],
      [0, 0, 0, "Add noMargin prop to Field components to remove built-in margins. Use layout components like Stack or Grid with the gap prop instead for consistent spacing.", "3"],
      [0, 0, 0, "Add noMargin prop to Field components to remove built-in margins. Use layout components like Stack or Grid with the gap prop instead for consistent spacing.", "4"],
      [0, 0, 0, "Add noMargin prop to Field components to remove built-in margins. Use layout components like Stack or Grid with the gap prop instead for consistent spacing.", "5"]
    ],
    "public/app/features/dashboard/components/DashboardSettings/TimePickerSettings.tsx:5381": [
      [0, 0, 0, "Add noMargin prop to Field components to remove built-in margins. Use layout components like Stack or Grid with the gap prop instead for consistent spacing.", "0"],
      [0, 0, 0, "Add noMargin prop to Field components to remove built-in margins. Use layout components like Stack or Grid with the gap prop instead for consistent spacing.", "1"],
      [0, 0, 0, "Add noMargin prop to Field components to remove built-in margins. Use layout components like Stack or Grid with the gap prop instead for consistent spacing.", "2"],
      [0, 0, 0, "Add noMargin prop to Field components to remove built-in margins. Use layout components like Stack or Grid with the gap prop instead for consistent spacing.", "3"],
      [0, 0, 0, "Add noMargin prop to Field components to remove built-in margins. Use layout components like Stack or Grid with the gap prop instead for consistent spacing.", "4"]
    ],
    "public/app/features/dashboard/components/DashboardSettings/VersionsSettings.tsx:5381": [
      [0, 0, 0, "\'HorizontalGroup\' import from \'@grafana/ui\' is restricted from being used by a pattern. Use Stack component instead.", "0"]
    ],
    "public/app/features/dashboard/components/DashboardSettings/index.ts:5381": [
      [0, 0, 0, "Do not re-export imported variable (\`./DashboardSettings\`)", "0"]
    ],
    "public/app/features/dashboard/components/HelpWizard/HelpWizard.tsx:5381": [
      [0, 0, 0, "Add noMargin prop to Field components to remove built-in margins. Use layout components like Stack or Grid with the gap prop instead for consistent spacing.", "0"],
      [0, 0, 0, "Add noMargin prop to Field components to remove built-in margins. Use layout components like Stack or Grid with the gap prop instead for consistent spacing.", "1"],
      [0, 0, 0, "Add noMargin prop to Field components to remove built-in margins. Use layout components like Stack or Grid with the gap prop instead for consistent spacing.", "2"]
    ],
    "public/app/features/dashboard/components/Inspector/PanelInspector.tsx:5381": [
      [0, 0, 0, "Do not use any type assertions.", "0"]
    ],
    "public/app/features/dashboard/components/PanelEditor/DynamicConfigValueEditor.tsx:5381": [
      [0, 0, 0, "\'HorizontalGroup\' import from \'@grafana/ui\' is restricted from being used by a pattern. Use Stack component instead.", "0"],
      [0, 0, 0, "Add noMargin prop to Field components to remove built-in margins. Use layout components like Stack or Grid with the gap prop instead for consistent spacing.", "1"]
    ],
    "public/app/features/dashboard/components/PanelEditor/OptionsPaneItemDescriptor.tsx:5381": [
      [0, 0, 0, "Add noMargin prop to Field components to remove built-in margins. Use layout components like Stack or Grid with the gap prop instead for consistent spacing.", "0"],
      [0, 0, 0, "Unexpected any. Specify a different type.", "1"],
      [0, 0, 0, "Use data-testid for E2E selectors instead of aria-label", "2"]
    ],
    "public/app/features/dashboard/components/PanelEditor/OverrideCategoryTitle.tsx:5381": [
      [0, 0, 0, "\'HorizontalGroup\' import from \'@grafana/ui\' is restricted from being used by a pattern. Use Stack component instead.", "0"]
    ],
    "public/app/features/dashboard/components/PanelEditor/PanelEditor.tsx:5381": [
      [0, 0, 0, "\'HorizontalGroup\' import from \'@grafana/ui\' is restricted from being used by a pattern. Use Stack component instead.", "0"],
      [0, 0, 0, "Do not use any type assertions.", "1"]
    ],
    "public/app/features/dashboard/components/PanelEditor/VisualizationSelectPane.tsx:5381": [
      [0, 0, 0, "Add noMargin prop to Field components to remove built-in margins. Use layout components like Stack or Grid with the gap prop instead for consistent spacing.", "0"],
      [0, 0, 0, "Use data-testid for E2E selectors instead of aria-label", "1"]
    ],
    "public/app/features/dashboard/components/PanelEditor/getVisualizationOptions.tsx:5381": [
      [0, 0, 0, "Unexpected any. Specify a different type.", "0"],
      [0, 0, 0, "Unexpected any. Specify a different type.", "1"]
    ],
    "public/app/features/dashboard/components/PanelEditor/utils.ts:5381": [
      [0, 0, 0, "Do not use any type assertions.", "0"],
      [0, 0, 0, "Do not use any type assertions.", "1"],
      [0, 0, 0, "Unexpected any. Specify a different type.", "2"],
      [0, 0, 0, "Unexpected any. Specify a different type.", "3"],
      [0, 0, 0, "Unexpected any. Specify a different type.", "4"]
    ],
    "public/app/features/dashboard/components/RowOptions/RowOptionsForm.tsx:5381": [
      [0, 0, 0, "Add noMargin prop to Field components to remove built-in margins. Use layout components like Stack or Grid with the gap prop instead for consistent spacing.", "0"],
      [0, 0, 0, "Add noMargin prop to Field components to remove built-in margins. Use layout components like Stack or Grid with the gap prop instead for consistent spacing.", "1"]
    ],
    "public/app/features/dashboard/components/SaveDashboard/SaveDashboardButton.tsx:5381": [
      [0, 0, 0, "Use data-testid for E2E selectors instead of aria-label", "0"],
      [0, 0, 0, "Use data-testid for E2E selectors instead of aria-label", "1"]
    ],
    "public/app/features/dashboard/components/SaveDashboard/forms/SaveDashboardAsForm.tsx:5381": [
      [0, 0, 0, "Add noMargin prop to Field components to remove built-in margins. Use layout components like Stack or Grid with the gap prop instead for consistent spacing.", "0"],
      [0, 0, 0, "Add noMargin prop to Field components to remove built-in margins. Use layout components like Stack or Grid with the gap prop instead for consistent spacing.", "1"],
      [0, 0, 0, "Add noMargin prop to Field components to remove built-in margins. Use layout components like Stack or Grid with the gap prop instead for consistent spacing.", "2"],
      [0, 0, 0, "Add noMargin prop to Field components to remove built-in margins. Use layout components like Stack or Grid with the gap prop instead for consistent spacing.", "3"]
    ],
    "public/app/features/dashboard/components/SaveDashboard/forms/SaveDashboardForm.tsx:5381": [
      [0, 0, 0, "Use data-testid for E2E selectors instead of aria-label", "0"],
      [0, 0, 0, "Use data-testid for E2E selectors instead of aria-label", "1"],
      [0, 0, 0, "Use data-testid for E2E selectors instead of aria-label", "2"]
    ],
    "public/app/features/dashboard/components/SaveDashboard/forms/SaveProvisionedDashboardForm.tsx:5381": [
      [0, 0, 0, "\'HorizontalGroup\' import from \'@grafana/ui\' is restricted from being used by a pattern. Use Stack component instead.", "0"]
    ],
    "public/app/features/dashboard/components/SaveDashboard/useDashboardSave.tsx:5381": [
      [0, 0, 0, "Unexpected any. Specify a different type.", "0"]
    ],
    "public/app/features/dashboard/components/ShareModal/ShareEmbed.tsx:5381": [
      [0, 0, 0, "Add noMargin prop to Field components to remove built-in margins. Use layout components like Stack or Grid with the gap prop instead for consistent spacing.", "0"],
      [0, 0, 0, "Add noMargin prop to Field components to remove built-in margins. Use layout components like Stack or Grid with the gap prop instead for consistent spacing.", "1"]
    ],
    "public/app/features/dashboard/components/ShareModal/ShareExport.tsx:5381": [
      [0, 0, 0, "Add noMargin prop to Field components to remove built-in margins. Use layout components like Stack or Grid with the gap prop instead for consistent spacing.", "0"],
      [0, 0, 0, "Unexpected any. Specify a different type.", "1"]
    ],
    "public/app/features/dashboard/components/ShareModal/ShareLink.tsx:5381": [
      [0, 0, 0, "Add noMargin prop to Field components to remove built-in margins. Use layout components like Stack or Grid with the gap prop instead for consistent spacing.", "0"],
      [0, 0, 0, "Add noMargin prop to Field components to remove built-in margins. Use layout components like Stack or Grid with the gap prop instead for consistent spacing.", "1"],
      [0, 0, 0, "Add noMargin prop to Field components to remove built-in margins. Use layout components like Stack or Grid with the gap prop instead for consistent spacing.", "2"]
    ],
    "public/app/features/dashboard/components/ShareModal/SharePublicDashboard/ConfigPublicDashboard/ConfigPublicDashboard.tsx:5381": [
      [0, 0, 0, "\'HorizontalGroup\' import from \'@grafana/ui\' is restricted from being used by a pattern. Use Stack component instead.", "0"],
      [0, 0, 0, "Add noMargin prop to Field components to remove built-in margins. Use layout components like Stack or Grid with the gap prop instead for consistent spacing.", "1"],
      [0, 0, 0, "Add noMargin prop to Field components to remove built-in margins. Use layout components like Stack or Grid with the gap prop instead for consistent spacing.", "2"],
      [0, 0, 0, "Add noMargin prop to Field components to remove built-in margins. Use layout components like Stack or Grid with the gap prop instead for consistent spacing.", "3"]
    ],
    "public/app/features/dashboard/components/ShareModal/SharePublicDashboard/ConfigPublicDashboard/Configuration.tsx:5381": [
      [0, 0, 0, "\'VerticalGroup\' import from \'@grafana/ui\' is restricted from being used by a pattern. Use Stack component instead.", "0"]
    ],
    "public/app/features/dashboard/components/ShareModal/SharePublicDashboard/ConfigPublicDashboard/EmailSharingConfiguration.tsx:5381": [
      [0, 0, 0, "Add noMargin prop to Field components to remove built-in margins. Use layout components like Stack or Grid with the gap prop instead for consistent spacing.", "0"],
      [0, 0, 0, "Add noMargin prop to Field components to remove built-in margins. Use layout components like Stack or Grid with the gap prop instead for consistent spacing.", "1"]
    ],
    "public/app/features/dashboard/components/ShareModal/SharePublicDashboard/CreatePublicDashboard/AcknowledgeCheckboxes.tsx:5381": [
      [0, 0, 0, "\'HorizontalGroup\' import from \'@grafana/ui\' is restricted from being used by a pattern. Use Stack component instead.", "0"],
      [0, 0, 0, "\'VerticalGroup\' import from \'@grafana/ui\' is restricted from being used by a pattern. Use Stack component instead.", "1"]
    ],
    "public/app/features/dashboard/components/ShareModal/ShareSnapshot.tsx:5381": [
      [0, 0, 0, "Add noMargin prop to Field components to remove built-in margins. Use layout components like Stack or Grid with the gap prop instead for consistent spacing.", "0"],
      [0, 0, 0, "Add noMargin prop to Field components to remove built-in margins. Use layout components like Stack or Grid with the gap prop instead for consistent spacing.", "1"],
      [0, 0, 0, "Add noMargin prop to Field components to remove built-in margins. Use layout components like Stack or Grid with the gap prop instead for consistent spacing.", "2"],
      [0, 0, 0, "Add noMargin prop to Field components to remove built-in margins. Use layout components like Stack or Grid with the gap prop instead for consistent spacing.", "3"]
    ],
    "public/app/features/dashboard/components/ShareModal/ThemePicker.tsx:5381": [
      [0, 0, 0, "Add noMargin prop to Field components to remove built-in margins. Use layout components like Stack or Grid with the gap prop instead for consistent spacing.", "0"]
    ],
    "public/app/features/dashboard/components/SubMenu/DashboardLinksDashboard.tsx:5381": [
      [0, 0, 0, "Do not use any type assertions.", "0"],
      [0, 0, 0, "Unexpected any. Specify a different type.", "1"]
    ],
    "public/app/features/dashboard/components/TransformationsEditor/TransformationFilter.tsx:5381": [
      [0, 0, 0, "Add noMargin prop to Field components to remove built-in margins. Use layout components like Stack or Grid with the gap prop instead for consistent spacing.", "0"]
    ],
    "public/app/features/dashboard/components/TransformationsEditor/TransformationPicker.tsx:5381": [
      [0, 0, 0, "\'VerticalGroup\' import from \'@grafana/ui\' is restricted from being used by a pattern. Use Stack component instead.", "0"],
      [0, 0, 0, "Add noMargin prop to Card components to remove built-in margins. Use layout components like Stack or Grid with the gap prop instead for consistent spacing.", "1"]
    ],
    "public/app/features/dashboard/components/TransformationsEditor/TransformationPickerNg.tsx:5381": [
      [0, 0, 0, "Add noMargin prop to Card components to remove built-in margins. Use layout components like Stack or Grid with the gap prop instead for consistent spacing.", "0"]
    ],
    "public/app/features/dashboard/components/TransformationsEditor/TransformationsEditor.tsx:5381": [
      [0, 0, 0, "Do not use any type assertions.", "0"],
      [0, 0, 0, "Do not use any type assertions.", "1"]
    ],
    "public/app/features/dashboard/components/VersionHistory/useDashboardRestore.tsx:5381": [
      [0, 0, 0, "Do not use any type assertions.", "0"],
      [0, 0, 0, "Unexpected any. Specify a different type.", "1"]
    ],
    "public/app/features/dashboard/containers/DashboardPage.tsx:5381": [
      [0, 0, 0, "Do not use any type assertions.", "0"],
      [0, 0, 0, "Do not use any type assertions.", "1"],
      [0, 0, 0, "Unexpected any. Specify a different type.", "2"],
      [0, 0, 0, "Unexpected any. Specify a different type.", "3"],
      [0, 0, 0, "Use data-testid for E2E selectors instead of aria-label", "4"]
    ],
    "public/app/features/dashboard/containers/DashboardPageProxy.tsx:5381": [
      [0, 0, 0, "Do not use any type assertions.", "0"]
    ],
    "public/app/features/dashboard/containers/PublicDashboardPage.tsx:5381": [
      [0, 0, 0, "Do not use any type assertions.", "0"]
    ],
    "public/app/features/dashboard/dashgrid/SeriesVisibilityConfigFactory.ts:5381": [
      [0, 0, 0, "Do not use any type assertions.", "0"]
    ],
    "public/app/features/dashboard/services/DashboardLoaderSrv.ts:5381": [
      [0, 0, 0, "Unexpected any. Specify a different type.", "0"],
      [0, 0, 0, "Unexpected any. Specify a different type.", "1"],
      [0, 0, 0, "Unexpected any. Specify a different type.", "2"]
    ],
    "public/app/features/dashboard/state/DashboardMigrator.test.ts:5381": [
      [0, 0, 0, "Unexpected any. Specify a different type.", "0"],
      [0, 0, 0, "Unexpected any. Specify a different type.", "1"],
      [0, 0, 0, "Unexpected any. Specify a different type.", "2"],
      [0, 0, 0, "Unexpected any. Specify a different type.", "3"],
      [0, 0, 0, "Unexpected any. Specify a different type.", "4"],
      [0, 0, 0, "Unexpected any. Specify a different type.", "5"],
      [0, 0, 0, "Unexpected any. Specify a different type.", "6"],
      [0, 0, 0, "Unexpected any. Specify a different type.", "7"],
      [0, 0, 0, "Unexpected any. Specify a different type.", "8"],
      [0, 0, 0, "Unexpected any. Specify a different type.", "9"]
    ],
    "public/app/features/dashboard/state/DashboardMigrator.ts:5381": [
      [0, 0, 0, "Do not use any type assertions.", "0"],
      [0, 0, 0, "Do not use any type assertions.", "1"],
      [0, 0, 0, "Do not use any type assertions.", "2"],
      [0, 0, 0, "Do not use any type assertions.", "3"],
      [0, 0, 0, "Unexpected any. Specify a different type.", "4"],
      [0, 0, 0, "Unexpected any. Specify a different type.", "5"],
      [0, 0, 0, "Unexpected any. Specify a different type.", "6"],
      [0, 0, 0, "Unexpected any. Specify a different type.", "7"],
      [0, 0, 0, "Unexpected any. Specify a different type.", "8"],
      [0, 0, 0, "Unexpected any. Specify a different type.", "9"],
      [0, 0, 0, "Unexpected any. Specify a different type.", "10"],
      [0, 0, 0, "Unexpected any. Specify a different type.", "11"],
      [0, 0, 0, "Unexpected any. Specify a different type.", "12"],
      [0, 0, 0, "Unexpected any. Specify a different type.", "13"],
      [0, 0, 0, "Unexpected any. Specify a different type.", "14"],
      [0, 0, 0, "Unexpected any. Specify a different type.", "15"],
      [0, 0, 0, "Unexpected any. Specify a different type.", "16"],
      [0, 0, 0, "Unexpected any. Specify a different type.", "17"],
      [0, 0, 0, "Unexpected any. Specify a different type.", "18"],
      [0, 0, 0, "Unexpected any. Specify a different type.", "19"],
      [0, 0, 0, "Unexpected any. Specify a different type.", "20"],
      [0, 0, 0, "Unexpected any. Specify a different type.", "21"],
      [0, 0, 0, "Unexpected any. Specify a different type.", "22"],
      [0, 0, 0, "Unexpected any. Specify a different type.", "23"],
      [0, 0, 0, "Unexpected any. Specify a different type.", "24"],
      [0, 0, 0, "Unexpected any. Specify a different type.", "25"],
      [0, 0, 0, "Unexpected any. Specify a different type.", "26"],
      [0, 0, 0, "Unexpected any. Specify a different type.", "27"]
    ],
    "public/app/features/dashboard/state/DashboardModel.repeat.test.ts:5381": [
      [0, 0, 0, "Unexpected any. Specify a different type.", "0"],
      [0, 0, 0, "Unexpected any. Specify a different type.", "1"],
      [0, 0, 0, "Unexpected any. Specify a different type.", "2"],
      [0, 0, 0, "Unexpected any. Specify a different type.", "3"]
    ],
    "public/app/features/dashboard/state/DashboardModel.test.ts:5381": [
      [0, 0, 0, "Unexpected any. Specify a different type.", "0"]
    ],
    "public/app/features/dashboard/state/DashboardModel.ts:5381": [
      [0, 0, 0, "Do not use any type assertions.", "0"],
      [0, 0, 0, "Unexpected any. Specify a different type.", "1"],
      [0, 0, 0, "Unexpected any. Specify a different type.", "2"],
      [0, 0, 0, "Unexpected any. Specify a different type.", "3"],
      [0, 0, 0, "Unexpected any. Specify a different type.", "4"],
      [0, 0, 0, "Unexpected any. Specify a different type.", "5"],
      [0, 0, 0, "Unexpected any. Specify a different type.", "6"],
      [0, 0, 0, "Unexpected any. Specify a different type.", "7"],
      [0, 0, 0, "Unexpected any. Specify a different type.", "8"],
      [0, 0, 0, "Unexpected any. Specify a different type.", "9"],
      [0, 0, 0, "Unexpected any. Specify a different type.", "10"],
      [0, 0, 0, "Unexpected any. Specify a different type.", "11"],
      [0, 0, 0, "Unexpected any. Specify a different type.", "12"],
      [0, 0, 0, "Unexpected any. Specify a different type.", "13"],
      [0, 0, 0, "Unexpected any. Specify a different type.", "14"],
      [0, 0, 0, "Unexpected any. Specify a different type.", "15"],
      [0, 0, 0, "Unexpected any. Specify a different type.", "16"],
      [0, 0, 0, "Unexpected any. Specify a different type.", "17"],
      [0, 0, 0, "Unexpected any. Specify a different type.", "18"],
      [0, 0, 0, "Unexpected any. Specify a different type.", "19"],
      [0, 0, 0, "Unexpected any. Specify a different type.", "20"],
      [0, 0, 0, "Unexpected any. Specify a different type.", "21"],
      [0, 0, 0, "Unexpected any. Specify a different type.", "22"],
      [0, 0, 0, "Unexpected any. Specify a different type.", "23"]
    ],
    "public/app/features/dashboard/state/PanelModel.test.ts:5381": [
      [0, 0, 0, "Unexpected any. Specify a different type.", "0"]
    ],
    "public/app/features/dashboard/state/PanelModel.ts:5381": [
      [0, 0, 0, "Do not use any type assertions.", "0"],
      [0, 0, 0, "Do not use any type assertions.", "1"],
      [0, 0, 0, "Do not use any type assertions.", "2"],
      [0, 0, 0, "Do not use any type assertions.", "3"],
      [0, 0, 0, "Do not use any type assertions.", "4"],
      [0, 0, 0, "Unexpected any. Specify a different type.", "5"],
      [0, 0, 0, "Unexpected any. Specify a different type.", "6"],
      [0, 0, 0, "Unexpected any. Specify a different type.", "7"],
      [0, 0, 0, "Unexpected any. Specify a different type.", "8"],
      [0, 0, 0, "Unexpected any. Specify a different type.", "9"],
      [0, 0, 0, "Unexpected any. Specify a different type.", "10"],
      [0, 0, 0, "Unexpected any. Specify a different type.", "11"],
      [0, 0, 0, "Unexpected any. Specify a different type.", "12"],
      [0, 0, 0, "Unexpected any. Specify a different type.", "13"],
      [0, 0, 0, "Unexpected any. Specify a different type.", "14"],
      [0, 0, 0, "Unexpected any. Specify a different type.", "15"],
      [0, 0, 0, "Unexpected any. Specify a different type.", "16"],
      [0, 0, 0, "Unexpected any. Specify a different type.", "17"],
      [0, 0, 0, "Unexpected any. Specify a different type.", "18"],
      [0, 0, 0, "Unexpected any. Specify a different type.", "19"],
      [0, 0, 0, "Unexpected any. Specify a different type.", "20"],
      [0, 0, 0, "Unexpected any. Specify a different type.", "21"]
    ],
    "public/app/features/dashboard/state/TimeModel.ts:5381": [
      [0, 0, 0, "Unexpected any. Specify a different type.", "0"],
      [0, 0, 0, "Unexpected any. Specify a different type.", "1"]
    ],
    "public/app/features/dashboard/state/actions.ts:5381": [
      [0, 0, 0, "Unexpected any. Specify a different type.", "0"]
    ],
    "public/app/features/dashboard/state/getPanelPluginToMigrateTo.ts:5381": [
      [0, 0, 0, "Unexpected any. Specify a different type.", "0"]
    ],
    "public/app/features/dashboard/state/initDashboard.test.ts:5381": [
      [0, 0, 0, "Unexpected any. Specify a different type.", "0"]
    ],
    "public/app/features/dashboard/utils/getPanelMenu.test.ts:5381": [
      [0, 0, 0, "Unexpected any. Specify a different type.", "0"]
    ],
    "public/app/features/dashboard/utils/getPanelMenu.ts:5381": [
      [0, 0, 0, "Do not use any type assertions.", "0"],
      [0, 0, 0, "Unexpected any. Specify a different type.", "1"]
    ],
    "public/app/features/dashboard/utils/panelMerge.ts:5381": [
      [0, 0, 0, "Do not use any type assertions.", "0"],
      [0, 0, 0, "Do not use any type assertions.", "1"],
      [0, 0, 0, "Unexpected any. Specify a different type.", "2"],
      [0, 0, 0, "Unexpected any. Specify a different type.", "3"]
    ],
    "public/app/features/datasources/components/DataSourceTypeCard.tsx:5381": [
      [0, 0, 0, "Add noMargin prop to Card components to remove built-in margins. Use layout components like Stack or Grid with the gap prop instead for consistent spacing.", "0"],
      [0, 0, 0, "Use data-testid for E2E selectors instead of aria-label", "1"]
    ],
    "public/app/features/datasources/components/DataSourcesListCard.tsx:5381": [
      [0, 0, 0, "Add noMargin prop to Card components to remove built-in margins. Use layout components like Stack or Grid with the gap prop instead for consistent spacing.", "0"],
      [0, 0, 0, "Add noMargin prop to Card components to remove built-in margins. Use layout components like Stack or Grid with the gap prop instead for consistent spacing.", "1"]
    ],
    "public/app/features/datasources/components/picker/DataSourceCard.tsx:5381": [
      [0, 0, 0, "Add noMargin prop to Card components to remove built-in margins. Use layout components like Stack or Grid with the gap prop instead for consistent spacing.", "0"]
    ],
    "public/app/features/datasources/state/actions.test.ts:5381": [
      [0, 0, 0, "Unexpected any. Specify a different type.", "0"],
      [0, 0, 0, "Unexpected any. Specify a different type.", "1"]
    ],
    "public/app/features/datasources/state/actions.ts:5381": [
      [0, 0, 0, "Do not use any type assertions.", "0"],
      [0, 0, 0, "Unexpected any. Specify a different type.", "1"]
    ],
    "public/app/features/datasources/state/navModel.ts:5381": [
      [0, 0, 0, "Do not use any type assertions.", "0"],
      [0, 0, 0, "Unexpected any. Specify a different type.", "1"]
    ],
    "public/app/features/datasources/state/reducers.ts:5381": [
      [0, 0, 0, "Do not use any type assertions.", "0"],
      [0, 0, 0, "Do not use any type assertions.", "1"]
    ],
    "public/app/features/datasources/state/selectors.ts:5381": [
      [0, 0, 0, "Do not use any type assertions.", "0"],
      [0, 0, 0, "Do not use any type assertions.", "1"],
      [0, 0, 0, "Using localeCompare() can cause performance issues when sorting large datasets. Consider using Intl.Collator for better performance when sorting arrays, or add an eslint-disable comment if sorting a small, known dataset.", "2"],
      [0, 0, 0, "Using localeCompare() can cause performance issues when sorting large datasets. Consider using Intl.Collator for better performance when sorting arrays, or add an eslint-disable comment if sorting a small, known dataset.", "3"]
    ],
    "public/app/features/dimensions/editors/FileUploader.tsx:5381": [
      [0, 0, 0, "Add noMargin prop to Field components to remove built-in margins. Use layout components like Stack or Grid with the gap prop instead for consistent spacing.", "0"]
    ],
    "public/app/features/dimensions/editors/FolderPickerTab.tsx:5381": [
      [0, 0, 0, "Add noMargin prop to Field components to remove built-in margins. Use layout components like Stack or Grid with the gap prop instead for consistent spacing.", "0"],
      [0, 0, 0, "Add noMargin prop to Field components to remove built-in margins. Use layout components like Stack or Grid with the gap prop instead for consistent spacing.", "1"],
      [0, 0, 0, "Do not use any type assertions.", "2"]
    ],
    "public/app/features/dimensions/editors/ResourceDimensionEditor.tsx:5381": [
      [0, 0, 0, "Do not use any type assertions.", "0"]
    ],
    "public/app/features/dimensions/editors/TextDimensionEditor.tsx:5381": [
      [0, 0, 0, "Do not use any type assertions.", "0"],
      [0, 0, 0, "Do not use any type assertions.", "1"]
    ],
    "public/app/features/dimensions/editors/ThresholdsEditor/ThresholdsEditor.tsx:5381": [
      [0, 0, 0, "Do not use any type assertions.", "0"]
    ],
    "public/app/features/dimensions/editors/URLPickerTab.tsx:5381": [
      [0, 0, 0, "Add noMargin prop to Field components to remove built-in margins. Use layout components like Stack or Grid with the gap prop instead for consistent spacing.", "0"],
      [0, 0, 0, "Add noMargin prop to Field components to remove built-in margins. Use layout components like Stack or Grid with the gap prop instead for consistent spacing.", "1"]
    ],
    "public/app/features/dimensions/editors/ValueMappingsEditor/ValueMappingEditRow.tsx:5381": [
      [0, 0, 0, "\'HorizontalGroup\' import from \'@grafana/ui\' is restricted from being used by a pattern. Use Stack component instead.", "0"]
    ],
    "public/app/features/dimensions/editors/ValueMappingsEditor/ValueMappingsEditor.tsx:5381": [
      [0, 0, 0, "\'VerticalGroup\' import from \'@grafana/ui\' is restricted from being used by a pattern. Use Stack component instead.", "0"]
    ],
    "public/app/features/dimensions/scale.ts:5381": [
      [0, 0, 0, "Do not use any type assertions.", "0"]
    ],
    "public/app/features/dimensions/types.ts:5381": [
      [0, 0, 0, "Unexpected any. Specify a different type.", "0"]
    ],
    "public/app/features/dimensions/utils.ts:5381": [
      [0, 0, 0, "Do not use any type assertions.", "0"]
    ],
    "public/app/features/explore/CorrelationHelper.tsx:5381": [
      [0, 0, 0, "Add noMargin prop to Card components to remove built-in margins. Use layout components like Stack or Grid with the gap prop instead for consistent spacing.", "0"],
      [0, 0, 0, "Add noMargin prop to Field components to remove built-in margins. Use layout components like Stack or Grid with the gap prop instead for consistent spacing.", "1"],
      [0, 0, 0, "Add noMargin prop to Field components to remove built-in margins. Use layout components like Stack or Grid with the gap prop instead for consistent spacing.", "2"]
    ],
    "public/app/features/explore/CorrelationTransformationAddModal.tsx:5381": [
      [0, 0, 0, "Add noMargin prop to Field components to remove built-in margins. Use layout components like Stack or Grid with the gap prop instead for consistent spacing.", "0"],
      [0, 0, 0, "Add noMargin prop to Field components to remove built-in margins. Use layout components like Stack or Grid with the gap prop instead for consistent spacing.", "1"],
      [0, 0, 0, "Add noMargin prop to Field components to remove built-in margins. Use layout components like Stack or Grid with the gap prop instead for consistent spacing.", "2"],
      [0, 0, 0, "Add noMargin prop to Field components to remove built-in margins. Use layout components like Stack or Grid with the gap prop instead for consistent spacing.", "3"]
    ],
    "public/app/features/explore/Logs/LogsColumnSearch.tsx:5381": [
      [0, 0, 0, "Add noMargin prop to Field components to remove built-in margins. Use layout components like Stack or Grid with the gap prop instead for consistent spacing.", "0"]
    ],
    "public/app/features/explore/PrometheusListView/RawListContainer.tsx:5381": [
      [0, 0, 0, "Add noMargin prop to Field components to remove built-in margins. Use layout components like Stack or Grid with the gap prop instead for consistent spacing.", "0"]
    ],
    "public/app/features/explore/RichHistory/RichHistorySettingsTab.tsx:5381": [
      [0, 0, 0, "Add noMargin prop to Field components to remove built-in margins. Use layout components like Stack or Grid with the gap prop instead for consistent spacing.", "0"]
    ],
    "public/app/features/explore/TraceView/TraceView.tsx:5381": [
      [0, 0, 0, "Do not use any type assertions.", "0"],
      [0, 0, 0, "Do not use any type assertions.", "1"]
    ],
    "public/app/features/explore/TraceView/components/TracePageHeader/index.tsx:5381": [
      [0, 0, 0, "Do not re-export imported variable (\`./TracePageHeader\`)", "0"]
    ],
    "public/app/features/explore/TraceView/components/TraceTimelineViewer/SpanLinks.tsx:5381": [
      [0, 0, 0, "Using localeCompare() can cause performance issues when sorting large datasets. Consider using Intl.Collator for better performance when sorting arrays, or add an eslint-disable comment if sorting a small, known dataset.", "0"]
    ],
    "public/app/features/explore/TraceView/components/TraceTimelineViewer/TimelineHeaderRow/index.tsx:5381": [
      [0, 0, 0, "Do not re-export imported variable (\`./TimelineHeaderRow\`)", "0"]
    ],
    "public/app/features/explore/TraceView/components/TraceTimelineViewer/utils.tsx:5381": [
      [0, 0, 0, "Do not re-export imported variable (\`../utils/date\`)", "0"]
    ],
    "public/app/features/explore/TraceView/components/demo/trace-generators.ts:5381": [
      [0, 0, 0, "Do not use any type assertions.", "0"]
    ],
    "public/app/features/explore/TraceView/components/model/ddg/types.tsx:5381": [
      [0, 0, 0, "Do not re-export imported variable (\`./PathElem\`)", "0"]
    ],
    "public/app/features/explore/TraceView/components/model/link-patterns.tsx:5381": [
      [0, 0, 0, "Do not use any type assertions.", "0"],
      [0, 0, 0, "Do not use any type assertions.", "1"],
      [0, 0, 0, "Unexpected any. Specify a different type.", "2"],
      [0, 0, 0, "Unexpected any. Specify a different type.", "3"],
      [0, 0, 0, "Unexpected any. Specify a different type.", "4"],
      [0, 0, 0, "Unexpected any. Specify a different type.", "5"],
      [0, 0, 0, "Unexpected any. Specify a different type.", "6"],
      [0, 0, 0, "Unexpected any. Specify a different type.", "7"],
      [0, 0, 0, "Unexpected any. Specify a different type.", "8"],
      [0, 0, 0, "Unexpected any. Specify a different type.", "9"],
      [0, 0, 0, "Unexpected any. Specify a different type.", "10"],
      [0, 0, 0, "Unexpected any. Specify a different type.", "11"]
    ],
    "public/app/features/explore/TraceView/components/model/transform-trace-data.tsx:5381": [
      [0, 0, 0, "Do not use any type assertions.", "0"]
    ],
    "public/app/features/explore/TraceView/components/utils/DraggableManager/demo/index.tsx:5381": [
      [0, 0, 0, "Do not re-export imported variable (\`./DraggableManagerDemo\`)", "0"]
    ],
    "public/app/features/explore/TraceView/components/utils/sort.ts:5381": [
      [0, 0, 0, "Using localeCompare() can cause performance issues when sorting large datasets. Consider using Intl.Collator for better performance when sorting arrays, or add an eslint-disable comment if sorting a small, known dataset.", "0"]
    ],
    "public/app/features/explore/TraceView/createSpanLink.tsx:5381": [
      [0, 0, 0, "Do not use any type assertions.", "0"],
      [0, 0, 0, "Do not use any type assertions.", "1"]
    ],
    "public/app/features/explore/hooks/useStateSync/index.ts:5381": [
      [0, 0, 0, "Do not re-export imported variable (\`./external.utils\`)", "0"]
    ],
    "public/app/features/explore/spec/helper/setup.tsx:5381": [
      [0, 0, 0, "Unexpected any. Specify a different type.", "0"]
    ],
    "public/app/features/explore/state/time.test.ts:5381": [
      [0, 0, 0, "Unexpected any. Specify a different type.", "0"]
    ],
    "public/app/features/explore/state/utils.ts:5381": [
      [0, 0, 0, "Do not use any type assertions.", "0"],
      [0, 0, 0, "Do not use any type assertions.", "1"],
      [0, 0, 0, "Do not use any type assertions.", "2"],
      [0, 0, 0, "Do not use any type assertions.", "3"],
      [0, 0, 0, "Unexpected any. Specify a different type.", "4"],
      [0, 0, 0, "Unexpected any. Specify a different type.", "5"]
    ],
    "public/app/features/expressions/ExpressionDatasource.ts:5381": [
      [0, 0, 0, "Do not use any type assertions.", "0"],
      [0, 0, 0, "Do not use any type assertions.", "1"]
    ],
    "public/app/features/expressions/guards.ts:5381": [
      [0, 0, 0, "Do not use any type assertions.", "0"]
    ],
    "public/app/features/geo/editor/locationModeEditor.tsx:5381": [
      [0, 0, 0, "\'HorizontalGroup\' import from \'@grafana/ui\' is restricted from being used by a pattern. Use Stack component instead.", "0"]
    ],
    "public/app/features/geo/gazetteer/gazetteer.ts:5381": [
      [0, 0, 0, "Do not use any type assertions.", "0"],
      [0, 0, 0, "Unexpected any. Specify a different type.", "1"]
    ],
    "public/app/features/geo/utils/frameVectorSource.ts:5381": [
      [0, 0, 0, "Do not use any type assertions.", "0"]
    ],
    "public/app/features/inspector/InspectDataOptions.tsx:5381": [
      [0, 0, 0, "\'HorizontalGroup\' import from \'@grafana/ui\' is restricted from being used by a pattern. Use Stack component instead.", "0"],
      [0, 0, 0, "\'VerticalGroup\' import from \'@grafana/ui\' is restricted from being used by a pattern. Use Stack component instead.", "1"],
      [0, 0, 0, "Add noMargin prop to Field components to remove built-in margins. Use layout components like Stack or Grid with the gap prop instead for consistent spacing.", "2"],
      [0, 0, 0, "Add noMargin prop to Field components to remove built-in margins. Use layout components like Stack or Grid with the gap prop instead for consistent spacing.", "3"],
      [0, 0, 0, "Add noMargin prop to Field components to remove built-in margins. Use layout components like Stack or Grid with the gap prop instead for consistent spacing.", "4"],
      [0, 0, 0, "Add noMargin prop to Field components to remove built-in margins. Use layout components like Stack or Grid with the gap prop instead for consistent spacing.", "5"],
      [0, 0, 0, "Do not use any type assertions.", "6"]
    ],
    "public/app/features/inspector/InspectDataTab.tsx:5381": [
      [0, 0, 0, "Use data-testid for E2E selectors instead of aria-label", "0"]
    ],
    "public/app/features/inspector/InspectJSONTab.tsx:5381": [
      [0, 0, 0, "Add noMargin prop to Field components to remove built-in margins. Use layout components like Stack or Grid with the gap prop instead for consistent spacing.", "0"]
    ],
    "public/app/features/inspector/InspectStatsTab.tsx:5381": [
      [0, 0, 0, "Use data-testid for E2E selectors instead of aria-label", "0"]
    ],
    "public/app/features/inspector/QueryInspector.tsx:5381": [
      [0, 0, 0, "Unexpected any. Specify a different type.", "0"],
      [0, 0, 0, "Use data-testid for E2E selectors instead of aria-label", "1"],
      [0, 0, 0, "Use data-testid for E2E selectors instead of aria-label", "2"]
    ],
    "public/app/features/invites/SignupInvited.tsx:5381": [
      [0, 0, 0, "Add noMargin prop to Field components to remove built-in margins. Use layout components like Stack or Grid with the gap prop instead for consistent spacing.", "0"],
      [0, 0, 0, "Add noMargin prop to Field components to remove built-in margins. Use layout components like Stack or Grid with the gap prop instead for consistent spacing.", "1"],
      [0, 0, 0, "Add noMargin prop to Field components to remove built-in margins. Use layout components like Stack or Grid with the gap prop instead for consistent spacing.", "2"],
      [0, 0, 0, "Add noMargin prop to Field components to remove built-in margins. Use layout components like Stack or Grid with the gap prop instead for consistent spacing.", "3"]
    ],
    "public/app/features/library-panels/components/AddLibraryPanelModal/AddLibraryPanelModal.tsx:5381": [
      [0, 0, 0, "Add noMargin prop to Field components to remove built-in margins. Use layout components like Stack or Grid with the gap prop instead for consistent spacing.", "0"],
      [0, 0, 0, "Add noMargin prop to Field components to remove built-in margins. Use layout components like Stack or Grid with the gap prop instead for consistent spacing.", "1"]
    ],
    "public/app/features/library-panels/components/LibraryPanelsSearch/LibraryPanelsSearch.tsx:5381": [
      [0, 0, 0, "\'VerticalGroup\' import from \'@grafana/ui\' is restricted from being used by a pattern. Use Stack component instead.", "0"]
    ],
    "public/app/features/library-panels/components/PanelLibraryOptionsGroup/PanelLibraryOptionsGroup.tsx:5381": [
      [0, 0, 0, "\'VerticalGroup\' import from \'@grafana/ui\' is restricted from being used by a pattern. Use Stack component instead.", "0"]
    ],
    "public/app/features/live/centrifuge/LiveDataStream.ts:5381": [
      [0, 0, 0, "Do not use any type assertions.", "0"]
    ],
    "public/app/features/live/centrifuge/channel.ts:5381": [
      [0, 0, 0, "Unexpected any. Specify a different type.", "0"]
    ],
    "public/app/features/logs/logsFrame.ts:5381": [
      [0, 0, 0, "Do not use any type assertions.", "0"]
    ],
    "public/app/features/logs/utils.ts:5381": [
      [0, 0, 0, "Direct usage of localStorage is not allowed. import store from @grafana/data instead", "0"],
      [0, 0, 0, "Direct usage of localStorage is not allowed. import store from @grafana/data instead", "1"],
      [0, 0, 0, "Direct usage of localStorage is not allowed. import store from @grafana/data instead", "2"],
      [0, 0, 0, "Direct usage of localStorage is not allowed. import store from @grafana/data instead", "3"],
      [0, 0, 0, "Direct usage of localStorage is not allowed. import store from @grafana/data instead", "4"],
      [0, 0, 0, "Direct usage of localStorage is not allowed. import store from @grafana/data instead", "5"],
      [0, 0, 0, "Do not use any type assertions.", "6"]
    ],
    "public/app/features/manage-dashboards/DashboardImportPage.tsx:5381": [
      [0, 0, 0, "Add noMargin prop to Field components to remove built-in margins. Use layout components like Stack or Grid with the gap prop instead for consistent spacing.", "0"],
      [0, 0, 0, "Add noMargin prop to Field components to remove built-in margins. Use layout components like Stack or Grid with the gap prop instead for consistent spacing.", "1"]
    ],
    "public/app/features/manage-dashboards/components/ImportDashboardForm.tsx:5381": [
      [0, 0, 0, "Add noMargin prop to Field components to remove built-in margins. Use layout components like Stack or Grid with the gap prop instead for consistent spacing.", "0"],
      [0, 0, 0, "Add noMargin prop to Field components to remove built-in margins. Use layout components like Stack or Grid with the gap prop instead for consistent spacing.", "1"],
      [0, 0, 0, "Add noMargin prop to Field components to remove built-in margins. Use layout components like Stack or Grid with the gap prop instead for consistent spacing.", "2"],
      [0, 0, 0, "Add noMargin prop to Field components to remove built-in margins. Use layout components like Stack or Grid with the gap prop instead for consistent spacing.", "3"],
      [0, 0, 0, "Add noMargin prop to Field components to remove built-in margins. Use layout components like Stack or Grid with the gap prop instead for consistent spacing.", "4"]
    ],
    "public/app/features/manage-dashboards/components/ImportDashboardLibraryPanelsList.tsx:5381": [
      [0, 0, 0, "Add noMargin prop to Field components to remove built-in margins. Use layout components like Stack or Grid with the gap prop instead for consistent spacing.", "0"],
      [0, 0, 0, "Do not use any type assertions.", "1"]
    ],
    "public/app/features/manage-dashboards/components/PublicDashboardListTable/PublicDashboardListTable.tsx:5381": [
      [0, 0, 0, "Add noMargin prop to Card components to remove built-in margins. Use layout components like Stack or Grid with the gap prop instead for consistent spacing.", "0"]
    ],
    "public/app/features/manage-dashboards/state/actions.ts:5381": [
      [0, 0, 0, "Do not use any type assertions.", "0"],
      [0, 0, 0, "Unexpected any. Specify a different type.", "1"],
      [0, 0, 0, "Unexpected any. Specify a different type.", "2"],
      [0, 0, 0, "Unexpected any. Specify a different type.", "3"],
      [0, 0, 0, "Unexpected any. Specify a different type.", "4"],
      [0, 0, 0, "Unexpected any. Specify a different type.", "5"],
      [0, 0, 0, "Unexpected any. Specify a different type.", "6"],
      [0, 0, 0, "Unexpected any. Specify a different type.", "7"]
    ],
    "public/app/features/manage-dashboards/state/reducers.ts:5381": [
      [0, 0, 0, "Do not use any type assertions.", "0"],
      [0, 0, 0, "Unexpected any. Specify a different type.", "1"],
      [0, 0, 0, "Unexpected any. Specify a different type.", "2"],
      [0, 0, 0, "Unexpected any. Specify a different type.", "3"],
      [0, 0, 0, "Unexpected any. Specify a different type.", "4"]
    ],
    "public/app/features/migrate-to-cloud/api/index.ts:5381": [
      [0, 0, 0, "Do not use export all (\`export * from ...\`)", "0"]
    ],
    "public/app/features/migrate-to-cloud/cloud/MigrationTokenPane/CreateTokenModal.tsx:5381": [
      [0, 0, 0, "Add noMargin prop to Field components to remove built-in margins. Use layout components like Stack or Grid with the gap prop instead for consistent spacing.", "0"]
    ],
    "public/app/features/migrate-to-cloud/onprem/ConfigureSnapshot.tsx:5381": [
      [0, 0, 0, "Do not use any type assertions.", "0"],
      [0, 0, 0, "Do not use any type assertions.", "1"]
    ],
    "public/app/features/migrate-to-cloud/onprem/EmptyState/CallToAction/ConnectModal.tsx:5381": [
      [0, 0, 0, "Add noMargin prop to Field components to remove built-in margins. Use layout components like Stack or Grid with the gap prop instead for consistent spacing.", "0"]
    ],
    "public/app/features/migrate-to-cloud/onprem/resourceDependency.ts:5381": [
      [0, 0, 0, "Do not use any type assertions.", "0"],
      [0, 0, 0, "Do not use any type assertions.", "1"]
    ],
    "public/app/features/migrate-to-cloud/onprem/useNotifyOnSuccess.tsx:5381": [
      [0, 0, 0, "Do not use any type assertions.", "0"]
    ],
    "public/app/features/org/NewOrgPage.tsx:5381": [
      [0, 0, 0, "Add noMargin prop to Field components to remove built-in margins. Use layout components like Stack or Grid with the gap prop instead for consistent spacing.", "0"]
    ],
    "public/app/features/org/OrgProfile.tsx:5381": [
      [0, 0, 0, "Add noMargin prop to Field components to remove built-in margins. Use layout components like Stack or Grid with the gap prop instead for consistent spacing.", "0"]
    ],
    "public/app/features/org/UserInviteForm.tsx:5381": [
      [0, 0, 0, "Add noMargin prop to Field components to remove built-in margins. Use layout components like Stack or Grid with the gap prop instead for consistent spacing.", "0"],
      [0, 0, 0, "Add noMargin prop to Field components to remove built-in margins. Use layout components like Stack or Grid with the gap prop instead for consistent spacing.", "1"],
      [0, 0, 0, "Add noMargin prop to Field components to remove built-in margins. Use layout components like Stack or Grid with the gap prop instead for consistent spacing.", "2"],
      [0, 0, 0, "Add noMargin prop to Field components to remove built-in margins. Use layout components like Stack or Grid with the gap prop instead for consistent spacing.", "3"]
    ],
    "public/app/features/org/state/reducers.ts:5381": [
      [0, 0, 0, "Do not use any type assertions.", "0"]
    ],
    "public/app/features/panel/components/VizTypePicker/PanelTypeCard.tsx:5381": [
      [0, 0, 0, "Use data-testid for E2E selectors instead of aria-label", "0"]
    ],
    "public/app/features/panel/panellinks/linkSuppliers.ts:5381": [
      [0, 0, 0, "Unexpected any. Specify a different type.", "0"]
    ],
    "public/app/features/playlist/PlaylistCard.tsx:5381": [
      [0, 0, 0, "Add noMargin prop to Card components to remove built-in margins. Use layout components like Stack or Grid with the gap prop instead for consistent spacing.", "0"],
      [0, 0, 0, "Add noMargin prop to Card components to remove built-in margins. Use layout components like Stack or Grid with the gap prop instead for consistent spacing.", "1"]
    ],
    "public/app/features/playlist/PlaylistForm.tsx:5381": [
      [0, 0, 0, "Add noMargin prop to Field components to remove built-in margins. Use layout components like Stack or Grid with the gap prop instead for consistent spacing.", "0"],
      [0, 0, 0, "Add noMargin prop to Field components to remove built-in margins. Use layout components like Stack or Grid with the gap prop instead for consistent spacing.", "1"],
      [0, 0, 0, "Add noMargin prop to Field components to remove built-in margins. Use layout components like Stack or Grid with the gap prop instead for consistent spacing.", "2"],
      [0, 0, 0, "Add noMargin prop to Field components to remove built-in margins. Use layout components like Stack or Grid with the gap prop instead for consistent spacing.", "3"],
      [0, 0, 0, "Use data-testid for E2E selectors instead of aria-label", "4"],
      [0, 0, 0, "Use data-testid for E2E selectors instead of aria-label", "5"]
    ],
    "public/app/features/playlist/ShareModal.tsx:5381": [
      [0, 0, 0, "Add noMargin prop to Field components to remove built-in margins. Use layout components like Stack or Grid with the gap prop instead for consistent spacing.", "0"],
      [0, 0, 0, "Add noMargin prop to Field components to remove built-in margins. Use layout components like Stack or Grid with the gap prop instead for consistent spacing.", "1"],
      [0, 0, 0, "Add noMargin prop to Field components to remove built-in margins. Use layout components like Stack or Grid with the gap prop instead for consistent spacing.", "2"]
    ],
    "public/app/features/playlist/StartModal.tsx:5381": [
      [0, 0, 0, "Add noMargin prop to Field components to remove built-in margins. Use layout components like Stack or Grid with the gap prop instead for consistent spacing.", "0"],
      [0, 0, 0, "Add noMargin prop to Field components to remove built-in margins. Use layout components like Stack or Grid with the gap prop instead for consistent spacing.", "1"],
      [0, 0, 0, "Add noMargin prop to Field components to remove built-in margins. Use layout components like Stack or Grid with the gap prop instead for consistent spacing.", "2"]
    ],
    "public/app/features/plugins/admin/components/GetStartedWithPlugin/GetStartedWithDataSource.tsx:5381": [
      [0, 0, 0, "Do not use any type assertions.", "0"]
    ],
    "public/app/features/plugins/admin/components/GetStartedWithPlugin/index.ts:5381": [
      [0, 0, 0, "Do not re-export imported variable (\`./GetStartedWithPlugin\`)", "0"]
    ],
    "public/app/features/plugins/admin/components/PluginDetailsPage.tsx:5381": [
      [0, 0, 0, "Do not use any type assertions.", "0"]
    ],
    "public/app/features/plugins/admin/helpers.ts:5381": [
      [0, 0, 0, "Using localeCompare() can cause performance issues when sorting large datasets. Consider using Intl.Collator for better performance when sorting arrays, or add an eslint-disable comment if sorting a small, known dataset.", "0"],
      [0, 0, 0, "Using localeCompare() can cause performance issues when sorting large datasets. Consider using Intl.Collator for better performance when sorting arrays, or add an eslint-disable comment if sorting a small, known dataset.", "1"]
    ],
    "public/app/features/plugins/admin/pages/Browse.tsx:5381": [
      [0, 0, 0, "Add noMargin prop to Field components to remove built-in margins. Use layout components like Stack or Grid with the gap prop instead for consistent spacing.", "0"],
      [0, 0, 0, "Add noMargin prop to Field components to remove built-in margins. Use layout components like Stack or Grid with the gap prop instead for consistent spacing.", "1"],
      [0, 0, 0, "Add noMargin prop to Field components to remove built-in margins. Use layout components like Stack or Grid with the gap prop instead for consistent spacing.", "2"],
      [0, 0, 0, "Add noMargin prop to Field components to remove built-in margins. Use layout components like Stack or Grid with the gap prop instead for consistent spacing.", "3"],
      [0, 0, 0, "Do not use any type assertions.", "4"],
      [0, 0, 0, "Do not use any type assertions.", "5"]
    ],
    "public/app/features/plugins/admin/state/actions.ts:5381": [
      [0, 0, 0, "Do not use any type assertions.", "0"]
    ],
    "public/app/features/plugins/admin/types.ts:5381": [
      [0, 0, 0, "Unexpected any. Specify a different type.", "0"]
    ],
    "public/app/features/plugins/datasource_srv.test.ts:5381": [
      [0, 0, 0, "Unexpected any. Specify a different type.", "0"],
      [0, 0, 0, "Unexpected any. Specify a different type.", "1"],
      [0, 0, 0, "Unexpected any. Specify a different type.", "2"]
    ],
    "public/app/features/plugins/datasource_srv.ts:5381": [
      [0, 0, 0, "Do not use any type assertions.", "0"],
      [0, 0, 0, "Do not use any type assertions.", "1"],
      [0, 0, 0, "Do not use any type assertions.", "2"],
      [0, 0, 0, "Unexpected any. Specify a different type.", "3"]
    ],
    "public/app/features/plugins/extensions/usePluginComponents.tsx:5381": [
      [0, 0, 0, "Do not use any type assertions.", "0"]
    ],
    "public/app/features/plugins/extensions/usePluginFunctions.tsx:5381": [
      [0, 0, 0, "Do not use any type assertions.", "0"]
    ],
    "public/app/features/plugins/loader/sharedDependencies.ts:5381": [
      [0, 0, 0, "* import is invalid because \'Layout,HorizontalGroup,VerticalGroup\' from \'@grafana/ui\' is restricted from being used by a pattern. Use Stack component instead.", "0"]
    ],
    "public/app/features/plugins/sandbox/distortions.ts:5381": [
      [0, 0, 0, "Do not use any type assertions.", "0"]
    ],
    "public/app/features/plugins/sandbox/sandboxPluginLoader.ts:5381": [
      [0, 0, 0, "Do not use any type assertions.", "0"],
      [0, 0, 0, "Do not use any type assertions.", "1"],
      [0, 0, 0, "Do not use any type assertions.", "2"]
    ],
    "public/app/features/plugins/utils.ts:5381": [
      [0, 0, 0, "Do not use any type assertions.", "0"],
      [0, 0, 0, "Do not use any type assertions.", "1"],
      [0, 0, 0, "Do not use any type assertions.", "2"],
      [0, 0, 0, "Do not use any type assertions.", "3"]
    ],
    "public/app/features/profile/ChangePasswordForm.tsx:5381": [
      [0, 0, 0, "Add noMargin prop to Field components to remove built-in margins. Use layout components like Stack or Grid with the gap prop instead for consistent spacing.", "0"],
      [0, 0, 0, "Add noMargin prop to Field components to remove built-in margins. Use layout components like Stack or Grid with the gap prop instead for consistent spacing.", "1"],
      [0, 0, 0, "Add noMargin prop to Field components to remove built-in margins. Use layout components like Stack or Grid with the gap prop instead for consistent spacing.", "2"]
    ],
    "public/app/features/profile/UserProfileEditForm.tsx:5381": [
      [0, 0, 0, "Add noMargin prop to Field components to remove built-in margins. Use layout components like Stack or Grid with the gap prop instead for consistent spacing.", "0"],
      [0, 0, 0, "Add noMargin prop to Field components to remove built-in margins. Use layout components like Stack or Grid with the gap prop instead for consistent spacing.", "1"],
      [0, 0, 0, "Add noMargin prop to Field components to remove built-in margins. Use layout components like Stack or Grid with the gap prop instead for consistent spacing.", "2"]
    ],
    "public/app/features/provisioning/Config/ConfigFormGithubCollapse.tsx:5381": [
      [0, 0, 0, "Add noMargin prop to Field components to remove built-in margins. Use layout components like Stack or Grid with the gap prop instead for consistent spacing.", "0"],
      [0, 0, 0, "Add noMargin prop to Field components to remove built-in margins. Use layout components like Stack or Grid with the gap prop instead for consistent spacing.", "1"]
    ],
    "public/app/features/provisioning/File/FileHistoryPage.tsx:5381": [
      [0, 0, 0, "Add noMargin prop to Card components to remove built-in margins. Use layout components like Stack or Grid with the gap prop instead for consistent spacing.", "0"]
    ],
    "public/app/features/provisioning/File/FileStatusPage.tsx:5381": [
      [0, 0, 0, "Do not use any type assertions.", "0"],
      [0, 0, 0, "Do not use any type assertions.", "1"]
    ],
    "public/app/features/provisioning/GettingStarted/SidebarItem.tsx:5381": [
      [0, 0, 0, "Add noMargin prop to Card components to remove built-in margins. Use layout components like Stack or Grid with the gap prop instead for consistent spacing.", "0"]
    ],
    "public/app/features/provisioning/Job/RecentJobs.tsx:5381": [
      [0, 0, 0, "Add noMargin prop to Card components to remove built-in margins. Use layout components like Stack or Grid with the gap prop instead for consistent spacing.", "0"]
    ],
    "public/app/features/provisioning/Repository/RepositoryCard.tsx:5381": [
      [0, 0, 0, "Add noMargin prop to Card components to remove built-in margins. Use layout components like Stack or Grid with the gap prop instead for consistent spacing.", "0"]
    ],
    "public/app/features/provisioning/Repository/RepositoryOverview.tsx:5381": [
      [0, 0, 0, "Add noMargin prop to Card components to remove built-in margins. Use layout components like Stack or Grid with the gap prop instead for consistent spacing.", "0"],
      [0, 0, 0, "Add noMargin prop to Card components to remove built-in margins. Use layout components like Stack or Grid with the gap prop instead for consistent spacing.", "1"],
      [0, 0, 0, "Add noMargin prop to Card components to remove built-in margins. Use layout components like Stack or Grid with the gap prop instead for consistent spacing.", "2"],
      [0, 0, 0, "Add noMargin prop to Card components to remove built-in margins. Use layout components like Stack or Grid with the gap prop instead for consistent spacing.", "3"]
    ],
    "public/app/features/query/components/QueryEditorRow.tsx:5381": [
      [0, 0, 0, "Do not use any type assertions.", "0"],
      [0, 0, 0, "Do not use any type assertions.", "1"],
      [0, 0, 0, "Do not use any type assertions.", "2"],
      [0, 0, 0, "Use data-testid for E2E selectors instead of aria-label", "3"]
    ],
    "public/app/features/query/components/QueryEditorRowHeader.tsx:5381": [
      [0, 0, 0, "Use data-testid for E2E selectors instead of aria-label", "0"]
    ],
    "public/app/features/query/components/QueryGroup.tsx:5381": [
      [0, 0, 0, "\'HorizontalGroup\' import from \'@grafana/ui\' is restricted from being used by a pattern. Use Stack component instead.", "0"],
      [0, 0, 0, "Use data-testid for E2E selectors instead of aria-label", "1"],
      [0, 0, 0, "Use data-testid for E2E selectors instead of aria-label", "2"]
    ],
    "public/app/features/query/state/DashboardQueryRunner/AnnotationsQueryRunner.ts:5381": [
      [0, 0, 0, "Do not use any type assertions.", "0"]
    ],
    "public/app/features/query/state/DashboardQueryRunner/PublicAnnotationsDataSource.ts:5381": [
      [0, 0, 0, "Do not use any type assertions.", "0"]
    ],
    "public/app/features/query/state/DashboardQueryRunner/testHelpers.ts:5381": [
      [0, 0, 0, "Do not use any type assertions.", "0"],
      [0, 0, 0, "Unexpected any. Specify a different type.", "1"],
      [0, 0, 0, "Unexpected any. Specify a different type.", "2"]
    ],
    "public/app/features/query/state/DashboardQueryRunner/utils.ts:5381": [
      [0, 0, 0, "Unexpected any. Specify a different type.", "0"],
      [0, 0, 0, "Unexpected any. Specify a different type.", "1"],
      [0, 0, 0, "Unexpected any. Specify a different type.", "2"],
      [0, 0, 0, "Unexpected any. Specify a different type.", "3"]
    ],
    "public/app/features/query/state/PanelQueryRunner.ts:5381": [
      [0, 0, 0, "Do not use any type assertions.", "0"],
      [0, 0, 0, "Do not use any type assertions.", "1"]
    ],
    "public/app/features/query/state/runRequest.ts:5381": [
      [0, 0, 0, "Do not use any type assertions.", "0"]
    ],
    "public/app/features/query/state/updateQueries.test.ts:5381": [
      [0, 0, 0, "Unexpected any. Specify a different type.", "0"],
      [0, 0, 0, "Unexpected any. Specify a different type.", "1"],
      [0, 0, 0, "Unexpected any. Specify a different type.", "2"]
    ],
    "public/app/features/search/page/components/columns.tsx:5381": [
      [0, 0, 0, "Do not use any type assertions.", "0"]
    ],
    "public/app/features/search/service/bluge.ts:5381": [
      [0, 0, 0, "Do not use any type assertions.", "0"],
      [0, 0, 0, "Do not use any type assertions.", "1"]
    ],
    "public/app/features/search/state/SearchStateManager.ts:5381": [
      [0, 0, 0, "Direct usage of localStorage is not allowed. import store from @grafana/data instead", "0"],
      [0, 0, 0, "Direct usage of localStorage is not allowed. import store from @grafana/data instead", "1"],
      [0, 0, 0, "Direct usage of localStorage is not allowed. import store from @grafana/data instead", "2"],
      [0, 0, 0, "Direct usage of localStorage is not allowed. import store from @grafana/data instead", "3"],
      [0, 0, 0, "Direct usage of localStorage is not allowed. import store from @grafana/data instead", "4"],
      [0, 0, 0, "Direct usage of localStorage is not allowed. import store from @grafana/data instead", "5"],
      [0, 0, 0, "Direct usage of localStorage is not allowed. import store from @grafana/data instead", "6"],
      [0, 0, 0, "Direct usage of localStorage is not allowed. import store from @grafana/data instead", "7"],
      [0, 0, 0, "Direct usage of localStorage is not allowed. import store from @grafana/data instead", "8"],
      [0, 0, 0, "Direct usage of localStorage is not allowed. import store from @grafana/data instead", "9"],
      [0, 0, 0, "Direct usage of localStorage is not allowed. import store from @grafana/data instead", "10"],
      [0, 0, 0, "Direct usage of localStorage is not allowed. import store from @grafana/data instead", "11"],
      [0, 0, 0, "Direct usage of localStorage is not allowed. import store from @grafana/data instead", "12"],
      [0, 0, 0, "Direct usage of localStorage is not allowed. import store from @grafana/data instead", "13"],
      [0, 0, 0, "Direct usage of localStorage is not allowed. import store from @grafana/data instead", "14"],
      [0, 0, 0, "Direct usage of localStorage is not allowed. import store from @grafana/data instead", "15"],
      [0, 0, 0, "Do not use any type assertions.", "16"]
    ],
    "public/app/features/search/types.ts:5381": [
      [0, 0, 0, "Unexpected any. Specify a different type.", "0"]
    ],
    "public/app/features/search/utils.ts:5381": [
      [0, 0, 0, "Direct usage of localStorage is not allowed. import store from @grafana/data instead", "0"],
      [0, 0, 0, "Direct usage of localStorage is not allowed. import store from @grafana/data instead", "1"],
      [0, 0, 0, "Direct usage of localStorage is not allowed. import store from @grafana/data instead", "2"],
      [0, 0, 0, "Do not use any type assertions.", "3"]
    ],
    "public/app/features/serviceaccounts/ServiceAccountCreatePage.tsx:5381": [
      [0, 0, 0, "Add noMargin prop to Field components to remove built-in margins. Use layout components like Stack or Grid with the gap prop instead for consistent spacing.", "0"],
      [0, 0, 0, "Add noMargin prop to Field components to remove built-in margins. Use layout components like Stack or Grid with the gap prop instead for consistent spacing.", "1"],
      [0, 0, 0, "Add noMargin prop to Field components to remove built-in margins. Use layout components like Stack or Grid with the gap prop instead for consistent spacing.", "2"],
      [0, 0, 0, "Add noMargin prop to Field components to remove built-in margins. Use layout components like Stack or Grid with the gap prop instead for consistent spacing.", "3"]
    ],
    "public/app/features/serviceaccounts/components/CreateTokenModal.tsx:5381": [
      [0, 0, 0, "Add noMargin prop to Field components to remove built-in margins. Use layout components like Stack or Grid with the gap prop instead for consistent spacing.", "0"],
      [0, 0, 0, "Add noMargin prop to Field components to remove built-in margins. Use layout components like Stack or Grid with the gap prop instead for consistent spacing.", "1"],
      [0, 0, 0, "Add noMargin prop to Field components to remove built-in margins. Use layout components like Stack or Grid with the gap prop instead for consistent spacing.", "2"],
      [0, 0, 0, "Add noMargin prop to Field components to remove built-in margins. Use layout components like Stack or Grid with the gap prop instead for consistent spacing.", "3"]
    ],
    "public/app/features/serviceaccounts/state/reducers.ts:5381": [
      [0, 0, 0, "Do not use any type assertions.", "0"]
    ],
    "public/app/features/support-bundles/SupportBundlesCreate.tsx:5381": [
      [0, 0, 0, "Add noMargin prop to Field components to remove built-in margins. Use layout components like Stack or Grid with the gap prop instead for consistent spacing.", "0"],
      [0, 0, 0, "Using localeCompare() can cause performance issues when sorting large datasets. Consider using Intl.Collator for better performance when sorting arrays, or add an eslint-disable comment if sorting a small, known dataset.", "1"]
    ],
    "public/app/features/teams/CreateTeam.tsx:5381": [
      [0, 0, 0, "Add noMargin prop to Field components to remove built-in margins. Use layout components like Stack or Grid with the gap prop instead for consistent spacing.", "0"],
      [0, 0, 0, "Add noMargin prop to Field components to remove built-in margins. Use layout components like Stack or Grid with the gap prop instead for consistent spacing.", "1"],
      [0, 0, 0, "Add noMargin prop to Field components to remove built-in margins. Use layout components like Stack or Grid with the gap prop instead for consistent spacing.", "2"]
    ],
    "public/app/features/teams/TeamSettings.tsx:5381": [
      [0, 0, 0, "Add noMargin prop to Field components to remove built-in margins. Use layout components like Stack or Grid with the gap prop instead for consistent spacing.", "0"],
      [0, 0, 0, "Add noMargin prop to Field components to remove built-in margins. Use layout components like Stack or Grid with the gap prop instead for consistent spacing.", "1"],
      [0, 0, 0, "Add noMargin prop to Field components to remove built-in margins. Use layout components like Stack or Grid with the gap prop instead for consistent spacing.", "2"],
      [0, 0, 0, "Add noMargin prop to Field components to remove built-in margins. Use layout components like Stack or Grid with the gap prop instead for consistent spacing.", "3"]
    ],
    "public/app/features/teams/state/reducers.ts:5381": [
      [0, 0, 0, "Do not use any type assertions.", "0"]
    ],
    "public/app/features/templating/fieldAccessorCache.ts:5381": [
      [0, 0, 0, "Unexpected any. Specify a different type.", "0"]
    ],
    "public/app/features/templating/formatVariableValue.ts:5381": [
      [0, 0, 0, "Unexpected any. Specify a different type.", "0"],
      [0, 0, 0, "Unexpected any. Specify a different type.", "1"],
      [0, 0, 0, "Unexpected any. Specify a different type.", "2"]
    ],
    "public/app/features/templating/templateProxies.ts:5381": [
      [0, 0, 0, "Unexpected any. Specify a different type.", "0"]
    ],
    "public/app/features/templating/template_srv.mock.ts:5381": [
      [0, 0, 0, "Do not use any type assertions.", "0"],
      [0, 0, 0, "Do not use any type assertions.", "1"],
      [0, 0, 0, "Do not use any type assertions.", "2"],
      [0, 0, 0, "Do not use any type assertions.", "3"]
    ],
    "public/app/features/templating/template_srv.ts:5381": [
      [0, 0, 0, "Do not use any type assertions.", "0"],
      [0, 0, 0, "Do not use any type assertions.", "1"],
      [0, 0, 0, "Do not use any type assertions.", "2"],
      [0, 0, 0, "Unexpected any. Specify a different type.", "3"],
      [0, 0, 0, "Unexpected any. Specify a different type.", "4"],
      [0, 0, 0, "Unexpected any. Specify a different type.", "5"],
      [0, 0, 0, "Unexpected any. Specify a different type.", "6"],
      [0, 0, 0, "Unexpected any. Specify a different type.", "7"],
      [0, 0, 0, "Unexpected any. Specify a different type.", "8"],
      [0, 0, 0, "Unexpected any. Specify a different type.", "9"],
      [0, 0, 0, "Unexpected any. Specify a different type.", "10"],
      [0, 0, 0, "Unexpected any. Specify a different type.", "11"]
    ],
    "public/app/features/transformers/FilterByValueTransformer/ValueMatchers/BasicMatcherEditor.tsx:5381": [
      [0, 0, 0, "Unexpected any. Specify a different type.", "0"]
    ],
    "public/app/features/transformers/FilterByValueTransformer/ValueMatchers/types.ts:5381": [
      [0, 0, 0, "Unexpected any. Specify a different type.", "0"],
      [0, 0, 0, "Unexpected any. Specify a different type.", "1"],
      [0, 0, 0, "Unexpected any. Specify a different type.", "2"]
    ],
    "public/app/features/transformers/FilterByValueTransformer/ValueMatchers/utils.ts:5381": [
      [0, 0, 0, "Unexpected any. Specify a different type.", "0"]
    ],
    "public/app/features/transformers/FilterByValueTransformer/ValueMatchers/valueMatchersUI.ts:5381": [
      [0, 0, 0, "Unexpected any. Specify a different type.", "0"]
    ],
    "public/app/features/transformers/calculateHeatmap/editor/AxisEditor.tsx:5381": [
      [0, 0, 0, "\'HorizontalGroup\' import from \'@grafana/ui\' is restricted from being used by a pattern. Use Stack component instead.", "0"]
    ],
    "public/app/features/transformers/calculateHeatmap/editor/helper.ts:5381": [
      [0, 0, 0, "Unexpected any. Specify a different type.", "0"]
    ],
    "public/app/features/transformers/calculateHeatmap/heatmap.ts:5381": [
      [0, 0, 0, "Do not use any type assertions.", "0"],
      [0, 0, 0, "Do not use any type assertions.", "1"]
    ],
    "public/app/features/transformers/editors/CalculateFieldTransformerEditor/CumulativeOptionsEditor.tsx:5381": [
      [0, 0, 0, "Do not use any type assertions.", "0"]
    ],
    "public/app/features/transformers/editors/CalculateFieldTransformerEditor/ReduceRowOptionsEditor.tsx:5381": [
      [0, 0, 0, "Do not use any type assertions.", "0"]
    ],
    "public/app/features/transformers/editors/CalculateFieldTransformerEditor/WindowOptionsEditor.tsx:5381": [
      [0, 0, 0, "Do not use any type assertions.", "0"]
    ],
    "public/app/features/transformers/editors/ConvertFieldTypeTransformerEditor.tsx:5381": [
      [0, 0, 0, "Do not use any type assertions.", "0"]
    ],
    "public/app/features/transformers/editors/EnumMappingEditor.tsx:5381": [
      [0, 0, 0, "\'HorizontalGroup\' import from \'@grafana/ui\' is restricted from being used by a pattern. Use Stack component instead.", "0"],
      [0, 0, 0, "\'VerticalGroup\' import from \'@grafana/ui\' is restricted from being used by a pattern. Use Stack component instead.", "1"]
    ],
    "public/app/features/transformers/editors/EnumMappingRow.tsx:5381": [
      [0, 0, 0, "\'HorizontalGroup\' import from \'@grafana/ui\' is restricted from being used by a pattern. Use Stack component instead.", "0"]
    ],
    "public/app/features/transformers/editors/GroupByTransformerEditor.tsx:5381": [
      [0, 0, 0, "Do not use any type assertions.", "0"]
    ],
    "public/app/features/transformers/editors/GroupToNestedTableTransformerEditor.tsx:5381": [
      [0, 0, 0, "Add noMargin prop to Field components to remove built-in margins. Use layout components like Stack or Grid with the gap prop instead for consistent spacing.", "0"]
    ],
    "public/app/features/transformers/editors/ReduceTransformerEditor.tsx:5381": [
      [0, 0, 0, "Do not use any type assertions.", "0"]
    ],
    "public/app/features/transformers/editors/SortByTransformerEditor.tsx:5381": [
      [0, 0, 0, "Do not use any type assertions.", "0"]
    ],
    "public/app/features/transformers/extractFields/ExtractFieldsTransformerEditor.tsx:5381": [
      [0, 0, 0, "Do not use any type assertions.", "0"],
      [0, 0, 0, "Do not use any type assertions.", "1"],
      [0, 0, 0, "Unexpected any. Specify a different type.", "2"],
      [0, 0, 0, "Unexpected any. Specify a different type.", "3"]
    ],
    "public/app/features/transformers/extractFields/fieldExtractors.ts:5381": [
      [0, 0, 0, "Unexpected any. Specify a different type.", "0"]
    ],
    "public/app/features/transformers/fieldToConfigMapping/FieldToConfigMappingEditor.tsx:5381": [
      [0, 0, 0, "Do not use any type assertions.", "0"],
      [0, 0, 0, "Do not use any type assertions.", "1"]
    ],
    "public/app/features/transformers/fieldToConfigMapping/fieldToConfigMapping.ts:5381": [
      [0, 0, 0, "Do not use any type assertions.", "0"],
      [0, 0, 0, "Unexpected any. Specify a different type.", "1"],
      [0, 0, 0, "Unexpected any. Specify a different type.", "2"],
      [0, 0, 0, "Unexpected any. Specify a different type.", "3"],
      [0, 0, 0, "Unexpected any. Specify a different type.", "4"]
    ],
    "public/app/features/transformers/joinByLabels/JoinByLabelsTransformerEditor.tsx:5381": [
      [0, 0, 0, "\'HorizontalGroup\' import from \'@grafana/ui\' is restricted from being used by a pattern. Use Stack component instead.", "0"]
    ],
    "public/app/features/transformers/lookupGazetteer/FieldLookupTransformerEditor.tsx:5381": [
      [0, 0, 0, "Do not use any type assertions.", "0"]
    ],
    "public/app/features/transformers/partitionByValues/PartitionByValuesEditor.tsx:5381": [
      [0, 0, 0, "\'HorizontalGroup\' import from \'@grafana/ui\' is restricted from being used by a pattern. Use Stack component instead.", "0"]
    ],
    "public/app/features/transformers/spatial/optionsHelper.tsx:5381": [
      [0, 0, 0, "Do not use any type assertions.", "0"],
      [0, 0, 0, "Do not use any type assertions.", "1"],
      [0, 0, 0, "Do not use any type assertions.", "2"],
      [0, 0, 0, "Unexpected any. Specify a different type.", "3"],
      [0, 0, 0, "Unexpected any. Specify a different type.", "4"],
      [0, 0, 0, "Unexpected any. Specify a different type.", "5"]
    ],
    "public/app/features/transformers/suggestionsInput/SuggestionsInput.tsx:5381": [
      [0, 0, 0, "Do not use any type assertions.", "0"],
      [0, 0, 0, "Do not use any type assertions.", "1"],
      [0, 0, 0, "Do not use any type assertions.", "2"],
      [0, 0, 0, "Do not use any type assertions.", "3"]
    ],
    "public/app/features/variables/adapters.ts:5381": [
      [0, 0, 0, "Unexpected any. Specify a different type.", "0"],
      [0, 0, 0, "Unexpected any. Specify a different type.", "1"],
      [0, 0, 0, "Unexpected any. Specify a different type.", "2"]
    ],
    "public/app/features/variables/constant/reducer.ts:5381": [
      [0, 0, 0, "Do not use any type assertions.", "0"]
    ],
    "public/app/features/variables/custom/reducer.ts:5381": [
      [0, 0, 0, "Do not use any type assertions.", "0"]
    ],
    "public/app/features/variables/editor/VariableEditorContainer.tsx:5381": [
      [0, 0, 0, "Do not use any type assertions.", "0"],
      [0, 0, 0, "Do not use any type assertions.", "1"]
    ],
    "public/app/features/variables/editor/VariableEditorEditor.tsx:5381": [
      [0, 0, 0, "\'HorizontalGroup\' import from \'@grafana/ui\' is restricted from being used by a pattern. Use Stack component instead.", "0"]
    ],
    "public/app/features/variables/editor/VariableEditorList.tsx:5381": [
      [0, 0, 0, "Use data-testid for E2E selectors instead of aria-label", "0"],
      [0, 0, 0, "Use data-testid for E2E selectors instead of aria-label", "1"]
    ],
    "public/app/features/variables/editor/VariableEditorListRow.tsx:5381": [
      [0, 0, 0, "Use data-testid for E2E selectors instead of aria-label", "0"],
      [0, 0, 0, "Use data-testid for E2E selectors instead of aria-label", "1"],
      [0, 0, 0, "Use data-testid for E2E selectors instead of aria-label", "2"],
      [0, 0, 0, "Use data-testid for E2E selectors instead of aria-label", "3"]
    ],
    "public/app/features/variables/editor/getVariableQueryEditor.tsx:5381": [
      [0, 0, 0, "Unexpected any. Specify a different type.", "0"],
      [0, 0, 0, "Unexpected any. Specify a different type.", "1"]
    ],
    "public/app/features/variables/inspect/NetworkGraph.tsx:5381": [
      [0, 0, 0, "Unexpected any. Specify a different type.", "0"],
      [0, 0, 0, "Unexpected any. Specify a different type.", "1"]
    ],
    "public/app/features/variables/inspect/VariablesUnknownTable.tsx:5381": [
      [0, 0, 0, "\'HorizontalGroup\' import from \'@grafana/ui\' is restricted from being used by a pattern. Use Stack component instead.", "0"],
      [0, 0, 0, "\'VerticalGroup\' import from \'@grafana/ui\' is restricted from being used by a pattern. Use Stack component instead.", "1"]
    ],
    "public/app/features/variables/inspect/utils.ts:5381": [
      [0, 0, 0, "Do not use any type assertions.", "0"],
      [0, 0, 0, "Do not use any type assertions.", "1"],
      [0, 0, 0, "Unexpected any. Specify a different type.", "2"],
      [0, 0, 0, "Unexpected any. Specify a different type.", "3"],
      [0, 0, 0, "Unexpected any. Specify a different type.", "4"],
      [0, 0, 0, "Unexpected any. Specify a different type.", "5"]
    ],
    "public/app/features/variables/pickers/OptionsPicker/actions.ts:5381": [
      [0, 0, 0, "Unexpected any. Specify a different type.", "0"],
      [0, 0, 0, "Unexpected any. Specify a different type.", "1"]
    ],
    "public/app/features/variables/pickers/index.ts:5381": [
      [0, 0, 0, "Do not re-export imported variable (\`./OptionsPicker/OptionsPicker\`)", "0"]
    ],
    "public/app/features/variables/pickers/shared/VariableOptions.tsx:5381": [
      [0, 0, 0, "Use data-testid for E2E selectors instead of aria-label", "0"]
    ],
    "public/app/features/variables/query/QueryVariableEditor.tsx:5381": [
      [0, 0, 0, "Unexpected any. Specify a different type.", "0"],
      [0, 0, 0, "Unexpected any. Specify a different type.", "1"]
    ],
    "public/app/features/variables/query/QueryVariableRefreshSelect.tsx:5381": [
      [0, 0, 0, "Add noMargin prop to Field components to remove built-in margins. Use layout components like Stack or Grid with the gap prop instead for consistent spacing.", "0"]
    ],
    "public/app/features/variables/query/VariableQueryRunner.ts:5381": [
      [0, 0, 0, "Do not use any type assertions.", "0"],
      [0, 0, 0, "Unexpected any. Specify a different type.", "1"]
    ],
    "public/app/features/variables/query/actions.test.tsx:5381": [
      [0, 0, 0, "Unexpected any. Specify a different type.", "0"]
    ],
    "public/app/features/variables/query/actions.ts:5381": [
      [0, 0, 0, "Unexpected any. Specify a different type.", "0"],
      [0, 0, 0, "Unexpected any. Specify a different type.", "1"],
      [0, 0, 0, "Unexpected any. Specify a different type.", "2"],
      [0, 0, 0, "Unexpected any. Specify a different type.", "3"]
    ],
    "public/app/features/variables/query/operators.ts:5381": [
      [0, 0, 0, "Unexpected any. Specify a different type.", "0"]
    ],
    "public/app/features/variables/query/queryRunners.ts:5381": [
      [0, 0, 0, "Unexpected any. Specify a different type.", "0"],
      [0, 0, 0, "Unexpected any. Specify a different type.", "1"]
    ],
    "public/app/features/variables/query/reducer.ts:5381": [
      [0, 0, 0, "Unexpected any. Specify a different type.", "0"],
      [0, 0, 0, "Unexpected any. Specify a different type.", "1"],
      [0, 0, 0, "Using localeCompare() can cause performance issues when sorting large datasets. Consider using Intl.Collator for better performance when sorting arrays, or add an eslint-disable comment if sorting a small, known dataset.", "2"]
    ],
    "public/app/features/variables/shared/formatVariable.ts:5381": [
      [0, 0, 0, "Do not use any type assertions.", "0"],
      [0, 0, 0, "Do not use any type assertions.", "1"]
    ],
    "public/app/features/variables/shared/testing/optionsVariableBuilder.ts:5381": [
      [0, 0, 0, "Do not use any type assertions.", "0"],
      [0, 0, 0, "Do not use any type assertions.", "1"]
    ],
    "public/app/features/variables/shared/testing/variableBuilder.ts:5381": [
      [0, 0, 0, "Do not use any type assertions.", "0"]
    ],
    "public/app/features/variables/state/actions.ts:5381": [
      [0, 0, 0, "Do not use any type assertions.", "0"],
      [0, 0, 0, "Do not use any type assertions.", "1"],
      [0, 0, 0, "Do not use any type assertions.", "2"],
      [0, 0, 0, "Do not use any type assertions.", "3"],
      [0, 0, 0, "Do not use any type assertions.", "4"],
      [0, 0, 0, "Do not use any type assertions.", "5"],
      [0, 0, 0, "Do not use any type assertions.", "6"]
    ],
    "public/app/features/variables/state/keyedVariablesReducer.ts:5381": [
      [0, 0, 0, "Unexpected any. Specify a different type.", "0"],
      [0, 0, 0, "Unexpected any. Specify a different type.", "1"]
    ],
    "public/app/features/variables/state/sharedReducer.ts:5381": [
      [0, 0, 0, "Do not use any type assertions.", "0"],
      [0, 0, 0, "Unexpected any. Specify a different type.", "1"],
      [0, 0, 0, "Unexpected any. Specify a different type.", "2"]
    ],
    "public/app/features/variables/state/upgradeLegacyQueries.test.ts:5381": [
      [0, 0, 0, "Unexpected any. Specify a different type.", "0"],
      [0, 0, 0, "Unexpected any. Specify a different type.", "1"]
    ],
    "public/app/features/variables/system/adapter.ts:5381": [
      [0, 0, 0, "Do not use any type assertions.", "0"],
      [0, 0, 0, "Do not use any type assertions.", "1"],
      [0, 0, 0, "Do not use any type assertions.", "2"],
      [0, 0, 0, "Do not use any type assertions.", "3"],
      [0, 0, 0, "Unexpected any. Specify a different type.", "4"],
      [0, 0, 0, "Unexpected any. Specify a different type.", "5"],
      [0, 0, 0, "Unexpected any. Specify a different type.", "6"],
      [0, 0, 0, "Unexpected any. Specify a different type.", "7"]
    ],
    "public/app/features/variables/types.ts:5381": [
      [0, 0, 0, "Do not re-export imported variable (\`@grafana/data\`)", "0"],
      [0, 0, 0, "Do not re-export imported variable (\`VariableModel\`)", "1"],
      [0, 0, 0, "Unexpected any. Specify a different type.", "2"],
      [0, 0, 0, "Unexpected any. Specify a different type.", "3"],
      [0, 0, 0, "Unexpected any. Specify a different type.", "4"],
      [0, 0, 0, "Unexpected any. Specify a different type.", "5"],
      [0, 0, 0, "Unexpected any. Specify a different type.", "6"]
    ],
    "public/app/features/variables/utils.ts:5381": [
      [0, 0, 0, "Do not use any type assertions.", "0"],
      [0, 0, 0, "Unexpected any. Specify a different type.", "1"],
      [0, 0, 0, "Unexpected any. Specify a different type.", "2"],
      [0, 0, 0, "Unexpected any. Specify a different type.", "3"]
    ],
    "public/app/plugins/datasource/alertmanager/types.ts:5381": [
      [0, 0, 0, "Unexpected any. Specify a different type.", "0"],
      [0, 0, 0, "Unexpected any. Specify a different type.", "1"]
    ],
    "public/app/plugins/datasource/azuremonitor/components/ArgQueryEditor/index.tsx:5381": [
      [0, 0, 0, "Do not re-export imported variable (\`./ArgQueryEditor\`)", "0"]
    ],
    "public/app/plugins/datasource/azuremonitor/components/ConfigEditor/AppRegistrationCredentials.tsx:5381": [
      [0, 0, 0, "Add noMargin prop to Field components to remove built-in margins. Use layout components like Stack or Grid with the gap prop instead for consistent spacing.", "0"],
      [0, 0, 0, "Add noMargin prop to Field components to remove built-in margins. Use layout components like Stack or Grid with the gap prop instead for consistent spacing.", "1"],
      [0, 0, 0, "Add noMargin prop to Field components to remove built-in margins. Use layout components like Stack or Grid with the gap prop instead for consistent spacing.", "2"],
      [0, 0, 0, "Add noMargin prop to Field components to remove built-in margins. Use layout components like Stack or Grid with the gap prop instead for consistent spacing.", "3"],
      [0, 0, 0, "Add noMargin prop to Field components to remove built-in margins. Use layout components like Stack or Grid with the gap prop instead for consistent spacing.", "4"]
    ],
    "public/app/plugins/datasource/azuremonitor/components/ConfigEditor/AzureCredentialsForm.tsx:5381": [
      [0, 0, 0, "Add noMargin prop to Field components to remove built-in margins. Use layout components like Stack or Grid with the gap prop instead for consistent spacing.", "0"]
    ],
    "public/app/plugins/datasource/azuremonitor/components/ConfigEditor/BasicLogsToggle.tsx:5381": [
      [0, 0, 0, "Add noMargin prop to Field components to remove built-in margins. Use layout components like Stack or Grid with the gap prop instead for consistent spacing.", "0"]
    ],
    "public/app/plugins/datasource/azuremonitor/components/ConfigEditor/ConfigEditor.tsx:5381": [
      [0, 0, 0, "Add noMargin prop to Field components to remove built-in margins. Use layout components like Stack or Grid with the gap prop instead for consistent spacing.", "0"]
    ],
    "public/app/plugins/datasource/azuremonitor/components/ConfigEditor/CurrentUserFallbackCredentials.tsx:5381": [
      [0, 0, 0, "Add noMargin prop to Field components to remove built-in margins. Use layout components like Stack or Grid with the gap prop instead for consistent spacing.", "0"],
      [0, 0, 0, "Add noMargin prop to Field components to remove built-in margins. Use layout components like Stack or Grid with the gap prop instead for consistent spacing.", "1"]
    ],
    "public/app/plugins/datasource/azuremonitor/components/ConfigEditor/DefaultSubscription.tsx:5381": [
      [0, 0, 0, "Add noMargin prop to Field components to remove built-in margins. Use layout components like Stack or Grid with the gap prop instead for consistent spacing.", "0"]
    ],
    "public/app/plugins/datasource/azuremonitor/components/LogsQueryEditor/AzureCheatSheet.tsx:5381": [
      [0, 0, 0, "Add noMargin prop to Card components to remove built-in margins. Use layout components like Stack or Grid with the gap prop instead for consistent spacing.", "0"],
      [0, 0, 0, "Add noMargin prop to Field components to remove built-in margins. Use layout components like Stack or Grid with the gap prop instead for consistent spacing.", "1"]
    ],
    "public/app/plugins/datasource/azuremonitor/components/LogsQueryEditor/index.tsx:5381": [
      [0, 0, 0, "Do not re-export imported variable (\`./LogsQueryEditor\`)", "0"]
    ],
    "public/app/plugins/datasource/azuremonitor/components/QueryEditor/QueryEditor.test.tsx:5381": [
      [0, 0, 0, "* import is invalid because \'Layout,HorizontalGroup,VerticalGroup\' from \'@grafana/ui\' is restricted from being used by a pattern. Use Stack component instead.", "0"]
    ],
    "public/app/plugins/datasource/azuremonitor/components/QueryEditor/QueryEditor.tsx:5381": [
      [0, 0, 0, "Do not use any type assertions.", "0"]
    ],
    "public/app/plugins/datasource/azuremonitor/components/QueryEditor/index.tsx:5381": [
      [0, 0, 0, "Do not re-export imported variable (\`./QueryEditor\`)", "0"]
    ],
    "public/app/plugins/datasource/azuremonitor/components/ResourceField/index.tsx:5381": [
      [0, 0, 0, "Do not re-export imported variable (\`./ResourceField\`)", "0"]
    ],
    "public/app/plugins/datasource/azuremonitor/components/ResourcePicker/index.tsx:5381": [
      [0, 0, 0, "Do not re-export imported variable (\`./ResourcePicker\`)", "0"]
    ],
    "public/app/plugins/datasource/azuremonitor/components/TracesQueryEditor/Filters.tsx:5381": [
      [0, 0, 0, "Add noMargin prop to Field components to remove built-in margins. Use layout components like Stack or Grid with the gap prop instead for consistent spacing.", "0"]
    ],
    "public/app/plugins/datasource/azuremonitor/components/TracesQueryEditor/index.tsx:5381": [
      [0, 0, 0, "Do not re-export imported variable (\`./TracesQueryEditor\`)", "0"]
    ],
    "public/app/plugins/datasource/azuremonitor/components/VariableEditor/VariableEditor.test.tsx:5381": [
      [0, 0, 0, "* import is invalid because \'Layout,HorizontalGroup,VerticalGroup\' from \'@grafana/ui\' is restricted from being used by a pattern. Use Stack component instead.", "0"]
    ],
    "public/app/plugins/datasource/azuremonitor/components/VariableEditor/VariableEditor.tsx:5381": [
      [0, 0, 0, "Add noMargin prop to Field components to remove built-in margins. Use layout components like Stack or Grid with the gap prop instead for consistent spacing.", "0"],
      [0, 0, 0, "Add noMargin prop to Field components to remove built-in margins. Use layout components like Stack or Grid with the gap prop instead for consistent spacing.", "1"],
      [0, 0, 0, "Add noMargin prop to Field components to remove built-in margins. Use layout components like Stack or Grid with the gap prop instead for consistent spacing.", "2"],
      [0, 0, 0, "Add noMargin prop to Field components to remove built-in margins. Use layout components like Stack or Grid with the gap prop instead for consistent spacing.", "3"],
      [0, 0, 0, "Add noMargin prop to Field components to remove built-in margins. Use layout components like Stack or Grid with the gap prop instead for consistent spacing.", "4"],
      [0, 0, 0, "Add noMargin prop to Field components to remove built-in margins. Use layout components like Stack or Grid with the gap prop instead for consistent spacing.", "5"],
      [0, 0, 0, "Add noMargin prop to Field components to remove built-in margins. Use layout components like Stack or Grid with the gap prop instead for consistent spacing.", "6"]
    ],
    "public/app/plugins/datasource/azuremonitor/types/query.ts:5381": [
      [0, 0, 0, "Do not re-export imported variable (\`../dataquery.gen\`)", "0"],
      [0, 0, 0, "Do not re-export imported variable (\`../dataquery.gen\`)", "1"],
      [0, 0, 0, "Do not re-export imported variable (\`AzureQueryType\`)", "2"]
    ],
    "public/app/plugins/datasource/azuremonitor/types/templateVariables.ts:5381": [
      [0, 0, 0, "Do not re-export imported variable (\`../dataquery.gen\`)", "0"]
    ],
    "public/app/plugins/datasource/azuremonitor/utils/common.ts:5381": [
      [0, 0, 0, "Do not use any type assertions.", "0"]
    ],
    "public/app/plugins/datasource/azuremonitor/utils/messageFromError.ts:5381": [
      [0, 0, 0, "Unexpected any. Specify a different type.", "0"]
    ],
    "public/app/plugins/datasource/cloud-monitoring/CloudMonitoringMetricFindQuery.ts:5381": [
      [0, 0, 0, "Do not use any type assertions.", "0"],
      [0, 0, 0, "Unexpected any. Specify a different type.", "1"]
    ],
    "public/app/plugins/datasource/cloud-monitoring/annotationSupport.ts:5381": [
      [0, 0, 0, "Do not use any type assertions.", "0"],
      [0, 0, 0, "Do not use any type assertions.", "1"]
    ],
    "public/app/plugins/datasource/cloud-monitoring/components/Aggregation.tsx:5381": [
      [0, 0, 0, "Do not use any type assertions.", "0"]
    ],
    "public/app/plugins/datasource/cloud-monitoring/components/Fields.tsx:5381": [
      [0, 0, 0, "Add noMargin prop to Field components to remove built-in margins. Use layout components like Stack or Grid with the gap prop instead for consistent spacing.", "0"]
    ],
    "public/app/plugins/datasource/cloud-monitoring/components/VariableQueryEditor.tsx:5381": [
      [0, 0, 0, "Do not use any type assertions.", "0"]
    ],
    "public/app/plugins/datasource/cloud-monitoring/datasource.ts:5381": [
      [0, 0, 0, "Do not use any type assertions.", "0"],
      [0, 0, 0, "Do not use any type assertions.", "1"],
      [0, 0, 0, "Do not use any type assertions.", "2"],
      [0, 0, 0, "Unexpected any. Specify a different type.", "3"],
      [0, 0, 0, "Unexpected any. Specify a different type.", "4"]
    ],
    "public/app/plugins/datasource/cloud-monitoring/functions.ts:5381": [
      [0, 0, 0, "Do not use any type assertions.", "0"],
      [0, 0, 0, "Do not use any type assertions.", "1"]
    ],
    "public/app/plugins/datasource/cloud-monitoring/types/query.ts:5381": [
      [0, 0, 0, "Do not re-export imported variable (\`../dataquery.gen\`)", "0"],
      [0, 0, 0, "Do not re-export imported variable (\`../dataquery.gen\`)", "1"],
      [0, 0, 0, "Do not re-export imported variable (\`QueryType\`)", "2"]
    ],
    "public/app/plugins/datasource/cloud-monitoring/types/types.ts:5381": [
      [0, 0, 0, "Unexpected any. Specify a different type.", "0"]
    ],
    "public/app/plugins/datasource/cloudwatch/components/ConfigEditor/ConfigEditor.tsx:5381": [
      [0, 0, 0, "Add noMargin prop to Field components to remove built-in margins. Use layout components like Stack or Grid with the gap prop instead for consistent spacing.", "0"],
      [0, 0, 0, "Add noMargin prop to Field components to remove built-in margins. Use layout components like Stack or Grid with the gap prop instead for consistent spacing.", "1"],
      [0, 0, 0, "Add noMargin prop to Field components to remove built-in margins. Use layout components like Stack or Grid with the gap prop instead for consistent spacing.", "2"]
    ],
    "public/app/plugins/datasource/cloudwatch/components/ConfigEditor/SecureSocksProxySettingsNewStyling.tsx:5381": [
      [0, 0, 0, "Add noMargin prop to Field components to remove built-in margins. Use layout components like Stack or Grid with the gap prop instead for consistent spacing.", "0"]
    ],
    "public/app/plugins/datasource/cloudwatch/components/ConfigEditor/XrayLinkConfig.tsx:5381": [
      [0, 0, 0, "Add noMargin prop to Field components to remove built-in margins. Use layout components like Stack or Grid with the gap prop instead for consistent spacing.", "0"]
    ],
    "public/app/plugins/datasource/cloudwatch/components/QueryEditor/MetricsQueryEditor/MetricsQueryEditor.test.tsx:5381": [
      [0, 0, 0, "* import is invalid because \'Layout,HorizontalGroup,VerticalGroup\' from \'@grafana/ui\' is restricted from being used by a pattern. Use Stack component instead.", "0"]
    ],
    "public/app/plugins/datasource/cloudwatch/components/QueryEditor/MetricsQueryEditor/SQLBuilderEditor/index.tsx:5381": [
      [0, 0, 0, "Do not re-export imported variable (\`./SQLBuilderEditor\`)", "0"]
    ],
    "public/app/plugins/datasource/cloudwatch/components/QueryEditor/QueryEditor.test.tsx:5381": [
      [0, 0, 0, "Do not re-export imported variable (\`./MetricsQueryEditor/SQLCodeEditor\`)", "0"]
    ],
    "public/app/plugins/datasource/cloudwatch/components/shared/MetricStatEditor/index.ts:5381": [
      [0, 0, 0, "Do not re-export imported variable (\`./MetricStatEditor\`)", "0"]
    ],
    "public/app/plugins/datasource/cloudwatch/datasource.ts:5381": [
      [0, 0, 0, "Unexpected any. Specify a different type.", "0"]
    ],
    "public/app/plugins/datasource/cloudwatch/expressions.ts:5381": [
      [0, 0, 0, "Do not re-export imported variable (\`./dataquery.gen\`)", "0"]
    ],
    "public/app/plugins/datasource/cloudwatch/guards.ts:5381": [
      [0, 0, 0, "Do not use any type assertions.", "0"]
    ],
    "public/app/plugins/datasource/cloudwatch/language/cloudwatch-logs/CloudWatchLogsLanguageProvider.ts:5381": [
      [0, 0, 0, "Unexpected any. Specify a different type.", "0"],
      [0, 0, 0, "Unexpected any. Specify a different type.", "1"],
      [0, 0, 0, "Unexpected any. Specify a different type.", "2"]
    ],
    "public/app/plugins/datasource/cloudwatch/types.ts:5381": [
      [0, 0, 0, "Do not use export all (\`export * from ...\`)", "0"],
      [0, 0, 0, "Unexpected any. Specify a different type.", "1"],
      [0, 0, 0, "Unexpected any. Specify a different type.", "2"],
      [0, 0, 0, "Unexpected any. Specify a different type.", "3"],
      [0, 0, 0, "Unexpected any. Specify a different type.", "4"],
      [0, 0, 0, "Unexpected any. Specify a different type.", "5"],
      [0, 0, 0, "Unexpected any. Specify a different type.", "6"],
      [0, 0, 0, "Unexpected any. Specify a different type.", "7"]
    ],
    "public/app/plugins/datasource/cloudwatch/utils/datalinks.ts:5381": [
      [0, 0, 0, "Do not use any type assertions.", "0"],
      [0, 0, 0, "Do not use any type assertions.", "1"]
    ],
    "public/app/plugins/datasource/dashboard/DashboardQueryEditor.tsx:5381": [
      [0, 0, 0, "Add noMargin prop to Field components to remove built-in margins. Use layout components like Stack or Grid with the gap prop instead for consistent spacing.", "0"],
      [0, 0, 0, "Add noMargin prop to Field components to remove built-in margins. Use layout components like Stack or Grid with the gap prop instead for consistent spacing.", "1"],
      [0, 0, 0, "Add noMargin prop to Field components to remove built-in margins. Use layout components like Stack or Grid with the gap prop instead for consistent spacing.", "2"],
      [0, 0, 0, "Add noMargin prop to Field components to remove built-in margins. Use layout components like Stack or Grid with the gap prop instead for consistent spacing.", "3"]
    ],
    "public/app/plugins/datasource/dashboard/datasource.ts:5381": [
      [0, 0, 0, "Do not use any type assertions.", "0"]
    ],
    "public/app/plugins/datasource/dashboard/runSharedRequest.ts:5381": [
      [0, 0, 0, "Do not use any type assertions.", "0"],
      [0, 0, 0, "Do not use any type assertions.", "1"]
    ],
    "public/app/plugins/datasource/elasticsearch/LanguageProvider.ts:5381": [
      [0, 0, 0, "Unexpected any. Specify a different type.", "0"],
      [0, 0, 0, "Unexpected any. Specify a different type.", "1"],
      [0, 0, 0, "Unexpected any. Specify a different type.", "2"],
      [0, 0, 0, "Unexpected any. Specify a different type.", "3"]
    ],
    "public/app/plugins/datasource/elasticsearch/QueryBuilder.ts:5381": [
      [0, 0, 0, "Do not use any type assertions.", "0"],
      [0, 0, 0, "Unexpected any. Specify a different type.", "1"],
      [0, 0, 0, "Unexpected any. Specify a different type.", "2"],
      [0, 0, 0, "Unexpected any. Specify a different type.", "3"],
      [0, 0, 0, "Unexpected any. Specify a different type.", "4"],
      [0, 0, 0, "Unexpected any. Specify a different type.", "5"],
      [0, 0, 0, "Unexpected any. Specify a different type.", "6"],
      [0, 0, 0, "Unexpected any. Specify a different type.", "7"],
      [0, 0, 0, "Unexpected any. Specify a different type.", "8"]
    ],
    "public/app/plugins/datasource/elasticsearch/components/QueryEditor/BucketAggregationsEditor/BucketAggregationEditor.tsx:5381": [
      [0, 0, 0, "Do not use any type assertions.", "0"]
    ],
    "public/app/plugins/datasource/elasticsearch/components/QueryEditor/BucketAggregationsEditor/SettingsEditor/DateHistogramSettingsEditor.tsx:5381": [
      [0, 0, 0, "Do not use any type assertions.", "0"]
    ],
    "public/app/plugins/datasource/elasticsearch/components/QueryEditor/BucketAggregationsEditor/SettingsEditor/TermsSettingsEditor.tsx:5381": [
      [0, 0, 0, "Do not use any type assertions.", "0"]
    ],
    "public/app/plugins/datasource/elasticsearch/components/QueryEditor/BucketAggregationsEditor/aggregations.ts:5381": [
      [0, 0, 0, "Do not use any type assertions.", "0"]
    ],
    "public/app/plugins/datasource/elasticsearch/components/QueryEditor/BucketAggregationsEditor/state/reducer.ts:5381": [
      [0, 0, 0, "Do not use any type assertions.", "0"]
    ],
    "public/app/plugins/datasource/elasticsearch/components/QueryEditor/MetricAggregationsEditor/MetricEditor.tsx:5381": [
      [0, 0, 0, "Do not use any type assertions.", "0"]
    ],
    "public/app/plugins/datasource/elasticsearch/components/QueryEditor/MetricAggregationsEditor/SettingsEditor/SettingField.tsx:5381": [
      [0, 0, 0, "Do not use any type assertions.", "0"],
      [0, 0, 0, "Do not use any type assertions.", "1"]
    ],
    "public/app/plugins/datasource/elasticsearch/components/QueryEditor/MetricAggregationsEditor/aggregations.ts:5381": [
      [0, 0, 0, "Do not use any type assertions.", "0"]
    ],
    "public/app/plugins/datasource/elasticsearch/components/QueryEditor/MetricAggregationsEditor/state/reducer.ts:5381": [
      [0, 0, 0, "Do not use any type assertions.", "0"]
    ],
    "public/app/plugins/datasource/elasticsearch/datasource.ts:5381": [
      [0, 0, 0, "Unexpected any. Specify a different type.", "0"],
      [0, 0, 0, "Unexpected any. Specify a different type.", "1"],
      [0, 0, 0, "Unexpected any. Specify a different type.", "2"],
      [0, 0, 0, "Unexpected any. Specify a different type.", "3"],
      [0, 0, 0, "Unexpected any. Specify a different type.", "4"]
    ],
    "public/app/plugins/datasource/elasticsearch/hooks/useStatelessReducer.ts:5381": [
      [0, 0, 0, "Do not use any type assertions.", "0"]
    ],
    "public/app/plugins/datasource/elasticsearch/test-helpers/render.tsx:5381": [
      [0, 0, 0, "Do not use any type assertions.", "0"]
    ],
    "public/app/plugins/datasource/grafana-postgresql-datasource/configuration/ConfigurationEditor.tsx:5381": [
      [0, 0, 0, "Add noMargin prop to Field components to remove built-in margins. Use layout components like Stack or Grid with the gap prop instead for consistent spacing.", "0"],
      [0, 0, 0, "Add noMargin prop to Field components to remove built-in margins. Use layout components like Stack or Grid with the gap prop instead for consistent spacing.", "1"],
      [0, 0, 0, "Add noMargin prop to Field components to remove built-in margins. Use layout components like Stack or Grid with the gap prop instead for consistent spacing.", "2"],
      [0, 0, 0, "Add noMargin prop to Field components to remove built-in margins. Use layout components like Stack or Grid with the gap prop instead for consistent spacing.", "3"],
      [0, 0, 0, "Add noMargin prop to Field components to remove built-in margins. Use layout components like Stack or Grid with the gap prop instead for consistent spacing.", "4"],
      [0, 0, 0, "Add noMargin prop to Field components to remove built-in margins. Use layout components like Stack or Grid with the gap prop instead for consistent spacing.", "5"],
      [0, 0, 0, "Add noMargin prop to Field components to remove built-in margins. Use layout components like Stack or Grid with the gap prop instead for consistent spacing.", "6"],
      [0, 0, 0, "Add noMargin prop to Field components to remove built-in margins. Use layout components like Stack or Grid with the gap prop instead for consistent spacing.", "7"],
      [0, 0, 0, "Add noMargin prop to Field components to remove built-in margins. Use layout components like Stack or Grid with the gap prop instead for consistent spacing.", "8"],
      [0, 0, 0, "Add noMargin prop to Field components to remove built-in margins. Use layout components like Stack or Grid with the gap prop instead for consistent spacing.", "9"],
      [0, 0, 0, "Add noMargin prop to Field components to remove built-in margins. Use layout components like Stack or Grid with the gap prop instead for consistent spacing.", "10"],
      [0, 0, 0, "Add noMargin prop to Field components to remove built-in margins. Use layout components like Stack or Grid with the gap prop instead for consistent spacing.", "11"]
    ],
    "public/app/plugins/datasource/grafana-pyroscope-datasource/QueryEditor/EditorField.tsx:5381": [
      [0, 0, 0, "Add noMargin prop to Field components to remove built-in margins. Use layout components like Stack or Grid with the gap prop instead for consistent spacing.", "0"]
    ],
    "public/app/plugins/datasource/grafana-pyroscope-datasource/utils.ts:5381": [
      [0, 0, 0, "Do not use any type assertions.", "0"]
    ],
    "public/app/plugins/datasource/grafana-testdata-datasource/QueryEditor.tsx:5381": [
      [0, 0, 0, "Do not use any type assertions.", "0"],
      [0, 0, 0, "Do not use any type assertions.", "1"],
      [0, 0, 0, "Do not use any type assertions.", "2"],
      [0, 0, 0, "Unexpected any. Specify a different type.", "3"],
      [0, 0, 0, "Unexpected any. Specify a different type.", "4"],
      [0, 0, 0, "Using localeCompare() can cause performance issues when sorting large datasets. Consider using Intl.Collator for better performance when sorting arrays, or add an eslint-disable comment if sorting a small, known dataset.", "5"]
    ],
    "public/app/plugins/datasource/grafana-testdata-datasource/components/RandomWalkEditor.tsx:5381": [
      [0, 0, 0, "Do not use any type assertions.", "0"],
      [0, 0, 0, "Do not use any type assertions.", "1"],
      [0, 0, 0, "Unexpected any. Specify a different type.", "2"]
    ],
    "public/app/plugins/datasource/grafana-testdata-datasource/components/SimulationQueryEditor.tsx:5381": [
      [0, 0, 0, "Do not use any type assertions.", "0"],
      [0, 0, 0, "Unexpected any. Specify a different type.", "1"],
      [0, 0, 0, "Unexpected any. Specify a different type.", "2"]
    ],
    "public/app/plugins/datasource/grafana-testdata-datasource/components/SimulationSchemaForm.tsx:5381": [
      [0, 0, 0, "Unexpected any. Specify a different type.", "0"]
    ],
    "public/app/plugins/datasource/grafana-testdata-datasource/datasource.ts:5381": [
      [0, 0, 0, "Do not use any type assertions.", "0"],
      [0, 0, 0, "Unexpected any. Specify a different type.", "1"]
    ],
    "public/app/plugins/datasource/grafana/components/AnnotationQueryEditor.tsx:5381": [
      [0, 0, 0, "Add noMargin prop to Field components to remove built-in margins. Use layout components like Stack or Grid with the gap prop instead for consistent spacing.", "0"],
      [0, 0, 0, "Add noMargin prop to Field components to remove built-in margins. Use layout components like Stack or Grid with the gap prop instead for consistent spacing.", "1"],
      [0, 0, 0, "Add noMargin prop to Field components to remove built-in margins. Use layout components like Stack or Grid with the gap prop instead for consistent spacing.", "2"],
      [0, 0, 0, "Add noMargin prop to Field components to remove built-in margins. Use layout components like Stack or Grid with the gap prop instead for consistent spacing.", "3"],
      [0, 0, 0, "Add noMargin prop to Field components to remove built-in margins. Use layout components like Stack or Grid with the gap prop instead for consistent spacing.", "4"],
      [0, 0, 0, "Do not use any type assertions.", "5"]
    ],
    "public/app/plugins/datasource/grafana/components/QueryEditor.tsx:5381": [
      [0, 0, 0, "Do not use any type assertions.", "0"],
      [0, 0, 0, "Do not use any type assertions.", "1"],
      [0, 0, 0, "Unexpected any. Specify a different type.", "2"]
    ],
    "public/app/plugins/datasource/grafana/components/TimeRegionEditor.tsx:5381": [
      [0, 0, 0, "Add noMargin prop to Field components to remove built-in margins. Use layout components like Stack or Grid with the gap prop instead for consistent spacing.", "0"],
      [0, 0, 0, "Add noMargin prop to Field components to remove built-in margins. Use layout components like Stack or Grid with the gap prop instead for consistent spacing.", "1"],
      [0, 0, 0, "Add noMargin prop to Field components to remove built-in margins. Use layout components like Stack or Grid with the gap prop instead for consistent spacing.", "2"],
      [0, 0, 0, "Add noMargin prop to Field components to remove built-in margins. Use layout components like Stack or Grid with the gap prop instead for consistent spacing.", "3"],
      [0, 0, 0, "Add noMargin prop to Field components to remove built-in margins. Use layout components like Stack or Grid with the gap prop instead for consistent spacing.", "4"],
      [0, 0, 0, "Add noMargin prop to Field components to remove built-in margins. Use layout components like Stack or Grid with the gap prop instead for consistent spacing.", "5"]
    ],
    "public/app/plugins/datasource/grafana/datasource.ts:5381": [
      [0, 0, 0, "Do not use any type assertions.", "0"],
      [0, 0, 0, "Do not use any type assertions.", "1"],
      [0, 0, 0, "Do not use any type assertions.", "2"],
      [0, 0, 0, "Do not use any type assertions.", "3"],
      [0, 0, 0, "Do not use any type assertions.", "4"],
      [0, 0, 0, "Do not use any type assertions.", "5"],
      [0, 0, 0, "Do not use any type assertions.", "6"],
      [0, 0, 0, "Unexpected any. Specify a different type.", "7"],
      [0, 0, 0, "Unexpected any. Specify a different type.", "8"]
    ],
    "public/app/plugins/datasource/graphite/configuration/ConfigEditor.tsx:5381": [
      [0, 0, 0, "Add noMargin prop to Field components to remove built-in margins. Use layout components like Stack or Grid with the gap prop instead for consistent spacing.", "0"],
      [0, 0, 0, "Add noMargin prop to Field components to remove built-in margins. Use layout components like Stack or Grid with the gap prop instead for consistent spacing.", "1"],
      [0, 0, 0, "Add noMargin prop to Field components to remove built-in margins. Use layout components like Stack or Grid with the gap prop instead for consistent spacing.", "2"]
    ],
    "public/app/plugins/datasource/graphite/datasource.test.ts:5381": [
      [0, 0, 0, "Unexpected any. Specify a different type.", "0"],
      [0, 0, 0, "Unexpected any. Specify a different type.", "1"],
      [0, 0, 0, "Unexpected any. Specify a different type.", "2"]
    ],
    "public/app/plugins/datasource/graphite/datasource.ts:5381": [
      [0, 0, 0, "Do not use any type assertions.", "0"],
      [0, 0, 0, "Do not use any type assertions.", "1"],
      [0, 0, 0, "Do not use any type assertions.", "2"],
      [0, 0, 0, "Do not use any type assertions.", "3"],
      [0, 0, 0, "Unexpected any. Specify a different type.", "4"],
      [0, 0, 0, "Unexpected any. Specify a different type.", "5"],
      [0, 0, 0, "Unexpected any. Specify a different type.", "6"],
      [0, 0, 0, "Unexpected any. Specify a different type.", "7"],
      [0, 0, 0, "Unexpected any. Specify a different type.", "8"],
      [0, 0, 0, "Unexpected any. Specify a different type.", "9"],
      [0, 0, 0, "Unexpected any. Specify a different type.", "10"],
      [0, 0, 0, "Unexpected any. Specify a different type.", "11"],
      [0, 0, 0, "Unexpected any. Specify a different type.", "12"],
      [0, 0, 0, "Unexpected any. Specify a different type.", "13"],
      [0, 0, 0, "Unexpected any. Specify a different type.", "14"],
      [0, 0, 0, "Unexpected any. Specify a different type.", "15"],
      [0, 0, 0, "Unexpected any. Specify a different type.", "16"],
      [0, 0, 0, "Unexpected any. Specify a different type.", "17"],
      [0, 0, 0, "Unexpected any. Specify a different type.", "18"]
    ],
    "public/app/plugins/datasource/graphite/gfunc.ts:5381": [
      [0, 0, 0, "Do not use any type assertions.", "0"],
      [0, 0, 0, "Do not use any type assertions.", "1"],
      [0, 0, 0, "Unexpected any. Specify a different type.", "2"]
    ],
    "public/app/plugins/datasource/graphite/graphite_query.ts:5381": [
      [0, 0, 0, "Do not use any type assertions.", "0"],
      [0, 0, 0, "Unexpected any. Specify a different type.", "1"],
      [0, 0, 0, "Unexpected any. Specify a different type.", "2"],
      [0, 0, 0, "Unexpected any. Specify a different type.", "3"],
      [0, 0, 0, "Unexpected any. Specify a different type.", "4"],
      [0, 0, 0, "Unexpected any. Specify a different type.", "5"],
      [0, 0, 0, "Unexpected any. Specify a different type.", "6"],
      [0, 0, 0, "Unexpected any. Specify a different type.", "7"],
      [0, 0, 0, "Unexpected any. Specify a different type.", "8"],
      [0, 0, 0, "Unexpected any. Specify a different type.", "9"],
      [0, 0, 0, "Unexpected any. Specify a different type.", "10"]
    ],
    "public/app/plugins/datasource/graphite/lexer.ts:5381": [
      [0, 0, 0, "Unexpected any. Specify a different type.", "0"],
      [0, 0, 0, "Unexpected any. Specify a different type.", "1"],
      [0, 0, 0, "Unexpected any. Specify a different type.", "2"]
    ],
    "public/app/plugins/datasource/graphite/migrations.ts:5381": [
      [0, 0, 0, "Unexpected any. Specify a different type.", "0"]
    ],
    "public/app/plugins/datasource/graphite/specs/graphite_query.test.ts:5381": [
      [0, 0, 0, "Unexpected any. Specify a different type.", "0"]
    ],
    "public/app/plugins/datasource/graphite/specs/store.test.ts:5381": [
      [0, 0, 0, "Unexpected any. Specify a different type.", "0"],
      [0, 0, 0, "Unexpected any. Specify a different type.", "1"]
    ],
    "public/app/plugins/datasource/graphite/state/context.tsx:5381": [
      [0, 0, 0, "Do not use any type assertions.", "0"],
      [0, 0, 0, "Do not use any type assertions.", "1"]
    ],
    "public/app/plugins/datasource/graphite/state/store.ts:5381": [
      [0, 0, 0, "Do not use any type assertions.", "0"],
      [0, 0, 0, "Do not use any type assertions.", "1"]
    ],
    "public/app/plugins/datasource/graphite/types.ts:5381": [
      [0, 0, 0, "Unexpected any. Specify a different type.", "0"],
      [0, 0, 0, "Unexpected any. Specify a different type.", "1"]
    ],
    "public/app/plugins/datasource/graphite/utils.ts:5381": [
      [0, 0, 0, "Unexpected any. Specify a different type.", "0"]
    ],
    "public/app/plugins/datasource/influxdb/components/editor/config/ConfigEditor.tsx:5381": [
      [0, 0, 0, "Add noMargin prop to Field components to remove built-in margins. Use layout components like Stack or Grid with the gap prop instead for consistent spacing.", "0"],
      [0, 0, 0, "Do not use any type assertions.", "1"]
    ],
    "public/app/plugins/datasource/influxdb/components/editor/config/InfluxSQLConfig.tsx:5381": [
      [0, 0, 0, "Add noMargin prop to Field components to remove built-in margins. Use layout components like Stack or Grid with the gap prop instead for consistent spacing.", "0"],
      [0, 0, 0, "Add noMargin prop to Field components to remove built-in margins. Use layout components like Stack or Grid with the gap prop instead for consistent spacing.", "1"],
      [0, 0, 0, "Add noMargin prop to Field components to remove built-in margins. Use layout components like Stack or Grid with the gap prop instead for consistent spacing.", "2"]
    ],
    "public/app/plugins/datasource/influxdb/datasource.ts:5381": [
      [0, 0, 0, "Do not use any type assertions.", "0"],
      [0, 0, 0, "Do not use any type assertions.", "1"],
      [0, 0, 0, "Unexpected any. Specify a different type.", "2"],
      [0, 0, 0, "Unexpected any. Specify a different type.", "3"],
      [0, 0, 0, "Unexpected any. Specify a different type.", "4"],
      [0, 0, 0, "Unexpected any. Specify a different type.", "5"],
      [0, 0, 0, "Unexpected any. Specify a different type.", "6"],
      [0, 0, 0, "Unexpected any. Specify a different type.", "7"],
      [0, 0, 0, "Unexpected any. Specify a different type.", "8"],
      [0, 0, 0, "Unexpected any. Specify a different type.", "9"],
      [0, 0, 0, "Unexpected any. Specify a different type.", "10"],
      [0, 0, 0, "Unexpected any. Specify a different type.", "11"],
      [0, 0, 0, "Unexpected any. Specify a different type.", "12"]
    ],
    "public/app/plugins/datasource/influxdb/influx_query_model.ts:5381": [
      [0, 0, 0, "Unexpected any. Specify a different type.", "0"]
    ],
    "public/app/plugins/datasource/influxdb/influx_series.ts:5381": [
      [0, 0, 0, "Unexpected any. Specify a different type.", "0"],
      [0, 0, 0, "Unexpected any. Specify a different type.", "1"],
      [0, 0, 0, "Unexpected any. Specify a different type.", "2"],
      [0, 0, 0, "Unexpected any. Specify a different type.", "3"],
      [0, 0, 0, "Unexpected any. Specify a different type.", "4"],
      [0, 0, 0, "Unexpected any. Specify a different type.", "5"],
      [0, 0, 0, "Unexpected any. Specify a different type.", "6"],
      [0, 0, 0, "Unexpected any. Specify a different type.", "7"],
      [0, 0, 0, "Unexpected any. Specify a different type.", "8"]
    ],
    "public/app/plugins/datasource/influxdb/query_part.ts:5381": [
      [0, 0, 0, "Unexpected any. Specify a different type.", "0"],
      [0, 0, 0, "Unexpected any. Specify a different type.", "1"],
      [0, 0, 0, "Unexpected any. Specify a different type.", "2"],
      [0, 0, 0, "Unexpected any. Specify a different type.", "3"],
      [0, 0, 0, "Unexpected any. Specify a different type.", "4"],
      [0, 0, 0, "Unexpected any. Specify a different type.", "5"],
      [0, 0, 0, "Unexpected any. Specify a different type.", "6"],
      [0, 0, 0, "Unexpected any. Specify a different type.", "7"],
      [0, 0, 0, "Unexpected any. Specify a different type.", "8"],
      [0, 0, 0, "Unexpected any. Specify a different type.", "9"],
      [0, 0, 0, "Unexpected any. Specify a different type.", "10"],
      [0, 0, 0, "Unexpected any. Specify a different type.", "11"],
      [0, 0, 0, "Unexpected any. Specify a different type.", "12"],
      [0, 0, 0, "Unexpected any. Specify a different type.", "13"]
    ],
    "public/app/plugins/datasource/influxdb/response_parser.ts:5381": [
      [0, 0, 0, "Unexpected any. Specify a different type.", "0"]
    ],
    "public/app/plugins/datasource/jaeger/_importedDependencies/model/transform-trace-data.tsx:5381": [
      [0, 0, 0, "Do not use any type assertions.", "0"]
    ],
    "public/app/plugins/datasource/jaeger/_importedDependencies/types/index.tsx:5381": [
      [0, 0, 0, "Do not re-export imported variable (\`./trace\`)", "0"]
    ],
    "public/app/plugins/datasource/jaeger/datasource.ts:5381": [
      [0, 0, 0, "Do not use any type assertions.", "0"]
    ],
    "public/app/plugins/datasource/loki/LanguageProvider.ts:5381": [
      [0, 0, 0, "Unexpected any. Specify a different type.", "0"]
    ],
    "public/app/plugins/datasource/loki/LogContextProvider.ts:5381": [
      [0, 0, 0, "Direct usage of localStorage is not allowed. import store from @grafana/data instead", "0"],
      [0, 0, 0, "Direct usage of localStorage is not allowed. import store from @grafana/data instead", "1"]
    ],
    "public/app/plugins/datasource/loki/components/LokiContextUi.tsx:5381": [
      [0, 0, 0, "Direct usage of localStorage is not allowed. import store from @grafana/data instead", "0"],
      [0, 0, 0, "Direct usage of localStorage is not allowed. import store from @grafana/data instead", "1"],
      [0, 0, 0, "Direct usage of localStorage is not allowed. import store from @grafana/data instead", "2"],
      [0, 0, 0, "Direct usage of localStorage is not allowed. import store from @grafana/data instead", "3"],
      [0, 0, 0, "Direct usage of localStorage is not allowed. import store from @grafana/data instead", "4"],
      [0, 0, 0, "Direct usage of localStorage is not allowed. import store from @grafana/data instead", "5"],
      [0, 0, 0, "Direct usage of localStorage is not allowed. import store from @grafana/data instead", "6"]
    ],
    "public/app/plugins/datasource/loki/components/LokiQueryEditor.tsx:5381": [
      [0, 0, 0, "Direct usage of localStorage is not allowed. import store from @grafana/data instead", "0"],
      [0, 0, 0, "Direct usage of localStorage is not allowed. import store from @grafana/data instead", "1"]
    ],
    "public/app/plugins/datasource/loki/configuration/ConfigEditor.tsx:5381": [
      [0, 0, 0, "Unexpected any. Specify a different type.", "0"]
    ],
    "public/app/plugins/datasource/loki/configuration/DerivedField.tsx:5381": [
      [0, 0, 0, "Add noMargin prop to Field components to remove built-in margins. Use layout components like Stack or Grid with the gap prop instead for consistent spacing.", "0"],
      [0, 0, 0, "Add noMargin prop to Field components to remove built-in margins. Use layout components like Stack or Grid with the gap prop instead for consistent spacing.", "1"],
      [0, 0, 0, "Add noMargin prop to Field components to remove built-in margins. Use layout components like Stack or Grid with the gap prop instead for consistent spacing.", "2"],
      [0, 0, 0, "Add noMargin prop to Field components to remove built-in margins. Use layout components like Stack or Grid with the gap prop instead for consistent spacing.", "3"],
      [0, 0, 0, "Add noMargin prop to Field components to remove built-in margins. Use layout components like Stack or Grid with the gap prop instead for consistent spacing.", "4"],
      [0, 0, 0, "Add noMargin prop to Field components to remove built-in margins. Use layout components like Stack or Grid with the gap prop instead for consistent spacing.", "5"],
      [0, 0, 0, "Add noMargin prop to Field components to remove built-in margins. Use layout components like Stack or Grid with the gap prop instead for consistent spacing.", "6"],
      [0, 0, 0, "Add noMargin prop to Field components to remove built-in margins. Use layout components like Stack or Grid with the gap prop instead for consistent spacing.", "7"],
      [0, 0, 0, "Add noMargin prop to Field components to remove built-in margins. Use layout components like Stack or Grid with the gap prop instead for consistent spacing.", "8"]
    ],
    "public/app/plugins/datasource/loki/datasource.ts:5381": [
      [0, 0, 0, "Unexpected any. Specify a different type.", "0"],
      [0, 0, 0, "Unexpected any. Specify a different type.", "1"]
    ],
    "public/app/plugins/datasource/loki/querybuilder/components/LokiQueryBuilder.tsx:5381": [
      [0, 0, 0, "Do not use any type assertions.", "0"]
    ],
    "public/app/plugins/datasource/loki/querybuilder/components/QueryPattern.tsx:5381": [
      [0, 0, 0, "Add noMargin prop to Card components to remove built-in margins. Use layout components like Stack or Grid with the gap prop instead for consistent spacing.", "0"]
    ],
    "public/app/plugins/datasource/loki/querybuilder/state.ts:5381": [
      [0, 0, 0, "Direct usage of localStorage is not allowed. import store from @grafana/data instead", "0"],
      [0, 0, 0, "Direct usage of localStorage is not allowed. import store from @grafana/data instead", "1"]
    ],
    "public/app/plugins/datasource/loki/shardQuerySplitting.ts:5381": [
      [0, 0, 0, "Direct usage of localStorage is not allowed. import store from @grafana/data instead", "0"],
      [0, 0, 0, "Direct usage of localStorage is not allowed. import store from @grafana/data instead", "1"]
    ],
    "public/app/plugins/datasource/loki/types.ts:5381": [
      [0, 0, 0, "Do not re-export imported variable (\`LokiQueryDirection\`)", "0"],
      [0, 0, 0, "Do not re-export imported variable (\`LokiQueryType\`)", "1"],
      [0, 0, 0, "Do not re-export imported variable (\`SupportingQueryType\`)", "2"]
    ],
    "public/app/plugins/datasource/mixed/module.ts:5381": [
      [0, 0, 0, "Do not re-export imported variable (\`Datasource\`)", "0"],
      [0, 0, 0, "Do not re-export imported variable (\`MixedDatasource\`)", "1"]
    ],
    "public/app/plugins/datasource/mssql/azureauth/AzureCredentialsForm.tsx:5381": [
      [0, 0, 0, "Add noMargin prop to Field components to remove built-in margins. Use layout components like Stack or Grid with the gap prop instead for consistent spacing.", "0"],
      [0, 0, 0, "Add noMargin prop to Field components to remove built-in margins. Use layout components like Stack or Grid with the gap prop instead for consistent spacing.", "1"],
      [0, 0, 0, "Add noMargin prop to Field components to remove built-in margins. Use layout components like Stack or Grid with the gap prop instead for consistent spacing.", "2"],
      [0, 0, 0, "Add noMargin prop to Field components to remove built-in margins. Use layout components like Stack or Grid with the gap prop instead for consistent spacing.", "3"],
      [0, 0, 0, "Add noMargin prop to Field components to remove built-in margins. Use layout components like Stack or Grid with the gap prop instead for consistent spacing.", "4"],
      [0, 0, 0, "Add noMargin prop to Field components to remove built-in margins. Use layout components like Stack or Grid with the gap prop instead for consistent spacing.", "5"],
      [0, 0, 0, "Add noMargin prop to Field components to remove built-in margins. Use layout components like Stack or Grid with the gap prop instead for consistent spacing.", "6"],
      [0, 0, 0, "Add noMargin prop to Field components to remove built-in margins. Use layout components like Stack or Grid with the gap prop instead for consistent spacing.", "7"],
      [0, 0, 0, "Add noMargin prop to Field components to remove built-in margins. Use layout components like Stack or Grid with the gap prop instead for consistent spacing.", "8"],
      [0, 0, 0, "Add noMargin prop to Field components to remove built-in margins. Use layout components like Stack or Grid with the gap prop instead for consistent spacing.", "9"]
    ],
    "public/app/plugins/datasource/mssql/configuration/ConfigurationEditor.tsx:5381": [
      [0, 0, 0, "Add noMargin prop to Field components to remove built-in margins. Use layout components like Stack or Grid with the gap prop instead for consistent spacing.", "0"],
      [0, 0, 0, "Add noMargin prop to Field components to remove built-in margins. Use layout components like Stack or Grid with the gap prop instead for consistent spacing.", "1"],
      [0, 0, 0, "Add noMargin prop to Field components to remove built-in margins. Use layout components like Stack or Grid with the gap prop instead for consistent spacing.", "2"],
      [0, 0, 0, "Add noMargin prop to Field components to remove built-in margins. Use layout components like Stack or Grid with the gap prop instead for consistent spacing.", "3"],
      [0, 0, 0, "Add noMargin prop to Field components to remove built-in margins. Use layout components like Stack or Grid with the gap prop instead for consistent spacing.", "4"],
      [0, 0, 0, "Add noMargin prop to Field components to remove built-in margins. Use layout components like Stack or Grid with the gap prop instead for consistent spacing.", "5"],
      [0, 0, 0, "Add noMargin prop to Field components to remove built-in margins. Use layout components like Stack or Grid with the gap prop instead for consistent spacing.", "6"],
      [0, 0, 0, "Add noMargin prop to Field components to remove built-in margins. Use layout components like Stack or Grid with the gap prop instead for consistent spacing.", "7"],
      [0, 0, 0, "Add noMargin prop to Field components to remove built-in margins. Use layout components like Stack or Grid with the gap prop instead for consistent spacing.", "8"],
      [0, 0, 0, "Add noMargin prop to Field components to remove built-in margins. Use layout components like Stack or Grid with the gap prop instead for consistent spacing.", "9"],
      [0, 0, 0, "Add noMargin prop to Field components to remove built-in margins. Use layout components like Stack or Grid with the gap prop instead for consistent spacing.", "10"]
    ],
    "public/app/plugins/datasource/mssql/configuration/Kerberos.tsx:5381": [
      [0, 0, 0, "Add noMargin prop to Field components to remove built-in margins. Use layout components like Stack or Grid with the gap prop instead for consistent spacing.", "0"],
      [0, 0, 0, "Add noMargin prop to Field components to remove built-in margins. Use layout components like Stack or Grid with the gap prop instead for consistent spacing.", "1"],
      [0, 0, 0, "Add noMargin prop to Field components to remove built-in margins. Use layout components like Stack or Grid with the gap prop instead for consistent spacing.", "2"],
      [0, 0, 0, "Add noMargin prop to Field components to remove built-in margins. Use layout components like Stack or Grid with the gap prop instead for consistent spacing.", "3"],
      [0, 0, 0, "Add noMargin prop to Field components to remove built-in margins. Use layout components like Stack or Grid with the gap prop instead for consistent spacing.", "4"],
      [0, 0, 0, "Add noMargin prop to Field components to remove built-in margins. Use layout components like Stack or Grid with the gap prop instead for consistent spacing.", "5"],
      [0, 0, 0, "Add noMargin prop to Field components to remove built-in margins. Use layout components like Stack or Grid with the gap prop instead for consistent spacing.", "6"],
      [0, 0, 0, "Add noMargin prop to Field components to remove built-in margins. Use layout components like Stack or Grid with the gap prop instead for consistent spacing.", "7"]
    ],
    "public/app/plugins/datasource/mysql/configuration/ConfigurationEditor.tsx:5381": [
      [0, 0, 0, "Add noMargin prop to Field components to remove built-in margins. Use layout components like Stack or Grid with the gap prop instead for consistent spacing.", "0"],
      [0, 0, 0, "Add noMargin prop to Field components to remove built-in margins. Use layout components like Stack or Grid with the gap prop instead for consistent spacing.", "1"],
      [0, 0, 0, "Add noMargin prop to Field components to remove built-in margins. Use layout components like Stack or Grid with the gap prop instead for consistent spacing.", "2"],
      [0, 0, 0, "Add noMargin prop to Field components to remove built-in margins. Use layout components like Stack or Grid with the gap prop instead for consistent spacing.", "3"],
      [0, 0, 0, "Add noMargin prop to Field components to remove built-in margins. Use layout components like Stack or Grid with the gap prop instead for consistent spacing.", "4"],
      [0, 0, 0, "Add noMargin prop to Field components to remove built-in margins. Use layout components like Stack or Grid with the gap prop instead for consistent spacing.", "5"],
      [0, 0, 0, "Add noMargin prop to Field components to remove built-in margins. Use layout components like Stack or Grid with the gap prop instead for consistent spacing.", "6"],
      [0, 0, 0, "Add noMargin prop to Field components to remove built-in margins. Use layout components like Stack or Grid with the gap prop instead for consistent spacing.", "7"],
      [0, 0, 0, "Add noMargin prop to Field components to remove built-in margins. Use layout components like Stack or Grid with the gap prop instead for consistent spacing.", "8"],
      [0, 0, 0, "Add noMargin prop to Field components to remove built-in margins. Use layout components like Stack or Grid with the gap prop instead for consistent spacing.", "9"]
    ],
    "public/app/plugins/datasource/opentsdb/components/OpenTsdbDetails.tsx:5381": [
      [0, 0, 0, "Add noMargin prop to Field components to remove built-in margins. Use layout components like Stack or Grid with the gap prop instead for consistent spacing.", "0"],
      [0, 0, 0, "Add noMargin prop to Field components to remove built-in margins. Use layout components like Stack or Grid with the gap prop instead for consistent spacing.", "1"],
      [0, 0, 0, "Add noMargin prop to Field components to remove built-in margins. Use layout components like Stack or Grid with the gap prop instead for consistent spacing.", "2"]
    ],
    "public/app/plugins/datasource/opentsdb/datasource.d.ts:5381": [
      [0, 0, 0, "Unexpected any. Specify a different type.", "0"]
    ],
    "public/app/plugins/datasource/opentsdb/datasource.ts:5381": [
      [0, 0, 0, "Unexpected any. Specify a different type.", "0"],
      [0, 0, 0, "Unexpected any. Specify a different type.", "1"],
      [0, 0, 0, "Unexpected any. Specify a different type.", "2"],
      [0, 0, 0, "Unexpected any. Specify a different type.", "3"],
      [0, 0, 0, "Unexpected any. Specify a different type.", "4"],
      [0, 0, 0, "Unexpected any. Specify a different type.", "5"],
      [0, 0, 0, "Unexpected any. Specify a different type.", "6"],
      [0, 0, 0, "Unexpected any. Specify a different type.", "7"],
      [0, 0, 0, "Unexpected any. Specify a different type.", "8"],
      [0, 0, 0, "Unexpected any. Specify a different type.", "9"],
      [0, 0, 0, "Unexpected any. Specify a different type.", "10"],
      [0, 0, 0, "Unexpected any. Specify a different type.", "11"],
      [0, 0, 0, "Unexpected any. Specify a different type.", "12"],
      [0, 0, 0, "Unexpected any. Specify a different type.", "13"],
      [0, 0, 0, "Unexpected any. Specify a different type.", "14"],
      [0, 0, 0, "Unexpected any. Specify a different type.", "15"],
      [0, 0, 0, "Unexpected any. Specify a different type.", "16"],
      [0, 0, 0, "Unexpected any. Specify a different type.", "17"]
    ],
    "public/app/plugins/datasource/parca/QueryEditor/QueryOptions.tsx:5381": [
      [0, 0, 0, "Add noMargin prop to Field components to remove built-in margins. Use layout components like Stack or Grid with the gap prop instead for consistent spacing.", "0"]
    ],
    "public/app/plugins/datasource/parca/webpack.config.ts:5381": [
      [0, 0, 0, "Do not re-export imported variable (\`config\`)", "0"]
    ],
    "public/app/plugins/datasource/tempo/ServiceGraphSection.tsx:5381": [
      [0, 0, 0, "Do not use any type assertions.", "0"]
    ],
    "public/app/plugins/datasource/tempo/_importedDependencies/components/AdHocFilter/AdHocFilterRenderer.tsx:5381": [
      [0, 0, 0, "Unexpected any. Specify a different type.", "0"]
    ],
    "public/app/plugins/datasource/tempo/_importedDependencies/datasources/prometheus/language_utils.ts:5381": [
      [0, 0, 0, "Do not use any type assertions.", "0"]
    ],
    "public/app/plugins/datasource/tempo/_importedDependencies/datasources/prometheus/types.ts:5381": [
      [0, 0, 0, "Unexpected any. Specify a different type.", "0"],
      [0, 0, 0, "Unexpected any. Specify a different type.", "1"],
      [0, 0, 0, "Unexpected any. Specify a different type.", "2"]
    ],
    "public/app/plugins/datasource/tempo/configuration/TraceQLSearchSettings.tsx:5381": [
      [0, 0, 0, "Do not use any type assertions.", "0"]
    ],
    "public/app/plugins/datasource/tempo/datasource.ts:5381": [
      [0, 0, 0, "Do not use any type assertions.", "0"],
      [0, 0, 0, "Unexpected any. Specify a different type.", "1"],
      [0, 0, 0, "Unexpected any. Specify a different type.", "2"]
    ],
    "public/app/plugins/datasource/tempo/language_provider.ts:5381": [
      [0, 0, 0, "Unexpected any. Specify a different type.", "0"]
    ],
    "public/app/plugins/datasource/tempo/resultTransformer.ts:5381": [
      [0, 0, 0, "Do not use any type assertions.", "0"],
      [0, 0, 0, "Do not use any type assertions.", "1"],
      [0, 0, 0, "Unexpected any. Specify a different type.", "2"],
      [0, 0, 0, "Unexpected any. Specify a different type.", "3"],
      [0, 0, 0, "Using localeCompare() can cause performance issues when sorting large datasets. Consider using Intl.Collator for better performance when sorting arrays, or add an eslint-disable comment if sorting a small, known dataset.", "4"],
      [0, 0, 0, "Using localeCompare() can cause performance issues when sorting large datasets. Consider using Intl.Collator for better performance when sorting arrays, or add an eslint-disable comment if sorting a small, known dataset.", "5"]
    ],
    "public/app/plugins/datasource/zipkin/QueryField.tsx:5381": [
      [0, 0, 0, "Do not use any type assertions.", "0"],
      [0, 0, 0, "Unexpected any. Specify a different type.", "1"]
    ],
    "public/app/plugins/datasource/zipkin/datasource.ts:5381": [
      [0, 0, 0, "Do not use any type assertions.", "0"]
    ],
    "public/app/plugins/datasource/zipkin/utils/transforms.ts:5381": [
      [0, 0, 0, "Unexpected any. Specify a different type.", "0"]
    ],
    "public/app/plugins/panel/annolist/AnnoListPanel.tsx:5381": [
      [0, 0, 0, "Do not use any type assertions.", "0"]
    ],
    "public/app/plugins/panel/annolist/AnnotationListItem.tsx:5381": [
      [0, 0, 0, "Add noMargin prop to Card components to remove built-in margins. Use layout components like Stack or Grid with the gap prop instead for consistent spacing.", "0"]
    ],
    "public/app/plugins/panel/barchart/TickSpacingEditor.tsx:5381": [
      [0, 0, 0, "\'HorizontalGroup\' import from \'@grafana/ui\' is restricted from being used by a pattern. Use Stack component instead.", "0"]
    ],
    "public/app/plugins/panel/barchart/bars.ts:5381": [
      [0, 0, 0, "Do not use any type assertions.", "0"]
    ],
    "public/app/plugins/panel/barchart/quadtree.ts:5381": [
      [0, 0, 0, "Unexpected any. Specify a different type.", "0"]
    ],
    "public/app/plugins/panel/candlestick/CandlestickPanel.tsx:5381": [
      [0, 0, 0, "Do not use any type assertions.", "0"],
      [0, 0, 0, "Unexpected any. Specify a different type.", "1"]
    ],
    "public/app/plugins/panel/candlestick/types.ts:5381": [
      [0, 0, 0, "Do not re-export imported variable (\`CandleStyle\`)", "0"],
      [0, 0, 0, "Do not re-export imported variable (\`CandlestickColors\`)", "1"],
      [0, 0, 0, "Do not re-export imported variable (\`CandlestickFieldMap\`)", "2"],
      [0, 0, 0, "Do not re-export imported variable (\`ColorStrategy\`)", "3"],
      [0, 0, 0, "Do not re-export imported variable (\`FieldConfig\`)", "4"],
      [0, 0, 0, "Do not re-export imported variable (\`Options\`)", "5"],
      [0, 0, 0, "Do not re-export imported variable (\`VizDisplayMode\`)", "6"],
      [0, 0, 0, "Do not re-export imported variable (\`defaultCandlestickColors\`)", "7"]
    ],
    "public/app/plugins/panel/canvas/editor/LineStyleEditor.tsx:5381": [
      [0, 0, 0, "Add noMargin prop to Field components to remove built-in margins. Use layout components like Stack or Grid with the gap prop instead for consistent spacing.", "0"]
    ],
    "public/app/plugins/panel/canvas/editor/element/APIEditor.tsx:5381": [
      [0, 0, 0, "Add noMargin prop to Field components to remove built-in margins. Use layout components like Stack or Grid with the gap prop instead for consistent spacing.", "0"],
      [0, 0, 0, "Add noMargin prop to Field components to remove built-in margins. Use layout components like Stack or Grid with the gap prop instead for consistent spacing.", "1"],
      [0, 0, 0, "Add noMargin prop to Field components to remove built-in margins. Use layout components like Stack or Grid with the gap prop instead for consistent spacing.", "2"]
    ],
    "public/app/plugins/panel/canvas/editor/element/ParamsEditor.tsx:5381": [
      [0, 0, 0, "Using localeCompare() can cause performance issues when sorting large datasets. Consider using Intl.Collator for better performance when sorting arrays, or add an eslint-disable comment if sorting a small, known dataset.", "0"]
    ],
    "public/app/plugins/panel/canvas/editor/element/PlacementEditor.tsx:5381": [
      [0, 0, 0, "Add noMargin prop to Field components to remove built-in margins. Use layout components like Stack or Grid with the gap prop instead for consistent spacing.", "0"],
      [0, 0, 0, "Add noMargin prop to Field components to remove built-in margins. Use layout components like Stack or Grid with the gap prop instead for consistent spacing.", "1"]
    ],
    "public/app/plugins/panel/dashlist/DashList.tsx:5381": [
      [0, 0, 0, "Using localeCompare() can cause performance issues when sorting large datasets. Consider using Intl.Collator for better performance when sorting arrays, or add an eslint-disable comment if sorting a small, known dataset.", "0"],
      [0, 0, 0, "Using localeCompare() can cause performance issues when sorting large datasets. Consider using Intl.Collator for better performance when sorting arrays, or add an eslint-disable comment if sorting a small, known dataset.", "1"]
    ],
    "public/app/plugins/panel/debug/CursorView.tsx:5381": [
      [0, 0, 0, "Do not use any type assertions.", "0"],
      [0, 0, 0, "Unexpected any. Specify a different type.", "1"]
    ],
    "public/app/plugins/panel/debug/EventBusLogger.tsx:5381": [
      [0, 0, 0, "Unexpected any. Specify a different type.", "0"],
      [0, 0, 0, "Unexpected any. Specify a different type.", "1"]
    ],
    "public/app/plugins/panel/debug/StateView.tsx:5381": [
      [0, 0, 0, "Add noMargin prop to Field components to remove built-in margins. Use layout components like Stack or Grid with the gap prop instead for consistent spacing.", "0"]
    ],
    "public/app/plugins/panel/gauge/GaugeMigrations.ts:5381": [
      [0, 0, 0, "Unexpected any. Specify a different type.", "0"]
    ],
    "public/app/plugins/panel/geomap/components/MarkersLegend.tsx:5381": [
      [0, 0, 0, "Do not use any type assertions.", "0"],
      [0, 0, 0, "Do not use any type assertions.", "1"],
      [0, 0, 0, "Unexpected any. Specify a different type.", "2"]
    ],
    "public/app/plugins/panel/geomap/editor/GeomapStyleRulesEditor.tsx:5381": [
      [0, 0, 0, "Do not use any type assertions.", "0"]
    ],
    "public/app/plugins/panel/geomap/editor/MapViewEditor.tsx:5381": [
      [0, 0, 0, "\'VerticalGroup\' import from \'@grafana/ui\' is restricted from being used by a pattern. Use Stack component instead.", "0"]
    ],
    "public/app/plugins/panel/geomap/editor/StyleEditor.tsx:5381": [
      [0, 0, 0, "\'HorizontalGroup\' import from \'@grafana/ui\' is restricted from being used by a pattern. Use Stack component instead.", "0"],
      [0, 0, 0, "Add noMargin prop to Field components to remove built-in margins. Use layout components like Stack or Grid with the gap prop instead for consistent spacing.", "1"],
      [0, 0, 0, "Add noMargin prop to Field components to remove built-in margins. Use layout components like Stack or Grid with the gap prop instead for consistent spacing.", "2"],
      [0, 0, 0, "Add noMargin prop to Field components to remove built-in margins. Use layout components like Stack or Grid with the gap prop instead for consistent spacing.", "3"],
      [0, 0, 0, "Add noMargin prop to Field components to remove built-in margins. Use layout components like Stack or Grid with the gap prop instead for consistent spacing.", "4"],
      [0, 0, 0, "Add noMargin prop to Field components to remove built-in margins. Use layout components like Stack or Grid with the gap prop instead for consistent spacing.", "5"],
      [0, 0, 0, "Add noMargin prop to Field components to remove built-in margins. Use layout components like Stack or Grid with the gap prop instead for consistent spacing.", "6"],
      [0, 0, 0, "Add noMargin prop to Field components to remove built-in margins. Use layout components like Stack or Grid with the gap prop instead for consistent spacing.", "7"],
      [0, 0, 0, "Add noMargin prop to Field components to remove built-in margins. Use layout components like Stack or Grid with the gap prop instead for consistent spacing.", "8"],
      [0, 0, 0, "Add noMargin prop to Field components to remove built-in margins. Use layout components like Stack or Grid with the gap prop instead for consistent spacing.", "9"],
      [0, 0, 0, "Add noMargin prop to Field components to remove built-in margins. Use layout components like Stack or Grid with the gap prop instead for consistent spacing.", "10"],
      [0, 0, 0, "Add noMargin prop to Field components to remove built-in margins. Use layout components like Stack or Grid with the gap prop instead for consistent spacing.", "11"],
      [0, 0, 0, "Add noMargin prop to Field components to remove built-in margins. Use layout components like Stack or Grid with the gap prop instead for consistent spacing.", "12"],
      [0, 0, 0, "Add noMargin prop to Field components to remove built-in margins. Use layout components like Stack or Grid with the gap prop instead for consistent spacing.", "13"],
      [0, 0, 0, "Add noMargin prop to Field components to remove built-in margins. Use layout components like Stack or Grid with the gap prop instead for consistent spacing.", "14"],
      [0, 0, 0, "Do not use any type assertions.", "15"],
      [0, 0, 0, "Do not use any type assertions.", "16"],
      [0, 0, 0, "Do not use any type assertions.", "17"],
      [0, 0, 0, "Do not use any type assertions.", "18"],
      [0, 0, 0, "Do not use any type assertions.", "19"],
      [0, 0, 0, "Do not use any type assertions.", "20"],
      [0, 0, 0, "Do not use any type assertions.", "21"],
      [0, 0, 0, "Do not use any type assertions.", "22"],
      [0, 0, 0, "Do not use any type assertions.", "23"],
      [0, 0, 0, "Do not use any type assertions.", "24"],
      [0, 0, 0, "Do not use any type assertions.", "25"],
      [0, 0, 0, "Do not use any type assertions.", "26"]
    ],
    "public/app/plugins/panel/geomap/editor/StyleRuleEditor.tsx:5381": [
      [0, 0, 0, "Do not use any type assertions.", "0"]
    ],
    "public/app/plugins/panel/geomap/layers/basemaps/esri.ts:5381": [
      [0, 0, 0, "Do not use any type assertions.", "0"]
    ],
    "public/app/plugins/panel/geomap/layers/data/geojsonDynamic.ts:5381": [
      [0, 0, 0, "Do not use any type assertions.", "0"]
    ],
    "public/app/plugins/panel/geomap/layers/data/routeLayer.tsx:5381": [
      [0, 0, 0, "Do not use any type assertions.", "0"]
    ],
    "public/app/plugins/panel/geomap/layers/registry.ts:5381": [
      [0, 0, 0, "Unexpected any. Specify a different type.", "0"],
      [0, 0, 0, "Unexpected any. Specify a different type.", "1"]
    ],
    "public/app/plugins/panel/geomap/migrations.ts:5381": [
      [0, 0, 0, "Unexpected any. Specify a different type.", "0"],
      [0, 0, 0, "Unexpected any. Specify a different type.", "1"]
    ],
    "public/app/plugins/panel/geomap/types.ts:5381": [
      [0, 0, 0, "Do not re-export imported variable (\`./panelcfg.gen\`)", "0"]
    ],
    "public/app/plugins/panel/geomap/utils/tooltip.ts:5381": [
      [0, 0, 0, "Do not use any type assertions.", "0"],
      [0, 0, 0, "Do not use any type assertions.", "1"]
    ],
    "public/app/plugins/panel/heatmap/HeatmapPanel.tsx:5381": [
      [0, 0, 0, "Do not use any type assertions.", "0"],
      [0, 0, 0, "Unexpected any. Specify a different type.", "1"]
    ],
    "public/app/plugins/panel/heatmap/migrations.ts:5381": [
      [0, 0, 0, "Unexpected any. Specify a different type.", "0"]
    ],
    "public/app/plugins/panel/heatmap/palettes.ts:5381": [
      [0, 0, 0, "Do not use any type assertions.", "0"],
      [0, 0, 0, "Unexpected any. Specify a different type.", "1"]
    ],
    "public/app/plugins/panel/heatmap/types.ts:5381": [
      [0, 0, 0, "Do not use any type assertions.", "0"],
      [0, 0, 0, "Do not use export all (\`export * from ...\`)", "1"]
    ],
    "public/app/plugins/panel/heatmap/utils.ts:5381": [
      [0, 0, 0, "Do not use any type assertions.", "0"],
      [0, 0, 0, "Do not use any type assertions.", "1"],
      [0, 0, 0, "Do not use any type assertions.", "2"],
      [0, 0, 0, "Do not use any type assertions.", "3"],
      [0, 0, 0, "Do not use any type assertions.", "4"],
      [0, 0, 0, "Do not use any type assertions.", "5"],
      [0, 0, 0, "Do not use any type assertions.", "6"],
      [0, 0, 0, "Do not use any type assertions.", "7"],
      [0, 0, 0, "Do not use any type assertions.", "8"],
      [0, 0, 0, "Do not use any type assertions.", "9"],
      [0, 0, 0, "Do not use any type assertions.", "10"],
      [0, 0, 0, "Do not use any type assertions.", "11"],
      [0, 0, 0, "Do not use any type assertions.", "12"],
      [0, 0, 0, "Do not use any type assertions.", "13"],
      [0, 0, 0, "Do not use any type assertions.", "14"],
      [0, 0, 0, "Do not use any type assertions.", "15"],
      [0, 0, 0, "Do not use any type assertions.", "16"]
    ],
    "public/app/plugins/panel/live/LiveChannelEditor.tsx:5381": [
      [0, 0, 0, "Do not use any type assertions.", "0"],
      [0, 0, 0, "Do not use any type assertions.", "1"],
      [0, 0, 0, "Unexpected any. Specify a different type.", "2"]
    ],
    "public/app/plugins/panel/live/LivePanel.tsx:5381": [
      [0, 0, 0, "Do not use any type assertions.", "0"]
    ],
    "public/app/plugins/panel/logs/LogsPanel.test.tsx:5381": [
      [0, 0, 0, "* import is invalid because \'Layout,HorizontalGroup,VerticalGroup\' from \'@grafana/ui\' is restricted from being used by a pattern. Use Stack component instead.", "0"]
    ],
    "public/app/plugins/panel/logs/types.ts:5381": [
      [0, 0, 0, "Do not re-export imported variable (\`./panelcfg.gen\`)", "0"]
    ],
    "public/app/plugins/panel/nodeGraph/Edge.tsx:5381": [
      [0, 0, 0, "Do not use any type assertions.", "0"]
    ],
    "public/app/plugins/panel/nodeGraph/NodeGraph.tsx:5381": [
      [0, 0, 0, "Do not use any type assertions.", "0"],
      [0, 0, 0, "Do not use any type assertions.", "1"],
      [0, 0, 0, "Do not use any type assertions.", "2"],
      [0, 0, 0, "Do not use any type assertions.", "3"]
    ],
    "public/app/plugins/panel/nodeGraph/ViewControls.tsx:5381": [
      [0, 0, 0, "Unexpected any. Specify a different type.", "0"]
    ],
    "public/app/plugins/panel/nodeGraph/index.ts:5381": [
      [0, 0, 0, "Do not re-export imported variable (\`./NodeGraph\`)", "0"]
    ],
    "public/app/plugins/panel/nodeGraph/layout.ts:5381": [
      [0, 0, 0, "Do not use any type assertions.", "0"]
    ],
    "public/app/plugins/panel/nodeGraph/types.ts:5381": [
      [0, 0, 0, "Do not re-export imported variable (\`./panelcfg.gen\`)", "0"]
    ],
    "public/app/plugins/panel/piechart/migrations.ts:5381": [
      [0, 0, 0, "Unexpected any. Specify a different type.", "0"],
      [0, 0, 0, "Unexpected any. Specify a different type.", "1"]
    ],
    "public/app/plugins/panel/stat/StatMigrations.ts:5381": [
      [0, 0, 0, "Unexpected any. Specify a different type.", "0"]
    ],
    "public/app/plugins/panel/state-timeline/migrations.ts:5381": [
      [0, 0, 0, "Unexpected any. Specify a different type.", "0"],
      [0, 0, 0, "Unexpected any. Specify a different type.", "1"]
    ],
    "public/app/plugins/panel/table/TableCellOptionEditor.tsx:5381": [
      [0, 0, 0, "Add noMargin prop to Field components to remove built-in margins. Use layout components like Stack or Grid with the gap prop instead for consistent spacing.", "0"]
    ],
    "public/app/plugins/panel/table/cells/AutoCellOptionsEditor.tsx:5381": [
      [0, 0, 0, "Add noMargin prop to Field components to remove built-in margins. Use layout components like Stack or Grid with the gap prop instead for consistent spacing.", "0"]
    ],
    "public/app/plugins/panel/table/cells/BarGaugeCellOptionsEditor.tsx:5381": [
      [0, 0, 0, "Add noMargin prop to Field components to remove built-in margins. Use layout components like Stack or Grid with the gap prop instead for consistent spacing.", "0"],
      [0, 0, 0, "Add noMargin prop to Field components to remove built-in margins. Use layout components like Stack or Grid with the gap prop instead for consistent spacing.", "1"]
    ],
    "public/app/plugins/panel/table/cells/ColorBackgroundCellOptionsEditor.tsx:5381": [
      [0, 0, 0, "Add noMargin prop to Field components to remove built-in margins. Use layout components like Stack or Grid with the gap prop instead for consistent spacing.", "0"],
      [0, 0, 0, "Add noMargin prop to Field components to remove built-in margins. Use layout components like Stack or Grid with the gap prop instead for consistent spacing.", "1"],
      [0, 0, 0, "Add noMargin prop to Field components to remove built-in margins. Use layout components like Stack or Grid with the gap prop instead for consistent spacing.", "2"]
    ],
    "public/app/plugins/panel/table/cells/ImageCellOptionsEditor.tsx:5381": [
      [0, 0, 0, "Add noMargin prop to Field components to remove built-in margins. Use layout components like Stack or Grid with the gap prop instead for consistent spacing.", "0"],
      [0, 0, 0, "Add noMargin prop to Field components to remove built-in margins. Use layout components like Stack or Grid with the gap prop instead for consistent spacing.", "1"]
    ],
    "public/app/plugins/panel/table/cells/SparklineCellOptionsEditor.tsx:5381": [
      [0, 0, 0, "\'VerticalGroup\' import from \'@grafana/ui\' is restricted from being used by a pattern. Use Stack component instead.", "0"],
      [0, 0, 0, "Add noMargin prop to Field components to remove built-in margins. Use layout components like Stack or Grid with the gap prop instead for consistent spacing.", "1"]
    ],
    "public/app/plugins/panel/table/migrations.ts:5381": [
      [0, 0, 0, "Unexpected any. Specify a different type.", "0"],
      [0, 0, 0, "Unexpected any. Specify a different type.", "1"],
      [0, 0, 0, "Unexpected any. Specify a different type.", "2"],
      [0, 0, 0, "Unexpected any. Specify a different type.", "3"]
    ],
    "public/app/plugins/panel/table/table-new/TableCellOptionEditor.tsx:5381": [
      [0, 0, 0, "Add noMargin prop to Field components to remove built-in margins. Use layout components like Stack or Grid with the gap prop instead for consistent spacing.", "0"]
    ],
    "public/app/plugins/panel/table/table-new/cells/AutoCellOptionsEditor.tsx:5381": [
      [0, 0, 0, "Add noMargin prop to Field components to remove built-in margins. Use layout components like Stack or Grid with the gap prop instead for consistent spacing.", "0"],
      [0, 0, 0, "Add noMargin prop to Field components to remove built-in margins. Use layout components like Stack or Grid with the gap prop instead for consistent spacing.", "1"]
    ],
    "public/app/plugins/panel/table/table-new/cells/BarGaugeCellOptionsEditor.tsx:5381": [
      [0, 0, 0, "Add noMargin prop to Field components to remove built-in margins. Use layout components like Stack or Grid with the gap prop instead for consistent spacing.", "0"],
      [0, 0, 0, "Add noMargin prop to Field components to remove built-in margins. Use layout components like Stack or Grid with the gap prop instead for consistent spacing.", "1"]
    ],
    "public/app/plugins/panel/table/table-new/cells/ColorBackgroundCellOptionsEditor.tsx:5381": [
      [0, 0, 0, "Add noMargin prop to Field components to remove built-in margins. Use layout components like Stack or Grid with the gap prop instead for consistent spacing.", "0"],
<<<<<<< HEAD
      [0, 0, 0, "Add noMargin prop to Field components to remove built-in margins. Use layout components like Stack or Grid with the gap prop instead for consistent spacing.", "1"]
=======
      [0, 0, 0, "Add noMargin prop to Field components to remove built-in margins. Use layout components like Stack or Grid with the gap prop instead for consistent spacing.", "1"],
      [0, 0, 0, "Use data-testid for E2E selectors instead of aria-label", "2"]
>>>>>>> 0895d635
    ],
    "public/app/plugins/panel/table/table-new/cells/ImageCellOptionsEditor.tsx:5381": [
      [0, 0, 0, "Add noMargin prop to Field components to remove built-in margins. Use layout components like Stack or Grid with the gap prop instead for consistent spacing.", "0"],
      [0, 0, 0, "Add noMargin prop to Field components to remove built-in margins. Use layout components like Stack or Grid with the gap prop instead for consistent spacing.", "1"]
    ],
    "public/app/plugins/panel/table/table-new/cells/SparklineCellOptionsEditor.tsx:5381": [
      [0, 0, 0, "\'VerticalGroup\' import from \'@grafana/ui\' is restricted from being used by a pattern. Use Stack component instead.", "0"],
      [0, 0, 0, "Add noMargin prop to Field components to remove built-in margins. Use layout components like Stack or Grid with the gap prop instead for consistent spacing.", "1"]
    ],
    "public/app/plugins/panel/table/table-new/migrations.ts:5381": [
      [0, 0, 0, "Unexpected any. Specify a different type.", "0"],
      [0, 0, 0, "Unexpected any. Specify a different type.", "1"],
      [0, 0, 0, "Unexpected any. Specify a different type.", "2"],
      [0, 0, 0, "Unexpected any. Specify a different type.", "3"]
    ],
    "public/app/plugins/panel/text/textPanelMigrationHandler.ts:5381": [
      [0, 0, 0, "Unexpected any. Specify a different type.", "0"]
    ],
    "public/app/plugins/panel/timeseries/InsertNullsEditor.tsx:5381": [
      [0, 0, 0, "\'HorizontalGroup\' import from \'@grafana/ui\' is restricted from being used by a pattern. Use Stack component instead.", "0"]
    ],
    "public/app/plugins/panel/timeseries/LineStyleEditor.tsx:5381": [
      [0, 0, 0, "\'HorizontalGroup\' import from \'@grafana/ui\' is restricted from being used by a pattern. Use Stack component instead.", "0"]
    ],
    "public/app/plugins/panel/timeseries/SpanNullsEditor.tsx:5381": [
      [0, 0, 0, "\'HorizontalGroup\' import from \'@grafana/ui\' is restricted from being used by a pattern. Use Stack component instead.", "0"]
    ],
    "public/app/plugins/panel/timeseries/migrations.ts:5381": [
      [0, 0, 0, "Do not use any type assertions.", "0"],
      [0, 0, 0, "Do not use any type assertions.", "1"],
      [0, 0, 0, "Do not use any type assertions.", "2"],
      [0, 0, 0, "Do not use any type assertions.", "3"],
      [0, 0, 0, "Unexpected any. Specify a different type.", "4"],
      [0, 0, 0, "Unexpected any. Specify a different type.", "5"],
      [0, 0, 0, "Unexpected any. Specify a different type.", "6"],
      [0, 0, 0, "Unexpected any. Specify a different type.", "7"],
      [0, 0, 0, "Unexpected any. Specify a different type.", "8"],
      [0, 0, 0, "Unexpected any. Specify a different type.", "9"]
    ],
    "public/app/plugins/panel/timeseries/plugins/AnnotationsPlugin2.tsx:5381": [
      [0, 0, 0, "Unexpected any. Specify a different type.", "0"]
    ],
    "public/app/plugins/panel/timeseries/plugins/annotations2/AnnotationEditor2.tsx:5381": [
      [0, 0, 0, "Add noMargin prop to Field components to remove built-in margins. Use layout components like Stack or Grid with the gap prop instead for consistent spacing.", "0"],
      [0, 0, 0, "Add noMargin prop to Field components to remove built-in margins. Use layout components like Stack or Grid with the gap prop instead for consistent spacing.", "1"],
      [0, 0, 0, "Unexpected any. Specify a different type.", "2"]
    ],
    "public/app/plugins/panel/timeseries/plugins/annotations2/AnnotationMarker2.tsx:5381": [
      [0, 0, 0, "Unexpected any. Specify a different type.", "0"]
    ],
    "public/app/plugins/panel/timeseries/plugins/annotations2/AnnotationTooltip2.tsx:5381": [
      [0, 0, 0, "\'HorizontalGroup\' import from \'@grafana/ui\' is restricted from being used by a pattern. Use Stack component instead.", "0"],
      [0, 0, 0, "Unexpected any. Specify a different type.", "1"]
    ],
    "public/app/plugins/panel/xychart/SeriesEditor.tsx:5381": [
      [0, 0, 0, "Add noMargin prop to Field components to remove built-in margins. Use layout components like Stack or Grid with the gap prop instead for consistent spacing.", "0"],
      [0, 0, 0, "Add noMargin prop to Field components to remove built-in margins. Use layout components like Stack or Grid with the gap prop instead for consistent spacing.", "1"],
      [0, 0, 0, "Add noMargin prop to Field components to remove built-in margins. Use layout components like Stack or Grid with the gap prop instead for consistent spacing.", "2"],
      [0, 0, 0, "Add noMargin prop to Field components to remove built-in margins. Use layout components like Stack or Grid with the gap prop instead for consistent spacing.", "3"],
      [0, 0, 0, "Add noMargin prop to Field components to remove built-in margins. Use layout components like Stack or Grid with the gap prop instead for consistent spacing.", "4"],
      [0, 0, 0, "Do not use any type assertions.", "5"],
      [0, 0, 0, "Do not use any type assertions.", "6"],
      [0, 0, 0, "Do not use any type assertions.", "7"],
      [0, 0, 0, "Do not use any type assertions.", "8"]
    ],
    "public/app/plugins/panel/xychart/migrations.ts:5381": [
      [0, 0, 0, "Do not use any type assertions.", "0"]
    ],
    "public/app/plugins/panel/xychart/scatter.ts:5381": [
      [0, 0, 0, "Do not use any type assertions.", "0"],
      [0, 0, 0, "Do not use any type assertions.", "1"],
      [0, 0, 0, "Do not use any type assertions.", "2"],
      [0, 0, 0, "Do not use any type assertions.", "3"],
      [0, 0, 0, "Do not use any type assertions.", "4"],
      [0, 0, 0, "Do not use any type assertions.", "5"],
      [0, 0, 0, "Do not use any type assertions.", "6"],
      [0, 0, 0, "Do not use any type assertions.", "7"],
      [0, 0, 0, "Do not use any type assertions.", "8"],
      [0, 0, 0, "Do not use any type assertions.", "9"],
      [0, 0, 0, "Do not use any type assertions.", "10"],
      [0, 0, 0, "Do not use any type assertions.", "11"],
      [0, 0, 0, "Do not use any type assertions.", "12"],
      [0, 0, 0, "Do not use any type assertions.", "13"],
      [0, 0, 0, "Unexpected any. Specify a different type.", "14"],
      [0, 0, 0, "Unexpected any. Specify a different type.", "15"],
      [0, 0, 0, "Unexpected any. Specify a different type.", "16"],
      [0, 0, 0, "Unexpected any. Specify a different type.", "17"]
    ],
    "public/app/store/configureStore.ts:5381": [
      [0, 0, 0, "Unexpected any. Specify a different type.", "0"]
    ],
    "public/app/store/store.ts:5381": [
      [0, 0, 0, "Do not use any type assertions.", "0"],
      [0, 0, 0, "Unexpected any. Specify a different type.", "1"]
    ],
    "public/app/types/alerting.ts:5381": [
      [0, 0, 0, "Unexpected any. Specify a different type.", "0"],
      [0, 0, 0, "Unexpected any. Specify a different type.", "1"],
      [0, 0, 0, "Unexpected any. Specify a different type.", "2"],
      [0, 0, 0, "Unexpected any. Specify a different type.", "3"],
      [0, 0, 0, "Unexpected any. Specify a different type.", "4"]
    ],
    "public/app/types/dashboard.ts:5381": [
      [0, 0, 0, "Unexpected any. Specify a different type.", "0"]
    ],
    "public/app/types/events.ts:5381": [
      [0, 0, 0, "Unexpected any. Specify a different type.", "0"],
      [0, 0, 0, "Unexpected any. Specify a different type.", "1"],
      [0, 0, 0, "Unexpected any. Specify a different type.", "2"],
      [0, 0, 0, "Unexpected any. Specify a different type.", "3"],
      [0, 0, 0, "Unexpected any. Specify a different type.", "4"],
      [0, 0, 0, "Unexpected any. Specify a different type.", "5"],
      [0, 0, 0, "Unexpected any. Specify a different type.", "6"],
      [0, 0, 0, "Unexpected any. Specify a different type.", "7"],
      [0, 0, 0, "Unexpected any. Specify a different type.", "8"]
    ],
    "public/app/types/jquery/jquery.d.ts:5381": [
      [0, 0, 0, "Unexpected any. Specify a different type.", "0"],
      [0, 0, 0, "Unexpected any. Specify a different type.", "1"],
      [0, 0, 0, "Unexpected any. Specify a different type.", "2"],
      [0, 0, 0, "Unexpected any. Specify a different type.", "3"],
      [0, 0, 0, "Unexpected any. Specify a different type.", "4"],
      [0, 0, 0, "Unexpected any. Specify a different type.", "5"],
      [0, 0, 0, "Unexpected any. Specify a different type.", "6"],
      [0, 0, 0, "Unexpected any. Specify a different type.", "7"]
    ],
    "public/app/types/store.ts:5381": [
      [0, 0, 0, "Do not use any type assertions.", "0"],
      [0, 0, 0, "Unexpected any. Specify a different type.", "1"]
    ],
    "public/app/types/unified-alerting-dto.ts:5381": [
      [0, 0, 0, "Do not use any type assertions.", "0"]
    ],
    "public/swagger/SwaggerPage.tsx:5381": [
      [0, 0, 0, "Unexpected any. Specify a different type.", "0"]
    ],
    "public/swagger/index.tsx:5381": [
      [0, 0, 0, "Do not use any type assertions.", "0"],
      [0, 0, 0, "Do not use any type assertions.", "1"]
    ],
    "public/swagger/plugins.tsx:5381": [
      [0, 0, 0, "Unexpected any. Specify a different type.", "0"],
      [0, 0, 0, "Unexpected any. Specify a different type.", "1"]
    ],
    "public/test/core/redux/reduxTester.ts:5381": [
      [0, 0, 0, "Unexpected any. Specify a different type.", "0"],
      [0, 0, 0, "Unexpected any. Specify a different type.", "1"],
      [0, 0, 0, "Unexpected any. Specify a different type.", "2"],
      [0, 0, 0, "Unexpected any. Specify a different type.", "3"]
    ],
    "public/test/core/thunk/thunkTester.ts:5381": [
      [0, 0, 0, "Unexpected any. Specify a different type.", "0"],
      [0, 0, 0, "Unexpected any. Specify a different type.", "1"],
      [0, 0, 0, "Unexpected any. Specify a different type.", "2"],
      [0, 0, 0, "Unexpected any. Specify a different type.", "3"],
      [0, 0, 0, "Unexpected any. Specify a different type.", "4"],
      [0, 0, 0, "Unexpected any. Specify a different type.", "5"]
    ],
    "public/test/global-jquery-shim.ts:5381": [
      [0, 0, 0, "Unexpected any. Specify a different type.", "0"]
    ],
    "public/test/helpers/getDashboardModel.ts:5381": [
      [0, 0, 0, "Unexpected any. Specify a different type.", "0"]
    ],
    "public/test/helpers/initTemplateSrv.ts:5381": [
      [0, 0, 0, "Unexpected any. Specify a different type.", "0"]
    ],
    "public/test/jest-setup.ts:5381": [
      [0, 0, 0, "Unexpected any. Specify a different type.", "0"]
    ],
    "public/test/specs/helpers.ts:5381": [
      [0, 0, 0, "Unexpected any. Specify a different type.", "0"],
      [0, 0, 0, "Unexpected any. Specify a different type.", "1"],
      [0, 0, 0, "Unexpected any. Specify a different type.", "2"],
      [0, 0, 0, "Unexpected any. Specify a different type.", "3"],
      [0, 0, 0, "Unexpected any. Specify a different type.", "4"]
    ]
  }`
};

exports[`no undocumented stories`] = {
  value: `{
    "packages/grafana-ui/src/components/ButtonCascader/ButtonCascader.story.tsx:5381": [
      [0, 0, 0, "No undocumented stories are allowed, please add an .mdx file with some documentation", "5381"]
    ],
    "packages/grafana-ui/src/components/CallToActionCard/CallToActionCard.story.tsx:5381": [
      [0, 0, 0, "No undocumented stories are allowed, please add an .mdx file with some documentation", "5381"]
    ],
    "packages/grafana-ui/src/components/ColorPicker/ColorPickerInput.story.tsx:5381": [
      [0, 0, 0, "No undocumented stories are allowed, please add an .mdx file with some documentation", "5381"]
    ],
    "packages/grafana-ui/src/components/ColorPicker/SeriesColorPicker.story.tsx:5381": [
      [0, 0, 0, "No undocumented stories are allowed, please add an .mdx file with some documentation", "5381"]
    ],
    "packages/grafana-ui/src/components/DateTimePickers/RelativeTimeRangePicker/RelativeTimeRangePicker.story.tsx:5381": [
      [0, 0, 0, "No undocumented stories are allowed, please add an .mdx file with some documentation", "5381"]
    ],
    "packages/grafana-ui/src/components/DateTimePickers/TimeOfDayPicker.story.tsx:5381": [
      [0, 0, 0, "No undocumented stories are allowed, please add an .mdx file with some documentation", "5381"]
    ],
    "packages/grafana-ui/src/components/DateTimePickers/TimeRangePicker.story.tsx:5381": [
      [0, 0, 0, "No undocumented stories are allowed, please add an .mdx file with some documentation", "5381"]
    ],
    "packages/grafana-ui/src/components/DateTimePickers/TimeZonePicker.story.tsx:5381": [
      [0, 0, 0, "No undocumented stories are allowed, please add an .mdx file with some documentation", "5381"]
    ],
    "packages/grafana-ui/src/components/DateTimePickers/WeekStartPicker.story.tsx:5381": [
      [0, 0, 0, "No undocumented stories are allowed, please add an .mdx file with some documentation", "5381"]
    ],
    "packages/grafana-ui/src/components/Dropdown/ButtonSelect.story.tsx:5381": [
      [0, 0, 0, "No undocumented stories are allowed, please add an .mdx file with some documentation", "5381"]
    ],
    "packages/grafana-ui/src/components/FormField/FormField.story.tsx:5381": [
      [0, 0, 0, "No undocumented stories are allowed, please add an .mdx file with some documentation", "5381"]
    ],
    "packages/grafana-ui/src/components/InfoTooltip/InfoTooltip.story.tsx:5381": [
      [0, 0, 0, "No undocumented stories are allowed, please add an .mdx file with some documentation", "5381"]
    ],
    "packages/grafana-ui/src/components/List/List.story.tsx:5381": [
      [0, 0, 0, "No undocumented stories are allowed, please add an .mdx file with some documentation", "5381"]
    ],
    "packages/grafana-ui/src/components/PageLayout/PageToolbar.story.tsx:5381": [
      [0, 0, 0, "No undocumented stories are allowed, please add an .mdx file with some documentation", "5381"]
    ],
    "packages/grafana-ui/src/components/QueryField/QueryField.story.tsx:5381": [
      [0, 0, 0, "No undocumented stories are allowed, please add an .mdx file with some documentation", "5381"]
    ],
    "packages/grafana-ui/src/components/SecretFormField/SecretFormField.story.tsx:5381": [
      [0, 0, 0, "No undocumented stories are allowed, please add an .mdx file with some documentation", "5381"]
    ],
    "packages/grafana-ui/src/components/SecretTextArea/SecretTextArea.story.tsx:5381": [
      [0, 0, 0, "No undocumented stories are allowed, please add an .mdx file with some documentation", "5381"]
    ],
    "packages/grafana-ui/src/components/Segment/Segment.story.tsx:5381": [
      [0, 0, 0, "No undocumented stories are allowed, please add an .mdx file with some documentation", "5381"]
    ],
    "packages/grafana-ui/src/components/Segment/SegmentAsync.story.tsx:5381": [
      [0, 0, 0, "No undocumented stories are allowed, please add an .mdx file with some documentation", "5381"]
    ],
    "packages/grafana-ui/src/components/Segment/SegmentInput.story.tsx:5381": [
      [0, 0, 0, "No undocumented stories are allowed, please add an .mdx file with some documentation", "5381"]
    ],
    "packages/grafana-ui/src/components/Select/SelectPerf.story.tsx:5381": [
      [0, 0, 0, "No undocumented stories are allowed, please add an .mdx file with some documentation", "5381"]
    ],
    "packages/grafana-ui/src/components/Slider/RangeSlider.story.tsx:5381": [
      [0, 0, 0, "No undocumented stories are allowed, please add an .mdx file with some documentation", "5381"]
    ],
    "packages/grafana-ui/src/components/Slider/Slider.story.tsx:5381": [
      [0, 0, 0, "No undocumented stories are allowed, please add an .mdx file with some documentation", "5381"]
    ],
    "packages/grafana-ui/src/components/StatsPicker/StatsPicker.story.tsx:5381": [
      [0, 0, 0, "No undocumented stories are allowed, please add an .mdx file with some documentation", "5381"]
    ],
    "packages/grafana-ui/src/components/TableInputCSV/TableInputCSV.story.tsx:5381": [
      [0, 0, 0, "No undocumented stories are allowed, please add an .mdx file with some documentation", "5381"]
    ],
    "packages/grafana-ui/src/components/ThemeDemos/BorderRadius.story.tsx:5381": [
      [0, 0, 0, "No undocumented stories are allowed, please add an .mdx file with some documentation", "5381"]
    ],
    "packages/grafana-ui/src/components/ThemeDemos/EmotionPerfTest.story.tsx:5381": [
      [0, 0, 0, "No undocumented stories are allowed, please add an .mdx file with some documentation", "5381"]
    ],
    "packages/grafana-ui/src/components/ThemeDemos/ThemeDemo.story.tsx:5381": [
      [0, 0, 0, "No undocumented stories are allowed, please add an .mdx file with some documentation", "5381"]
    ],
    "packages/grafana-ui/src/components/ThemeDemos/Typography.story.tsx:5381": [
      [0, 0, 0, "No undocumented stories are allowed, please add an .mdx file with some documentation", "5381"]
    ],
    "packages/grafana-ui/src/components/UnitPicker/UnitPicker.story.tsx:5381": [
      [0, 0, 0, "No undocumented stories are allowed, please add an .mdx file with some documentation", "5381"]
    ],
    "packages/grafana-ui/src/components/VizLayout/VizLayout.story.tsx:5381": [
      [0, 0, 0, "No undocumented stories are allowed, please add an .mdx file with some documentation", "5381"]
    ],
    "packages/grafana-ui/src/components/VizLegend/VizLegend.story.tsx:5381": [
      [0, 0, 0, "No undocumented stories are allowed, please add an .mdx file with some documentation", "5381"]
    ],
    "packages/grafana-ui/src/components/VizTooltip/SeriesTable.story.tsx:5381": [
      [0, 0, 0, "No undocumented stories are allowed, please add an .mdx file with some documentation", "5381"]
    ],
    "packages/grafana-ui/src/utils/useDelayedSwitch.story.tsx:5381": [
      [0, 0, 0, "No undocumented stories are allowed, please add an .mdx file with some documentation", "5381"]
    ]
  }`
};

exports[`no gf-form usage`] = {
  value: `{
    "packages/grafana-prometheus/src/components/PromExploreExtraField.tsx:5381": [
      [0, 0, 0, "gf-form usage has been deprecated. Use a component from @grafana/ui or custom CSS instead.", "5381"],
      [0, 0, 0, "gf-form usage has been deprecated. Use a component from @grafana/ui or custom CSS instead.", "5381"],
      [0, 0, 0, "gf-form usage has been deprecated. Use a component from @grafana/ui or custom CSS instead.", "5381"],
      [0, 0, 0, "gf-form usage has been deprecated. Use a component from @grafana/ui or custom CSS instead.", "5381"]
    ],
    "packages/grafana-prometheus/src/components/PromQueryField.tsx:5381": [
      [0, 0, 0, "gf-form usage has been deprecated. Use a component from @grafana/ui or custom CSS instead.", "5381"],
      [0, 0, 0, "gf-form usage has been deprecated. Use a component from @grafana/ui or custom CSS instead.", "5381"],
      [0, 0, 0, "gf-form usage has been deprecated. Use a component from @grafana/ui or custom CSS instead.", "5381"],
      [0, 0, 0, "gf-form usage has been deprecated. Use a component from @grafana/ui or custom CSS instead.", "5381"]
    ],
    "packages/grafana-prometheus/src/configuration/AlertingSettingsOverhaul.tsx:5381": [
      [0, 0, 0, "gf-form usage has been deprecated. Use a component from @grafana/ui or custom CSS instead.", "5381"],
      [0, 0, 0, "gf-form usage has been deprecated. Use a component from @grafana/ui or custom CSS instead.", "5381"],
      [0, 0, 0, "gf-form usage has been deprecated. Use a component from @grafana/ui or custom CSS instead.", "5381"],
      [0, 0, 0, "gf-form usage has been deprecated. Use a component from @grafana/ui or custom CSS instead.", "5381"],
      [0, 0, 0, "gf-form usage has been deprecated. Use a component from @grafana/ui or custom CSS instead.", "5381"]
    ],
    "packages/grafana-prometheus/src/configuration/ExemplarSetting.tsx:5381": [
      [0, 0, 0, "gf-form usage has been deprecated. Use a component from @grafana/ui or custom CSS instead.", "5381"]
    ],
    "packages/grafana-prometheus/src/configuration/PromSettings.tsx:5381": [
      [0, 0, 0, "gf-form usage has been deprecated. Use a component from @grafana/ui or custom CSS instead.", "5381"],
      [0, 0, 0, "gf-form usage has been deprecated. Use a component from @grafana/ui or custom CSS instead.", "5381"],
      [0, 0, 0, "gf-form usage has been deprecated. Use a component from @grafana/ui or custom CSS instead.", "5381"],
      [0, 0, 0, "gf-form usage has been deprecated. Use a component from @grafana/ui or custom CSS instead.", "5381"],
      [0, 0, 0, "gf-form usage has been deprecated. Use a component from @grafana/ui or custom CSS instead.", "5381"],
      [0, 0, 0, "gf-form usage has been deprecated. Use a component from @grafana/ui or custom CSS instead.", "5381"],
      [0, 0, 0, "gf-form usage has been deprecated. Use a component from @grafana/ui or custom CSS instead.", "5381"],
      [0, 0, 0, "gf-form usage has been deprecated. Use a component from @grafana/ui or custom CSS instead.", "5381"],
      [0, 0, 0, "gf-form usage has been deprecated. Use a component from @grafana/ui or custom CSS instead.", "5381"],
      [0, 0, 0, "gf-form usage has been deprecated. Use a component from @grafana/ui or custom CSS instead.", "5381"],
      [0, 0, 0, "gf-form usage has been deprecated. Use a component from @grafana/ui or custom CSS instead.", "5381"],
      [0, 0, 0, "gf-form usage has been deprecated. Use a component from @grafana/ui or custom CSS instead.", "5381"],
      [0, 0, 0, "gf-form usage has been deprecated. Use a component from @grafana/ui or custom CSS instead.", "5381"],
      [0, 0, 0, "gf-form usage has been deprecated. Use a component from @grafana/ui or custom CSS instead.", "5381"],
      [0, 0, 0, "gf-form usage has been deprecated. Use a component from @grafana/ui or custom CSS instead.", "5381"],
      [0, 0, 0, "gf-form usage has been deprecated. Use a component from @grafana/ui or custom CSS instead.", "5381"],
      [0, 0, 0, "gf-form usage has been deprecated. Use a component from @grafana/ui or custom CSS instead.", "5381"],
      [0, 0, 0, "gf-form usage has been deprecated. Use a component from @grafana/ui or custom CSS instead.", "5381"],
      [0, 0, 0, "gf-form usage has been deprecated. Use a component from @grafana/ui or custom CSS instead.", "5381"],
      [0, 0, 0, "gf-form usage has been deprecated. Use a component from @grafana/ui or custom CSS instead.", "5381"],
      [0, 0, 0, "gf-form usage has been deprecated. Use a component from @grafana/ui or custom CSS instead.", "5381"],
      [0, 0, 0, "gf-form usage has been deprecated. Use a component from @grafana/ui or custom CSS instead.", "5381"],
      [0, 0, 0, "gf-form usage has been deprecated. Use a component from @grafana/ui or custom CSS instead.", "5381"],
      [0, 0, 0, "gf-form usage has been deprecated. Use a component from @grafana/ui or custom CSS instead.", "5381"],
      [0, 0, 0, "gf-form usage has been deprecated. Use a component from @grafana/ui or custom CSS instead.", "5381"],
      [0, 0, 0, "gf-form usage has been deprecated. Use a component from @grafana/ui or custom CSS instead.", "5381"],
      [0, 0, 0, "gf-form usage has been deprecated. Use a component from @grafana/ui or custom CSS instead.", "5381"]
    ],
    "packages/grafana-prometheus/src/querybuilder/components/PromQueryCodeEditor.tsx:5381": [
      [0, 0, 0, "gf-form usage has been deprecated. Use a component from @grafana/ui or custom CSS instead.", "5381"]
    ],
    "packages/grafana-ui/src/components/DataSourceSettings/AlertingSettings.tsx:5381": [
      [0, 0, 0, "gf-form usage has been deprecated. Use a component from @grafana/ui or custom CSS instead.", "5381"],
      [0, 0, 0, "gf-form usage has been deprecated. Use a component from @grafana/ui or custom CSS instead.", "5381"],
      [0, 0, 0, "gf-form usage has been deprecated. Use a component from @grafana/ui or custom CSS instead.", "5381"]
    ],
    "packages/grafana-ui/src/components/DataSourceSettings/CustomHeadersSettings.tsx:5381": [
      [0, 0, 0, "gf-form usage has been deprecated. Use a component from @grafana/ui or custom CSS instead.", "5381"],
      [0, 0, 0, "gf-form usage has been deprecated. Use a component from @grafana/ui or custom CSS instead.", "5381"],
      [0, 0, 0, "gf-form usage has been deprecated. Use a component from @grafana/ui or custom CSS instead.", "5381"]
    ],
    "packages/grafana-ui/src/components/DataSourceSettings/SecureSocksProxySettings.tsx:5381": [
      [0, 0, 0, "gf-form usage has been deprecated. Use a component from @grafana/ui or custom CSS instead.", "5381"],
      [0, 0, 0, "gf-form usage has been deprecated. Use a component from @grafana/ui or custom CSS instead.", "5381"],
      [0, 0, 0, "gf-form usage has been deprecated. Use a component from @grafana/ui or custom CSS instead.", "5381"]
    ],
    "packages/grafana-ui/src/components/DataSourceSettings/TLSAuthSettings.tsx:5381": [
      [0, 0, 0, "gf-form usage has been deprecated. Use a component from @grafana/ui or custom CSS instead.", "5381"],
      [0, 0, 0, "gf-form usage has been deprecated. Use a component from @grafana/ui or custom CSS instead.", "5381"],
      [0, 0, 0, "gf-form usage has been deprecated. Use a component from @grafana/ui or custom CSS instead.", "5381"]
    ],
    "packages/grafana-ui/src/components/FormField/FormField.tsx:5381": [
      [0, 0, 0, "gf-form usage has been deprecated. Use a component from @grafana/ui or custom CSS instead.", "5381"]
    ],
    "packages/grafana-ui/src/components/FormLabel/FormLabel.tsx:5381": [
      [0, 0, 0, "gf-form usage has been deprecated. Use a component from @grafana/ui or custom CSS instead.", "5381"],
      [0, 0, 0, "gf-form usage has been deprecated. Use a component from @grafana/ui or custom CSS instead.", "5381"],
      [0, 0, 0, "gf-form usage has been deprecated. Use a component from @grafana/ui or custom CSS instead.", "5381"]
    ],
    "packages/grafana-ui/src/components/Forms/Legacy/Input/Input.tsx:5381": [
      [0, 0, 0, "gf-form usage has been deprecated. Use a component from @grafana/ui or custom CSS instead.", "5381"]
    ],
    "packages/grafana-ui/src/components/Forms/Legacy/Select/NoOptionsMessage.tsx:5381": [
      [0, 0, 0, "gf-form usage has been deprecated. Use a component from @grafana/ui or custom CSS instead.", "5381"],
      [0, 0, 0, "gf-form usage has been deprecated. Use a component from @grafana/ui or custom CSS instead.", "5381"]
    ],
    "packages/grafana-ui/src/components/Forms/Legacy/Select/Select.tsx:5381": [
      [0, 0, 0, "gf-form usage has been deprecated. Use a component from @grafana/ui or custom CSS instead.", "5381"],
      [0, 0, 0, "gf-form usage has been deprecated. Use a component from @grafana/ui or custom CSS instead.", "5381"],
      [0, 0, 0, "gf-form usage has been deprecated. Use a component from @grafana/ui or custom CSS instead.", "5381"],
      [0, 0, 0, "gf-form usage has been deprecated. Use a component from @grafana/ui or custom CSS instead.", "5381"],
      [0, 0, 0, "gf-form usage has been deprecated. Use a component from @grafana/ui or custom CSS instead.", "5381"],
      [0, 0, 0, "gf-form usage has been deprecated. Use a component from @grafana/ui or custom CSS instead.", "5381"]
    ],
    "packages/grafana-ui/src/components/Forms/Legacy/Select/SelectOption.tsx:5381": [
      [0, 0, 0, "gf-form usage has been deprecated. Use a component from @grafana/ui or custom CSS instead.", "5381"],
      [0, 0, 0, "gf-form usage has been deprecated. Use a component from @grafana/ui or custom CSS instead.", "5381"],
      [0, 0, 0, "gf-form usage has been deprecated. Use a component from @grafana/ui or custom CSS instead.", "5381"],
      [0, 0, 0, "gf-form usage has been deprecated. Use a component from @grafana/ui or custom CSS instead.", "5381"]
    ],
    "packages/grafana-ui/src/components/Forms/Legacy/Switch/Switch.tsx:5381": [
      [0, 0, 0, "gf-form usage has been deprecated. Use a component from @grafana/ui or custom CSS instead.", "5381"],
      [0, 0, 0, "gf-form usage has been deprecated. Use a component from @grafana/ui or custom CSS instead.", "5381"],
      [0, 0, 0, "gf-form usage has been deprecated. Use a component from @grafana/ui or custom CSS instead.", "5381"]
    ],
    "packages/grafana-ui/src/components/SecretFormField/SecretFormField.tsx:5381": [
      [0, 0, 0, "gf-form usage has been deprecated. Use a component from @grafana/ui or custom CSS instead.", "5381"],
      [0, 0, 0, "gf-form usage has been deprecated. Use a component from @grafana/ui or custom CSS instead.", "5381"]
    ],
    "packages/grafana-ui/src/components/Segment/Segment.story.tsx:5381": [
      [0, 0, 0, "gf-form usage has been deprecated. Use a component from @grafana/ui or custom CSS instead.", "5381"],
      [0, 0, 0, "gf-form usage has been deprecated. Use a component from @grafana/ui or custom CSS instead.", "5381"]
    ],
    "packages/grafana-ui/src/components/Segment/SegmentAsync.story.tsx:5381": [
      [0, 0, 0, "gf-form usage has been deprecated. Use a component from @grafana/ui or custom CSS instead.", "5381"],
      [0, 0, 0, "gf-form usage has been deprecated. Use a component from @grafana/ui or custom CSS instead.", "5381"]
    ],
    "packages/grafana-ui/src/components/Segment/SegmentInput.story.tsx:5381": [
      [0, 0, 0, "gf-form usage has been deprecated. Use a component from @grafana/ui or custom CSS instead.", "5381"]
    ],
    "packages/grafana-ui/src/components/Segment/SegmentInput.tsx:5381": [
      [0, 0, 0, "gf-form usage has been deprecated. Use a component from @grafana/ui or custom CSS instead.", "5381"],
      [0, 0, 0, "gf-form usage has been deprecated. Use a component from @grafana/ui or custom CSS instead.", "5381"]
    ],
    "public/app/core/components/AccessControl/PermissionList.tsx:5381": [
      [0, 0, 0, "gf-form usage has been deprecated. Use a component from @grafana/ui or custom CSS instead.", "5381"]
    ],
    "public/app/features/admin/UserLdapSyncInfo.tsx:5381": [
      [0, 0, 0, "gf-form usage has been deprecated. Use a component from @grafana/ui or custom CSS instead.", "5381"],
      [0, 0, 0, "gf-form usage has been deprecated. Use a component from @grafana/ui or custom CSS instead.", "5381"],
      [0, 0, 0, "gf-form usage has been deprecated. Use a component from @grafana/ui or custom CSS instead.", "5381"]
    ],
    "public/app/features/annotations/partials/event_editor.html:5381": [
      [0, 0, 0, "gf-form usage has been deprecated. Use a component from @grafana/ui or custom CSS instead.", "5381"],
      [0, 0, 0, "gf-form usage has been deprecated. Use a component from @grafana/ui or custom CSS instead.", "5381"],
      [0, 0, 0, "gf-form usage has been deprecated. Use a component from @grafana/ui or custom CSS instead.", "5381"],
      [0, 0, 0, "gf-form usage has been deprecated. Use a component from @grafana/ui or custom CSS instead.", "5381"],
      [0, 0, 0, "gf-form usage has been deprecated. Use a component from @grafana/ui or custom CSS instead.", "5381"],
      [0, 0, 0, "gf-form usage has been deprecated. Use a component from @grafana/ui or custom CSS instead.", "5381"],
      [0, 0, 0, "gf-form usage has been deprecated. Use a component from @grafana/ui or custom CSS instead.", "5381"]
    ],
    "public/app/features/dashboard-scene/sharing/ShareLinkTab.tsx:5381": [
      [0, 0, 0, "gf-form usage has been deprecated. Use a component from @grafana/ui or custom CSS instead.", "5381"]
    ],
    "public/app/features/dashboard/components/SubMenu/AnnotationPicker.tsx:5381": [
      [0, 0, 0, "gf-form usage has been deprecated. Use a component from @grafana/ui or custom CSS instead.", "5381"],
      [0, 0, 0, "gf-form usage has been deprecated. Use a component from @grafana/ui or custom CSS instead.", "5381"]
    ],
    "public/app/features/dashboard/components/SubMenu/SubMenuItems.tsx:5381": [
      [0, 0, 0, "gf-form usage has been deprecated. Use a component from @grafana/ui or custom CSS instead.", "5381"]
    ],
    "public/app/features/datasources/components/BasicSettings.tsx:5381": [
      [0, 0, 0, "gf-form usage has been deprecated. Use a component from @grafana/ui or custom CSS instead.", "5381"],
      [0, 0, 0, "gf-form usage has been deprecated. Use a component from @grafana/ui or custom CSS instead.", "5381"],
      [0, 0, 0, "gf-form usage has been deprecated. Use a component from @grafana/ui or custom CSS instead.", "5381"]
    ],
    "public/app/features/datasources/components/ButtonRow.tsx:5381": [
      [0, 0, 0, "gf-form usage has been deprecated. Use a component from @grafana/ui or custom CSS instead.", "5381"]
    ],
    "public/app/features/datasources/components/DataSourceLoadError.tsx:5381": [
      [0, 0, 0, "gf-form usage has been deprecated. Use a component from @grafana/ui or custom CSS instead.", "5381"]
    ],
    "public/app/features/datasources/components/DataSourcePluginState.tsx:5381": [
      [0, 0, 0, "gf-form usage has been deprecated. Use a component from @grafana/ui or custom CSS instead.", "5381"],
      [0, 0, 0, "gf-form usage has been deprecated. Use a component from @grafana/ui or custom CSS instead.", "5381"],
      [0, 0, 0, "gf-form usage has been deprecated. Use a component from @grafana/ui or custom CSS instead.", "5381"],
      [0, 0, 0, "gf-form usage has been deprecated. Use a component from @grafana/ui or custom CSS instead.", "5381"]
    ],
    "public/app/features/datasources/components/DataSourceTestingStatus.tsx:5381": [
      [0, 0, 0, "gf-form usage has been deprecated. Use a component from @grafana/ui or custom CSS instead.", "5381"]
    ],
    "public/app/features/query/components/QueryEditorRow.tsx:5381": [
      [0, 0, 0, "gf-form usage has been deprecated. Use a component from @grafana/ui or custom CSS instead.", "5381"]
    ],
    "public/app/features/variables/adhoc/picker/AdHocFilter.tsx:5381": [
      [0, 0, 0, "gf-form usage has been deprecated. Use a component from @grafana/ui or custom CSS instead.", "5381"]
    ],
    "public/app/features/variables/adhoc/picker/AdHocFilterKey.tsx:5381": [
      [0, 0, 0, "gf-form usage has been deprecated. Use a component from @grafana/ui or custom CSS instead.", "5381"],
      [0, 0, 0, "gf-form usage has been deprecated. Use a component from @grafana/ui or custom CSS instead.", "5381"],
      [0, 0, 0, "gf-form usage has been deprecated. Use a component from @grafana/ui or custom CSS instead.", "5381"]
    ],
    "public/app/features/variables/adhoc/picker/AdHocFilterRenderer.tsx:5381": [
      [0, 0, 0, "gf-form usage has been deprecated. Use a component from @grafana/ui or custom CSS instead.", "5381"]
    ],
    "public/app/features/variables/adhoc/picker/AdHocFilterValue.tsx:5381": [
      [0, 0, 0, "gf-form usage has been deprecated. Use a component from @grafana/ui or custom CSS instead.", "5381"]
    ],
    "public/app/features/variables/adhoc/picker/ConditionSegment.tsx:5381": [
      [0, 0, 0, "gf-form usage has been deprecated. Use a component from @grafana/ui or custom CSS instead.", "5381"],
      [0, 0, 0, "gf-form usage has been deprecated. Use a component from @grafana/ui or custom CSS instead.", "5381"]
    ],
    "public/app/features/variables/pickers/PickerRenderer.tsx:5381": [
      [0, 0, 0, "gf-form usage has been deprecated. Use a component from @grafana/ui or custom CSS instead.", "5381"],
      [0, 0, 0, "gf-form usage has been deprecated. Use a component from @grafana/ui or custom CSS instead.", "5381"],
      [0, 0, 0, "gf-form usage has been deprecated. Use a component from @grafana/ui or custom CSS instead.", "5381"],
      [0, 0, 0, "gf-form usage has been deprecated. Use a component from @grafana/ui or custom CSS instead.", "5381"]
    ],
    "public/app/features/variables/pickers/shared/VariableInput.tsx:5381": [
      [0, 0, 0, "gf-form usage has been deprecated. Use a component from @grafana/ui or custom CSS instead.", "5381"]
    ],
    "public/app/partials/confirm_modal.html:5381": [
      [0, 0, 0, "gf-form usage has been deprecated. Use a component from @grafana/ui or custom CSS instead.", "5381"]
    ],
    "public/app/partials/reset_password.html:5381": [
      [0, 0, 0, "gf-form usage has been deprecated. Use a component from @grafana/ui or custom CSS instead.", "5381"],
      [0, 0, 0, "gf-form usage has been deprecated. Use a component from @grafana/ui or custom CSS instead.", "5381"],
      [0, 0, 0, "gf-form usage has been deprecated. Use a component from @grafana/ui or custom CSS instead.", "5381"],
      [0, 0, 0, "gf-form usage has been deprecated. Use a component from @grafana/ui or custom CSS instead.", "5381"],
      [0, 0, 0, "gf-form usage has been deprecated. Use a component from @grafana/ui or custom CSS instead.", "5381"],
      [0, 0, 0, "gf-form usage has been deprecated. Use a component from @grafana/ui or custom CSS instead.", "5381"],
      [0, 0, 0, "gf-form usage has been deprecated. Use a component from @grafana/ui or custom CSS instead.", "5381"],
      [0, 0, 0, "gf-form usage has been deprecated. Use a component from @grafana/ui or custom CSS instead.", "5381"],
      [0, 0, 0, "gf-form usage has been deprecated. Use a component from @grafana/ui or custom CSS instead.", "5381"],
      [0, 0, 0, "gf-form usage has been deprecated. Use a component from @grafana/ui or custom CSS instead.", "5381"],
      [0, 0, 0, "gf-form usage has been deprecated. Use a component from @grafana/ui or custom CSS instead.", "5381"],
      [0, 0, 0, "gf-form usage has been deprecated. Use a component from @grafana/ui or custom CSS instead.", "5381"],
      [0, 0, 0, "gf-form usage has been deprecated. Use a component from @grafana/ui or custom CSS instead.", "5381"]
    ],
    "public/app/partials/signup_invited.html:5381": [
      [0, 0, 0, "gf-form usage has been deprecated. Use a component from @grafana/ui or custom CSS instead.", "5381"],
      [0, 0, 0, "gf-form usage has been deprecated. Use a component from @grafana/ui or custom CSS instead.", "5381"],
      [0, 0, 0, "gf-form usage has been deprecated. Use a component from @grafana/ui or custom CSS instead.", "5381"],
      [0, 0, 0, "gf-form usage has been deprecated. Use a component from @grafana/ui or custom CSS instead.", "5381"],
      [0, 0, 0, "gf-form usage has been deprecated. Use a component from @grafana/ui or custom CSS instead.", "5381"],
      [0, 0, 0, "gf-form usage has been deprecated. Use a component from @grafana/ui or custom CSS instead.", "5381"],
      [0, 0, 0, "gf-form usage has been deprecated. Use a component from @grafana/ui or custom CSS instead.", "5381"],
      [0, 0, 0, "gf-form usage has been deprecated. Use a component from @grafana/ui or custom CSS instead.", "5381"],
      [0, 0, 0, "gf-form usage has been deprecated. Use a component from @grafana/ui or custom CSS instead.", "5381"],
      [0, 0, 0, "gf-form usage has been deprecated. Use a component from @grafana/ui or custom CSS instead.", "5381"],
      [0, 0, 0, "gf-form usage has been deprecated. Use a component from @grafana/ui or custom CSS instead.", "5381"],
      [0, 0, 0, "gf-form usage has been deprecated. Use a component from @grafana/ui or custom CSS instead.", "5381"],
      [0, 0, 0, "gf-form usage has been deprecated. Use a component from @grafana/ui or custom CSS instead.", "5381"],
      [0, 0, 0, "gf-form usage has been deprecated. Use a component from @grafana/ui or custom CSS instead.", "5381"]
    ],
    "public/app/plugins/datasource/cloudwatch/components/ConfigEditor/XrayLinkConfig.tsx:5381": [
      [0, 0, 0, "gf-form usage has been deprecated. Use a component from @grafana/ui or custom CSS instead.", "5381"]
    ],
    "public/app/plugins/datasource/cloudwatch/components/shared/LogGroups/LegacyLogGroupNamesSelection.tsx:5381": [
      [0, 0, 0, "gf-form usage has been deprecated. Use a component from @grafana/ui or custom CSS instead.", "5381"],
      [0, 0, 0, "gf-form usage has been deprecated. Use a component from @grafana/ui or custom CSS instead.", "5381"]
    ],
    "public/app/plugins/datasource/elasticsearch/configuration/DataLinks.tsx:5381": [
      [0, 0, 0, "gf-form usage has been deprecated. Use a component from @grafana/ui or custom CSS instead.", "5381"]
    ],
    "public/app/plugins/datasource/influxdb/components/editor/annotation/AnnotationEditor.tsx:5381": [
      [0, 0, 0, "gf-form usage has been deprecated. Use a component from @grafana/ui or custom CSS instead.", "5381"]
    ],
    "public/app/plugins/datasource/influxdb/components/editor/query/QueryEditor.tsx:5381": [
      [0, 0, 0, "gf-form usage has been deprecated. Use a component from @grafana/ui or custom CSS instead.", "5381"]
    ],
    "public/app/plugins/datasource/influxdb/components/editor/query/flux/FluxQueryEditor.tsx:5381": [
      [0, 0, 0, "gf-form usage has been deprecated. Use a component from @grafana/ui or custom CSS instead.", "5381"],
      [0, 0, 0, "gf-form usage has been deprecated. Use a component from @grafana/ui or custom CSS instead.", "5381"],
      [0, 0, 0, "gf-form usage has been deprecated. Use a component from @grafana/ui or custom CSS instead.", "5381"],
      [0, 0, 0, "gf-form usage has been deprecated. Use a component from @grafana/ui or custom CSS instead.", "5381"],
      [0, 0, 0, "gf-form usage has been deprecated. Use a component from @grafana/ui or custom CSS instead.", "5381"]
    ],
    "public/app/plugins/datasource/influxdb/components/editor/query/fsql/FSQLEditor.tsx:5381": [
      [0, 0, 0, "gf-form usage has been deprecated. Use a component from @grafana/ui or custom CSS instead.", "5381"],
      [0, 0, 0, "gf-form usage has been deprecated. Use a component from @grafana/ui or custom CSS instead.", "5381"],
      [0, 0, 0, "gf-form usage has been deprecated. Use a component from @grafana/ui or custom CSS instead.", "5381"],
      [0, 0, 0, "gf-form usage has been deprecated. Use a component from @grafana/ui or custom CSS instead.", "5381"],
      [0, 0, 0, "gf-form usage has been deprecated. Use a component from @grafana/ui or custom CSS instead.", "5381"]
    ],
    "public/app/plugins/datasource/influxdb/components/editor/query/influxql/visual/PartListSection.tsx:5381": [
      [0, 0, 0, "gf-form usage has been deprecated. Use a component from @grafana/ui or custom CSS instead.", "5381"],
      [0, 0, 0, "gf-form usage has been deprecated. Use a component from @grafana/ui or custom CSS instead.", "5381"],
      [0, 0, 0, "gf-form usage has been deprecated. Use a component from @grafana/ui or custom CSS instead.", "5381"]
    ],
    "public/app/plugins/datasource/influxdb/components/editor/query/influxql/visual/TagsSection.tsx:5381": [
      [0, 0, 0, "gf-form usage has been deprecated. Use a component from @grafana/ui or custom CSS instead.", "5381"]
    ],
    "public/app/plugins/datasource/loki/components/LokiQueryField.tsx:5381": [
      [0, 0, 0, "gf-form usage has been deprecated. Use a component from @grafana/ui or custom CSS instead.", "5381"],
      [0, 0, 0, "gf-form usage has been deprecated. Use a component from @grafana/ui or custom CSS instead.", "5381"],
      [0, 0, 0, "gf-form usage has been deprecated. Use a component from @grafana/ui or custom CSS instead.", "5381"]
    ],
    "public/app/plugins/datasource/loki/configuration/DerivedField.tsx:5381": [
      [0, 0, 0, "gf-form usage has been deprecated. Use a component from @grafana/ui or custom CSS instead.", "5381"],
      [0, 0, 0, "gf-form usage has been deprecated. Use a component from @grafana/ui or custom CSS instead.", "5381"],
      [0, 0, 0, "gf-form usage has been deprecated. Use a component from @grafana/ui or custom CSS instead.", "5381"],
      [0, 0, 0, "gf-form usage has been deprecated. Use a component from @grafana/ui or custom CSS instead.", "5381"]
    ],
    "public/app/plugins/datasource/loki/querybuilder/components/LokiQueryCodeEditor.tsx:5381": [
      [0, 0, 0, "gf-form usage has been deprecated. Use a component from @grafana/ui or custom CSS instead.", "5381"]
    ],
    "public/app/plugins/datasource/opentsdb/components/AnnotationEditor.tsx:5381": [
      [0, 0, 0, "gf-form usage has been deprecated. Use a component from @grafana/ui or custom CSS instead.", "5381"],
      [0, 0, 0, "gf-form usage has been deprecated. Use a component from @grafana/ui or custom CSS instead.", "5381"],
      [0, 0, 0, "gf-form usage has been deprecated. Use a component from @grafana/ui or custom CSS instead.", "5381"]
    ],
    "public/app/plugins/datasource/prometheus/configuration/AzureAuthSettings.tsx:5381": [
      [0, 0, 0, "gf-form usage has been deprecated. Use a component from @grafana/ui or custom CSS instead.", "5381"]
    ],
    "public/app/plugins/datasource/prometheus/configuration/AzureCredentialsForm.tsx:5381": [
      [0, 0, 0, "gf-form usage has been deprecated. Use a component from @grafana/ui or custom CSS instead.", "5381"],
      [0, 0, 0, "gf-form usage has been deprecated. Use a component from @grafana/ui or custom CSS instead.", "5381"],
      [0, 0, 0, "gf-form usage has been deprecated. Use a component from @grafana/ui or custom CSS instead.", "5381"],
      [0, 0, 0, "gf-form usage has been deprecated. Use a component from @grafana/ui or custom CSS instead.", "5381"],
      [0, 0, 0, "gf-form usage has been deprecated. Use a component from @grafana/ui or custom CSS instead.", "5381"],
      [0, 0, 0, "gf-form usage has been deprecated. Use a component from @grafana/ui or custom CSS instead.", "5381"],
      [0, 0, 0, "gf-form usage has been deprecated. Use a component from @grafana/ui or custom CSS instead.", "5381"],
      [0, 0, 0, "gf-form usage has been deprecated. Use a component from @grafana/ui or custom CSS instead.", "5381"],
      [0, 0, 0, "gf-form usage has been deprecated. Use a component from @grafana/ui or custom CSS instead.", "5381"],
      [0, 0, 0, "gf-form usage has been deprecated. Use a component from @grafana/ui or custom CSS instead.", "5381"],
      [0, 0, 0, "gf-form usage has been deprecated. Use a component from @grafana/ui or custom CSS instead.", "5381"],
      [0, 0, 0, "gf-form usage has been deprecated. Use a component from @grafana/ui or custom CSS instead.", "5381"],
      [0, 0, 0, "gf-form usage has been deprecated. Use a component from @grafana/ui or custom CSS instead.", "5381"],
      [0, 0, 0, "gf-form usage has been deprecated. Use a component from @grafana/ui or custom CSS instead.", "5381"],
      [0, 0, 0, "gf-form usage has been deprecated. Use a component from @grafana/ui or custom CSS instead.", "5381"]
    ],
    "public/app/plugins/datasource/tempo/_importedDependencies/components/AdHocFilter/AdHocFilter.tsx:5381": [
      [0, 0, 0, "gf-form usage has been deprecated. Use a component from @grafana/ui or custom CSS instead.", "5381"]
    ],
    "public/app/plugins/datasource/tempo/_importedDependencies/components/AdHocFilter/AdHocFilterKey.tsx:5381": [
      [0, 0, 0, "gf-form usage has been deprecated. Use a component from @grafana/ui or custom CSS instead.", "5381"],
      [0, 0, 0, "gf-form usage has been deprecated. Use a component from @grafana/ui or custom CSS instead.", "5381"],
      [0, 0, 0, "gf-form usage has been deprecated. Use a component from @grafana/ui or custom CSS instead.", "5381"]
    ],
    "public/app/plugins/datasource/tempo/_importedDependencies/components/AdHocFilter/AdHocFilterRenderer.tsx:5381": [
      [0, 0, 0, "gf-form usage has been deprecated. Use a component from @grafana/ui or custom CSS instead.", "5381"]
    ],
    "public/app/plugins/datasource/tempo/_importedDependencies/components/AdHocFilter/AdHocFilterValue.tsx:5381": [
      [0, 0, 0, "gf-form usage has been deprecated. Use a component from @grafana/ui or custom CSS instead.", "5381"]
    ],
    "public/app/plugins/datasource/tempo/_importedDependencies/components/AdHocFilter/ConditionSegment.tsx:5381": [
      [0, 0, 0, "gf-form usage has been deprecated. Use a component from @grafana/ui or custom CSS instead.", "5381"],
      [0, 0, 0, "gf-form usage has been deprecated. Use a component from @grafana/ui or custom CSS instead.", "5381"]
    ],
    "public/app/plugins/datasource/zipkin/QueryField.tsx:5381": [
      [0, 0, 0, "gf-form usage has been deprecated. Use a component from @grafana/ui or custom CSS instead.", "5381"],
      [0, 0, 0, "gf-form usage has been deprecated. Use a component from @grafana/ui or custom CSS instead.", "5381"]
    ],
    "public/app/plugins/panel/heatmap/partials/axes_editor.html:5381": [
      [0, 0, 0, "gf-form usage has been deprecated. Use a component from @grafana/ui or custom CSS instead.", "5381"],
      [0, 0, 0, "gf-form usage has been deprecated. Use a component from @grafana/ui or custom CSS instead.", "5381"],
      [0, 0, 0, "gf-form usage has been deprecated. Use a component from @grafana/ui or custom CSS instead.", "5381"],
      [0, 0, 0, "gf-form usage has been deprecated. Use a component from @grafana/ui or custom CSS instead.", "5381"],
      [0, 0, 0, "gf-form usage has been deprecated. Use a component from @grafana/ui or custom CSS instead.", "5381"],
      [0, 0, 0, "gf-form usage has been deprecated. Use a component from @grafana/ui or custom CSS instead.", "5381"],
      [0, 0, 0, "gf-form usage has been deprecated. Use a component from @grafana/ui or custom CSS instead.", "5381"],
      [0, 0, 0, "gf-form usage has been deprecated. Use a component from @grafana/ui or custom CSS instead.", "5381"],
      [0, 0, 0, "gf-form usage has been deprecated. Use a component from @grafana/ui or custom CSS instead.", "5381"],
      [0, 0, 0, "gf-form usage has been deprecated. Use a component from @grafana/ui or custom CSS instead.", "5381"],
      [0, 0, 0, "gf-form usage has been deprecated. Use a component from @grafana/ui or custom CSS instead.", "5381"],
      [0, 0, 0, "gf-form usage has been deprecated. Use a component from @grafana/ui or custom CSS instead.", "5381"],
      [0, 0, 0, "gf-form usage has been deprecated. Use a component from @grafana/ui or custom CSS instead.", "5381"],
      [0, 0, 0, "gf-form usage has been deprecated. Use a component from @grafana/ui or custom CSS instead.", "5381"],
      [0, 0, 0, "gf-form usage has been deprecated. Use a component from @grafana/ui or custom CSS instead.", "5381"],
      [0, 0, 0, "gf-form usage has been deprecated. Use a component from @grafana/ui or custom CSS instead.", "5381"],
      [0, 0, 0, "gf-form usage has been deprecated. Use a component from @grafana/ui or custom CSS instead.", "5381"],
      [0, 0, 0, "gf-form usage has been deprecated. Use a component from @grafana/ui or custom CSS instead.", "5381"],
      [0, 0, 0, "gf-form usage has been deprecated. Use a component from @grafana/ui or custom CSS instead.", "5381"],
      [0, 0, 0, "gf-form usage has been deprecated. Use a component from @grafana/ui or custom CSS instead.", "5381"],
      [0, 0, 0, "gf-form usage has been deprecated. Use a component from @grafana/ui or custom CSS instead.", "5381"],
      [0, 0, 0, "gf-form usage has been deprecated. Use a component from @grafana/ui or custom CSS instead.", "5381"],
      [0, 0, 0, "gf-form usage has been deprecated. Use a component from @grafana/ui or custom CSS instead.", "5381"],
      [0, 0, 0, "gf-form usage has been deprecated. Use a component from @grafana/ui or custom CSS instead.", "5381"],
      [0, 0, 0, "gf-form usage has been deprecated. Use a component from @grafana/ui or custom CSS instead.", "5381"],
      [0, 0, 0, "gf-form usage has been deprecated. Use a component from @grafana/ui or custom CSS instead.", "5381"],
      [0, 0, 0, "gf-form usage has been deprecated. Use a component from @grafana/ui or custom CSS instead.", "5381"],
      [0, 0, 0, "gf-form usage has been deprecated. Use a component from @grafana/ui or custom CSS instead.", "5381"],
      [0, 0, 0, "gf-form usage has been deprecated. Use a component from @grafana/ui or custom CSS instead.", "5381"],
      [0, 0, 0, "gf-form usage has been deprecated. Use a component from @grafana/ui or custom CSS instead.", "5381"],
      [0, 0, 0, "gf-form usage has been deprecated. Use a component from @grafana/ui or custom CSS instead.", "5381"],
      [0, 0, 0, "gf-form usage has been deprecated. Use a component from @grafana/ui or custom CSS instead.", "5381"],
      [0, 0, 0, "gf-form usage has been deprecated. Use a component from @grafana/ui or custom CSS instead.", "5381"],
      [0, 0, 0, "gf-form usage has been deprecated. Use a component from @grafana/ui or custom CSS instead.", "5381"],
      [0, 0, 0, "gf-form usage has been deprecated. Use a component from @grafana/ui or custom CSS instead.", "5381"],
      [0, 0, 0, "gf-form usage has been deprecated. Use a component from @grafana/ui or custom CSS instead.", "5381"],
      [0, 0, 0, "gf-form usage has been deprecated. Use a component from @grafana/ui or custom CSS instead.", "5381"],
      [0, 0, 0, "gf-form usage has been deprecated. Use a component from @grafana/ui or custom CSS instead.", "5381"],
      [0, 0, 0, "gf-form usage has been deprecated. Use a component from @grafana/ui or custom CSS instead.", "5381"],
      [0, 0, 0, "gf-form usage has been deprecated. Use a component from @grafana/ui or custom CSS instead.", "5381"],
      [0, 0, 0, "gf-form usage has been deprecated. Use a component from @grafana/ui or custom CSS instead.", "5381"],
      [0, 0, 0, "gf-form usage has been deprecated. Use a component from @grafana/ui or custom CSS instead.", "5381"],
      [0, 0, 0, "gf-form usage has been deprecated. Use a component from @grafana/ui or custom CSS instead.", "5381"],
      [0, 0, 0, "gf-form usage has been deprecated. Use a component from @grafana/ui or custom CSS instead.", "5381"],
      [0, 0, 0, "gf-form usage has been deprecated. Use a component from @grafana/ui or custom CSS instead.", "5381"],
      [0, 0, 0, "gf-form usage has been deprecated. Use a component from @grafana/ui or custom CSS instead.", "5381"],
      [0, 0, 0, "gf-form usage has been deprecated. Use a component from @grafana/ui or custom CSS instead.", "5381"],
      [0, 0, 0, "gf-form usage has been deprecated. Use a component from @grafana/ui or custom CSS instead.", "5381"],
      [0, 0, 0, "gf-form usage has been deprecated. Use a component from @grafana/ui or custom CSS instead.", "5381"],
      [0, 0, 0, "gf-form usage has been deprecated. Use a component from @grafana/ui or custom CSS instead.", "5381"],
      [0, 0, 0, "gf-form usage has been deprecated. Use a component from @grafana/ui or custom CSS instead.", "5381"],
      [0, 0, 0, "gf-form usage has been deprecated. Use a component from @grafana/ui or custom CSS instead.", "5381"],
      [0, 0, 0, "gf-form usage has been deprecated. Use a component from @grafana/ui or custom CSS instead.", "5381"]
    ],
    "public/app/plugins/panel/heatmap/partials/display_editor.html:5381": [
      [0, 0, 0, "gf-form usage has been deprecated. Use a component from @grafana/ui or custom CSS instead.", "5381"],
      [0, 0, 0, "gf-form usage has been deprecated. Use a component from @grafana/ui or custom CSS instead.", "5381"],
      [0, 0, 0, "gf-form usage has been deprecated. Use a component from @grafana/ui or custom CSS instead.", "5381"],
      [0, 0, 0, "gf-form usage has been deprecated. Use a component from @grafana/ui or custom CSS instead.", "5381"],
      [0, 0, 0, "gf-form usage has been deprecated. Use a component from @grafana/ui or custom CSS instead.", "5381"],
      [0, 0, 0, "gf-form usage has been deprecated. Use a component from @grafana/ui or custom CSS instead.", "5381"],
      [0, 0, 0, "gf-form usage has been deprecated. Use a component from @grafana/ui or custom CSS instead.", "5381"],
      [0, 0, 0, "gf-form usage has been deprecated. Use a component from @grafana/ui or custom CSS instead.", "5381"],
      [0, 0, 0, "gf-form usage has been deprecated. Use a component from @grafana/ui or custom CSS instead.", "5381"],
      [0, 0, 0, "gf-form usage has been deprecated. Use a component from @grafana/ui or custom CSS instead.", "5381"],
      [0, 0, 0, "gf-form usage has been deprecated. Use a component from @grafana/ui or custom CSS instead.", "5381"],
      [0, 0, 0, "gf-form usage has been deprecated. Use a component from @grafana/ui or custom CSS instead.", "5381"],
      [0, 0, 0, "gf-form usage has been deprecated. Use a component from @grafana/ui or custom CSS instead.", "5381"],
      [0, 0, 0, "gf-form usage has been deprecated. Use a component from @grafana/ui or custom CSS instead.", "5381"],
      [0, 0, 0, "gf-form usage has been deprecated. Use a component from @grafana/ui or custom CSS instead.", "5381"],
      [0, 0, 0, "gf-form usage has been deprecated. Use a component from @grafana/ui or custom CSS instead.", "5381"],
      [0, 0, 0, "gf-form usage has been deprecated. Use a component from @grafana/ui or custom CSS instead.", "5381"],
      [0, 0, 0, "gf-form usage has been deprecated. Use a component from @grafana/ui or custom CSS instead.", "5381"],
      [0, 0, 0, "gf-form usage has been deprecated. Use a component from @grafana/ui or custom CSS instead.", "5381"],
      [0, 0, 0, "gf-form usage has been deprecated. Use a component from @grafana/ui or custom CSS instead.", "5381"],
      [0, 0, 0, "gf-form usage has been deprecated. Use a component from @grafana/ui or custom CSS instead.", "5381"],
      [0, 0, 0, "gf-form usage has been deprecated. Use a component from @grafana/ui or custom CSS instead.", "5381"],
      [0, 0, 0, "gf-form usage has been deprecated. Use a component from @grafana/ui or custom CSS instead.", "5381"],
      [0, 0, 0, "gf-form usage has been deprecated. Use a component from @grafana/ui or custom CSS instead.", "5381"],
      [0, 0, 0, "gf-form usage has been deprecated. Use a component from @grafana/ui or custom CSS instead.", "5381"],
      [0, 0, 0, "gf-form usage has been deprecated. Use a component from @grafana/ui or custom CSS instead.", "5381"],
      [0, 0, 0, "gf-form usage has been deprecated. Use a component from @grafana/ui or custom CSS instead.", "5381"],
      [0, 0, 0, "gf-form usage has been deprecated. Use a component from @grafana/ui or custom CSS instead.", "5381"],
      [0, 0, 0, "gf-form usage has been deprecated. Use a component from @grafana/ui or custom CSS instead.", "5381"],
      [0, 0, 0, "gf-form usage has been deprecated. Use a component from @grafana/ui or custom CSS instead.", "5381"],
      [0, 0, 0, "gf-form usage has been deprecated. Use a component from @grafana/ui or custom CSS instead.", "5381"],
      [0, 0, 0, "gf-form usage has been deprecated. Use a component from @grafana/ui or custom CSS instead.", "5381"],
      [0, 0, 0, "gf-form usage has been deprecated. Use a component from @grafana/ui or custom CSS instead.", "5381"],
      [0, 0, 0, "gf-form usage has been deprecated. Use a component from @grafana/ui or custom CSS instead.", "5381"],
      [0, 0, 0, "gf-form usage has been deprecated. Use a component from @grafana/ui or custom CSS instead.", "5381"],
      [0, 0, 0, "gf-form usage has been deprecated. Use a component from @grafana/ui or custom CSS instead.", "5381"],
      [0, 0, 0, "gf-form usage has been deprecated. Use a component from @grafana/ui or custom CSS instead.", "5381"],
      [0, 0, 0, "gf-form usage has been deprecated. Use a component from @grafana/ui or custom CSS instead.", "5381"],
      [0, 0, 0, "gf-form usage has been deprecated. Use a component from @grafana/ui or custom CSS instead.", "5381"],
      [0, 0, 0, "gf-form usage has been deprecated. Use a component from @grafana/ui or custom CSS instead.", "5381"],
      [0, 0, 0, "gf-form usage has been deprecated. Use a component from @grafana/ui or custom CSS instead.", "5381"],
      [0, 0, 0, "gf-form usage has been deprecated. Use a component from @grafana/ui or custom CSS instead.", "5381"],
      [0, 0, 0, "gf-form usage has been deprecated. Use a component from @grafana/ui or custom CSS instead.", "5381"],
      [0, 0, 0, "gf-form usage has been deprecated. Use a component from @grafana/ui or custom CSS instead.", "5381"],
      [0, 0, 0, "gf-form usage has been deprecated. Use a component from @grafana/ui or custom CSS instead.", "5381"],
      [0, 0, 0, "gf-form usage has been deprecated. Use a component from @grafana/ui or custom CSS instead.", "5381"],
      [0, 0, 0, "gf-form usage has been deprecated. Use a component from @grafana/ui or custom CSS instead.", "5381"],
      [0, 0, 0, "gf-form usage has been deprecated. Use a component from @grafana/ui or custom CSS instead.", "5381"],
      [0, 0, 0, "gf-form usage has been deprecated. Use a component from @grafana/ui or custom CSS instead.", "5381"],
      [0, 0, 0, "gf-form usage has been deprecated. Use a component from @grafana/ui or custom CSS instead.", "5381"],
      [0, 0, 0, "gf-form usage has been deprecated. Use a component from @grafana/ui or custom CSS instead.", "5381"]
    ]
  }`
};<|MERGE_RESOLUTION|>--- conflicted
+++ resolved
@@ -1,5 +1,5 @@
 // BETTERER RESULTS V2.
-// 
+//
 // If this file contains merge conflicts, use `betterer merge` to automatically resolve them:
 // https://phenomnomnominal.github.io/betterer/docs/results-file/#merge
 //
@@ -3953,12 +3953,8 @@
     ],
     "public/app/plugins/panel/table/table-new/cells/ColorBackgroundCellOptionsEditor.tsx:5381": [
       [0, 0, 0, "Add noMargin prop to Field components to remove built-in margins. Use layout components like Stack or Grid with the gap prop instead for consistent spacing.", "0"],
-<<<<<<< HEAD
-      [0, 0, 0, "Add noMargin prop to Field components to remove built-in margins. Use layout components like Stack or Grid with the gap prop instead for consistent spacing.", "1"]
-=======
       [0, 0, 0, "Add noMargin prop to Field components to remove built-in margins. Use layout components like Stack or Grid with the gap prop instead for consistent spacing.", "1"],
       [0, 0, 0, "Use data-testid for E2E selectors instead of aria-label", "2"]
->>>>>>> 0895d635
     ],
     "public/app/plugins/panel/table/table-new/cells/ImageCellOptionsEditor.tsx:5381": [
       [0, 0, 0, "Add noMargin prop to Field components to remove built-in margins. Use layout components like Stack or Grid with the gap prop instead for consistent spacing.", "0"],
