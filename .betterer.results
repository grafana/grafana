// BETTERER RESULTS V2.
// 
// If this file contains merge conflicts, use `betterer merge` to automatically resolve them:
// https://phenomnomnominal.github.io/betterer/docs/results-file/#merge
//
exports[`better eslint`] = {
  value: `{
    "apps/dashboard/tshack/v0alpha1_spec_gen.ts:5381": [
      [0, 0, 0, "Unexpected any. Specify a different type.", "0"]
    ],
    "apps/dashboard/tshack/v1alpha1_spec_gen.ts:5381": [
      [0, 0, 0, "Unexpected any. Specify a different type.", "0"]
    ],
    "e2e/old-arch/utils/support/localStorage.ts:5381": [
      [0, 0, 0, "Direct usage of localStorage is not allowed. import store from @grafana/data instead", "0"],
      [0, 0, 0, "Direct usage of localStorage is not allowed. import store from @grafana/data instead", "1"]
    ],
    "e2e/old-arch/utils/support/types.ts:5381": [
      [0, 0, 0, "Do not use any type assertions.", "0"]
    ],
<<<<<<< HEAD
    "e2e/plugin-e2e/canvas/canvas-scene.spec.ts:5381": [
      [0, 0, 0, "Unexpected any. Specify a different type.", "0"]
=======
    "e2e/utils/support/localStorage.ts:5381": [
      [0, 0, 0, "Direct usage of localStorage is not allowed. import store from @grafana/data instead", "0"],
      [0, 0, 0, "Direct usage of localStorage is not allowed. import store from @grafana/data instead", "1"]
>>>>>>> c23592de
    ],
    "e2e/utils/support/types.ts:5381": [
      [0, 0, 0, "Do not use any type assertions.", "0"]
    ],
    "packages/grafana-data/src/dataframe/ArrayDataFrame.ts:5381": [
      [0, 0, 0, "Unexpected any. Specify a different type.", "0"]
    ],
    "packages/grafana-data/src/dataframe/CircularDataFrame.ts:5381": [
      [0, 0, 0, "Unexpected any. Specify a different type.", "0"]
    ],
    "packages/grafana-data/src/dataframe/DataFrameView.ts:5381": [
      [0, 0, 0, "Do not use any type assertions.", "0"],
      [0, 0, 0, "Do not use any type assertions.", "1"],
      [0, 0, 0, "Unexpected any. Specify a different type.", "2"],
      [0, 0, 0, "Unexpected any. Specify a different type.", "3"]
    ],
    "packages/grafana-data/src/dataframe/MutableDataFrame.ts:5381": [
      [0, 0, 0, "Do not use any type assertions.", "0"],
      [0, 0, 0, "Do not use any type assertions.", "1"],
      [0, 0, 0, "Do not use any type assertions.", "2"],
      [0, 0, 0, "Unexpected any. Specify a different type.", "3"],
      [0, 0, 0, "Unexpected any. Specify a different type.", "4"],
      [0, 0, 0, "Unexpected any. Specify a different type.", "5"],
      [0, 0, 0, "Unexpected any. Specify a different type.", "6"],
      [0, 0, 0, "Unexpected any. Specify a different type.", "7"],
      [0, 0, 0, "Unexpected any. Specify a different type.", "8"],
      [0, 0, 0, "Unexpected any. Specify a different type.", "9"],
      [0, 0, 0, "Unexpected any. Specify a different type.", "10"],
      [0, 0, 0, "Unexpected any. Specify a different type.", "11"]
    ],
    "packages/grafana-data/src/dataframe/StreamingDataFrame.ts:5381": [
      [0, 0, 0, "Do not use any type assertions.", "0"],
      [0, 0, 0, "Do not use any type assertions.", "1"],
      [0, 0, 0, "Do not use any type assertions.", "2"],
      [0, 0, 0, "Do not use any type assertions.", "3"]
    ],
    "packages/grafana-data/src/dataframe/processDataFrame.test.ts:5381": [
      [0, 0, 0, "Unexpected any. Specify a different type.", "0"]
    ],
    "packages/grafana-data/src/dataframe/processDataFrame.ts:5381": [
      [0, 0, 0, "Do not use any type assertions.", "0"],
      [0, 0, 0, "Do not use any type assertions.", "1"],
      [0, 0, 0, "Do not use any type assertions.", "2"],
      [0, 0, 0, "Do not use any type assertions.", "3"],
      [0, 0, 0, "Do not use any type assertions.", "4"],
      [0, 0, 0, "Do not use any type assertions.", "5"],
      [0, 0, 0, "Do not use any type assertions.", "6"],
      [0, 0, 0, "Do not use any type assertions.", "7"],
      [0, 0, 0, "Do not use any type assertions.", "8"],
      [0, 0, 0, "Do not use any type assertions.", "9"],
      [0, 0, 0, "Do not use any type assertions.", "10"],
      [0, 0, 0, "Do not use any type assertions.", "11"],
      [0, 0, 0, "Do not use any type assertions.", "12"],
      [0, 0, 0, "Do not use any type assertions.", "13"],
      [0, 0, 0, "Do not use any type assertions.", "14"],
      [0, 0, 0, "Unexpected any. Specify a different type.", "15"],
      [0, 0, 0, "Unexpected any. Specify a different type.", "16"],
      [0, 0, 0, "Unexpected any. Specify a different type.", "17"],
      [0, 0, 0, "Unexpected any. Specify a different type.", "18"],
      [0, 0, 0, "Unexpected any. Specify a different type.", "19"]
    ],
    "packages/grafana-data/src/datetime/moment_wrapper.ts:5381": [
      [0, 0, 0, "Do not use any type assertions.", "0"],
      [0, 0, 0, "Do not use any type assertions.", "1"],
      [0, 0, 0, "Do not use any type assertions.", "2"],
      [0, 0, 0, "Do not use any type assertions.", "3"],
      [0, 0, 0, "Do not use any type assertions.", "4"],
      [0, 0, 0, "Do not use any type assertions.", "5"],
      [0, 0, 0, "Do not use any type assertions.", "6"],
      [0, 0, 0, "Do not use any type assertions.", "7"],
      [0, 0, 0, "Unexpected any. Specify a different type.", "8"]
    ],
    "packages/grafana-data/src/events/types.ts:5381": [
      [0, 0, 0, "Unexpected any. Specify a different type.", "0"],
      [0, 0, 0, "Unexpected any. Specify a different type.", "1"],
      [0, 0, 0, "Unexpected any. Specify a different type.", "2"]
    ],
    "packages/grafana-data/src/field/displayProcessor.ts:5381": [
      [0, 0, 0, "Do not use any type assertions.", "0"],
      [0, 0, 0, "Do not use any type assertions.", "1"],
      [0, 0, 0, "Do not use any type assertions.", "2"]
    ],
    "packages/grafana-data/src/field/overrides/processors.ts:5381": [
      [0, 0, 0, "Unexpected any. Specify a different type.", "0"],
      [0, 0, 0, "Unexpected any. Specify a different type.", "1"],
      [0, 0, 0, "Unexpected any. Specify a different type.", "2"],
      [0, 0, 0, "Unexpected any. Specify a different type.", "3"],
      [0, 0, 0, "Unexpected any. Specify a different type.", "4"]
    ],
    "packages/grafana-data/src/field/standardFieldConfigEditorRegistry.ts:5381": [
      [0, 0, 0, "Unexpected any. Specify a different type.", "0"],
      [0, 0, 0, "Unexpected any. Specify a different type.", "1"],
      [0, 0, 0, "Unexpected any. Specify a different type.", "2"],
      [0, 0, 0, "Unexpected any. Specify a different type.", "3"],
      [0, 0, 0, "Unexpected any. Specify a different type.", "4"],
      [0, 0, 0, "Unexpected any. Specify a different type.", "5"],
      [0, 0, 0, "Unexpected any. Specify a different type.", "6"]
    ],
    "packages/grafana-data/src/geo/layer.ts:5381": [
      [0, 0, 0, "Unexpected any. Specify a different type.", "0"]
    ],
    "packages/grafana-data/src/panel/PanelPlugin.ts:5381": [
      [0, 0, 0, "Do not use any type assertions.", "0"],
      [0, 0, 0, "Unexpected any. Specify a different type.", "1"],
      [0, 0, 0, "Unexpected any. Specify a different type.", "2"],
      [0, 0, 0, "Unexpected any. Specify a different type.", "3"],
      [0, 0, 0, "Unexpected any. Specify a different type.", "4"],
      [0, 0, 0, "Unexpected any. Specify a different type.", "5"]
    ],
    "packages/grafana-data/src/panel/registryFactories.ts:5381": [
      [0, 0, 0, "Do not use any type assertions.", "0"]
    ],
    "packages/grafana-data/src/table/amendTimeSeries.ts:5381": [
      [0, 0, 0, "Do not use any type assertions.", "0"],
      [0, 0, 0, "Do not use any type assertions.", "1"],
      [0, 0, 0, "Do not use any type assertions.", "2"],
      [0, 0, 0, "Do not use any type assertions.", "3"],
      [0, 0, 0, "Do not use any type assertions.", "4"],
      [0, 0, 0, "Unexpected any. Specify a different type.", "5"]
    ],
    "packages/grafana-data/src/themes/colorManipulator.ts:5381": [
      [0, 0, 0, "Unexpected any. Specify a different type.", "0"],
      [0, 0, 0, "Unexpected any. Specify a different type.", "1"],
      [0, 0, 0, "Unexpected any. Specify a different type.", "2"]
    ],
    "packages/grafana-data/src/themes/createColors.ts:5381": [
      [0, 0, 0, "Do not use any type assertions.", "0"]
    ],
    "packages/grafana-data/src/transformations/matchers/valueMatchers/types.ts:5381": [
      [0, 0, 0, "Unexpected any. Specify a different type.", "0"],
      [0, 0, 0, "Unexpected any. Specify a different type.", "1"]
    ],
    "packages/grafana-data/src/transformations/standardTransformersRegistry.ts:5381": [
      [0, 0, 0, "Unexpected any. Specify a different type.", "0"]
    ],
    "packages/grafana-data/src/transformations/transformDataFrame.ts:5381": [
      [0, 0, 0, "Unexpected any. Specify a different type.", "0"],
      [0, 0, 0, "Unexpected any. Specify a different type.", "1"],
      [0, 0, 0, "Unexpected any. Specify a different type.", "2"],
      [0, 0, 0, "Unexpected any. Specify a different type.", "3"],
      [0, 0, 0, "Unexpected any. Specify a different type.", "4"],
      [0, 0, 0, "Unexpected any. Specify a different type.", "5"]
    ],
    "packages/grafana-data/src/transformations/transformers/nulls/nullInsertThreshold.ts:5381": [
      [0, 0, 0, "Unexpected any. Specify a different type.", "0"],
      [0, 0, 0, "Unexpected any. Specify a different type.", "1"]
    ],
    "packages/grafana-data/src/types/OptionsUIRegistryBuilder.ts:5381": [
      [0, 0, 0, "Unexpected any. Specify a different type.", "0"],
      [0, 0, 0, "Unexpected any. Specify a different type.", "1"],
      [0, 0, 0, "Unexpected any. Specify a different type.", "2"],
      [0, 0, 0, "Unexpected any. Specify a different type.", "3"]
    ],
    "packages/grafana-data/src/types/ScopedVars.ts:5381": [
      [0, 0, 0, "Unexpected any. Specify a different type.", "0"],
      [0, 0, 0, "Unexpected any. Specify a different type.", "1"]
    ],
    "packages/grafana-data/src/types/action.ts:5381": [
      [0, 0, 0, "Unexpected any. Specify a different type.", "0"],
      [0, 0, 0, "Unexpected any. Specify a different type.", "1"],
      [0, 0, 0, "Unexpected any. Specify a different type.", "2"]
    ],
    "packages/grafana-data/src/types/annotations.ts:5381": [
      [0, 0, 0, "Unexpected any. Specify a different type.", "0"],
      [0, 0, 0, "Unexpected any. Specify a different type.", "1"],
      [0, 0, 0, "Unexpected any. Specify a different type.", "2"],
      [0, 0, 0, "Unexpected any. Specify a different type.", "3"],
      [0, 0, 0, "Unexpected any. Specify a different type.", "4"],
      [0, 0, 0, "Unexpected any. Specify a different type.", "5"]
    ],
    "packages/grafana-data/src/types/app.ts:5381": [
      [0, 0, 0, "Do not use any type assertions.", "0"],
      [0, 0, 0, "Do not use any type assertions.", "1"],
      [0, 0, 0, "Do not use any type assertions.", "2"]
    ],
    "packages/grafana-data/src/types/dashboard.ts:5381": [
      [0, 0, 0, "Unexpected any. Specify a different type.", "0"],
      [0, 0, 0, "Unexpected any. Specify a different type.", "1"],
      [0, 0, 0, "Unexpected any. Specify a different type.", "2"]
    ],
    "packages/grafana-data/src/types/data.ts:5381": [
      [0, 0, 0, "Unexpected any. Specify a different type.", "0"],
      [0, 0, 0, "Unexpected any. Specify a different type.", "1"],
      [0, 0, 0, "Unexpected any. Specify a different type.", "2"],
      [0, 0, 0, "Unexpected any. Specify a different type.", "3"]
    ],
    "packages/grafana-data/src/types/dataFrame.ts:5381": [
      [0, 0, 0, "Unexpected any. Specify a different type.", "0"],
      [0, 0, 0, "Unexpected any. Specify a different type.", "1"],
      [0, 0, 0, "Unexpected any. Specify a different type.", "2"],
      [0, 0, 0, "Unexpected any. Specify a different type.", "3"]
    ],
    "packages/grafana-data/src/types/dataLink.ts:5381": [
      [0, 0, 0, "Unexpected any. Specify a different type.", "0"],
      [0, 0, 0, "Unexpected any. Specify a different type.", "1"],
      [0, 0, 0, "Unexpected any. Specify a different type.", "2"],
      [0, 0, 0, "Unexpected any. Specify a different type.", "3"],
      [0, 0, 0, "Unexpected any. Specify a different type.", "4"],
      [0, 0, 0, "Unexpected any. Specify a different type.", "5"],
      [0, 0, 0, "Unexpected any. Specify a different type.", "6"]
    ],
    "packages/grafana-data/src/types/datasource.ts:5381": [
      [0, 0, 0, "Unexpected any. Specify a different type.", "0"],
      [0, 0, 0, "Unexpected any. Specify a different type.", "1"],
      [0, 0, 0, "Unexpected any. Specify a different type.", "2"],
      [0, 0, 0, "Unexpected any. Specify a different type.", "3"],
      [0, 0, 0, "Unexpected any. Specify a different type.", "4"],
      [0, 0, 0, "Unexpected any. Specify a different type.", "5"],
      [0, 0, 0, "Unexpected any. Specify a different type.", "6"],
      [0, 0, 0, "Unexpected any. Specify a different type.", "7"],
      [0, 0, 0, "Unexpected any. Specify a different type.", "8"],
      [0, 0, 0, "Unexpected any. Specify a different type.", "9"],
      [0, 0, 0, "Unexpected any. Specify a different type.", "10"],
      [0, 0, 0, "Unexpected any. Specify a different type.", "11"],
      [0, 0, 0, "Unexpected any. Specify a different type.", "12"],
      [0, 0, 0, "Unexpected any. Specify a different type.", "13"],
      [0, 0, 0, "Unexpected any. Specify a different type.", "14"],
      [0, 0, 0, "Unexpected any. Specify a different type.", "15"],
      [0, 0, 0, "Unexpected any. Specify a different type.", "16"],
      [0, 0, 0, "Unexpected any. Specify a different type.", "17"],
      [0, 0, 0, "Unexpected any. Specify a different type.", "18"],
      [0, 0, 0, "Unexpected any. Specify a different type.", "19"],
      [0, 0, 0, "Unexpected any. Specify a different type.", "20"],
      [0, 0, 0, "Unexpected any. Specify a different type.", "21"],
      [0, 0, 0, "Unexpected any. Specify a different type.", "22"],
      [0, 0, 0, "Unexpected any. Specify a different type.", "23"]
    ],
    "packages/grafana-data/src/types/explore.ts:5381": [
      [0, 0, 0, "Unexpected any. Specify a different type.", "0"]
    ],
    "packages/grafana-data/src/types/fieldOverrides.ts:5381": [
      [0, 0, 0, "Unexpected any. Specify a different type.", "0"],
      [0, 0, 0, "Unexpected any. Specify a different type.", "1"],
      [0, 0, 0, "Unexpected any. Specify a different type.", "2"],
      [0, 0, 0, "Unexpected any. Specify a different type.", "3"],
      [0, 0, 0, "Unexpected any. Specify a different type.", "4"],
      [0, 0, 0, "Unexpected any. Specify a different type.", "5"],
      [0, 0, 0, "Unexpected any. Specify a different type.", "6"],
      [0, 0, 0, "Unexpected any. Specify a different type.", "7"],
      [0, 0, 0, "Unexpected any. Specify a different type.", "8"]
    ],
    "packages/grafana-data/src/types/flot.ts:5381": [
      [0, 0, 0, "Unexpected any. Specify a different type.", "0"]
    ],
    "packages/grafana-data/src/types/graph.ts:5381": [
      [0, 0, 0, "Unexpected any. Specify a different type.", "0"],
      [0, 0, 0, "Unexpected any. Specify a different type.", "1"],
      [0, 0, 0, "Unexpected any. Specify a different type.", "2"]
    ],
    "packages/grafana-data/src/types/legacyEvents.ts:5381": [
      [0, 0, 0, "Unexpected any. Specify a different type.", "0"],
      [0, 0, 0, "Unexpected any. Specify a different type.", "1"]
    ],
    "packages/grafana-data/src/types/live.ts:5381": [
      [0, 0, 0, "Do not use any type assertions.", "0"],
      [0, 0, 0, "Unexpected any. Specify a different type.", "1"],
      [0, 0, 0, "Unexpected any. Specify a different type.", "2"],
      [0, 0, 0, "Unexpected any. Specify a different type.", "3"],
      [0, 0, 0, "Unexpected any. Specify a different type.", "4"],
      [0, 0, 0, "Unexpected any. Specify a different type.", "5"],
      [0, 0, 0, "Unexpected any. Specify a different type.", "6"],
      [0, 0, 0, "Unexpected any. Specify a different type.", "7"]
    ],
    "packages/grafana-data/src/types/options.ts:5381": [
      [0, 0, 0, "Unexpected any. Specify a different type.", "0"],
      [0, 0, 0, "Unexpected any. Specify a different type.", "1"]
    ],
    "packages/grafana-data/src/types/panel.ts:5381": [
      [0, 0, 0, "Unexpected any. Specify a different type.", "0"],
      [0, 0, 0, "Unexpected any. Specify a different type.", "1"],
      [0, 0, 0, "Unexpected any. Specify a different type.", "2"],
      [0, 0, 0, "Unexpected any. Specify a different type.", "3"],
      [0, 0, 0, "Unexpected any. Specify a different type.", "4"],
      [0, 0, 0, "Unexpected any. Specify a different type.", "5"],
      [0, 0, 0, "Unexpected any. Specify a different type.", "6"],
      [0, 0, 0, "Unexpected any. Specify a different type.", "7"],
      [0, 0, 0, "Unexpected any. Specify a different type.", "8"],
      [0, 0, 0, "Unexpected any. Specify a different type.", "9"],
      [0, 0, 0, "Unexpected any. Specify a different type.", "10"],
      [0, 0, 0, "Unexpected any. Specify a different type.", "11"],
      [0, 0, 0, "Unexpected any. Specify a different type.", "12"]
    ],
    "packages/grafana-data/src/types/plugin.ts:5381": [
      [0, 0, 0, "Do not use any type assertions.", "0"],
      [0, 0, 0, "Unexpected any. Specify a different type.", "1"]
    ],
    "packages/grafana-data/src/types/scopes.ts:5381": [
      [0, 0, 0, "Do not use any type assertions.", "0"]
    ],
    "packages/grafana-data/src/types/select.ts:5381": [
      [0, 0, 0, "Unexpected any. Specify a different type.", "0"],
      [0, 0, 0, "Unexpected any. Specify a different type.", "1"]
    ],
    "packages/grafana-data/src/types/templateVars.ts:5381": [
      [0, 0, 0, "Unexpected any. Specify a different type.", "0"],
      [0, 0, 0, "Unexpected any. Specify a different type.", "1"]
    ],
    "packages/grafana-data/src/types/trace.ts:5381": [
      [0, 0, 0, "Unexpected any. Specify a different type.", "0"]
    ],
    "packages/grafana-data/src/types/transformations.ts:5381": [
      [0, 0, 0, "Unexpected any. Specify a different type.", "0"],
      [0, 0, 0, "Unexpected any. Specify a different type.", "1"],
      [0, 0, 0, "Unexpected any. Specify a different type.", "2"],
      [0, 0, 0, "Unexpected any. Specify a different type.", "3"],
      [0, 0, 0, "Unexpected any. Specify a different type.", "4"]
    ],
    "packages/grafana-data/src/types/variables.ts:5381": [
      [0, 0, 0, "Unexpected any. Specify a different type.", "0"]
    ],
    "packages/grafana-data/src/utils/OptionsUIBuilders.ts:5381": [
      [0, 0, 0, "Unexpected any. Specify a different type.", "0"],
      [0, 0, 0, "Unexpected any. Specify a different type.", "1"],
      [0, 0, 0, "Unexpected any. Specify a different type.", "2"],
      [0, 0, 0, "Unexpected any. Specify a different type.", "3"],
      [0, 0, 0, "Unexpected any. Specify a different type.", "4"],
      [0, 0, 0, "Unexpected any. Specify a different type.", "5"],
      [0, 0, 0, "Unexpected any. Specify a different type.", "6"],
      [0, 0, 0, "Unexpected any. Specify a different type.", "7"],
      [0, 0, 0, "Unexpected any. Specify a different type.", "8"],
      [0, 0, 0, "Unexpected any. Specify a different type.", "9"],
      [0, 0, 0, "Unexpected any. Specify a different type.", "10"]
    ],
    "packages/grafana-data/src/utils/Registry.ts:5381": [
      [0, 0, 0, "Unexpected any. Specify a different type.", "0"]
    ],
    "packages/grafana-data/src/utils/arrayUtils.ts:5381": [
      [0, 0, 0, "Unexpected any. Specify a different type.", "0"],
      [0, 0, 0, "Unexpected any. Specify a different type.", "1"]
    ],
    "packages/grafana-data/src/utils/csv.ts:5381": [
      [0, 0, 0, "Do not use any type assertions.", "0"],
      [0, 0, 0, "Do not use any type assertions.", "1"],
      [0, 0, 0, "Do not use any type assertions.", "2"],
      [0, 0, 0, "Unexpected any. Specify a different type.", "3"],
      [0, 0, 0, "Unexpected any. Specify a different type.", "4"]
    ],
    "packages/grafana-data/src/utils/datasource.ts:5381": [
      [0, 0, 0, "Do not use any type assertions.", "0"],
      [0, 0, 0, "Do not use any type assertions.", "1"]
    ],
    "packages/grafana-data/src/utils/flotPairs.ts:5381": [
      [0, 0, 0, "Unexpected any. Specify a different type.", "0"]
    ],
    "packages/grafana-data/src/utils/location.ts:5381": [
      [0, 0, 0, "Do not use any type assertions.", "0"]
    ],
    "packages/grafana-data/src/utils/store.ts:5381": [
      [0, 0, 0, "Direct usage of localStorage is not allowed. import store from @grafana/data instead", "0"],
      [0, 0, 0, "Direct usage of localStorage is not allowed. import store from @grafana/data instead", "1"],
      [0, 0, 0, "Direct usage of localStorage is not allowed. import store from @grafana/data instead", "2"],
      [0, 0, 0, "Direct usage of localStorage is not allowed. import store from @grafana/data instead", "3"],
      [0, 0, 0, "Direct usage of localStorage is not allowed. import store from @grafana/data instead", "4"],
      [0, 0, 0, "Direct usage of localStorage is not allowed. import store from @grafana/data instead", "5"]
    ],
    "packages/grafana-data/src/utils/url.ts:5381": [
      [0, 0, 0, "Do not use any type assertions.", "0"],
      [0, 0, 0, "Do not use any type assertions.", "1"],
      [0, 0, 0, "Unexpected any. Specify a different type.", "2"],
      [0, 0, 0, "Unexpected any. Specify a different type.", "3"],
      [0, 0, 0, "Unexpected any. Specify a different type.", "4"],
      [0, 0, 0, "Unexpected any. Specify a different type.", "5"],
      [0, 0, 0, "Unexpected any. Specify a different type.", "6"],
      [0, 0, 0, "Unexpected any. Specify a different type.", "7"],
      [0, 0, 0, "Unexpected any. Specify a different type.", "8"]
    ],
    "packages/grafana-data/src/utils/valueMappings.ts:5381": [
      [0, 0, 0, "Do not use any type assertions.", "0"],
      [0, 0, 0, "Do not use any type assertions.", "1"],
      [0, 0, 0, "Unexpected any. Specify a different type.", "2"],
      [0, 0, 0, "Unexpected any. Specify a different type.", "3"],
      [0, 0, 0, "Unexpected any. Specify a different type.", "4"]
    ],
    "packages/grafana-data/src/vector/CircularVector.ts:5381": [
      [0, 0, 0, "Unexpected any. Specify a different type.", "0"]
    ],
    "packages/grafana-data/src/vector/FunctionalVector.ts:5381": [
      [0, 0, 0, "Unexpected any. Specify a different type.", "0"],
      [0, 0, 0, "Unexpected any. Specify a different type.", "1"],
      [0, 0, 0, "Unexpected any. Specify a different type.", "2"],
      [0, 0, 0, "Unexpected any. Specify a different type.", "3"],
      [0, 0, 0, "Unexpected any. Specify a different type.", "4"],
      [0, 0, 0, "Unexpected any. Specify a different type.", "5"],
      [0, 0, 0, "Unexpected any. Specify a different type.", "6"],
      [0, 0, 0, "Unexpected any. Specify a different type.", "7"],
      [0, 0, 0, "Unexpected any. Specify a different type.", "8"]
    ],
    "packages/grafana-data/test/helpers/pluginMocks.ts:5381": [
      [0, 0, 0, "Do not use any type assertions.", "0"]
    ],
    "packages/grafana-e2e-selectors/src/resolver.ts:5381": [
      [0, 0, 0, "Do not use any type assertions.", "0"]
    ],
    "packages/grafana-o11y-ds-frontend/src/createNodeGraphFrames.ts:5381": [
      [0, 0, 0, "Do not use any type assertions.", "0"]
    ],
    "packages/grafana-prometheus/src/components/PromQueryField.tsx:5381": [
      [0, 0, 0, "Unexpected any. Specify a different type.", "0"]
    ],
    "packages/grafana-prometheus/src/components/metrics-browser/useMetricsLabelsValues.ts:5381": [
      [0, 0, 0, "Direct usage of localStorage is not allowed. import store from @grafana/data instead", "0"],
      [0, 0, 0, "Direct usage of localStorage is not allowed. import store from @grafana/data instead", "1"],
      [0, 0, 0, "Direct usage of localStorage is not allowed. import store from @grafana/data instead", "2"],
      [0, 0, 0, "Direct usage of localStorage is not allowed. import store from @grafana/data instead", "3"],
      [0, 0, 0, "Direct usage of localStorage is not allowed. import store from @grafana/data instead", "4"],
      [0, 0, 0, "Direct usage of localStorage is not allowed. import store from @grafana/data instead", "5"]
    ],
    "packages/grafana-prometheus/src/datasource.ts:5381": [
      [0, 0, 0, "Do not use any type assertions.", "0"],
      [0, 0, 0, "Unexpected any. Specify a different type.", "1"],
      [0, 0, 0, "Unexpected any. Specify a different type.", "2"],
      [0, 0, 0, "Unexpected any. Specify a different type.", "3"]
    ],
    "packages/grafana-prometheus/src/language_provider.test.ts:5381": [
      [0, 0, 0, "Unexpected any. Specify a different type.", "0"],
      [0, 0, 0, "Unexpected any. Specify a different type.", "1"],
      [0, 0, 0, "Unexpected any. Specify a different type.", "2"],
      [0, 0, 0, "Unexpected any. Specify a different type.", "3"],
      [0, 0, 0, "Unexpected any. Specify a different type.", "4"],
      [0, 0, 0, "Unexpected any. Specify a different type.", "5"],
      [0, 0, 0, "Unexpected any. Specify a different type.", "6"],
      [0, 0, 0, "Unexpected any. Specify a different type.", "7"]
    ],
    "packages/grafana-prometheus/src/language_provider.ts:5381": [
      [0, 0, 0, "Unexpected any. Specify a different type.", "0"],
      [0, 0, 0, "Unexpected any. Specify a different type.", "1"],
      [0, 0, 0, "Unexpected any. Specify a different type.", "2"],
      [0, 0, 0, "Unexpected any. Specify a different type.", "3"],
      [0, 0, 0, "Unexpected any. Specify a different type.", "4"],
      [0, 0, 0, "Unexpected any. Specify a different type.", "5"]
    ],
    "packages/grafana-prometheus/src/language_utils.ts:5381": [
      [0, 0, 0, "Do not use any type assertions.", "0"]
    ],
    "packages/grafana-prometheus/src/querybuilder/QueryPattern.tsx:5381": [
      [0, 0, 0, "Add noMargin prop to Card components to remove built-in margins. Use layout components like Stack or Grid with the gap prop instead for consistent spacing.", "0"]
    ],
    "packages/grafana-prometheus/src/querybuilder/components/LabelFilterItem.tsx:5381": [
      [0, 0, 0, "Do not use any type assertions.", "0"],
      [0, 0, 0, "Do not use any type assertions.", "1"],
      [0, 0, 0, "Do not use any type assertions.", "2"],
      [0, 0, 0, "Do not use any type assertions.", "3"]
    ],
    "packages/grafana-prometheus/src/querybuilder/components/LabelParamEditor.tsx:5381": [
      [0, 0, 0, "Do not use any type assertions.", "0"]
    ],
    "packages/grafana-prometheus/src/querybuilder/shared/OperationEditor.tsx:5381": [
      [0, 0, 0, "Unexpected any. Specify a different type.", "0"]
    ],
    "packages/grafana-prometheus/src/querybuilder/shared/OperationParamEditorRegistry.tsx:5381": [
      [0, 0, 0, "Do not use any type assertions.", "0"],
      [0, 0, 0, "Do not use any type assertions.", "1"],
      [0, 0, 0, "Do not use any type assertions.", "2"]
    ],
    "packages/grafana-prometheus/src/querybuilder/shared/types.ts:5381": [
      [0, 0, 0, "Unexpected any. Specify a different type.", "0"],
      [0, 0, 0, "Unexpected any. Specify a different type.", "1"]
    ],
    "packages/grafana-prometheus/src/resource_clients.test.ts:5381": [
      [0, 0, 0, "Unexpected any. Specify a different type.", "0"],
      [0, 0, 0, "Unexpected any. Specify a different type.", "1"],
      [0, 0, 0, "Unexpected any. Specify a different type.", "2"],
      [0, 0, 0, "Unexpected any. Specify a different type.", "3"],
      [0, 0, 0, "Unexpected any. Specify a different type.", "4"],
      [0, 0, 0, "Unexpected any. Specify a different type.", "5"],
      [0, 0, 0, "Unexpected any. Specify a different type.", "6"],
      [0, 0, 0, "Unexpected any. Specify a different type.", "7"]
    ],
    "packages/grafana-prometheus/src/types.ts:5381": [
      [0, 0, 0, "Unexpected any. Specify a different type.", "0"],
      [0, 0, 0, "Unexpected any. Specify a different type.", "1"],
      [0, 0, 0, "Unexpected any. Specify a different type.", "2"]
    ],
    "packages/grafana-runtime/src/analytics/types.ts:5381": [
      [0, 0, 0, "Unexpected any. Specify a different type.", "0"]
    ],
    "packages/grafana-runtime/src/config.ts:5381": [
      [0, 0, 0, "Direct usage of localStorage is not allowed. import store from @grafana/data instead", "0"],
      [0, 0, 0, "Do not use any type assertions.", "1"],
      [0, 0, 0, "Do not use any type assertions.", "2"],
      [0, 0, 0, "Do not use any type assertions.", "3"],
      [0, 0, 0, "Unexpected any. Specify a different type.", "4"],
      [0, 0, 0, "Unexpected any. Specify a different type.", "5"]
    ],
    "packages/grafana-runtime/src/services/EchoSrv.ts:5381": [
      [0, 0, 0, "Unexpected any. Specify a different type.", "0"],
      [0, 0, 0, "Unexpected any. Specify a different type.", "1"],
      [0, 0, 0, "Unexpected any. Specify a different type.", "2"],
      [0, 0, 0, "Unexpected any. Specify a different type.", "3"]
    ],
    "packages/grafana-runtime/src/services/LocationService.tsx:5381": [
      [0, 0, 0, "Do not use any type assertions.", "0"],
      [0, 0, 0, "Unexpected any. Specify a different type.", "1"],
      [0, 0, 0, "Unexpected any. Specify a different type.", "2"],
      [0, 0, 0, "Unexpected any. Specify a different type.", "3"],
      [0, 0, 0, "Unexpected any. Specify a different type.", "4"],
      [0, 0, 0, "Unexpected any. Specify a different type.", "5"]
    ],
    "packages/grafana-runtime/src/services/backendSrv.ts:5381": [
      [0, 0, 0, "Unexpected any. Specify a different type.", "0"],
      [0, 0, 0, "Unexpected any. Specify a different type.", "1"],
      [0, 0, 0, "Unexpected any. Specify a different type.", "2"],
      [0, 0, 0, "Unexpected any. Specify a different type.", "3"],
      [0, 0, 0, "Unexpected any. Specify a different type.", "4"],
      [0, 0, 0, "Unexpected any. Specify a different type.", "5"],
      [0, 0, 0, "Unexpected any. Specify a different type.", "6"],
      [0, 0, 0, "Unexpected any. Specify a different type.", "7"],
      [0, 0, 0, "Unexpected any. Specify a different type.", "8"],
      [0, 0, 0, "Unexpected any. Specify a different type.", "9"],
      [0, 0, 0, "Unexpected any. Specify a different type.", "10"],
      [0, 0, 0, "Unexpected any. Specify a different type.", "11"]
    ],
    "packages/grafana-runtime/src/services/pluginExtensions/usePluginComponent.ts:5381": [
      [0, 0, 0, "Do not use any type assertions.", "0"]
    ],
    "packages/grafana-runtime/src/services/pluginExtensions/usePluginComponents.ts:5381": [
      [0, 0, 0, "Do not use any type assertions.", "0"]
    ],
    "packages/grafana-runtime/src/services/pluginExtensions/usePluginFunctions.ts:5381": [
      [0, 0, 0, "Do not use any type assertions.", "0"]
    ],
    "packages/grafana-runtime/src/utils/DataSourceWithBackend.ts:5381": [
      [0, 0, 0, "Unexpected any. Specify a different type.", "0"]
    ],
    "packages/grafana-runtime/src/utils/queryResponse.ts:5381": [
      [0, 0, 0, "Do not use any type assertions.", "0"]
    ],
    "packages/grafana-runtime/src/utils/userStorage.tsx:5381": [
      [0, 0, 0, "Direct usage of localStorage is not allowed. import store from @grafana/data instead", "0"],
      [0, 0, 0, "Direct usage of localStorage is not allowed. import store from @grafana/data instead", "1"],
      [0, 0, 0, "Direct usage of localStorage is not allowed. import store from @grafana/data instead", "2"],
      [0, 0, 0, "Direct usage of localStorage is not allowed. import store from @grafana/data instead", "3"],
      [0, 0, 0, "Direct usage of localStorage is not allowed. import store from @grafana/data instead", "4"],
      [0, 0, 0, "Direct usage of localStorage is not allowed. import store from @grafana/data instead", "5"],
      [0, 0, 0, "Direct usage of localStorage is not allowed. import store from @grafana/data instead", "6"],
      [0, 0, 0, "Direct usage of localStorage is not allowed. import store from @grafana/data instead", "7"],
      [0, 0, 0, "Direct usage of localStorage is not allowed. import store from @grafana/data instead", "8"],
      [0, 0, 0, "Direct usage of localStorage is not allowed. import store from @grafana/data instead", "9"],
      [0, 0, 0, "Direct usage of localStorage is not allowed. import store from @grafana/data instead", "10"],
      [0, 0, 0, "Direct usage of localStorage is not allowed. import store from @grafana/data instead", "11"]
    ],
    "packages/grafana-schema/src/veneer/common.types.ts:5381": [
      [0, 0, 0, "Unexpected any. Specify a different type.", "0"]
    ],
    "packages/grafana-schema/src/veneer/dashboard.types.ts:5381": [
      [0, 0, 0, "Do not use any type assertions.", "0"],
      [0, 0, 0, "Do not use any type assertions.", "1"],
      [0, 0, 0, "Do not use any type assertions.", "2"],
      [0, 0, 0, "Do not use any type assertions.", "3"],
      [0, 0, 0, "Do not use any type assertions.", "4"],
      [0, 0, 0, "Unexpected any. Specify a different type.", "5"],
      [0, 0, 0, "Unexpected any. Specify a different type.", "6"]
    ],
    "packages/grafana-sql/src/components/configuration/ConnectionLimits.tsx:5381": [
      [0, 0, 0, "Add noMargin prop to Field components to remove built-in margins. Use layout components like Stack or Grid with the gap prop instead for consistent spacing.", "0"],
      [0, 0, 0, "Add noMargin prop to Field components to remove built-in margins. Use layout components like Stack or Grid with the gap prop instead for consistent spacing.", "1"],
      [0, 0, 0, "Add noMargin prop to Field components to remove built-in margins. Use layout components like Stack or Grid with the gap prop instead for consistent spacing.", "2"],
      [0, 0, 0, "Add noMargin prop to Field components to remove built-in margins. Use layout components like Stack or Grid with the gap prop instead for consistent spacing.", "3"]
    ],
    "packages/grafana-sql/src/components/configuration/TLSSecretsConfig.tsx:5381": [
      [0, 0, 0, "Add noMargin prop to Field components to remove built-in margins. Use layout components like Stack or Grid with the gap prop instead for consistent spacing.", "0"],
      [0, 0, 0, "Add noMargin prop to Field components to remove built-in margins. Use layout components like Stack or Grid with the gap prop instead for consistent spacing.", "1"],
      [0, 0, 0, "Add noMargin prop to Field components to remove built-in margins. Use layout components like Stack or Grid with the gap prop instead for consistent spacing.", "2"]
    ],
    "packages/grafana-sql/src/components/visual-query-builder/Preview.tsx:5381": [
      [0, 0, 0, "Add noMargin prop to Field components to remove built-in margins. Use layout components like Stack or Grid with the gap prop instead for consistent spacing.", "0"]
    ],
    "packages/grafana-ui/src/components/ColorPicker/ColorPicker.tsx:5381": [
      [0, 0, 0, "Unexpected any. Specify a different type.", "0"],
      [0, 0, 0, "Unexpected any. Specify a different type.", "1"]
    ],
    "packages/grafana-ui/src/components/Combobox/MultiCombobox.tsx:5381": [
      [0, 0, 0, "Do not use any type assertions.", "0"]
    ],
    "packages/grafana-ui/src/components/Combobox/useOptions.ts:5381": [
      [0, 0, 0, "Do not use any type assertions.", "0"]
    ],
    "packages/grafana-ui/src/components/DataLinks/DataLinkInput.tsx:5381": [
      [0, 0, 0, "Do not use any type assertions.", "0"]
    ],
    "packages/grafana-ui/src/components/DataSourceSettings/CustomHeadersSettings.tsx:5381": [
      [0, 0, 0, "Unexpected any. Specify a different type.", "0"],
      [0, 0, 0, "Unexpected any. Specify a different type.", "1"]
    ],
    "packages/grafana-ui/src/components/DataSourceSettings/types.ts:5381": [
      [0, 0, 0, "Unexpected any. Specify a different type.", "0"],
      [0, 0, 0, "Unexpected any. Specify a different type.", "1"]
    ],
    "packages/grafana-ui/src/components/Forms/Legacy/Input/Input.tsx:5381": [
      [0, 0, 0, "Do not use any type assertions.", "0"],
      [0, 0, 0, "Do not use any type assertions.", "1"],
      [0, 0, 0, "Unexpected any. Specify a different type.", "2"]
    ],
    "packages/grafana-ui/src/components/Forms/Legacy/Select/Select.tsx:5381": [
      [0, 0, 0, "Unexpected any. Specify a different type.", "0"]
    ],
    "packages/grafana-ui/src/components/Forms/Legacy/Select/SelectOption.tsx:5381": [
      [0, 0, 0, "Unexpected any. Specify a different type.", "0"],
      [0, 0, 0, "Unexpected any. Specify a different type.", "1"]
    ],
    "packages/grafana-ui/src/components/Forms/Legacy/Select/SelectOptionGroup.tsx:5381": [
      [0, 0, 0, "Unexpected any. Specify a different type.", "0"],
      [0, 0, 0, "Unexpected any. Specify a different type.", "1"],
      [0, 0, 0, "Unexpected any. Specify a different type.", "2"]
    ],
    "packages/grafana-ui/src/components/JSONFormatter/json_explorer/json_explorer.ts:5381": [
      [0, 0, 0, "Unexpected any. Specify a different type.", "0"],
      [0, 0, 0, "Unexpected any. Specify a different type.", "1"]
    ],
    "packages/grafana-ui/src/components/MatchersUI/FieldValueMatcher.tsx:5381": [
      [0, 0, 0, "Do not use any type assertions.", "0"]
    ],
    "packages/grafana-ui/src/components/MatchersUI/fieldMatchersUI.ts:5381": [
      [0, 0, 0, "Unexpected any. Specify a different type.", "0"]
    ],
    "packages/grafana-ui/src/components/Modal/ModalsContext.tsx:5381": [
      [0, 0, 0, "Unexpected any. Specify a different type.", "0"],
      [0, 0, 0, "Unexpected any. Specify a different type.", "1"],
      [0, 0, 0, "Unexpected any. Specify a different type.", "2"],
      [0, 0, 0, "Unexpected any. Specify a different type.", "3"]
    ],
    "packages/grafana-ui/src/components/PanelChrome/PanelContext.ts:5381": [
      [0, 0, 0, "Unexpected any. Specify a different type.", "0"],
      [0, 0, 0, "Unexpected any. Specify a different type.", "1"]
    ],
    "packages/grafana-ui/src/components/PanelChrome/index.ts:5381": [
      [0, 0, 0, "Do not use any type assertions.", "0"]
    ],
    "packages/grafana-ui/src/components/Segment/SegmentSelect.tsx:5381": [
      [0, 0, 0, "Do not use any type assertions.", "0"]
    ],
    "packages/grafana-ui/src/components/Select/SelectBase.tsx:5381": [
      [0, 0, 0, "Do not use any type assertions.", "0"],
      [0, 0, 0, "Do not use any type assertions.", "1"],
      [0, 0, 0, "Unexpected any. Specify a different type.", "2"],
      [0, 0, 0, "Unexpected any. Specify a different type.", "3"],
      [0, 0, 0, "Unexpected any. Specify a different type.", "4"],
      [0, 0, 0, "Unexpected any. Specify a different type.", "5"]
    ],
    "packages/grafana-ui/src/components/Select/resetSelectStyles.ts:5381": [
      [0, 0, 0, "Unexpected any. Specify a different type.", "0"],
      [0, 0, 0, "Unexpected any. Specify a different type.", "1"],
      [0, 0, 0, "Unexpected any. Specify a different type.", "2"],
      [0, 0, 0, "Unexpected any. Specify a different type.", "3"]
    ],
    "packages/grafana-ui/src/components/Select/types.ts:5381": [
      [0, 0, 0, "Unexpected any. Specify a different type.", "0"],
      [0, 0, 0, "Unexpected any. Specify a different type.", "1"],
      [0, 0, 0, "Unexpected any. Specify a different type.", "2"],
      [0, 0, 0, "Unexpected any. Specify a different type.", "3"],
      [0, 0, 0, "Unexpected any. Specify a different type.", "4"],
      [0, 0, 0, "Unexpected any. Specify a different type.", "5"]
    ],
    "packages/grafana-ui/src/components/SingleStatShared/SingleStatBaseOptions.ts:5381": [
      [0, 0, 0, "Do not use any type assertions.", "0"],
      [0, 0, 0, "Do not use any type assertions.", "1"],
      [0, 0, 0, "Do not use any type assertions.", "2"],
      [0, 0, 0, "Unexpected any. Specify a different type.", "3"],
      [0, 0, 0, "Unexpected any. Specify a different type.", "4"],
      [0, 0, 0, "Unexpected any. Specify a different type.", "5"],
      [0, 0, 0, "Unexpected any. Specify a different type.", "6"],
      [0, 0, 0, "Unexpected any. Specify a different type.", "7"],
      [0, 0, 0, "Unexpected any. Specify a different type.", "8"],
      [0, 0, 0, "Unexpected any. Specify a different type.", "9"],
      [0, 0, 0, "Unexpected any. Specify a different type.", "10"],
      [0, 0, 0, "Unexpected any. Specify a different type.", "11"],
      [0, 0, 0, "Unexpected any. Specify a different type.", "12"],
      [0, 0, 0, "Unexpected any. Specify a different type.", "13"],
      [0, 0, 0, "Unexpected any. Specify a different type.", "14"],
      [0, 0, 0, "Unexpected any. Specify a different type.", "15"]
    ],
    "packages/grafana-ui/src/components/Table/Cells/TableCell.tsx:5381": [
      [0, 0, 0, "Do not use any type assertions.", "0"],
      [0, 0, 0, "Do not use any type assertions.", "1"],
      [0, 0, 0, "Do not use any type assertions.", "2"],
      [0, 0, 0, "Unexpected any. Specify a different type.", "3"]
    ],
    "packages/grafana-ui/src/components/Table/TableCellInspector.tsx:5381": [
      [0, 0, 0, "Unexpected any. Specify a different type.", "0"]
    ],
    "packages/grafana-ui/src/components/Table/TableNG/Filter/Filter.tsx:5381": [
      [0, 0, 0, "Unexpected any. Specify a different type.", "0"]
    ],
    "packages/grafana-ui/src/components/Table/TableNG/Filter/FilterPopup.tsx:5381": [
      [0, 0, 0, "Unexpected any. Specify a different type.", "0"],
      [0, 0, 0, "Unexpected any. Specify a different type.", "1"],
      [0, 0, 0, "Unexpected any. Specify a different type.", "2"]
    ],
    "packages/grafana-ui/src/components/Table/TableNG/Filter/utils.ts:5381": [
      [0, 0, 0, "Unexpected any. Specify a different type.", "0"]
    ],
    "packages/grafana-ui/src/components/Table/TableNG/TableNG.test.tsx:5381": [
      [0, 0, 0, "Unexpected any. Specify a different type.", "0"],
      [0, 0, 0, "Unexpected any. Specify a different type.", "1"]
    ],
    "packages/grafana-ui/src/components/Table/TableNG/utils.test.ts:5381": [
      [0, 0, 0, "Unexpected any. Specify a different type.", "0"],
      [0, 0, 0, "Unexpected any. Specify a different type.", "1"]
    ],
    "packages/grafana-ui/src/components/Table/TableNG/utils.ts:5381": [
      [0, 0, 0, "Do not use any type assertions.", "0"],
      [0, 0, 0, "Do not use any type assertions.", "1"]
    ],
    "packages/grafana-ui/src/components/Table/TableRT/Filter.tsx:5381": [
      [0, 0, 0, "Unexpected any. Specify a different type.", "0"]
    ],
    "packages/grafana-ui/src/components/Table/TableRT/FilterPopup.tsx:5381": [
      [0, 0, 0, "Unexpected any. Specify a different type.", "0"]
    ],
    "packages/grafana-ui/src/components/Table/TableRT/FooterRow.tsx:5381": [
      [0, 0, 0, "Do not use any type assertions.", "0"],
      [0, 0, 0, "Unexpected any. Specify a different type.", "1"]
    ],
    "packages/grafana-ui/src/components/Table/TableRT/HeaderRow.tsx:5381": [
      [0, 0, 0, "Unexpected any. Specify a different type.", "0"]
    ],
    "packages/grafana-ui/src/components/Table/TableRT/Table.tsx:5381": [
      [0, 0, 0, "Do not use any type assertions.", "0"],
      [0, 0, 0, "Unexpected any. Specify a different type.", "1"],
      [0, 0, 0, "Unexpected any. Specify a different type.", "2"]
    ],
    "packages/grafana-ui/src/components/Table/reducer.ts:5381": [
      [0, 0, 0, "Do not use any type assertions.", "0"],
      [0, 0, 0, "Unexpected any. Specify a different type.", "1"]
    ],
    "packages/grafana-ui/src/components/Table/types.ts:5381": [
      [0, 0, 0, "Unexpected any. Specify a different type.", "0"],
      [0, 0, 0, "Unexpected any. Specify a different type.", "1"],
      [0, 0, 0, "Unexpected any. Specify a different type.", "2"]
    ],
    "packages/grafana-ui/src/components/Table/utils.ts:5381": [
      [0, 0, 0, "Unexpected any. Specify a different type.", "0"],
      [0, 0, 0, "Unexpected any. Specify a different type.", "1"],
      [0, 0, 0, "Unexpected any. Specify a different type.", "2"],
      [0, 0, 0, "Unexpected any. Specify a different type.", "3"],
      [0, 0, 0, "Unexpected any. Specify a different type.", "4"],
      [0, 0, 0, "Unexpected any. Specify a different type.", "5"]
    ],
    "packages/grafana-ui/src/components/Tags/Tag.tsx:5381": [
      [0, 0, 0, "Do not use any type assertions.", "0"]
    ],
    "packages/grafana-ui/src/components/ValuePicker/ValuePicker.tsx:5381": [
      [0, 0, 0, "Use data-testid for E2E selectors instead of aria-label", "0"]
    ],
    "packages/grafana-ui/src/components/VizLegend/types.ts:5381": [
      [0, 0, 0, "Unexpected any. Specify a different type.", "0"],
      [0, 0, 0, "Unexpected any. Specify a different type.", "1"]
    ],
    "packages/grafana-ui/src/components/VizRepeater/VizRepeater.tsx:5381": [
      [0, 0, 0, "Do not use any type assertions.", "0"],
      [0, 0, 0, "Do not use any type assertions.", "1"]
    ],
    "packages/grafana-ui/src/components/VizTooltip/VizTooltip.tsx:5381": [
      [0, 0, 0, "Unexpected any. Specify a different type.", "0"],
      [0, 0, 0, "Unexpected any. Specify a different type.", "1"]
    ],
    "packages/grafana-ui/src/components/uPlot/Plot.tsx:5381": [
      [0, 0, 0, "Do not use any type assertions.", "0"],
      [0, 0, 0, "Do not use any type assertions.", "1"]
    ],
    "packages/grafana-ui/src/components/uPlot/config/UPlotAxisBuilder.ts:5381": [
      [0, 0, 0, "Do not use any type assertions.", "0"],
      [0, 0, 0, "Unexpected any. Specify a different type.", "1"],
      [0, 0, 0, "Unexpected any. Specify a different type.", "2"]
    ],
    "packages/grafana-ui/src/components/uPlot/config/UPlotConfigBuilder.ts:5381": [
      [0, 0, 0, "Do not use any type assertions.", "0"],
      [0, 0, 0, "Do not use any type assertions.", "1"]
    ],
    "packages/grafana-ui/src/components/uPlot/types.ts:5381": [
      [0, 0, 0, "Unexpected any. Specify a different type.", "0"]
    ],
    "packages/grafana-ui/src/components/uPlot/utils.ts:5381": [
      [0, 0, 0, "Do not use any type assertions.", "0"],
      [0, 0, 0, "Unexpected any. Specify a different type.", "1"]
    ],
    "packages/grafana-ui/src/options/builder/hideSeries.tsx:5381": [
      [0, 0, 0, "Do not use any type assertions.", "0"]
    ],
    "packages/grafana-ui/src/slate-plugins/braces.ts:5381": [
      [0, 0, 0, "Do not use any type assertions.", "0"]
    ],
    "packages/grafana-ui/src/slate-plugins/slate-prism/index.ts:5381": [
      [0, 0, 0, "Do not use any type assertions.", "0"],
      [0, 0, 0, "Do not use any type assertions.", "1"]
    ],
    "packages/grafana-ui/src/slate-plugins/slate-prism/options.tsx:5381": [
      [0, 0, 0, "Unexpected any. Specify a different type.", "0"],
      [0, 0, 0, "Unexpected any. Specify a different type.", "1"]
    ],
    "packages/grafana-ui/src/slate-plugins/suggestions.tsx:5381": [
      [0, 0, 0, "Do not use any type assertions.", "0"],
      [0, 0, 0, "Do not use any type assertions.", "1"],
      [0, 0, 0, "Unexpected any. Specify a different type.", "2"]
    ],
    "packages/grafana-ui/src/themes/ThemeContext.tsx:5381": [
      [0, 0, 0, "Do not use any type assertions.", "0"],
      [0, 0, 0, "Do not use any type assertions.", "1"],
      [0, 0, 0, "Do not use any type assertions.", "2"]
    ],
    "packages/grafana-ui/src/themes/stylesFactory.ts:5381": [
      [0, 0, 0, "Unexpected any. Specify a different type.", "0"]
    ],
    "packages/grafana-ui/src/types/forms.ts:5381": [
      [0, 0, 0, "Unexpected any. Specify a different type.", "0"]
    ],
    "packages/grafana-ui/src/types/jquery.d.ts:5381": [
      [0, 0, 0, "Unexpected any. Specify a different type.", "0"],
      [0, 0, 0, "Unexpected any. Specify a different type.", "1"],
      [0, 0, 0, "Unexpected any. Specify a different type.", "2"]
    ],
    "packages/grafana-ui/src/types/react-table-config.d.ts:5381": [
      [0, 0, 0, "Unexpected any. Specify a different type.", "0"],
      [0, 0, 0, "Unexpected any. Specify a different type.", "1"]
    ],
    "packages/grafana-ui/src/utils/debug.ts:5381": [
      [0, 0, 0, "Unexpected any. Specify a different type.", "0"]
    ],
    "packages/grafana-ui/src/utils/dom.ts:5381": [
      [0, 0, 0, "Unexpected any. Specify a different type.", "0"]
    ],
    "packages/grafana-ui/src/utils/logger.ts:5381": [
      [0, 0, 0, "Direct usage of localStorage is not allowed. import store from @grafana/data instead", "0"]
    ],
    "packages/grafana-ui/src/utils/useAsyncDependency.ts:5381": [
      [0, 0, 0, "Unexpected any. Specify a different type.", "0"]
    ],
    "public/app/core/TableModel.ts:5381": [
      [0, 0, 0, "Unexpected any. Specify a different type.", "0"],
      [0, 0, 0, "Unexpected any. Specify a different type.", "1"]
    ],
    "public/app/core/actions/index.ts:5381": [
      [0, 0, 0, "Do not re-export imported variable (\`hideAppNotification\`)", "0"],
      [0, 0, 0, "Do not re-export imported variable (\`notifyApp\`)", "1"],
      [0, 0, 0, "Do not re-export imported variable (\`updateConfigurationSubtitle\`)", "2"],
      [0, 0, 0, "Do not re-export imported variable (\`updateNavIndex\`)", "3"]
    ],
    "public/app/core/components/AccessControl/index.ts:5381": [
      [0, 0, 0, "Do not use export all (\`export * from ...\`)", "0"]
    ],
    "public/app/core/components/AppChrome/History/HistoryWrapper.tsx:5381": [
      [0, 0, 0, "Add noMargin prop to Card components to remove built-in margins. Use layout components like Stack or Grid with the gap prop instead for consistent spacing.", "0"],
      [0, 0, 0, "Add noMargin prop to Card components to remove built-in margins. Use layout components like Stack or Grid with the gap prop instead for consistent spacing.", "1"]
    ],
    "public/app/core/components/AppNotifications/StoredNotificationItem.tsx:5381": [
      [0, 0, 0, "Add noMargin prop to Card components to remove built-in margins. Use layout components like Stack or Grid with the gap prop instead for consistent spacing.", "0"]
    ],
    "public/app/core/components/DynamicImports/SafeDynamicImport.tsx:5381": [
      [0, 0, 0, "Unexpected any. Specify a different type.", "0"]
    ],
    "public/app/core/components/ForgottenPassword/ChangePassword.tsx:5381": [
      [0, 0, 0, "Add noMargin prop to Field components to remove built-in margins. Use layout components like Stack or Grid with the gap prop instead for consistent spacing.", "0"],
      [0, 0, 0, "Add noMargin prop to Field components to remove built-in margins. Use layout components like Stack or Grid with the gap prop instead for consistent spacing.", "1"]
    ],
    "public/app/core/components/ForgottenPassword/ForgottenPassword.tsx:5381": [
      [0, 0, 0, "Add noMargin prop to Field components to remove built-in margins. Use layout components like Stack or Grid with the gap prop instead for consistent spacing.", "0"]
    ],
    "public/app/core/components/GraphNG/GraphNG.tsx:5381": [
      [0, 0, 0, "Do not use any type assertions.", "0"],
      [0, 0, 0, "Do not use any type assertions.", "1"],
      [0, 0, 0, "Do not use any type assertions.", "2"],
      [0, 0, 0, "Do not use any type assertions.", "3"],
      [0, 0, 0, "Unexpected any. Specify a different type.", "4"],
      [0, 0, 0, "Unexpected any. Specify a different type.", "5"]
    ],
    "public/app/core/components/LocalStorageValueProvider/index.tsx:5381": [
      [0, 0, 0, "Do not re-export imported variable (\`./LocalStorageValueProvider\`)", "0"]
    ],
    "public/app/core/components/Login/LoginForm.tsx:5381": [
      [0, 0, 0, "Add noMargin prop to Field components to remove built-in margins. Use layout components like Stack or Grid with the gap prop instead for consistent spacing.", "0"],
      [0, 0, 0, "Add noMargin prop to Field components to remove built-in margins. Use layout components like Stack or Grid with the gap prop instead for consistent spacing.", "1"]
    ],
    "public/app/core/components/Login/PasswordlessConfirmationForm.tsx:5381": [
      [0, 0, 0, "Add noMargin prop to Field components to remove built-in margins. Use layout components like Stack or Grid with the gap prop instead for consistent spacing.", "0"],
      [0, 0, 0, "Add noMargin prop to Field components to remove built-in margins. Use layout components like Stack or Grid with the gap prop instead for consistent spacing.", "1"],
      [0, 0, 0, "Add noMargin prop to Field components to remove built-in margins. Use layout components like Stack or Grid with the gap prop instead for consistent spacing.", "2"],
      [0, 0, 0, "Add noMargin prop to Field components to remove built-in margins. Use layout components like Stack or Grid with the gap prop instead for consistent spacing.", "3"]
    ],
    "public/app/core/components/Login/PasswordlessLoginForm.tsx:5381": [
      [0, 0, 0, "Add noMargin prop to Field components to remove built-in margins. Use layout components like Stack or Grid with the gap prop instead for consistent spacing.", "0"]
    ],
    "public/app/core/components/NavLandingPage/NavLandingPageCard.tsx:5381": [
      [0, 0, 0, "Add noMargin prop to Card components to remove built-in margins. Use layout components like Stack or Grid with the gap prop instead for consistent spacing.", "0"]
    ],
    "public/app/core/components/OptionsUI/NumberInput.tsx:5381": [
      [0, 0, 0, "Add noMargin prop to Field components to remove built-in margins. Use layout components like Stack or Grid with the gap prop instead for consistent spacing.", "0"]
    ],
    "public/app/core/components/OptionsUI/fieldColor.tsx:5381": [
      [0, 0, 0, "Add noMargin prop to Field components to remove built-in margins. Use layout components like Stack or Grid with the gap prop instead for consistent spacing.", "0"]
    ],
    "public/app/core/components/Page/EditableTitle.tsx:5381": [
      [0, 0, 0, "Add noMargin prop to Field components to remove built-in margins. Use layout components like Stack or Grid with the gap prop instead for consistent spacing.", "0"]
    ],
    "public/app/core/components/RolePickerDrawer/RolePickerDrawer.tsx:5381": [
      [0, 0, 0, "Add noMargin prop to Field components to remove built-in margins. Use layout components like Stack or Grid with the gap prop instead for consistent spacing.", "0"]
    ],
    "public/app/core/components/SharedPreferences/SharedPreferences.tsx:5381": [
      [0, 0, 0, "Add noMargin prop to Field components to remove built-in margins. Use layout components like Stack or Grid with the gap prop instead for consistent spacing.", "0"],
      [0, 0, 0, "Add noMargin prop to Field components to remove built-in margins. Use layout components like Stack or Grid with the gap prop instead for consistent spacing.", "1"],
      [0, 0, 0, "Add noMargin prop to Field components to remove built-in margins. Use layout components like Stack or Grid with the gap prop instead for consistent spacing.", "2"],
      [0, 0, 0, "Add noMargin prop to Field components to remove built-in margins. Use layout components like Stack or Grid with the gap prop instead for consistent spacing.", "3"],
      [0, 0, 0, "Add noMargin prop to Field components to remove built-in margins. Use layout components like Stack or Grid with the gap prop instead for consistent spacing.", "4"],
      [0, 0, 0, "Add noMargin prop to Field components to remove built-in margins. Use layout components like Stack or Grid with the gap prop instead for consistent spacing.", "5"]
    ],
    "public/app/core/components/Signup/SignupPage.tsx:5381": [
      [0, 0, 0, "Add noMargin prop to Field components to remove built-in margins. Use layout components like Stack or Grid with the gap prop instead for consistent spacing.", "0"],
      [0, 0, 0, "Add noMargin prop to Field components to remove built-in margins. Use layout components like Stack or Grid with the gap prop instead for consistent spacing.", "1"],
      [0, 0, 0, "Add noMargin prop to Field components to remove built-in margins. Use layout components like Stack or Grid with the gap prop instead for consistent spacing.", "2"],
      [0, 0, 0, "Add noMargin prop to Field components to remove built-in margins. Use layout components like Stack or Grid with the gap prop instead for consistent spacing.", "3"],
      [0, 0, 0, "Add noMargin prop to Field components to remove built-in margins. Use layout components like Stack or Grid with the gap prop instead for consistent spacing.", "4"],
      [0, 0, 0, "Add noMargin prop to Field components to remove built-in margins. Use layout components like Stack or Grid with the gap prop instead for consistent spacing.", "5"]
    ],
    "public/app/core/components/Signup/VerifyEmail.tsx:5381": [
      [0, 0, 0, "Add noMargin prop to Field components to remove built-in margins. Use layout components like Stack or Grid with the gap prop instead for consistent spacing.", "0"]
    ],
    "public/app/core/components/TagFilter/TagFilter.tsx:5381": [
      [0, 0, 0, "Unexpected any. Specify a different type.", "0"]
    ],
    "public/app/core/components/TimeSeries/utils.ts:5381": [
      [0, 0, 0, "Do not use any type assertions.", "0"],
      [0, 0, 0, "Unexpected any. Specify a different type.", "1"],
      [0, 0, 0, "Unexpected any. Specify a different type.", "2"]
    ],
    "public/app/core/config.ts:5381": [
      [0, 0, 0, "Do not re-export imported variable (\`Settings\`)", "0"],
      [0, 0, 0, "Do not re-export imported variable (\`config\`)", "1"]
    ],
    "public/app/core/core.ts:5381": [
      [0, 0, 0, "Do not re-export imported variable (\`JsonExplorer\`)", "0"],
      [0, 0, 0, "Do not re-export imported variable (\`TimeSeries\`)", "1"],
      [0, 0, 0, "Do not re-export imported variable (\`appEvents\`)", "2"],
      [0, 0, 0, "Do not re-export imported variable (\`assignModelProperties\`)", "3"],
      [0, 0, 0, "Do not re-export imported variable (\`colors\`)", "4"],
      [0, 0, 0, "Do not re-export imported variable (\`contextSrv\`)", "5"],
      [0, 0, 0, "Do not re-export imported variable (\`profiler\`)", "6"],
      [0, 0, 0, "Do not re-export imported variable (\`updateLegendValues\`)", "7"]
    ],
    "public/app/core/navigation/types.ts:5381": [
      [0, 0, 0, "Unexpected any. Specify a different type.", "0"]
    ],
    "public/app/core/reducers/appNotification.ts:5381": [
      [0, 0, 0, "Direct usage of localStorage is not allowed. import store from @grafana/data instead", "0"],
      [0, 0, 0, "Direct usage of localStorage is not allowed. import store from @grafana/data instead", "1"],
      [0, 0, 0, "Direct usage of localStorage is not allowed. import store from @grafana/data instead", "2"]
    ],
    "public/app/core/services/ResponseQueue.ts:5381": [
      [0, 0, 0, "Unexpected any. Specify a different type.", "0"]
    ],
    "public/app/core/services/backend_srv.ts:5381": [
      [0, 0, 0, "Do not use any type assertions.", "0"],
      [0, 0, 0, "Unexpected any. Specify a different type.", "1"],
      [0, 0, 0, "Unexpected any. Specify a different type.", "2"],
      [0, 0, 0, "Unexpected any. Specify a different type.", "3"],
      [0, 0, 0, "Unexpected any. Specify a different type.", "4"],
      [0, 0, 0, "Unexpected any. Specify a different type.", "5"]
    ],
    "public/app/core/services/context_srv.ts:5381": [
      [0, 0, 0, "Do not use any type assertions.", "0"],
      [0, 0, 0, "Unexpected any. Specify a different type.", "1"]
    ],
    "public/app/core/services/echo/backends/analytics/RudderstackBackend.ts:5381": [
      [0, 0, 0, "Do not use any type assertions.", "0"],
      [0, 0, 0, "Do not use any type assertions.", "1"],
      [0, 0, 0, "Unexpected any. Specify a different type.", "2"],
      [0, 0, 0, "Unexpected any. Specify a different type.", "3"]
    ],
    "public/app/core/specs/backend_srv.test.ts:5381": [
      [0, 0, 0, "Unexpected any. Specify a different type.", "0"]
    ],
    "public/app/core/store.ts:5381": [
      [0, 0, 0, "Do not re-export imported variable (\`store\`)", "0"]
    ],
    "public/app/core/time_series2.ts:5381": [
      [0, 0, 0, "Unexpected any. Specify a different type.", "0"],
      [0, 0, 0, "Unexpected any. Specify a different type.", "1"],
      [0, 0, 0, "Unexpected any. Specify a different type.", "2"],
      [0, 0, 0, "Unexpected any. Specify a different type.", "3"],
      [0, 0, 0, "Unexpected any. Specify a different type.", "4"],
      [0, 0, 0, "Unexpected any. Specify a different type.", "5"],
      [0, 0, 0, "Unexpected any. Specify a different type.", "6"],
      [0, 0, 0, "Unexpected any. Specify a different type.", "7"],
      [0, 0, 0, "Unexpected any. Specify a different type.", "8"],
      [0, 0, 0, "Unexpected any. Specify a different type.", "9"],
      [0, 0, 0, "Unexpected any. Specify a different type.", "10"],
      [0, 0, 0, "Unexpected any. Specify a different type.", "11"],
      [0, 0, 0, "Unexpected any. Specify a different type.", "12"],
      [0, 0, 0, "Unexpected any. Specify a different type.", "13"],
      [0, 0, 0, "Unexpected any. Specify a different type.", "14"],
      [0, 0, 0, "Unexpected any. Specify a different type.", "15"],
      [0, 0, 0, "Unexpected any. Specify a different type.", "16"],
      [0, 0, 0, "Unexpected any. Specify a different type.", "17"],
      [0, 0, 0, "Unexpected any. Specify a different type.", "18"]
    ],
    "public/app/core/utils/connectWithReduxStore.tsx:5381": [
      [0, 0, 0, "Do not use any type assertions.", "0"],
      [0, 0, 0, "Do not use any type assertions.", "1"],
      [0, 0, 0, "Unexpected any. Specify a different type.", "2"],
      [0, 0, 0, "Unexpected any. Specify a different type.", "3"],
      [0, 0, 0, "Unexpected any. Specify a different type.", "4"],
      [0, 0, 0, "Unexpected any. Specify a different type.", "5"],
      [0, 0, 0, "Unexpected any. Specify a different type.", "6"],
      [0, 0, 0, "Unexpected any. Specify a different type.", "7"],
      [0, 0, 0, "Unexpected any. Specify a different type.", "8"],
      [0, 0, 0, "Unexpected any. Specify a different type.", "9"]
    ],
    "public/app/core/utils/deferred.ts:5381": [
      [0, 0, 0, "Unexpected any. Specify a different type.", "0"]
    ],
    "public/app/core/utils/fetch.ts:5381": [
      [0, 0, 0, "Do not use any type assertions.", "0"],
      [0, 0, 0, "Do not use any type assertions.", "1"],
      [0, 0, 0, "Do not use any type assertions.", "2"],
      [0, 0, 0, "Do not use any type assertions.", "3"],
      [0, 0, 0, "Do not use any type assertions.", "4"],
      [0, 0, 0, "Unexpected any. Specify a different type.", "5"]
    ],
    "public/app/core/utils/object.ts:5381": [
      [0, 0, 0, "Do not use any type assertions.", "0"],
      [0, 0, 0, "Do not use any type assertions.", "1"],
      [0, 0, 0, "Do not use any type assertions.", "2"],
      [0, 0, 0, "Do not use any type assertions.", "3"],
      [0, 0, 0, "Unexpected any. Specify a different type.", "4"],
      [0, 0, 0, "Unexpected any. Specify a different type.", "5"],
      [0, 0, 0, "Unexpected any. Specify a different type.", "6"]
    ],
    "public/app/core/utils/richHistory.test.ts:5381": [
      [0, 0, 0, "Unexpected any. Specify a different type.", "0"]
    ],
    "public/app/core/utils/richHistory.ts:5381": [
      [0, 0, 0, "Do not re-export imported variable (\`RichHistorySearchFilters\`)", "0"],
      [0, 0, 0, "Do not re-export imported variable (\`RichHistorySettings\`)", "1"],
      [0, 0, 0, "Do not re-export imported variable (\`SortOrder\`)", "2"]
    ],
    "public/app/core/utils/ticks.ts:5381": [
      [0, 0, 0, "Do not use any type assertions.", "0"],
      [0, 0, 0, "Do not use any type assertions.", "1"]
    ],
    "public/app/features/actions/ActionEditor.tsx:5381": [
      [0, 0, 0, "Add noMargin prop to Field components to remove built-in margins. Use layout components like Stack or Grid with the gap prop instead for consistent spacing.", "0"],
      [0, 0, 0, "Add noMargin prop to Field components to remove built-in margins. Use layout components like Stack or Grid with the gap prop instead for consistent spacing.", "1"],
      [0, 0, 0, "Add noMargin prop to Field components to remove built-in margins. Use layout components like Stack or Grid with the gap prop instead for consistent spacing.", "2"],
      [0, 0, 0, "Add noMargin prop to Field components to remove built-in margins. Use layout components like Stack or Grid with the gap prop instead for consistent spacing.", "3"],
      [0, 0, 0, "Add noMargin prop to Field components to remove built-in margins. Use layout components like Stack or Grid with the gap prop instead for consistent spacing.", "4"],
      [0, 0, 0, "Add noMargin prop to Field components to remove built-in margins. Use layout components like Stack or Grid with the gap prop instead for consistent spacing.", "5"],
      [0, 0, 0, "Add noMargin prop to Field components to remove built-in margins. Use layout components like Stack or Grid with the gap prop instead for consistent spacing.", "6"]
    ],
    "public/app/features/actions/ParamsEditor.tsx:5381": [
      [0, 0, 0, "Do not use any type assertions.", "0"]
    ],
    "public/app/features/admin/AdminEditOrgPage.tsx:5381": [
      [0, 0, 0, "Add noMargin prop to Field components to remove built-in margins. Use layout components like Stack or Grid with the gap prop instead for consistent spacing.", "0"]
    ],
    "public/app/features/admin/ServerStatsCard.tsx:5381": [
      [0, 0, 0, "Add noMargin prop to Card components to remove built-in margins. Use layout components like Stack or Grid with the gap prop instead for consistent spacing.", "0"]
    ],
    "public/app/features/admin/UserCreatePage.tsx:5381": [
      [0, 0, 0, "Add noMargin prop to Field components to remove built-in margins. Use layout components like Stack or Grid with the gap prop instead for consistent spacing.", "0"],
      [0, 0, 0, "Add noMargin prop to Field components to remove built-in margins. Use layout components like Stack or Grid with the gap prop instead for consistent spacing.", "1"],
      [0, 0, 0, "Add noMargin prop to Field components to remove built-in margins. Use layout components like Stack or Grid with the gap prop instead for consistent spacing.", "2"],
      [0, 0, 0, "Add noMargin prop to Field components to remove built-in margins. Use layout components like Stack or Grid with the gap prop instead for consistent spacing.", "3"]
    ],
    "public/app/features/admin/UserOrgs.tsx:5381": [
      [0, 0, 0, "Add noMargin prop to Field components to remove built-in margins. Use layout components like Stack or Grid with the gap prop instead for consistent spacing.", "0"],
      [0, 0, 0, "Add noMargin prop to Field components to remove built-in margins. Use layout components like Stack or Grid with the gap prop instead for consistent spacing.", "1"]
    ],
    "public/app/features/admin/ldap/LdapDrawer.tsx:5381": [
      [0, 0, 0, "Add noMargin prop to Field components to remove built-in margins. Use layout components like Stack or Grid with the gap prop instead for consistent spacing.", "0"],
      [0, 0, 0, "Add noMargin prop to Field components to remove built-in margins. Use layout components like Stack or Grid with the gap prop instead for consistent spacing.", "1"],
      [0, 0, 0, "Add noMargin prop to Field components to remove built-in margins. Use layout components like Stack or Grid with the gap prop instead for consistent spacing.", "2"],
      [0, 0, 0, "Add noMargin prop to Field components to remove built-in margins. Use layout components like Stack or Grid with the gap prop instead for consistent spacing.", "3"],
      [0, 0, 0, "Add noMargin prop to Field components to remove built-in margins. Use layout components like Stack or Grid with the gap prop instead for consistent spacing.", "4"],
      [0, 0, 0, "Add noMargin prop to Field components to remove built-in margins. Use layout components like Stack or Grid with the gap prop instead for consistent spacing.", "5"],
      [0, 0, 0, "Add noMargin prop to Field components to remove built-in margins. Use layout components like Stack or Grid with the gap prop instead for consistent spacing.", "6"],
      [0, 0, 0, "Add noMargin prop to Field components to remove built-in margins. Use layout components like Stack or Grid with the gap prop instead for consistent spacing.", "7"],
      [0, 0, 0, "Add noMargin prop to Field components to remove built-in margins. Use layout components like Stack or Grid with the gap prop instead for consistent spacing.", "8"],
      [0, 0, 0, "Add noMargin prop to Field components to remove built-in margins. Use layout components like Stack or Grid with the gap prop instead for consistent spacing.", "9"],
      [0, 0, 0, "Add noMargin prop to Field components to remove built-in margins. Use layout components like Stack or Grid with the gap prop instead for consistent spacing.", "10"],
      [0, 0, 0, "Add noMargin prop to Field components to remove built-in margins. Use layout components like Stack or Grid with the gap prop instead for consistent spacing.", "11"],
      [0, 0, 0, "Add noMargin prop to Field components to remove built-in margins. Use layout components like Stack or Grid with the gap prop instead for consistent spacing.", "12"],
      [0, 0, 0, "Add noMargin prop to Field components to remove built-in margins. Use layout components like Stack or Grid with the gap prop instead for consistent spacing.", "13"],
      [0, 0, 0, "Add noMargin prop to Field components to remove built-in margins. Use layout components like Stack or Grid with the gap prop instead for consistent spacing.", "14"],
      [0, 0, 0, "Add noMargin prop to Field components to remove built-in margins. Use layout components like Stack or Grid with the gap prop instead for consistent spacing.", "15"],
      [0, 0, 0, "Add noMargin prop to Field components to remove built-in margins. Use layout components like Stack or Grid with the gap prop instead for consistent spacing.", "16"],
      [0, 0, 0, "Add noMargin prop to Field components to remove built-in margins. Use layout components like Stack or Grid with the gap prop instead for consistent spacing.", "17"],
      [0, 0, 0, "Add noMargin prop to Field components to remove built-in margins. Use layout components like Stack or Grid with the gap prop instead for consistent spacing.", "18"],
      [0, 0, 0, "Add noMargin prop to Field components to remove built-in margins. Use layout components like Stack or Grid with the gap prop instead for consistent spacing.", "19"],
      [0, 0, 0, "Add noMargin prop to Field components to remove built-in margins. Use layout components like Stack or Grid with the gap prop instead for consistent spacing.", "20"],
      [0, 0, 0, "Add noMargin prop to Field components to remove built-in margins. Use layout components like Stack or Grid with the gap prop instead for consistent spacing.", "21"],
      [0, 0, 0, "Add noMargin prop to Field components to remove built-in margins. Use layout components like Stack or Grid with the gap prop instead for consistent spacing.", "22"]
    ],
    "public/app/features/admin/ldap/LdapGroupMapping.tsx:5381": [
      [0, 0, 0, "Add noMargin prop to Field components to remove built-in margins. Use layout components like Stack or Grid with the gap prop instead for consistent spacing.", "0"],
      [0, 0, 0, "Add noMargin prop to Field components to remove built-in margins. Use layout components like Stack or Grid with the gap prop instead for consistent spacing.", "1"],
      [0, 0, 0, "Add noMargin prop to Field components to remove built-in margins. Use layout components like Stack or Grid with the gap prop instead for consistent spacing.", "2"],
      [0, 0, 0, "Add noMargin prop to Field components to remove built-in margins. Use layout components like Stack or Grid with the gap prop instead for consistent spacing.", "3"]
    ],
    "public/app/features/admin/ldap/LdapPage.tsx:5381": [
      [0, 0, 0, "Add noMargin prop to Field components to remove built-in margins. Use layout components like Stack or Grid with the gap prop instead for consistent spacing.", "0"]
    ],
    "public/app/features/admin/ldap/LdapSettingsPage.tsx:5381": [
      [0, 0, 0, "Add noMargin prop to Field components to remove built-in margins. Use layout components like Stack or Grid with the gap prop instead for consistent spacing.", "0"],
      [0, 0, 0, "Add noMargin prop to Field components to remove built-in margins. Use layout components like Stack or Grid with the gap prop instead for consistent spacing.", "1"],
      [0, 0, 0, "Add noMargin prop to Field components to remove built-in margins. Use layout components like Stack or Grid with the gap prop instead for consistent spacing.", "2"],
      [0, 0, 0, "Add noMargin prop to Field components to remove built-in margins. Use layout components like Stack or Grid with the gap prop instead for consistent spacing.", "3"],
      [0, 0, 0, "Add noMargin prop to Field components to remove built-in margins. Use layout components like Stack or Grid with the gap prop instead for consistent spacing.", "4"]
    ],
    "public/app/features/alerting/routes.tsx:5381": [
      [0, 0, 0, "Unexpected any. Specify a different type.", "0"]
    ],
    "public/app/features/alerting/state/ThresholdMapper.ts:5381": [
      [0, 0, 0, "Unexpected any. Specify a different type.", "0"]
    ],
    "public/app/features/alerting/state/alertDef.ts:5381": [
      [0, 0, 0, "Do not use any type assertions.", "0"],
      [0, 0, 0, "Unexpected any. Specify a different type.", "1"],
      [0, 0, 0, "Unexpected any. Specify a different type.", "2"],
      [0, 0, 0, "Unexpected any. Specify a different type.", "3"],
      [0, 0, 0, "Unexpected any. Specify a different type.", "4"]
    ],
    "public/app/features/alerting/state/query_part.ts:5381": [
      [0, 0, 0, "Unexpected any. Specify a different type.", "0"],
      [0, 0, 0, "Unexpected any. Specify a different type.", "1"],
      [0, 0, 0, "Unexpected any. Specify a different type.", "2"],
      [0, 0, 0, "Unexpected any. Specify a different type.", "3"],
      [0, 0, 0, "Unexpected any. Specify a different type.", "4"],
      [0, 0, 0, "Unexpected any. Specify a different type.", "5"],
      [0, 0, 0, "Unexpected any. Specify a different type.", "6"],
      [0, 0, 0, "Unexpected any. Specify a different type.", "7"],
      [0, 0, 0, "Unexpected any. Specify a different type.", "8"],
      [0, 0, 0, "Unexpected any. Specify a different type.", "9"]
    ],
    "public/app/features/alerting/state/reducers.ts:5381": [
      [0, 0, 0, "Unexpected any. Specify a different type.", "0"],
      [0, 0, 0, "Unexpected any. Specify a different type.", "1"]
    ],
    "public/app/features/alerting/unified/AlertsFolderView.tsx:5381": [
      [0, 0, 0, "Add noMargin prop to Card components to remove built-in margins. Use layout components like Stack or Grid with the gap prop instead for consistent spacing.", "0"]
    ],
    "public/app/features/alerting/unified/RedirectToRuleViewer.tsx:5381": [
      [0, 0, 0, "Add noMargin prop to Card components to remove built-in margins. Use layout components like Stack or Grid with the gap prop instead for consistent spacing.", "0"]
    ],
    "public/app/features/alerting/unified/components/AlertLabelDropdown.tsx:5381": [
      [0, 0, 0, "Add noMargin prop to Field components to remove built-in margins. Use layout components like Stack or Grid with the gap prop instead for consistent spacing.", "0"]
    ],
    "public/app/features/alerting/unified/components/AnnotationDetailsField.tsx:5381": [
      [0, 0, 0, "Do not use any type assertions.", "0"]
    ],
    "public/app/features/alerting/unified/components/Authorize.tsx:5381": [
      [0, 0, 0, "Do not use any type assertions.", "0"],
      [0, 0, 0, "Do not use any type assertions.", "1"]
    ],
    "public/app/features/alerting/unified/components/alert-groups/AlertGroupFilter.tsx:5381": [
      [0, 0, 0, "Do not use any type assertions.", "0"]
    ],
    "public/app/features/alerting/unified/components/alert-groups/AlertGroupHeader.tsx:5381": [
      [0, 0, 0, "Do not use any type assertions.", "0"],
      [0, 0, 0, "Do not use any type assertions.", "1"]
    ],
    "public/app/features/alerting/unified/components/alert-groups/GroupBy.tsx:5381": [
      [0, 0, 0, "Do not use any type assertions.", "0"]
    ],
    "public/app/features/alerting/unified/components/alert-groups/MatcherFilter.tsx:5381": [
      [0, 0, 0, "Add noMargin prop to Field components to remove built-in margins. Use layout components like Stack or Grid with the gap prop instead for consistent spacing.", "0"]
    ],
    "public/app/features/alerting/unified/components/contact-points/components/ContactPointsFilter.tsx:5381": [
      [0, 0, 0, "Add noMargin prop to Field components to remove built-in margins. Use layout components like Stack or Grid with the gap prop instead for consistent spacing.", "0"]
    ],
    "public/app/features/alerting/unified/components/create-folder/CreateNewFolder.tsx:5381": [
      [0, 0, 0, "Add noMargin prop to Field components to remove built-in margins. Use layout components like Stack or Grid with the gap prop instead for consistent spacing.", "0"]
    ],
    "public/app/features/alerting/unified/components/import-to-gma/NamespaceAndGroupFilter.tsx:5381": [
      [0, 0, 0, "Add noMargin prop to Field components to remove built-in margins. Use layout components like Stack or Grid with the gap prop instead for consistent spacing.", "0"],
      [0, 0, 0, "Add noMargin prop to Field components to remove built-in margins. Use layout components like Stack or Grid with the gap prop instead for consistent spacing.", "1"]
    ],
    "public/app/features/alerting/unified/components/mute-timings/MuteTimingForm.tsx:5381": [
      [0, 0, 0, "Add noMargin prop to Field components to remove built-in margins. Use layout components like Stack or Grid with the gap prop instead for consistent spacing.", "0"]
    ],
    "public/app/features/alerting/unified/components/mute-timings/MuteTimingTimeInterval.tsx:5381": [
      [0, 0, 0, "Add noMargin prop to Field components to remove built-in margins. Use layout components like Stack or Grid with the gap prop instead for consistent spacing.", "0"],
      [0, 0, 0, "Add noMargin prop to Field components to remove built-in margins. Use layout components like Stack or Grid with the gap prop instead for consistent spacing.", "1"],
      [0, 0, 0, "Add noMargin prop to Field components to remove built-in margins. Use layout components like Stack or Grid with the gap prop instead for consistent spacing.", "2"],
      [0, 0, 0, "Add noMargin prop to Field components to remove built-in margins. Use layout components like Stack or Grid with the gap prop instead for consistent spacing.", "3"],
      [0, 0, 0, "Add noMargin prop to Field components to remove built-in margins. Use layout components like Stack or Grid with the gap prop instead for consistent spacing.", "4"]
    ],
    "public/app/features/alerting/unified/components/mute-timings/MuteTimingTimeRange.tsx:5381": [
      [0, 0, 0, "Add noMargin prop to Field components to remove built-in margins. Use layout components like Stack or Grid with the gap prop instead for consistent spacing.", "0"]
    ],
    "public/app/features/alerting/unified/components/notification-policies/EditDefaultPolicyForm.tsx:5381": [
      [0, 0, 0, "Add noMargin prop to Field components to remove built-in margins. Use layout components like Stack or Grid with the gap prop instead for consistent spacing.", "0"],
      [0, 0, 0, "Add noMargin prop to Field components to remove built-in margins. Use layout components like Stack or Grid with the gap prop instead for consistent spacing.", "1"],
      [0, 0, 0, "Add noMargin prop to Field components to remove built-in margins. Use layout components like Stack or Grid with the gap prop instead for consistent spacing.", "2"],
      [0, 0, 0, "Add noMargin prop to Field components to remove built-in margins. Use layout components like Stack or Grid with the gap prop instead for consistent spacing.", "3"],
      [0, 0, 0, "Add noMargin prop to Field components to remove built-in margins. Use layout components like Stack or Grid with the gap prop instead for consistent spacing.", "4"]
    ],
    "public/app/features/alerting/unified/components/notification-policies/EditNotificationPolicyForm.tsx:5381": [
      [0, 0, 0, "Add noMargin prop to Field components to remove built-in margins. Use layout components like Stack or Grid with the gap prop instead for consistent spacing.", "0"],
      [0, 0, 0, "Add noMargin prop to Field components to remove built-in margins. Use layout components like Stack or Grid with the gap prop instead for consistent spacing.", "1"],
      [0, 0, 0, "Add noMargin prop to Field components to remove built-in margins. Use layout components like Stack or Grid with the gap prop instead for consistent spacing.", "2"],
      [0, 0, 0, "Add noMargin prop to Field components to remove built-in margins. Use layout components like Stack or Grid with the gap prop instead for consistent spacing.", "3"],
      [0, 0, 0, "Add noMargin prop to Field components to remove built-in margins. Use layout components like Stack or Grid with the gap prop instead for consistent spacing.", "4"],
      [0, 0, 0, "Add noMargin prop to Field components to remove built-in margins. Use layout components like Stack or Grid with the gap prop instead for consistent spacing.", "5"],
      [0, 0, 0, "Add noMargin prop to Field components to remove built-in margins. Use layout components like Stack or Grid with the gap prop instead for consistent spacing.", "6"],
      [0, 0, 0, "Add noMargin prop to Field components to remove built-in margins. Use layout components like Stack or Grid with the gap prop instead for consistent spacing.", "7"],
      [0, 0, 0, "Add noMargin prop to Field components to remove built-in margins. Use layout components like Stack or Grid with the gap prop instead for consistent spacing.", "8"],
      [0, 0, 0, "Add noMargin prop to Field components to remove built-in margins. Use layout components like Stack or Grid with the gap prop instead for consistent spacing.", "9"],
      [0, 0, 0, "Add noMargin prop to Field components to remove built-in margins. Use layout components like Stack or Grid with the gap prop instead for consistent spacing.", "10"],
      [0, 0, 0, "Add noMargin prop to Field components to remove built-in margins. Use layout components like Stack or Grid with the gap prop instead for consistent spacing.", "11"],
      [0, 0, 0, "Add noMargin prop to Field components to remove built-in margins. Use layout components like Stack or Grid with the gap prop instead for consistent spacing.", "12"]
    ],
    "public/app/features/alerting/unified/components/notification-policies/Filters.tsx:5381": [
      [0, 0, 0, "Add noMargin prop to Field components to remove built-in margins. Use layout components like Stack or Grid with the gap prop instead for consistent spacing.", "0"],
      [0, 0, 0, "Add noMargin prop to Field components to remove built-in margins. Use layout components like Stack or Grid with the gap prop instead for consistent spacing.", "1"]
    ],
    "public/app/features/alerting/unified/components/receivers/form/ChannelOptions.tsx:5381": [
      [0, 0, 0, "Add noMargin prop to Field components to remove built-in margins. Use layout components like Stack or Grid with the gap prop instead for consistent spacing.", "0"],
      [0, 0, 0, "Do not use any type assertions.", "1"],
      [0, 0, 0, "Unexpected any. Specify a different type.", "2"],
      [0, 0, 0, "Unexpected any. Specify a different type.", "3"]
    ],
    "public/app/features/alerting/unified/components/receivers/form/ChannelSubForm.tsx:5381": [
      [0, 0, 0, "Add noMargin prop to Field components to remove built-in margins. Use layout components like Stack or Grid with the gap prop instead for consistent spacing.", "0"]
    ],
    "public/app/features/alerting/unified/components/receivers/form/CloudCommonChannelSettings.tsx:5381": [
      [0, 0, 0, "Add noMargin prop to Field components to remove built-in margins. Use layout components like Stack or Grid with the gap prop instead for consistent spacing.", "0"]
    ],
    "public/app/features/alerting/unified/components/receivers/form/GenerateAlertDataModal.tsx:5381": [
      [0, 0, 0, "Add noMargin prop to Card components to remove built-in margins. Use layout components like Stack or Grid with the gap prop instead for consistent spacing.", "0"]
    ],
    "public/app/features/alerting/unified/components/receivers/form/GrafanaCommonChannelSettings.tsx:5381": [
      [0, 0, 0, "Add noMargin prop to Field components to remove built-in margins. Use layout components like Stack or Grid with the gap prop instead for consistent spacing.", "0"]
    ],
    "public/app/features/alerting/unified/components/receivers/form/ReceiverForm.tsx:5381": [
      [0, 0, 0, "Add noMargin prop to Field components to remove built-in margins. Use layout components like Stack or Grid with the gap prop instead for consistent spacing.", "0"],
      [0, 0, 0, "Do not use any type assertions.", "1"],
      [0, 0, 0, "Do not use any type assertions.", "2"],
      [0, 0, 0, "Unexpected any. Specify a different type.", "3"]
    ],
    "public/app/features/alerting/unified/components/receivers/form/fields/OptionField.tsx:5381": [
      [0, 0, 0, "Add noMargin prop to Field components to remove built-in margins. Use layout components like Stack or Grid with the gap prop instead for consistent spacing.", "0"],
      [0, 0, 0, "Do not use any type assertions.", "1"],
      [0, 0, 0, "Unexpected any. Specify a different type.", "2"],
      [0, 0, 0, "Unexpected any. Specify a different type.", "3"],
      [0, 0, 0, "Unexpected any. Specify a different type.", "4"]
    ],
    "public/app/features/alerting/unified/components/receivers/form/fields/SubformArrayField.tsx:5381": [
      [0, 0, 0, "Unexpected any. Specify a different type.", "0"],
      [0, 0, 0, "Unexpected any. Specify a different type.", "1"]
    ],
    "public/app/features/alerting/unified/components/receivers/form/fields/SubformField.tsx:5381": [
      [0, 0, 0, "Unexpected any. Specify a different type.", "0"],
      [0, 0, 0, "Unexpected any. Specify a different type.", "1"]
    ],
    "public/app/features/alerting/unified/components/rule-editor/AlertRuleNameInput.tsx:5381": [
      [0, 0, 0, "Add noMargin prop to Field components to remove built-in margins. Use layout components like Stack or Grid with the gap prop instead for consistent spacing.", "0"],
      [0, 0, 0, "Add noMargin prop to Field components to remove built-in margins. Use layout components like Stack or Grid with the gap prop instead for consistent spacing.", "1"],
      [0, 0, 0, "Add noMargin prop to Field components to remove built-in margins. Use layout components like Stack or Grid with the gap prop instead for consistent spacing.", "2"]
    ],
    "public/app/features/alerting/unified/components/rule-editor/AnnotationKeyInput.tsx:5381": [
      [0, 0, 0, "Do not use any type assertions.", "0"]
    ],
    "public/app/features/alerting/unified/components/rule-editor/AnnotationsStep.tsx:5381": [
      [0, 0, 0, "Add noMargin prop to Field components to remove built-in margins. Use layout components like Stack or Grid with the gap prop instead for consistent spacing.", "0"]
    ],
    "public/app/features/alerting/unified/components/rule-editor/CloudEvaluationBehavior.tsx:5381": [
      [0, 0, 0, "Add noMargin prop to Field components to remove built-in margins. Use layout components like Stack or Grid with the gap prop instead for consistent spacing.", "0"],
      [0, 0, 0, "Add noMargin prop to Field components to remove built-in margins. Use layout components like Stack or Grid with the gap prop instead for consistent spacing.", "1"]
    ],
    "public/app/features/alerting/unified/components/rule-editor/ExpressionEditor.tsx:5381": [
      [0, 0, 0, "Do not use any type assertions.", "0"]
    ],
    "public/app/features/alerting/unified/components/rule-editor/FolderSelector.tsx:5381": [
      [0, 0, 0, "Add noMargin prop to Field components to remove built-in margins. Use layout components like Stack or Grid with the gap prop instead for consistent spacing.", "0"]
    ],
    "public/app/features/alerting/unified/components/rule-editor/GrafanaEvaluationBehavior.tsx:5381": [
      [0, 0, 0, "Add noMargin prop to Field components to remove built-in margins. Use layout components like Stack or Grid with the gap prop instead for consistent spacing.", "0"],
      [0, 0, 0, "Add noMargin prop to Field components to remove built-in margins. Use layout components like Stack or Grid with the gap prop instead for consistent spacing.", "1"],
      [0, 0, 0, "Add noMargin prop to Field components to remove built-in margins. Use layout components like Stack or Grid with the gap prop instead for consistent spacing.", "2"],
      [0, 0, 0, "Add noMargin prop to Field components to remove built-in margins. Use layout components like Stack or Grid with the gap prop instead for consistent spacing.", "3"],
      [0, 0, 0, "Add noMargin prop to Field components to remove built-in margins. Use layout components like Stack or Grid with the gap prop instead for consistent spacing.", "4"],
      [0, 0, 0, "Add noMargin prop to Field components to remove built-in margins. Use layout components like Stack or Grid with the gap prop instead for consistent spacing.", "5"],
      [0, 0, 0, "Add noMargin prop to Field components to remove built-in margins. Use layout components like Stack or Grid with the gap prop instead for consistent spacing.", "6"],
      [0, 0, 0, "Add noMargin prop to Field components to remove built-in margins. Use layout components like Stack or Grid with the gap prop instead for consistent spacing.", "7"],
      [0, 0, 0, "Add noMargin prop to Field components to remove built-in margins. Use layout components like Stack or Grid with the gap prop instead for consistent spacing.", "8"]
    ],
    "public/app/features/alerting/unified/components/rule-editor/GroupAndNamespaceFields.tsx:5381": [
      [0, 0, 0, "Add noMargin prop to Field components to remove built-in margins. Use layout components like Stack or Grid with the gap prop instead for consistent spacing.", "0"],
      [0, 0, 0, "Add noMargin prop to Field components to remove built-in margins. Use layout components like Stack or Grid with the gap prop instead for consistent spacing.", "1"]
    ],
    "public/app/features/alerting/unified/components/rule-editor/PreviewRule.tsx:5381": [
      [0, 0, 0, "Unexpected any. Specify a different type.", "0"]
    ],
    "public/app/features/alerting/unified/components/rule-editor/QueryRows.tsx:5381": [
      [0, 0, 0, "Add noMargin prop to Card components to remove built-in margins. Use layout components like Stack or Grid with the gap prop instead for consistent spacing.", "0"],
      [0, 0, 0, "Do not use any type assertions.", "1"]
    ],
    "public/app/features/alerting/unified/components/rule-editor/RuleInspector.tsx:5381": [
      [0, 0, 0, "Do not use any type assertions.", "0"]
    ],
    "public/app/features/alerting/unified/components/rule-editor/alert-rule-form/AlertRuleForm.tsx:5381": [
      [0, 0, 0, "Direct usage of localStorage is not allowed. import store from @grafana/data instead", "0"],
      [0, 0, 0, "Direct usage of localStorage is not allowed. import store from @grafana/data instead", "1"],
      [0, 0, 0, "Direct usage of localStorage is not allowed. import store from @grafana/data instead", "2"],
      [0, 0, 0, "Direct usage of localStorage is not allowed. import store from @grafana/data instead", "3"],
      [0, 0, 0, "Direct usage of localStorage is not allowed. import store from @grafana/data instead", "4"],
      [0, 0, 0, "Direct usage of localStorage is not allowed. import store from @grafana/data instead", "5"],
      [0, 0, 0, "Direct usage of localStorage is not allowed. import store from @grafana/data instead", "6"],
      [0, 0, 0, "Direct usage of localStorage is not allowed. import store from @grafana/data instead", "7"]
    ],
    "public/app/features/alerting/unified/components/rule-editor/alert-rule-form/simplifiedRouting/contactPoint/ContactPointSelector.tsx:5381": [
      [0, 0, 0, "Add noMargin prop to Field components to remove built-in margins. Use layout components like Stack or Grid with the gap prop instead for consistent spacing.", "0"]
    ],
    "public/app/features/alerting/unified/components/rule-editor/alert-rule-form/simplifiedRouting/route-settings/ActiveTimingFields.tsx:5381": [
      [0, 0, 0, "Add noMargin prop to Field components to remove built-in margins. Use layout components like Stack or Grid with the gap prop instead for consistent spacing.", "0"]
    ],
    "public/app/features/alerting/unified/components/rule-editor/alert-rule-form/simplifiedRouting/route-settings/MuteTimingFields.tsx:5381": [
      [0, 0, 0, "Add noMargin prop to Field components to remove built-in margins. Use layout components like Stack or Grid with the gap prop instead for consistent spacing.", "0"]
    ],
    "public/app/features/alerting/unified/components/rule-editor/alert-rule-form/simplifiedRouting/route-settings/RouteSettings.tsx:5381": [
      [0, 0, 0, "Add noMargin prop to Field components to remove built-in margins. Use layout components like Stack or Grid with the gap prop instead for consistent spacing.", "0"]
    ],
    "public/app/features/alerting/unified/components/rule-editor/alert-rule-form/simplifiedRouting/route-settings/RouteTimings.tsx:5381": [
      [0, 0, 0, "Add noMargin prop to Field components to remove built-in margins. Use layout components like Stack or Grid with the gap prop instead for consistent spacing.", "0"],
      [0, 0, 0, "Add noMargin prop to Field components to remove built-in margins. Use layout components like Stack or Grid with the gap prop instead for consistent spacing.", "1"],
      [0, 0, 0, "Add noMargin prop to Field components to remove built-in margins. Use layout components like Stack or Grid with the gap prop instead for consistent spacing.", "2"]
    ],
    "public/app/features/alerting/unified/components/rule-editor/labels/LabelsField.tsx:5381": [
      [0, 0, 0, "Add noMargin prop to Field components to remove built-in margins. Use layout components like Stack or Grid with the gap prop instead for consistent spacing.", "0"],
      [0, 0, 0, "Add noMargin prop to Field components to remove built-in margins. Use layout components like Stack or Grid with the gap prop instead for consistent spacing.", "1"],
      [0, 0, 0, "Add noMargin prop to Field components to remove built-in margins. Use layout components like Stack or Grid with the gap prop instead for consistent spacing.", "2"],
      [0, 0, 0, "Add noMargin prop to Field components to remove built-in margins. Use layout components like Stack or Grid with the gap prop instead for consistent spacing.", "3"]
    ],
    "public/app/features/alerting/unified/components/rule-editor/query-and-alert-condition/CloudDataSourceSelector.tsx:5381": [
      [0, 0, 0, "Add noMargin prop to Field components to remove built-in margins. Use layout components like Stack or Grid with the gap prop instead for consistent spacing.", "0"]
    ],
    "public/app/features/alerting/unified/components/rule-editor/query-and-alert-condition/QueryAndExpressionsStep.tsx:5381": [
      [0, 0, 0, "Add noMargin prop to Field components to remove built-in margins. Use layout components like Stack or Grid with the gap prop instead for consistent spacing.", "0"],
      [0, 0, 0, "Add noMargin prop to Field components to remove built-in margins. Use layout components like Stack or Grid with the gap prop instead for consistent spacing.", "1"]
    ],
    "public/app/features/alerting/unified/components/rule-editor/rule-types/RuleType.tsx:5381": [
      [0, 0, 0, "Add noMargin prop to Card components to remove built-in margins. Use layout components like Stack or Grid with the gap prop instead for consistent spacing.", "0"]
    ],
    "public/app/features/alerting/unified/components/rules/Filter/RulesFilter.v1.tsx:5381": [
      [0, 0, 0, "Add noMargin prop to Field components to remove built-in margins. Use layout components like Stack or Grid with the gap prop instead for consistent spacing.", "0"],
      [0, 0, 0, "Add noMargin prop to Field components to remove built-in margins. Use layout components like Stack or Grid with the gap prop instead for consistent spacing.", "1"],
      [0, 0, 0, "Add noMargin prop to Field components to remove built-in margins. Use layout components like Stack or Grid with the gap prop instead for consistent spacing.", "2"],
      [0, 0, 0, "Add noMargin prop to Field components to remove built-in margins. Use layout components like Stack or Grid with the gap prop instead for consistent spacing.", "3"]
    ],
    "public/app/features/alerting/unified/components/rules/state-history/LokiStateHistory.tsx:5381": [
      [0, 0, 0, "Add noMargin prop to Field components to remove built-in margins. Use layout components like Stack or Grid with the gap prop instead for consistent spacing.", "0"]
    ],
    "public/app/features/alerting/unified/components/rules/state-history/StateHistory.tsx:5381": [
      [0, 0, 0, "Add noMargin prop to Field components to remove built-in margins. Use layout components like Stack or Grid with the gap prop instead for consistent spacing.", "0"]
    ],
    "public/app/features/alerting/unified/components/settings/AlertmanagerCard.tsx:5381": [
      [0, 0, 0, "Add noMargin prop to Card components to remove built-in margins. Use layout components like Stack or Grid with the gap prop instead for consistent spacing.", "0"]
    ],
    "public/app/features/alerting/unified/components/silences/MatchersField.tsx:5381": [
      [0, 0, 0, "Add noMargin prop to Field components to remove built-in margins. Use layout components like Stack or Grid with the gap prop instead for consistent spacing.", "0"],
      [0, 0, 0, "Add noMargin prop to Field components to remove built-in margins. Use layout components like Stack or Grid with the gap prop instead for consistent spacing.", "1"],
      [0, 0, 0, "Add noMargin prop to Field components to remove built-in margins. Use layout components like Stack or Grid with the gap prop instead for consistent spacing.", "2"],
      [0, 0, 0, "Add noMargin prop to Field components to remove built-in margins. Use layout components like Stack or Grid with the gap prop instead for consistent spacing.", "3"],
      [0, 0, 0, "Add noMargin prop to Field components to remove built-in margins. Use layout components like Stack or Grid with the gap prop instead for consistent spacing.", "4"]
    ],
    "public/app/features/alerting/unified/components/silences/SilencePeriod.tsx:5381": [
      [0, 0, 0, "Add noMargin prop to Field components to remove built-in margins. Use layout components like Stack or Grid with the gap prop instead for consistent spacing.", "0"]
    ],
    "public/app/features/alerting/unified/components/silences/SilencesEditor.tsx:5381": [
      [0, 0, 0, "Add noMargin prop to Field components to remove built-in margins. Use layout components like Stack or Grid with the gap prop instead for consistent spacing.", "0"],
      [0, 0, 0, "Add noMargin prop to Field components to remove built-in margins. Use layout components like Stack or Grid with the gap prop instead for consistent spacing.", "1"],
      [0, 0, 0, "Add noMargin prop to Field components to remove built-in margins. Use layout components like Stack or Grid with the gap prop instead for consistent spacing.", "2"],
      [0, 0, 0, "Do not use any type assertions.", "3"]
    ],
    "public/app/features/alerting/unified/components/silences/SilencesFilter.tsx:5381": [
      [0, 0, 0, "Add noMargin prop to Field components to remove built-in margins. Use layout components like Stack or Grid with the gap prop instead for consistent spacing.", "0"],
      [0, 0, 0, "Do not use any type assertions.", "1"]
    ],
    "public/app/features/alerting/unified/group-details/GroupEditPage.tsx:5381": [
      [0, 0, 0, "Add noMargin prop to Field components to remove built-in margins. Use layout components like Stack or Grid with the gap prop instead for consistent spacing.", "0"],
      [0, 0, 0, "Add noMargin prop to Field components to remove built-in margins. Use layout components like Stack or Grid with the gap prop instead for consistent spacing.", "1"],
      [0, 0, 0, "Add noMargin prop to Field components to remove built-in margins. Use layout components like Stack or Grid with the gap prop instead for consistent spacing.", "2"],
      [0, 0, 0, "Add noMargin prop to Field components to remove built-in margins. Use layout components like Stack or Grid with the gap prop instead for consistent spacing.", "3"],
      [0, 0, 0, "Add noMargin prop to Field components to remove built-in margins. Use layout components like Stack or Grid with the gap prop instead for consistent spacing.", "4"]
    ],
    "public/app/features/alerting/unified/hooks/useAlertmanagerConfig.ts:5381": [
      [0, 0, 0, "Do not use any type assertions.", "0"]
    ],
    "public/app/features/alerting/unified/hooks/useControlledFieldArray.ts:5381": [
      [0, 0, 0, "Unexpected any. Specify a different type.", "0"]
    ],
    "public/app/features/alerting/unified/hooks/useFilteredRules.ts:5381": [
      [0, 0, 0, "Do not use any type assertions.", "0"]
    ],
    "public/app/features/alerting/unified/insights/InsightsMenuButton.tsx:5381": [
      [0, 0, 0, "Do not use any type assertions.", "0"]
    ],
    "public/app/features/alerting/unified/mocks.ts:5381": [
      [0, 0, 0, "Unexpected any. Specify a different type.", "0"]
    ],
    "public/app/features/alerting/unified/rule-editor/formDefaults.ts:5381": [
      [0, 0, 0, "Direct usage of localStorage is not allowed. import store from @grafana/data instead", "0"],
      [0, 0, 0, "Direct usage of localStorage is not allowed. import store from @grafana/data instead", "1"],
      [0, 0, 0, "Direct usage of localStorage is not allowed. import store from @grafana/data instead", "2"],
      [0, 0, 0, "Direct usage of localStorage is not allowed. import store from @grafana/data instead", "3"],
      [0, 0, 0, "Direct usage of localStorage is not allowed. import store from @grafana/data instead", "4"],
      [0, 0, 0, "Direct usage of localStorage is not allowed. import store from @grafana/data instead", "5"]
    ],
    "public/app/features/alerting/unified/rule-list/FilterViewStatus.tsx:5381": [
      [0, 0, 0, "Add noMargin prop to Card components to remove built-in margins. Use layout components like Stack or Grid with the gap prop instead for consistent spacing.", "0"]
    ],
    "public/app/features/alerting/unified/types/receiver-form.ts:5381": [
      [0, 0, 0, "Unexpected any. Specify a different type.", "0"]
    ],
    "public/app/features/alerting/unified/utils/misc.test.ts:5381": [
      [0, 0, 0, "Unexpected any. Specify a different type.", "0"],
      [0, 0, 0, "Unexpected any. Specify a different type.", "1"],
      [0, 0, 0, "Unexpected any. Specify a different type.", "2"]
    ],
    "public/app/features/alerting/unified/utils/receiver-form.ts:5381": [
      [0, 0, 0, "Do not use any type assertions.", "0"],
      [0, 0, 0, "Do not use any type assertions.", "1"],
      [0, 0, 0, "Do not use any type assertions.", "2"],
      [0, 0, 0, "Unexpected any. Specify a different type.", "3"]
    ],
    "public/app/features/alerting/unified/utils/redux.ts:5381": [
      [0, 0, 0, "Do not use any type assertions.", "0"],
      [0, 0, 0, "Do not use any type assertions.", "1"],
      [0, 0, 0, "Do not use any type assertions.", "2"],
      [0, 0, 0, "Do not use any type assertions.", "3"],
      [0, 0, 0, "Do not use any type assertions.", "4"],
      [0, 0, 0, "Do not use any type assertions.", "5"],
      [0, 0, 0, "Unexpected any. Specify a different type.", "6"],
      [0, 0, 0, "Unexpected any. Specify a different type.", "7"]
    ],
    "public/app/features/alerting/unified/utils/rules.ts:5381": [
      [0, 0, 0, "Do not use any type assertions.", "0"],
      [0, 0, 0, "Do not use any type assertions.", "1"],
      [0, 0, 0, "Do not use any type assertions.", "2"],
      [0, 0, 0, "Unexpected any. Specify a different type.", "3"]
    ],
    "public/app/features/annotations/events_processing.ts:5381": [
      [0, 0, 0, "Unexpected any. Specify a different type.", "0"]
    ],
    "public/app/features/annotations/standardAnnotationSupport.ts:5381": [
      [0, 0, 0, "Do not use any type assertions.", "0"],
      [0, 0, 0, "Unexpected any. Specify a different type.", "1"],
      [0, 0, 0, "Unexpected any. Specify a different type.", "2"]
    ],
    "public/app/features/auth-config/FieldRenderer.tsx:5381": [
      [0, 0, 0, "Add noMargin prop to Field components to remove built-in margins. Use layout components like Stack or Grid with the gap prop instead for consistent spacing.", "0"],
      [0, 0, 0, "Add noMargin prop to Field components to remove built-in margins. Use layout components like Stack or Grid with the gap prop instead for consistent spacing.", "1"],
      [0, 0, 0, "Add noMargin prop to Field components to remove built-in margins. Use layout components like Stack or Grid with the gap prop instead for consistent spacing.", "2"],
      [0, 0, 0, "Add noMargin prop to Field components to remove built-in margins. Use layout components like Stack or Grid with the gap prop instead for consistent spacing.", "3"],
      [0, 0, 0, "Add noMargin prop to Field components to remove built-in margins. Use layout components like Stack or Grid with the gap prop instead for consistent spacing.", "4"]
    ],
    "public/app/features/auth-config/ProviderConfigForm.tsx:5381": [
      [0, 0, 0, "Add noMargin prop to Field components to remove built-in margins. Use layout components like Stack or Grid with the gap prop instead for consistent spacing.", "0"]
    ],
    "public/app/features/auth-config/components/ServerDiscoveryModal.tsx:5381": [
      [0, 0, 0, "Add noMargin prop to Field components to remove built-in margins. Use layout components like Stack or Grid with the gap prop instead for consistent spacing.", "0"]
    ],
    "public/app/features/auth-config/index.ts:5381": [
      [0, 0, 0, "Do not use export all (\`export * from ...\`)", "0"]
    ],
    "public/app/features/auth-config/utils/data.ts:5381": [
      [0, 0, 0, "Do not use any type assertions.", "0"]
    ],
    "public/app/features/browse-dashboards/components/BrowseActions/MoveModal.tsx:5381": [
      [0, 0, 0, "Add noMargin prop to Field components to remove built-in margins. Use layout components like Stack or Grid with the gap prop instead for consistent spacing.", "0"]
    ],
    "public/app/features/browse-dashboards/components/NewFolderForm.tsx:5381": [
      [0, 0, 0, "Add noMargin prop to Field components to remove built-in margins. Use layout components like Stack or Grid with the gap prop instead for consistent spacing.", "0"]
    ],
    "public/app/features/canvas/runtime/scene.test.ts:5381": [
      [0, 0, 0, "Unexpected any. Specify a different type.", "0"]
    ],
    "public/app/features/connections/components/ConnectionsRedirectNotice/index.ts:5381": [
      [0, 0, 0, "Do not use export all (\`export * from ...\`)", "0"]
    ],
    "public/app/features/connections/tabs/ConnectData/CardGrid/CardGrid.tsx:5381": [
      [0, 0, 0, "Add noMargin prop to Card components to remove built-in margins. Use layout components like Stack or Grid with the gap prop instead for consistent spacing.", "0"]
    ],
    "public/app/features/connections/tabs/ConnectData/CardGrid/index.tsx:5381": [
      [0, 0, 0, "Do not use export all (\`export * from ...\`)", "0"]
    ],
    "public/app/features/connections/tabs/ConnectData/CategoryHeader/index.tsx:5381": [
      [0, 0, 0, "Do not use export all (\`export * from ...\`)", "0"]
    ],
    "public/app/features/connections/tabs/ConnectData/ConnectData.tsx:5381": [
      [0, 0, 0, "Add noMargin prop to Field components to remove built-in margins. Use layout components like Stack or Grid with the gap prop instead for consistent spacing.", "0"],
      [0, 0, 0, "Add noMargin prop to Field components to remove built-in margins. Use layout components like Stack or Grid with the gap prop instead for consistent spacing.", "1"],
      [0, 0, 0, "Add noMargin prop to Field components to remove built-in margins. Use layout components like Stack or Grid with the gap prop instead for consistent spacing.", "2"],
      [0, 0, 0, "Add noMargin prop to Field components to remove built-in margins. Use layout components like Stack or Grid with the gap prop instead for consistent spacing.", "3"],
      [0, 0, 0, "Do not use any type assertions.", "4"]
    ],
    "public/app/features/connections/tabs/ConnectData/NoAccessModal/index.tsx:5381": [
      [0, 0, 0, "Do not use export all (\`export * from ...\`)", "0"]
    ],
    "public/app/features/connections/tabs/ConnectData/Search/index.tsx:5381": [
      [0, 0, 0, "Do not use export all (\`export * from ...\`)", "0"]
    ],
    "public/app/features/connections/tabs/ConnectData/index.tsx:5381": [
      [0, 0, 0, "Do not use export all (\`export * from ...\`)", "0"]
    ],
    "public/app/features/correlations/Forms/ConfigureCorrelationBasicInfoForm.tsx:5381": [
      [0, 0, 0, "Add noMargin prop to Field components to remove built-in margins. Use layout components like Stack or Grid with the gap prop instead for consistent spacing.", "0"],
      [0, 0, 0, "Add noMargin prop to Field components to remove built-in margins. Use layout components like Stack or Grid with the gap prop instead for consistent spacing.", "1"]
    ],
    "public/app/features/correlations/Forms/ConfigureCorrelationSourceForm.tsx:5381": [
      [0, 0, 0, "Add noMargin prop to Card components to remove built-in margins. Use layout components like Stack or Grid with the gap prop instead for consistent spacing.", "0"],
      [0, 0, 0, "Add noMargin prop to Field components to remove built-in margins. Use layout components like Stack or Grid with the gap prop instead for consistent spacing.", "1"],
      [0, 0, 0, "Add noMargin prop to Field components to remove built-in margins. Use layout components like Stack or Grid with the gap prop instead for consistent spacing.", "2"]
    ],
    "public/app/features/correlations/Forms/ConfigureCorrelationTargetForm.tsx:5381": [
      [0, 0, 0, "Add noMargin prop to Field components to remove built-in margins. Use layout components like Stack or Grid with the gap prop instead for consistent spacing.", "0"],
      [0, 0, 0, "Add noMargin prop to Field components to remove built-in margins. Use layout components like Stack or Grid with the gap prop instead for consistent spacing.", "1"],
      [0, 0, 0, "Add noMargin prop to Field components to remove built-in margins. Use layout components like Stack or Grid with the gap prop instead for consistent spacing.", "2"],
      [0, 0, 0, "Do not use any type assertions.", "3"],
      [0, 0, 0, "Do not use any type assertions.", "4"]
    ],
    "public/app/features/correlations/Forms/QueryEditorField.tsx:5381": [
      [0, 0, 0, "Add noMargin prop to Field components to remove built-in margins. Use layout components like Stack or Grid with the gap prop instead for consistent spacing.", "0"]
    ],
    "public/app/features/correlations/Forms/TransformationEditorRow.tsx:5381": [
      [0, 0, 0, "Add noMargin prop to Field components to remove built-in margins. Use layout components like Stack or Grid with the gap prop instead for consistent spacing.", "0"],
      [0, 0, 0, "Add noMargin prop to Field components to remove built-in margins. Use layout components like Stack or Grid with the gap prop instead for consistent spacing.", "1"],
      [0, 0, 0, "Add noMargin prop to Field components to remove built-in margins. Use layout components like Stack or Grid with the gap prop instead for consistent spacing.", "2"],
      [0, 0, 0, "Add noMargin prop to Field components to remove built-in margins. Use layout components like Stack or Grid with the gap prop instead for consistent spacing.", "3"]
    ],
    "public/app/features/correlations/components/EmptyCorrelationsCTA.tsx:5381": [
      [0, 0, 0, "Add noMargin prop to Card components to remove built-in margins. Use layout components like Stack or Grid with the gap prop instead for consistent spacing.", "0"]
    ],
    "public/app/features/correlations/types.ts:5381": [
      [0, 0, 0, "Unexpected any. Specify a different type.", "0"],
      [0, 0, 0, "Unexpected any. Specify a different type.", "1"]
    ],
    "public/app/features/dashboard-scene/addToDashboard/AddToDashboardForm.tsx:5381": [
      [0, 0, 0, "Add noMargin prop to Field components to remove built-in margins. Use layout components like Stack or Grid with the gap prop instead for consistent spacing.", "0"],
      [0, 0, 0, "Add noMargin prop to Field components to remove built-in margins. Use layout components like Stack or Grid with the gap prop instead for consistent spacing.", "1"]
    ],
    "public/app/features/dashboard-scene/conditional-rendering/ConditionalRenderingGroupCondition.tsx:5381": [
      [0, 0, 0, "Add noMargin prop to Field components to remove built-in margins. Use layout components like Stack or Grid with the gap prop instead for consistent spacing.", "0"]
    ],
    "public/app/features/dashboard-scene/conditional-rendering/ConditionalRenderingGroupVisibility.tsx:5381": [
      [0, 0, 0, "Add noMargin prop to Field components to remove built-in margins. Use layout components like Stack or Grid with the gap prop instead for consistent spacing.", "0"]
    ],
    "public/app/features/dashboard-scene/conditional-rendering/ConditionalRenderingTimeRangeSize.tsx:5381": [
      [0, 0, 0, "Add noMargin prop to Field components to remove built-in margins. Use layout components like Stack or Grid with the gap prop instead for consistent spacing.", "0"]
    ],
    "public/app/features/dashboard-scene/edit-pane/DashboardEditPaneRenderer.tsx:5381": [
      [0, 0, 0, "Do not use any type assertions.", "0"]
    ],
    "public/app/features/dashboard-scene/edit-pane/DashboardOutline.tsx:5381": [
      [0, 0, 0, "Do not use any type assertions.", "0"]
    ],
    "public/app/features/dashboard-scene/inspect/HelpWizard/HelpWizard.tsx:5381": [
      [0, 0, 0, "Add noMargin prop to Field components to remove built-in margins. Use layout components like Stack or Grid with the gap prop instead for consistent spacing.", "0"],
      [0, 0, 0, "Add noMargin prop to Field components to remove built-in margins. Use layout components like Stack or Grid with the gap prop instead for consistent spacing.", "1"],
      [0, 0, 0, "Add noMargin prop to Field components to remove built-in margins. Use layout components like Stack or Grid with the gap prop instead for consistent spacing.", "2"]
    ],
    "public/app/features/dashboard-scene/inspect/HelpWizard/utils.ts:5381": [
      [0, 0, 0, "Do not use any type assertions.", "0"]
    ],
    "public/app/features/dashboard-scene/inspect/InspectJsonTab.tsx:5381": [
      [0, 0, 0, "Add noMargin prop to Field components to remove built-in margins. Use layout components like Stack or Grid with the gap prop instead for consistent spacing.", "0"]
    ],
    "public/app/features/dashboard-scene/pages/DashboardScenePage.tsx:5381": [
      [0, 0, 0, "Do not use any type assertions.", "0"],
      [0, 0, 0, "Do not use any type assertions.", "1"],
      [0, 0, 0, "Unexpected any. Specify a different type.", "2"]
    ],
    "public/app/features/dashboard-scene/pages/DashboardScenePageStateManager.ts:5381": [
      [0, 0, 0, "Unexpected any. Specify a different type.", "0"]
    ],
    "public/app/features/dashboard-scene/panel-edit/PanelDataPane/PanelDataPane.tsx:5381": [
      [0, 0, 0, "Do not use any type assertions.", "0"]
    ],
    "public/app/features/dashboard-scene/panel-edit/PanelOptionsPane.test.tsx:5381": [
      [0, 0, 0, "Unexpected any. Specify a different type.", "0"]
    ],
    "public/app/features/dashboard-scene/panel-edit/PanelOptionsPane.tsx:5381": [
      [0, 0, 0, "Add noMargin prop to Field components to remove built-in margins. Use layout components like Stack or Grid with the gap prop instead for consistent spacing.", "0"]
    ],
    "public/app/features/dashboard-scene/panel-edit/PanelVizTypePicker.tsx:5381": [
      [0, 0, 0, "Add noMargin prop to Field components to remove built-in margins. Use layout components like Stack or Grid with the gap prop instead for consistent spacing.", "0"]
    ],
    "public/app/features/dashboard-scene/saving/SaveDashboardAsForm.tsx:5381": [
      [0, 0, 0, "Add noMargin prop to Field components to remove built-in margins. Use layout components like Stack or Grid with the gap prop instead for consistent spacing.", "0"],
      [0, 0, 0, "Add noMargin prop to Field components to remove built-in margins. Use layout components like Stack or Grid with the gap prop instead for consistent spacing.", "1"],
      [0, 0, 0, "Add noMargin prop to Field components to remove built-in margins. Use layout components like Stack or Grid with the gap prop instead for consistent spacing.", "2"],
      [0, 0, 0, "Add noMargin prop to Field components to remove built-in margins. Use layout components like Stack or Grid with the gap prop instead for consistent spacing.", "3"]
    ],
    "public/app/features/dashboard-scene/saving/SaveDashboardForm.tsx:5381": [
      [0, 0, 0, "Add noMargin prop to Field components to remove built-in margins. Use layout components like Stack or Grid with the gap prop instead for consistent spacing.", "0"]
    ],
    "public/app/features/dashboard-scene/saving/getDashboardChanges.ts:5381": [
      [0, 0, 0, "Do not use any type assertions.", "0"],
      [0, 0, 0, "Do not use any type assertions.", "1"],
      [0, 0, 0, "Do not use any type assertions.", "2"],
      [0, 0, 0, "Do not use any type assertions.", "3"],
      [0, 0, 0, "Do not use any type assertions.", "4"],
      [0, 0, 0, "Do not use any type assertions.", "5"],
      [0, 0, 0, "Unexpected any. Specify a different type.", "6"]
    ],
    "public/app/features/dashboard-scene/scene/PanelMenuBehavior.tsx:5381": [
      [0, 0, 0, "Do not use any type assertions.", "0"]
    ],
    "public/app/features/dashboard-scene/scene/PanelSearchLayout.tsx:5381": [
      [0, 0, 0, "Do not use any type assertions.", "0"]
    ],
    "public/app/features/dashboard-scene/scene/export/exporters.test.ts:5381": [
      [0, 0, 0, "Unexpected any. Specify a different type.", "0"],
      [0, 0, 0, "Unexpected any. Specify a different type.", "1"],
      [0, 0, 0, "Unexpected any. Specify a different type.", "2"],
      [0, 0, 0, "Unexpected any. Specify a different type.", "3"],
      [0, 0, 0, "Unexpected any. Specify a different type.", "4"],
      [0, 0, 0, "Unexpected any. Specify a different type.", "5"]
    ],
    "public/app/features/dashboard-scene/scene/export/exporters.ts:5381": [
      [0, 0, 0, "Do not use any type assertions.", "0"],
      [0, 0, 0, "Do not use any type assertions.", "1"],
      [0, 0, 0, "Do not use any type assertions.", "2"],
      [0, 0, 0, "Unexpected any. Specify a different type.", "3"],
      [0, 0, 0, "Unexpected any. Specify a different type.", "4"],
      [0, 0, 0, "Unexpected any. Specify a different type.", "5"],
      [0, 0, 0, "Unexpected any. Specify a different type.", "6"],
      [0, 0, 0, "Unexpected any. Specify a different type.", "7"],
      [0, 0, 0, "Unexpected any. Specify a different type.", "8"],
      [0, 0, 0, "Unexpected any. Specify a different type.", "9"],
      [0, 0, 0, "Unexpected any. Specify a different type.", "10"]
    ],
    "public/app/features/dashboard-scene/scene/layout-auto-grid/AutoGridLayoutManagerEditor.tsx:5381": [
      [0, 0, 0, "Add noMargin prop to Field components to remove built-in margins. Use layout components like Stack or Grid with the gap prop instead for consistent spacing.", "0"],
      [0, 0, 0, "Add noMargin prop to Field components to remove built-in margins. Use layout components like Stack or Grid with the gap prop instead for consistent spacing.", "1"],
      [0, 0, 0, "Add noMargin prop to Field components to remove built-in margins. Use layout components like Stack or Grid with the gap prop instead for consistent spacing.", "2"],
      [0, 0, 0, "Add noMargin prop to Field components to remove built-in margins. Use layout components like Stack or Grid with the gap prop instead for consistent spacing.", "3"]
    ],
    "public/app/features/dashboard-scene/scene/layout-default/row-actions/RowOptionsForm.tsx:5381": [
      [0, 0, 0, "Add noMargin prop to Field components to remove built-in margins. Use layout components like Stack or Grid with the gap prop instead for consistent spacing.", "0"],
      [0, 0, 0, "Add noMargin prop to Field components to remove built-in margins. Use layout components like Stack or Grid with the gap prop instead for consistent spacing.", "1"]
    ],
    "public/app/features/dashboard-scene/scene/layout-rows/RowItemEditor.tsx:5381": [
      [0, 0, 0, "Add noMargin prop to Field components to remove built-in margins. Use layout components like Stack or Grid with the gap prop instead for consistent spacing.", "0"]
    ],
    "public/app/features/dashboard-scene/scene/layout-tabs/TabItemEditor.tsx:5381": [
      [0, 0, 0, "Add noMargin prop to Field components to remove built-in margins. Use layout components like Stack or Grid with the gap prop instead for consistent spacing.", "0"]
    ],
    "public/app/features/dashboard-scene/serialization/angularMigration.test.ts:5381": [
      [0, 0, 0, "Unexpected any. Specify a different type.", "0"]
    ],
    "public/app/features/dashboard-scene/serialization/buildNewDashboardSaveModel.ts:5381": [
      [0, 0, 0, "Do not use any type assertions.", "0"]
    ],
    "public/app/features/dashboard-scene/serialization/transformSceneToSaveModel.test.ts:5381": [
      [0, 0, 0, "Unexpected any. Specify a different type.", "0"]
    ],
    "public/app/features/dashboard-scene/serialization/transformSceneToSaveModel.ts:5381": [
      [0, 0, 0, "Do not use any type assertions.", "0"],
      [0, 0, 0, "Do not use any type assertions.", "1"],
      [0, 0, 0, "Do not use any type assertions.", "2"],
      [0, 0, 0, "Do not use any type assertions.", "3"],
      [0, 0, 0, "Do not use any type assertions.", "4"],
      [0, 0, 0, "Do not use any type assertions.", "5"],
      [0, 0, 0, "Do not use any type assertions.", "6"],
      [0, 0, 0, "Do not use any type assertions.", "7"],
      [0, 0, 0, "Unexpected any. Specify a different type.", "8"]
    ],
    "public/app/features/dashboard-scene/serialization/transformToV1TypesUtils.ts:5381": [
      [0, 0, 0, "Unexpected any. Specify a different type.", "0"]
    ],
    "public/app/features/dashboard-scene/settings/GeneralSettingsEditView.tsx:5381": [
      [0, 0, 0, "Add noMargin prop to Field components to remove built-in margins. Use layout components like Stack or Grid with the gap prop instead for consistent spacing.", "0"],
      [0, 0, 0, "Add noMargin prop to Field components to remove built-in margins. Use layout components like Stack or Grid with the gap prop instead for consistent spacing.", "1"],
      [0, 0, 0, "Add noMargin prop to Field components to remove built-in margins. Use layout components like Stack or Grid with the gap prop instead for consistent spacing.", "2"],
      [0, 0, 0, "Add noMargin prop to Field components to remove built-in margins. Use layout components like Stack or Grid with the gap prop instead for consistent spacing.", "3"],
      [0, 0, 0, "Add noMargin prop to Field components to remove built-in margins. Use layout components like Stack or Grid with the gap prop instead for consistent spacing.", "4"],
      [0, 0, 0, "Add noMargin prop to Field components to remove built-in margins. Use layout components like Stack or Grid with the gap prop instead for consistent spacing.", "5"],
      [0, 0, 0, "Add noMargin prop to Field components to remove built-in margins. Use layout components like Stack or Grid with the gap prop instead for consistent spacing.", "6"]
    ],
    "public/app/features/dashboard-scene/settings/annotations/AnnotationSettingsEdit.tsx:5381": [
      [0, 0, 0, "Add noMargin prop to Field components to remove built-in margins. Use layout components like Stack or Grid with the gap prop instead for consistent spacing.", "0"],
      [0, 0, 0, "Add noMargin prop to Field components to remove built-in margins. Use layout components like Stack or Grid with the gap prop instead for consistent spacing.", "1"],
      [0, 0, 0, "Add noMargin prop to Field components to remove built-in margins. Use layout components like Stack or Grid with the gap prop instead for consistent spacing.", "2"],
      [0, 0, 0, "Add noMargin prop to Field components to remove built-in margins. Use layout components like Stack or Grid with the gap prop instead for consistent spacing.", "3"],
      [0, 0, 0, "Add noMargin prop to Field components to remove built-in margins. Use layout components like Stack or Grid with the gap prop instead for consistent spacing.", "4"],
      [0, 0, 0, "Add noMargin prop to Field components to remove built-in margins. Use layout components like Stack or Grid with the gap prop instead for consistent spacing.", "5"]
    ],
    "public/app/features/dashboard-scene/settings/links/DashboardLinkForm.tsx:5381": [
      [0, 0, 0, "Add noMargin prop to Field components to remove built-in margins. Use layout components like Stack or Grid with the gap prop instead for consistent spacing.", "0"],
      [0, 0, 0, "Add noMargin prop to Field components to remove built-in margins. Use layout components like Stack or Grid with the gap prop instead for consistent spacing.", "1"],
      [0, 0, 0, "Add noMargin prop to Field components to remove built-in margins. Use layout components like Stack or Grid with the gap prop instead for consistent spacing.", "2"],
      [0, 0, 0, "Add noMargin prop to Field components to remove built-in margins. Use layout components like Stack or Grid with the gap prop instead for consistent spacing.", "3"],
      [0, 0, 0, "Add noMargin prop to Field components to remove built-in margins. Use layout components like Stack or Grid with the gap prop instead for consistent spacing.", "4"],
      [0, 0, 0, "Add noMargin prop to Field components to remove built-in margins. Use layout components like Stack or Grid with the gap prop instead for consistent spacing.", "5"],
      [0, 0, 0, "Add noMargin prop to Field components to remove built-in margins. Use layout components like Stack or Grid with the gap prop instead for consistent spacing.", "6"],
      [0, 0, 0, "Add noMargin prop to Field components to remove built-in margins. Use layout components like Stack or Grid with the gap prop instead for consistent spacing.", "7"],
      [0, 0, 0, "Add noMargin prop to Field components to remove built-in margins. Use layout components like Stack or Grid with the gap prop instead for consistent spacing.", "8"],
      [0, 0, 0, "Add noMargin prop to Field components to remove built-in margins. Use layout components like Stack or Grid with the gap prop instead for consistent spacing.", "9"]
    ],
    "public/app/features/dashboard-scene/settings/variables/VariableEditableElement.tsx:5381": [
      [0, 0, 0, "Add noMargin prop to Field components to remove built-in margins. Use layout components like Stack or Grid with the gap prop instead for consistent spacing.", "0"]
    ],
    "public/app/features/dashboard-scene/settings/variables/VariableSetEditableElement.tsx:5381": [
      [0, 0, 0, "Add noMargin prop to Card components to remove built-in margins. Use layout components like Stack or Grid with the gap prop instead for consistent spacing.", "0"]
    ],
    "public/app/features/dashboard-scene/settings/variables/components/AdHocVariableForm.tsx:5381": [
      [0, 0, 0, "Add noMargin prop to Field components to remove built-in margins. Use layout components like Stack or Grid with the gap prop instead for consistent spacing.", "0"]
    ],
    "public/app/features/dashboard-scene/settings/variables/components/GroupByVariableForm.tsx:5381": [
      [0, 0, 0, "Add noMargin prop to Field components to remove built-in margins. Use layout components like Stack or Grid with the gap prop instead for consistent spacing.", "0"]
    ],
    "public/app/features/dashboard-scene/settings/variables/components/QueryVariableForm.tsx:5381": [
      [0, 0, 0, "Add noMargin prop to Field components to remove built-in margins. Use layout components like Stack or Grid with the gap prop instead for consistent spacing.", "0"]
    ],
    "public/app/features/dashboard-scene/settings/variables/components/VariableHideSelect.tsx:5381": [
      [0, 0, 0, "Add noMargin prop to Field components to remove built-in margins. Use layout components like Stack or Grid with the gap prop instead for consistent spacing.", "0"]
    ],
    "public/app/features/dashboard-scene/settings/variables/components/VariableSelectField.tsx:5381": [
      [0, 0, 0, "Add noMargin prop to Field components to remove built-in margins. Use layout components like Stack or Grid with the gap prop instead for consistent spacing.", "0"],
      [0, 0, 0, "Unexpected any. Specify a different type.", "1"]
    ],
    "public/app/features/dashboard-scene/settings/variables/components/VariableTextAreaField.tsx:5381": [
      [0, 0, 0, "Add noMargin prop to Field components to remove built-in margins. Use layout components like Stack or Grid with the gap prop instead for consistent spacing.", "0"]
    ],
    "public/app/features/dashboard-scene/settings/variables/components/VariableTextField.tsx:5381": [
      [0, 0, 0, "Add noMargin prop to Field components to remove built-in margins. Use layout components like Stack or Grid with the gap prop instead for consistent spacing.", "0"]
    ],
    "public/app/features/dashboard-scene/settings/variables/editors/QueryVariableEditor.tsx:5381": [
      [0, 0, 0, "Add noMargin prop to Field components to remove built-in margins. Use layout components like Stack or Grid with the gap prop instead for consistent spacing.", "0"]
    ],
    "public/app/features/dashboard-scene/settings/variables/utils.ts:5381": [
      [0, 0, 0, "Do not use any type assertions.", "0"],
      [0, 0, 0, "Unexpected any. Specify a different type.", "1"]
    ],
    "public/app/features/dashboard-scene/sharing/ShareButton/share-externally/EmailShare/ConfigEmailSharing/ConfigEmailSharing.tsx:5381": [
      [0, 0, 0, "Add noMargin prop to Field components to remove built-in margins. Use layout components like Stack or Grid with the gap prop instead for consistent spacing.", "0"]
    ],
    "public/app/features/dashboard-scene/sharing/ShareButton/share-externally/EmailShare/ConfigEmailSharing/EmailListConfiguration.tsx:5381": [
      [0, 0, 0, "Add noMargin prop to Field components to remove built-in margins. Use layout components like Stack or Grid with the gap prop instead for consistent spacing.", "0"]
    ],
    "public/app/features/dashboard-scene/sharing/ShareButton/share-snapshot/UpsertSnapshot.tsx:5381": [
      [0, 0, 0, "Add noMargin prop to Field components to remove built-in margins. Use layout components like Stack or Grid with the gap prop instead for consistent spacing.", "0"],
      [0, 0, 0, "Add noMargin prop to Field components to remove built-in margins. Use layout components like Stack or Grid with the gap prop instead for consistent spacing.", "1"]
    ],
    "public/app/features/dashboard-scene/sharing/ShareExportTab.tsx:5381": [
      [0, 0, 0, "Add noMargin prop to Field components to remove built-in margins. Use layout components like Stack or Grid with the gap prop instead for consistent spacing.", "0"]
    ],
    "public/app/features/dashboard-scene/sharing/ShareLinkTab.tsx:5381": [
      [0, 0, 0, "Add noMargin prop to Field components to remove built-in margins. Use layout components like Stack or Grid with the gap prop instead for consistent spacing.", "0"],
      [0, 0, 0, "Add noMargin prop to Field components to remove built-in margins. Use layout components like Stack or Grid with the gap prop instead for consistent spacing.", "1"],
      [0, 0, 0, "Add noMargin prop to Field components to remove built-in margins. Use layout components like Stack or Grid with the gap prop instead for consistent spacing.", "2"]
    ],
    "public/app/features/dashboard-scene/sharing/ShareSnapshotTab.tsx:5381": [
      [0, 0, 0, "Add noMargin prop to Field components to remove built-in margins. Use layout components like Stack or Grid with the gap prop instead for consistent spacing.", "0"],
      [0, 0, 0, "Add noMargin prop to Field components to remove built-in margins. Use layout components like Stack or Grid with the gap prop instead for consistent spacing.", "1"],
      [0, 0, 0, "Add noMargin prop to Field components to remove built-in margins. Use layout components like Stack or Grid with the gap prop instead for consistent spacing.", "2"]
    ],
    "public/app/features/dashboard-scene/sharing/panel-share/SharePanelPreview.tsx:5381": [
      [0, 0, 0, "Add noMargin prop to Field components to remove built-in margins. Use layout components like Stack or Grid with the gap prop instead for consistent spacing.", "0"],
      [0, 0, 0, "Add noMargin prop to Field components to remove built-in margins. Use layout components like Stack or Grid with the gap prop instead for consistent spacing.", "1"],
      [0, 0, 0, "Add noMargin prop to Field components to remove built-in margins. Use layout components like Stack or Grid with the gap prop instead for consistent spacing.", "2"]
    ],
    "public/app/features/dashboard-scene/utils/DashboardModelCompatibilityWrapper.ts:5381": [
      [0, 0, 0, "Do not use any type assertions.", "0"]
    ],
    "public/app/features/dashboard-scene/utils/PanelModelCompatibilityWrapper.ts:5381": [
      [0, 0, 0, "Do not use any type assertions.", "0"]
    ],
    "public/app/features/dashboard-scene/v2schema/ImportDashboardFormV2.tsx:5381": [
      [0, 0, 0, "Add noMargin prop to Field components to remove built-in margins. Use layout components like Stack or Grid with the gap prop instead for consistent spacing.", "0"],
      [0, 0, 0, "Add noMargin prop to Field components to remove built-in margins. Use layout components like Stack or Grid with the gap prop instead for consistent spacing.", "1"],
      [0, 0, 0, "Add noMargin prop to Field components to remove built-in margins. Use layout components like Stack or Grid with the gap prop instead for consistent spacing.", "2"],
      [0, 0, 0, "Do not use any type assertions.", "3"],
      [0, 0, 0, "Unexpected any. Specify a different type.", "4"],
      [0, 0, 0, "Unexpected any. Specify a different type.", "5"],
      [0, 0, 0, "Unexpected any. Specify a different type.", "6"]
    ],
    "public/app/features/dashboard-scene/v2schema/ImportDashboardOverviewV2.tsx:5381": [
      [0, 0, 0, "Do not use any type assertions.", "0"],
      [0, 0, 0, "Do not use any type assertions.", "1"],
      [0, 0, 0, "Do not use any type assertions.", "2"],
      [0, 0, 0, "Do not use any type assertions.", "3"],
      [0, 0, 0, "Do not use any type assertions.", "4"],
      [0, 0, 0, "Do not use any type assertions.", "5"],
      [0, 0, 0, "Do not use any type assertions.", "6"],
      [0, 0, 0, "Do not use any type assertions.", "7"],
      [0, 0, 0, "Do not use any type assertions.", "8"],
      [0, 0, 0, "Do not use any type assertions.", "9"],
      [0, 0, 0, "Unexpected any. Specify a different type.", "10"]
    ],
    "public/app/features/dashboard-scene/v2schema/test-helpers.ts:5381": [
      [0, 0, 0, "Do not use any type assertions.", "0"],
      [0, 0, 0, "Do not use any type assertions.", "1"],
      [0, 0, 0, "Do not use any type assertions.", "2"]
    ],
    "public/app/features/dashboard/api/ResponseTransformers.ts:5381": [
      [0, 0, 0, "Do not use any type assertions.", "0"],
      [0, 0, 0, "Do not use any type assertions.", "1"],
      [0, 0, 0, "Do not use any type assertions.", "2"],
      [0, 0, 0, "Do not use any type assertions.", "3"],
      [0, 0, 0, "Unexpected any. Specify a different type.", "4"],
      [0, 0, 0, "Unexpected any. Specify a different type.", "5"],
      [0, 0, 0, "Unexpected any. Specify a different type.", "6"]
    ],
    "public/app/features/dashboard/components/AddLibraryPanelWidget/index.ts:5381": [
      [0, 0, 0, "Do not re-export imported variable (\`./AddLibraryPanelWidget\`)", "0"]
    ],
    "public/app/features/dashboard/components/AnnotationSettings/AnnotationSettingsEdit.tsx:5381": [
      [0, 0, 0, "\'HorizontalGroup\' import from \'@grafana/ui\' is restricted from being used by a pattern. Use Stack component instead.", "0"],
      [0, 0, 0, "Add noMargin prop to Field components to remove built-in margins. Use layout components like Stack or Grid with the gap prop instead for consistent spacing.", "1"],
      [0, 0, 0, "Add noMargin prop to Field components to remove built-in margins. Use layout components like Stack or Grid with the gap prop instead for consistent spacing.", "2"],
      [0, 0, 0, "Add noMargin prop to Field components to remove built-in margins. Use layout components like Stack or Grid with the gap prop instead for consistent spacing.", "3"],
      [0, 0, 0, "Add noMargin prop to Field components to remove built-in margins. Use layout components like Stack or Grid with the gap prop instead for consistent spacing.", "4"],
      [0, 0, 0, "Add noMargin prop to Field components to remove built-in margins. Use layout components like Stack or Grid with the gap prop instead for consistent spacing.", "5"],
      [0, 0, 0, "Add noMargin prop to Field components to remove built-in margins. Use layout components like Stack or Grid with the gap prop instead for consistent spacing.", "6"]
    ],
    "public/app/features/dashboard/components/DashExportModal/DashboardExporter.test.ts:5381": [
      [0, 0, 0, "Unexpected any. Specify a different type.", "0"],
      [0, 0, 0, "Unexpected any. Specify a different type.", "1"],
      [0, 0, 0, "Unexpected any. Specify a different type.", "2"],
      [0, 0, 0, "Unexpected any. Specify a different type.", "3"],
      [0, 0, 0, "Unexpected any. Specify a different type.", "4"],
      [0, 0, 0, "Unexpected any. Specify a different type.", "5"]
    ],
    "public/app/features/dashboard/components/DashExportModal/DashboardExporter.ts:5381": [
      [0, 0, 0, "Do not use any type assertions.", "0"],
      [0, 0, 0, "Do not use any type assertions.", "1"],
      [0, 0, 0, "Do not use any type assertions.", "2"],
      [0, 0, 0, "Unexpected any. Specify a different type.", "3"],
      [0, 0, 0, "Unexpected any. Specify a different type.", "4"],
      [0, 0, 0, "Unexpected any. Specify a different type.", "5"],
      [0, 0, 0, "Unexpected any. Specify a different type.", "6"],
      [0, 0, 0, "Unexpected any. Specify a different type.", "7"],
      [0, 0, 0, "Unexpected any. Specify a different type.", "8"],
      [0, 0, 0, "Unexpected any. Specify a different type.", "9"]
    ],
    "public/app/features/dashboard/components/DashExportModal/index.ts:5381": [
      [0, 0, 0, "Do not re-export imported variable (\`./DashboardExporter\`)", "0"]
    ],
    "public/app/features/dashboard/components/DashNav/index.ts:5381": [
      [0, 0, 0, "Do not re-export imported variable (\`DashNav\`)", "0"]
    ],
    "public/app/features/dashboard/components/DashboardLoading/DashboardLoading.tsx:5381": [
      [0, 0, 0, "\'HorizontalGroup\' import from \'@grafana/ui\' is restricted from being used by a pattern. Use Stack component instead.", "0"],
      [0, 0, 0, "\'VerticalGroup\' import from \'@grafana/ui\' is restricted from being used by a pattern. Use Stack component instead.", "1"]
    ],
    "public/app/features/dashboard/components/DashboardPrompt/DashboardPrompt.test.tsx:5381": [
      [0, 0, 0, "Unexpected any. Specify a different type.", "0"]
    ],
    "public/app/features/dashboard/components/DashboardPrompt/DashboardPrompt.tsx:5381": [
      [0, 0, 0, "Do not use any type assertions.", "0"],
      [0, 0, 0, "Do not use any type assertions.", "1"],
      [0, 0, 0, "Do not use any type assertions.", "2"],
      [0, 0, 0, "Do not use any type assertions.", "3"],
      [0, 0, 0, "Do not use any type assertions.", "4"],
      [0, 0, 0, "Do not use any type assertions.", "5"],
      [0, 0, 0, "Do not use any type assertions.", "6"],
      [0, 0, 0, "Unexpected any. Specify a different type.", "7"],
      [0, 0, 0, "Unexpected any. Specify a different type.", "8"]
    ],
    "public/app/features/dashboard/components/DashboardRow/DashboardRow.test.tsx:5381": [
      [0, 0, 0, "Unexpected any. Specify a different type.", "0"]
    ],
    "public/app/features/dashboard/components/DashboardRow/index.ts:5381": [
      [0, 0, 0, "Do not re-export imported variable (\`./DashboardRow\`)", "0"]
    ],
    "public/app/features/dashboard/components/DashboardSettings/AutoRefreshIntervals.tsx:5381": [
      [0, 0, 0, "Add noMargin prop to Field components to remove built-in margins. Use layout components like Stack or Grid with the gap prop instead for consistent spacing.", "0"]
    ],
    "public/app/features/dashboard/components/DashboardSettings/GeneralSettings.tsx:5381": [
      [0, 0, 0, "Add noMargin prop to Field components to remove built-in margins. Use layout components like Stack or Grid with the gap prop instead for consistent spacing.", "0"],
      [0, 0, 0, "Add noMargin prop to Field components to remove built-in margins. Use layout components like Stack or Grid with the gap prop instead for consistent spacing.", "1"],
      [0, 0, 0, "Add noMargin prop to Field components to remove built-in margins. Use layout components like Stack or Grid with the gap prop instead for consistent spacing.", "2"],
      [0, 0, 0, "Add noMargin prop to Field components to remove built-in margins. Use layout components like Stack or Grid with the gap prop instead for consistent spacing.", "3"],
      [0, 0, 0, "Add noMargin prop to Field components to remove built-in margins. Use layout components like Stack or Grid with the gap prop instead for consistent spacing.", "4"],
      [0, 0, 0, "Add noMargin prop to Field components to remove built-in margins. Use layout components like Stack or Grid with the gap prop instead for consistent spacing.", "5"]
    ],
    "public/app/features/dashboard/components/DashboardSettings/TimePickerSettings.tsx:5381": [
      [0, 0, 0, "Add noMargin prop to Field components to remove built-in margins. Use layout components like Stack or Grid with the gap prop instead for consistent spacing.", "0"],
      [0, 0, 0, "Add noMargin prop to Field components to remove built-in margins. Use layout components like Stack or Grid with the gap prop instead for consistent spacing.", "1"],
      [0, 0, 0, "Add noMargin prop to Field components to remove built-in margins. Use layout components like Stack or Grid with the gap prop instead for consistent spacing.", "2"],
      [0, 0, 0, "Add noMargin prop to Field components to remove built-in margins. Use layout components like Stack or Grid with the gap prop instead for consistent spacing.", "3"],
      [0, 0, 0, "Add noMargin prop to Field components to remove built-in margins. Use layout components like Stack or Grid with the gap prop instead for consistent spacing.", "4"]
    ],
    "public/app/features/dashboard/components/DashboardSettings/VersionsSettings.tsx:5381": [
      [0, 0, 0, "\'HorizontalGroup\' import from \'@grafana/ui\' is restricted from being used by a pattern. Use Stack component instead.", "0"]
    ],
    "public/app/features/dashboard/components/DashboardSettings/index.ts:5381": [
      [0, 0, 0, "Do not re-export imported variable (\`./DashboardSettings\`)", "0"]
    ],
    "public/app/features/dashboard/components/HelpWizard/HelpWizard.tsx:5381": [
      [0, 0, 0, "Add noMargin prop to Field components to remove built-in margins. Use layout components like Stack or Grid with the gap prop instead for consistent spacing.", "0"],
      [0, 0, 0, "Add noMargin prop to Field components to remove built-in margins. Use layout components like Stack or Grid with the gap prop instead for consistent spacing.", "1"],
      [0, 0, 0, "Add noMargin prop to Field components to remove built-in margins. Use layout components like Stack or Grid with the gap prop instead for consistent spacing.", "2"]
    ],
    "public/app/features/dashboard/components/Inspector/PanelInspector.tsx:5381": [
      [0, 0, 0, "Do not use any type assertions.", "0"]
    ],
    "public/app/features/dashboard/components/PanelEditor/DynamicConfigValueEditor.tsx:5381": [
      [0, 0, 0, "\'HorizontalGroup\' import from \'@grafana/ui\' is restricted from being used by a pattern. Use Stack component instead.", "0"],
      [0, 0, 0, "Add noMargin prop to Field components to remove built-in margins. Use layout components like Stack or Grid with the gap prop instead for consistent spacing.", "1"]
    ],
    "public/app/features/dashboard/components/PanelEditor/OptionsPaneItemDescriptor.tsx:5381": [
      [0, 0, 0, "Add noMargin prop to Field components to remove built-in margins. Use layout components like Stack or Grid with the gap prop instead for consistent spacing.", "0"],
      [0, 0, 0, "Unexpected any. Specify a different type.", "1"],
      [0, 0, 0, "Use data-testid for E2E selectors instead of aria-label", "2"]
    ],
    "public/app/features/dashboard/components/PanelEditor/OverrideCategoryTitle.tsx:5381": [
      [0, 0, 0, "\'HorizontalGroup\' import from \'@grafana/ui\' is restricted from being used by a pattern. Use Stack component instead.", "0"]
    ],
    "public/app/features/dashboard/components/PanelEditor/PanelEditor.tsx:5381": [
      [0, 0, 0, "\'HorizontalGroup\' import from \'@grafana/ui\' is restricted from being used by a pattern. Use Stack component instead.", "0"],
      [0, 0, 0, "Do not use any type assertions.", "1"]
    ],
    "public/app/features/dashboard/components/PanelEditor/VisualizationSelectPane.tsx:5381": [
      [0, 0, 0, "Add noMargin prop to Field components to remove built-in margins. Use layout components like Stack or Grid with the gap prop instead for consistent spacing.", "0"],
      [0, 0, 0, "Use data-testid for E2E selectors instead of aria-label", "1"]
    ],
    "public/app/features/dashboard/components/PanelEditor/getVisualizationOptions.tsx:5381": [
      [0, 0, 0, "Unexpected any. Specify a different type.", "0"],
      [0, 0, 0, "Unexpected any. Specify a different type.", "1"]
    ],
    "public/app/features/dashboard/components/PanelEditor/utils.ts:5381": [
      [0, 0, 0, "Do not use any type assertions.", "0"],
      [0, 0, 0, "Do not use any type assertions.", "1"],
      [0, 0, 0, "Unexpected any. Specify a different type.", "2"],
      [0, 0, 0, "Unexpected any. Specify a different type.", "3"],
      [0, 0, 0, "Unexpected any. Specify a different type.", "4"]
    ],
    "public/app/features/dashboard/components/RowOptions/RowOptionsForm.tsx:5381": [
      [0, 0, 0, "Add noMargin prop to Field components to remove built-in margins. Use layout components like Stack or Grid with the gap prop instead for consistent spacing.", "0"],
      [0, 0, 0, "Add noMargin prop to Field components to remove built-in margins. Use layout components like Stack or Grid with the gap prop instead for consistent spacing.", "1"]
    ],
    "public/app/features/dashboard/components/SaveDashboard/SaveDashboardButton.tsx:5381": [
      [0, 0, 0, "Use data-testid for E2E selectors instead of aria-label", "0"],
      [0, 0, 0, "Use data-testid for E2E selectors instead of aria-label", "1"]
    ],
    "public/app/features/dashboard/components/SaveDashboard/forms/SaveDashboardAsForm.tsx:5381": [
      [0, 0, 0, "Add noMargin prop to Field components to remove built-in margins. Use layout components like Stack or Grid with the gap prop instead for consistent spacing.", "0"],
      [0, 0, 0, "Add noMargin prop to Field components to remove built-in margins. Use layout components like Stack or Grid with the gap prop instead for consistent spacing.", "1"],
      [0, 0, 0, "Add noMargin prop to Field components to remove built-in margins. Use layout components like Stack or Grid with the gap prop instead for consistent spacing.", "2"],
      [0, 0, 0, "Add noMargin prop to Field components to remove built-in margins. Use layout components like Stack or Grid with the gap prop instead for consistent spacing.", "3"]
    ],
    "public/app/features/dashboard/components/SaveDashboard/forms/SaveDashboardForm.tsx:5381": [
      [0, 0, 0, "Use data-testid for E2E selectors instead of aria-label", "0"],
      [0, 0, 0, "Use data-testid for E2E selectors instead of aria-label", "1"],
      [0, 0, 0, "Use data-testid for E2E selectors instead of aria-label", "2"]
    ],
    "public/app/features/dashboard/components/SaveDashboard/forms/SaveProvisionedDashboardForm.tsx:5381": [
      [0, 0, 0, "\'HorizontalGroup\' import from \'@grafana/ui\' is restricted from being used by a pattern. Use Stack component instead.", "0"]
    ],
    "public/app/features/dashboard/components/SaveDashboard/useDashboardSave.tsx:5381": [
      [0, 0, 0, "Unexpected any. Specify a different type.", "0"]
    ],
    "public/app/features/dashboard/components/ShareModal/ShareEmbed.tsx:5381": [
      [0, 0, 0, "Add noMargin prop to Field components to remove built-in margins. Use layout components like Stack or Grid with the gap prop instead for consistent spacing.", "0"],
      [0, 0, 0, "Add noMargin prop to Field components to remove built-in margins. Use layout components like Stack or Grid with the gap prop instead for consistent spacing.", "1"]
    ],
    "public/app/features/dashboard/components/ShareModal/ShareExport.tsx:5381": [
      [0, 0, 0, "Add noMargin prop to Field components to remove built-in margins. Use layout components like Stack or Grid with the gap prop instead for consistent spacing.", "0"],
      [0, 0, 0, "Unexpected any. Specify a different type.", "1"]
    ],
    "public/app/features/dashboard/components/ShareModal/ShareLink.tsx:5381": [
      [0, 0, 0, "Add noMargin prop to Field components to remove built-in margins. Use layout components like Stack or Grid with the gap prop instead for consistent spacing.", "0"],
      [0, 0, 0, "Add noMargin prop to Field components to remove built-in margins. Use layout components like Stack or Grid with the gap prop instead for consistent spacing.", "1"],
      [0, 0, 0, "Add noMargin prop to Field components to remove built-in margins. Use layout components like Stack or Grid with the gap prop instead for consistent spacing.", "2"]
    ],
    "public/app/features/dashboard/components/ShareModal/SharePublicDashboard/ConfigPublicDashboard/ConfigPublicDashboard.tsx:5381": [
      [0, 0, 0, "\'HorizontalGroup\' import from \'@grafana/ui\' is restricted from being used by a pattern. Use Stack component instead.", "0"],
      [0, 0, 0, "Add noMargin prop to Field components to remove built-in margins. Use layout components like Stack or Grid with the gap prop instead for consistent spacing.", "1"],
      [0, 0, 0, "Add noMargin prop to Field components to remove built-in margins. Use layout components like Stack or Grid with the gap prop instead for consistent spacing.", "2"],
      [0, 0, 0, "Add noMargin prop to Field components to remove built-in margins. Use layout components like Stack or Grid with the gap prop instead for consistent spacing.", "3"]
    ],
    "public/app/features/dashboard/components/ShareModal/SharePublicDashboard/ConfigPublicDashboard/Configuration.tsx:5381": [
      [0, 0, 0, "\'VerticalGroup\' import from \'@grafana/ui\' is restricted from being used by a pattern. Use Stack component instead.", "0"]
    ],
    "public/app/features/dashboard/components/ShareModal/SharePublicDashboard/ConfigPublicDashboard/EmailSharingConfiguration.tsx:5381": [
      [0, 0, 0, "Add noMargin prop to Field components to remove built-in margins. Use layout components like Stack or Grid with the gap prop instead for consistent spacing.", "0"],
      [0, 0, 0, "Add noMargin prop to Field components to remove built-in margins. Use layout components like Stack or Grid with the gap prop instead for consistent spacing.", "1"]
    ],
    "public/app/features/dashboard/components/ShareModal/SharePublicDashboard/CreatePublicDashboard/AcknowledgeCheckboxes.tsx:5381": [
      [0, 0, 0, "\'HorizontalGroup\' import from \'@grafana/ui\' is restricted from being used by a pattern. Use Stack component instead.", "0"],
      [0, 0, 0, "\'VerticalGroup\' import from \'@grafana/ui\' is restricted from being used by a pattern. Use Stack component instead.", "1"]
    ],
    "public/app/features/dashboard/components/ShareModal/ShareSnapshot.tsx:5381": [
      [0, 0, 0, "Add noMargin prop to Field components to remove built-in margins. Use layout components like Stack or Grid with the gap prop instead for consistent spacing.", "0"],
      [0, 0, 0, "Add noMargin prop to Field components to remove built-in margins. Use layout components like Stack or Grid with the gap prop instead for consistent spacing.", "1"],
      [0, 0, 0, "Add noMargin prop to Field components to remove built-in margins. Use layout components like Stack or Grid with the gap prop instead for consistent spacing.", "2"],
      [0, 0, 0, "Add noMargin prop to Field components to remove built-in margins. Use layout components like Stack or Grid with the gap prop instead for consistent spacing.", "3"]
    ],
    "public/app/features/dashboard/components/ShareModal/ThemePicker.tsx:5381": [
      [0, 0, 0, "Add noMargin prop to Field components to remove built-in margins. Use layout components like Stack or Grid with the gap prop instead for consistent spacing.", "0"]
    ],
    "public/app/features/dashboard/components/SubMenu/DashboardLinksDashboard.tsx:5381": [
      [0, 0, 0, "Do not use any type assertions.", "0"],
      [0, 0, 0, "Unexpected any. Specify a different type.", "1"]
    ],
    "public/app/features/dashboard/components/TransformationsEditor/TransformationFilter.tsx:5381": [
      [0, 0, 0, "Add noMargin prop to Field components to remove built-in margins. Use layout components like Stack or Grid with the gap prop instead for consistent spacing.", "0"]
    ],
    "public/app/features/dashboard/components/TransformationsEditor/TransformationPicker.tsx:5381": [
      [0, 0, 0, "\'VerticalGroup\' import from \'@grafana/ui\' is restricted from being used by a pattern. Use Stack component instead.", "0"],
      [0, 0, 0, "Add noMargin prop to Card components to remove built-in margins. Use layout components like Stack or Grid with the gap prop instead for consistent spacing.", "1"]
    ],
    "public/app/features/dashboard/components/TransformationsEditor/TransformationPickerNg.tsx:5381": [
      [0, 0, 0, "Add noMargin prop to Card components to remove built-in margins. Use layout components like Stack or Grid with the gap prop instead for consistent spacing.", "0"]
    ],
    "public/app/features/dashboard/components/TransformationsEditor/TransformationsEditor.tsx:5381": [
      [0, 0, 0, "Do not use any type assertions.", "0"],
      [0, 0, 0, "Do not use any type assertions.", "1"]
    ],
    "public/app/features/dashboard/components/VersionHistory/useDashboardRestore.tsx:5381": [
      [0, 0, 0, "Do not use any type assertions.", "0"],
      [0, 0, 0, "Unexpected any. Specify a different type.", "1"]
    ],
    "public/app/features/dashboard/containers/DashboardPage.tsx:5381": [
      [0, 0, 0, "Do not use any type assertions.", "0"],
      [0, 0, 0, "Do not use any type assertions.", "1"],
      [0, 0, 0, "Unexpected any. Specify a different type.", "2"],
      [0, 0, 0, "Unexpected any. Specify a different type.", "3"],
      [0, 0, 0, "Use data-testid for E2E selectors instead of aria-label", "4"]
    ],
    "public/app/features/dashboard/containers/DashboardPageProxy.tsx:5381": [
      [0, 0, 0, "Do not use any type assertions.", "0"]
    ],
    "public/app/features/dashboard/containers/PublicDashboardPage.tsx:5381": [
      [0, 0, 0, "Do not use any type assertions.", "0"]
    ],
    "public/app/features/dashboard/dashgrid/SeriesVisibilityConfigFactory.ts:5381": [
      [0, 0, 0, "Do not use any type assertions.", "0"]
    ],
    "public/app/features/dashboard/services/DashboardLoaderSrv.ts:5381": [
      [0, 0, 0, "Unexpected any. Specify a different type.", "0"],
      [0, 0, 0, "Unexpected any. Specify a different type.", "1"],
      [0, 0, 0, "Unexpected any. Specify a different type.", "2"]
    ],
    "public/app/features/dashboard/state/DashboardMigrator.test.ts:5381": [
      [0, 0, 0, "Unexpected any. Specify a different type.", "0"],
      [0, 0, 0, "Unexpected any. Specify a different type.", "1"],
      [0, 0, 0, "Unexpected any. Specify a different type.", "2"],
      [0, 0, 0, "Unexpected any. Specify a different type.", "3"],
      [0, 0, 0, "Unexpected any. Specify a different type.", "4"],
      [0, 0, 0, "Unexpected any. Specify a different type.", "5"],
      [0, 0, 0, "Unexpected any. Specify a different type.", "6"],
      [0, 0, 0, "Unexpected any. Specify a different type.", "7"],
      [0, 0, 0, "Unexpected any. Specify a different type.", "8"],
      [0, 0, 0, "Unexpected any. Specify a different type.", "9"]
    ],
    "public/app/features/dashboard/state/DashboardMigrator.ts:5381": [
      [0, 0, 0, "Do not use any type assertions.", "0"],
      [0, 0, 0, "Do not use any type assertions.", "1"],
      [0, 0, 0, "Do not use any type assertions.", "2"],
      [0, 0, 0, "Do not use any type assertions.", "3"],
      [0, 0, 0, "Unexpected any. Specify a different type.", "4"],
      [0, 0, 0, "Unexpected any. Specify a different type.", "5"],
      [0, 0, 0, "Unexpected any. Specify a different type.", "6"],
      [0, 0, 0, "Unexpected any. Specify a different type.", "7"],
      [0, 0, 0, "Unexpected any. Specify a different type.", "8"],
      [0, 0, 0, "Unexpected any. Specify a different type.", "9"],
      [0, 0, 0, "Unexpected any. Specify a different type.", "10"],
      [0, 0, 0, "Unexpected any. Specify a different type.", "11"],
      [0, 0, 0, "Unexpected any. Specify a different type.", "12"],
      [0, 0, 0, "Unexpected any. Specify a different type.", "13"],
      [0, 0, 0, "Unexpected any. Specify a different type.", "14"],
      [0, 0, 0, "Unexpected any. Specify a different type.", "15"],
      [0, 0, 0, "Unexpected any. Specify a different type.", "16"],
      [0, 0, 0, "Unexpected any. Specify a different type.", "17"],
      [0, 0, 0, "Unexpected any. Specify a different type.", "18"],
      [0, 0, 0, "Unexpected any. Specify a different type.", "19"],
      [0, 0, 0, "Unexpected any. Specify a different type.", "20"],
      [0, 0, 0, "Unexpected any. Specify a different type.", "21"],
      [0, 0, 0, "Unexpected any. Specify a different type.", "22"],
      [0, 0, 0, "Unexpected any. Specify a different type.", "23"],
      [0, 0, 0, "Unexpected any. Specify a different type.", "24"],
      [0, 0, 0, "Unexpected any. Specify a different type.", "25"],
      [0, 0, 0, "Unexpected any. Specify a different type.", "26"],
      [0, 0, 0, "Unexpected any. Specify a different type.", "27"]
    ],
    "public/app/features/dashboard/state/DashboardModel.repeat.test.ts:5381": [
      [0, 0, 0, "Unexpected any. Specify a different type.", "0"],
      [0, 0, 0, "Unexpected any. Specify a different type.", "1"],
      [0, 0, 0, "Unexpected any. Specify a different type.", "2"],
      [0, 0, 0, "Unexpected any. Specify a different type.", "3"]
    ],
    "public/app/features/dashboard/state/DashboardModel.test.ts:5381": [
      [0, 0, 0, "Unexpected any. Specify a different type.", "0"]
    ],
    "public/app/features/dashboard/state/DashboardModel.ts:5381": [
      [0, 0, 0, "Do not use any type assertions.", "0"],
      [0, 0, 0, "Unexpected any. Specify a different type.", "1"],
      [0, 0, 0, "Unexpected any. Specify a different type.", "2"],
      [0, 0, 0, "Unexpected any. Specify a different type.", "3"],
      [0, 0, 0, "Unexpected any. Specify a different type.", "4"],
      [0, 0, 0, "Unexpected any. Specify a different type.", "5"],
      [0, 0, 0, "Unexpected any. Specify a different type.", "6"],
      [0, 0, 0, "Unexpected any. Specify a different type.", "7"],
      [0, 0, 0, "Unexpected any. Specify a different type.", "8"],
      [0, 0, 0, "Unexpected any. Specify a different type.", "9"],
      [0, 0, 0, "Unexpected any. Specify a different type.", "10"],
      [0, 0, 0, "Unexpected any. Specify a different type.", "11"],
      [0, 0, 0, "Unexpected any. Specify a different type.", "12"],
      [0, 0, 0, "Unexpected any. Specify a different type.", "13"],
      [0, 0, 0, "Unexpected any. Specify a different type.", "14"],
      [0, 0, 0, "Unexpected any. Specify a different type.", "15"],
      [0, 0, 0, "Unexpected any. Specify a different type.", "16"],
      [0, 0, 0, "Unexpected any. Specify a different type.", "17"],
      [0, 0, 0, "Unexpected any. Specify a different type.", "18"],
      [0, 0, 0, "Unexpected any. Specify a different type.", "19"],
      [0, 0, 0, "Unexpected any. Specify a different type.", "20"],
      [0, 0, 0, "Unexpected any. Specify a different type.", "21"],
      [0, 0, 0, "Unexpected any. Specify a different type.", "22"],
      [0, 0, 0, "Unexpected any. Specify a different type.", "23"]
    ],
    "public/app/features/dashboard/state/PanelModel.test.ts:5381": [
      [0, 0, 0, "Unexpected any. Specify a different type.", "0"]
    ],
    "public/app/features/dashboard/state/PanelModel.ts:5381": [
      [0, 0, 0, "Do not use any type assertions.", "0"],
      [0, 0, 0, "Do not use any type assertions.", "1"],
      [0, 0, 0, "Do not use any type assertions.", "2"],
      [0, 0, 0, "Do not use any type assertions.", "3"],
      [0, 0, 0, "Do not use any type assertions.", "4"],
      [0, 0, 0, "Unexpected any. Specify a different type.", "5"],
      [0, 0, 0, "Unexpected any. Specify a different type.", "6"],
      [0, 0, 0, "Unexpected any. Specify a different type.", "7"],
      [0, 0, 0, "Unexpected any. Specify a different type.", "8"],
      [0, 0, 0, "Unexpected any. Specify a different type.", "9"],
      [0, 0, 0, "Unexpected any. Specify a different type.", "10"],
      [0, 0, 0, "Unexpected any. Specify a different type.", "11"],
      [0, 0, 0, "Unexpected any. Specify a different type.", "12"],
      [0, 0, 0, "Unexpected any. Specify a different type.", "13"],
      [0, 0, 0, "Unexpected any. Specify a different type.", "14"],
      [0, 0, 0, "Unexpected any. Specify a different type.", "15"],
      [0, 0, 0, "Unexpected any. Specify a different type.", "16"],
      [0, 0, 0, "Unexpected any. Specify a different type.", "17"],
      [0, 0, 0, "Unexpected any. Specify a different type.", "18"],
      [0, 0, 0, "Unexpected any. Specify a different type.", "19"],
      [0, 0, 0, "Unexpected any. Specify a different type.", "20"],
      [0, 0, 0, "Unexpected any. Specify a different type.", "21"]
    ],
    "public/app/features/dashboard/state/TimeModel.ts:5381": [
      [0, 0, 0, "Unexpected any. Specify a different type.", "0"],
      [0, 0, 0, "Unexpected any. Specify a different type.", "1"]
    ],
    "public/app/features/dashboard/state/actions.ts:5381": [
      [0, 0, 0, "Unexpected any. Specify a different type.", "0"]
    ],
    "public/app/features/dashboard/state/getPanelPluginToMigrateTo.ts:5381": [
      [0, 0, 0, "Unexpected any. Specify a different type.", "0"]
    ],
    "public/app/features/dashboard/state/initDashboard.test.ts:5381": [
      [0, 0, 0, "Unexpected any. Specify a different type.", "0"]
    ],
    "public/app/features/dashboard/utils/getPanelMenu.test.ts:5381": [
      [0, 0, 0, "Unexpected any. Specify a different type.", "0"]
    ],
    "public/app/features/dashboard/utils/getPanelMenu.ts:5381": [
      [0, 0, 0, "Do not use any type assertions.", "0"],
      [0, 0, 0, "Unexpected any. Specify a different type.", "1"]
    ],
    "public/app/features/dashboard/utils/panelMerge.ts:5381": [
      [0, 0, 0, "Do not use any type assertions.", "0"],
      [0, 0, 0, "Do not use any type assertions.", "1"],
      [0, 0, 0, "Unexpected any. Specify a different type.", "2"],
      [0, 0, 0, "Unexpected any. Specify a different type.", "3"]
    ],
    "public/app/features/datasources/components/DataSourceTypeCard.tsx:5381": [
      [0, 0, 0, "Add noMargin prop to Card components to remove built-in margins. Use layout components like Stack or Grid with the gap prop instead for consistent spacing.", "0"],
      [0, 0, 0, "Use data-testid for E2E selectors instead of aria-label", "1"]
    ],
    "public/app/features/datasources/components/DataSourcesListCard.tsx:5381": [
      [0, 0, 0, "Add noMargin prop to Card components to remove built-in margins. Use layout components like Stack or Grid with the gap prop instead for consistent spacing.", "0"],
      [0, 0, 0, "Add noMargin prop to Card components to remove built-in margins. Use layout components like Stack or Grid with the gap prop instead for consistent spacing.", "1"]
    ],
    "public/app/features/datasources/components/picker/DataSourceCard.tsx:5381": [
      [0, 0, 0, "Add noMargin prop to Card components to remove built-in margins. Use layout components like Stack or Grid with the gap prop instead for consistent spacing.", "0"]
    ],
    "public/app/features/datasources/state/actions.test.ts:5381": [
      [0, 0, 0, "Unexpected any. Specify a different type.", "0"],
      [0, 0, 0, "Unexpected any. Specify a different type.", "1"]
    ],
    "public/app/features/datasources/state/actions.ts:5381": [
      [0, 0, 0, "Do not use any type assertions.", "0"],
      [0, 0, 0, "Unexpected any. Specify a different type.", "1"]
    ],
    "public/app/features/datasources/state/navModel.ts:5381": [
      [0, 0, 0, "Do not use any type assertions.", "0"],
      [0, 0, 0, "Unexpected any. Specify a different type.", "1"]
    ],
    "public/app/features/datasources/state/reducers.ts:5381": [
      [0, 0, 0, "Do not use any type assertions.", "0"],
      [0, 0, 0, "Do not use any type assertions.", "1"]
    ],
    "public/app/features/datasources/state/selectors.ts:5381": [
      [0, 0, 0, "Do not use any type assertions.", "0"],
      [0, 0, 0, "Do not use any type assertions.", "1"]
    ],
    "public/app/features/dimensions/editors/FileUploader.tsx:5381": [
      [0, 0, 0, "Add noMargin prop to Field components to remove built-in margins. Use layout components like Stack or Grid with the gap prop instead for consistent spacing.", "0"]
    ],
    "public/app/features/dimensions/editors/FolderPickerTab.tsx:5381": [
      [0, 0, 0, "Add noMargin prop to Field components to remove built-in margins. Use layout components like Stack or Grid with the gap prop instead for consistent spacing.", "0"],
      [0, 0, 0, "Add noMargin prop to Field components to remove built-in margins. Use layout components like Stack or Grid with the gap prop instead for consistent spacing.", "1"],
      [0, 0, 0, "Do not use any type assertions.", "2"]
    ],
    "public/app/features/dimensions/editors/ResourceDimensionEditor.tsx:5381": [
      [0, 0, 0, "Do not use any type assertions.", "0"]
    ],
    "public/app/features/dimensions/editors/TextDimensionEditor.tsx:5381": [
      [0, 0, 0, "Do not use any type assertions.", "0"],
      [0, 0, 0, "Do not use any type assertions.", "1"]
    ],
    "public/app/features/dimensions/editors/ThresholdsEditor/ThresholdsEditor.tsx:5381": [
      [0, 0, 0, "Do not use any type assertions.", "0"]
    ],
    "public/app/features/dimensions/editors/URLPickerTab.tsx:5381": [
      [0, 0, 0, "Add noMargin prop to Field components to remove built-in margins. Use layout components like Stack or Grid with the gap prop instead for consistent spacing.", "0"],
      [0, 0, 0, "Add noMargin prop to Field components to remove built-in margins. Use layout components like Stack or Grid with the gap prop instead for consistent spacing.", "1"]
    ],
    "public/app/features/dimensions/editors/ValueMappingsEditor/ValueMappingEditRow.tsx:5381": [
      [0, 0, 0, "\'HorizontalGroup\' import from \'@grafana/ui\' is restricted from being used by a pattern. Use Stack component instead.", "0"]
    ],
    "public/app/features/dimensions/editors/ValueMappingsEditor/ValueMappingsEditor.tsx:5381": [
      [0, 0, 0, "\'VerticalGroup\' import from \'@grafana/ui\' is restricted from being used by a pattern. Use Stack component instead.", "0"]
    ],
    "public/app/features/dimensions/scale.ts:5381": [
      [0, 0, 0, "Do not use any type assertions.", "0"]
    ],
    "public/app/features/dimensions/types.ts:5381": [
      [0, 0, 0, "Unexpected any. Specify a different type.", "0"]
    ],
    "public/app/features/dimensions/utils.ts:5381": [
      [0, 0, 0, "Do not use any type assertions.", "0"]
    ],
    "public/app/features/explore/CorrelationHelper.tsx:5381": [
      [0, 0, 0, "Add noMargin prop to Card components to remove built-in margins. Use layout components like Stack or Grid with the gap prop instead for consistent spacing.", "0"],
      [0, 0, 0, "Add noMargin prop to Field components to remove built-in margins. Use layout components like Stack or Grid with the gap prop instead for consistent spacing.", "1"],
      [0, 0, 0, "Add noMargin prop to Field components to remove built-in margins. Use layout components like Stack or Grid with the gap prop instead for consistent spacing.", "2"]
    ],
    "public/app/features/explore/CorrelationTransformationAddModal.tsx:5381": [
      [0, 0, 0, "Add noMargin prop to Field components to remove built-in margins. Use layout components like Stack or Grid with the gap prop instead for consistent spacing.", "0"],
      [0, 0, 0, "Add noMargin prop to Field components to remove built-in margins. Use layout components like Stack or Grid with the gap prop instead for consistent spacing.", "1"],
      [0, 0, 0, "Add noMargin prop to Field components to remove built-in margins. Use layout components like Stack or Grid with the gap prop instead for consistent spacing.", "2"],
      [0, 0, 0, "Add noMargin prop to Field components to remove built-in margins. Use layout components like Stack or Grid with the gap prop instead for consistent spacing.", "3"]
    ],
    "public/app/features/explore/Logs/LogsColumnSearch.tsx:5381": [
      [0, 0, 0, "Add noMargin prop to Field components to remove built-in margins. Use layout components like Stack or Grid with the gap prop instead for consistent spacing.", "0"]
    ],
    "public/app/features/explore/PrometheusListView/RawListContainer.tsx:5381": [
      [0, 0, 0, "Add noMargin prop to Field components to remove built-in margins. Use layout components like Stack or Grid with the gap prop instead for consistent spacing.", "0"]
    ],
    "public/app/features/explore/RichHistory/RichHistorySettingsTab.tsx:5381": [
      [0, 0, 0, "Add noMargin prop to Field components to remove built-in margins. Use layout components like Stack or Grid with the gap prop instead for consistent spacing.", "0"]
    ],
    "public/app/features/explore/TraceView/TraceView.tsx:5381": [
      [0, 0, 0, "Do not use any type assertions.", "0"],
      [0, 0, 0, "Do not use any type assertions.", "1"]
    ],
    "public/app/features/explore/TraceView/components/TracePageHeader/index.tsx:5381": [
      [0, 0, 0, "Do not re-export imported variable (\`./TracePageHeader\`)", "0"]
    ],
    "public/app/features/explore/TraceView/components/TraceTimelineViewer/TimelineHeaderRow/index.tsx:5381": [
      [0, 0, 0, "Do not re-export imported variable (\`./TimelineHeaderRow\`)", "0"]
    ],
    "public/app/features/explore/TraceView/components/TraceTimelineViewer/utils.tsx:5381": [
      [0, 0, 0, "Do not re-export imported variable (\`../utils/date\`)", "0"]
    ],
    "public/app/features/explore/TraceView/components/demo/trace-generators.ts:5381": [
      [0, 0, 0, "Do not use any type assertions.", "0"]
    ],
    "public/app/features/explore/TraceView/components/model/ddg/types.tsx:5381": [
      [0, 0, 0, "Do not re-export imported variable (\`./PathElem\`)", "0"]
    ],
    "public/app/features/explore/TraceView/components/model/link-patterns.tsx:5381": [
      [0, 0, 0, "Do not use any type assertions.", "0"],
      [0, 0, 0, "Do not use any type assertions.", "1"],
      [0, 0, 0, "Unexpected any. Specify a different type.", "2"],
      [0, 0, 0, "Unexpected any. Specify a different type.", "3"],
      [0, 0, 0, "Unexpected any. Specify a different type.", "4"],
      [0, 0, 0, "Unexpected any. Specify a different type.", "5"],
      [0, 0, 0, "Unexpected any. Specify a different type.", "6"],
      [0, 0, 0, "Unexpected any. Specify a different type.", "7"],
      [0, 0, 0, "Unexpected any. Specify a different type.", "8"],
      [0, 0, 0, "Unexpected any. Specify a different type.", "9"],
      [0, 0, 0, "Unexpected any. Specify a different type.", "10"],
      [0, 0, 0, "Unexpected any. Specify a different type.", "11"]
    ],
    "public/app/features/explore/TraceView/components/model/transform-trace-data.tsx:5381": [
      [0, 0, 0, "Do not use any type assertions.", "0"]
    ],
    "public/app/features/explore/TraceView/components/utils/DraggableManager/demo/index.tsx:5381": [
      [0, 0, 0, "Do not re-export imported variable (\`./DraggableManagerDemo\`)", "0"]
    ],
    "public/app/features/explore/TraceView/createSpanLink.tsx:5381": [
      [0, 0, 0, "Do not use any type assertions.", "0"],
      [0, 0, 0, "Do not use any type assertions.", "1"]
    ],
    "public/app/features/explore/hooks/useStateSync/index.ts:5381": [
      [0, 0, 0, "Do not re-export imported variable (\`./external.utils\`)", "0"]
    ],
    "public/app/features/explore/spec/helper/setup.tsx:5381": [
      [0, 0, 0, "Unexpected any. Specify a different type.", "0"]
    ],
    "public/app/features/explore/state/time.test.ts:5381": [
      [0, 0, 0, "Unexpected any. Specify a different type.", "0"]
    ],
    "public/app/features/explore/state/utils.ts:5381": [
      [0, 0, 0, "Do not use any type assertions.", "0"],
      [0, 0, 0, "Do not use any type assertions.", "1"],
      [0, 0, 0, "Do not use any type assertions.", "2"],
      [0, 0, 0, "Do not use any type assertions.", "3"],
      [0, 0, 0, "Unexpected any. Specify a different type.", "4"],
      [0, 0, 0, "Unexpected any. Specify a different type.", "5"]
    ],
    "public/app/features/expressions/ExpressionDatasource.ts:5381": [
      [0, 0, 0, "Do not use any type assertions.", "0"],
      [0, 0, 0, "Do not use any type assertions.", "1"]
    ],
    "public/app/features/expressions/guards.ts:5381": [
      [0, 0, 0, "Do not use any type assertions.", "0"]
    ],
    "public/app/features/geo/editor/locationModeEditor.tsx:5381": [
      [0, 0, 0, "\'HorizontalGroup\' import from \'@grafana/ui\' is restricted from being used by a pattern. Use Stack component instead.", "0"]
    ],
    "public/app/features/geo/gazetteer/gazetteer.ts:5381": [
      [0, 0, 0, "Do not use any type assertions.", "0"],
      [0, 0, 0, "Unexpected any. Specify a different type.", "1"]
    ],
    "public/app/features/geo/utils/frameVectorSource.ts:5381": [
      [0, 0, 0, "Do not use any type assertions.", "0"],
      [0, 0, 0, "Do not use any type assertions.", "1"]
    ],
    "public/app/features/inspector/InspectDataOptions.tsx:5381": [
      [0, 0, 0, "\'HorizontalGroup\' import from \'@grafana/ui\' is restricted from being used by a pattern. Use Stack component instead.", "0"],
      [0, 0, 0, "\'VerticalGroup\' import from \'@grafana/ui\' is restricted from being used by a pattern. Use Stack component instead.", "1"],
      [0, 0, 0, "Add noMargin prop to Field components to remove built-in margins. Use layout components like Stack or Grid with the gap prop instead for consistent spacing.", "2"],
      [0, 0, 0, "Add noMargin prop to Field components to remove built-in margins. Use layout components like Stack or Grid with the gap prop instead for consistent spacing.", "3"],
      [0, 0, 0, "Add noMargin prop to Field components to remove built-in margins. Use layout components like Stack or Grid with the gap prop instead for consistent spacing.", "4"],
      [0, 0, 0, "Add noMargin prop to Field components to remove built-in margins. Use layout components like Stack or Grid with the gap prop instead for consistent spacing.", "5"],
      [0, 0, 0, "Do not use any type assertions.", "6"]
    ],
    "public/app/features/inspector/InspectDataTab.tsx:5381": [
      [0, 0, 0, "Use data-testid for E2E selectors instead of aria-label", "0"]
    ],
    "public/app/features/inspector/InspectJSONTab.tsx:5381": [
      [0, 0, 0, "Add noMargin prop to Field components to remove built-in margins. Use layout components like Stack or Grid with the gap prop instead for consistent spacing.", "0"]
    ],
    "public/app/features/inspector/InspectStatsTab.tsx:5381": [
      [0, 0, 0, "Use data-testid for E2E selectors instead of aria-label", "0"]
    ],
    "public/app/features/inspector/QueryInspector.tsx:5381": [
      [0, 0, 0, "Unexpected any. Specify a different type.", "0"],
      [0, 0, 0, "Use data-testid for E2E selectors instead of aria-label", "1"],
      [0, 0, 0, "Use data-testid for E2E selectors instead of aria-label", "2"]
    ],
    "public/app/features/invites/SignupInvited.tsx:5381": [
      [0, 0, 0, "Add noMargin prop to Field components to remove built-in margins. Use layout components like Stack or Grid with the gap prop instead for consistent spacing.", "0"],
      [0, 0, 0, "Add noMargin prop to Field components to remove built-in margins. Use layout components like Stack or Grid with the gap prop instead for consistent spacing.", "1"],
      [0, 0, 0, "Add noMargin prop to Field components to remove built-in margins. Use layout components like Stack or Grid with the gap prop instead for consistent spacing.", "2"],
      [0, 0, 0, "Add noMargin prop to Field components to remove built-in margins. Use layout components like Stack or Grid with the gap prop instead for consistent spacing.", "3"]
    ],
    "public/app/features/library-panels/components/AddLibraryPanelModal/AddLibraryPanelModal.tsx:5381": [
      [0, 0, 0, "Add noMargin prop to Field components to remove built-in margins. Use layout components like Stack or Grid with the gap prop instead for consistent spacing.", "0"],
      [0, 0, 0, "Add noMargin prop to Field components to remove built-in margins. Use layout components like Stack or Grid with the gap prop instead for consistent spacing.", "1"]
    ],
    "public/app/features/library-panels/components/LibraryPanelsSearch/LibraryPanelsSearch.tsx:5381": [
      [0, 0, 0, "\'VerticalGroup\' import from \'@grafana/ui\' is restricted from being used by a pattern. Use Stack component instead.", "0"]
    ],
    "public/app/features/library-panels/components/PanelLibraryOptionsGroup/PanelLibraryOptionsGroup.tsx:5381": [
      [0, 0, 0, "\'VerticalGroup\' import from \'@grafana/ui\' is restricted from being used by a pattern. Use Stack component instead.", "0"]
    ],
    "public/app/features/live/centrifuge/LiveDataStream.ts:5381": [
      [0, 0, 0, "Do not use any type assertions.", "0"]
    ],
    "public/app/features/live/centrifuge/channel.ts:5381": [
      [0, 0, 0, "Unexpected any. Specify a different type.", "0"]
    ],
    "public/app/features/logs/logsFrame.ts:5381": [
      [0, 0, 0, "Do not use any type assertions.", "0"]
    ],
    "public/app/features/logs/utils.ts:5381": [
      [0, 0, 0, "Direct usage of localStorage is not allowed. import store from @grafana/data instead", "0"],
      [0, 0, 0, "Direct usage of localStorage is not allowed. import store from @grafana/data instead", "1"],
      [0, 0, 0, "Direct usage of localStorage is not allowed. import store from @grafana/data instead", "2"],
      [0, 0, 0, "Direct usage of localStorage is not allowed. import store from @grafana/data instead", "3"],
      [0, 0, 0, "Direct usage of localStorage is not allowed. import store from @grafana/data instead", "4"],
      [0, 0, 0, "Direct usage of localStorage is not allowed. import store from @grafana/data instead", "5"],
      [0, 0, 0, "Do not use any type assertions.", "6"]
    ],
    "public/app/features/manage-dashboards/DashboardImportPage.tsx:5381": [
      [0, 0, 0, "Add noMargin prop to Field components to remove built-in margins. Use layout components like Stack or Grid with the gap prop instead for consistent spacing.", "0"],
      [0, 0, 0, "Add noMargin prop to Field components to remove built-in margins. Use layout components like Stack or Grid with the gap prop instead for consistent spacing.", "1"]
    ],
    "public/app/features/manage-dashboards/components/ImportDashboardForm.tsx:5381": [
      [0, 0, 0, "Add noMargin prop to Field components to remove built-in margins. Use layout components like Stack or Grid with the gap prop instead for consistent spacing.", "0"],
      [0, 0, 0, "Add noMargin prop to Field components to remove built-in margins. Use layout components like Stack or Grid with the gap prop instead for consistent spacing.", "1"],
      [0, 0, 0, "Add noMargin prop to Field components to remove built-in margins. Use layout components like Stack or Grid with the gap prop instead for consistent spacing.", "2"],
      [0, 0, 0, "Add noMargin prop to Field components to remove built-in margins. Use layout components like Stack or Grid with the gap prop instead for consistent spacing.", "3"],
      [0, 0, 0, "Add noMargin prop to Field components to remove built-in margins. Use layout components like Stack or Grid with the gap prop instead for consistent spacing.", "4"]
    ],
    "public/app/features/manage-dashboards/components/ImportDashboardLibraryPanelsList.tsx:5381": [
      [0, 0, 0, "Add noMargin prop to Field components to remove built-in margins. Use layout components like Stack or Grid with the gap prop instead for consistent spacing.", "0"],
      [0, 0, 0, "Do not use any type assertions.", "1"]
    ],
    "public/app/features/manage-dashboards/components/PublicDashboardListTable/PublicDashboardListTable.tsx:5381": [
      [0, 0, 0, "Add noMargin prop to Card components to remove built-in margins. Use layout components like Stack or Grid with the gap prop instead for consistent spacing.", "0"]
    ],
    "public/app/features/manage-dashboards/state/actions.ts:5381": [
      [0, 0, 0, "Do not use any type assertions.", "0"],
      [0, 0, 0, "Unexpected any. Specify a different type.", "1"],
      [0, 0, 0, "Unexpected any. Specify a different type.", "2"],
      [0, 0, 0, "Unexpected any. Specify a different type.", "3"],
      [0, 0, 0, "Unexpected any. Specify a different type.", "4"],
      [0, 0, 0, "Unexpected any. Specify a different type.", "5"],
      [0, 0, 0, "Unexpected any. Specify a different type.", "6"],
      [0, 0, 0, "Unexpected any. Specify a different type.", "7"]
    ],
    "public/app/features/manage-dashboards/state/reducers.ts:5381": [
      [0, 0, 0, "Do not use any type assertions.", "0"],
      [0, 0, 0, "Unexpected any. Specify a different type.", "1"],
      [0, 0, 0, "Unexpected any. Specify a different type.", "2"],
      [0, 0, 0, "Unexpected any. Specify a different type.", "3"],
      [0, 0, 0, "Unexpected any. Specify a different type.", "4"]
    ],
    "public/app/features/migrate-to-cloud/api/index.ts:5381": [
      [0, 0, 0, "Do not use export all (\`export * from ...\`)", "0"]
    ],
    "public/app/features/migrate-to-cloud/cloud/MigrationTokenPane/CreateTokenModal.tsx:5381": [
      [0, 0, 0, "Add noMargin prop to Field components to remove built-in margins. Use layout components like Stack or Grid with the gap prop instead for consistent spacing.", "0"]
    ],
    "public/app/features/migrate-to-cloud/onprem/ConfigureSnapshot.tsx:5381": [
      [0, 0, 0, "Do not use any type assertions.", "0"],
      [0, 0, 0, "Do not use any type assertions.", "1"]
    ],
    "public/app/features/migrate-to-cloud/onprem/EmptyState/CallToAction/ConnectModal.tsx:5381": [
      [0, 0, 0, "Add noMargin prop to Field components to remove built-in margins. Use layout components like Stack or Grid with the gap prop instead for consistent spacing.", "0"]
    ],
    "public/app/features/migrate-to-cloud/onprem/resourceDependency.ts:5381": [
      [0, 0, 0, "Do not use any type assertions.", "0"],
      [0, 0, 0, "Do not use any type assertions.", "1"]
    ],
    "public/app/features/migrate-to-cloud/onprem/useNotifyOnSuccess.tsx:5381": [
      [0, 0, 0, "Do not use any type assertions.", "0"]
    ],
    "public/app/features/org/NewOrgPage.tsx:5381": [
      [0, 0, 0, "Add noMargin prop to Field components to remove built-in margins. Use layout components like Stack or Grid with the gap prop instead for consistent spacing.", "0"]
    ],
    "public/app/features/org/OrgProfile.tsx:5381": [
      [0, 0, 0, "Add noMargin prop to Field components to remove built-in margins. Use layout components like Stack or Grid with the gap prop instead for consistent spacing.", "0"]
    ],
    "public/app/features/org/UserInviteForm.tsx:5381": [
      [0, 0, 0, "Add noMargin prop to Field components to remove built-in margins. Use layout components like Stack or Grid with the gap prop instead for consistent spacing.", "0"],
      [0, 0, 0, "Add noMargin prop to Field components to remove built-in margins. Use layout components like Stack or Grid with the gap prop instead for consistent spacing.", "1"],
      [0, 0, 0, "Add noMargin prop to Field components to remove built-in margins. Use layout components like Stack or Grid with the gap prop instead for consistent spacing.", "2"],
      [0, 0, 0, "Add noMargin prop to Field components to remove built-in margins. Use layout components like Stack or Grid with the gap prop instead for consistent spacing.", "3"]
    ],
    "public/app/features/org/state/reducers.ts:5381": [
      [0, 0, 0, "Do not use any type assertions.", "0"]
    ],
    "public/app/features/panel/components/VizTypePicker/PanelTypeCard.tsx:5381": [
      [0, 0, 0, "Use data-testid for E2E selectors instead of aria-label", "0"]
    ],
    "public/app/features/panel/panellinks/linkSuppliers.ts:5381": [
      [0, 0, 0, "Unexpected any. Specify a different type.", "0"]
    ],
    "public/app/features/playlist/PlaylistCard.tsx:5381": [
      [0, 0, 0, "Add noMargin prop to Card components to remove built-in margins. Use layout components like Stack or Grid with the gap prop instead for consistent spacing.", "0"],
      [0, 0, 0, "Add noMargin prop to Card components to remove built-in margins. Use layout components like Stack or Grid with the gap prop instead for consistent spacing.", "1"]
    ],
    "public/app/features/playlist/PlaylistForm.tsx:5381": [
      [0, 0, 0, "Add noMargin prop to Field components to remove built-in margins. Use layout components like Stack or Grid with the gap prop instead for consistent spacing.", "0"],
      [0, 0, 0, "Add noMargin prop to Field components to remove built-in margins. Use layout components like Stack or Grid with the gap prop instead for consistent spacing.", "1"],
      [0, 0, 0, "Add noMargin prop to Field components to remove built-in margins. Use layout components like Stack or Grid with the gap prop instead for consistent spacing.", "2"],
      [0, 0, 0, "Add noMargin prop to Field components to remove built-in margins. Use layout components like Stack or Grid with the gap prop instead for consistent spacing.", "3"],
      [0, 0, 0, "Use data-testid for E2E selectors instead of aria-label", "4"],
      [0, 0, 0, "Use data-testid for E2E selectors instead of aria-label", "5"]
    ],
    "public/app/features/playlist/ShareModal.tsx:5381": [
      [0, 0, 0, "Add noMargin prop to Field components to remove built-in margins. Use layout components like Stack or Grid with the gap prop instead for consistent spacing.", "0"],
      [0, 0, 0, "Add noMargin prop to Field components to remove built-in margins. Use layout components like Stack or Grid with the gap prop instead for consistent spacing.", "1"],
      [0, 0, 0, "Add noMargin prop to Field components to remove built-in margins. Use layout components like Stack or Grid with the gap prop instead for consistent spacing.", "2"]
    ],
    "public/app/features/playlist/StartModal.tsx:5381": [
      [0, 0, 0, "Add noMargin prop to Field components to remove built-in margins. Use layout components like Stack or Grid with the gap prop instead for consistent spacing.", "0"],
      [0, 0, 0, "Add noMargin prop to Field components to remove built-in margins. Use layout components like Stack or Grid with the gap prop instead for consistent spacing.", "1"],
      [0, 0, 0, "Add noMargin prop to Field components to remove built-in margins. Use layout components like Stack or Grid with the gap prop instead for consistent spacing.", "2"]
    ],
    "public/app/features/plugins/admin/components/GetStartedWithPlugin/GetStartedWithDataSource.tsx:5381": [
      [0, 0, 0, "Do not use any type assertions.", "0"]
    ],
    "public/app/features/plugins/admin/components/GetStartedWithPlugin/index.ts:5381": [
      [0, 0, 0, "Do not re-export imported variable (\`./GetStartedWithPlugin\`)", "0"]
    ],
    "public/app/features/plugins/admin/components/PluginDetailsPage.tsx:5381": [
      [0, 0, 0, "Do not use any type assertions.", "0"]
    ],
    "public/app/features/plugins/admin/pages/Browse.tsx:5381": [
      [0, 0, 0, "Add noMargin prop to Field components to remove built-in margins. Use layout components like Stack or Grid with the gap prop instead for consistent spacing.", "0"],
      [0, 0, 0, "Add noMargin prop to Field components to remove built-in margins. Use layout components like Stack or Grid with the gap prop instead for consistent spacing.", "1"],
      [0, 0, 0, "Add noMargin prop to Field components to remove built-in margins. Use layout components like Stack or Grid with the gap prop instead for consistent spacing.", "2"],
      [0, 0, 0, "Add noMargin prop to Field components to remove built-in margins. Use layout components like Stack or Grid with the gap prop instead for consistent spacing.", "3"],
      [0, 0, 0, "Do not use any type assertions.", "4"],
      [0, 0, 0, "Do not use any type assertions.", "5"]
    ],
    "public/app/features/plugins/admin/state/actions.ts:5381": [
      [0, 0, 0, "Do not use any type assertions.", "0"]
    ],
    "public/app/features/plugins/admin/types.ts:5381": [
      [0, 0, 0, "Unexpected any. Specify a different type.", "0"]
    ],
    "public/app/features/plugins/datasource_srv.test.ts:5381": [
      [0, 0, 0, "Unexpected any. Specify a different type.", "0"],
      [0, 0, 0, "Unexpected any. Specify a different type.", "1"],
      [0, 0, 0, "Unexpected any. Specify a different type.", "2"]
    ],
    "public/app/features/plugins/datasource_srv.ts:5381": [
      [0, 0, 0, "Do not use any type assertions.", "0"],
      [0, 0, 0, "Do not use any type assertions.", "1"],
      [0, 0, 0, "Do not use any type assertions.", "2"],
      [0, 0, 0, "Unexpected any. Specify a different type.", "3"]
    ],
    "public/app/features/plugins/extensions/usePluginComponents.tsx:5381": [
      [0, 0, 0, "Do not use any type assertions.", "0"]
    ],
    "public/app/features/plugins/extensions/usePluginFunctions.tsx:5381": [
      [0, 0, 0, "Do not use any type assertions.", "0"]
    ],
    "public/app/features/plugins/loader/sharedDependencies.ts:5381": [
      [0, 0, 0, "* import is invalid because \'Layout,HorizontalGroup,VerticalGroup\' from \'@grafana/ui\' is restricted from being used by a pattern. Use Stack component instead.", "0"]
    ],
    "public/app/features/plugins/sandbox/distortion_map.ts:5381": [
      [0, 0, 0, "Do not use any type assertions.", "0"]
    ],
    "public/app/features/plugins/sandbox/sandbox_plugin_loader.ts:5381": [
      [0, 0, 0, "Do not use any type assertions.", "0"],
      [0, 0, 0, "Do not use any type assertions.", "1"],
      [0, 0, 0, "Do not use any type assertions.", "2"]
    ],
    "public/app/features/plugins/utils.ts:5381": [
      [0, 0, 0, "Do not use any type assertions.", "0"],
      [0, 0, 0, "Do not use any type assertions.", "1"],
      [0, 0, 0, "Do not use any type assertions.", "2"],
      [0, 0, 0, "Do not use any type assertions.", "3"]
    ],
    "public/app/features/profile/ChangePasswordForm.tsx:5381": [
      [0, 0, 0, "Add noMargin prop to Field components to remove built-in margins. Use layout components like Stack or Grid with the gap prop instead for consistent spacing.", "0"],
      [0, 0, 0, "Add noMargin prop to Field components to remove built-in margins. Use layout components like Stack or Grid with the gap prop instead for consistent spacing.", "1"],
      [0, 0, 0, "Add noMargin prop to Field components to remove built-in margins. Use layout components like Stack or Grid with the gap prop instead for consistent spacing.", "2"]
    ],
    "public/app/features/profile/UserProfileEditForm.tsx:5381": [
      [0, 0, 0, "Add noMargin prop to Field components to remove built-in margins. Use layout components like Stack or Grid with the gap prop instead for consistent spacing.", "0"],
      [0, 0, 0, "Add noMargin prop to Field components to remove built-in margins. Use layout components like Stack or Grid with the gap prop instead for consistent spacing.", "1"],
      [0, 0, 0, "Add noMargin prop to Field components to remove built-in margins. Use layout components like Stack or Grid with the gap prop instead for consistent spacing.", "2"]
    ],
    "public/app/features/provisioning/Config/ConfigForm.tsx:5381": [
      [0, 0, 0, "Add noMargin prop to Field components to remove built-in margins. Use layout components like Stack or Grid with the gap prop instead for consistent spacing.", "0"],
      [0, 0, 0, "Add noMargin prop to Field components to remove built-in margins. Use layout components like Stack or Grid with the gap prop instead for consistent spacing.", "1"],
      [0, 0, 0, "Add noMargin prop to Field components to remove built-in margins. Use layout components like Stack or Grid with the gap prop instead for consistent spacing.", "2"],
      [0, 0, 0, "Add noMargin prop to Field components to remove built-in margins. Use layout components like Stack or Grid with the gap prop instead for consistent spacing.", "3"],
      [0, 0, 0, "Add noMargin prop to Field components to remove built-in margins. Use layout components like Stack or Grid with the gap prop instead for consistent spacing.", "4"],
      [0, 0, 0, "Add noMargin prop to Field components to remove built-in margins. Use layout components like Stack or Grid with the gap prop instead for consistent spacing.", "5"],
      [0, 0, 0, "Add noMargin prop to Field components to remove built-in margins. Use layout components like Stack or Grid with the gap prop instead for consistent spacing.", "6"],
      [0, 0, 0, "Add noMargin prop to Field components to remove built-in margins. Use layout components like Stack or Grid with the gap prop instead for consistent spacing.", "7"],
      [0, 0, 0, "Add noMargin prop to Field components to remove built-in margins. Use layout components like Stack or Grid with the gap prop instead for consistent spacing.", "8"],
      [0, 0, 0, "Add noMargin prop to Field components to remove built-in margins. Use layout components like Stack or Grid with the gap prop instead for consistent spacing.", "9"],
      [0, 0, 0, "Add noMargin prop to Field components to remove built-in margins. Use layout components like Stack or Grid with the gap prop instead for consistent spacing.", "10"],
      [0, 0, 0, "Add noMargin prop to Field components to remove built-in margins. Use layout components like Stack or Grid with the gap prop instead for consistent spacing.", "11"]
    ],
    "public/app/features/provisioning/Config/ConfigFormGithubCollapse.tsx:5381": [
      [0, 0, 0, "Add noMargin prop to Field components to remove built-in margins. Use layout components like Stack or Grid with the gap prop instead for consistent spacing.", "0"],
      [0, 0, 0, "Add noMargin prop to Field components to remove built-in margins. Use layout components like Stack or Grid with the gap prop instead for consistent spacing.", "1"]
    ],
    "public/app/features/provisioning/File/FileHistoryPage.tsx:5381": [
      [0, 0, 0, "Add noMargin prop to Card components to remove built-in margins. Use layout components like Stack or Grid with the gap prop instead for consistent spacing.", "0"]
    ],
    "public/app/features/provisioning/File/FileStatusPage.tsx:5381": [
      [0, 0, 0, "Do not use any type assertions.", "0"],
      [0, 0, 0, "Do not use any type assertions.", "1"]
    ],
    "public/app/features/provisioning/GettingStarted/SidebarItem.tsx:5381": [
      [0, 0, 0, "Add noMargin prop to Card components to remove built-in margins. Use layout components like Stack or Grid with the gap prop instead for consistent spacing.", "0"]
    ],
    "public/app/features/provisioning/Job/RecentJobs.tsx:5381": [
      [0, 0, 0, "Add noMargin prop to Card components to remove built-in margins. Use layout components like Stack or Grid with the gap prop instead for consistent spacing.", "0"]
    ],
    "public/app/features/provisioning/Repository/RepositoryCard.tsx:5381": [
      [0, 0, 0, "Add noMargin prop to Card components to remove built-in margins. Use layout components like Stack or Grid with the gap prop instead for consistent spacing.", "0"]
    ],
    "public/app/features/provisioning/Repository/RepositoryOverview.tsx:5381": [
      [0, 0, 0, "Add noMargin prop to Card components to remove built-in margins. Use layout components like Stack or Grid with the gap prop instead for consistent spacing.", "0"],
      [0, 0, 0, "Add noMargin prop to Card components to remove built-in margins. Use layout components like Stack or Grid with the gap prop instead for consistent spacing.", "1"],
      [0, 0, 0, "Add noMargin prop to Card components to remove built-in margins. Use layout components like Stack or Grid with the gap prop instead for consistent spacing.", "2"],
      [0, 0, 0, "Add noMargin prop to Card components to remove built-in margins. Use layout components like Stack or Grid with the gap prop instead for consistent spacing.", "3"]
    ],
    "public/app/features/provisioning/Wizard/FinishStep.tsx:5381": [
      [0, 0, 0, "Add noMargin prop to Field components to remove built-in margins. Use layout components like Stack or Grid with the gap prop instead for consistent spacing.", "0"],
      [0, 0, 0, "Add noMargin prop to Field components to remove built-in margins. Use layout components like Stack or Grid with the gap prop instead for consistent spacing.", "1"],
      [0, 0, 0, "Add noMargin prop to Field components to remove built-in margins. Use layout components like Stack or Grid with the gap prop instead for consistent spacing.", "2"],
      [0, 0, 0, "Add noMargin prop to Field components to remove built-in margins. Use layout components like Stack or Grid with the gap prop instead for consistent spacing.", "3"]
    ],
    "public/app/features/provisioning/types.ts:5381": [
      [0, 0, 0, "Unexpected any. Specify a different type.", "0"]
    ],
    "public/app/features/query/components/QueryEditorRow.tsx:5381": [
      [0, 0, 0, "Do not use any type assertions.", "0"],
      [0, 0, 0, "Do not use any type assertions.", "1"],
      [0, 0, 0, "Do not use any type assertions.", "2"],
      [0, 0, 0, "Use data-testid for E2E selectors instead of aria-label", "3"]
    ],
    "public/app/features/query/components/QueryEditorRowHeader.tsx:5381": [
      [0, 0, 0, "Use data-testid for E2E selectors instead of aria-label", "0"]
    ],
    "public/app/features/query/components/QueryGroup.tsx:5381": [
      [0, 0, 0, "\'HorizontalGroup\' import from \'@grafana/ui\' is restricted from being used by a pattern. Use Stack component instead.", "0"],
      [0, 0, 0, "Use data-testid for E2E selectors instead of aria-label", "1"],
      [0, 0, 0, "Use data-testid for E2E selectors instead of aria-label", "2"]
    ],
    "public/app/features/query/state/DashboardQueryRunner/AnnotationsQueryRunner.ts:5381": [
      [0, 0, 0, "Do not use any type assertions.", "0"]
    ],
    "public/app/features/query/state/DashboardQueryRunner/PublicAnnotationsDataSource.ts:5381": [
      [0, 0, 0, "Do not use any type assertions.", "0"]
    ],
    "public/app/features/query/state/DashboardQueryRunner/testHelpers.ts:5381": [
      [0, 0, 0, "Do not use any type assertions.", "0"],
      [0, 0, 0, "Unexpected any. Specify a different type.", "1"],
      [0, 0, 0, "Unexpected any. Specify a different type.", "2"]
    ],
    "public/app/features/query/state/DashboardQueryRunner/utils.ts:5381": [
      [0, 0, 0, "Unexpected any. Specify a different type.", "0"],
      [0, 0, 0, "Unexpected any. Specify a different type.", "1"],
      [0, 0, 0, "Unexpected any. Specify a different type.", "2"],
      [0, 0, 0, "Unexpected any. Specify a different type.", "3"]
    ],
    "public/app/features/query/state/PanelQueryRunner.ts:5381": [
      [0, 0, 0, "Do not use any type assertions.", "0"],
      [0, 0, 0, "Do not use any type assertions.", "1"]
    ],
    "public/app/features/query/state/runRequest.ts:5381": [
      [0, 0, 0, "Do not use any type assertions.", "0"]
    ],
    "public/app/features/query/state/updateQueries.test.ts:5381": [
      [0, 0, 0, "Unexpected any. Specify a different type.", "0"],
      [0, 0, 0, "Unexpected any. Specify a different type.", "1"],
      [0, 0, 0, "Unexpected any. Specify a different type.", "2"]
    ],
    "public/app/features/search/page/components/columns.tsx:5381": [
      [0, 0, 0, "Do not use any type assertions.", "0"]
    ],
    "public/app/features/search/service/bluge.ts:5381": [
      [0, 0, 0, "Do not use any type assertions.", "0"],
      [0, 0, 0, "Do not use any type assertions.", "1"]
    ],
    "public/app/features/search/state/SearchStateManager.ts:5381": [
      [0, 0, 0, "Direct usage of localStorage is not allowed. import store from @grafana/data instead", "0"],
      [0, 0, 0, "Direct usage of localStorage is not allowed. import store from @grafana/data instead", "1"],
      [0, 0, 0, "Direct usage of localStorage is not allowed. import store from @grafana/data instead", "2"],
      [0, 0, 0, "Direct usage of localStorage is not allowed. import store from @grafana/data instead", "3"],
      [0, 0, 0, "Direct usage of localStorage is not allowed. import store from @grafana/data instead", "4"],
      [0, 0, 0, "Direct usage of localStorage is not allowed. import store from @grafana/data instead", "5"],
      [0, 0, 0, "Direct usage of localStorage is not allowed. import store from @grafana/data instead", "6"],
      [0, 0, 0, "Direct usage of localStorage is not allowed. import store from @grafana/data instead", "7"],
      [0, 0, 0, "Direct usage of localStorage is not allowed. import store from @grafana/data instead", "8"],
      [0, 0, 0, "Direct usage of localStorage is not allowed. import store from @grafana/data instead", "9"],
      [0, 0, 0, "Direct usage of localStorage is not allowed. import store from @grafana/data instead", "10"],
      [0, 0, 0, "Direct usage of localStorage is not allowed. import store from @grafana/data instead", "11"],
      [0, 0, 0, "Direct usage of localStorage is not allowed. import store from @grafana/data instead", "12"],
      [0, 0, 0, "Direct usage of localStorage is not allowed. import store from @grafana/data instead", "13"],
      [0, 0, 0, "Direct usage of localStorage is not allowed. import store from @grafana/data instead", "14"],
      [0, 0, 0, "Direct usage of localStorage is not allowed. import store from @grafana/data instead", "15"],
      [0, 0, 0, "Do not use any type assertions.", "16"]
    ],
    "public/app/features/search/types.ts:5381": [
      [0, 0, 0, "Unexpected any. Specify a different type.", "0"]
    ],
    "public/app/features/search/utils.ts:5381": [
      [0, 0, 0, "Direct usage of localStorage is not allowed. import store from @grafana/data instead", "0"],
      [0, 0, 0, "Direct usage of localStorage is not allowed. import store from @grafana/data instead", "1"],
      [0, 0, 0, "Direct usage of localStorage is not allowed. import store from @grafana/data instead", "2"],
      [0, 0, 0, "Do not use any type assertions.", "3"]
    ],
    "public/app/features/serviceaccounts/ServiceAccountCreatePage.tsx:5381": [
      [0, 0, 0, "Add noMargin prop to Field components to remove built-in margins. Use layout components like Stack or Grid with the gap prop instead for consistent spacing.", "0"],
      [0, 0, 0, "Add noMargin prop to Field components to remove built-in margins. Use layout components like Stack or Grid with the gap prop instead for consistent spacing.", "1"],
      [0, 0, 0, "Add noMargin prop to Field components to remove built-in margins. Use layout components like Stack or Grid with the gap prop instead for consistent spacing.", "2"],
      [0, 0, 0, "Add noMargin prop to Field components to remove built-in margins. Use layout components like Stack or Grid with the gap prop instead for consistent spacing.", "3"]
    ],
    "public/app/features/serviceaccounts/components/CreateTokenModal.tsx:5381": [
      [0, 0, 0, "Add noMargin prop to Field components to remove built-in margins. Use layout components like Stack or Grid with the gap prop instead for consistent spacing.", "0"],
      [0, 0, 0, "Add noMargin prop to Field components to remove built-in margins. Use layout components like Stack or Grid with the gap prop instead for consistent spacing.", "1"],
      [0, 0, 0, "Add noMargin prop to Field components to remove built-in margins. Use layout components like Stack or Grid with the gap prop instead for consistent spacing.", "2"],
      [0, 0, 0, "Add noMargin prop to Field components to remove built-in margins. Use layout components like Stack or Grid with the gap prop instead for consistent spacing.", "3"]
    ],
    "public/app/features/serviceaccounts/state/reducers.ts:5381": [
      [0, 0, 0, "Do not use any type assertions.", "0"]
    ],
    "public/app/features/support-bundles/SupportBundlesCreate.tsx:5381": [
      [0, 0, 0, "Add noMargin prop to Field components to remove built-in margins. Use layout components like Stack or Grid with the gap prop instead for consistent spacing.", "0"]
    ],
    "public/app/features/teams/CreateTeam.tsx:5381": [
      [0, 0, 0, "Add noMargin prop to Field components to remove built-in margins. Use layout components like Stack or Grid with the gap prop instead for consistent spacing.", "0"],
      [0, 0, 0, "Add noMargin prop to Field components to remove built-in margins. Use layout components like Stack or Grid with the gap prop instead for consistent spacing.", "1"],
      [0, 0, 0, "Add noMargin prop to Field components to remove built-in margins. Use layout components like Stack or Grid with the gap prop instead for consistent spacing.", "2"]
    ],
    "public/app/features/teams/TeamSettings.tsx:5381": [
      [0, 0, 0, "Add noMargin prop to Field components to remove built-in margins. Use layout components like Stack or Grid with the gap prop instead for consistent spacing.", "0"],
      [0, 0, 0, "Add noMargin prop to Field components to remove built-in margins. Use layout components like Stack or Grid with the gap prop instead for consistent spacing.", "1"],
      [0, 0, 0, "Add noMargin prop to Field components to remove built-in margins. Use layout components like Stack or Grid with the gap prop instead for consistent spacing.", "2"],
      [0, 0, 0, "Add noMargin prop to Field components to remove built-in margins. Use layout components like Stack or Grid with the gap prop instead for consistent spacing.", "3"]
    ],
    "public/app/features/teams/state/reducers.ts:5381": [
      [0, 0, 0, "Do not use any type assertions.", "0"]
    ],
    "public/app/features/templating/fieldAccessorCache.ts:5381": [
      [0, 0, 0, "Unexpected any. Specify a different type.", "0"]
    ],
    "public/app/features/templating/formatVariableValue.ts:5381": [
      [0, 0, 0, "Unexpected any. Specify a different type.", "0"],
      [0, 0, 0, "Unexpected any. Specify a different type.", "1"],
      [0, 0, 0, "Unexpected any. Specify a different type.", "2"]
    ],
    "public/app/features/templating/templateProxies.ts:5381": [
      [0, 0, 0, "Unexpected any. Specify a different type.", "0"]
    ],
    "public/app/features/templating/template_srv.mock.ts:5381": [
      [0, 0, 0, "Do not use any type assertions.", "0"],
      [0, 0, 0, "Do not use any type assertions.", "1"],
      [0, 0, 0, "Do not use any type assertions.", "2"],
      [0, 0, 0, "Do not use any type assertions.", "3"]
    ],
    "public/app/features/templating/template_srv.ts:5381": [
      [0, 0, 0, "Do not use any type assertions.", "0"],
      [0, 0, 0, "Do not use any type assertions.", "1"],
      [0, 0, 0, "Do not use any type assertions.", "2"],
      [0, 0, 0, "Unexpected any. Specify a different type.", "3"],
      [0, 0, 0, "Unexpected any. Specify a different type.", "4"],
      [0, 0, 0, "Unexpected any. Specify a different type.", "5"],
      [0, 0, 0, "Unexpected any. Specify a different type.", "6"],
      [0, 0, 0, "Unexpected any. Specify a different type.", "7"],
      [0, 0, 0, "Unexpected any. Specify a different type.", "8"],
      [0, 0, 0, "Unexpected any. Specify a different type.", "9"],
      [0, 0, 0, "Unexpected any. Specify a different type.", "10"],
      [0, 0, 0, "Unexpected any. Specify a different type.", "11"]
    ],
    "public/app/features/transformers/FilterByValueTransformer/ValueMatchers/BasicMatcherEditor.tsx:5381": [
      [0, 0, 0, "Unexpected any. Specify a different type.", "0"]
    ],
    "public/app/features/transformers/FilterByValueTransformer/ValueMatchers/types.ts:5381": [
      [0, 0, 0, "Unexpected any. Specify a different type.", "0"],
      [0, 0, 0, "Unexpected any. Specify a different type.", "1"],
      [0, 0, 0, "Unexpected any. Specify a different type.", "2"]
    ],
    "public/app/features/transformers/FilterByValueTransformer/ValueMatchers/utils.ts:5381": [
      [0, 0, 0, "Unexpected any. Specify a different type.", "0"]
    ],
    "public/app/features/transformers/FilterByValueTransformer/ValueMatchers/valueMatchersUI.ts:5381": [
      [0, 0, 0, "Unexpected any. Specify a different type.", "0"]
    ],
    "public/app/features/transformers/calculateHeatmap/editor/AxisEditor.tsx:5381": [
      [0, 0, 0, "\'HorizontalGroup\' import from \'@grafana/ui\' is restricted from being used by a pattern. Use Stack component instead.", "0"]
    ],
    "public/app/features/transformers/calculateHeatmap/editor/helper.ts:5381": [
      [0, 0, 0, "Unexpected any. Specify a different type.", "0"]
    ],
    "public/app/features/transformers/calculateHeatmap/heatmap.ts:5381": [
      [0, 0, 0, "Do not use any type assertions.", "0"],
      [0, 0, 0, "Do not use any type assertions.", "1"]
    ],
    "public/app/features/transformers/editors/CalculateFieldTransformerEditor/CumulativeOptionsEditor.tsx:5381": [
      [0, 0, 0, "Do not use any type assertions.", "0"]
    ],
    "public/app/features/transformers/editors/CalculateFieldTransformerEditor/ReduceRowOptionsEditor.tsx:5381": [
      [0, 0, 0, "Do not use any type assertions.", "0"]
    ],
    "public/app/features/transformers/editors/CalculateFieldTransformerEditor/WindowOptionsEditor.tsx:5381": [
      [0, 0, 0, "Do not use any type assertions.", "0"]
    ],
    "public/app/features/transformers/editors/CalculateFieldTransformerEditor/index.ts:5381": [
      [0, 0, 0, "Do not re-export imported variable (\`CalculateFieldTransformerEditor\`)", "0"],
      [0, 0, 0, "Do not re-export imported variable (\`calculateFieldTransformRegistryItem\`)", "1"]
    ],
    "public/app/features/transformers/editors/ConvertFieldTypeTransformerEditor.tsx:5381": [
      [0, 0, 0, "Do not use any type assertions.", "0"]
    ],
    "public/app/features/transformers/editors/EnumMappingEditor.tsx:5381": [
      [0, 0, 0, "\'HorizontalGroup\' import from \'@grafana/ui\' is restricted from being used by a pattern. Use Stack component instead.", "0"],
      [0, 0, 0, "\'VerticalGroup\' import from \'@grafana/ui\' is restricted from being used by a pattern. Use Stack component instead.", "1"]
    ],
    "public/app/features/transformers/editors/EnumMappingRow.tsx:5381": [
      [0, 0, 0, "\'HorizontalGroup\' import from \'@grafana/ui\' is restricted from being used by a pattern. Use Stack component instead.", "0"]
    ],
    "public/app/features/transformers/editors/GroupByTransformerEditor.tsx:5381": [
      [0, 0, 0, "Do not use any type assertions.", "0"]
    ],
    "public/app/features/transformers/editors/GroupToNestedTableTransformerEditor.tsx:5381": [
      [0, 0, 0, "Add noMargin prop to Field components to remove built-in margins. Use layout components like Stack or Grid with the gap prop instead for consistent spacing.", "0"]
    ],
    "public/app/features/transformers/editors/ReduceTransformerEditor.tsx:5381": [
      [0, 0, 0, "Do not use any type assertions.", "0"]
    ],
    "public/app/features/transformers/editors/SortByTransformerEditor.tsx:5381": [
      [0, 0, 0, "Do not use any type assertions.", "0"]
    ],
    "public/app/features/transformers/extractFields/ExtractFieldsTransformerEditor.tsx:5381": [
      [0, 0, 0, "Do not use any type assertions.", "0"],
      [0, 0, 0, "Do not use any type assertions.", "1"],
      [0, 0, 0, "Unexpected any. Specify a different type.", "2"],
      [0, 0, 0, "Unexpected any. Specify a different type.", "3"]
    ],
    "public/app/features/transformers/extractFields/fieldExtractors.ts:5381": [
      [0, 0, 0, "Unexpected any. Specify a different type.", "0"]
    ],
    "public/app/features/transformers/fieldToConfigMapping/FieldToConfigMappingEditor.tsx:5381": [
      [0, 0, 0, "Do not use any type assertions.", "0"],
      [0, 0, 0, "Do not use any type assertions.", "1"]
    ],
    "public/app/features/transformers/fieldToConfigMapping/fieldToConfigMapping.ts:5381": [
      [0, 0, 0, "Do not use any type assertions.", "0"],
      [0, 0, 0, "Unexpected any. Specify a different type.", "1"],
      [0, 0, 0, "Unexpected any. Specify a different type.", "2"],
      [0, 0, 0, "Unexpected any. Specify a different type.", "3"],
      [0, 0, 0, "Unexpected any. Specify a different type.", "4"]
    ],
    "public/app/features/transformers/joinByLabels/JoinByLabelsTransformerEditor.tsx:5381": [
      [0, 0, 0, "\'HorizontalGroup\' import from \'@grafana/ui\' is restricted from being used by a pattern. Use Stack component instead.", "0"]
    ],
    "public/app/features/transformers/lookupGazetteer/FieldLookupTransformerEditor.tsx:5381": [
      [0, 0, 0, "Do not use any type assertions.", "0"]
    ],
    "public/app/features/transformers/partitionByValues/PartitionByValuesEditor.tsx:5381": [
      [0, 0, 0, "\'HorizontalGroup\' import from \'@grafana/ui\' is restricted from being used by a pattern. Use Stack component instead.", "0"]
    ],
    "public/app/features/transformers/spatial/optionsHelper.tsx:5381": [
      [0, 0, 0, "Do not use any type assertions.", "0"],
      [0, 0, 0, "Do not use any type assertions.", "1"],
      [0, 0, 0, "Do not use any type assertions.", "2"],
      [0, 0, 0, "Unexpected any. Specify a different type.", "3"],
      [0, 0, 0, "Unexpected any. Specify a different type.", "4"],
      [0, 0, 0, "Unexpected any. Specify a different type.", "5"]
    ],
    "public/app/features/transformers/suggestionsInput/SuggestionsInput.tsx:5381": [
      [0, 0, 0, "Do not use any type assertions.", "0"],
      [0, 0, 0, "Do not use any type assertions.", "1"],
      [0, 0, 0, "Do not use any type assertions.", "2"],
      [0, 0, 0, "Do not use any type assertions.", "3"]
    ],
    "public/app/features/variables/adapters.ts:5381": [
      [0, 0, 0, "Unexpected any. Specify a different type.", "0"],
      [0, 0, 0, "Unexpected any. Specify a different type.", "1"],
      [0, 0, 0, "Unexpected any. Specify a different type.", "2"]
    ],
    "public/app/features/variables/constant/reducer.ts:5381": [
      [0, 0, 0, "Do not use any type assertions.", "0"]
    ],
    "public/app/features/variables/custom/reducer.ts:5381": [
      [0, 0, 0, "Do not use any type assertions.", "0"]
    ],
    "public/app/features/variables/editor/VariableEditorContainer.tsx:5381": [
      [0, 0, 0, "Do not use any type assertions.", "0"],
      [0, 0, 0, "Do not use any type assertions.", "1"]
    ],
    "public/app/features/variables/editor/VariableEditorEditor.tsx:5381": [
      [0, 0, 0, "\'HorizontalGroup\' import from \'@grafana/ui\' is restricted from being used by a pattern. Use Stack component instead.", "0"]
    ],
    "public/app/features/variables/editor/VariableEditorList.tsx:5381": [
      [0, 0, 0, "Use data-testid for E2E selectors instead of aria-label", "0"],
      [0, 0, 0, "Use data-testid for E2E selectors instead of aria-label", "1"]
    ],
    "public/app/features/variables/editor/VariableEditorListRow.tsx:5381": [
      [0, 0, 0, "Use data-testid for E2E selectors instead of aria-label", "0"],
      [0, 0, 0, "Use data-testid for E2E selectors instead of aria-label", "1"],
      [0, 0, 0, "Use data-testid for E2E selectors instead of aria-label", "2"],
      [0, 0, 0, "Use data-testid for E2E selectors instead of aria-label", "3"]
    ],
    "public/app/features/variables/editor/getVariableQueryEditor.tsx:5381": [
      [0, 0, 0, "Unexpected any. Specify a different type.", "0"],
      [0, 0, 0, "Unexpected any. Specify a different type.", "1"]
    ],
    "public/app/features/variables/inspect/NetworkGraph.tsx:5381": [
      [0, 0, 0, "Unexpected any. Specify a different type.", "0"],
      [0, 0, 0, "Unexpected any. Specify a different type.", "1"]
    ],
    "public/app/features/variables/inspect/VariablesUnknownTable.tsx:5381": [
      [0, 0, 0, "\'HorizontalGroup\' import from \'@grafana/ui\' is restricted from being used by a pattern. Use Stack component instead.", "0"],
      [0, 0, 0, "\'VerticalGroup\' import from \'@grafana/ui\' is restricted from being used by a pattern. Use Stack component instead.", "1"]
    ],
    "public/app/features/variables/inspect/utils.ts:5381": [
      [0, 0, 0, "Do not use any type assertions.", "0"],
      [0, 0, 0, "Do not use any type assertions.", "1"],
      [0, 0, 0, "Unexpected any. Specify a different type.", "2"],
      [0, 0, 0, "Unexpected any. Specify a different type.", "3"],
      [0, 0, 0, "Unexpected any. Specify a different type.", "4"],
      [0, 0, 0, "Unexpected any. Specify a different type.", "5"]
    ],
    "public/app/features/variables/pickers/OptionsPicker/actions.ts:5381": [
      [0, 0, 0, "Unexpected any. Specify a different type.", "0"],
      [0, 0, 0, "Unexpected any. Specify a different type.", "1"]
    ],
    "public/app/features/variables/pickers/index.ts:5381": [
      [0, 0, 0, "Do not re-export imported variable (\`./OptionsPicker/OptionsPicker\`)", "0"]
    ],
    "public/app/features/variables/pickers/shared/VariableOptions.tsx:5381": [
      [0, 0, 0, "Use data-testid for E2E selectors instead of aria-label", "0"]
    ],
    "public/app/features/variables/query/QueryVariableEditor.tsx:5381": [
      [0, 0, 0, "Unexpected any. Specify a different type.", "0"],
      [0, 0, 0, "Unexpected any. Specify a different type.", "1"]
    ],
    "public/app/features/variables/query/QueryVariableRefreshSelect.tsx:5381": [
      [0, 0, 0, "Add noMargin prop to Field components to remove built-in margins. Use layout components like Stack or Grid with the gap prop instead for consistent spacing.", "0"]
    ],
    "public/app/features/variables/query/VariableQueryRunner.ts:5381": [
      [0, 0, 0, "Do not use any type assertions.", "0"],
      [0, 0, 0, "Unexpected any. Specify a different type.", "1"]
    ],
    "public/app/features/variables/query/actions.test.tsx:5381": [
      [0, 0, 0, "Unexpected any. Specify a different type.", "0"]
    ],
    "public/app/features/variables/query/actions.ts:5381": [
      [0, 0, 0, "Unexpected any. Specify a different type.", "0"],
      [0, 0, 0, "Unexpected any. Specify a different type.", "1"],
      [0, 0, 0, "Unexpected any. Specify a different type.", "2"],
      [0, 0, 0, "Unexpected any. Specify a different type.", "3"]
    ],
    "public/app/features/variables/query/operators.ts:5381": [
      [0, 0, 0, "Unexpected any. Specify a different type.", "0"]
    ],
    "public/app/features/variables/query/queryRunners.ts:5381": [
      [0, 0, 0, "Unexpected any. Specify a different type.", "0"],
      [0, 0, 0, "Unexpected any. Specify a different type.", "1"]
    ],
    "public/app/features/variables/query/reducer.ts:5381": [
      [0, 0, 0, "Unexpected any. Specify a different type.", "0"],
      [0, 0, 0, "Unexpected any. Specify a different type.", "1"]
    ],
    "public/app/features/variables/shared/formatVariable.ts:5381": [
      [0, 0, 0, "Do not use any type assertions.", "0"],
      [0, 0, 0, "Do not use any type assertions.", "1"]
    ],
    "public/app/features/variables/shared/testing/optionsVariableBuilder.ts:5381": [
      [0, 0, 0, "Do not use any type assertions.", "0"],
      [0, 0, 0, "Do not use any type assertions.", "1"]
    ],
    "public/app/features/variables/shared/testing/variableBuilder.ts:5381": [
      [0, 0, 0, "Do not use any type assertions.", "0"]
    ],
    "public/app/features/variables/state/actions.ts:5381": [
      [0, 0, 0, "Do not use any type assertions.", "0"],
      [0, 0, 0, "Do not use any type assertions.", "1"],
      [0, 0, 0, "Do not use any type assertions.", "2"],
      [0, 0, 0, "Do not use any type assertions.", "3"],
      [0, 0, 0, "Do not use any type assertions.", "4"],
      [0, 0, 0, "Do not use any type assertions.", "5"],
      [0, 0, 0, "Do not use any type assertions.", "6"]
    ],
    "public/app/features/variables/state/keyedVariablesReducer.ts:5381": [
      [0, 0, 0, "Unexpected any. Specify a different type.", "0"],
      [0, 0, 0, "Unexpected any. Specify a different type.", "1"]
    ],
    "public/app/features/variables/state/sharedReducer.ts:5381": [
      [0, 0, 0, "Do not use any type assertions.", "0"],
      [0, 0, 0, "Unexpected any. Specify a different type.", "1"],
      [0, 0, 0, "Unexpected any. Specify a different type.", "2"]
    ],
    "public/app/features/variables/state/upgradeLegacyQueries.test.ts:5381": [
      [0, 0, 0, "Unexpected any. Specify a different type.", "0"],
      [0, 0, 0, "Unexpected any. Specify a different type.", "1"]
    ],
    "public/app/features/variables/system/adapter.ts:5381": [
      [0, 0, 0, "Do not use any type assertions.", "0"],
      [0, 0, 0, "Do not use any type assertions.", "1"],
      [0, 0, 0, "Do not use any type assertions.", "2"],
      [0, 0, 0, "Do not use any type assertions.", "3"],
      [0, 0, 0, "Unexpected any. Specify a different type.", "4"],
      [0, 0, 0, "Unexpected any. Specify a different type.", "5"],
      [0, 0, 0, "Unexpected any. Specify a different type.", "6"],
      [0, 0, 0, "Unexpected any. Specify a different type.", "7"]
    ],
    "public/app/features/variables/types.ts:5381": [
      [0, 0, 0, "Do not re-export imported variable (\`@grafana/data\`)", "0"],
      [0, 0, 0, "Do not re-export imported variable (\`VariableModel\`)", "1"],
      [0, 0, 0, "Unexpected any. Specify a different type.", "2"],
      [0, 0, 0, "Unexpected any. Specify a different type.", "3"],
      [0, 0, 0, "Unexpected any. Specify a different type.", "4"],
      [0, 0, 0, "Unexpected any. Specify a different type.", "5"],
      [0, 0, 0, "Unexpected any. Specify a different type.", "6"]
    ],
    "public/app/features/variables/utils.ts:5381": [
      [0, 0, 0, "Do not use any type assertions.", "0"],
      [0, 0, 0, "Unexpected any. Specify a different type.", "1"],
      [0, 0, 0, "Unexpected any. Specify a different type.", "2"],
      [0, 0, 0, "Unexpected any. Specify a different type.", "3"]
    ],
    "public/app/plugins/datasource/alertmanager/types.ts:5381": [
      [0, 0, 0, "Unexpected any. Specify a different type.", "0"],
      [0, 0, 0, "Unexpected any. Specify a different type.", "1"]
    ],
    "public/app/plugins/datasource/azuremonitor/components/ArgQueryEditor/index.tsx:5381": [
      [0, 0, 0, "Do not re-export imported variable (\`./ArgQueryEditor\`)", "0"]
    ],
    "public/app/plugins/datasource/azuremonitor/components/ConfigEditor/AppRegistrationCredentials.tsx:5381": [
      [0, 0, 0, "Add noMargin prop to Field components to remove built-in margins. Use layout components like Stack or Grid with the gap prop instead for consistent spacing.", "0"],
      [0, 0, 0, "Add noMargin prop to Field components to remove built-in margins. Use layout components like Stack or Grid with the gap prop instead for consistent spacing.", "1"],
      [0, 0, 0, "Add noMargin prop to Field components to remove built-in margins. Use layout components like Stack or Grid with the gap prop instead for consistent spacing.", "2"],
      [0, 0, 0, "Add noMargin prop to Field components to remove built-in margins. Use layout components like Stack or Grid with the gap prop instead for consistent spacing.", "3"],
      [0, 0, 0, "Add noMargin prop to Field components to remove built-in margins. Use layout components like Stack or Grid with the gap prop instead for consistent spacing.", "4"]
    ],
    "public/app/plugins/datasource/azuremonitor/components/ConfigEditor/AzureCredentialsForm.tsx:5381": [
      [0, 0, 0, "Add noMargin prop to Field components to remove built-in margins. Use layout components like Stack or Grid with the gap prop instead for consistent spacing.", "0"]
    ],
    "public/app/plugins/datasource/azuremonitor/components/ConfigEditor/BasicLogsToggle.tsx:5381": [
      [0, 0, 0, "Add noMargin prop to Field components to remove built-in margins. Use layout components like Stack or Grid with the gap prop instead for consistent spacing.", "0"]
    ],
    "public/app/plugins/datasource/azuremonitor/components/ConfigEditor/ConfigEditor.tsx:5381": [
      [0, 0, 0, "Add noMargin prop to Field components to remove built-in margins. Use layout components like Stack or Grid with the gap prop instead for consistent spacing.", "0"]
    ],
    "public/app/plugins/datasource/azuremonitor/components/ConfigEditor/CurrentUserFallbackCredentials.tsx:5381": [
      [0, 0, 0, "Add noMargin prop to Field components to remove built-in margins. Use layout components like Stack or Grid with the gap prop instead for consistent spacing.", "0"],
      [0, 0, 0, "Add noMargin prop to Field components to remove built-in margins. Use layout components like Stack or Grid with the gap prop instead for consistent spacing.", "1"]
    ],
    "public/app/plugins/datasource/azuremonitor/components/ConfigEditor/DefaultSubscription.tsx:5381": [
      [0, 0, 0, "Add noMargin prop to Field components to remove built-in margins. Use layout components like Stack or Grid with the gap prop instead for consistent spacing.", "0"]
    ],
    "public/app/plugins/datasource/azuremonitor/components/LogsQueryEditor/AzureCheatSheet.tsx:5381": [
      [0, 0, 0, "Add noMargin prop to Card components to remove built-in margins. Use layout components like Stack or Grid with the gap prop instead for consistent spacing.", "0"],
      [0, 0, 0, "Add noMargin prop to Field components to remove built-in margins. Use layout components like Stack or Grid with the gap prop instead for consistent spacing.", "1"]
    ],
    "public/app/plugins/datasource/azuremonitor/components/LogsQueryEditor/index.tsx:5381": [
      [0, 0, 0, "Do not re-export imported variable (\`./LogsQueryEditor\`)", "0"]
    ],
    "public/app/plugins/datasource/azuremonitor/components/QueryEditor/QueryEditor.test.tsx:5381": [
      [0, 0, 0, "* import is invalid because \'Layout,HorizontalGroup,VerticalGroup\' from \'@grafana/ui\' is restricted from being used by a pattern. Use Stack component instead.", "0"]
    ],
    "public/app/plugins/datasource/azuremonitor/components/QueryEditor/QueryEditor.tsx:5381": [
      [0, 0, 0, "Do not use any type assertions.", "0"]
    ],
    "public/app/plugins/datasource/azuremonitor/components/QueryEditor/index.tsx:5381": [
      [0, 0, 0, "Do not re-export imported variable (\`./QueryEditor\`)", "0"]
    ],
    "public/app/plugins/datasource/azuremonitor/components/ResourceField/index.tsx:5381": [
      [0, 0, 0, "Do not re-export imported variable (\`./ResourceField\`)", "0"]
    ],
    "public/app/plugins/datasource/azuremonitor/components/ResourcePicker/index.tsx:5381": [
      [0, 0, 0, "Do not re-export imported variable (\`./ResourcePicker\`)", "0"]
    ],
    "public/app/plugins/datasource/azuremonitor/components/TracesQueryEditor/Filters.tsx:5381": [
      [0, 0, 0, "Add noMargin prop to Field components to remove built-in margins. Use layout components like Stack or Grid with the gap prop instead for consistent spacing.", "0"]
    ],
    "public/app/plugins/datasource/azuremonitor/components/TracesQueryEditor/index.tsx:5381": [
      [0, 0, 0, "Do not re-export imported variable (\`./TracesQueryEditor\`)", "0"]
    ],
    "public/app/plugins/datasource/azuremonitor/components/VariableEditor/VariableEditor.test.tsx:5381": [
      [0, 0, 0, "* import is invalid because \'Layout,HorizontalGroup,VerticalGroup\' from \'@grafana/ui\' is restricted from being used by a pattern. Use Stack component instead.", "0"]
    ],
    "public/app/plugins/datasource/azuremonitor/components/VariableEditor/VariableEditor.tsx:5381": [
      [0, 0, 0, "Add noMargin prop to Field components to remove built-in margins. Use layout components like Stack or Grid with the gap prop instead for consistent spacing.", "0"],
      [0, 0, 0, "Add noMargin prop to Field components to remove built-in margins. Use layout components like Stack or Grid with the gap prop instead for consistent spacing.", "1"],
      [0, 0, 0, "Add noMargin prop to Field components to remove built-in margins. Use layout components like Stack or Grid with the gap prop instead for consistent spacing.", "2"],
      [0, 0, 0, "Add noMargin prop to Field components to remove built-in margins. Use layout components like Stack or Grid with the gap prop instead for consistent spacing.", "3"],
      [0, 0, 0, "Add noMargin prop to Field components to remove built-in margins. Use layout components like Stack or Grid with the gap prop instead for consistent spacing.", "4"],
      [0, 0, 0, "Add noMargin prop to Field components to remove built-in margins. Use layout components like Stack or Grid with the gap prop instead for consistent spacing.", "5"],
      [0, 0, 0, "Add noMargin prop to Field components to remove built-in margins. Use layout components like Stack or Grid with the gap prop instead for consistent spacing.", "6"]
    ],
    "public/app/plugins/datasource/azuremonitor/types/query.ts:5381": [
      [0, 0, 0, "Do not re-export imported variable (\`../dataquery.gen\`)", "0"],
      [0, 0, 0, "Do not re-export imported variable (\`../dataquery.gen\`)", "1"],
      [0, 0, 0, "Do not re-export imported variable (\`AzureQueryType\`)", "2"]
    ],
    "public/app/plugins/datasource/azuremonitor/types/templateVariables.ts:5381": [
      [0, 0, 0, "Do not re-export imported variable (\`../dataquery.gen\`)", "0"]
    ],
    "public/app/plugins/datasource/azuremonitor/utils/common.ts:5381": [
      [0, 0, 0, "Do not use any type assertions.", "0"]
    ],
    "public/app/plugins/datasource/azuremonitor/utils/messageFromError.ts:5381": [
      [0, 0, 0, "Unexpected any. Specify a different type.", "0"]
    ],
    "public/app/plugins/datasource/cloud-monitoring/CloudMonitoringMetricFindQuery.ts:5381": [
      [0, 0, 0, "Do not use any type assertions.", "0"],
      [0, 0, 0, "Unexpected any. Specify a different type.", "1"]
    ],
    "public/app/plugins/datasource/cloud-monitoring/annotationSupport.ts:5381": [
      [0, 0, 0, "Do not use any type assertions.", "0"],
      [0, 0, 0, "Do not use any type assertions.", "1"]
    ],
    "public/app/plugins/datasource/cloud-monitoring/components/Aggregation.tsx:5381": [
      [0, 0, 0, "Do not use any type assertions.", "0"]
    ],
    "public/app/plugins/datasource/cloud-monitoring/components/Fields.tsx:5381": [
      [0, 0, 0, "Add noMargin prop to Field components to remove built-in margins. Use layout components like Stack or Grid with the gap prop instead for consistent spacing.", "0"]
    ],
    "public/app/plugins/datasource/cloud-monitoring/components/VariableQueryEditor.tsx:5381": [
      [0, 0, 0, "Do not use any type assertions.", "0"]
    ],
    "public/app/plugins/datasource/cloud-monitoring/datasource.ts:5381": [
      [0, 0, 0, "Do not use any type assertions.", "0"],
      [0, 0, 0, "Do not use any type assertions.", "1"],
      [0, 0, 0, "Do not use any type assertions.", "2"],
      [0, 0, 0, "Unexpected any. Specify a different type.", "3"],
      [0, 0, 0, "Unexpected any. Specify a different type.", "4"]
    ],
    "public/app/plugins/datasource/cloud-monitoring/functions.ts:5381": [
      [0, 0, 0, "Do not use any type assertions.", "0"],
      [0, 0, 0, "Do not use any type assertions.", "1"]
    ],
    "public/app/plugins/datasource/cloud-monitoring/types/query.ts:5381": [
      [0, 0, 0, "Do not re-export imported variable (\`../dataquery.gen\`)", "0"],
      [0, 0, 0, "Do not re-export imported variable (\`../dataquery.gen\`)", "1"],
      [0, 0, 0, "Do not re-export imported variable (\`QueryType\`)", "2"]
    ],
    "public/app/plugins/datasource/cloud-monitoring/types/types.ts:5381": [
      [0, 0, 0, "Unexpected any. Specify a different type.", "0"]
    ],
    "public/app/plugins/datasource/cloud-monitoring/webpack.config.ts:5381": [
      [0, 0, 0, "Do not re-export imported variable (\`config\`)", "0"]
    ],
    "public/app/plugins/datasource/cloudwatch/components/ConfigEditor/ConfigEditor.tsx:5381": [
      [0, 0, 0, "Add noMargin prop to Field components to remove built-in margins. Use layout components like Stack or Grid with the gap prop instead for consistent spacing.", "0"],
      [0, 0, 0, "Add noMargin prop to Field components to remove built-in margins. Use layout components like Stack or Grid with the gap prop instead for consistent spacing.", "1"],
      [0, 0, 0, "Add noMargin prop to Field components to remove built-in margins. Use layout components like Stack or Grid with the gap prop instead for consistent spacing.", "2"]
    ],
    "public/app/plugins/datasource/cloudwatch/components/ConfigEditor/SecureSocksProxySettingsNewStyling.tsx:5381": [
      [0, 0, 0, "Add noMargin prop to Field components to remove built-in margins. Use layout components like Stack or Grid with the gap prop instead for consistent spacing.", "0"]
    ],
    "public/app/plugins/datasource/cloudwatch/components/ConfigEditor/XrayLinkConfig.tsx:5381": [
      [0, 0, 0, "Add noMargin prop to Field components to remove built-in margins. Use layout components like Stack or Grid with the gap prop instead for consistent spacing.", "0"]
    ],
    "public/app/plugins/datasource/cloudwatch/components/QueryEditor/MetricsQueryEditor/MetricsQueryEditor.test.tsx:5381": [
      [0, 0, 0, "* import is invalid because \'Layout,HorizontalGroup,VerticalGroup\' from \'@grafana/ui\' is restricted from being used by a pattern. Use Stack component instead.", "0"]
    ],
    "public/app/plugins/datasource/cloudwatch/components/QueryEditor/MetricsQueryEditor/SQLBuilderEditor/index.tsx:5381": [
      [0, 0, 0, "Do not re-export imported variable (\`./SQLBuilderEditor\`)", "0"]
    ],
    "public/app/plugins/datasource/cloudwatch/components/QueryEditor/QueryEditor.test.tsx:5381": [
      [0, 0, 0, "Do not re-export imported variable (\`./MetricsQueryEditor/SQLCodeEditor\`)", "0"]
    ],
    "public/app/plugins/datasource/cloudwatch/components/shared/MetricStatEditor/index.ts:5381": [
      [0, 0, 0, "Do not re-export imported variable (\`./MetricStatEditor\`)", "0"]
    ],
    "public/app/plugins/datasource/cloudwatch/datasource.ts:5381": [
      [0, 0, 0, "Unexpected any. Specify a different type.", "0"]
    ],
    "public/app/plugins/datasource/cloudwatch/expressions.ts:5381": [
      [0, 0, 0, "Do not re-export imported variable (\`./dataquery.gen\`)", "0"]
    ],
    "public/app/plugins/datasource/cloudwatch/guards.ts:5381": [
      [0, 0, 0, "Do not use any type assertions.", "0"]
    ],
    "public/app/plugins/datasource/cloudwatch/language/cloudwatch-logs/CloudWatchLogsLanguageProvider.ts:5381": [
      [0, 0, 0, "Unexpected any. Specify a different type.", "0"],
      [0, 0, 0, "Unexpected any. Specify a different type.", "1"],
      [0, 0, 0, "Unexpected any. Specify a different type.", "2"]
    ],
    "public/app/plugins/datasource/cloudwatch/types.ts:5381": [
      [0, 0, 0, "Do not use export all (\`export * from ...\`)", "0"],
      [0, 0, 0, "Unexpected any. Specify a different type.", "1"],
      [0, 0, 0, "Unexpected any. Specify a different type.", "2"],
      [0, 0, 0, "Unexpected any. Specify a different type.", "3"],
      [0, 0, 0, "Unexpected any. Specify a different type.", "4"],
      [0, 0, 0, "Unexpected any. Specify a different type.", "5"],
      [0, 0, 0, "Unexpected any. Specify a different type.", "6"],
      [0, 0, 0, "Unexpected any. Specify a different type.", "7"]
    ],
    "public/app/plugins/datasource/cloudwatch/utils/datalinks.ts:5381": [
      [0, 0, 0, "Do not use any type assertions.", "0"],
      [0, 0, 0, "Do not use any type assertions.", "1"]
    ],
    "public/app/plugins/datasource/dashboard/DashboardQueryEditor.tsx:5381": [
      [0, 0, 0, "Add noMargin prop to Field components to remove built-in margins. Use layout components like Stack or Grid with the gap prop instead for consistent spacing.", "0"],
      [0, 0, 0, "Add noMargin prop to Field components to remove built-in margins. Use layout components like Stack or Grid with the gap prop instead for consistent spacing.", "1"],
      [0, 0, 0, "Add noMargin prop to Field components to remove built-in margins. Use layout components like Stack or Grid with the gap prop instead for consistent spacing.", "2"],
      [0, 0, 0, "Add noMargin prop to Field components to remove built-in margins. Use layout components like Stack or Grid with the gap prop instead for consistent spacing.", "3"]
    ],
    "public/app/plugins/datasource/dashboard/datasource.ts:5381": [
      [0, 0, 0, "Do not use any type assertions.", "0"]
    ],
    "public/app/plugins/datasource/dashboard/runSharedRequest.ts:5381": [
      [0, 0, 0, "Do not use any type assertions.", "0"],
      [0, 0, 0, "Do not use any type assertions.", "1"]
    ],
    "public/app/plugins/datasource/elasticsearch/LanguageProvider.ts:5381": [
      [0, 0, 0, "Unexpected any. Specify a different type.", "0"],
      [0, 0, 0, "Unexpected any. Specify a different type.", "1"],
      [0, 0, 0, "Unexpected any. Specify a different type.", "2"],
      [0, 0, 0, "Unexpected any. Specify a different type.", "3"]
    ],
    "public/app/plugins/datasource/elasticsearch/QueryBuilder.ts:5381": [
      [0, 0, 0, "Do not use any type assertions.", "0"],
      [0, 0, 0, "Unexpected any. Specify a different type.", "1"],
      [0, 0, 0, "Unexpected any. Specify a different type.", "2"],
      [0, 0, 0, "Unexpected any. Specify a different type.", "3"],
      [0, 0, 0, "Unexpected any. Specify a different type.", "4"],
      [0, 0, 0, "Unexpected any. Specify a different type.", "5"],
      [0, 0, 0, "Unexpected any. Specify a different type.", "6"],
      [0, 0, 0, "Unexpected any. Specify a different type.", "7"],
      [0, 0, 0, "Unexpected any. Specify a different type.", "8"]
    ],
    "public/app/plugins/datasource/elasticsearch/components/QueryEditor/BucketAggregationsEditor/BucketAggregationEditor.tsx:5381": [
      [0, 0, 0, "Do not use any type assertions.", "0"]
    ],
    "public/app/plugins/datasource/elasticsearch/components/QueryEditor/BucketAggregationsEditor/SettingsEditor/DateHistogramSettingsEditor.tsx:5381": [
      [0, 0, 0, "Do not use any type assertions.", "0"]
    ],
    "public/app/plugins/datasource/elasticsearch/components/QueryEditor/BucketAggregationsEditor/SettingsEditor/TermsSettingsEditor.tsx:5381": [
      [0, 0, 0, "Do not use any type assertions.", "0"]
    ],
    "public/app/plugins/datasource/elasticsearch/components/QueryEditor/BucketAggregationsEditor/aggregations.ts:5381": [
      [0, 0, 0, "Do not use any type assertions.", "0"]
    ],
    "public/app/plugins/datasource/elasticsearch/components/QueryEditor/BucketAggregationsEditor/state/reducer.ts:5381": [
      [0, 0, 0, "Do not use any type assertions.", "0"]
    ],
    "public/app/plugins/datasource/elasticsearch/components/QueryEditor/MetricAggregationsEditor/MetricEditor.tsx:5381": [
      [0, 0, 0, "Do not use any type assertions.", "0"]
    ],
    "public/app/plugins/datasource/elasticsearch/components/QueryEditor/MetricAggregationsEditor/SettingsEditor/SettingField.tsx:5381": [
      [0, 0, 0, "Do not use any type assertions.", "0"],
      [0, 0, 0, "Do not use any type assertions.", "1"]
    ],
    "public/app/plugins/datasource/elasticsearch/components/QueryEditor/MetricAggregationsEditor/aggregations.ts:5381": [
      [0, 0, 0, "Do not use any type assertions.", "0"]
    ],
    "public/app/plugins/datasource/elasticsearch/components/QueryEditor/MetricAggregationsEditor/state/reducer.ts:5381": [
      [0, 0, 0, "Do not use any type assertions.", "0"]
    ],
    "public/app/plugins/datasource/elasticsearch/datasource.ts:5381": [
      [0, 0, 0, "Unexpected any. Specify a different type.", "0"],
      [0, 0, 0, "Unexpected any. Specify a different type.", "1"],
      [0, 0, 0, "Unexpected any. Specify a different type.", "2"],
      [0, 0, 0, "Unexpected any. Specify a different type.", "3"],
      [0, 0, 0, "Unexpected any. Specify a different type.", "4"]
    ],
    "public/app/plugins/datasource/elasticsearch/hooks/useStatelessReducer.ts:5381": [
      [0, 0, 0, "Do not use any type assertions.", "0"]
    ],
    "public/app/plugins/datasource/elasticsearch/test-helpers/render.tsx:5381": [
      [0, 0, 0, "Do not use any type assertions.", "0"]
    ],
    "public/app/plugins/datasource/grafana-postgresql-datasource/configuration/ConfigurationEditor.tsx:5381": [
      [0, 0, 0, "Add noMargin prop to Field components to remove built-in margins. Use layout components like Stack or Grid with the gap prop instead for consistent spacing.", "0"],
      [0, 0, 0, "Add noMargin prop to Field components to remove built-in margins. Use layout components like Stack or Grid with the gap prop instead for consistent spacing.", "1"],
      [0, 0, 0, "Add noMargin prop to Field components to remove built-in margins. Use layout components like Stack or Grid with the gap prop instead for consistent spacing.", "2"],
      [0, 0, 0, "Add noMargin prop to Field components to remove built-in margins. Use layout components like Stack or Grid with the gap prop instead for consistent spacing.", "3"],
      [0, 0, 0, "Add noMargin prop to Field components to remove built-in margins. Use layout components like Stack or Grid with the gap prop instead for consistent spacing.", "4"],
      [0, 0, 0, "Add noMargin prop to Field components to remove built-in margins. Use layout components like Stack or Grid with the gap prop instead for consistent spacing.", "5"],
      [0, 0, 0, "Add noMargin prop to Field components to remove built-in margins. Use layout components like Stack or Grid with the gap prop instead for consistent spacing.", "6"],
      [0, 0, 0, "Add noMargin prop to Field components to remove built-in margins. Use layout components like Stack or Grid with the gap prop instead for consistent spacing.", "7"],
      [0, 0, 0, "Add noMargin prop to Field components to remove built-in margins. Use layout components like Stack or Grid with the gap prop instead for consistent spacing.", "8"],
      [0, 0, 0, "Add noMargin prop to Field components to remove built-in margins. Use layout components like Stack or Grid with the gap prop instead for consistent spacing.", "9"],
      [0, 0, 0, "Add noMargin prop to Field components to remove built-in margins. Use layout components like Stack or Grid with the gap prop instead for consistent spacing.", "10"],
      [0, 0, 0, "Add noMargin prop to Field components to remove built-in margins. Use layout components like Stack or Grid with the gap prop instead for consistent spacing.", "11"]
    ],
    "public/app/plugins/datasource/grafana-pyroscope-datasource/QueryEditor/EditorField.tsx:5381": [
      [0, 0, 0, "Add noMargin prop to Field components to remove built-in margins. Use layout components like Stack or Grid with the gap prop instead for consistent spacing.", "0"]
    ],
    "public/app/plugins/datasource/grafana-pyroscope-datasource/utils.ts:5381": [
      [0, 0, 0, "Do not use any type assertions.", "0"]
    ],
    "public/app/plugins/datasource/grafana-testdata-datasource/QueryEditor.tsx:5381": [
      [0, 0, 0, "Do not use any type assertions.", "0"],
      [0, 0, 0, "Do not use any type assertions.", "1"],
      [0, 0, 0, "Do not use any type assertions.", "2"],
      [0, 0, 0, "Unexpected any. Specify a different type.", "3"],
      [0, 0, 0, "Unexpected any. Specify a different type.", "4"]
    ],
    "public/app/plugins/datasource/grafana-testdata-datasource/components/RandomWalkEditor.tsx:5381": [
      [0, 0, 0, "Do not use any type assertions.", "0"],
      [0, 0, 0, "Do not use any type assertions.", "1"],
      [0, 0, 0, "Unexpected any. Specify a different type.", "2"]
    ],
    "public/app/plugins/datasource/grafana-testdata-datasource/components/SimulationQueryEditor.tsx:5381": [
      [0, 0, 0, "Do not use any type assertions.", "0"],
      [0, 0, 0, "Unexpected any. Specify a different type.", "1"],
      [0, 0, 0, "Unexpected any. Specify a different type.", "2"]
    ],
    "public/app/plugins/datasource/grafana-testdata-datasource/components/SimulationSchemaForm.tsx:5381": [
      [0, 0, 0, "Unexpected any. Specify a different type.", "0"]
    ],
    "public/app/plugins/datasource/grafana-testdata-datasource/datasource.ts:5381": [
      [0, 0, 0, "Do not use any type assertions.", "0"],
      [0, 0, 0, "Unexpected any. Specify a different type.", "1"]
    ],
    "public/app/plugins/datasource/grafana-testdata-datasource/webpack.config.ts:5381": [
      [0, 0, 0, "Do not re-export imported variable (\`config\`)", "0"]
    ],
    "public/app/plugins/datasource/grafana/components/AnnotationQueryEditor.tsx:5381": [
      [0, 0, 0, "Add noMargin prop to Field components to remove built-in margins. Use layout components like Stack or Grid with the gap prop instead for consistent spacing.", "0"],
      [0, 0, 0, "Add noMargin prop to Field components to remove built-in margins. Use layout components like Stack or Grid with the gap prop instead for consistent spacing.", "1"],
      [0, 0, 0, "Add noMargin prop to Field components to remove built-in margins. Use layout components like Stack or Grid with the gap prop instead for consistent spacing.", "2"],
      [0, 0, 0, "Add noMargin prop to Field components to remove built-in margins. Use layout components like Stack or Grid with the gap prop instead for consistent spacing.", "3"],
      [0, 0, 0, "Add noMargin prop to Field components to remove built-in margins. Use layout components like Stack or Grid with the gap prop instead for consistent spacing.", "4"],
      [0, 0, 0, "Do not use any type assertions.", "5"]
    ],
    "public/app/plugins/datasource/grafana/components/QueryEditor.tsx:5381": [
      [0, 0, 0, "Do not use any type assertions.", "0"],
      [0, 0, 0, "Do not use any type assertions.", "1"],
      [0, 0, 0, "Unexpected any. Specify a different type.", "2"]
    ],
    "public/app/plugins/datasource/grafana/components/TimeRegionEditor.tsx:5381": [
      [0, 0, 0, "Add noMargin prop to Field components to remove built-in margins. Use layout components like Stack or Grid with the gap prop instead for consistent spacing.", "0"],
      [0, 0, 0, "Add noMargin prop to Field components to remove built-in margins. Use layout components like Stack or Grid with the gap prop instead for consistent spacing.", "1"],
      [0, 0, 0, "Add noMargin prop to Field components to remove built-in margins. Use layout components like Stack or Grid with the gap prop instead for consistent spacing.", "2"],
      [0, 0, 0, "Add noMargin prop to Field components to remove built-in margins. Use layout components like Stack or Grid with the gap prop instead for consistent spacing.", "3"],
      [0, 0, 0, "Add noMargin prop to Field components to remove built-in margins. Use layout components like Stack or Grid with the gap prop instead for consistent spacing.", "4"],
      [0, 0, 0, "Add noMargin prop to Field components to remove built-in margins. Use layout components like Stack or Grid with the gap prop instead for consistent spacing.", "5"]
    ],
    "public/app/plugins/datasource/grafana/datasource.ts:5381": [
      [0, 0, 0, "Do not use any type assertions.", "0"],
      [0, 0, 0, "Do not use any type assertions.", "1"],
      [0, 0, 0, "Do not use any type assertions.", "2"],
      [0, 0, 0, "Do not use any type assertions.", "3"],
      [0, 0, 0, "Do not use any type assertions.", "4"],
      [0, 0, 0, "Do not use any type assertions.", "5"],
      [0, 0, 0, "Do not use any type assertions.", "6"],
      [0, 0, 0, "Unexpected any. Specify a different type.", "7"],
      [0, 0, 0, "Unexpected any. Specify a different type.", "8"]
    ],
    "public/app/plugins/datasource/graphite/configuration/ConfigEditor.tsx:5381": [
      [0, 0, 0, "Add noMargin prop to Field components to remove built-in margins. Use layout components like Stack or Grid with the gap prop instead for consistent spacing.", "0"],
      [0, 0, 0, "Add noMargin prop to Field components to remove built-in margins. Use layout components like Stack or Grid with the gap prop instead for consistent spacing.", "1"],
      [0, 0, 0, "Add noMargin prop to Field components to remove built-in margins. Use layout components like Stack or Grid with the gap prop instead for consistent spacing.", "2"]
    ],
    "public/app/plugins/datasource/graphite/datasource.test.ts:5381": [
      [0, 0, 0, "Unexpected any. Specify a different type.", "0"],
      [0, 0, 0, "Unexpected any. Specify a different type.", "1"],
      [0, 0, 0, "Unexpected any. Specify a different type.", "2"]
    ],
    "public/app/plugins/datasource/graphite/datasource.ts:5381": [
      [0, 0, 0, "Do not use any type assertions.", "0"],
      [0, 0, 0, "Do not use any type assertions.", "1"],
      [0, 0, 0, "Do not use any type assertions.", "2"],
      [0, 0, 0, "Do not use any type assertions.", "3"],
      [0, 0, 0, "Unexpected any. Specify a different type.", "4"],
      [0, 0, 0, "Unexpected any. Specify a different type.", "5"],
      [0, 0, 0, "Unexpected any. Specify a different type.", "6"],
      [0, 0, 0, "Unexpected any. Specify a different type.", "7"],
      [0, 0, 0, "Unexpected any. Specify a different type.", "8"],
      [0, 0, 0, "Unexpected any. Specify a different type.", "9"],
      [0, 0, 0, "Unexpected any. Specify a different type.", "10"],
      [0, 0, 0, "Unexpected any. Specify a different type.", "11"],
      [0, 0, 0, "Unexpected any. Specify a different type.", "12"],
      [0, 0, 0, "Unexpected any. Specify a different type.", "13"],
      [0, 0, 0, "Unexpected any. Specify a different type.", "14"],
      [0, 0, 0, "Unexpected any. Specify a different type.", "15"],
      [0, 0, 0, "Unexpected any. Specify a different type.", "16"],
      [0, 0, 0, "Unexpected any. Specify a different type.", "17"],
      [0, 0, 0, "Unexpected any. Specify a different type.", "18"]
    ],
    "public/app/plugins/datasource/graphite/gfunc.ts:5381": [
      [0, 0, 0, "Do not use any type assertions.", "0"],
      [0, 0, 0, "Do not use any type assertions.", "1"],
      [0, 0, 0, "Unexpected any. Specify a different type.", "2"]
    ],
    "public/app/plugins/datasource/graphite/graphite_query.ts:5381": [
      [0, 0, 0, "Do not use any type assertions.", "0"],
      [0, 0, 0, "Unexpected any. Specify a different type.", "1"],
      [0, 0, 0, "Unexpected any. Specify a different type.", "2"],
      [0, 0, 0, "Unexpected any. Specify a different type.", "3"],
      [0, 0, 0, "Unexpected any. Specify a different type.", "4"],
      [0, 0, 0, "Unexpected any. Specify a different type.", "5"],
      [0, 0, 0, "Unexpected any. Specify a different type.", "6"],
      [0, 0, 0, "Unexpected any. Specify a different type.", "7"],
      [0, 0, 0, "Unexpected any. Specify a different type.", "8"],
      [0, 0, 0, "Unexpected any. Specify a different type.", "9"],
      [0, 0, 0, "Unexpected any. Specify a different type.", "10"]
    ],
    "public/app/plugins/datasource/graphite/lexer.ts:5381": [
      [0, 0, 0, "Unexpected any. Specify a different type.", "0"],
      [0, 0, 0, "Unexpected any. Specify a different type.", "1"],
      [0, 0, 0, "Unexpected any. Specify a different type.", "2"]
    ],
    "public/app/plugins/datasource/graphite/migrations.ts:5381": [
      [0, 0, 0, "Unexpected any. Specify a different type.", "0"]
    ],
    "public/app/plugins/datasource/graphite/specs/graphite_query.test.ts:5381": [
      [0, 0, 0, "Unexpected any. Specify a different type.", "0"]
    ],
    "public/app/plugins/datasource/graphite/specs/store.test.ts:5381": [
      [0, 0, 0, "Unexpected any. Specify a different type.", "0"],
      [0, 0, 0, "Unexpected any. Specify a different type.", "1"]
    ],
    "public/app/plugins/datasource/graphite/state/context.tsx:5381": [
      [0, 0, 0, "Do not use any type assertions.", "0"],
      [0, 0, 0, "Do not use any type assertions.", "1"]
    ],
    "public/app/plugins/datasource/graphite/state/store.ts:5381": [
      [0, 0, 0, "Do not use any type assertions.", "0"],
      [0, 0, 0, "Do not use any type assertions.", "1"]
    ],
    "public/app/plugins/datasource/graphite/types.ts:5381": [
      [0, 0, 0, "Unexpected any. Specify a different type.", "0"],
      [0, 0, 0, "Unexpected any. Specify a different type.", "1"]
    ],
    "public/app/plugins/datasource/graphite/utils.ts:5381": [
      [0, 0, 0, "Unexpected any. Specify a different type.", "0"]
    ],
    "public/app/plugins/datasource/influxdb/components/editor/config/ConfigEditor.tsx:5381": [
      [0, 0, 0, "Add noMargin prop to Field components to remove built-in margins. Use layout components like Stack or Grid with the gap prop instead for consistent spacing.", "0"],
      [0, 0, 0, "Do not use any type assertions.", "1"]
    ],
    "public/app/plugins/datasource/influxdb/components/editor/config/InfluxSQLConfig.tsx:5381": [
      [0, 0, 0, "Add noMargin prop to Field components to remove built-in margins. Use layout components like Stack or Grid with the gap prop instead for consistent spacing.", "0"],
      [0, 0, 0, "Add noMargin prop to Field components to remove built-in margins. Use layout components like Stack or Grid with the gap prop instead for consistent spacing.", "1"],
      [0, 0, 0, "Add noMargin prop to Field components to remove built-in margins. Use layout components like Stack or Grid with the gap prop instead for consistent spacing.", "2"]
    ],
    "public/app/plugins/datasource/influxdb/datasource.ts:5381": [
      [0, 0, 0, "Do not use any type assertions.", "0"],
      [0, 0, 0, "Do not use any type assertions.", "1"],
      [0, 0, 0, "Unexpected any. Specify a different type.", "2"],
      [0, 0, 0, "Unexpected any. Specify a different type.", "3"],
      [0, 0, 0, "Unexpected any. Specify a different type.", "4"],
      [0, 0, 0, "Unexpected any. Specify a different type.", "5"],
      [0, 0, 0, "Unexpected any. Specify a different type.", "6"],
      [0, 0, 0, "Unexpected any. Specify a different type.", "7"],
      [0, 0, 0, "Unexpected any. Specify a different type.", "8"],
      [0, 0, 0, "Unexpected any. Specify a different type.", "9"],
      [0, 0, 0, "Unexpected any. Specify a different type.", "10"],
      [0, 0, 0, "Unexpected any. Specify a different type.", "11"],
      [0, 0, 0, "Unexpected any. Specify a different type.", "12"]
    ],
    "public/app/plugins/datasource/influxdb/influx_query_model.ts:5381": [
      [0, 0, 0, "Unexpected any. Specify a different type.", "0"]
    ],
    "public/app/plugins/datasource/influxdb/influx_series.ts:5381": [
      [0, 0, 0, "Unexpected any. Specify a different type.", "0"],
      [0, 0, 0, "Unexpected any. Specify a different type.", "1"],
      [0, 0, 0, "Unexpected any. Specify a different type.", "2"],
      [0, 0, 0, "Unexpected any. Specify a different type.", "3"],
      [0, 0, 0, "Unexpected any. Specify a different type.", "4"],
      [0, 0, 0, "Unexpected any. Specify a different type.", "5"],
      [0, 0, 0, "Unexpected any. Specify a different type.", "6"],
      [0, 0, 0, "Unexpected any. Specify a different type.", "7"],
      [0, 0, 0, "Unexpected any. Specify a different type.", "8"]
    ],
    "public/app/plugins/datasource/influxdb/query_part.ts:5381": [
      [0, 0, 0, "Unexpected any. Specify a different type.", "0"],
      [0, 0, 0, "Unexpected any. Specify a different type.", "1"],
      [0, 0, 0, "Unexpected any. Specify a different type.", "2"],
      [0, 0, 0, "Unexpected any. Specify a different type.", "3"],
      [0, 0, 0, "Unexpected any. Specify a different type.", "4"],
      [0, 0, 0, "Unexpected any. Specify a different type.", "5"],
      [0, 0, 0, "Unexpected any. Specify a different type.", "6"],
      [0, 0, 0, "Unexpected any. Specify a different type.", "7"],
      [0, 0, 0, "Unexpected any. Specify a different type.", "8"],
      [0, 0, 0, "Unexpected any. Specify a different type.", "9"],
      [0, 0, 0, "Unexpected any. Specify a different type.", "10"],
      [0, 0, 0, "Unexpected any. Specify a different type.", "11"],
      [0, 0, 0, "Unexpected any. Specify a different type.", "12"],
      [0, 0, 0, "Unexpected any. Specify a different type.", "13"]
    ],
    "public/app/plugins/datasource/influxdb/response_parser.ts:5381": [
      [0, 0, 0, "Unexpected any. Specify a different type.", "0"]
    ],
    "public/app/plugins/datasource/jaeger/_importedDependencies/model/transform-trace-data.tsx:5381": [
      [0, 0, 0, "Do not use any type assertions.", "0"]
    ],
    "public/app/plugins/datasource/jaeger/_importedDependencies/types/index.tsx:5381": [
      [0, 0, 0, "Do not re-export imported variable (\`./trace\`)", "0"]
    ],
    "public/app/plugins/datasource/jaeger/datasource.ts:5381": [
      [0, 0, 0, "Do not use any type assertions.", "0"],
      [0, 0, 0, "Unexpected any. Specify a different type.", "1"]
    ],
    "public/app/plugins/datasource/loki/LanguageProvider.ts:5381": [
      [0, 0, 0, "Unexpected any. Specify a different type.", "0"]
    ],
    "public/app/plugins/datasource/loki/LogContextProvider.ts:5381": [
      [0, 0, 0, "Direct usage of localStorage is not allowed. import store from @grafana/data instead", "0"],
      [0, 0, 0, "Direct usage of localStorage is not allowed. import store from @grafana/data instead", "1"]
    ],
    "public/app/plugins/datasource/loki/components/LokiContextUi.tsx:5381": [
      [0, 0, 0, "Direct usage of localStorage is not allowed. import store from @grafana/data instead", "0"],
      [0, 0, 0, "Direct usage of localStorage is not allowed. import store from @grafana/data instead", "1"],
      [0, 0, 0, "Direct usage of localStorage is not allowed. import store from @grafana/data instead", "2"],
      [0, 0, 0, "Direct usage of localStorage is not allowed. import store from @grafana/data instead", "3"],
      [0, 0, 0, "Direct usage of localStorage is not allowed. import store from @grafana/data instead", "4"],
      [0, 0, 0, "Direct usage of localStorage is not allowed. import store from @grafana/data instead", "5"],
      [0, 0, 0, "Direct usage of localStorage is not allowed. import store from @grafana/data instead", "6"]
    ],
    "public/app/plugins/datasource/loki/components/LokiQueryEditor.tsx:5381": [
      [0, 0, 0, "Direct usage of localStorage is not allowed. import store from @grafana/data instead", "0"],
      [0, 0, 0, "Direct usage of localStorage is not allowed. import store from @grafana/data instead", "1"]
    ],
    "public/app/plugins/datasource/loki/configuration/ConfigEditor.tsx:5381": [
      [0, 0, 0, "Unexpected any. Specify a different type.", "0"]
    ],
    "public/app/plugins/datasource/loki/configuration/DerivedField.tsx:5381": [
      [0, 0, 0, "Add noMargin prop to Field components to remove built-in margins. Use layout components like Stack or Grid with the gap prop instead for consistent spacing.", "0"],
      [0, 0, 0, "Add noMargin prop to Field components to remove built-in margins. Use layout components like Stack or Grid with the gap prop instead for consistent spacing.", "1"],
      [0, 0, 0, "Add noMargin prop to Field components to remove built-in margins. Use layout components like Stack or Grid with the gap prop instead for consistent spacing.", "2"],
      [0, 0, 0, "Add noMargin prop to Field components to remove built-in margins. Use layout components like Stack or Grid with the gap prop instead for consistent spacing.", "3"],
      [0, 0, 0, "Add noMargin prop to Field components to remove built-in margins. Use layout components like Stack or Grid with the gap prop instead for consistent spacing.", "4"],
      [0, 0, 0, "Add noMargin prop to Field components to remove built-in margins. Use layout components like Stack or Grid with the gap prop instead for consistent spacing.", "5"],
      [0, 0, 0, "Add noMargin prop to Field components to remove built-in margins. Use layout components like Stack or Grid with the gap prop instead for consistent spacing.", "6"],
      [0, 0, 0, "Add noMargin prop to Field components to remove built-in margins. Use layout components like Stack or Grid with the gap prop instead for consistent spacing.", "7"],
      [0, 0, 0, "Add noMargin prop to Field components to remove built-in margins. Use layout components like Stack or Grid with the gap prop instead for consistent spacing.", "8"]
    ],
    "public/app/plugins/datasource/loki/datasource.ts:5381": [
      [0, 0, 0, "Unexpected any. Specify a different type.", "0"],
      [0, 0, 0, "Unexpected any. Specify a different type.", "1"]
    ],
    "public/app/plugins/datasource/loki/querybuilder/components/LokiQueryBuilder.tsx:5381": [
      [0, 0, 0, "Do not use any type assertions.", "0"]
    ],
    "public/app/plugins/datasource/loki/querybuilder/components/QueryPattern.tsx:5381": [
      [0, 0, 0, "Add noMargin prop to Card components to remove built-in margins. Use layout components like Stack or Grid with the gap prop instead for consistent spacing.", "0"]
    ],
    "public/app/plugins/datasource/loki/querybuilder/state.ts:5381": [
      [0, 0, 0, "Direct usage of localStorage is not allowed. import store from @grafana/data instead", "0"],
      [0, 0, 0, "Direct usage of localStorage is not allowed. import store from @grafana/data instead", "1"]
    ],
    "public/app/plugins/datasource/loki/shardQuerySplitting.ts:5381": [
      [0, 0, 0, "Direct usage of localStorage is not allowed. import store from @grafana/data instead", "0"],
      [0, 0, 0, "Direct usage of localStorage is not allowed. import store from @grafana/data instead", "1"]
    ],
    "public/app/plugins/datasource/loki/types.ts:5381": [
      [0, 0, 0, "Do not re-export imported variable (\`LokiQueryDirection\`)", "0"],
      [0, 0, 0, "Do not re-export imported variable (\`LokiQueryType\`)", "1"],
      [0, 0, 0, "Do not re-export imported variable (\`SupportingQueryType\`)", "2"]
    ],
    "public/app/plugins/datasource/mixed/module.ts:5381": [
      [0, 0, 0, "Do not re-export imported variable (\`Datasource\`)", "0"],
      [0, 0, 0, "Do not re-export imported variable (\`MixedDatasource\`)", "1"]
    ],
    "public/app/plugins/datasource/mssql/azureauth/AzureCredentialsForm.tsx:5381": [
      [0, 0, 0, "Add noMargin prop to Field components to remove built-in margins. Use layout components like Stack or Grid with the gap prop instead for consistent spacing.", "0"],
      [0, 0, 0, "Add noMargin prop to Field components to remove built-in margins. Use layout components like Stack or Grid with the gap prop instead for consistent spacing.", "1"],
      [0, 0, 0, "Add noMargin prop to Field components to remove built-in margins. Use layout components like Stack or Grid with the gap prop instead for consistent spacing.", "2"],
      [0, 0, 0, "Add noMargin prop to Field components to remove built-in margins. Use layout components like Stack or Grid with the gap prop instead for consistent spacing.", "3"],
      [0, 0, 0, "Add noMargin prop to Field components to remove built-in margins. Use layout components like Stack or Grid with the gap prop instead for consistent spacing.", "4"],
      [0, 0, 0, "Add noMargin prop to Field components to remove built-in margins. Use layout components like Stack or Grid with the gap prop instead for consistent spacing.", "5"],
      [0, 0, 0, "Add noMargin prop to Field components to remove built-in margins. Use layout components like Stack or Grid with the gap prop instead for consistent spacing.", "6"],
      [0, 0, 0, "Add noMargin prop to Field components to remove built-in margins. Use layout components like Stack or Grid with the gap prop instead for consistent spacing.", "7"],
      [0, 0, 0, "Add noMargin prop to Field components to remove built-in margins. Use layout components like Stack or Grid with the gap prop instead for consistent spacing.", "8"],
      [0, 0, 0, "Add noMargin prop to Field components to remove built-in margins. Use layout components like Stack or Grid with the gap prop instead for consistent spacing.", "9"]
    ],
    "public/app/plugins/datasource/mssql/configuration/ConfigurationEditor.tsx:5381": [
      [0, 0, 0, "Add noMargin prop to Field components to remove built-in margins. Use layout components like Stack or Grid with the gap prop instead for consistent spacing.", "0"],
      [0, 0, 0, "Add noMargin prop to Field components to remove built-in margins. Use layout components like Stack or Grid with the gap prop instead for consistent spacing.", "1"],
      [0, 0, 0, "Add noMargin prop to Field components to remove built-in margins. Use layout components like Stack or Grid with the gap prop instead for consistent spacing.", "2"],
      [0, 0, 0, "Add noMargin prop to Field components to remove built-in margins. Use layout components like Stack or Grid with the gap prop instead for consistent spacing.", "3"],
      [0, 0, 0, "Add noMargin prop to Field components to remove built-in margins. Use layout components like Stack or Grid with the gap prop instead for consistent spacing.", "4"],
      [0, 0, 0, "Add noMargin prop to Field components to remove built-in margins. Use layout components like Stack or Grid with the gap prop instead for consistent spacing.", "5"],
      [0, 0, 0, "Add noMargin prop to Field components to remove built-in margins. Use layout components like Stack or Grid with the gap prop instead for consistent spacing.", "6"],
      [0, 0, 0, "Add noMargin prop to Field components to remove built-in margins. Use layout components like Stack or Grid with the gap prop instead for consistent spacing.", "7"],
      [0, 0, 0, "Add noMargin prop to Field components to remove built-in margins. Use layout components like Stack or Grid with the gap prop instead for consistent spacing.", "8"],
      [0, 0, 0, "Add noMargin prop to Field components to remove built-in margins. Use layout components like Stack or Grid with the gap prop instead for consistent spacing.", "9"],
      [0, 0, 0, "Add noMargin prop to Field components to remove built-in margins. Use layout components like Stack or Grid with the gap prop instead for consistent spacing.", "10"]
    ],
    "public/app/plugins/datasource/mssql/configuration/Kerberos.tsx:5381": [
      [0, 0, 0, "Add noMargin prop to Field components to remove built-in margins. Use layout components like Stack or Grid with the gap prop instead for consistent spacing.", "0"],
      [0, 0, 0, "Add noMargin prop to Field components to remove built-in margins. Use layout components like Stack or Grid with the gap prop instead for consistent spacing.", "1"],
      [0, 0, 0, "Add noMargin prop to Field components to remove built-in margins. Use layout components like Stack or Grid with the gap prop instead for consistent spacing.", "2"],
      [0, 0, 0, "Add noMargin prop to Field components to remove built-in margins. Use layout components like Stack or Grid with the gap prop instead for consistent spacing.", "3"],
      [0, 0, 0, "Add noMargin prop to Field components to remove built-in margins. Use layout components like Stack or Grid with the gap prop instead for consistent spacing.", "4"],
      [0, 0, 0, "Add noMargin prop to Field components to remove built-in margins. Use layout components like Stack or Grid with the gap prop instead for consistent spacing.", "5"],
      [0, 0, 0, "Add noMargin prop to Field components to remove built-in margins. Use layout components like Stack or Grid with the gap prop instead for consistent spacing.", "6"],
      [0, 0, 0, "Add noMargin prop to Field components to remove built-in margins. Use layout components like Stack or Grid with the gap prop instead for consistent spacing.", "7"]
    ],
    "public/app/plugins/datasource/mysql/configuration/ConfigurationEditor.tsx:5381": [
      [0, 0, 0, "Add noMargin prop to Field components to remove built-in margins. Use layout components like Stack or Grid with the gap prop instead for consistent spacing.", "0"],
      [0, 0, 0, "Add noMargin prop to Field components to remove built-in margins. Use layout components like Stack or Grid with the gap prop instead for consistent spacing.", "1"],
      [0, 0, 0, "Add noMargin prop to Field components to remove built-in margins. Use layout components like Stack or Grid with the gap prop instead for consistent spacing.", "2"],
      [0, 0, 0, "Add noMargin prop to Field components to remove built-in margins. Use layout components like Stack or Grid with the gap prop instead for consistent spacing.", "3"],
      [0, 0, 0, "Add noMargin prop to Field components to remove built-in margins. Use layout components like Stack or Grid with the gap prop instead for consistent spacing.", "4"],
      [0, 0, 0, "Add noMargin prop to Field components to remove built-in margins. Use layout components like Stack or Grid with the gap prop instead for consistent spacing.", "5"],
      [0, 0, 0, "Add noMargin prop to Field components to remove built-in margins. Use layout components like Stack or Grid with the gap prop instead for consistent spacing.", "6"],
      [0, 0, 0, "Add noMargin prop to Field components to remove built-in margins. Use layout components like Stack or Grid with the gap prop instead for consistent spacing.", "7"],
      [0, 0, 0, "Add noMargin prop to Field components to remove built-in margins. Use layout components like Stack or Grid with the gap prop instead for consistent spacing.", "8"],
      [0, 0, 0, "Add noMargin prop to Field components to remove built-in margins. Use layout components like Stack or Grid with the gap prop instead for consistent spacing.", "9"]
    ],
    "public/app/plugins/datasource/opentsdb/components/OpenTsdbDetails.tsx:5381": [
      [0, 0, 0, "Add noMargin prop to Field components to remove built-in margins. Use layout components like Stack or Grid with the gap prop instead for consistent spacing.", "0"],
      [0, 0, 0, "Add noMargin prop to Field components to remove built-in margins. Use layout components like Stack or Grid with the gap prop instead for consistent spacing.", "1"],
      [0, 0, 0, "Add noMargin prop to Field components to remove built-in margins. Use layout components like Stack or Grid with the gap prop instead for consistent spacing.", "2"]
    ],
    "public/app/plugins/datasource/opentsdb/datasource.d.ts:5381": [
      [0, 0, 0, "Unexpected any. Specify a different type.", "0"]
    ],
    "public/app/plugins/datasource/opentsdb/datasource.ts:5381": [
      [0, 0, 0, "Unexpected any. Specify a different type.", "0"],
      [0, 0, 0, "Unexpected any. Specify a different type.", "1"],
      [0, 0, 0, "Unexpected any. Specify a different type.", "2"],
      [0, 0, 0, "Unexpected any. Specify a different type.", "3"],
      [0, 0, 0, "Unexpected any. Specify a different type.", "4"],
      [0, 0, 0, "Unexpected any. Specify a different type.", "5"],
      [0, 0, 0, "Unexpected any. Specify a different type.", "6"],
      [0, 0, 0, "Unexpected any. Specify a different type.", "7"],
      [0, 0, 0, "Unexpected any. Specify a different type.", "8"],
      [0, 0, 0, "Unexpected any. Specify a different type.", "9"],
      [0, 0, 0, "Unexpected any. Specify a different type.", "10"],
      [0, 0, 0, "Unexpected any. Specify a different type.", "11"],
      [0, 0, 0, "Unexpected any. Specify a different type.", "12"],
      [0, 0, 0, "Unexpected any. Specify a different type.", "13"],
      [0, 0, 0, "Unexpected any. Specify a different type.", "14"],
      [0, 0, 0, "Unexpected any. Specify a different type.", "15"],
      [0, 0, 0, "Unexpected any. Specify a different type.", "16"],
      [0, 0, 0, "Unexpected any. Specify a different type.", "17"]
    ],
    "public/app/plugins/datasource/parca/QueryEditor/QueryOptions.tsx:5381": [
      [0, 0, 0, "Add noMargin prop to Field components to remove built-in margins. Use layout components like Stack or Grid with the gap prop instead for consistent spacing.", "0"]
    ],
    "public/app/plugins/datasource/parca/webpack.config.ts:5381": [
      [0, 0, 0, "Do not re-export imported variable (\`config\`)", "0"]
    ],
    "public/app/plugins/datasource/tempo/ServiceGraphSection.tsx:5381": [
      [0, 0, 0, "Do not use any type assertions.", "0"]
    ],
    "public/app/plugins/datasource/tempo/_importedDependencies/components/AdHocFilter/AdHocFilterRenderer.tsx:5381": [
      [0, 0, 0, "Unexpected any. Specify a different type.", "0"]
    ],
    "public/app/plugins/datasource/tempo/_importedDependencies/datasources/prometheus/language_utils.ts:5381": [
      [0, 0, 0, "Do not use any type assertions.", "0"]
    ],
    "public/app/plugins/datasource/tempo/_importedDependencies/datasources/prometheus/types.ts:5381": [
      [0, 0, 0, "Unexpected any. Specify a different type.", "0"],
      [0, 0, 0, "Unexpected any. Specify a different type.", "1"],
      [0, 0, 0, "Unexpected any. Specify a different type.", "2"]
    ],
    "public/app/plugins/datasource/tempo/configuration/TraceQLSearchSettings.tsx:5381": [
      [0, 0, 0, "Do not use any type assertions.", "0"]
    ],
    "public/app/plugins/datasource/tempo/datasource.ts:5381": [
      [0, 0, 0, "Do not use any type assertions.", "0"],
      [0, 0, 0, "Unexpected any. Specify a different type.", "1"],
      [0, 0, 0, "Unexpected any. Specify a different type.", "2"]
    ],
    "public/app/plugins/datasource/tempo/language_provider.ts:5381": [
      [0, 0, 0, "Unexpected any. Specify a different type.", "0"]
    ],
    "public/app/plugins/datasource/tempo/resultTransformer.ts:5381": [
      [0, 0, 0, "Do not use any type assertions.", "0"],
      [0, 0, 0, "Do not use any type assertions.", "1"],
      [0, 0, 0, "Unexpected any. Specify a different type.", "2"],
      [0, 0, 0, "Unexpected any. Specify a different type.", "3"]
    ],
    "public/app/plugins/datasource/tempo/webpack.config.ts:5381": [
      [0, 0, 0, "Do not re-export imported variable (\`config\`)", "0"]
    ],
    "public/app/plugins/datasource/zipkin/QueryField.tsx:5381": [
      [0, 0, 0, "Do not use any type assertions.", "0"],
      [0, 0, 0, "Unexpected any. Specify a different type.", "1"]
    ],
    "public/app/plugins/datasource/zipkin/datasource.ts:5381": [
      [0, 0, 0, "Do not use any type assertions.", "0"]
    ],
    "public/app/plugins/datasource/zipkin/utils/transforms.ts:5381": [
      [0, 0, 0, "Unexpected any. Specify a different type.", "0"]
    ],
    "public/app/plugins/datasource/zipkin/webpack.config.ts:5381": [
      [0, 0, 0, "Do not re-export imported variable (\`config\`)", "0"]
    ],
    "public/app/plugins/panel/annolist/AnnoListPanel.tsx:5381": [
      [0, 0, 0, "Do not use any type assertions.", "0"]
    ],
    "public/app/plugins/panel/annolist/AnnotationListItem.tsx:5381": [
      [0, 0, 0, "Add noMargin prop to Card components to remove built-in margins. Use layout components like Stack or Grid with the gap prop instead for consistent spacing.", "0"]
    ],
    "public/app/plugins/panel/barchart/TickSpacingEditor.tsx:5381": [
      [0, 0, 0, "\'HorizontalGroup\' import from \'@grafana/ui\' is restricted from being used by a pattern. Use Stack component instead.", "0"]
    ],
    "public/app/plugins/panel/barchart/bars.ts:5381": [
      [0, 0, 0, "Do not use any type assertions.", "0"]
    ],
    "public/app/plugins/panel/barchart/quadtree.ts:5381": [
      [0, 0, 0, "Unexpected any. Specify a different type.", "0"]
    ],
    "public/app/plugins/panel/candlestick/CandlestickPanel.tsx:5381": [
      [0, 0, 0, "Do not use any type assertions.", "0"],
      [0, 0, 0, "Unexpected any. Specify a different type.", "1"]
    ],
    "public/app/plugins/panel/candlestick/types.ts:5381": [
      [0, 0, 0, "Do not re-export imported variable (\`CandleStyle\`)", "0"],
      [0, 0, 0, "Do not re-export imported variable (\`CandlestickColors\`)", "1"],
      [0, 0, 0, "Do not re-export imported variable (\`CandlestickFieldMap\`)", "2"],
      [0, 0, 0, "Do not re-export imported variable (\`ColorStrategy\`)", "3"],
      [0, 0, 0, "Do not re-export imported variable (\`FieldConfig\`)", "4"],
      [0, 0, 0, "Do not re-export imported variable (\`Options\`)", "5"],
      [0, 0, 0, "Do not re-export imported variable (\`VizDisplayMode\`)", "6"],
      [0, 0, 0, "Do not re-export imported variable (\`defaultCandlestickColors\`)", "7"]
    ],
    "public/app/plugins/panel/canvas/editor/LineStyleEditor.tsx:5381": [
      [0, 0, 0, "Add noMargin prop to Field components to remove built-in margins. Use layout components like Stack or Grid with the gap prop instead for consistent spacing.", "0"]
    ],
    "public/app/plugins/panel/canvas/editor/element/APIEditor.tsx:5381": [
      [0, 0, 0, "Add noMargin prop to Field components to remove built-in margins. Use layout components like Stack or Grid with the gap prop instead for consistent spacing.", "0"],
      [0, 0, 0, "Add noMargin prop to Field components to remove built-in margins. Use layout components like Stack or Grid with the gap prop instead for consistent spacing.", "1"],
      [0, 0, 0, "Add noMargin prop to Field components to remove built-in margins. Use layout components like Stack or Grid with the gap prop instead for consistent spacing.", "2"]
    ],
    "public/app/plugins/panel/canvas/editor/element/PlacementEditor.tsx:5381": [
      [0, 0, 0, "Add noMargin prop to Field components to remove built-in margins. Use layout components like Stack or Grid with the gap prop instead for consistent spacing.", "0"],
      [0, 0, 0, "Add noMargin prop to Field components to remove built-in margins. Use layout components like Stack or Grid with the gap prop instead for consistent spacing.", "1"]
    ],
    "public/app/plugins/panel/debug/CursorView.tsx:5381": [
      [0, 0, 0, "Do not use any type assertions.", "0"],
      [0, 0, 0, "Unexpected any. Specify a different type.", "1"]
    ],
    "public/app/plugins/panel/debug/EventBusLogger.tsx:5381": [
      [0, 0, 0, "Unexpected any. Specify a different type.", "0"],
      [0, 0, 0, "Unexpected any. Specify a different type.", "1"]
    ],
    "public/app/plugins/panel/debug/StateView.tsx:5381": [
      [0, 0, 0, "Add noMargin prop to Field components to remove built-in margins. Use layout components like Stack or Grid with the gap prop instead for consistent spacing.", "0"]
    ],
    "public/app/plugins/panel/gauge/GaugeMigrations.ts:5381": [
      [0, 0, 0, "Unexpected any. Specify a different type.", "0"]
    ],
    "public/app/plugins/panel/geomap/components/MarkersLegend.tsx:5381": [
      [0, 0, 0, "Do not use any type assertions.", "0"],
      [0, 0, 0, "Do not use any type assertions.", "1"],
      [0, 0, 0, "Unexpected any. Specify a different type.", "2"]
    ],
    "public/app/plugins/panel/geomap/editor/GeomapStyleRulesEditor.tsx:5381": [
      [0, 0, 0, "Do not use any type assertions.", "0"]
    ],
    "public/app/plugins/panel/geomap/editor/MapViewEditor.tsx:5381": [
      [0, 0, 0, "\'VerticalGroup\' import from \'@grafana/ui\' is restricted from being used by a pattern. Use Stack component instead.", "0"]
    ],
    "public/app/plugins/panel/geomap/editor/StyleEditor.tsx:5381": [
      [0, 0, 0, "\'HorizontalGroup\' import from \'@grafana/ui\' is restricted from being used by a pattern. Use Stack component instead.", "0"],
      [0, 0, 0, "Add noMargin prop to Field components to remove built-in margins. Use layout components like Stack or Grid with the gap prop instead for consistent spacing.", "1"],
      [0, 0, 0, "Add noMargin prop to Field components to remove built-in margins. Use layout components like Stack or Grid with the gap prop instead for consistent spacing.", "2"],
      [0, 0, 0, "Add noMargin prop to Field components to remove built-in margins. Use layout components like Stack or Grid with the gap prop instead for consistent spacing.", "3"],
      [0, 0, 0, "Add noMargin prop to Field components to remove built-in margins. Use layout components like Stack or Grid with the gap prop instead for consistent spacing.", "4"],
      [0, 0, 0, "Add noMargin prop to Field components to remove built-in margins. Use layout components like Stack or Grid with the gap prop instead for consistent spacing.", "5"],
      [0, 0, 0, "Add noMargin prop to Field components to remove built-in margins. Use layout components like Stack or Grid with the gap prop instead for consistent spacing.", "6"],
      [0, 0, 0, "Add noMargin prop to Field components to remove built-in margins. Use layout components like Stack or Grid with the gap prop instead for consistent spacing.", "7"],
      [0, 0, 0, "Add noMargin prop to Field components to remove built-in margins. Use layout components like Stack or Grid with the gap prop instead for consistent spacing.", "8"],
      [0, 0, 0, "Add noMargin prop to Field components to remove built-in margins. Use layout components like Stack or Grid with the gap prop instead for consistent spacing.", "9"],
      [0, 0, 0, "Add noMargin prop to Field components to remove built-in margins. Use layout components like Stack or Grid with the gap prop instead for consistent spacing.", "10"],
      [0, 0, 0, "Add noMargin prop to Field components to remove built-in margins. Use layout components like Stack or Grid with the gap prop instead for consistent spacing.", "11"],
      [0, 0, 0, "Add noMargin prop to Field components to remove built-in margins. Use layout components like Stack or Grid with the gap prop instead for consistent spacing.", "12"],
      [0, 0, 0, "Add noMargin prop to Field components to remove built-in margins. Use layout components like Stack or Grid with the gap prop instead for consistent spacing.", "13"],
      [0, 0, 0, "Add noMargin prop to Field components to remove built-in margins. Use layout components like Stack or Grid with the gap prop instead for consistent spacing.", "14"],
      [0, 0, 0, "Do not use any type assertions.", "15"],
      [0, 0, 0, "Do not use any type assertions.", "16"],
      [0, 0, 0, "Do not use any type assertions.", "17"],
      [0, 0, 0, "Do not use any type assertions.", "18"],
      [0, 0, 0, "Do not use any type assertions.", "19"],
      [0, 0, 0, "Do not use any type assertions.", "20"],
      [0, 0, 0, "Do not use any type assertions.", "21"],
      [0, 0, 0, "Do not use any type assertions.", "22"],
      [0, 0, 0, "Do not use any type assertions.", "23"],
      [0, 0, 0, "Do not use any type assertions.", "24"],
      [0, 0, 0, "Do not use any type assertions.", "25"],
      [0, 0, 0, "Do not use any type assertions.", "26"]
    ],
    "public/app/plugins/panel/geomap/editor/StyleRuleEditor.tsx:5381": [
      [0, 0, 0, "Do not use any type assertions.", "0"]
    ],
    "public/app/plugins/panel/geomap/layers/basemaps/esri.ts:5381": [
      [0, 0, 0, "Do not use any type assertions.", "0"]
    ],
    "public/app/plugins/panel/geomap/layers/data/geojsonDynamic.ts:5381": [
      [0, 0, 0, "Do not use any type assertions.", "0"]
    ],
    "public/app/plugins/panel/geomap/layers/data/routeLayer.tsx:5381": [
      [0, 0, 0, "Do not use any type assertions.", "0"]
    ],
    "public/app/plugins/panel/geomap/layers/registry.ts:5381": [
      [0, 0, 0, "Unexpected any. Specify a different type.", "0"],
      [0, 0, 0, "Unexpected any. Specify a different type.", "1"]
    ],
    "public/app/plugins/panel/geomap/migrations.ts:5381": [
      [0, 0, 0, "Unexpected any. Specify a different type.", "0"],
      [0, 0, 0, "Unexpected any. Specify a different type.", "1"]
    ],
    "public/app/plugins/panel/geomap/types.ts:5381": [
      [0, 0, 0, "Do not re-export imported variable (\`./panelcfg.gen\`)", "0"]
    ],
    "public/app/plugins/panel/geomap/utils/layers.ts:5381": [
      [0, 0, 0, "Unexpected any. Specify a different type.", "0"]
    ],
    "public/app/plugins/panel/geomap/utils/tooltip.ts:5381": [
      [0, 0, 0, "Do not use any type assertions.", "0"],
      [0, 0, 0, "Do not use any type assertions.", "1"]
    ],
    "public/app/plugins/panel/heatmap/HeatmapPanel.tsx:5381": [
      [0, 0, 0, "Do not use any type assertions.", "0"],
      [0, 0, 0, "Unexpected any. Specify a different type.", "1"]
    ],
    "public/app/plugins/panel/heatmap/migrations.ts:5381": [
      [0, 0, 0, "Unexpected any. Specify a different type.", "0"]
    ],
    "public/app/plugins/panel/heatmap/palettes.ts:5381": [
      [0, 0, 0, "Do not use any type assertions.", "0"],
      [0, 0, 0, "Unexpected any. Specify a different type.", "1"]
    ],
    "public/app/plugins/panel/heatmap/types.ts:5381": [
      [0, 0, 0, "Do not use any type assertions.", "0"],
      [0, 0, 0, "Do not use export all (\`export * from ...\`)", "1"]
    ],
    "public/app/plugins/panel/heatmap/utils.ts:5381": [
      [0, 0, 0, "Do not use any type assertions.", "0"],
      [0, 0, 0, "Do not use any type assertions.", "1"],
      [0, 0, 0, "Do not use any type assertions.", "2"],
      [0, 0, 0, "Do not use any type assertions.", "3"],
      [0, 0, 0, "Do not use any type assertions.", "4"],
      [0, 0, 0, "Do not use any type assertions.", "5"],
      [0, 0, 0, "Do not use any type assertions.", "6"],
      [0, 0, 0, "Do not use any type assertions.", "7"],
      [0, 0, 0, "Do not use any type assertions.", "8"],
      [0, 0, 0, "Do not use any type assertions.", "9"],
      [0, 0, 0, "Do not use any type assertions.", "10"],
      [0, 0, 0, "Do not use any type assertions.", "11"],
      [0, 0, 0, "Do not use any type assertions.", "12"],
      [0, 0, 0, "Do not use any type assertions.", "13"],
      [0, 0, 0, "Do not use any type assertions.", "14"],
      [0, 0, 0, "Do not use any type assertions.", "15"],
      [0, 0, 0, "Do not use any type assertions.", "16"]
    ],
    "public/app/plugins/panel/live/LiveChannelEditor.tsx:5381": [
      [0, 0, 0, "Do not use any type assertions.", "0"],
      [0, 0, 0, "Do not use any type assertions.", "1"],
      [0, 0, 0, "Unexpected any. Specify a different type.", "2"]
    ],
    "public/app/plugins/panel/live/LivePanel.tsx:5381": [
      [0, 0, 0, "Do not use any type assertions.", "0"]
    ],
    "public/app/plugins/panel/logs/LogsPanel.test.tsx:5381": [
      [0, 0, 0, "* import is invalid because \'Layout,HorizontalGroup,VerticalGroup\' from \'@grafana/ui\' is restricted from being used by a pattern. Use Stack component instead.", "0"]
    ],
    "public/app/plugins/panel/logs/types.ts:5381": [
      [0, 0, 0, "Do not re-export imported variable (\`./panelcfg.gen\`)", "0"]
    ],
    "public/app/plugins/panel/nodeGraph/Edge.tsx:5381": [
      [0, 0, 0, "Do not use any type assertions.", "0"]
    ],
    "public/app/plugins/panel/nodeGraph/NodeGraph.tsx:5381": [
      [0, 0, 0, "Do not use any type assertions.", "0"],
      [0, 0, 0, "Do not use any type assertions.", "1"],
      [0, 0, 0, "Do not use any type assertions.", "2"],
      [0, 0, 0, "Do not use any type assertions.", "3"]
    ],
    "public/app/plugins/panel/nodeGraph/ViewControls.tsx:5381": [
      [0, 0, 0, "Unexpected any. Specify a different type.", "0"]
    ],
    "public/app/plugins/panel/nodeGraph/index.ts:5381": [
      [0, 0, 0, "Do not re-export imported variable (\`./NodeGraph\`)", "0"]
    ],
    "public/app/plugins/panel/nodeGraph/layout.ts:5381": [
      [0, 0, 0, "Do not use any type assertions.", "0"]
    ],
    "public/app/plugins/panel/nodeGraph/types.ts:5381": [
      [0, 0, 0, "Do not re-export imported variable (\`./panelcfg.gen\`)", "0"]
    ],
    "public/app/plugins/panel/piechart/migrations.ts:5381": [
      [0, 0, 0, "Unexpected any. Specify a different type.", "0"],
      [0, 0, 0, "Unexpected any. Specify a different type.", "1"]
    ],
    "public/app/plugins/panel/stat/StatMigrations.ts:5381": [
      [0, 0, 0, "Unexpected any. Specify a different type.", "0"]
    ],
    "public/app/plugins/panel/state-timeline/migrations.ts:5381": [
      [0, 0, 0, "Unexpected any. Specify a different type.", "0"],
      [0, 0, 0, "Unexpected any. Specify a different type.", "1"]
    ],
    "public/app/plugins/panel/table/TableCellOptionEditor.tsx:5381": [
      [0, 0, 0, "Add noMargin prop to Field components to remove built-in margins. Use layout components like Stack or Grid with the gap prop instead for consistent spacing.", "0"]
    ],
    "public/app/plugins/panel/table/cells/AutoCellOptionsEditor.tsx:5381": [
      [0, 0, 0, "Add noMargin prop to Field components to remove built-in margins. Use layout components like Stack or Grid with the gap prop instead for consistent spacing.", "0"]
    ],
    "public/app/plugins/panel/table/cells/BarGaugeCellOptionsEditor.tsx:5381": [
      [0, 0, 0, "Add noMargin prop to Field components to remove built-in margins. Use layout components like Stack or Grid with the gap prop instead for consistent spacing.", "0"],
      [0, 0, 0, "Add noMargin prop to Field components to remove built-in margins. Use layout components like Stack or Grid with the gap prop instead for consistent spacing.", "1"]
    ],
    "public/app/plugins/panel/table/cells/ColorBackgroundCellOptionsEditor.tsx:5381": [
      [0, 0, 0, "Add noMargin prop to Field components to remove built-in margins. Use layout components like Stack or Grid with the gap prop instead for consistent spacing.", "0"],
      [0, 0, 0, "Add noMargin prop to Field components to remove built-in margins. Use layout components like Stack or Grid with the gap prop instead for consistent spacing.", "1"],
      [0, 0, 0, "Add noMargin prop to Field components to remove built-in margins. Use layout components like Stack or Grid with the gap prop instead for consistent spacing.", "2"]
    ],
    "public/app/plugins/panel/table/cells/ImageCellOptionsEditor.tsx:5381": [
      [0, 0, 0, "Add noMargin prop to Field components to remove built-in margins. Use layout components like Stack or Grid with the gap prop instead for consistent spacing.", "0"],
      [0, 0, 0, "Add noMargin prop to Field components to remove built-in margins. Use layout components like Stack or Grid with the gap prop instead for consistent spacing.", "1"]
    ],
    "public/app/plugins/panel/table/cells/SparklineCellOptionsEditor.tsx:5381": [
      [0, 0, 0, "\'VerticalGroup\' import from \'@grafana/ui\' is restricted from being used by a pattern. Use Stack component instead.", "0"],
      [0, 0, 0, "Add noMargin prop to Field components to remove built-in margins. Use layout components like Stack or Grid with the gap prop instead for consistent spacing.", "1"]
    ],
    "public/app/plugins/panel/table/migrations.ts:5381": [
      [0, 0, 0, "Unexpected any. Specify a different type.", "0"],
      [0, 0, 0, "Unexpected any. Specify a different type.", "1"],
      [0, 0, 0, "Unexpected any. Specify a different type.", "2"],
      [0, 0, 0, "Unexpected any. Specify a different type.", "3"]
    ],
    "public/app/plugins/panel/table/table-new/TableCellOptionEditor.tsx:5381": [
      [0, 0, 0, "Add noMargin prop to Field components to remove built-in margins. Use layout components like Stack or Grid with the gap prop instead for consistent spacing.", "0"]
    ],
    "public/app/plugins/panel/table/table-new/cells/AutoCellOptionsEditor.tsx:5381": [
      [0, 0, 0, "Add noMargin prop to Field components to remove built-in margins. Use layout components like Stack or Grid with the gap prop instead for consistent spacing.", "0"]
    ],
    "public/app/plugins/panel/table/table-new/cells/BarGaugeCellOptionsEditor.tsx:5381": [
      [0, 0, 0, "Add noMargin prop to Field components to remove built-in margins. Use layout components like Stack or Grid with the gap prop instead for consistent spacing.", "0"],
      [0, 0, 0, "Add noMargin prop to Field components to remove built-in margins. Use layout components like Stack or Grid with the gap prop instead for consistent spacing.", "1"]
    ],
    "public/app/plugins/panel/table/table-new/cells/ColorBackgroundCellOptionsEditor.tsx:5381": [
      [0, 0, 0, "Add noMargin prop to Field components to remove built-in margins. Use layout components like Stack or Grid with the gap prop instead for consistent spacing.", "0"],
      [0, 0, 0, "Add noMargin prop to Field components to remove built-in margins. Use layout components like Stack or Grid with the gap prop instead for consistent spacing.", "1"],
      [0, 0, 0, "Add noMargin prop to Field components to remove built-in margins. Use layout components like Stack or Grid with the gap prop instead for consistent spacing.", "2"]
    ],
    "public/app/plugins/panel/table/table-new/cells/ImageCellOptionsEditor.tsx:5381": [
      [0, 0, 0, "Add noMargin prop to Field components to remove built-in margins. Use layout components like Stack or Grid with the gap prop instead for consistent spacing.", "0"],
      [0, 0, 0, "Add noMargin prop to Field components to remove built-in margins. Use layout components like Stack or Grid with the gap prop instead for consistent spacing.", "1"]
    ],
    "public/app/plugins/panel/table/table-new/cells/SparklineCellOptionsEditor.tsx:5381": [
      [0, 0, 0, "\'VerticalGroup\' import from \'@grafana/ui\' is restricted from being used by a pattern. Use Stack component instead.", "0"],
      [0, 0, 0, "Add noMargin prop to Field components to remove built-in margins. Use layout components like Stack or Grid with the gap prop instead for consistent spacing.", "1"]
    ],
    "public/app/plugins/panel/table/table-new/migrations.ts:5381": [
      [0, 0, 0, "Unexpected any. Specify a different type.", "0"],
      [0, 0, 0, "Unexpected any. Specify a different type.", "1"],
      [0, 0, 0, "Unexpected any. Specify a different type.", "2"],
      [0, 0, 0, "Unexpected any. Specify a different type.", "3"]
    ],
    "public/app/plugins/panel/text/textPanelMigrationHandler.ts:5381": [
      [0, 0, 0, "Unexpected any. Specify a different type.", "0"]
    ],
    "public/app/plugins/panel/timeseries/InsertNullsEditor.tsx:5381": [
      [0, 0, 0, "\'HorizontalGroup\' import from \'@grafana/ui\' is restricted from being used by a pattern. Use Stack component instead.", "0"]
    ],
    "public/app/plugins/panel/timeseries/LineStyleEditor.tsx:5381": [
      [0, 0, 0, "\'HorizontalGroup\' import from \'@grafana/ui\' is restricted from being used by a pattern. Use Stack component instead.", "0"]
    ],
    "public/app/plugins/panel/timeseries/SpanNullsEditor.tsx:5381": [
      [0, 0, 0, "\'HorizontalGroup\' import from \'@grafana/ui\' is restricted from being used by a pattern. Use Stack component instead.", "0"]
    ],
    "public/app/plugins/panel/timeseries/migrations.ts:5381": [
      [0, 0, 0, "Do not use any type assertions.", "0"],
      [0, 0, 0, "Do not use any type assertions.", "1"],
      [0, 0, 0, "Do not use any type assertions.", "2"],
      [0, 0, 0, "Do not use any type assertions.", "3"],
      [0, 0, 0, "Unexpected any. Specify a different type.", "4"],
      [0, 0, 0, "Unexpected any. Specify a different type.", "5"],
      [0, 0, 0, "Unexpected any. Specify a different type.", "6"],
      [0, 0, 0, "Unexpected any. Specify a different type.", "7"],
      [0, 0, 0, "Unexpected any. Specify a different type.", "8"],
      [0, 0, 0, "Unexpected any. Specify a different type.", "9"]
    ],
    "public/app/plugins/panel/timeseries/plugins/AnnotationsPlugin2.tsx:5381": [
      [0, 0, 0, "Unexpected any. Specify a different type.", "0"]
    ],
    "public/app/plugins/panel/timeseries/plugins/annotations2/AnnotationEditor2.tsx:5381": [
      [0, 0, 0, "Add noMargin prop to Field components to remove built-in margins. Use layout components like Stack or Grid with the gap prop instead for consistent spacing.", "0"],
      [0, 0, 0, "Add noMargin prop to Field components to remove built-in margins. Use layout components like Stack or Grid with the gap prop instead for consistent spacing.", "1"],
      [0, 0, 0, "Unexpected any. Specify a different type.", "2"]
    ],
    "public/app/plugins/panel/timeseries/plugins/annotations2/AnnotationMarker2.tsx:5381": [
      [0, 0, 0, "Unexpected any. Specify a different type.", "0"]
    ],
    "public/app/plugins/panel/timeseries/plugins/annotations2/AnnotationTooltip2.tsx:5381": [
      [0, 0, 0, "\'HorizontalGroup\' import from \'@grafana/ui\' is restricted from being used by a pattern. Use Stack component instead.", "0"],
      [0, 0, 0, "Unexpected any. Specify a different type.", "1"]
    ],
    "public/app/plugins/panel/xychart/SeriesEditor.tsx:5381": [
      [0, 0, 0, "Add noMargin prop to Field components to remove built-in margins. Use layout components like Stack or Grid with the gap prop instead for consistent spacing.", "0"],
      [0, 0, 0, "Add noMargin prop to Field components to remove built-in margins. Use layout components like Stack or Grid with the gap prop instead for consistent spacing.", "1"],
      [0, 0, 0, "Add noMargin prop to Field components to remove built-in margins. Use layout components like Stack or Grid with the gap prop instead for consistent spacing.", "2"],
      [0, 0, 0, "Add noMargin prop to Field components to remove built-in margins. Use layout components like Stack or Grid with the gap prop instead for consistent spacing.", "3"],
      [0, 0, 0, "Add noMargin prop to Field components to remove built-in margins. Use layout components like Stack or Grid with the gap prop instead for consistent spacing.", "4"],
      [0, 0, 0, "Do not use any type assertions.", "5"],
      [0, 0, 0, "Do not use any type assertions.", "6"],
      [0, 0, 0, "Do not use any type assertions.", "7"],
      [0, 0, 0, "Do not use any type assertions.", "8"]
    ],
    "public/app/plugins/panel/xychart/migrations.ts:5381": [
      [0, 0, 0, "Do not use any type assertions.", "0"]
    ],
    "public/app/plugins/panel/xychart/scatter.ts:5381": [
      [0, 0, 0, "Do not use any type assertions.", "0"],
      [0, 0, 0, "Do not use any type assertions.", "1"],
      [0, 0, 0, "Do not use any type assertions.", "2"],
      [0, 0, 0, "Do not use any type assertions.", "3"],
      [0, 0, 0, "Do not use any type assertions.", "4"],
      [0, 0, 0, "Do not use any type assertions.", "5"],
      [0, 0, 0, "Do not use any type assertions.", "6"],
      [0, 0, 0, "Do not use any type assertions.", "7"],
      [0, 0, 0, "Do not use any type assertions.", "8"],
      [0, 0, 0, "Do not use any type assertions.", "9"],
      [0, 0, 0, "Do not use any type assertions.", "10"],
      [0, 0, 0, "Do not use any type assertions.", "11"],
      [0, 0, 0, "Do not use any type assertions.", "12"],
      [0, 0, 0, "Do not use any type assertions.", "13"],
      [0, 0, 0, "Unexpected any. Specify a different type.", "14"],
      [0, 0, 0, "Unexpected any. Specify a different type.", "15"],
      [0, 0, 0, "Unexpected any. Specify a different type.", "16"],
      [0, 0, 0, "Unexpected any. Specify a different type.", "17"]
    ],
    "public/app/store/configureStore.ts:5381": [
      [0, 0, 0, "Unexpected any. Specify a different type.", "0"]
    ],
    "public/app/store/store.ts:5381": [
      [0, 0, 0, "Do not use any type assertions.", "0"],
      [0, 0, 0, "Unexpected any. Specify a different type.", "1"]
    ],
    "public/app/types/acl.ts:5381": [
      [0, 0, 0, "Do not re-export imported variable (\`OrgRole\`)", "0"]
    ],
    "public/app/types/alerting.ts:5381": [
      [0, 0, 0, "Unexpected any. Specify a different type.", "0"],
      [0, 0, 0, "Unexpected any. Specify a different type.", "1"],
      [0, 0, 0, "Unexpected any. Specify a different type.", "2"],
      [0, 0, 0, "Unexpected any. Specify a different type.", "3"],
      [0, 0, 0, "Unexpected any. Specify a different type.", "4"]
    ],
    "public/app/types/dashboard.ts:5381": [
      [0, 0, 0, "Unexpected any. Specify a different type.", "0"]
    ],
    "public/app/types/events.ts:5381": [
      [0, 0, 0, "Unexpected any. Specify a different type.", "0"],
      [0, 0, 0, "Unexpected any. Specify a different type.", "1"],
      [0, 0, 0, "Unexpected any. Specify a different type.", "2"],
      [0, 0, 0, "Unexpected any. Specify a different type.", "3"],
      [0, 0, 0, "Unexpected any. Specify a different type.", "4"],
      [0, 0, 0, "Unexpected any. Specify a different type.", "5"],
      [0, 0, 0, "Unexpected any. Specify a different type.", "6"],
      [0, 0, 0, "Unexpected any. Specify a different type.", "7"],
      [0, 0, 0, "Unexpected any. Specify a different type.", "8"]
    ],
    "public/app/types/index.ts:5381": [
      [0, 0, 0, "Do not re-export imported variable (\`CoreEvents\`)", "0"],
      [0, 0, 0, "Do not use export all (\`export * from ...\`)", "1"],
      [0, 0, 0, "Do not use export all (\`export * from ...\`)", "2"],
      [0, 0, 0, "Do not use export all (\`export * from ...\`)", "3"],
      [0, 0, 0, "Do not use export all (\`export * from ...\`)", "4"],
      [0, 0, 0, "Do not use export all (\`export * from ...\`)", "5"],
      [0, 0, 0, "Do not use export all (\`export * from ...\`)", "6"],
      [0, 0, 0, "Do not use export all (\`export * from ...\`)", "7"],
      [0, 0, 0, "Do not use export all (\`export * from ...\`)", "8"],
      [0, 0, 0, "Do not use export all (\`export * from ...\`)", "9"],
      [0, 0, 0, "Do not use export all (\`export * from ...\`)", "10"],
      [0, 0, 0, "Do not use export all (\`export * from ...\`)", "11"],
      [0, 0, 0, "Do not use export all (\`export * from ...\`)", "12"],
      [0, 0, 0, "Do not use export all (\`export * from ...\`)", "13"],
      [0, 0, 0, "Do not use export all (\`export * from ...\`)", "14"],
      [0, 0, 0, "Do not use export all (\`export * from ...\`)", "15"],
      [0, 0, 0, "Do not use export all (\`export * from ...\`)", "16"],
      [0, 0, 0, "Do not use export all (\`export * from ...\`)", "17"],
      [0, 0, 0, "Do not use export all (\`export * from ...\`)", "18"],
      [0, 0, 0, "Do not use export all (\`export * from ...\`)", "19"],
      [0, 0, 0, "Do not use export all (\`export * from ...\`)", "20"]
    ],
    "public/app/types/jquery/jquery.d.ts:5381": [
      [0, 0, 0, "Unexpected any. Specify a different type.", "0"],
      [0, 0, 0, "Unexpected any. Specify a different type.", "1"],
      [0, 0, 0, "Unexpected any. Specify a different type.", "2"],
      [0, 0, 0, "Unexpected any. Specify a different type.", "3"],
      [0, 0, 0, "Unexpected any. Specify a different type.", "4"],
      [0, 0, 0, "Unexpected any. Specify a different type.", "5"],
      [0, 0, 0, "Unexpected any. Specify a different type.", "6"],
      [0, 0, 0, "Unexpected any. Specify a different type.", "7"]
    ],
    "public/app/types/store.ts:5381": [
      [0, 0, 0, "Do not use any type assertions.", "0"],
      [0, 0, 0, "Unexpected any. Specify a different type.", "1"]
    ],
    "public/app/types/unified-alerting-dto.ts:5381": [
      [0, 0, 0, "Do not use any type assertions.", "0"]
    ],
    "public/swagger/SwaggerPage.tsx:5381": [
      [0, 0, 0, "Unexpected any. Specify a different type.", "0"]
    ],
    "public/swagger/index.tsx:5381": [
      [0, 0, 0, "Do not use any type assertions.", "0"],
      [0, 0, 0, "Do not use any type assertions.", "1"]
    ],
    "public/swagger/plugins.tsx:5381": [
      [0, 0, 0, "Unexpected any. Specify a different type.", "0"],
      [0, 0, 0, "Unexpected any. Specify a different type.", "1"]
    ],
    "public/test/core/redux/reduxTester.ts:5381": [
      [0, 0, 0, "Unexpected any. Specify a different type.", "0"],
      [0, 0, 0, "Unexpected any. Specify a different type.", "1"],
      [0, 0, 0, "Unexpected any. Specify a different type.", "2"],
      [0, 0, 0, "Unexpected any. Specify a different type.", "3"]
    ],
    "public/test/core/thunk/thunkTester.ts:5381": [
      [0, 0, 0, "Unexpected any. Specify a different type.", "0"],
      [0, 0, 0, "Unexpected any. Specify a different type.", "1"],
      [0, 0, 0, "Unexpected any. Specify a different type.", "2"],
      [0, 0, 0, "Unexpected any. Specify a different type.", "3"],
      [0, 0, 0, "Unexpected any. Specify a different type.", "4"],
      [0, 0, 0, "Unexpected any. Specify a different type.", "5"]
    ],
    "public/test/global-jquery-shim.ts:5381": [
      [0, 0, 0, "Unexpected any. Specify a different type.", "0"]
    ],
    "public/test/helpers/getDashboardModel.ts:5381": [
      [0, 0, 0, "Unexpected any. Specify a different type.", "0"]
    ],
    "public/test/helpers/initTemplateSrv.ts:5381": [
      [0, 0, 0, "Unexpected any. Specify a different type.", "0"]
    ],
    "public/test/jest-setup.ts:5381": [
      [0, 0, 0, "Unexpected any. Specify a different type.", "0"]
    ],
    "public/test/specs/helpers.ts:5381": [
      [0, 0, 0, "Unexpected any. Specify a different type.", "0"],
      [0, 0, 0, "Unexpected any. Specify a different type.", "1"],
      [0, 0, 0, "Unexpected any. Specify a different type.", "2"],
      [0, 0, 0, "Unexpected any. Specify a different type.", "3"],
      [0, 0, 0, "Unexpected any. Specify a different type.", "4"]
    ]
  }`
};

exports[`no undocumented stories`] = {
  value: `{
    "packages/grafana-ui/src/components/ButtonCascader/ButtonCascader.story.tsx:5381": [
      [0, 0, 0, "No undocumented stories are allowed, please add an .mdx file with some documentation", "5381"]
    ],
    "packages/grafana-ui/src/components/CallToActionCard/CallToActionCard.story.tsx:5381": [
      [0, 0, 0, "No undocumented stories are allowed, please add an .mdx file with some documentation", "5381"]
    ],
    "packages/grafana-ui/src/components/ColorPicker/ColorPickerInput.story.tsx:5381": [
      [0, 0, 0, "No undocumented stories are allowed, please add an .mdx file with some documentation", "5381"]
    ],
    "packages/grafana-ui/src/components/ColorPicker/SeriesColorPicker.story.tsx:5381": [
      [0, 0, 0, "No undocumented stories are allowed, please add an .mdx file with some documentation", "5381"]
    ],
    "packages/grafana-ui/src/components/DateTimePickers/RelativeTimeRangePicker/RelativeTimeRangePicker.story.tsx:5381": [
      [0, 0, 0, "No undocumented stories are allowed, please add an .mdx file with some documentation", "5381"]
    ],
    "packages/grafana-ui/src/components/DateTimePickers/TimeOfDayPicker.story.tsx:5381": [
      [0, 0, 0, "No undocumented stories are allowed, please add an .mdx file with some documentation", "5381"]
    ],
    "packages/grafana-ui/src/components/DateTimePickers/TimeRangePicker.story.tsx:5381": [
      [0, 0, 0, "No undocumented stories are allowed, please add an .mdx file with some documentation", "5381"]
    ],
    "packages/grafana-ui/src/components/DateTimePickers/TimeZonePicker.story.tsx:5381": [
      [0, 0, 0, "No undocumented stories are allowed, please add an .mdx file with some documentation", "5381"]
    ],
    "packages/grafana-ui/src/components/DateTimePickers/WeekStartPicker.story.tsx:5381": [
      [0, 0, 0, "No undocumented stories are allowed, please add an .mdx file with some documentation", "5381"]
    ],
    "packages/grafana-ui/src/components/Dropdown/ButtonSelect.story.tsx:5381": [
      [0, 0, 0, "No undocumented stories are allowed, please add an .mdx file with some documentation", "5381"]
    ],
    "packages/grafana-ui/src/components/FormField/FormField.story.tsx:5381": [
      [0, 0, 0, "No undocumented stories are allowed, please add an .mdx file with some documentation", "5381"]
    ],
    "packages/grafana-ui/src/components/InfoTooltip/InfoTooltip.story.tsx:5381": [
      [0, 0, 0, "No undocumented stories are allowed, please add an .mdx file with some documentation", "5381"]
    ],
    "packages/grafana-ui/src/components/List/List.story.tsx:5381": [
      [0, 0, 0, "No undocumented stories are allowed, please add an .mdx file with some documentation", "5381"]
    ],
    "packages/grafana-ui/src/components/PageLayout/PageToolbar.story.tsx:5381": [
      [0, 0, 0, "No undocumented stories are allowed, please add an .mdx file with some documentation", "5381"]
    ],
    "packages/grafana-ui/src/components/QueryField/QueryField.story.tsx:5381": [
      [0, 0, 0, "No undocumented stories are allowed, please add an .mdx file with some documentation", "5381"]
    ],
    "packages/grafana-ui/src/components/SecretFormField/SecretFormField.story.tsx:5381": [
      [0, 0, 0, "No undocumented stories are allowed, please add an .mdx file with some documentation", "5381"]
    ],
    "packages/grafana-ui/src/components/SecretTextArea/SecretTextArea.story.tsx:5381": [
      [0, 0, 0, "No undocumented stories are allowed, please add an .mdx file with some documentation", "5381"]
    ],
    "packages/grafana-ui/src/components/Segment/Segment.story.tsx:5381": [
      [0, 0, 0, "No undocumented stories are allowed, please add an .mdx file with some documentation", "5381"]
    ],
    "packages/grafana-ui/src/components/Segment/SegmentAsync.story.tsx:5381": [
      [0, 0, 0, "No undocumented stories are allowed, please add an .mdx file with some documentation", "5381"]
    ],
    "packages/grafana-ui/src/components/Segment/SegmentInput.story.tsx:5381": [
      [0, 0, 0, "No undocumented stories are allowed, please add an .mdx file with some documentation", "5381"]
    ],
    "packages/grafana-ui/src/components/Select/SelectPerf.story.tsx:5381": [
      [0, 0, 0, "No undocumented stories are allowed, please add an .mdx file with some documentation", "5381"]
    ],
    "packages/grafana-ui/src/components/Slider/RangeSlider.story.tsx:5381": [
      [0, 0, 0, "No undocumented stories are allowed, please add an .mdx file with some documentation", "5381"]
    ],
    "packages/grafana-ui/src/components/Slider/Slider.story.tsx:5381": [
      [0, 0, 0, "No undocumented stories are allowed, please add an .mdx file with some documentation", "5381"]
    ],
    "packages/grafana-ui/src/components/StatsPicker/StatsPicker.story.tsx:5381": [
      [0, 0, 0, "No undocumented stories are allowed, please add an .mdx file with some documentation", "5381"]
    ],
    "packages/grafana-ui/src/components/TableInputCSV/TableInputCSV.story.tsx:5381": [
      [0, 0, 0, "No undocumented stories are allowed, please add an .mdx file with some documentation", "5381"]
    ],
    "packages/grafana-ui/src/components/ThemeDemos/BorderRadius.story.tsx:5381": [
      [0, 0, 0, "No undocumented stories are allowed, please add an .mdx file with some documentation", "5381"]
    ],
    "packages/grafana-ui/src/components/ThemeDemos/EmotionPerfTest.story.tsx:5381": [
      [0, 0, 0, "No undocumented stories are allowed, please add an .mdx file with some documentation", "5381"]
    ],
    "packages/grafana-ui/src/components/ThemeDemos/ThemeDemo.story.tsx:5381": [
      [0, 0, 0, "No undocumented stories are allowed, please add an .mdx file with some documentation", "5381"]
    ],
    "packages/grafana-ui/src/components/ThemeDemos/Typography.story.tsx:5381": [
      [0, 0, 0, "No undocumented stories are allowed, please add an .mdx file with some documentation", "5381"]
    ],
    "packages/grafana-ui/src/components/UnitPicker/UnitPicker.story.tsx:5381": [
      [0, 0, 0, "No undocumented stories are allowed, please add an .mdx file with some documentation", "5381"]
    ],
    "packages/grafana-ui/src/components/VizLayout/VizLayout.story.tsx:5381": [
      [0, 0, 0, "No undocumented stories are allowed, please add an .mdx file with some documentation", "5381"]
    ],
    "packages/grafana-ui/src/components/VizLegend/VizLegend.story.tsx:5381": [
      [0, 0, 0, "No undocumented stories are allowed, please add an .mdx file with some documentation", "5381"]
    ],
    "packages/grafana-ui/src/components/VizTooltip/SeriesTable.story.tsx:5381": [
      [0, 0, 0, "No undocumented stories are allowed, please add an .mdx file with some documentation", "5381"]
    ],
    "packages/grafana-ui/src/utils/useDelayedSwitch.story.tsx:5381": [
      [0, 0, 0, "No undocumented stories are allowed, please add an .mdx file with some documentation", "5381"]
    ]
  }`
};

exports[`no gf-form usage`] = {
  value: `{
    "packages/grafana-prometheus/src/components/PromExploreExtraField.tsx:5381": [
      [0, 0, 0, "gf-form usage has been deprecated. Use a component from @grafana/ui or custom CSS instead.", "5381"],
      [0, 0, 0, "gf-form usage has been deprecated. Use a component from @grafana/ui or custom CSS instead.", "5381"],
      [0, 0, 0, "gf-form usage has been deprecated. Use a component from @grafana/ui or custom CSS instead.", "5381"],
      [0, 0, 0, "gf-form usage has been deprecated. Use a component from @grafana/ui or custom CSS instead.", "5381"]
    ],
    "packages/grafana-prometheus/src/components/PromQueryField.tsx:5381": [
      [0, 0, 0, "gf-form usage has been deprecated. Use a component from @grafana/ui or custom CSS instead.", "5381"],
      [0, 0, 0, "gf-form usage has been deprecated. Use a component from @grafana/ui or custom CSS instead.", "5381"],
      [0, 0, 0, "gf-form usage has been deprecated. Use a component from @grafana/ui or custom CSS instead.", "5381"],
      [0, 0, 0, "gf-form usage has been deprecated. Use a component from @grafana/ui or custom CSS instead.", "5381"]
    ],
    "packages/grafana-prometheus/src/configuration/AlertingSettingsOverhaul.tsx:5381": [
      [0, 0, 0, "gf-form usage has been deprecated. Use a component from @grafana/ui or custom CSS instead.", "5381"],
      [0, 0, 0, "gf-form usage has been deprecated. Use a component from @grafana/ui or custom CSS instead.", "5381"],
      [0, 0, 0, "gf-form usage has been deprecated. Use a component from @grafana/ui or custom CSS instead.", "5381"],
      [0, 0, 0, "gf-form usage has been deprecated. Use a component from @grafana/ui or custom CSS instead.", "5381"],
      [0, 0, 0, "gf-form usage has been deprecated. Use a component from @grafana/ui or custom CSS instead.", "5381"]
    ],
    "packages/grafana-prometheus/src/configuration/ExemplarSetting.tsx:5381": [
      [0, 0, 0, "gf-form usage has been deprecated. Use a component from @grafana/ui or custom CSS instead.", "5381"]
    ],
    "packages/grafana-prometheus/src/configuration/PromSettings.tsx:5381": [
      [0, 0, 0, "gf-form usage has been deprecated. Use a component from @grafana/ui or custom CSS instead.", "5381"],
      [0, 0, 0, "gf-form usage has been deprecated. Use a component from @grafana/ui or custom CSS instead.", "5381"],
      [0, 0, 0, "gf-form usage has been deprecated. Use a component from @grafana/ui or custom CSS instead.", "5381"],
      [0, 0, 0, "gf-form usage has been deprecated. Use a component from @grafana/ui or custom CSS instead.", "5381"],
      [0, 0, 0, "gf-form usage has been deprecated. Use a component from @grafana/ui or custom CSS instead.", "5381"],
      [0, 0, 0, "gf-form usage has been deprecated. Use a component from @grafana/ui or custom CSS instead.", "5381"],
      [0, 0, 0, "gf-form usage has been deprecated. Use a component from @grafana/ui or custom CSS instead.", "5381"],
      [0, 0, 0, "gf-form usage has been deprecated. Use a component from @grafana/ui or custom CSS instead.", "5381"],
      [0, 0, 0, "gf-form usage has been deprecated. Use a component from @grafana/ui or custom CSS instead.", "5381"],
      [0, 0, 0, "gf-form usage has been deprecated. Use a component from @grafana/ui or custom CSS instead.", "5381"],
      [0, 0, 0, "gf-form usage has been deprecated. Use a component from @grafana/ui or custom CSS instead.", "5381"],
      [0, 0, 0, "gf-form usage has been deprecated. Use a component from @grafana/ui or custom CSS instead.", "5381"],
      [0, 0, 0, "gf-form usage has been deprecated. Use a component from @grafana/ui or custom CSS instead.", "5381"],
      [0, 0, 0, "gf-form usage has been deprecated. Use a component from @grafana/ui or custom CSS instead.", "5381"],
      [0, 0, 0, "gf-form usage has been deprecated. Use a component from @grafana/ui or custom CSS instead.", "5381"],
      [0, 0, 0, "gf-form usage has been deprecated. Use a component from @grafana/ui or custom CSS instead.", "5381"],
      [0, 0, 0, "gf-form usage has been deprecated. Use a component from @grafana/ui or custom CSS instead.", "5381"],
      [0, 0, 0, "gf-form usage has been deprecated. Use a component from @grafana/ui or custom CSS instead.", "5381"],
      [0, 0, 0, "gf-form usage has been deprecated. Use a component from @grafana/ui or custom CSS instead.", "5381"],
      [0, 0, 0, "gf-form usage has been deprecated. Use a component from @grafana/ui or custom CSS instead.", "5381"],
      [0, 0, 0, "gf-form usage has been deprecated. Use a component from @grafana/ui or custom CSS instead.", "5381"],
      [0, 0, 0, "gf-form usage has been deprecated. Use a component from @grafana/ui or custom CSS instead.", "5381"],
      [0, 0, 0, "gf-form usage has been deprecated. Use a component from @grafana/ui or custom CSS instead.", "5381"],
      [0, 0, 0, "gf-form usage has been deprecated. Use a component from @grafana/ui or custom CSS instead.", "5381"],
      [0, 0, 0, "gf-form usage has been deprecated. Use a component from @grafana/ui or custom CSS instead.", "5381"],
      [0, 0, 0, "gf-form usage has been deprecated. Use a component from @grafana/ui or custom CSS instead.", "5381"],
      [0, 0, 0, "gf-form usage has been deprecated. Use a component from @grafana/ui or custom CSS instead.", "5381"]
    ],
    "packages/grafana-prometheus/src/querybuilder/components/PromQueryCodeEditor.tsx:5381": [
      [0, 0, 0, "gf-form usage has been deprecated. Use a component from @grafana/ui or custom CSS instead.", "5381"]
    ],
    "packages/grafana-ui/src/components/DataSourceSettings/AlertingSettings.tsx:5381": [
      [0, 0, 0, "gf-form usage has been deprecated. Use a component from @grafana/ui or custom CSS instead.", "5381"],
      [0, 0, 0, "gf-form usage has been deprecated. Use a component from @grafana/ui or custom CSS instead.", "5381"],
      [0, 0, 0, "gf-form usage has been deprecated. Use a component from @grafana/ui or custom CSS instead.", "5381"]
    ],
    "packages/grafana-ui/src/components/DataSourceSettings/CustomHeadersSettings.tsx:5381": [
      [0, 0, 0, "gf-form usage has been deprecated. Use a component from @grafana/ui or custom CSS instead.", "5381"],
      [0, 0, 0, "gf-form usage has been deprecated. Use a component from @grafana/ui or custom CSS instead.", "5381"],
      [0, 0, 0, "gf-form usage has been deprecated. Use a component from @grafana/ui or custom CSS instead.", "5381"]
    ],
    "packages/grafana-ui/src/components/DataSourceSettings/SecureSocksProxySettings.tsx:5381": [
      [0, 0, 0, "gf-form usage has been deprecated. Use a component from @grafana/ui or custom CSS instead.", "5381"],
      [0, 0, 0, "gf-form usage has been deprecated. Use a component from @grafana/ui or custom CSS instead.", "5381"],
      [0, 0, 0, "gf-form usage has been deprecated. Use a component from @grafana/ui or custom CSS instead.", "5381"]
    ],
    "packages/grafana-ui/src/components/DataSourceSettings/TLSAuthSettings.tsx:5381": [
      [0, 0, 0, "gf-form usage has been deprecated. Use a component from @grafana/ui or custom CSS instead.", "5381"],
      [0, 0, 0, "gf-form usage has been deprecated. Use a component from @grafana/ui or custom CSS instead.", "5381"],
      [0, 0, 0, "gf-form usage has been deprecated. Use a component from @grafana/ui or custom CSS instead.", "5381"]
    ],
    "packages/grafana-ui/src/components/FormField/FormField.tsx:5381": [
      [0, 0, 0, "gf-form usage has been deprecated. Use a component from @grafana/ui or custom CSS instead.", "5381"]
    ],
    "packages/grafana-ui/src/components/FormLabel/FormLabel.tsx:5381": [
      [0, 0, 0, "gf-form usage has been deprecated. Use a component from @grafana/ui or custom CSS instead.", "5381"],
      [0, 0, 0, "gf-form usage has been deprecated. Use a component from @grafana/ui or custom CSS instead.", "5381"],
      [0, 0, 0, "gf-form usage has been deprecated. Use a component from @grafana/ui or custom CSS instead.", "5381"]
    ],
    "packages/grafana-ui/src/components/Forms/Legacy/Input/Input.tsx:5381": [
      [0, 0, 0, "gf-form usage has been deprecated. Use a component from @grafana/ui or custom CSS instead.", "5381"]
    ],
    "packages/grafana-ui/src/components/Forms/Legacy/Select/NoOptionsMessage.tsx:5381": [
      [0, 0, 0, "gf-form usage has been deprecated. Use a component from @grafana/ui or custom CSS instead.", "5381"],
      [0, 0, 0, "gf-form usage has been deprecated. Use a component from @grafana/ui or custom CSS instead.", "5381"]
    ],
    "packages/grafana-ui/src/components/Forms/Legacy/Select/Select.tsx:5381": [
      [0, 0, 0, "gf-form usage has been deprecated. Use a component from @grafana/ui or custom CSS instead.", "5381"],
      [0, 0, 0, "gf-form usage has been deprecated. Use a component from @grafana/ui or custom CSS instead.", "5381"],
      [0, 0, 0, "gf-form usage has been deprecated. Use a component from @grafana/ui or custom CSS instead.", "5381"],
      [0, 0, 0, "gf-form usage has been deprecated. Use a component from @grafana/ui or custom CSS instead.", "5381"],
      [0, 0, 0, "gf-form usage has been deprecated. Use a component from @grafana/ui or custom CSS instead.", "5381"],
      [0, 0, 0, "gf-form usage has been deprecated. Use a component from @grafana/ui or custom CSS instead.", "5381"]
    ],
    "packages/grafana-ui/src/components/Forms/Legacy/Select/SelectOption.tsx:5381": [
      [0, 0, 0, "gf-form usage has been deprecated. Use a component from @grafana/ui or custom CSS instead.", "5381"],
      [0, 0, 0, "gf-form usage has been deprecated. Use a component from @grafana/ui or custom CSS instead.", "5381"],
      [0, 0, 0, "gf-form usage has been deprecated. Use a component from @grafana/ui or custom CSS instead.", "5381"],
      [0, 0, 0, "gf-form usage has been deprecated. Use a component from @grafana/ui or custom CSS instead.", "5381"]
    ],
    "packages/grafana-ui/src/components/Forms/Legacy/Switch/Switch.tsx:5381": [
      [0, 0, 0, "gf-form usage has been deprecated. Use a component from @grafana/ui or custom CSS instead.", "5381"],
      [0, 0, 0, "gf-form usage has been deprecated. Use a component from @grafana/ui or custom CSS instead.", "5381"],
      [0, 0, 0, "gf-form usage has been deprecated. Use a component from @grafana/ui or custom CSS instead.", "5381"]
    ],
    "packages/grafana-ui/src/components/SecretFormField/SecretFormField.tsx:5381": [
      [0, 0, 0, "gf-form usage has been deprecated. Use a component from @grafana/ui or custom CSS instead.", "5381"],
      [0, 0, 0, "gf-form usage has been deprecated. Use a component from @grafana/ui or custom CSS instead.", "5381"]
    ],
    "packages/grafana-ui/src/components/Segment/Segment.story.tsx:5381": [
      [0, 0, 0, "gf-form usage has been deprecated. Use a component from @grafana/ui or custom CSS instead.", "5381"],
      [0, 0, 0, "gf-form usage has been deprecated. Use a component from @grafana/ui or custom CSS instead.", "5381"]
    ],
    "packages/grafana-ui/src/components/Segment/SegmentAsync.story.tsx:5381": [
      [0, 0, 0, "gf-form usage has been deprecated. Use a component from @grafana/ui or custom CSS instead.", "5381"],
      [0, 0, 0, "gf-form usage has been deprecated. Use a component from @grafana/ui or custom CSS instead.", "5381"]
    ],
    "packages/grafana-ui/src/components/Segment/SegmentInput.story.tsx:5381": [
      [0, 0, 0, "gf-form usage has been deprecated. Use a component from @grafana/ui or custom CSS instead.", "5381"]
    ],
    "packages/grafana-ui/src/components/Segment/SegmentInput.tsx:5381": [
      [0, 0, 0, "gf-form usage has been deprecated. Use a component from @grafana/ui or custom CSS instead.", "5381"],
      [0, 0, 0, "gf-form usage has been deprecated. Use a component from @grafana/ui or custom CSS instead.", "5381"]
    ],
    "public/app/core/components/AccessControl/PermissionList.tsx:5381": [
      [0, 0, 0, "gf-form usage has been deprecated. Use a component from @grafana/ui or custom CSS instead.", "5381"]
    ],
    "public/app/features/admin/UserLdapSyncInfo.tsx:5381": [
      [0, 0, 0, "gf-form usage has been deprecated. Use a component from @grafana/ui or custom CSS instead.", "5381"],
      [0, 0, 0, "gf-form usage has been deprecated. Use a component from @grafana/ui or custom CSS instead.", "5381"],
      [0, 0, 0, "gf-form usage has been deprecated. Use a component from @grafana/ui or custom CSS instead.", "5381"]
    ],
    "public/app/features/annotations/partials/event_editor.html:5381": [
      [0, 0, 0, "gf-form usage has been deprecated. Use a component from @grafana/ui or custom CSS instead.", "5381"],
      [0, 0, 0, "gf-form usage has been deprecated. Use a component from @grafana/ui or custom CSS instead.", "5381"],
      [0, 0, 0, "gf-form usage has been deprecated. Use a component from @grafana/ui or custom CSS instead.", "5381"],
      [0, 0, 0, "gf-form usage has been deprecated. Use a component from @grafana/ui or custom CSS instead.", "5381"],
      [0, 0, 0, "gf-form usage has been deprecated. Use a component from @grafana/ui or custom CSS instead.", "5381"],
      [0, 0, 0, "gf-form usage has been deprecated. Use a component from @grafana/ui or custom CSS instead.", "5381"],
      [0, 0, 0, "gf-form usage has been deprecated. Use a component from @grafana/ui or custom CSS instead.", "5381"]
    ],
    "public/app/features/dashboard-scene/sharing/ShareLinkTab.tsx:5381": [
      [0, 0, 0, "gf-form usage has been deprecated. Use a component from @grafana/ui or custom CSS instead.", "5381"]
    ],
    "public/app/features/dashboard/components/SubMenu/AnnotationPicker.tsx:5381": [
      [0, 0, 0, "gf-form usage has been deprecated. Use a component from @grafana/ui or custom CSS instead.", "5381"],
      [0, 0, 0, "gf-form usage has been deprecated. Use a component from @grafana/ui or custom CSS instead.", "5381"]
    ],
    "public/app/features/dashboard/components/SubMenu/SubMenuItems.tsx:5381": [
      [0, 0, 0, "gf-form usage has been deprecated. Use a component from @grafana/ui or custom CSS instead.", "5381"]
    ],
    "public/app/features/datasources/components/BasicSettings.tsx:5381": [
      [0, 0, 0, "gf-form usage has been deprecated. Use a component from @grafana/ui or custom CSS instead.", "5381"],
      [0, 0, 0, "gf-form usage has been deprecated. Use a component from @grafana/ui or custom CSS instead.", "5381"],
      [0, 0, 0, "gf-form usage has been deprecated. Use a component from @grafana/ui or custom CSS instead.", "5381"]
    ],
    "public/app/features/datasources/components/ButtonRow.tsx:5381": [
      [0, 0, 0, "gf-form usage has been deprecated. Use a component from @grafana/ui or custom CSS instead.", "5381"]
    ],
    "public/app/features/datasources/components/DataSourceLoadError.tsx:5381": [
      [0, 0, 0, "gf-form usage has been deprecated. Use a component from @grafana/ui or custom CSS instead.", "5381"]
    ],
    "public/app/features/datasources/components/DataSourcePluginState.tsx:5381": [
      [0, 0, 0, "gf-form usage has been deprecated. Use a component from @grafana/ui or custom CSS instead.", "5381"],
      [0, 0, 0, "gf-form usage has been deprecated. Use a component from @grafana/ui or custom CSS instead.", "5381"],
      [0, 0, 0, "gf-form usage has been deprecated. Use a component from @grafana/ui or custom CSS instead.", "5381"],
      [0, 0, 0, "gf-form usage has been deprecated. Use a component from @grafana/ui or custom CSS instead.", "5381"]
    ],
    "public/app/features/datasources/components/DataSourceTestingStatus.tsx:5381": [
      [0, 0, 0, "gf-form usage has been deprecated. Use a component from @grafana/ui or custom CSS instead.", "5381"]
    ],
    "public/app/features/query/components/QueryEditorRow.tsx:5381": [
      [0, 0, 0, "gf-form usage has been deprecated. Use a component from @grafana/ui or custom CSS instead.", "5381"]
    ],
    "public/app/features/variables/adhoc/picker/AdHocFilter.tsx:5381": [
      [0, 0, 0, "gf-form usage has been deprecated. Use a component from @grafana/ui or custom CSS instead.", "5381"]
    ],
    "public/app/features/variables/adhoc/picker/AdHocFilterKey.tsx:5381": [
      [0, 0, 0, "gf-form usage has been deprecated. Use a component from @grafana/ui or custom CSS instead.", "5381"],
      [0, 0, 0, "gf-form usage has been deprecated. Use a component from @grafana/ui or custom CSS instead.", "5381"],
      [0, 0, 0, "gf-form usage has been deprecated. Use a component from @grafana/ui or custom CSS instead.", "5381"]
    ],
    "public/app/features/variables/adhoc/picker/AdHocFilterRenderer.tsx:5381": [
      [0, 0, 0, "gf-form usage has been deprecated. Use a component from @grafana/ui or custom CSS instead.", "5381"]
    ],
    "public/app/features/variables/adhoc/picker/AdHocFilterValue.tsx:5381": [
      [0, 0, 0, "gf-form usage has been deprecated. Use a component from @grafana/ui or custom CSS instead.", "5381"]
    ],
    "public/app/features/variables/adhoc/picker/ConditionSegment.tsx:5381": [
      [0, 0, 0, "gf-form usage has been deprecated. Use a component from @grafana/ui or custom CSS instead.", "5381"],
      [0, 0, 0, "gf-form usage has been deprecated. Use a component from @grafana/ui or custom CSS instead.", "5381"]
    ],
    "public/app/features/variables/pickers/PickerRenderer.tsx:5381": [
      [0, 0, 0, "gf-form usage has been deprecated. Use a component from @grafana/ui or custom CSS instead.", "5381"],
      [0, 0, 0, "gf-form usage has been deprecated. Use a component from @grafana/ui or custom CSS instead.", "5381"],
      [0, 0, 0, "gf-form usage has been deprecated. Use a component from @grafana/ui or custom CSS instead.", "5381"],
      [0, 0, 0, "gf-form usage has been deprecated. Use a component from @grafana/ui or custom CSS instead.", "5381"]
    ],
    "public/app/features/variables/pickers/shared/VariableInput.tsx:5381": [
      [0, 0, 0, "gf-form usage has been deprecated. Use a component from @grafana/ui or custom CSS instead.", "5381"]
    ],
    "public/app/partials/confirm_modal.html:5381": [
      [0, 0, 0, "gf-form usage has been deprecated. Use a component from @grafana/ui or custom CSS instead.", "5381"]
    ],
    "public/app/partials/reset_password.html:5381": [
      [0, 0, 0, "gf-form usage has been deprecated. Use a component from @grafana/ui or custom CSS instead.", "5381"],
      [0, 0, 0, "gf-form usage has been deprecated. Use a component from @grafana/ui or custom CSS instead.", "5381"],
      [0, 0, 0, "gf-form usage has been deprecated. Use a component from @grafana/ui or custom CSS instead.", "5381"],
      [0, 0, 0, "gf-form usage has been deprecated. Use a component from @grafana/ui or custom CSS instead.", "5381"],
      [0, 0, 0, "gf-form usage has been deprecated. Use a component from @grafana/ui or custom CSS instead.", "5381"],
      [0, 0, 0, "gf-form usage has been deprecated. Use a component from @grafana/ui or custom CSS instead.", "5381"],
      [0, 0, 0, "gf-form usage has been deprecated. Use a component from @grafana/ui or custom CSS instead.", "5381"],
      [0, 0, 0, "gf-form usage has been deprecated. Use a component from @grafana/ui or custom CSS instead.", "5381"],
      [0, 0, 0, "gf-form usage has been deprecated. Use a component from @grafana/ui or custom CSS instead.", "5381"],
      [0, 0, 0, "gf-form usage has been deprecated. Use a component from @grafana/ui or custom CSS instead.", "5381"],
      [0, 0, 0, "gf-form usage has been deprecated. Use a component from @grafana/ui or custom CSS instead.", "5381"],
      [0, 0, 0, "gf-form usage has been deprecated. Use a component from @grafana/ui or custom CSS instead.", "5381"],
      [0, 0, 0, "gf-form usage has been deprecated. Use a component from @grafana/ui or custom CSS instead.", "5381"]
    ],
    "public/app/partials/signup_invited.html:5381": [
      [0, 0, 0, "gf-form usage has been deprecated. Use a component from @grafana/ui or custom CSS instead.", "5381"],
      [0, 0, 0, "gf-form usage has been deprecated. Use a component from @grafana/ui or custom CSS instead.", "5381"],
      [0, 0, 0, "gf-form usage has been deprecated. Use a component from @grafana/ui or custom CSS instead.", "5381"],
      [0, 0, 0, "gf-form usage has been deprecated. Use a component from @grafana/ui or custom CSS instead.", "5381"],
      [0, 0, 0, "gf-form usage has been deprecated. Use a component from @grafana/ui or custom CSS instead.", "5381"],
      [0, 0, 0, "gf-form usage has been deprecated. Use a component from @grafana/ui or custom CSS instead.", "5381"],
      [0, 0, 0, "gf-form usage has been deprecated. Use a component from @grafana/ui or custom CSS instead.", "5381"],
      [0, 0, 0, "gf-form usage has been deprecated. Use a component from @grafana/ui or custom CSS instead.", "5381"],
      [0, 0, 0, "gf-form usage has been deprecated. Use a component from @grafana/ui or custom CSS instead.", "5381"],
      [0, 0, 0, "gf-form usage has been deprecated. Use a component from @grafana/ui or custom CSS instead.", "5381"],
      [0, 0, 0, "gf-form usage has been deprecated. Use a component from @grafana/ui or custom CSS instead.", "5381"],
      [0, 0, 0, "gf-form usage has been deprecated. Use a component from @grafana/ui or custom CSS instead.", "5381"],
      [0, 0, 0, "gf-form usage has been deprecated. Use a component from @grafana/ui or custom CSS instead.", "5381"],
      [0, 0, 0, "gf-form usage has been deprecated. Use a component from @grafana/ui or custom CSS instead.", "5381"]
    ],
    "public/app/plugins/datasource/cloudwatch/components/ConfigEditor/XrayLinkConfig.tsx:5381": [
      [0, 0, 0, "gf-form usage has been deprecated. Use a component from @grafana/ui or custom CSS instead.", "5381"]
    ],
    "public/app/plugins/datasource/cloudwatch/components/shared/LogGroups/LegacyLogGroupNamesSelection.tsx:5381": [
      [0, 0, 0, "gf-form usage has been deprecated. Use a component from @grafana/ui or custom CSS instead.", "5381"],
      [0, 0, 0, "gf-form usage has been deprecated. Use a component from @grafana/ui or custom CSS instead.", "5381"]
    ],
    "public/app/plugins/datasource/elasticsearch/configuration/DataLinks.tsx:5381": [
      [0, 0, 0, "gf-form usage has been deprecated. Use a component from @grafana/ui or custom CSS instead.", "5381"]
    ],
    "public/app/plugins/datasource/influxdb/components/editor/annotation/AnnotationEditor.tsx:5381": [
      [0, 0, 0, "gf-form usage has been deprecated. Use a component from @grafana/ui or custom CSS instead.", "5381"]
    ],
    "public/app/plugins/datasource/influxdb/components/editor/query/QueryEditor.tsx:5381": [
      [0, 0, 0, "gf-form usage has been deprecated. Use a component from @grafana/ui or custom CSS instead.", "5381"]
    ],
    "public/app/plugins/datasource/influxdb/components/editor/query/flux/FluxQueryEditor.tsx:5381": [
      [0, 0, 0, "gf-form usage has been deprecated. Use a component from @grafana/ui or custom CSS instead.", "5381"],
      [0, 0, 0, "gf-form usage has been deprecated. Use a component from @grafana/ui or custom CSS instead.", "5381"],
      [0, 0, 0, "gf-form usage has been deprecated. Use a component from @grafana/ui or custom CSS instead.", "5381"],
      [0, 0, 0, "gf-form usage has been deprecated. Use a component from @grafana/ui or custom CSS instead.", "5381"],
      [0, 0, 0, "gf-form usage has been deprecated. Use a component from @grafana/ui or custom CSS instead.", "5381"]
    ],
    "public/app/plugins/datasource/influxdb/components/editor/query/fsql/FSQLEditor.tsx:5381": [
      [0, 0, 0, "gf-form usage has been deprecated. Use a component from @grafana/ui or custom CSS instead.", "5381"],
      [0, 0, 0, "gf-form usage has been deprecated. Use a component from @grafana/ui or custom CSS instead.", "5381"],
      [0, 0, 0, "gf-form usage has been deprecated. Use a component from @grafana/ui or custom CSS instead.", "5381"],
      [0, 0, 0, "gf-form usage has been deprecated. Use a component from @grafana/ui or custom CSS instead.", "5381"],
      [0, 0, 0, "gf-form usage has been deprecated. Use a component from @grafana/ui or custom CSS instead.", "5381"]
    ],
    "public/app/plugins/datasource/influxdb/components/editor/query/influxql/visual/PartListSection.tsx:5381": [
      [0, 0, 0, "gf-form usage has been deprecated. Use a component from @grafana/ui or custom CSS instead.", "5381"],
      [0, 0, 0, "gf-form usage has been deprecated. Use a component from @grafana/ui or custom CSS instead.", "5381"],
      [0, 0, 0, "gf-form usage has been deprecated. Use a component from @grafana/ui or custom CSS instead.", "5381"]
    ],
    "public/app/plugins/datasource/influxdb/components/editor/query/influxql/visual/TagsSection.tsx:5381": [
      [0, 0, 0, "gf-form usage has been deprecated. Use a component from @grafana/ui or custom CSS instead.", "5381"]
    ],
    "public/app/plugins/datasource/loki/components/LokiQueryField.tsx:5381": [
      [0, 0, 0, "gf-form usage has been deprecated. Use a component from @grafana/ui or custom CSS instead.", "5381"],
      [0, 0, 0, "gf-form usage has been deprecated. Use a component from @grafana/ui or custom CSS instead.", "5381"],
      [0, 0, 0, "gf-form usage has been deprecated. Use a component from @grafana/ui or custom CSS instead.", "5381"]
    ],
    "public/app/plugins/datasource/loki/configuration/DerivedField.tsx:5381": [
      [0, 0, 0, "gf-form usage has been deprecated. Use a component from @grafana/ui or custom CSS instead.", "5381"],
      [0, 0, 0, "gf-form usage has been deprecated. Use a component from @grafana/ui or custom CSS instead.", "5381"],
      [0, 0, 0, "gf-form usage has been deprecated. Use a component from @grafana/ui or custom CSS instead.", "5381"],
      [0, 0, 0, "gf-form usage has been deprecated. Use a component from @grafana/ui or custom CSS instead.", "5381"]
    ],
    "public/app/plugins/datasource/loki/querybuilder/components/LokiQueryCodeEditor.tsx:5381": [
      [0, 0, 0, "gf-form usage has been deprecated. Use a component from @grafana/ui or custom CSS instead.", "5381"]
    ],
    "public/app/plugins/datasource/opentsdb/components/AnnotationEditor.tsx:5381": [
      [0, 0, 0, "gf-form usage has been deprecated. Use a component from @grafana/ui or custom CSS instead.", "5381"],
      [0, 0, 0, "gf-form usage has been deprecated. Use a component from @grafana/ui or custom CSS instead.", "5381"],
      [0, 0, 0, "gf-form usage has been deprecated. Use a component from @grafana/ui or custom CSS instead.", "5381"]
    ],
    "public/app/plugins/datasource/prometheus/configuration/AzureAuthSettings.tsx:5381": [
      [0, 0, 0, "gf-form usage has been deprecated. Use a component from @grafana/ui or custom CSS instead.", "5381"]
    ],
    "public/app/plugins/datasource/prometheus/configuration/AzureCredentialsForm.tsx:5381": [
      [0, 0, 0, "gf-form usage has been deprecated. Use a component from @grafana/ui or custom CSS instead.", "5381"],
      [0, 0, 0, "gf-form usage has been deprecated. Use a component from @grafana/ui or custom CSS instead.", "5381"],
      [0, 0, 0, "gf-form usage has been deprecated. Use a component from @grafana/ui or custom CSS instead.", "5381"],
      [0, 0, 0, "gf-form usage has been deprecated. Use a component from @grafana/ui or custom CSS instead.", "5381"],
      [0, 0, 0, "gf-form usage has been deprecated. Use a component from @grafana/ui or custom CSS instead.", "5381"],
      [0, 0, 0, "gf-form usage has been deprecated. Use a component from @grafana/ui or custom CSS instead.", "5381"],
      [0, 0, 0, "gf-form usage has been deprecated. Use a component from @grafana/ui or custom CSS instead.", "5381"],
      [0, 0, 0, "gf-form usage has been deprecated. Use a component from @grafana/ui or custom CSS instead.", "5381"],
      [0, 0, 0, "gf-form usage has been deprecated. Use a component from @grafana/ui or custom CSS instead.", "5381"],
      [0, 0, 0, "gf-form usage has been deprecated. Use a component from @grafana/ui or custom CSS instead.", "5381"],
      [0, 0, 0, "gf-form usage has been deprecated. Use a component from @grafana/ui or custom CSS instead.", "5381"],
      [0, 0, 0, "gf-form usage has been deprecated. Use a component from @grafana/ui or custom CSS instead.", "5381"],
      [0, 0, 0, "gf-form usage has been deprecated. Use a component from @grafana/ui or custom CSS instead.", "5381"],
      [0, 0, 0, "gf-form usage has been deprecated. Use a component from @grafana/ui or custom CSS instead.", "5381"],
      [0, 0, 0, "gf-form usage has been deprecated. Use a component from @grafana/ui or custom CSS instead.", "5381"]
    ],
    "public/app/plugins/datasource/tempo/_importedDependencies/components/AdHocFilter/AdHocFilter.tsx:5381": [
      [0, 0, 0, "gf-form usage has been deprecated. Use a component from @grafana/ui or custom CSS instead.", "5381"]
    ],
    "public/app/plugins/datasource/tempo/_importedDependencies/components/AdHocFilter/AdHocFilterKey.tsx:5381": [
      [0, 0, 0, "gf-form usage has been deprecated. Use a component from @grafana/ui or custom CSS instead.", "5381"],
      [0, 0, 0, "gf-form usage has been deprecated. Use a component from @grafana/ui or custom CSS instead.", "5381"],
      [0, 0, 0, "gf-form usage has been deprecated. Use a component from @grafana/ui or custom CSS instead.", "5381"]
    ],
    "public/app/plugins/datasource/tempo/_importedDependencies/components/AdHocFilter/AdHocFilterRenderer.tsx:5381": [
      [0, 0, 0, "gf-form usage has been deprecated. Use a component from @grafana/ui or custom CSS instead.", "5381"]
    ],
    "public/app/plugins/datasource/tempo/_importedDependencies/components/AdHocFilter/AdHocFilterValue.tsx:5381": [
      [0, 0, 0, "gf-form usage has been deprecated. Use a component from @grafana/ui or custom CSS instead.", "5381"]
    ],
    "public/app/plugins/datasource/tempo/_importedDependencies/components/AdHocFilter/ConditionSegment.tsx:5381": [
      [0, 0, 0, "gf-form usage has been deprecated. Use a component from @grafana/ui or custom CSS instead.", "5381"],
      [0, 0, 0, "gf-form usage has been deprecated. Use a component from @grafana/ui or custom CSS instead.", "5381"]
    ],
    "public/app/plugins/datasource/zipkin/QueryField.tsx:5381": [
      [0, 0, 0, "gf-form usage has been deprecated. Use a component from @grafana/ui or custom CSS instead.", "5381"],
      [0, 0, 0, "gf-form usage has been deprecated. Use a component from @grafana/ui or custom CSS instead.", "5381"]
    ],
    "public/app/plugins/panel/heatmap/partials/axes_editor.html:5381": [
      [0, 0, 0, "gf-form usage has been deprecated. Use a component from @grafana/ui or custom CSS instead.", "5381"],
      [0, 0, 0, "gf-form usage has been deprecated. Use a component from @grafana/ui or custom CSS instead.", "5381"],
      [0, 0, 0, "gf-form usage has been deprecated. Use a component from @grafana/ui or custom CSS instead.", "5381"],
      [0, 0, 0, "gf-form usage has been deprecated. Use a component from @grafana/ui or custom CSS instead.", "5381"],
      [0, 0, 0, "gf-form usage has been deprecated. Use a component from @grafana/ui or custom CSS instead.", "5381"],
      [0, 0, 0, "gf-form usage has been deprecated. Use a component from @grafana/ui or custom CSS instead.", "5381"],
      [0, 0, 0, "gf-form usage has been deprecated. Use a component from @grafana/ui or custom CSS instead.", "5381"],
      [0, 0, 0, "gf-form usage has been deprecated. Use a component from @grafana/ui or custom CSS instead.", "5381"],
      [0, 0, 0, "gf-form usage has been deprecated. Use a component from @grafana/ui or custom CSS instead.", "5381"],
      [0, 0, 0, "gf-form usage has been deprecated. Use a component from @grafana/ui or custom CSS instead.", "5381"],
      [0, 0, 0, "gf-form usage has been deprecated. Use a component from @grafana/ui or custom CSS instead.", "5381"],
      [0, 0, 0, "gf-form usage has been deprecated. Use a component from @grafana/ui or custom CSS instead.", "5381"],
      [0, 0, 0, "gf-form usage has been deprecated. Use a component from @grafana/ui or custom CSS instead.", "5381"],
      [0, 0, 0, "gf-form usage has been deprecated. Use a component from @grafana/ui or custom CSS instead.", "5381"],
      [0, 0, 0, "gf-form usage has been deprecated. Use a component from @grafana/ui or custom CSS instead.", "5381"],
      [0, 0, 0, "gf-form usage has been deprecated. Use a component from @grafana/ui or custom CSS instead.", "5381"],
      [0, 0, 0, "gf-form usage has been deprecated. Use a component from @grafana/ui or custom CSS instead.", "5381"],
      [0, 0, 0, "gf-form usage has been deprecated. Use a component from @grafana/ui or custom CSS instead.", "5381"],
      [0, 0, 0, "gf-form usage has been deprecated. Use a component from @grafana/ui or custom CSS instead.", "5381"],
      [0, 0, 0, "gf-form usage has been deprecated. Use a component from @grafana/ui or custom CSS instead.", "5381"],
      [0, 0, 0, "gf-form usage has been deprecated. Use a component from @grafana/ui or custom CSS instead.", "5381"],
      [0, 0, 0, "gf-form usage has been deprecated. Use a component from @grafana/ui or custom CSS instead.", "5381"],
      [0, 0, 0, "gf-form usage has been deprecated. Use a component from @grafana/ui or custom CSS instead.", "5381"],
      [0, 0, 0, "gf-form usage has been deprecated. Use a component from @grafana/ui or custom CSS instead.", "5381"],
      [0, 0, 0, "gf-form usage has been deprecated. Use a component from @grafana/ui or custom CSS instead.", "5381"],
      [0, 0, 0, "gf-form usage has been deprecated. Use a component from @grafana/ui or custom CSS instead.", "5381"],
      [0, 0, 0, "gf-form usage has been deprecated. Use a component from @grafana/ui or custom CSS instead.", "5381"],
      [0, 0, 0, "gf-form usage has been deprecated. Use a component from @grafana/ui or custom CSS instead.", "5381"],
      [0, 0, 0, "gf-form usage has been deprecated. Use a component from @grafana/ui or custom CSS instead.", "5381"],
      [0, 0, 0, "gf-form usage has been deprecated. Use a component from @grafana/ui or custom CSS instead.", "5381"],
      [0, 0, 0, "gf-form usage has been deprecated. Use a component from @grafana/ui or custom CSS instead.", "5381"],
      [0, 0, 0, "gf-form usage has been deprecated. Use a component from @grafana/ui or custom CSS instead.", "5381"],
      [0, 0, 0, "gf-form usage has been deprecated. Use a component from @grafana/ui or custom CSS instead.", "5381"],
      [0, 0, 0, "gf-form usage has been deprecated. Use a component from @grafana/ui or custom CSS instead.", "5381"],
      [0, 0, 0, "gf-form usage has been deprecated. Use a component from @grafana/ui or custom CSS instead.", "5381"],
      [0, 0, 0, "gf-form usage has been deprecated. Use a component from @grafana/ui or custom CSS instead.", "5381"],
      [0, 0, 0, "gf-form usage has been deprecated. Use a component from @grafana/ui or custom CSS instead.", "5381"],
      [0, 0, 0, "gf-form usage has been deprecated. Use a component from @grafana/ui or custom CSS instead.", "5381"],
      [0, 0, 0, "gf-form usage has been deprecated. Use a component from @grafana/ui or custom CSS instead.", "5381"],
      [0, 0, 0, "gf-form usage has been deprecated. Use a component from @grafana/ui or custom CSS instead.", "5381"],
      [0, 0, 0, "gf-form usage has been deprecated. Use a component from @grafana/ui or custom CSS instead.", "5381"],
      [0, 0, 0, "gf-form usage has been deprecated. Use a component from @grafana/ui or custom CSS instead.", "5381"],
      [0, 0, 0, "gf-form usage has been deprecated. Use a component from @grafana/ui or custom CSS instead.", "5381"],
      [0, 0, 0, "gf-form usage has been deprecated. Use a component from @grafana/ui or custom CSS instead.", "5381"],
      [0, 0, 0, "gf-form usage has been deprecated. Use a component from @grafana/ui or custom CSS instead.", "5381"],
      [0, 0, 0, "gf-form usage has been deprecated. Use a component from @grafana/ui or custom CSS instead.", "5381"],
      [0, 0, 0, "gf-form usage has been deprecated. Use a component from @grafana/ui or custom CSS instead.", "5381"],
      [0, 0, 0, "gf-form usage has been deprecated. Use a component from @grafana/ui or custom CSS instead.", "5381"],
      [0, 0, 0, "gf-form usage has been deprecated. Use a component from @grafana/ui or custom CSS instead.", "5381"],
      [0, 0, 0, "gf-form usage has been deprecated. Use a component from @grafana/ui or custom CSS instead.", "5381"],
      [0, 0, 0, "gf-form usage has been deprecated. Use a component from @grafana/ui or custom CSS instead.", "5381"],
      [0, 0, 0, "gf-form usage has been deprecated. Use a component from @grafana/ui or custom CSS instead.", "5381"],
      [0, 0, 0, "gf-form usage has been deprecated. Use a component from @grafana/ui or custom CSS instead.", "5381"]
    ],
    "public/app/plugins/panel/heatmap/partials/display_editor.html:5381": [
      [0, 0, 0, "gf-form usage has been deprecated. Use a component from @grafana/ui or custom CSS instead.", "5381"],
      [0, 0, 0, "gf-form usage has been deprecated. Use a component from @grafana/ui or custom CSS instead.", "5381"],
      [0, 0, 0, "gf-form usage has been deprecated. Use a component from @grafana/ui or custom CSS instead.", "5381"],
      [0, 0, 0, "gf-form usage has been deprecated. Use a component from @grafana/ui or custom CSS instead.", "5381"],
      [0, 0, 0, "gf-form usage has been deprecated. Use a component from @grafana/ui or custom CSS instead.", "5381"],
      [0, 0, 0, "gf-form usage has been deprecated. Use a component from @grafana/ui or custom CSS instead.", "5381"],
      [0, 0, 0, "gf-form usage has been deprecated. Use a component from @grafana/ui or custom CSS instead.", "5381"],
      [0, 0, 0, "gf-form usage has been deprecated. Use a component from @grafana/ui or custom CSS instead.", "5381"],
      [0, 0, 0, "gf-form usage has been deprecated. Use a component from @grafana/ui or custom CSS instead.", "5381"],
      [0, 0, 0, "gf-form usage has been deprecated. Use a component from @grafana/ui or custom CSS instead.", "5381"],
      [0, 0, 0, "gf-form usage has been deprecated. Use a component from @grafana/ui or custom CSS instead.", "5381"],
      [0, 0, 0, "gf-form usage has been deprecated. Use a component from @grafana/ui or custom CSS instead.", "5381"],
      [0, 0, 0, "gf-form usage has been deprecated. Use a component from @grafana/ui or custom CSS instead.", "5381"],
      [0, 0, 0, "gf-form usage has been deprecated. Use a component from @grafana/ui or custom CSS instead.", "5381"],
      [0, 0, 0, "gf-form usage has been deprecated. Use a component from @grafana/ui or custom CSS instead.", "5381"],
      [0, 0, 0, "gf-form usage has been deprecated. Use a component from @grafana/ui or custom CSS instead.", "5381"],
      [0, 0, 0, "gf-form usage has been deprecated. Use a component from @grafana/ui or custom CSS instead.", "5381"],
      [0, 0, 0, "gf-form usage has been deprecated. Use a component from @grafana/ui or custom CSS instead.", "5381"],
      [0, 0, 0, "gf-form usage has been deprecated. Use a component from @grafana/ui or custom CSS instead.", "5381"],
      [0, 0, 0, "gf-form usage has been deprecated. Use a component from @grafana/ui or custom CSS instead.", "5381"],
      [0, 0, 0, "gf-form usage has been deprecated. Use a component from @grafana/ui or custom CSS instead.", "5381"],
      [0, 0, 0, "gf-form usage has been deprecated. Use a component from @grafana/ui or custom CSS instead.", "5381"],
      [0, 0, 0, "gf-form usage has been deprecated. Use a component from @grafana/ui or custom CSS instead.", "5381"],
      [0, 0, 0, "gf-form usage has been deprecated. Use a component from @grafana/ui or custom CSS instead.", "5381"],
      [0, 0, 0, "gf-form usage has been deprecated. Use a component from @grafana/ui or custom CSS instead.", "5381"],
      [0, 0, 0, "gf-form usage has been deprecated. Use a component from @grafana/ui or custom CSS instead.", "5381"],
      [0, 0, 0, "gf-form usage has been deprecated. Use a component from @grafana/ui or custom CSS instead.", "5381"],
      [0, 0, 0, "gf-form usage has been deprecated. Use a component from @grafana/ui or custom CSS instead.", "5381"],
      [0, 0, 0, "gf-form usage has been deprecated. Use a component from @grafana/ui or custom CSS instead.", "5381"],
      [0, 0, 0, "gf-form usage has been deprecated. Use a component from @grafana/ui or custom CSS instead.", "5381"],
      [0, 0, 0, "gf-form usage has been deprecated. Use a component from @grafana/ui or custom CSS instead.", "5381"],
      [0, 0, 0, "gf-form usage has been deprecated. Use a component from @grafana/ui or custom CSS instead.", "5381"],
      [0, 0, 0, "gf-form usage has been deprecated. Use a component from @grafana/ui or custom CSS instead.", "5381"],
      [0, 0, 0, "gf-form usage has been deprecated. Use a component from @grafana/ui or custom CSS instead.", "5381"],
      [0, 0, 0, "gf-form usage has been deprecated. Use a component from @grafana/ui or custom CSS instead.", "5381"],
      [0, 0, 0, "gf-form usage has been deprecated. Use a component from @grafana/ui or custom CSS instead.", "5381"],
      [0, 0, 0, "gf-form usage has been deprecated. Use a component from @grafana/ui or custom CSS instead.", "5381"],
      [0, 0, 0, "gf-form usage has been deprecated. Use a component from @grafana/ui or custom CSS instead.", "5381"],
      [0, 0, 0, "gf-form usage has been deprecated. Use a component from @grafana/ui or custom CSS instead.", "5381"],
      [0, 0, 0, "gf-form usage has been deprecated. Use a component from @grafana/ui or custom CSS instead.", "5381"],
      [0, 0, 0, "gf-form usage has been deprecated. Use a component from @grafana/ui or custom CSS instead.", "5381"],
      [0, 0, 0, "gf-form usage has been deprecated. Use a component from @grafana/ui or custom CSS instead.", "5381"],
      [0, 0, 0, "gf-form usage has been deprecated. Use a component from @grafana/ui or custom CSS instead.", "5381"],
      [0, 0, 0, "gf-form usage has been deprecated. Use a component from @grafana/ui or custom CSS instead.", "5381"],
      [0, 0, 0, "gf-form usage has been deprecated. Use a component from @grafana/ui or custom CSS instead.", "5381"],
      [0, 0, 0, "gf-form usage has been deprecated. Use a component from @grafana/ui or custom CSS instead.", "5381"],
      [0, 0, 0, "gf-form usage has been deprecated. Use a component from @grafana/ui or custom CSS instead.", "5381"],
      [0, 0, 0, "gf-form usage has been deprecated. Use a component from @grafana/ui or custom CSS instead.", "5381"],
      [0, 0, 0, "gf-form usage has been deprecated. Use a component from @grafana/ui or custom CSS instead.", "5381"],
      [0, 0, 0, "gf-form usage has been deprecated. Use a component from @grafana/ui or custom CSS instead.", "5381"],
      [0, 0, 0, "gf-form usage has been deprecated. Use a component from @grafana/ui or custom CSS instead.", "5381"]
    ]
  }`
};<|MERGE_RESOLUTION|>--- conflicted
+++ resolved
@@ -18,14 +18,12 @@
     "e2e/old-arch/utils/support/types.ts:5381": [
       [0, 0, 0, "Do not use any type assertions.", "0"]
     ],
-<<<<<<< HEAD
     "e2e/plugin-e2e/canvas/canvas-scene.spec.ts:5381": [
       [0, 0, 0, "Unexpected any. Specify a different type.", "0"]
-=======
+    ],
     "e2e/utils/support/localStorage.ts:5381": [
       [0, 0, 0, "Direct usage of localStorage is not allowed. import store from @grafana/data instead", "0"],
       [0, 0, 0, "Direct usage of localStorage is not allowed. import store from @grafana/data instead", "1"]
->>>>>>> c23592de
     ],
     "e2e/utils/support/types.ts:5381": [
       [0, 0, 0, "Do not use any type assertions.", "0"]
