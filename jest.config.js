--- conflicted
+++ resolved
@@ -57,12 +57,9 @@
   },
   // Log the test results with dynamic Loki tags. Drone CI only
   reporters: ['default', ['<rootDir>/public/test/log-reporter.js', { enable: process.env.DRONE === 'true' }]],
-<<<<<<< HEAD
+  watchPlugins: ['jest-watch-typeahead/filename', 'jest-watch-typeahead/testname'],
   modulePathIgnorePatterns: [
     // Avoid the `jest-haste-map: duplicate manual mock found` warning
     ".*__mocks__.*"
   ]
-=======
-  watchPlugins: ['jest-watch-typeahead/filename', 'jest-watch-typeahead/testname'],
->>>>>>> 6a4ef71c
 };