--- conflicted
+++ resolved
@@ -16,85 +16,7 @@
   },
   "basePath": "/api/v1",
   "paths": {
-<<<<<<< HEAD
-    "/api/am/{DatasourceId}/v1/alerts": {
-=======
-    "/alertmanager/api/v1/config": {
-      "get": {
-        "description": "gets an Alerting config",
-        "tags": [
-          "alertmanager"
-        ],
-        "operationId": "RouteGetAlertingConfig",
-        "responses": {
-          "200": {
-            "description": "AlertingConfigResponse",
-            "schema": {
-              "$ref": "#/definitions/AlertingConfigResponse"
-            }
-          },
-          "400": {
-            "description": "ValidationError",
-            "schema": {
-              "$ref": "#/definitions/ValidationError"
-            }
-          }
-        }
-      },
-      "post": {
-        "description": "sets an Alerting config",
-        "tags": [
-          "alertmanager"
-        ],
-        "operationId": "RoutePostAlertingConfig",
-        "parameters": [
-          {
-            "name": "Body",
-            "in": "body",
-            "schema": {
-              "$ref": "#/definitions/UserConfig"
-            }
-          }
-        ],
-        "responses": {
-          "201": {
-            "description": "Ack",
-            "schema": {
-              "$ref": "#/definitions/Ack"
-            }
-          },
-          "400": {
-            "description": "ValidationError",
-            "schema": {
-              "$ref": "#/definitions/ValidationError"
-            }
-          }
-        }
-      },
-      "delete": {
-        "description": "deletes the Alerting config for a tenant",
-        "tags": [
-          "alertmanager"
-        ],
-        "operationId": "RouteDeleteAlertingConfig",
-        "responses": {
-          "200": {
-            "description": "Ack",
-            "schema": {
-              "$ref": "#/definitions/Ack"
-            }
-          },
-          "400": {
-            "description": "ValidationError",
-            "schema": {
-              "$ref": "#/definitions/ValidationError"
-            }
-          }
-        }
-      }
-    },
-    "/alertmanager/api/v2/alerts": {
->>>>>>> 33f3c1ce
+    "/alertmanager/{DatasourceId}/api/v2/alerts": {
       "get": {
         "description": "get alertmanager alerts",
         "tags": [
@@ -205,11 +127,7 @@
         }
       }
     },
-<<<<<<< HEAD
-    "/api/am/{DatasourceId}/v1/alerts/groups": {
-=======
-    "/alertmanager/api/v2/alerts/groups": {
->>>>>>> 33f3c1ce
+    "/alertmanager/{DatasourceId}/api/v2/alerts/groups": {
       "get": {
         "description": "get alertmanager alerts",
         "tags": [
@@ -281,29 +199,23 @@
         }
       }
     },
-<<<<<<< HEAD
-    "/api/am/{DatasourceId}/v1/config": {
-=======
-    "/alertmanager/api/v2/silence/{SilenceId}": {
->>>>>>> 33f3c1ce
+    "/alertmanager/{DatasourceId}/api/v2/silence/{SilenceId}": {
       "get": {
         "description": "get silence",
         "tags": [
           "alertmanager"
         ],
-<<<<<<< HEAD
-        "operationId": "RouteGetAlertingConfig",
+        "operationId": "RouteGetSilence",
         "parameters": [
+          {
+            "type": "string",
+            "name": "SilenceId",
+            "in": "path",
+            "required": true
+          },
           {
             "type": "string",
             "name": "DatasourceId",
-=======
-        "operationId": "RouteGetSilence",
-        "parameters": [
-          {
-            "type": "string",
-            "name": "SilenceId",
->>>>>>> 33f3c1ce
             "in": "path",
             "required": true
           }
@@ -331,20 +243,14 @@
         "operationId": "RouteDeleteSilence",
         "parameters": [
           {
-<<<<<<< HEAD
-            "name": "Body",
-            "in": "body",
-            "schema": {
-              "$ref": "#/definitions/UserConfig"
-            }
+            "type": "string",
+            "name": "SilenceId",
+            "in": "path",
+            "required": true
           },
           {
             "type": "string",
             "name": "DatasourceId",
-=======
-            "type": "string",
-            "name": "SilenceId",
->>>>>>> 33f3c1ce
             "in": "path",
             "required": true
           }
@@ -365,14 +271,13 @@
         }
       }
     },
-    "/alertmanager/api/v2/silences": {
+    "/alertmanager/{DatasourceId}/api/v2/silences": {
       "get": {
         "description": "get silences",
         "tags": [
           "alertmanager"
         ],
-<<<<<<< HEAD
-        "operationId": "RouteDeleteAlertingConfig",
+        "operationId": "RouteGetSilences",
         "parameters": [
           {
             "type": "string",
@@ -381,9 +286,6 @@
             "required": true
           }
         ],
-=======
-        "operationId": "RouteGetSilences",
->>>>>>> 33f3c1ce
         "responses": {
           "200": {
             "description": "GettableSilences",
@@ -412,37 +314,6 @@
             "schema": {
               "$ref": "#/definitions/SilenceBody"
             }
-          }
-        ],
-        "responses": {
-          "201": {
-            "description": "GettableSilence",
-            "schema": {
-              "$ref": "#/definitions/GettableSilence"
-            }
-          },
-          "400": {
-            "description": "ValidationError",
-            "schema": {
-              "$ref": "#/definitions/ValidationError"
-            }
-          }
-        }
-      }
-    },
-    "/api/am/{DatasourceId}/v1/silence/{SilenceId}": {
-      "get": {
-        "description": "get silence",
-        "tags": [
-          "alertmanager"
-        ],
-        "operationId": "RouteGetSilence",
-        "parameters": [
-          {
-            "type": "string",
-            "name": "SilenceId",
-            "in": "path",
-            "required": true
           },
           {
             "type": "string",
@@ -452,8 +323,11 @@
           }
         ],
         "responses": {
-          "200": {
-            "$ref": "#/responses/GettableSilence"
+          "201": {
+            "description": "GettableSilence",
+            "schema": {
+              "$ref": "#/definitions/GettableSilence"
+            }
           },
           "400": {
             "description": "ValidationError",
@@ -462,20 +336,16 @@
             }
           }
         }
-      },
-      "delete": {
-        "description": "delete silence",
+      }
+    },
+    "/alertmanager/{DatasourceId}/config/api/v1/alerts": {
+      "get": {
+        "description": "gets an Alerting config",
         "tags": [
           "alertmanager"
         ],
-        "operationId": "RouteDeleteSilence",
+        "operationId": "RouteGetAlertingConfig",
         "parameters": [
-          {
-            "type": "string",
-            "name": "SilenceId",
-            "in": "path",
-            "required": true
-          },
           {
             "type": "string",
             "name": "DatasourceId",
@@ -485,9 +355,9 @@
         ],
         "responses": {
           "200": {
-            "description": "Ack",
-            "schema": {
-              "$ref": "#/definitions/Ack"
+            "description": "AlertingConfigResponse",
+            "schema": {
+              "$ref": "#/definitions/AlertingConfigResponse"
             }
           },
           "400": {
@@ -497,16 +367,21 @@
             }
           }
         }
-      }
-    },
-    "/api/am/{DatasourceId}/v1/silences": {
-      "get": {
-        "description": "get silences",
+      },
+      "post": {
+        "description": "sets an Alerting config",
         "tags": [
           "alertmanager"
         ],
-        "operationId": "RouteGetSilences",
+        "operationId": "RoutePostAlertingConfig",
         "parameters": [
+          {
+            "name": "Body",
+            "in": "body",
+            "schema": {
+              "$ref": "#/definitions/UserConfig"
+            }
+          },
           {
             "type": "string",
             "name": "DatasourceId",
@@ -515,10 +390,10 @@
           }
         ],
         "responses": {
-          "200": {
-            "description": "GettableSilences",
-            "schema": {
-              "$ref": "#/definitions/GettableSilences"
+          "201": {
+            "description": "Ack",
+            "schema": {
+              "$ref": "#/definitions/Ack"
             }
           },
           "400": {
@@ -529,20 +404,13 @@
           }
         }
       },
-      "post": {
-        "description": "create silence",
+      "delete": {
+        "description": "deletes the Alerting config for a tenant",
         "tags": [
           "alertmanager"
         ],
-        "operationId": "RouteCreateSilence",
+        "operationId": "RouteDeleteAlertingConfig",
         "parameters": [
-          {
-            "name": "Body",
-            "in": "body",
-            "schema": {
-              "$ref": "#/definitions/SilenceBody"
-            }
-          },
           {
             "type": "string",
             "name": "DatasourceId",
@@ -551,8 +419,11 @@
           }
         ],
         "responses": {
-          "201": {
-            "$ref": "#/responses/GettableSilence"
+          "200": {
+            "description": "Ack",
+            "schema": {
+              "$ref": "#/definitions/Ack"
+            }
           },
           "400": {
             "description": "ValidationError",
@@ -910,43 +781,6 @@
           }
         }
       }
-<<<<<<< HEAD
-    },
-    "/api/v1/status/alerts": {
-      "get": {
-        "description": "gets the current alerts",
-        "tags": [
-          "prometheus"
-        ],
-        "operationId": "RouteGetAlertStatuses",
-        "responses": {
-          "200": {
-            "description": "AlertResponse",
-            "schema": {
-              "$ref": "#/definitions/AlertResponse"
-            }
-          }
-        }
-      }
-    },
-    "/api/v1/status/rules": {
-      "get": {
-        "description": "gets the evaluation statuses of all rules",
-        "tags": [
-          "prometheus"
-        ],
-        "operationId": "RouteGetRuleStatuses",
-        "responses": {
-          "200": {
-            "description": "RuleResponse",
-            "schema": {
-              "$ref": "#/definitions/RuleResponse"
-            }
-          }
-        }
-      }
-=======
->>>>>>> 33f3c1ce
     }
   },
   "definitions": {
