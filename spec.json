--- conflicted
+++ resolved
@@ -2972,20 +2972,6 @@
       },
       "x-go-package": "github.com/grafana/grafana/pkg/services/ngalert/models"
     },
-<<<<<<< HEAD
-    "UpdateDashboardAclCommand": {
-      "type": "object",
-      "properties": {
-        "items": {
-          "type": "array",
-          "items": {
-            "$ref": "#/definitions/DashboardAclUpdateItem"
-          },
-          "x-go-name": "Items"
-        }
-      },
-      "x-go-package": "github.com/grafana/grafana/pkg/api/dtos"
-=======
     "UserConfig": {
       "type": "object",
       "properties": {
@@ -3001,7 +2987,6 @@
         }
       },
       "x-go-package": "github.com/grafana/alerting-api/pkg/api"
->>>>>>> b663eda7
     },
     "Userinfo": {
       "description": "The Userinfo type is an immutable encapsulation of username and\npassword details for a URL. An existing Userinfo value is guaranteed\nto have a username set (potentially empty, as allowed by RFC 2396),\nand optionally a password.",
