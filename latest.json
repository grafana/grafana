--- conflicted
+++ resolved
@@ -1,9 +1,4 @@
 {
-<<<<<<< HEAD
-  "stable": "6.5.2",
-  "testing": "6.5.2"
-=======
   "stable": "6.7.3",
   "testing": "6.7.3"
->>>>>>> 773dbb79
 }