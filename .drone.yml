--- conflicted
+++ resolved
@@ -26,10 +26,6 @@
   - yarn install --frozen-lockfile --no-progress
   environment:
     DOCKERIZE_VERSION: 0.6.1
-<<<<<<< HEAD
-    GRABPL_VERSION: 0.5.1
-=======
->>>>>>> e8ae6fd0
 
 - name: lint-backend
   image: grafana/build-container:1.3.0
@@ -267,10 +263,7 @@
   - yarn install --frozen-lockfile --no-progress
   environment:
     DOCKERIZE_VERSION: 0.6.1
-<<<<<<< HEAD
-    GRABPL_VERSION: 0.5.1
-=======
-
+    GRABPL_VERSION: 0.5.0
 - name: trigger-enterprise-downstream
   image: grafana/drone-downstream
   settings:
@@ -282,7 +275,6 @@
     server: https://drone.grafana.net
     token:
       from_secret: drone_token
->>>>>>> e8ae6fd0
 
 - name: lint-backend
   image: grafana/build-container:1.3.0
@@ -514,13 +506,8 @@
   - test-backend
   - test-frontend
 
-<<<<<<< HEAD
-- name: release-next-npm-packages
-  image: grafana/build-container:1.2.24
-=======
 - name: release-canary-npm-packages
   image: grafana/build-container:1.3.0
->>>>>>> e8ae6fd0
   commands:
   - ./scripts/circle-release-canary-packages.sh
   environment:
@@ -567,11 +554,6 @@
 ---
 kind: pipeline
 type: docker
-<<<<<<< HEAD
-name: windows-installer-master
-=======
-name: windows-master
->>>>>>> e8ae6fd0
 
 platform:
   os: windows
@@ -582,18 +564,7 @@
 - name: identify-runner
   image: mcr.microsoft.com/windows:1809
   commands:
-<<<<<<< HEAD
   - echo $Env:DRONE_RUNNER_NAME
-=======
-  - echo $env:DRONE_RUNNER_NAME
-
-- name: initialize
-  image: grafana/ci-wix:0.1.1
-  commands:
-  - $$ProgressPreference = "SilentlyContinue"
-  - Invoke-WebRequest https://grafana-downloads.storage.googleapis.com/grafana-build-pipeline/v0.5.29/windows/grabpl.exe -OutFile grabpl.exe
-  - .\grabpl.exe verify-drone
->>>>>>> e8ae6fd0
 
 - name: build-windows-installer
   image: grafana/ci-wix:0.1.1
@@ -603,7 +574,6 @@
   - dos2unix gcpkey.json
   - gcloud auth activate-service-account --key-file=gcpkey.json
   - rm gcpkey.json
-<<<<<<< HEAD
   - $$ProgressPreference = "SilentlyContinue"
   - Invoke-WebRequest https://grafana-downloads.storage.googleapis.com/grafana-build-pipeline/v0.5.1/windows/grabpl.exe -OutFile grabpl.exe
   - Invoke-WebRequest https://grafana-downloads.storage.googleapis.com/oss/master/grafana-7.2.0-9fffe273pre.windows-amd64.zip -OutFile grafana.zip
@@ -615,7 +585,43 @@
   environment:
     GCP_KEY:
       from_secret: gcp_key
-=======
+
+trigger:
+  branch:
+  - master
+  event:
+  - push
+
+depends_on:
+- test-master
+
+
+platform:
+  os: windows
+  arch: amd64
+  version: 1809
+
+steps:
+- name: identify-runner
+  image: mcr.microsoft.com/windows:1809
+  commands:
+  - echo $env:DRONE_RUNNER_NAME
+
+- name: initialize
+  image: grafana/ci-wix:0.1.1
+  commands:
+  - $$ProgressPreference = "SilentlyContinue"
+  - Invoke-WebRequest https://grafana-downloads.storage.googleapis.com/grafana-build-pipeline/v0.5.29/windows/grabpl.exe -OutFile grabpl.exe
+  - .\grabpl.exe verify-drone
+
+- name: build-windows-installer
+  image: grafana/ci-wix:0.1.1
+  commands:
+  - $$gcpKey = $$env:GCP_KEY
+  - "[System.Text.Encoding]::UTF8.GetString([System.Convert]::FromBase64String($$gcpKey)) > gcpkey.json"
+  - dos2unix gcpkey.json
+  - gcloud auth activate-service-account --key-file=gcpkey.json
+  - rm gcpkey.json
   - cp C:\App\nssm-2.24.zip .
   - .\grabpl.exe windows-installer --edition oss --build-id $$env:DRONE_BUILD_NUMBER
   - $$fname = ((Get-Childitem grafana*.msi -name) -split "`n")[0]
@@ -679,7 +685,6 @@
       from_secret: grafana_api_key
   depends_on:
   - initialize
->>>>>>> e8ae6fd0
 
 trigger:
   branch:
@@ -688,9 +693,6 @@
   - push
 
 depends_on:
-<<<<<<< HEAD
-- test-master
-=======
 - build-master
 - windows-master
 
@@ -2939,6 +2941,5 @@
 - oss-windows-release-branch
 - enterprise-build-release-branch
 - enterprise-windows-release-branch
->>>>>>> e8ae6fd0
 
 ...