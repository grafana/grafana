---
clone:
  retries: 3
depends_on: []
environment:
  EDITION: oss
image_pull_secrets:
- gcr
- gar
kind: pipeline
name: pr-verify-drone
node:
  type: no-parallel
platform:
  arch: amd64
  os: linux
services: []
steps:
- commands:
  - echo $DRONE_RUNNER_NAME
  image: alpine:3.19.1
  name: identify-runner
- commands:
  - go build -o ./bin/build -ldflags '-extldflags -static' ./pkg/build/cmd
  depends_on: []
  environment:
    CGO_ENABLED: 0
  image: golang:1.21.8-alpine
  name: compile-build-cmd
- commands:
  - ./bin/build verify-drone
  depends_on:
  - compile-build-cmd
  image: byrnedo/alpine-curl:0.1.8
  name: lint-drone
trigger:
  event:
  - pull_request
  paths:
    exclude:
    - docs/**
    - '*.md'
    include:
    - scripts/drone/**
    - .drone.yml
    - .drone.star
type: docker
volumes:
- host:
    path: /var/run/docker.sock
  name: docker
---
clone:
  retries: 3
depends_on: []
environment:
  EDITION: oss
image_pull_secrets:
- gcr
- gar
kind: pipeline
name: pr-verify-starlark
node:
  type: no-parallel
platform:
  arch: amd64
  os: linux
services: []
steps:
- commands:
  - echo $DRONE_RUNNER_NAME
  image: alpine:3.19.1
  name: identify-runner
- commands:
  - go build -o ./bin/build -ldflags '-extldflags -static' ./pkg/build/cmd
  depends_on: []
  environment:
    CGO_ENABLED: 0
  image: golang:1.21.8-alpine
  name: compile-build-cmd
- commands:
  - go install github.com/bazelbuild/buildtools/buildifier@latest
  - buildifier --lint=warn -mode=check -r .
  depends_on:
  - compile-build-cmd
  image: golang:1.21.8-alpine
  name: lint-starlark
trigger:
  event:
  - pull_request
  paths:
    exclude:
    - docs/**
    - '*.md'
    include:
    - scripts/drone/**
    - .drone.star
type: docker
volumes:
- host:
    path: /var/run/docker.sock
  name: docker
---
clone:
  retries: 3
depends_on: []
environment:
  EDITION: oss
image_pull_secrets:
- gcr
- gar
kind: pipeline
name: pr-test-frontend
node:
  type: no-parallel
platform:
  arch: amd64
  os: linux
services: []
steps:
- commands:
  - echo $DRONE_RUNNER_NAME
  image: alpine:3.19.1
  name: identify-runner
- commands:
  - apk add --update g++ make python3 && ln -sf /usr/bin/python3 /usr/bin/python
  - yarn install --immutable
  depends_on: []
  image: node:20.9.0-alpine
  name: yarn-install
- commands:
  - apk add --update git bash
  - yarn betterer ci
  depends_on:
  - yarn-install
  image: node:20.9.0-alpine
  name: betterer-frontend
- commands:
  - apk add --update curl jq bash
  - is_fork=$(curl "https://$GITHUB_TOKEN@api.github.com/repos/grafana/grafana/pulls/$DRONE_PULL_REQUEST"
    | jq .head.repo.fork)
  - if [ "$is_fork" != false ]; then return 1; fi
  - git clone "https://$${GITHUB_TOKEN}@github.com/grafana/grafana-enterprise.git"
    ../grafana-enterprise
  - cd ../grafana-enterprise
  - if git checkout ${DRONE_SOURCE_BRANCH}; then echo "checked out ${DRONE_SOURCE_BRANCH}";
    elif git checkout ${DRONE_TARGET_BRANCH}; then echo "git checkout ${DRONE_TARGET_BRANCH}";
    else git checkout main; fi
  - cd ../
  - ln -s src grafana
  - cd ./grafana-enterprise
  - ./build.sh
  environment:
    GITHUB_TOKEN:
      from_secret: github_token
  failure: ignore
  image: alpine/git:2.40.1
  name: clone-enterprise
- commands:
  - yarn run ci:test-frontend
  depends_on:
  - yarn-install
  - clone-enterprise
  environment:
    TEST_MAX_WORKERS: 50%
  image: node:20.9.0-alpine
  name: test-frontend
trigger:
  event:
  - pull_request
  paths:
    exclude:
    - docs/**
    - '*.md'
    - pkg/**
    - packaging/**
    - go.sum
    - go.mod
    include: []
type: docker
volumes:
- host:
    path: /var/run/docker.sock
  name: docker
---
clone:
  retries: 3
depends_on: []
environment:
  EDITION: oss
image_pull_secrets:
- gcr
- gar
kind: pipeline
name: pr-lint-frontend
node:
  type: no-parallel
platform:
  arch: amd64
  os: linux
services: []
steps:
- commands:
  - apk add --update curl jq bash
  - is_fork=$(curl "https://$GITHUB_TOKEN@api.github.com/repos/grafana/grafana/pulls/$DRONE_PULL_REQUEST"
    | jq .head.repo.fork)
  - if [ "$is_fork" != false ]; then return 1; fi
  - git clone "https://$${GITHUB_TOKEN}@github.com/grafana/grafana-enterprise.git"
    ../grafana-enterprise
  - cd ../grafana-enterprise
  - if git checkout ${DRONE_SOURCE_BRANCH}; then echo "checked out ${DRONE_SOURCE_BRANCH}";
    elif git checkout ${DRONE_TARGET_BRANCH}; then echo "git checkout ${DRONE_TARGET_BRANCH}";
    else git checkout main; fi
  - cd ../
  - ln -s src grafana
  - cd ./grafana-enterprise
  - ./build.sh
  environment:
    GITHUB_TOKEN:
      from_secret: github_token
  failure: ignore
  image: alpine/git:2.40.1
  name: clone-enterprise
- commands:
  - echo $DRONE_RUNNER_NAME
  image: alpine:3.19.1
  name: identify-runner
- commands:
  - apk add --update g++ make python3 && ln -sf /usr/bin/python3 /usr/bin/python
  - yarn install --immutable
  depends_on: []
  image: node:20.9.0-alpine
  name: yarn-install
- commands:
  - yarn run prettier:check
  - yarn run lint
  - yarn run typecheck
  depends_on:
  - yarn-install
  - clone-enterprise
  environment:
    TEST_MAX_WORKERS: 50%
  image: node:20.9.0-alpine
  name: lint-frontend
- commands:
  - apk add --update git
  - |-
    yarn run i18n:extract || (echo "
    Extraction failed. Make sure that you have no dynamic translation phrases, such as 't(\`preferences.theme.\$${themeID}\`, themeName)' and that no translation key is used twice. Search the output for '[warning]' to find the offending file." && false)
  - "\n            file_diff=$(git diff --dirstat public/locales)\n            if
    [ -n \"$file_diff\" ]; then\n                echo $file_diff\n                echo
    \"\nTranslation extraction has not been committed. Please run 'yarn i18n:extract',
    commit the changes and push again.\"\n                exit 1\n            fi\n
    \           "
  depends_on:
  - yarn-install
  failure: ignore
  image: node:20.9.0-alpine
  name: verify-i18n
trigger:
  event:
  - pull_request
  paths:
    exclude:
    - docs/**
    - '*.md'
    - pkg/**
    - packaging/**
    - go.sum
    - go.mod
    include: []
type: docker
volumes:
- host:
    path: /var/run/docker.sock
  name: docker
---
clone:
  retries: 3
depends_on: []
environment:
  EDITION: oss
image_pull_secrets:
- gcr
- gar
kind: pipeline
name: pr-test-backend
node:
  type: no-parallel
platform:
  arch: amd64
  os: linux
services: []
steps:
- commands:
  - apk add --update curl jq bash
  - is_fork=$(curl "https://$GITHUB_TOKEN@api.github.com/repos/grafana/grafana/pulls/$DRONE_PULL_REQUEST"
    | jq .head.repo.fork)
  - if [ "$is_fork" != false ]; then return 1; fi
  - git clone "https://$${GITHUB_TOKEN}@github.com/grafana/grafana-enterprise.git"
    ../grafana-enterprise
  - cd ../grafana-enterprise
  - if git checkout ${DRONE_SOURCE_BRANCH}; then echo "checked out ${DRONE_SOURCE_BRANCH}";
    elif git checkout ${DRONE_TARGET_BRANCH}; then echo "git checkout ${DRONE_TARGET_BRANCH}";
    else git checkout main; fi
  - cd ../
  - ln -s src grafana
  - cd ./grafana-enterprise
  - ./build.sh
  environment:
    GITHUB_TOKEN:
      from_secret: github_token
  failure: ignore
  image: alpine/git:2.40.1
  name: clone-enterprise
- commands:
  - echo $DRONE_RUNNER_NAME
  image: alpine:3.19.1
  name: identify-runner
- commands:
  - '# It is required that code generated from Thema/CUE be committed and in sync
    with its inputs.'
  - '# The following command will fail if running code generators produces any diff
    in output.'
  - apk add --update make
  - CODEGEN_VERIFY=1 make gen-cue
  depends_on: []
  image: golang:1.21.8-alpine
  name: verify-gen-cue
- commands:
  - '# It is required that generated jsonnet is committed and in sync with its inputs.'
  - '# The following command will fail if running code generators produces any diff
    in output.'
  - apk add --update make
  - CODEGEN_VERIFY=1 make gen-jsonnet
  depends_on: []
  image: golang:1.21.8-alpine
  name: verify-gen-jsonnet
- commands:
  - apk add --update make
  - make gen-go
  depends_on:
  - verify-gen-cue
  image: golang:1.21.8-alpine
  name: wire-install
- commands:
  - apk add --update build-base shared-mime-info shared-mime-info-lang
  - go test -tags requires_buildifer -short -covermode=atomic -timeout=5m ./pkg/...
  depends_on:
  - wire-install
  image: golang:1.21.8-alpine
  name: test-backend
- commands:
  - apk add --update build-base
  - go test -count=1 -covermode=atomic -timeout=5m -run '^TestIntegration' $(find
    ./pkg -type f -name '*_test.go' -exec grep -l '^func TestIntegration' '{}' '+'
    | grep -o '\(.*\)/' | sort -u)
  depends_on:
  - wire-install
  image: golang:1.21.8-alpine
  name: test-backend-integration
trigger:
  event:
  - pull_request
  paths:
    exclude:
    - docs/**
    - '*.md'
    include:
    - pkg/**
    - packaging/**
    - .drone.yml
    - conf/**
    - go.sum
    - go.mod
    - public/app/plugins/**/plugin.json
    - docs/sources/setup-grafana/configure-grafana/feature-toggles/**
    - devenv/**
type: docker
volumes:
- host:
    path: /var/run/docker.sock
  name: docker
---
clone:
  retries: 3
depends_on: []
environment:
  EDITION: oss
image_pull_secrets:
- gcr
- gar
kind: pipeline
name: pr-lint-backend
node:
  type: no-parallel
platform:
  arch: amd64
  os: linux
services: []
steps:
- commands:
  - echo $DRONE_RUNNER_NAME
  image: alpine:3.19.1
  name: identify-runner
- commands:
  - go build -o ./bin/build -ldflags '-extldflags -static' ./pkg/build/cmd
  depends_on: []
  environment:
    CGO_ENABLED: 0
  image: golang:1.21.8-alpine
  name: compile-build-cmd
- commands:
  - apk add --update curl jq bash
  - is_fork=$(curl "https://$GITHUB_TOKEN@api.github.com/repos/grafana/grafana/pulls/$DRONE_PULL_REQUEST"
    | jq .head.repo.fork)
  - if [ "$is_fork" != false ]; then return 1; fi
  - git clone "https://$${GITHUB_TOKEN}@github.com/grafana/grafana-enterprise.git"
    ../grafana-enterprise
  - cd ../grafana-enterprise
  - if git checkout ${DRONE_SOURCE_BRANCH}; then echo "checked out ${DRONE_SOURCE_BRANCH}";
    elif git checkout ${DRONE_TARGET_BRANCH}; then echo "git checkout ${DRONE_TARGET_BRANCH}";
    else git checkout main; fi
  - cd ../
  - ln -s src grafana
  - cd ./grafana-enterprise
  - ./build.sh
  environment:
    GITHUB_TOKEN:
      from_secret: github_token
  failure: ignore
  image: alpine/git:2.40.1
  name: clone-enterprise
- commands:
  - apk add --update make
  - make gen-go
  depends_on: []
  image: golang:1.21.8-alpine
  name: wire-install
- commands:
  - apk add --update make build-base
  - make lint-go
  depends_on:
  - wire-install
  environment:
    CGO_ENABLED: "1"
  image: golang:1.21.8-alpine
  name: lint-backend
- commands:
  - go run scripts/modowners/modowners.go check go.mod
  image: golang:1.21.8-alpine
  name: validate-modfile
- commands:
  - apk add --update make
  - make swagger-validate
  image: golang:1.21.8-alpine
  name: validate-openapi-spec
trigger:
  event:
  - pull_request
  paths:
    exclude:
    - docs/**
    - '*.md'
    include:
    - pkg/**
    - packaging/**
    - .drone.yml
    - conf/**
    - go.sum
    - go.mod
    - public/app/plugins/**/plugin.json
    - devenv/**
    - .bingo/**
type: docker
volumes:
- host:
    path: /var/run/docker.sock
  name: docker
---
clone:
  retries: 3
depends_on: []
environment:
  EDITION: oss
image_pull_secrets:
- gcr
- gar
kind: pipeline
name: pr-build-e2e
node:
  type: no-parallel
platform:
  arch: amd64
  os: linux
services: []
steps:
- commands:
  - echo $DRONE_RUNNER_NAME
  image: alpine:3.19.1
  name: identify-runner
- commands:
  - mkdir -p bin
  - curl -fL -o bin/grabpl https://grafana-downloads.storage.googleapis.com/grafana-build-pipeline/v3.0.50/grabpl
  - chmod +x bin/grabpl
  image: byrnedo/alpine-curl:0.1.8
  name: grabpl
- commands:
  - go build -o ./bin/build -ldflags '-extldflags -static' ./pkg/build/cmd
  depends_on: []
  environment:
    CGO_ENABLED: 0
  image: golang:1.21.8-alpine
  name: compile-build-cmd
- commands:
  - '# It is required that code generated from Thema/CUE be committed and in sync
    with its inputs.'
  - '# The following command will fail if running code generators produces any diff
    in output.'
  - apk add --update make
  - CODEGEN_VERIFY=1 make gen-cue
  depends_on: []
  image: golang:1.21.8-alpine
  name: verify-gen-cue
- commands:
  - '# It is required that generated jsonnet is committed and in sync with its inputs.'
  - '# The following command will fail if running code generators produces any diff
    in output.'
  - apk add --update make
  - CODEGEN_VERIFY=1 make gen-jsonnet
  depends_on: []
  image: golang:1.21.8-alpine
  name: verify-gen-jsonnet
- commands:
  - apk add --update make
  - make gen-go
  depends_on:
  - verify-gen-cue
  image: golang:1.21.8-alpine
  name: wire-install
- commands:
  - apk add --update g++ make python3 && ln -sf /usr/bin/python3 /usr/bin/python
  - yarn install --immutable
  depends_on: []
  image: node:20.9.0-alpine
  name: yarn-install
- commands:
  - apk add --update jq bash
  - yarn packages:build
  - yarn packages:pack
  - ./scripts/validate-npm-packages.sh
  depends_on:
  - yarn-install
  environment:
    NODE_OPTIONS: --max_old_space_size=8192
  image: node:20.9.0-alpine
  name: build-frontend-packages
- failure: ignore
  image: grafana/drone-downstream
  name: trigger-enterprise-downstream
  settings:
    params:
    - SOURCE_BUILD_NUMBER=${DRONE_COMMIT}
    - SOURCE_COMMIT=${DRONE_COMMIT}
    - OSS_PULL_REQUEST=${DRONE_PULL_REQUEST}
    repositories:
    - grafana/grafana-enterprise@${DRONE_SOURCE_BRANCH}
    server: https://drone.grafana.net
    token:
      from_secret: drone_token
- commands:
  - /src/grafana-build artifacts -a targz:grafana:linux/amd64 -a targz:grafana:linux/arm64
    -a targz:grafana:linux/arm/v7 --go-version=1.21.8 --yarn-cache=$$YARN_CACHE_FOLDER
    --build-id=$$DRONE_BUILD_NUMBER --grafana-dir=$$PWD > packages.txt
  depends_on:
  - compile-build-cmd
  - yarn-install
  environment:
    _EXPERIMENTAL_DAGGER_CLOUD_TOKEN:
      from_secret: dagger_token
  image: grafana/grafana-build:main
  name: rgm-package
  pull: always
  volumes:
  - name: docker
    path: /var/run/docker.sock
- commands:
  - apk add --update tar bash
  - mkdir grafana
  - tar --strip-components=1 -xvf ./dist/*amd64.tar.gz -C grafana
  - cp -r devenv scripts tools grafana && cd grafana && ./scripts/grafana-server/start-server
  depends_on:
  - rgm-package
  detach: true
  environment:
    GF_APP_MODE: development
    GF_SERVER_HTTP_PORT: "3001"
    GF_SERVER_ROUTER_LOGGING: "1"
  image: alpine:3.19.1
  name: grafana-server
- commands:
  - ./bin/build e2e-tests --port 3001 --suite dashboards-suite
  depends_on:
  - grafana-server
  environment:
    HOST: grafana-server
  image: cypress/included:13.1.0
  name: end-to-end-tests-dashboards-suite
- commands:
  - ./bin/build e2e-tests --port 3001 --suite smoke-tests-suite
  depends_on:
  - grafana-server
  environment:
    HOST: grafana-server
  image: cypress/included:13.1.0
  name: end-to-end-tests-smoke-tests-suite
- commands:
  - ./bin/build e2e-tests --port 3001 --suite panels-suite
  depends_on:
  - grafana-server
  environment:
    HOST: grafana-server
  image: cypress/included:13.1.0
  name: end-to-end-tests-panels-suite
- commands:
  - ./bin/build e2e-tests --port 3001 --suite various-suite
  depends_on:
  - grafana-server
  environment:
    HOST: grafana-server
  image: cypress/included:13.1.0
  name: end-to-end-tests-various-suite
- commands:
  - cd /
  - ./cpp-e2e/scripts/ci-run.sh azure ${DRONE_SOURCE_BRANCH}
  depends_on:
  - grafana-server
  environment:
    AZURE_SP_APP_ID:
      from_secret: azure_sp_app_id
    AZURE_SP_PASSWORD:
      from_secret: azure_sp_app_pw
    AZURE_TENANT:
      from_secret: azure_tenant
    CYPRESS_CI: "true"
    GITHUB_TOKEN:
      from_secret: github_token
    HOST: grafana-server
  image: us-docker.pkg.dev/grafanalabs-dev/cloud-data-sources/e2e:3.0.0
  name: end-to-end-tests-cloud-plugins-suite-azure
  when:
    paths:
      include:
      - pkg/tsdb/azuremonitor/**
      - public/app/plugins/datasource/azuremonitor/**
      - e2e/cloud-plugins-suite/azure-monitor.spec.ts
    repo:
    - grafana/grafana
- commands:
  - if [ -z `find ./e2e -type f -name *spec.ts.mp4` ]; then echo 'missing videos';
    false; fi
  - apt-get update
  - apt-get install -yq zip
  - printenv GCP_GRAFANA_UPLOAD_ARTIFACTS_KEY > /tmp/gcpkey_upload_artifacts.json
  - gcloud auth activate-service-account --key-file=/tmp/gcpkey_upload_artifacts.json
  - find ./e2e -type f -name "*spec.ts.mp4" | zip e2e/videos.zip -@
  - gsutil cp e2e/videos.zip gs://$${E2E_TEST_ARTIFACTS_BUCKET}/${DRONE_BUILD_NUMBER}/artifacts/videos/videos.zip
  - export E2E_ARTIFACTS_VIDEO_ZIP=https://storage.googleapis.com/$${E2E_TEST_ARTIFACTS_BUCKET}/${DRONE_BUILD_NUMBER}/artifacts/videos/videos.zip
  - 'echo "E2E Test artifacts uploaded to: $${E2E_ARTIFACTS_VIDEO_ZIP}"'
  - 'curl -X POST https://api.github.com/repos/${DRONE_REPO}/statuses/${DRONE_COMMIT_SHA}
    -H "Authorization: token $${GITHUB_TOKEN}" -d "{\"state\":\"success\",\"target_url\":\"$${E2E_ARTIFACTS_VIDEO_ZIP}\",
    \"description\": \"Click on the details to download e2e recording videos\", \"context\":
    \"e2e_artifacts\"}"'
  depends_on:
  - end-to-end-tests-dashboards-suite
  - end-to-end-tests-panels-suite
  - end-to-end-tests-smoke-tests-suite
  - end-to-end-tests-various-suite
  environment:
    E2E_TEST_ARTIFACTS_BUCKET: releng-pipeline-artifacts-dev
    GCP_GRAFANA_UPLOAD_ARTIFACTS_KEY:
      from_secret: gcp_upload_artifacts_key
    GITHUB_TOKEN:
      from_secret: github_token
  failure: ignore
  image: google/cloud-sdk:431.0.0
  name: e2e-tests-artifacts-upload
  when:
    status:
    - success
    - failure
- commands:
  - yarn storybook:build
  - ./bin/build verify-storybook
  depends_on:
  - rgm-package
  - build-frontend-packages
  environment:
    NODE_OPTIONS: --max_old_space_size=4096
  image: node:20.9.0-alpine
  name: build-storybook
  when:
    paths:
      include:
      - packages/grafana-ui/**
- commands:
  - npx wait-on@7.0.1 http://$HOST:$PORT
  - pa11y-ci --config .pa11yci-pr.conf.js
  depends_on:
  - grafana-server
  environment:
    GRAFANA_MISC_STATS_API_KEY:
      from_secret: grafana_misc_stats_api_key
    HOST: grafana-server
    PORT: 3001
  failure: always
  image: grafana/docker-puppeteer:1.1.0
  name: test-a11y-frontend
- commands:
  - docker run --privileged --rm tonistiigi/binfmt --install all
  - /src/grafana-build artifacts -a docker:grafana:linux/amd64 -a docker:grafana:linux/amd64:ubuntu
    -a docker:grafana:linux/arm64 -a docker:grafana:linux/arm64:ubuntu -a docker:grafana:linux/arm/v7
    -a docker:grafana:linux/arm/v7:ubuntu --yarn-cache=$$YARN_CACHE_FOLDER --build-id=$$DRONE_BUILD_NUMBER
    --go-version=1.21.8 --ubuntu-base=ubuntu:22.04 --alpine-base=alpine:3.19.1 --tag-format='{{
    .version_base }}-{{ .buildID }}-{{ .arch }}' --grafana-dir=$$PWD --ubuntu-tag-format='{{
    .version_base }}-{{ .buildID }}-ubuntu-{{ .arch }}' > docker.txt
  - find ./dist -name '*docker*.tar.gz' -type f | xargs -n1 docker load -i
  depends_on:
  - yarn-install
  environment:
    _EXPERIMENTAL_DAGGER_CLOUD_TOKEN:
      from_secret: dagger_token
  image: grafana/grafana-build:main
  name: rgm-build-docker
  pull: always
  volumes:
  - name: docker
    path: /var/run/docker.sock
- commands:
  - ./bin/grabpl artifacts docker publish --dockerhub-repo grafana/grafana
  depends_on:
  - rgm-build-docker
  environment:
    DOCKER_PASSWORD:
      from_secret: docker_password
    DOCKER_USER:
      from_secret: docker_username
    GITHUB_APP_ID:
      from_secret: delivery-bot-app-id
    GITHUB_APP_INSTALLATION_ID:
      from_secret: delivery-bot-app-installation-id
    GITHUB_APP_PRIVATE_KEY:
      from_secret: delivery-bot-app-private-key
  failure: ignore
  image: google/cloud-sdk:431.0.0
  name: publish-images-grafana
  volumes:
  - name: docker
    path: /var/run/docker.sock
- commands:
  - ./bin/build build-docker --edition oss --ubuntu -archs amd64
  depends_on:
  - copy-packages-for-docker
  - compile-build-cmd
  environment:
    GCP_KEY:
      from_secret: gcp_key
  image: google/cloud-sdk
  name: build-docker-images-ubuntu
  volumes:
  - name: docker
    path: /var/run/docker.sock
- commands:
  - ./bin/grabpl artifacts docker publish --dockerhub-repo grafana/grafana
  depends_on:
  - build-docker-images
  - build-docker-images-ubuntu
  environment:
    DOCKER_PASSWORD:
      from_secret: docker_password_pr
    DOCKER_USER:
      from_secret: docker_username_pr
    GITHUB_APP_ID:
      from_secret: delivery-bot-app-id
    GITHUB_APP_INSTALLATION_ID:
      from_secret: delivery-bot-app-installation-id
    GITHUB_APP_PRIVATE_KEY:
      from_secret: delivery-bot-app-private-key
  failure: ignore
  image: google/cloud-sdk
  name: publish-images-grafana
  volumes:
  - name: docker
    path: /var/run/docker.sock
trigger:
  event:
  - pull_request
  paths:
    exclude:
    - '*.md'
    - docs/**
    - latest.json
type: docker
volumes:
- host:
    path: /var/run/docker.sock
  name: docker
---
clone:
  retries: 3
depends_on: []
environment:
  EDITION: oss
image_pull_secrets:
- gcr
- gar
kind: pipeline
name: pr-integration-tests
node:
  type: no-parallel
platform:
  arch: amd64
  os: linux
services:
- environment:
    PGDATA: /var/lib/postgresql/data/pgdata
    POSTGRES_DB: grafanatest
    POSTGRES_PASSWORD: grafanatest
    POSTGRES_USER: grafanatest
  image: postgres:12.3-alpine
  name: postgres
  volumes:
  - name: postgres
    path: /var/lib/postgresql/data/pgdata
- commands:
  - docker-entrypoint.sh mysqld --character-set-server=utf8mb4 --collation-server=utf8mb4_unicode_ci
  environment:
    MYSQL_DATABASE: grafana_tests
    MYSQL_PASSWORD: password
    MYSQL_ROOT_PASSWORD: rootpass
    MYSQL_USER: grafana
  image: mysql:5.7.39
  name: mysql57
  volumes:
  - name: mysql57
    path: /var/lib/mysql
- commands:
  - docker-entrypoint.sh mysqld --default-authentication-plugin=mysql_native_password
  environment:
    MYSQL_DATABASE: grafana_tests
    MYSQL_PASSWORD: password
    MYSQL_ROOT_PASSWORD: rootpass
    MYSQL_USER: grafana
  image: mysql:8.0.32
  name: mysql80
  volumes:
  - name: mysql80
    path: /var/lib/mysql
- commands:
  - /bin/mimir -target=backend -alertmanager.grafana-alertmanager-compatibility-enabled
  environment: {}
  image: grafana/mimir:r274-1780c50
  name: mimir_backend
- environment: {}
  image: redis:6.2.11-alpine
  name: redis
- environment: {}
  image: memcached:1.6.9-alpine
  name: memcached
steps:
- commands:
  - apk add --update curl jq bash
  - is_fork=$(curl "https://$GITHUB_TOKEN@api.github.com/repos/grafana/grafana/pulls/$DRONE_PULL_REQUEST"
    | jq .head.repo.fork)
  - if [ "$is_fork" != false ]; then return 1; fi
  - git clone "https://$${GITHUB_TOKEN}@github.com/grafana/grafana-enterprise.git"
    ../grafana-enterprise
  - cd ../grafana-enterprise
  - if git checkout ${DRONE_SOURCE_BRANCH}; then echo "checked out ${DRONE_SOURCE_BRANCH}";
    elif git checkout ${DRONE_TARGET_BRANCH}; then echo "git checkout ${DRONE_TARGET_BRANCH}";
    else git checkout main; fi
  - cd ../
  - ln -s src grafana
  - cd ./grafana-enterprise
  - ./build.sh
  environment:
    GITHUB_TOKEN:
      from_secret: github_token
  failure: ignore
  image: alpine/git:2.40.1
  name: clone-enterprise
- commands:
  - mkdir -p bin
  - curl -fL -o bin/grabpl https://grafana-downloads.storage.googleapis.com/grafana-build-pipeline/v3.0.50/grabpl
  - chmod +x bin/grabpl
  image: byrnedo/alpine-curl:0.1.8
  name: grabpl
- commands:
  - go build -o ./bin/build -ldflags '-extldflags -static' ./pkg/build/cmd
  depends_on: []
  environment:
    CGO_ENABLED: 0
  image: golang:1.21.8-alpine
  name: compile-build-cmd
- commands:
  - echo $DRONE_RUNNER_NAME
  image: alpine:3.19.1
  name: identify-runner
- commands:
  - '# It is required that code generated from Thema/CUE be committed and in sync
    with its inputs.'
  - '# The following command will fail if running code generators produces any diff
    in output.'
  - apk add --update make
  - CODEGEN_VERIFY=1 make gen-cue
  depends_on: []
  image: golang:1.21.8-alpine
  name: verify-gen-cue
- commands:
  - '# It is required that generated jsonnet is committed and in sync with its inputs.'
  - '# The following command will fail if running code generators produces any diff
    in output.'
  - apk add --update make
  - CODEGEN_VERIFY=1 make gen-jsonnet
  depends_on: []
  image: golang:1.21.8-alpine
  name: verify-gen-jsonnet
- commands:
  - apk add --update make
  - make gen-go
  depends_on:
  - verify-gen-cue
  image: golang:1.21.8-alpine
  name: wire-install
- commands:
  - dockerize -wait tcp://postgres:5432 -timeout 120s
  image: jwilder/dockerize:0.6.1
  name: wait-for-postgres
- commands:
  - apk add --update build-base
  - apk add --update postgresql-client
  - psql -p 5432 -h postgres -U grafanatest -d grafanatest -f devenv/docker/blocks/postgres_tests/setup.sql
  - go clean -testcache
  - go test -p=1 -count=1 -covermode=atomic -timeout=5m -run '^TestIntegration' $(find
    ./pkg -type f -name '*_test.go' -exec grep -l '^func TestIntegration' '{}' '+'
    | grep -o '\(.*\)/' | sort -u)
  depends_on:
  - wire-install
  - wait-for-postgres
  environment:
    GRAFANA_TEST_DB: postgres
    PGPASSWORD: grafanatest
    POSTGRES_HOST: postgres
  image: golang:1.21.8-alpine
  name: postgres-integration-tests
- commands:
  - dockerize -wait tcp://mysql57:3306 -timeout 120s
  image: jwilder/dockerize:0.6.1
  name: wait-for-mysql-5.7
- commands:
  - apk add --update build-base
  - apk add --update mysql-client
  - cat devenv/docker/blocks/mysql_tests/setup.sql | mysql -h mysql57 -P 3306 -u root
    -prootpass
  - go clean -testcache
  - go test -p=1 -count=1 -covermode=atomic -timeout=5m -run '^TestIntegration' $(find
    ./pkg -type f -name '*_test.go' -exec grep -l '^func TestIntegration' '{}' '+'
    | grep -o '\(.*\)/' | sort -u)
  depends_on:
  - wire-install
  - wait-for-mysql-5.7
  environment:
    GRAFANA_TEST_DB: mysql
    MYSQL_HOST: mysql57
  image: golang:1.21.8-alpine
  name: mysql-5.7-integration-tests
- commands:
  - dockerize -wait tcp://mysql80:3306 -timeout 120s
  image: jwilder/dockerize:0.6.1
  name: wait-for-mysql-8.0
- commands:
  - apk add --update build-base
  - apk add --update mysql-client
  - cat devenv/docker/blocks/mysql_tests/setup.sql | mysql -h mysql80 -P 3306 -u root
    -prootpass
  - go clean -testcache
  - go test -p=1 -count=1 -covermode=atomic -timeout=5m -run '^TestIntegration' $(find
    ./pkg -type f -name '*_test.go' -exec grep -l '^func TestIntegration' '{}' '+'
    | grep -o '\(.*\)/' | sort -u)
  depends_on:
  - wire-install
  - wait-for-mysql-8.0
  environment:
    GRAFANA_TEST_DB: mysql
    MYSQL_HOST: mysql80
  image: golang:1.21.8-alpine
  name: mysql-8.0-integration-tests
- commands:
  - dockerize -wait tcp://redis:6379 -timeout 120s
  image: jwilder/dockerize:0.6.1
  name: wait-for-redis
- commands:
  - apk add --update build-base
  - go clean -testcache
  - go test -run IntegrationRedis -covermode=atomic -timeout=2m ./pkg/...
  depends_on:
  - wire-install
  - wait-for-redis
  environment:
    REDIS_URL: redis://redis:6379/0
  image: golang:1.21.8-alpine
  name: redis-integration-tests
- commands:
  - dockerize -wait tcp://memcached:11211 -timeout 120s
  image: jwilder/dockerize:0.6.1
  name: wait-for-memcached
- commands:
  - apk add --update build-base
  - go clean -testcache
  - go test -run IntegrationMemcached -covermode=atomic -timeout=2m ./pkg/...
  depends_on:
  - wire-install
  - wait-for-memcached
  environment:
    MEMCACHED_HOSTS: memcached:11211
  image: golang:1.21.8-alpine
  name: memcached-integration-tests
- commands:
  - dockerize -wait tcp://mimir_backend:8080 -timeout 120s
  image: jwilder/dockerize:0.6.1
  name: wait-for-remote-alertmanager
- commands:
  - apk add --update build-base
  - go clean -testcache
  - go test -run TestIntegrationRemoteAlertmanager -covermode=atomic -timeout=2m ./pkg/services/ngalert/...
  depends_on:
  - wire-install
  - wait-for-remote-alertmanager
  environment:
    AM_TENANT_ID: test
    AM_URL: http://mimir_backend:8080
  image: golang:1.21.8-alpine
  name: remote-alertmanager-integration-tests
trigger:
  event:
  - pull_request
  paths:
    exclude:
    - docs/**
    - '*.md'
    include:
    - pkg/**
    - packaging/**
    - .drone.yml
    - conf/**
    - go.sum
    - go.mod
    - public/app/plugins/**/plugin.json
type: docker
volumes:
- host:
    path: /var/run/docker.sock
  name: docker
- name: postgres
  temp:
    medium: memory
- name: mysql57
  temp:
    medium: memory
- name: mysql80
  temp:
    medium: memory
---
clone:
  retries: 3
depends_on: []
environment:
  EDITION: oss
image_pull_secrets:
- gcr
- gar
kind: pipeline
name: pr-docs
node:
  type: no-parallel
platform:
  arch: amd64
  os: linux
services: []
steps:
- commands:
  - echo $DRONE_RUNNER_NAME
  image: alpine:3.19.1
  name: identify-runner
- commands:
  - apk add --update g++ make python3 && ln -sf /usr/bin/python3 /usr/bin/python
  - yarn install --immutable
  depends_on: []
  image: node:20.9.0-alpine
  name: yarn-install
- commands:
  - pip3 install codespell
  - codespell -I .codespellignore docs/
  image: python:3.8
  name: codespell
- commands:
  - yarn run prettier:checkDocs
  depends_on:
  - yarn-install
  environment:
    NODE_OPTIONS: --max_old_space_size=8192
  image: node:20.9.0-alpine
  name: lint-docs
- commands:
  - mkdir -p /hugo/content/docs/grafana/latest
  - 'echo -e ''---\nredirectURL: /docs/grafana/latest/\ntype: redirect\nversioned:
    true\n---\n'' > /hugo/content/docs/grafana/_index.md'
  - cp -r docs/sources/* /hugo/content/docs/grafana/latest/
  - cd /hugo && make prod
  image: grafana/docs-base:latest
  name: build-docs-website
  pull: always
- commands:
  - '# It is required that code generated from Thema/CUE be committed and in sync
    with its inputs.'
  - '# The following command will fail if running code generators produces any diff
    in output.'
  - apk add --update make
  - CODEGEN_VERIFY=1 make gen-cue
  depends_on: []
  image: golang:1.21.8-alpine
  name: verify-gen-cue
trigger:
  event:
  - pull_request
  paths:
    include:
    - '*.md'
    - docs/**
    - packages/**/*.md
    - latest.json
  repo:
  - grafana/grafana
type: docker
volumes:
- host:
    path: /var/run/docker.sock
  name: docker
---
clone:
  retries: 3
depends_on: []
environment:
  EDITION: oss
image_pull_secrets:
- gcr
- gar
kind: pipeline
name: pr-shellcheck
node:
  type: no-parallel
platform:
  arch: amd64
  os: linux
services: []
steps:
- commands:
  - go build -o ./bin/build -ldflags '-extldflags -static' ./pkg/build/cmd
  depends_on: []
  environment:
    CGO_ENABLED: 0
  image: golang:1.21.8-alpine
  name: compile-build-cmd
- commands:
  - apt-get update -yq && apt-get install shellcheck
  - shellcheck -e SC1071 -e SC2162 scripts/**/*.sh
  image: ubuntu:22.04
  name: shellcheck
trigger:
  event:
  - pull_request
  paths:
    exclude:
    - '*.md'
    - docs/**
    - latest.json
    include:
    - scripts/**/*.sh
type: docker
volumes:
- host:
    path: /var/run/docker.sock
  name: docker
---
clone:
  retries: 3
depends_on: []
image_pull_secrets:
- gcr
- gar
kind: pipeline
name: pr-swagger-gen
node:
  type: no-parallel
platform:
  arch: amd64
  os: linux
services: []
steps:
- commands:
  - apk add --update curl jq bash
  - is_fork=$(curl "https://$GITHUB_TOKEN@api.github.com/repos/grafana/grafana/pulls/$DRONE_PULL_REQUEST"
    | jq .head.repo.fork)
  - if [ "$is_fork" != false ]; then return 1; fi
  - git clone "https://$${GITHUB_TOKEN}@github.com/grafana/grafana-enterprise.git"
    grafana-enterprise
  - cd grafana-enterprise
  - if git checkout ${DRONE_SOURCE_BRANCH}; then echo "checked out ${DRONE_SOURCE_BRANCH}";
    elif git checkout main; then echo "git checkout main"; else git checkout main;
    fi
  environment:
    GITHUB_TOKEN:
      from_secret: github_token
  failure: ignore
  image: alpine/git:2.40.1
  name: clone-enterprise
- commands:
  - apk add --update git make
  - make swagger-clean && make openapi3-gen
  - for f in public/api-merged.json public/openapi3.json; do git add $f; done
  - if [ -z "$(git diff --name-only --cached)" ]; then echo "Everything seems up to
    date!"; else echo "Please ensure the branch is up-to-date, then regenerate the
    specification by running make swagger-clean && make openapi3-gen" && return 1;
    fi
  depends_on:
  - clone-enterprise
  environment:
    GITHUB_TOKEN:
      from_secret: github_token
  image: golang:1.21.8-alpine
  name: swagger-gen
trigger:
  event:
  - pull_request
  paths:
    exclude:
    - docs/**
    - '*.md'
    include:
    - pkg/**
type: docker
volumes:
- host:
    path: /var/run/docker.sock
  name: docker
---
clone:
  retries: 3
depends_on: []
environment:
  EDITION: oss
image_pull_secrets:
- gcr
- gar
kind: pipeline
name: pr-integration-benchmarks
node:
  type: no-parallel
platform:
  arch: amd64
  os: linux
services:
- environment:
    PGDATA: /var/lib/postgresql/data/pgdata
    POSTGRES_DB: grafanatest
    POSTGRES_PASSWORD: grafanatest
    POSTGRES_USER: grafanatest
  image: postgres:12.3-alpine
  name: postgres
  volumes:
  - name: postgres
    path: /var/lib/postgresql/data/pgdata
- commands:
  - docker-entrypoint.sh mysqld --character-set-server=utf8mb4 --collation-server=utf8mb4_unicode_ci
  environment:
    MYSQL_DATABASE: grafana_tests
    MYSQL_PASSWORD: password
    MYSQL_ROOT_PASSWORD: rootpass
    MYSQL_USER: grafana
  image: mysql:5.7.39
  name: mysql57
  volumes:
  - name: mysql57
    path: /var/lib/mysql
- commands:
  - docker-entrypoint.sh mysqld --default-authentication-plugin=mysql_native_password
  environment:
    MYSQL_DATABASE: grafana_tests
    MYSQL_PASSWORD: password
    MYSQL_ROOT_PASSWORD: rootpass
    MYSQL_USER: grafana
  image: mysql:8.0.32
  name: mysql80
  volumes:
  - name: mysql80
    path: /var/lib/mysql
- commands:
  - /bin/mimir -target=backend -alertmanager.grafana-alertmanager-compatibility-enabled
  environment: {}
  image: grafana/mimir:r274-1780c50
  name: mimir_backend
- environment: {}
  image: redis:6.2.11-alpine
  name: redis
- environment: {}
  image: memcached:1.6.9-alpine
  name: memcached
steps:
- commands:
  - apk add --update curl jq bash
  - git clone "https://$${GITHUB_TOKEN}@github.com/grafana/grafana-enterprise.git"
    ../grafana-enterprise
  - cd ../grafana-enterprise
  - if git checkout ${DRONE_SOURCE_BRANCH}; then echo "checked out ${DRONE_SOURCE_BRANCH}";
    elif git checkout ${DRONE_TARGET_BRANCH}; then echo "git checkout ${DRONE_TARGET_BRANCH}";
    else git checkout main; fi
  - cd ../
  - ln -s src grafana
  - cd ./grafana-enterprise
  - ./build.sh
  environment:
    GITHUB_TOKEN:
      from_secret: github_token
  failure: ignore
  image: alpine/git:2.40.1
  name: clone-enterprise
- commands:
  - go build -o ./bin/build -ldflags '-extldflags -static' ./pkg/build/cmd
  depends_on: []
  environment:
    CGO_ENABLED: 0
  image: golang:1.21.8-alpine
  name: compile-build-cmd
- commands:
  - '# It is required that code generated from Thema/CUE be committed and in sync
    with its inputs.'
  - '# The following command will fail if running code generators produces any diff
    in output.'
  - apk add --update make
  - CODEGEN_VERIFY=1 make gen-cue
  depends_on:
  - clone-enterprise
  image: golang:1.21.8-alpine
  name: verify-gen-cue
- commands:
  - '# It is required that generated jsonnet is committed and in sync with its inputs.'
  - '# The following command will fail if running code generators produces any diff
    in output.'
  - apk add --update make
  - CODEGEN_VERIFY=1 make gen-jsonnet
  depends_on:
  - clone-enterprise
  image: golang:1.21.8-alpine
  name: verify-gen-jsonnet
- commands:
  - apk add --update make
  - make gen-go
  depends_on:
  - verify-gen-cue
  image: golang:1.21.8-alpine
  name: wire-install
- commands:
  - apk add --update build-base
  - if [ -z ${GO_PACKAGES} ]; then echo 'missing GO_PACKAGES'; false; fi
  - go test -v -run=^$ -benchmem -timeout=1h -count=8 -bench=. ${GO_PACKAGES}
  depends_on:
  - wire-install
  image: golang:1.21.8-alpine
  name: sqlite-benchmark-integration-tests
- commands:
  - apk add --update build-base
  - if [ -z ${GO_PACKAGES} ]; then echo 'missing GO_PACKAGES'; false; fi
  - go test -v -run=^$ -benchmem -timeout=1h -count=8 -bench=. ${GO_PACKAGES}
  depends_on:
  - wire-install
  environment:
    GRAFANA_TEST_DB: postgres
    PGPASSWORD: grafanatest
    POSTGRES_HOST: postgres
  image: golang:1.21.8-alpine
  name: postgres-benchmark-integration-tests
- commands:
  - apk add --update build-base
  - if [ -z ${GO_PACKAGES} ]; then echo 'missing GO_PACKAGES'; false; fi
  - go test -v -run=^$ -benchmem -timeout=1h -count=8 -bench=. ${GO_PACKAGES}
  depends_on:
  - wire-install
  environment:
    GRAFANA_TEST_DB: mysql
    MYSQL_HOST: mysql57
  image: golang:1.21.8-alpine
  name: mysql-5.7-benchmark-integration-tests
- commands:
  - apk add --update build-base
  - if [ -z ${GO_PACKAGES} ]; then echo 'missing GO_PACKAGES'; false; fi
  - go test -v -run=^$ -benchmem -timeout=1h -count=8 -bench=. ${GO_PACKAGES}
  depends_on:
  - wire-install
  environment:
    GRAFANA_TEST_DB: mysql
    MYSQL_HOST: mysql80
  image: golang:1.21.8-alpine
  name: mysql-8.0-benchmark-integration-tests
trigger:
  event:
  - promote
  target:
  - gobenchmarks
type: docker
volumes:
- host:
    path: /var/run/docker.sock
  name: docker
- name: postgres
  temp:
    medium: memory
- name: mysql57
  temp:
    medium: memory
- name: mysql80
  temp:
    medium: memory
---
clone:
  retries: 3
depends_on: []
environment:
  EDITION: oss
image_pull_secrets:
- gcr
- gar
kind: pipeline
name: main-docs
node:
  type: no-parallel
platform:
  arch: amd64
  os: linux
services: []
steps:
- commands:
  - echo $DRONE_RUNNER_NAME
  image: alpine:3.19.1
  name: identify-runner
- commands:
  - apk add --update g++ make python3 && ln -sf /usr/bin/python3 /usr/bin/python
  - yarn install --immutable
  depends_on: []
  image: node:20.9.0-alpine
  name: yarn-install
- commands:
  - pip3 install codespell
  - codespell -I .codespellignore docs/
  image: python:3.8
  name: codespell
- commands:
  - yarn run prettier:checkDocs
  depends_on:
  - yarn-install
  environment:
    NODE_OPTIONS: --max_old_space_size=8192
  image: node:20.9.0-alpine
  name: lint-docs
- commands:
  - mkdir -p /hugo/content/docs/grafana/latest
  - 'echo -e ''---\nredirectURL: /docs/grafana/latest/\ntype: redirect\nversioned:
    true\n---\n'' > /hugo/content/docs/grafana/_index.md'
  - cp -r docs/sources/* /hugo/content/docs/grafana/latest/
  - cd /hugo && make prod
  image: grafana/docs-base:latest
  name: build-docs-website
  pull: always
- commands:
  - '# It is required that code generated from Thema/CUE be committed and in sync
    with its inputs.'
  - '# The following command will fail if running code generators produces any diff
    in output.'
  - apk add --update make
  - CODEGEN_VERIFY=1 make gen-cue
  depends_on: []
  image: golang:1.21.8-alpine
  name: verify-gen-cue
trigger:
  branch: main
  event:
  - push
  paths:
    include:
    - '*.md'
    - docs/**
    - packages/**/*.md
    - latest.json
  repo:
  - grafana/grafana
type: docker
volumes:
- host:
    path: /var/run/docker.sock
  name: docker
---
clone:
  retries: 3
depends_on: []
environment:
  EDITION: oss
image_pull_secrets:
- gcr
- gar
kind: pipeline
name: main-test-frontend
node:
  type: no-parallel
platform:
  arch: amd64
  os: linux
services: []
steps:
- commands:
  - echo $DRONE_RUNNER_NAME
  image: alpine:3.19.1
  name: identify-runner
- commands:
  - apk add --update g++ make python3 && ln -sf /usr/bin/python3 /usr/bin/python
  - yarn install --immutable
  depends_on: []
  image: node:20.9.0-alpine
  name: yarn-install
- commands:
  - apk add --update git bash
  - yarn betterer ci
  depends_on:
  - yarn-install
  image: node:20.9.0-alpine
  name: betterer-frontend
- commands:
  - yarn run ci:test-frontend
  depends_on:
  - yarn-install
  environment:
    TEST_MAX_WORKERS: 50%
  image: node:20.9.0-alpine
  name: test-frontend
trigger:
  branch: main
  event:
  - push
  paths:
    exclude:
    - '*.md'
    - docs/**
    - latest.json
  repo:
  - grafana/grafana
type: docker
volumes:
- host:
    path: /var/run/docker.sock
  name: docker
---
clone:
  retries: 3
depends_on: []
environment:
  EDITION: oss
image_pull_secrets:
- gcr
- gar
kind: pipeline
name: main-lint-frontend
node:
  type: no-parallel
platform:
  arch: amd64
  os: linux
services: []
steps:
- commands:
  - echo $DRONE_RUNNER_NAME
  image: alpine:3.19.1
  name: identify-runner
- commands:
  - apk add --update g++ make python3 && ln -sf /usr/bin/python3 /usr/bin/python
  - yarn install --immutable
  depends_on: []
  image: node:20.9.0-alpine
  name: yarn-install
- commands:
  - yarn run prettier:check
  - yarn run lint
  - yarn run typecheck
  depends_on:
  - yarn-install
  environment:
    TEST_MAX_WORKERS: 50%
  image: node:20.9.0-alpine
  name: lint-frontend
- commands:
  - apk add --update git
  - |-
    yarn run i18n:extract || (echo "
    Extraction failed. Make sure that you have no dynamic translation phrases, such as 't(\`preferences.theme.\$${themeID}\`, themeName)' and that no translation key is used twice. Search the output for '[warning]' to find the offending file." && false)
  - "\n            file_diff=$(git diff --dirstat public/locales)\n            if
    [ -n \"$file_diff\" ]; then\n                echo $file_diff\n                echo
    \"\nTranslation extraction has not been committed. Please run 'yarn i18n:extract',
    commit the changes and push again.\"\n                exit 1\n            fi\n
    \           "
  depends_on:
  - yarn-install
  failure: ignore
  image: node:20.9.0-alpine
  name: verify-i18n
trigger:
  branch: main
  event:
  - push
  paths:
    exclude:
    - '*.md'
    - docs/**
    - latest.json
  repo:
  - grafana/grafana
type: docker
volumes:
- host:
    path: /var/run/docker.sock
  name: docker
---
clone:
  retries: 3
depends_on: []
environment:
  EDITION: oss
image_pull_secrets:
- gcr
- gar
kind: pipeline
name: main-test-backend
node:
  type: no-parallel
platform:
  arch: amd64
  os: linux
services: []
steps:
- commands:
  - echo $DRONE_RUNNER_NAME
  image: alpine:3.19.1
  name: identify-runner
- commands:
  - '# It is required that code generated from Thema/CUE be committed and in sync
    with its inputs.'
  - '# The following command will fail if running code generators produces any diff
    in output.'
  - apk add --update make
  - CODEGEN_VERIFY=1 make gen-cue
  depends_on: []
  image: golang:1.21.8-alpine
  name: verify-gen-cue
- commands:
  - '# It is required that generated jsonnet is committed and in sync with its inputs.'
  - '# The following command will fail if running code generators produces any diff
    in output.'
  - apk add --update make
  - CODEGEN_VERIFY=1 make gen-jsonnet
  depends_on: []
  image: golang:1.21.8-alpine
  name: verify-gen-jsonnet
- commands:
  - apk add --update make
  - make gen-go
  depends_on:
  - verify-gen-cue
  image: golang:1.21.8-alpine
  name: wire-install
- commands:
  - apk add --update build-base shared-mime-info shared-mime-info-lang
  - go test -tags requires_buildifer -short -covermode=atomic -timeout=5m ./pkg/...
  depends_on:
  - wire-install
  image: golang:1.21.8-alpine
  name: test-backend
- commands:
  - apk add --update build-base
  - go test -count=1 -covermode=atomic -timeout=5m -run '^TestIntegration' $(find
    ./pkg -type f -name '*_test.go' -exec grep -l '^func TestIntegration' '{}' '+'
    | grep -o '\(.*\)/' | sort -u)
  depends_on:
  - wire-install
  image: golang:1.21.8-alpine
  name: test-backend-integration
trigger:
  branch: main
  event:
  - push
  paths:
    exclude:
    - '*.md'
    - docs/**
    - latest.json
  repo:
  - grafana/grafana
type: docker
volumes:
- host:
    path: /var/run/docker.sock
  name: docker
---
clone:
  retries: 3
depends_on: []
environment:
  EDITION: oss
image_pull_secrets:
- gcr
- gar
kind: pipeline
name: main-lint-backend
node:
  type: no-parallel
platform:
  arch: amd64
  os: linux
services: []
steps:
- commands:
  - echo $DRONE_RUNNER_NAME
  image: alpine:3.19.1
  name: identify-runner
- commands:
  - go build -o ./bin/build -ldflags '-extldflags -static' ./pkg/build/cmd
  depends_on: []
  environment:
    CGO_ENABLED: 0
  image: golang:1.21.8-alpine
  name: compile-build-cmd
- commands:
  - apk add --update make
  - make gen-go
  depends_on: []
  image: golang:1.21.8-alpine
  name: wire-install
- commands:
  - apk add --update make build-base
  - make lint-go
  depends_on:
  - wire-install
  environment:
    CGO_ENABLED: "1"
  image: golang:1.21.8-alpine
  name: lint-backend
- commands:
  - go run scripts/modowners/modowners.go check go.mod
  image: golang:1.21.8-alpine
  name: validate-modfile
- commands:
  - apk add --update make
  - make swagger-validate
  image: golang:1.21.8-alpine
  name: validate-openapi-spec
- commands:
  - ./bin/build verify-drone
  depends_on:
  - compile-build-cmd
  image: byrnedo/alpine-curl:0.1.8
  name: lint-drone
trigger:
  branch: main
  event:
  - push
  paths:
    exclude:
    - '*.md'
    - docs/**
    - latest.json
  repo:
  - grafana/grafana
type: docker
volumes:
- host:
    path: /var/run/docker.sock
  name: docker
---
clone:
  retries: 3
depends_on: []
environment:
  EDITION: oss
image_pull_secrets:
- gcr
- gar
kind: pipeline
name: main-build-e2e-publish
node:
  type: no-parallel
platform:
  arch: amd64
  os: linux
services: []
steps:
- commands:
  - echo $DRONE_RUNNER_NAME
  image: alpine:3.19.1
  name: identify-runner
- commands:
  - mkdir -p bin
  - curl -fL -o bin/grabpl https://grafana-downloads.storage.googleapis.com/grafana-build-pipeline/v3.0.50/grabpl
  - chmod +x bin/grabpl
  image: byrnedo/alpine-curl:0.1.8
  name: grabpl
- commands:
  - go build -o ./bin/build -ldflags '-extldflags -static' ./pkg/build/cmd
  depends_on: []
  environment:
    CGO_ENABLED: 0
  image: golang:1.21.8-alpine
  name: compile-build-cmd
- commands:
  - '# It is required that code generated from Thema/CUE be committed and in sync
    with its inputs.'
  - '# The following command will fail if running code generators produces any diff
    in output.'
  - apk add --update make
  - CODEGEN_VERIFY=1 make gen-cue
  depends_on: []
  image: golang:1.21.8-alpine
  name: verify-gen-cue
- commands:
  - '# It is required that generated jsonnet is committed and in sync with its inputs.'
  - '# The following command will fail if running code generators produces any diff
    in output.'
  - apk add --update make
  - CODEGEN_VERIFY=1 make gen-jsonnet
  depends_on: []
  image: golang:1.21.8-alpine
  name: verify-gen-jsonnet
- commands:
  - apk add --update make
  - make gen-go
  depends_on:
  - verify-gen-cue
  image: golang:1.21.8-alpine
  name: wire-install
- commands:
  - apk add --update g++ make python3 && ln -sf /usr/bin/python3 /usr/bin/python
  - yarn install --immutable
  depends_on: []
  image: node:20.9.0-alpine
  name: yarn-install
- commands:
  - apk add --update jq
  - new_version=$(cat package.json | jq .version | sed s/pre/${DRONE_BUILD_NUMBER}/g)
  - 'echo "New version: $new_version"'
  - yarn run lerna version $new_version --exact --no-git-tag-version --no-push --force-publish
    -y
  - yarn install --mode=update-lockfile
  depends_on:
  - compile-build-cmd
  - yarn-install
  image: node:20.9.0-alpine
  name: update-package-json-version
- commands:
  - apk add --update jq bash
  - yarn packages:build
  - yarn packages:pack
  - ./scripts/validate-npm-packages.sh
  depends_on:
  - yarn-install
  - update-package-json-version
  environment:
    NODE_OPTIONS: --max_old_space_size=8192
  image: node:20.9.0-alpine
  name: build-frontend-packages
- commands:
  - /src/grafana-build artifacts -a targz:grafana:linux/amd64 -a targz:grafana:linux/arm64
    -a targz:grafana:linux/arm/v7 --go-version=1.21.8 --yarn-cache=$$YARN_CACHE_FOLDER
    --build-id=$$DRONE_BUILD_NUMBER --grafana-dir=$$PWD > packages.txt
  depends_on:
  - update-package-json-version
  environment:
    _EXPERIMENTAL_DAGGER_CLOUD_TOKEN:
      from_secret: dagger_token
  image: grafana/grafana-build:main
  name: rgm-package
  pull: always
  volumes:
  - name: docker
    path: /var/run/docker.sock
- commands:
  - apk add --update tar bash
  - mkdir grafana
  - tar --strip-components=1 -xvf ./dist/*amd64.tar.gz -C grafana
  - cp -r devenv scripts tools grafana && cd grafana && ./scripts/grafana-server/start-server
  depends_on:
  - rgm-package
  detach: true
  environment:
    GF_APP_MODE: development
    GF_SERVER_HTTP_PORT: "3001"
    GF_SERVER_ROUTER_LOGGING: "1"
  image: alpine:3.19.1
  name: grafana-server
- commands:
  - ./bin/build e2e-tests --port 3001 --suite dashboards-suite
  depends_on:
  - grafana-server
  environment:
    HOST: grafana-server
  image: cypress/included:13.1.0
  name: end-to-end-tests-dashboards-suite
- commands:
  - ./bin/build e2e-tests --port 3001 --suite smoke-tests-suite
  depends_on:
  - grafana-server
  environment:
    HOST: grafana-server
  image: cypress/included:13.1.0
  name: end-to-end-tests-smoke-tests-suite
- commands:
  - ./bin/build e2e-tests --port 3001 --suite panels-suite
  depends_on:
  - grafana-server
  environment:
    HOST: grafana-server
  image: cypress/included:13.1.0
  name: end-to-end-tests-panels-suite
- commands:
  - ./bin/build e2e-tests --port 3001 --suite various-suite
  depends_on:
  - grafana-server
  environment:
    HOST: grafana-server
  image: cypress/included:13.1.0
  name: end-to-end-tests-various-suite
- commands:
  - cd /
  - ./cpp-e2e/scripts/ci-run.sh azure ${DRONE_SOURCE_BRANCH}
  depends_on:
  - grafana-server
  environment:
    AZURE_SP_APP_ID:
      from_secret: azure_sp_app_id
    AZURE_SP_PASSWORD:
      from_secret: azure_sp_app_pw
    AZURE_TENANT:
      from_secret: azure_tenant
    CYPRESS_CI: "true"
    GITHUB_TOKEN:
      from_secret: github_token
    HOST: grafana-server
  image: us-docker.pkg.dev/grafanalabs-dev/cloud-data-sources/e2e:3.0.0
  name: end-to-end-tests-cloud-plugins-suite-azure
  when:
    paths:
      include:
      - pkg/tsdb/azuremonitor/**
      - public/app/plugins/datasource/azuremonitor/**
      - e2e/cloud-plugins-suite/azure-monitor.spec.ts
    repo:
    - grafana/grafana
- commands:
  - if [ -z `find ./e2e -type f -name *spec.ts.mp4` ]; then echo 'missing videos';
    false; fi
  - apt-get update
  - apt-get install -yq zip
  - printenv GCP_GRAFANA_UPLOAD_ARTIFACTS_KEY > /tmp/gcpkey_upload_artifacts.json
  - gcloud auth activate-service-account --key-file=/tmp/gcpkey_upload_artifacts.json
  - find ./e2e -type f -name "*spec.ts.mp4" | zip e2e/videos.zip -@
  - gsutil cp e2e/videos.zip gs://$${E2E_TEST_ARTIFACTS_BUCKET}/${DRONE_BUILD_NUMBER}/artifacts/videos/videos.zip
  - export E2E_ARTIFACTS_VIDEO_ZIP=https://storage.googleapis.com/$${E2E_TEST_ARTIFACTS_BUCKET}/${DRONE_BUILD_NUMBER}/artifacts/videos/videos.zip
  - 'echo "E2E Test artifacts uploaded to: $${E2E_ARTIFACTS_VIDEO_ZIP}"'
  - 'curl -X POST https://api.github.com/repos/${DRONE_REPO}/statuses/${DRONE_COMMIT_SHA}
    -H "Authorization: token $${GITHUB_TOKEN}" -d "{\"state\":\"success\",\"target_url\":\"$${E2E_ARTIFACTS_VIDEO_ZIP}\",
    \"description\": \"Click on the details to download e2e recording videos\", \"context\":
    \"e2e_artifacts\"}"'
  depends_on:
  - end-to-end-tests-dashboards-suite
  - end-to-end-tests-panels-suite
  - end-to-end-tests-smoke-tests-suite
  - end-to-end-tests-various-suite
  environment:
    E2E_TEST_ARTIFACTS_BUCKET: releng-pipeline-artifacts-dev
    GCP_GRAFANA_UPLOAD_ARTIFACTS_KEY:
      from_secret: gcp_upload_artifacts_key
    GITHUB_TOKEN:
      from_secret: github_token
  failure: ignore
  image: google/cloud-sdk:431.0.0
  name: e2e-tests-artifacts-upload
  when:
    status:
    - success
    - failure
- commands:
  - yarn storybook:build
  - ./bin/build verify-storybook
  depends_on:
  - rgm-package
  - build-frontend-packages
  environment:
    NODE_OPTIONS: --max_old_space_size=4096
  image: node:20.9.0-alpine
  name: build-storybook
  when:
    paths:
      include:
      - packages/grafana-ui/**
- commands:
  - npx wait-on@7.0.1 http://$HOST:$PORT
  - pa11y-ci --config .pa11yci.conf.js --json > pa11y-ci-results.json
  depends_on:
  - grafana-server
  environment:
    GRAFANA_MISC_STATS_API_KEY:
      from_secret: grafana_misc_stats_api_key
    HOST: grafana-server
    PORT: 3001
  failure: ignore
  image: grafana/docker-puppeteer:1.1.0
  name: test-a11y-frontend
- commands:
  - ./bin/build store-storybook --deployment canary
  depends_on:
  - build-storybook
  - end-to-end-tests-dashboards-suite
  - end-to-end-tests-panels-suite
  - end-to-end-tests-smoke-tests-suite
  - end-to-end-tests-various-suite
  environment:
    GCP_KEY:
      from_secret: gcp_grafanauploads
    PRERELEASE_BUCKET:
      from_secret: prerelease_bucket
  image: grafana/grafana-ci-deploy:1.3.3
  name: store-storybook
  when:
    paths:
      include:
      - packages/grafana-ui/**
    repo:
    - grafana/grafana
- commands:
  - apk add --update bash grep git
  - ./scripts/ci-frontend-metrics.sh ./grafana/public/build | ./bin/build publish-metrics
    $$GRAFANA_MISC_STATS_API_KEY
  depends_on:
  - test-a11y-frontend
  environment:
    GRAFANA_MISC_STATS_API_KEY:
      from_secret: grafana_misc_stats_api_key
  failure: ignore
  image: node:20.9.0-alpine
  name: publish-frontend-metrics
  when:
    repo:
    - grafana/grafana
- commands:
  - docker run --privileged --rm tonistiigi/binfmt --install all
  - /src/grafana-build artifacts -a docker:grafana:linux/amd64 -a docker:grafana:linux/amd64:ubuntu
    -a docker:grafana:linux/arm64 -a docker:grafana:linux/arm64:ubuntu -a docker:grafana:linux/arm/v7
    -a docker:grafana:linux/arm/v7:ubuntu --yarn-cache=$$YARN_CACHE_FOLDER --build-id=$$DRONE_BUILD_NUMBER
    --go-version=1.21.8 --ubuntu-base=ubuntu:22.04 --alpine-base=alpine:3.19.1 --tag-format='{{
    .version_base }}-{{ .buildID }}-{{ .arch }}' --grafana-dir=$$PWD --ubuntu-tag-format='{{
    .version_base }}-{{ .buildID }}-ubuntu-{{ .arch }}' > docker.txt
  - find ./dist -name '*docker*.tar.gz' -type f | xargs -n1 docker load -i
  depends_on:
  - update-package-json-version
  environment:
    _EXPERIMENTAL_DAGGER_CLOUD_TOKEN:
      from_secret: dagger_token
  image: grafana/grafana-build:main
  name: rgm-build-docker
  pull: always
  volumes:
  - name: docker
    path: /var/run/docker.sock
- commands:
  - ./bin/grabpl artifacts docker publish --dockerhub-repo grafana/grafana
  depends_on:
  - rgm-build-docker
  environment:
    DOCKER_PASSWORD:
      from_secret: docker_password
    DOCKER_USER:
      from_secret: docker_username
    GCP_KEY:
      from_secret: gcp_grafanauploads
    GITHUB_APP_ID:
      from_secret: delivery-bot-app-id
    GITHUB_APP_INSTALLATION_ID:
      from_secret: delivery-bot-app-installation-id
    GITHUB_APP_PRIVATE_KEY:
      from_secret: delivery-bot-app-private-key
  image: google/cloud-sdk:431.0.0
  name: publish-images-grafana
  volumes:
  - name: docker
    path: /var/run/docker.sock
  when:
    repo:
    - grafana/grafana
- commands:
  - ./bin/grabpl artifacts docker publish --dockerhub-repo grafana/grafana-oss
  depends_on:
  - rgm-build-docker
  environment:
    DOCKER_PASSWORD:
      from_secret: docker_password
    DOCKER_USER:
      from_secret: docker_username
    GCP_KEY:
      from_secret: gcp_grafanauploads
    GITHUB_APP_ID:
      from_secret: delivery-bot-app-id
    GITHUB_APP_INSTALLATION_ID:
      from_secret: delivery-bot-app-installation-id
    GITHUB_APP_PRIVATE_KEY:
      from_secret: delivery-bot-app-private-key
  image: google/cloud-sdk:431.0.0
  name: publish-images-grafana-oss
  volumes:
  - name: docker
    path: /var/run/docker.sock
  when:
    repo:
    - grafana/grafana
- commands:
  - apk add --update bash
  - ./scripts/publish-npm-packages.sh --dist-tag 'canary' --registry 'https://registry.npmjs.org'
  depends_on:
  - end-to-end-tests-dashboards-suite
  - end-to-end-tests-panels-suite
  - end-to-end-tests-smoke-tests-suite
  - end-to-end-tests-various-suite
  - build-frontend-packages
  environment:
    NPM_TOKEN:
      from_secret: npm_token
  image: node:20.9.0-alpine
  name: release-canary-npm-packages
  when:
    paths:
      include:
      - packages/**
    repo:
    - grafana/grafana
- commands:
  - ./bin/build upload-packages --edition oss
  depends_on:
  - end-to-end-tests-dashboards-suite
  - end-to-end-tests-panels-suite
  - end-to-end-tests-smoke-tests-suite
  - end-to-end-tests-various-suite
  environment:
    GCP_KEY:
      from_secret: gcp_grafanauploads_base64
    PRERELEASE_BUCKET:
      from_secret: prerelease_bucket
  image: grafana/grafana-ci-deploy:1.3.3
  name: upload-packages
  when:
    repo:
    - grafana/grafana
- commands:
  - ./bin/build upload-cdn --edition oss
  depends_on:
  - grafana-server
  environment:
    GCP_KEY:
      from_secret: gcp_grafanauploads
    PRERELEASE_BUCKET:
      from_secret: prerelease_bucket
  image: grafana/grafana-ci-deploy:1.3.3
  name: upload-cdn-assets
  when:
    repo:
    - grafana/grafana
trigger:
  branch: main
  event:
  - push
  paths:
    exclude:
    - '*.md'
    - docs/**
    - latest.json
  repo:
  - grafana/grafana
type: docker
volumes:
- host:
    path: /var/run/docker.sock
  name: docker
---
clone:
  retries: 3
depends_on: []
environment:
  EDITION: oss
image_pull_secrets:
- gcr
- gar
kind: pipeline
name: main-integration-tests
node:
  type: no-parallel
platform:
  arch: amd64
  os: linux
services:
- environment:
    PGDATA: /var/lib/postgresql/data/pgdata
    POSTGRES_DB: grafanatest
    POSTGRES_PASSWORD: grafanatest
    POSTGRES_USER: grafanatest
  image: postgres:12.3-alpine
  name: postgres
  volumes:
  - name: postgres
    path: /var/lib/postgresql/data/pgdata
- commands:
  - docker-entrypoint.sh mysqld --character-set-server=utf8mb4 --collation-server=utf8mb4_unicode_ci
  environment:
    MYSQL_DATABASE: grafana_tests
    MYSQL_PASSWORD: password
    MYSQL_ROOT_PASSWORD: rootpass
    MYSQL_USER: grafana
  image: mysql:5.7.39
  name: mysql57
  volumes:
  - name: mysql57
    path: /var/lib/mysql
- commands:
  - docker-entrypoint.sh mysqld --default-authentication-plugin=mysql_native_password
  environment:
    MYSQL_DATABASE: grafana_tests
    MYSQL_PASSWORD: password
    MYSQL_ROOT_PASSWORD: rootpass
    MYSQL_USER: grafana
  image: mysql:8.0.32
  name: mysql80
  volumes:
  - name: mysql80
    path: /var/lib/mysql
- commands:
  - /bin/mimir -target=backend -alertmanager.grafana-alertmanager-compatibility-enabled
  environment: {}
  image: grafana/mimir:r274-1780c50
  name: mimir_backend
- environment: {}
  image: redis:6.2.11-alpine
  name: redis
- environment: {}
  image: memcached:1.6.9-alpine
  name: memcached
steps:
- commands:
  - mkdir -p bin
  - curl -fL -o bin/grabpl https://grafana-downloads.storage.googleapis.com/grafana-build-pipeline/v3.0.50/grabpl
  - chmod +x bin/grabpl
  image: byrnedo/alpine-curl:0.1.8
  name: grabpl
- commands:
  - go build -o ./bin/build -ldflags '-extldflags -static' ./pkg/build/cmd
  depends_on: []
  environment:
    CGO_ENABLED: 0
  image: golang:1.21.8-alpine
  name: compile-build-cmd
- commands:
  - echo $DRONE_RUNNER_NAME
  image: alpine:3.19.1
  name: identify-runner
- commands:
  - '# It is required that code generated from Thema/CUE be committed and in sync
    with its inputs.'
  - '# The following command will fail if running code generators produces any diff
    in output.'
  - apk add --update make
  - CODEGEN_VERIFY=1 make gen-cue
  depends_on: []
  image: golang:1.21.8-alpine
  name: verify-gen-cue
- commands:
  - '# It is required that generated jsonnet is committed and in sync with its inputs.'
  - '# The following command will fail if running code generators produces any diff
    in output.'
  - apk add --update make
  - CODEGEN_VERIFY=1 make gen-jsonnet
  depends_on: []
  image: golang:1.21.8-alpine
  name: verify-gen-jsonnet
- commands:
  - apk add --update make
  - make gen-go
  depends_on:
  - verify-gen-cue
  image: golang:1.21.8-alpine
  name: wire-install
- commands:
  - dockerize -wait tcp://postgres:5432 -timeout 120s
  image: jwilder/dockerize:0.6.1
  name: wait-for-postgres
- commands:
  - apk add --update build-base
  - apk add --update postgresql-client
  - psql -p 5432 -h postgres -U grafanatest -d grafanatest -f devenv/docker/blocks/postgres_tests/setup.sql
  - go clean -testcache
  - go test -p=1 -count=1 -covermode=atomic -timeout=5m -run '^TestIntegration' $(find
    ./pkg -type f -name '*_test.go' -exec grep -l '^func TestIntegration' '{}' '+'
    | grep -o '\(.*\)/' | sort -u)
  depends_on:
  - wire-install
  - wait-for-postgres
  environment:
    GRAFANA_TEST_DB: postgres
    PGPASSWORD: grafanatest
    POSTGRES_HOST: postgres
  image: golang:1.21.8-alpine
  name: postgres-integration-tests
- commands:
  - dockerize -wait tcp://mysql57:3306 -timeout 120s
  image: jwilder/dockerize:0.6.1
  name: wait-for-mysql-5.7
- commands:
  - apk add --update build-base
  - apk add --update mysql-client
  - cat devenv/docker/blocks/mysql_tests/setup.sql | mysql -h mysql57 -P 3306 -u root
    -prootpass
  - go clean -testcache
  - go test -p=1 -count=1 -covermode=atomic -timeout=5m -run '^TestIntegration' $(find
    ./pkg -type f -name '*_test.go' -exec grep -l '^func TestIntegration' '{}' '+'
    | grep -o '\(.*\)/' | sort -u)
  depends_on:
  - wire-install
  - wait-for-mysql-5.7
  environment:
    GRAFANA_TEST_DB: mysql
    MYSQL_HOST: mysql57
  image: golang:1.21.8-alpine
  name: mysql-5.7-integration-tests
- commands:
  - dockerize -wait tcp://mysql80:3306 -timeout 120s
  image: jwilder/dockerize:0.6.1
  name: wait-for-mysql-8.0
- commands:
  - apk add --update build-base
  - apk add --update mysql-client
  - cat devenv/docker/blocks/mysql_tests/setup.sql | mysql -h mysql80 -P 3306 -u root
    -prootpass
  - go clean -testcache
  - go test -p=1 -count=1 -covermode=atomic -timeout=5m -run '^TestIntegration' $(find
    ./pkg -type f -name '*_test.go' -exec grep -l '^func TestIntegration' '{}' '+'
    | grep -o '\(.*\)/' | sort -u)
  depends_on:
  - wire-install
  - wait-for-mysql-8.0
  environment:
    GRAFANA_TEST_DB: mysql
    MYSQL_HOST: mysql80
  image: golang:1.21.8-alpine
  name: mysql-8.0-integration-tests
- commands:
  - dockerize -wait tcp://redis:6379 -timeout 120s
  image: jwilder/dockerize:0.6.1
  name: wait-for-redis
- commands:
  - apk add --update build-base
  - go clean -testcache
  - go test -run IntegrationRedis -covermode=atomic -timeout=2m ./pkg/...
  depends_on:
  - wire-install
  - wait-for-redis
  environment:
    REDIS_URL: redis://redis:6379/0
  image: golang:1.21.8-alpine
  name: redis-integration-tests
- commands:
  - dockerize -wait tcp://memcached:11211 -timeout 120s
  image: jwilder/dockerize:0.6.1
  name: wait-for-memcached
- commands:
  - apk add --update build-base
  - go clean -testcache
  - go test -run IntegrationMemcached -covermode=atomic -timeout=2m ./pkg/...
  depends_on:
  - wire-install
  - wait-for-memcached
  environment:
    MEMCACHED_HOSTS: memcached:11211
  image: golang:1.21.8-alpine
  name: memcached-integration-tests
- commands:
  - dockerize -wait tcp://mimir_backend:8080 -timeout 120s
  image: jwilder/dockerize:0.6.1
  name: wait-for-remote-alertmanager
- commands:
  - apk add --update build-base
  - go clean -testcache
  - go test -run TestIntegrationRemoteAlertmanager -covermode=atomic -timeout=2m ./pkg/services/ngalert/...
  depends_on:
  - wire-install
  - wait-for-remote-alertmanager
  environment:
    AM_TENANT_ID: test
    AM_URL: http://mimir_backend:8080
  image: golang:1.21.8-alpine
  name: remote-alertmanager-integration-tests
trigger:
  branch: main
  event:
  - push
  paths:
    exclude:
    - '*.md'
    - docs/**
    - latest.json
  repo:
  - grafana/grafana
type: docker
volumes:
- host:
    path: /var/run/docker.sock
  name: docker
- name: postgres
  temp:
    medium: memory
- name: mysql57
  temp:
    medium: memory
- name: mysql80
  temp:
    medium: memory
---
clone:
  retries: 3
depends_on:
- main-test-frontend
- main-test-backend
- main-build-e2e-publish
- main-integration-tests
environment:
  EDITION: oss
image_pull_secrets:
- gcr
- gar
kind: pipeline
name: main-windows
platform:
  arch: amd64
  os: windows
  version: "1809"
services: []
steps:
- commands:
  - echo $env:DRONE_RUNNER_NAME
  image: mcr.microsoft.com/windows:1809
  name: identify-runner
- commands:
  - $$ProgressPreference = "SilentlyContinue"
  - Invoke-WebRequest https://grafana-downloads.storage.googleapis.com/grafana-build-pipeline/v3.0.50/windows/grabpl.exe
    -OutFile grabpl.exe
  image: grafana/ci-wix:0.1.1
  name: windows-init
trigger:
  branch: main
  event:
  - push
  paths:
    exclude:
    - '*.md'
    - docs/**
    - latest.json
  repo:
  - grafana/grafana
type: docker
volumes:
- host:
    path: //./pipe/docker_engine/
  name: docker
---
clone:
  retries: 3
depends_on:
- main-build-e2e-publish
- main-integration-tests
environment:
  EDITION: oss
image_pull_secrets:
- gcr
- gar
kind: pipeline
name: main-trigger-downstream
node:
  type: no-parallel
platform:
  arch: amd64
  os: linux
services: []
steps:
- image: grafana/drone-downstream
  name: trigger-enterprise-downstream
  settings:
    params:
    - SOURCE_BUILD_NUMBER=${DRONE_COMMIT}
    - SOURCE_COMMIT=${DRONE_COMMIT}
    repositories:
    - grafana/grafana-enterprise@main
    server: https://drone.grafana.net
    token:
      from_secret: drone_token
trigger:
  branch: main
  event:
  - push
  paths:
    exclude:
    - '*.md'
    - docs/**
    - latest.json
  repo:
  - grafana/grafana-security-mirror
type: docker
volumes:
- host:
    path: /var/run/docker.sock
  name: docker
---
clone:
  retries: 3
depends_on:
- main-test-frontend
- main-test-backend
- main-build-e2e-publish
- main-integration-tests
- main-windows
kind: pipeline
name: main-notify
platform:
  arch: amd64
  os: linux
steps:
- image: plugins/slack
  name: slack
  settings:
    channel: grafana-ci-notifications
    template: |-
      Build {{build.number}} failed for commit: <https://github.com/{{repo.owner}}/{{repo.name}}/commit/{{build.commit}}|{{ truncate build.commit 8 }}>: {{build.link}}
      Branch: <https://github.com/{{ repo.owner }}/{{ repo.name }}/commits/{{ build.branch }}|{{ build.branch }}>
      Author: {{build.author}}
    webhook:
      from_secret: slack_webhook
trigger:
  branch: main
  event:
  - push
  paths:
    exclude:
    - '*.md'
    - docs/**
    - latest.json
  repo:
  - grafana/grafana
  status:
  - failure
type: docker
---
clone:
  retries: 3
depends_on: []
environment:
  EDITION: oss
image_pull_secrets:
- gcr
- gar
kind: pipeline
name: publish-docker-public
node:
  type: no-parallel
platform:
  arch: amd64
  os: linux
services: []
steps:
- commands:
  - echo $DRONE_RUNNER_NAME
  image: alpine:3.19.1
  name: identify-runner
- commands:
  - mkdir -p bin
  - curl -fL -o bin/grabpl https://grafana-downloads.storage.googleapis.com/grafana-build-pipeline/v3.0.50/grabpl
  - chmod +x bin/grabpl
  image: byrnedo/alpine-curl:0.1.8
  name: grabpl
- commands:
  - go build -o ./bin/build -ldflags '-extldflags -static' ./pkg/build/cmd
  depends_on: []
  environment:
    CGO_ENABLED: 0
  image: golang:1.21.8-alpine
  name: compile-build-cmd
- commands:
  - ./bin/build artifacts docker fetch --edition oss
  depends_on:
  - compile-build-cmd
  environment:
    DOCKER_ENTERPRISE2_REPO:
      from_secret: docker_enterprise2_repo
    DOCKER_PASSWORD:
      from_secret: docker_password
    DOCKER_USER:
      from_secret: docker_username
    GCP_KEY:
      from_secret: gcp_grafanauploads
  image: google/cloud-sdk:431.0.0
  name: fetch-images
  volumes:
  - name: docker
    path: /var/run/docker.sock
- commands:
  - ./bin/grabpl artifacts docker publish --dockerhub-repo grafana/grafana --version-tag
    ${DRONE_TAG}
  depends_on:
  - fetch-images
  environment:
    DOCKER_PASSWORD:
      from_secret: docker_password
    DOCKER_USER:
      from_secret: docker_username
    GCP_KEY:
      from_secret: gcp_grafanauploads
    GITHUB_APP_ID:
      from_secret: delivery-bot-app-id
    GITHUB_APP_INSTALLATION_ID:
      from_secret: delivery-bot-app-installation-id
    GITHUB_APP_PRIVATE_KEY:
      from_secret: delivery-bot-app-private-key
  image: google/cloud-sdk:431.0.0
  name: publish-images-grafana
  volumes:
  - name: docker
    path: /var/run/docker.sock
- commands:
  - ./bin/grabpl artifacts docker publish --dockerhub-repo grafana/grafana-oss --version-tag
    ${DRONE_TAG}
  depends_on:
  - fetch-images
  environment:
    DOCKER_PASSWORD:
      from_secret: docker_password
    DOCKER_USER:
      from_secret: docker_username
    GCP_KEY:
      from_secret: gcp_grafanauploads
    GITHUB_APP_ID:
      from_secret: delivery-bot-app-id
    GITHUB_APP_INSTALLATION_ID:
      from_secret: delivery-bot-app-installation-id
    GITHUB_APP_PRIVATE_KEY:
      from_secret: delivery-bot-app-private-key
  image: google/cloud-sdk:431.0.0
  name: publish-images-grafana-oss
  volumes:
  - name: docker
    path: /var/run/docker.sock
trigger:
  event:
  - promote
  target:
  - public
type: docker
volumes:
- host:
    path: /var/run/docker.sock
  name: docker
---
clone:
  retries: 3
depends_on: []
environment:
  EDITION: oss
image_pull_secrets:
- gcr
- gar
kind: pipeline
name: publish-artifacts-public
node:
  type: no-parallel
platform:
  arch: amd64
  os: linux
services: []
steps:
- commands:
  - go build -o ./bin/build -ldflags '-extldflags -static' ./pkg/build/cmd
  depends_on: []
  environment:
    CGO_ENABLED: 0
  image: golang:1.21.8-alpine
  name: compile-build-cmd
- commands:
  - ./bin/build artifacts packages --tag $${DRONE_TAG} --src-bucket $${PRERELEASE_BUCKET}
  depends_on:
  - compile-build-cmd
  environment:
    GCP_KEY:
      from_secret: gcp_grafanauploads_base64
    PRERELEASE_BUCKET:
      from_secret: prerelease_bucket
  image: grafana/grafana-ci-deploy:1.3.3
  name: publish-artifacts
- commands:
  - ./bin/build artifacts static-assets --tag ${DRONE_TAG} --static-asset-editions=grafana-oss
  depends_on:
  - compile-build-cmd
  environment:
    GCP_KEY:
      from_secret: gcp_grafanauploads_base64
    PRERELEASE_BUCKET:
      from_secret: prerelease_bucket
    STATIC_ASSET_EDITIONS:
      from_secret: static_asset_editions
  image: grafana/grafana-ci-deploy:1.3.3
  name: publish-static-assets
- commands:
  - ./bin/build artifacts storybook --tag ${DRONE_TAG}
  depends_on:
  - compile-build-cmd
  environment:
    GCP_KEY:
      from_secret: gcp_grafanauploads_base64
    PRERELEASE_BUCKET:
      from_secret: prerelease_bucket
  image: grafana/grafana-ci-deploy:1.3.3
  name: publish-storybook
trigger:
  event:
  - promote
  target:
  - public
type: docker
volumes:
- host:
    path: /var/run/docker.sock
  name: docker
---
clone:
  retries: 3
depends_on: []
environment:
  EDITION: oss
image_pull_secrets:
- gcr
- gar
kind: pipeline
name: publish-npm-packages-public
node:
  type: no-parallel
platform:
  arch: amd64
  os: linux
services: []
steps:
- commands:
  - go build -o ./bin/build -ldflags '-extldflags -static' ./pkg/build/cmd
  depends_on: []
  environment:
    CGO_ENABLED: 0
  image: golang:1.21.8-alpine
  name: compile-build-cmd
- commands:
  - apk add --update g++ make python3 && ln -sf /usr/bin/python3 /usr/bin/python
  - yarn install --immutable
  depends_on: []
  image: node:20.9.0-alpine
  name: yarn-install
- commands:
  - ./bin/build artifacts npm retrieve --tag ${DRONE_TAG}
  depends_on:
  - compile-build-cmd
  - yarn-install
  environment:
    GCP_KEY:
      from_secret: gcp_grafanauploads_base64
    PRERELEASE_BUCKET:
      from_secret: prerelease_bucket
  failure: ignore
  image: grafana/grafana-ci-deploy:1.3.3
  name: retrieve-npm-packages
- commands:
  - ./bin/build artifacts npm release --tag ${DRONE_TAG}
  depends_on:
  - compile-build-cmd
  - retrieve-npm-packages
  environment:
    NPM_TOKEN:
      from_secret: npm_token
  failure: ignore
  image: node:20.9.0-alpine
  name: release-npm-packages
trigger:
  event:
  - promote
  target:
  - public
type: docker
volumes:
- host:
    path: /var/run/docker.sock
  name: docker
---
clone:
  retries: 3
depends_on:
- publish-artifacts-public
- publish-docker-public
environment:
  EDITION: oss
image_pull_secrets:
- gcr
- gar
kind: pipeline
name: publish-packages
node:
  type: no-parallel
platform:
  arch: amd64
  os: linux
services: []
steps:
- commands:
  - go build -o ./bin/build -ldflags '-extldflags -static' ./pkg/build/cmd
  depends_on: []
  environment:
    CGO_ENABLED: 0
  image: golang:1.21.8-alpine
  name: compile-build-cmd
- depends_on:
  - compile-build-cmd
  image: us.gcr.io/kubernetes-dev/package-publish:latest
  name: publish-linux-packages-deb
  privileged: true
  settings:
    access_key_id:
      from_secret: packages_access_key_id
    deb_distribution: auto
    gpg_passphrase:
      from_secret: packages_gpg_passphrase
    gpg_private_key:
      from_secret: packages_gpg_private_key
    gpg_public_key:
      from_secret: packages_gpg_public_key
    package_path: gs://grafana-prerelease/artifacts/downloads/*${DRONE_TAG}/oss/**.deb
    secret_access_key:
      from_secret: packages_secret_access_key
    service_account_json:
      from_secret: packages_service_account
    target_bucket: grafana-packages
- depends_on:
  - compile-build-cmd
  image: us.gcr.io/kubernetes-dev/package-publish:latest
  name: publish-linux-packages-rpm
  privileged: true
  settings:
    access_key_id:
      from_secret: packages_access_key_id
    deb_distribution: auto
    gpg_passphrase:
      from_secret: packages_gpg_passphrase
    gpg_private_key:
      from_secret: packages_gpg_private_key
    gpg_public_key:
      from_secret: packages_gpg_public_key
    package_path: gs://grafana-prerelease/artifacts/downloads/*${DRONE_TAG}/oss/**.rpm
    secret_access_key:
      from_secret: packages_secret_access_key
    service_account_json:
      from_secret: packages_service_account
    target_bucket: grafana-packages
- commands:
  - ./bin/build publish grafana-com --edition oss ${DRONE_TAG}
  depends_on:
  - publish-linux-packages-deb
  - publish-linux-packages-rpm
  environment:
    GCP_KEY:
      from_secret: gcp_grafanauploads_base64
    GRAFANA_COM_API_KEY:
      from_secret: grafana_api_key
  image: grafana/grafana-ci-deploy:1.3.3
  name: publish-grafanacom
trigger:
  event:
  - promote
  target:
  - public
type: docker
volumes:
- host:
    path: /var/run/docker.sock
  name: docker
---
clone:
  retries: 3
depends_on:
- main-test-backend
- main-test-frontend
image_pull_secrets:
- gcr
- gar
kind: pipeline
name: rgm-main-prerelease
node:
  type: no-parallel
platform:
  arch: amd64
  os: linux
services: []
steps:
- commands:
  - export GRAFANA_DIR=$$(pwd)
  - cd /src && ./scripts/drone_build_main.sh
  environment:
    _EXPERIMENTAL_DAGGER_CLOUD_TOKEN:
      from_secret: dagger_token
    ALPINE_BASE: alpine:3.19.1
    CDN_DESTINATION:
      from_secret: rgm_cdn_destination
    DESTINATION:
      from_secret: destination
    DOCKER_PASSWORD:
      from_secret: docker_password
    DOCKER_USERNAME:
      from_secret: docker_username
    DOWNLOADS_DESTINATION:
      from_secret: rgm_downloads_destination
    GCOM_API_KEY:
      from_secret: grafana_api_key
    GCP_KEY_BASE64:
      from_secret: gcp_key_base64
    GITHUB_TOKEN:
      from_secret: github_token
    GO_VERSION: 1.21.8
    GPG_PASSPHRASE:
      from_secret: packages_gpg_passphrase
    GPG_PRIVATE_KEY:
      from_secret: packages_gpg_private_key
    GPG_PUBLIC_KEY:
      from_secret: packages_gpg_public_key
    NPM_TOKEN:
      from_secret: npm_token
    STORYBOOK_DESTINATION:
      from_secret: rgm_storybook_destination
    UBUNTU_BASE: ubuntu:22.04
  image: grafana/grafana-build:main
  name: rgm-build
  pull: always
  volumes:
  - name: docker
    path: /var/run/docker.sock
trigger:
  branch: main
  event:
  - push
  paths:
    exclude:
    - '*.md'
    - docs/**
    - packages/**/*.md
    - latest.json
  repo:
  - grafana/grafana
type: docker
volumes:
- host:
    path: /var/run/docker.sock
  name: docker
---
clone:
  retries: 3
depends_on: []
environment:
  EDITION: oss
image_pull_secrets:
- gcr
- gar
kind: pipeline
name: release-whatsnew-checker
node:
  type: no-parallel
platform:
  arch: amd64
  os: linux
services: []
steps:
- commands:
  - go build -o ./bin/build -ldflags '-extldflags -static' ./pkg/build/cmd
  depends_on: []
  environment:
    CGO_ENABLED: 0
  image: golang:1.21.8-alpine
  name: compile-build-cmd
- commands:
  - ./bin/build whatsnew-checker
  depends_on:
  - compile-build-cmd
  image: golang:1.21.8-alpine
  name: whats-new-checker
trigger:
  event:
    exclude:
    - promote
  ref:
    exclude:
    - refs/tags/*-cloud*
    include:
    - refs/tags/v*
type: docker
volumes:
- host:
    path: /var/run/docker.sock
  name: docker
---
clone:
  retries: 3
depends_on: []
environment:
  EDITION: oss
image_pull_secrets:
- gcr
- gar
kind: pipeline
name: release-test-frontend
node:
  type: no-parallel
platform:
  arch: amd64
  os: linux
services: []
steps:
- commands:
  - echo $DRONE_RUNNER_NAME
  image: alpine:3.19.1
  name: identify-runner
- commands:
  - apk add --update g++ make python3 && ln -sf /usr/bin/python3 /usr/bin/python
  - yarn install --immutable
  depends_on: []
  image: node:20.9.0-alpine
  name: yarn-install
- commands:
  - apk add --update git bash
  - yarn betterer ci
  depends_on:
  - yarn-install
  image: node:20.9.0-alpine
  name: betterer-frontend
- commands:
  - yarn run ci:test-frontend
  depends_on:
  - yarn-install
  environment:
    TEST_MAX_WORKERS: 50%
  image: node:20.9.0-alpine
  name: test-frontend
trigger:
  event:
    exclude:
    - promote
  ref:
    exclude:
    - refs/tags/*-cloud*
    include:
    - refs/tags/v*
type: docker
volumes:
- host:
    path: /var/run/docker.sock
  name: docker
---
clone:
  retries: 3
depends_on: []
environment:
  EDITION: oss
image_pull_secrets:
- gcr
- gar
kind: pipeline
name: release-test-backend
node:
  type: no-parallel
platform:
  arch: amd64
  os: linux
services: []
steps:
- commands:
  - echo $DRONE_RUNNER_NAME
  image: alpine:3.19.1
  name: identify-runner
- commands:
  - '# It is required that code generated from Thema/CUE be committed and in sync
    with its inputs.'
  - '# The following command will fail if running code generators produces any diff
    in output.'
  - apk add --update make
  - CODEGEN_VERIFY=1 make gen-cue
  depends_on: []
  image: golang:1.21.8-alpine
  name: verify-gen-cue
- commands:
  - '# It is required that generated jsonnet is committed and in sync with its inputs.'
  - '# The following command will fail if running code generators produces any diff
    in output.'
  - apk add --update make
  - CODEGEN_VERIFY=1 make gen-jsonnet
  depends_on: []
  image: golang:1.21.8-alpine
  name: verify-gen-jsonnet
- commands:
  - apk add --update make
  - make gen-go
  depends_on:
  - verify-gen-cue
  image: golang:1.21.8-alpine
  name: wire-install
- commands:
  - apk add --update build-base shared-mime-info shared-mime-info-lang
  - go test -tags requires_buildifer -short -covermode=atomic -timeout=5m ./pkg/...
  depends_on:
  - wire-install
  image: golang:1.21.8-alpine
  name: test-backend
- commands:
  - apk add --update build-base
  - go test -count=1 -covermode=atomic -timeout=5m -run '^TestIntegration' $(find
    ./pkg -type f -name '*_test.go' -exec grep -l '^func TestIntegration' '{}' '+'
    | grep -o '\(.*\)/' | sort -u)
  depends_on:
  - wire-install
  image: golang:1.21.8-alpine
  name: test-backend-integration
trigger:
  event:
    exclude:
    - promote
  ref:
    exclude:
    - refs/tags/*-cloud*
    include:
    - refs/tags/v*
type: docker
volumes:
- host:
    path: /var/run/docker.sock
  name: docker
---
clone:
  retries: 3
depends_on:
- release-test-backend
- release-test-frontend
image_pull_secrets:
- gcr
- gar
kind: pipeline
name: rgm-tag-prerelease
node:
  type: no-parallel
platform:
  arch: amd64
  os: linux
services: []
steps:
- commands:
  - export GRAFANA_DIR=$$(pwd)
  - cd /src && ./scripts/drone_build_tag_grafana.sh
  environment:
    _EXPERIMENTAL_DAGGER_CLOUD_TOKEN:
      from_secret: dagger_token
    ALPINE_BASE: alpine:3.19.1
    CDN_DESTINATION:
      from_secret: rgm_cdn_destination
    DESTINATION:
      from_secret: destination
    DOCKER_PASSWORD:
      from_secret: docker_password
    DOCKER_USERNAME:
      from_secret: docker_username
    DOWNLOADS_DESTINATION:
      from_secret: rgm_downloads_destination
    GCOM_API_KEY:
      from_secret: grafana_api_key
    GCP_KEY_BASE64:
      from_secret: gcp_key_base64
    GITHUB_TOKEN:
      from_secret: github_token
    GO_VERSION: 1.21.8
    GPG_PASSPHRASE:
      from_secret: packages_gpg_passphrase
    GPG_PRIVATE_KEY:
      from_secret: packages_gpg_private_key
    GPG_PUBLIC_KEY:
      from_secret: packages_gpg_public_key
    NPM_TOKEN:
      from_secret: npm_token
    STORYBOOK_DESTINATION:
      from_secret: rgm_storybook_destination
    UBUNTU_BASE: ubuntu:22.04
  image: grafana/grafana-build:main
  name: rgm-build
  pull: always
  volumes:
  - name: docker
    path: /var/run/docker.sock
trigger:
  event:
    exclude:
    - promote
  ref:
    exclude:
    - refs/tags/*-cloud*
    include:
    - refs/tags/v*
type: docker
volumes:
- host:
    path: /var/run/docker.sock
  name: docker
---
clone:
  retries: 3
depends_on:
- rgm-tag-prerelease
image_pull_secrets:
- gcr
- gar
kind: pipeline
name: rgm-tag-prerelease-windows
platform:
  arch: amd64
  os: windows
  version: "1809"
services: []
steps:
- commands:
  - echo $env:DRONE_RUNNER_NAME
  image: mcr.microsoft.com/windows:1809
  name: identify-runner
- commands:
  - $$ProgressPreference = "SilentlyContinue"
  - Invoke-WebRequest https://grafana-downloads.storage.googleapis.com/grafana-build-pipeline/v3.0.50/windows/grabpl.exe
    -OutFile grabpl.exe
  image: grafana/ci-wix:0.1.1
  name: windows-init
- commands:
  - $$gcpKey = $$env:GCP_KEY
  - '[System.Text.Encoding]::UTF8.GetString([System.Convert]::FromBase64String($$gcpKey))
    > gcpkey.json'
  - dos2unix gcpkey.json
  - gcloud auth activate-service-account --key-file=gcpkey.json
  - rm gcpkey.json
  - cp C:\App\nssm-2.24.zip .
  - .\grabpl.exe windows-installer --target gs://grafana-prerelease/artifacts/downloads/${DRONE_TAG}/oss/release/grafana-${DRONE_TAG:1}.windows-amd64.zip
    --edition oss ${DRONE_TAG}
  - $$fname = ((Get-Childitem grafana*.msi -name) -split "`n")[0]
  - gsutil cp $$fname gs://grafana-prerelease/artifacts/downloads/${DRONE_TAG}/oss/release/
  - gsutil cp "$$fname.sha256" gs://grafana-prerelease/artifacts/downloads/${DRONE_TAG}/oss/release/
  depends_on:
  - windows-init
  environment:
    GCP_KEY:
      from_secret: gcp_grafanauploads_base64
    GITHUB_TOKEN:
      from_secret: github_token
    PRERELEASE_BUCKET:
      from_secret: prerelease_bucket
  image: grafana/ci-wix:0.1.1
  name: build-windows-installer
trigger:
  event:
    exclude:
    - promote
  ref:
    exclude:
    - refs/tags/*-cloud*
    include:
    - refs/tags/v*
type: docker
volumes:
- host:
    path: //./pipe/docker_engine/
  name: docker
---
clone:
  retries: 3
depends_on:
- rgm-tag-prerelease
- rgm-tag-prerelease-windows
image_pull_secrets:
- gcr
- gar
kind: pipeline
name: rgm-tag-verify-prerelease-assets
node:
  type: no-parallel
platform:
  arch: amd64
  os: linux
services: []
steps:
- commands:
  - apt-get update && apt-get install -yq gettext
  - printenv GCP_KEY | base64 -d > /tmp/key.json
  - gcloud auth activate-service-account --key-file=/tmp/key.json
  - ./scripts/list-release-artifacts.sh ${DRONE_TAG} | xargs -n1 gsutil stat >> /tmp/stat.log
  - '! cat /tmp/stat.log | grep "No URLs matched"'
  depends_on:
  - clone
  environment:
    BUCKET: grafana-prerelease
    GCP_KEY:
      from_secret: gcp_key_base64
  image: google/cloud-sdk:431.0.0
  name: gsutil-stat
trigger:
  event:
    exclude:
    - promote
  ref:
    exclude:
    - refs/tags/*-cloud*
    include:
    - refs/tags/v*
type: docker
volumes:
- host:
    path: /var/run/docker.sock
  name: docker
---
clone:
  retries: 3
depends_on:
- release-test-backend
- release-test-frontend
image_pull_secrets:
- gcr
- gar
kind: pipeline
name: rgm-version-branch-prerelease
node:
  type: no-parallel
platform:
  arch: amd64
  os: linux
services: []
steps:
- commands:
  - export GRAFANA_DIR=$$(pwd)
  - cd /src && ./scripts/drone_build_tag_grafana.sh
  environment:
    _EXPERIMENTAL_DAGGER_CLOUD_TOKEN:
      from_secret: dagger_token
    ALPINE_BASE: alpine:3.19.1
    CDN_DESTINATION:
      from_secret: rgm_cdn_destination
    DESTINATION:
      from_secret: destination
    DOCKER_PASSWORD:
      from_secret: docker_password
    DOCKER_USERNAME:
      from_secret: docker_username
    DOWNLOADS_DESTINATION:
      from_secret: rgm_downloads_destination
    GCOM_API_KEY:
      from_secret: grafana_api_key
    GCP_KEY_BASE64:
      from_secret: gcp_key_base64
    GITHUB_TOKEN:
      from_secret: github_token
    GO_VERSION: 1.21.8
    GPG_PASSPHRASE:
      from_secret: packages_gpg_passphrase
    GPG_PRIVATE_KEY:
      from_secret: packages_gpg_private_key
    GPG_PUBLIC_KEY:
      from_secret: packages_gpg_public_key
    NPM_TOKEN:
      from_secret: npm_token
    STORYBOOK_DESTINATION:
      from_secret: rgm_storybook_destination
    UBUNTU_BASE: ubuntu:22.04
  image: grafana/grafana-build:main
  name: rgm-build
  pull: always
  volumes:
  - name: docker
    path: /var/run/docker.sock
trigger:
  ref:
  - refs/heads/v[0-9]*
type: docker
volumes:
- host:
    path: /var/run/docker.sock
  name: docker
---
clone:
  retries: 3
depends_on:
- rgm-version-branch-prerelease
image_pull_secrets:
- gcr
- gar
kind: pipeline
name: rgm-prerelease-verify-prerelease-assets
node:
  type: no-parallel
platform:
  arch: amd64
  os: linux
services: []
steps:
- commands:
  - apt-get update && apt-get install -yq gettext
  - printenv GCP_KEY | base64 -d > /tmp/key.json
  - gcloud auth activate-service-account --key-file=/tmp/key.json
  - ./scripts/list-release-artifacts.sh ${DRONE_TAG} | xargs -n1 gsutil stat >> /tmp/stat.log
  - '! cat /tmp/stat.log | grep "No URLs matched"'
  depends_on:
  - clone
  environment:
    BUCKET: grafana-prerelease
    GCP_KEY:
      from_secret: gcp_key_base64
  image: google/cloud-sdk:431.0.0
  name: gsutil-stat
trigger:
  ref:
  - refs/heads/v[0-9]*
type: docker
volumes:
- host:
    path: /var/run/docker.sock
  name: docker
---
clone:
  retries: 3
depends_on: []
environment:
  EDITION: oss
image_pull_secrets:
- gcr
- gar
kind: pipeline
name: nightly-test-frontend
node:
  type: no-parallel
platform:
  arch: amd64
  os: linux
services: []
steps:
- commands:
  - echo $DRONE_RUNNER_NAME
  image: alpine:3.19.1
  name: identify-runner
- commands:
  - apk add --update g++ make python3 && ln -sf /usr/bin/python3 /usr/bin/python
  - yarn install --immutable
  depends_on: []
  image: node:20.9.0-alpine
  name: yarn-install
- commands:
  - apk add --update git bash
  - yarn betterer ci
  depends_on:
  - yarn-install
  image: node:20.9.0-alpine
  name: betterer-frontend
- commands:
  - yarn run ci:test-frontend
  depends_on:
  - init-enterprise
  - yarn-install
  environment:
    TEST_MAX_WORKERS: 50%
  image: node:20.9.0-alpine
  name: test-frontend
trigger:
  cron:
    include:
    - nightly-release
  event:
    include:
    - cron
type: docker
volumes:
- host:
    path: /var/run/docker.sock
  name: docker
---
clone:
  retries: 3
depends_on: []
environment:
  EDITION: oss
image_pull_secrets:
- gcr
- gar
kind: pipeline
name: nightly-test-backend
node:
  type: no-parallel
platform:
  arch: amd64
  os: linux
services: []
steps:
- commands:
  - echo $DRONE_RUNNER_NAME
  image: alpine:3.19.1
  name: identify-runner
- commands:
  - '# It is required that code generated from Thema/CUE be committed and in sync
    with its inputs.'
  - '# The following command will fail if running code generators produces any diff
    in output.'
  - apk add --update make
  - CODEGEN_VERIFY=1 make gen-cue
  depends_on: []
  image: golang:1.21.8-alpine
  name: verify-gen-cue
- commands:
  - '# It is required that generated jsonnet is committed and in sync with its inputs.'
  - '# The following command will fail if running code generators produces any diff
    in output.'
  - apk add --update make
  - CODEGEN_VERIFY=1 make gen-jsonnet
  depends_on: []
  image: golang:1.21.8-alpine
  name: verify-gen-jsonnet
- commands:
  - apk add --update make
  - make gen-go
  depends_on:
  - verify-gen-cue
  image: golang:1.21.8-alpine
  name: wire-install
- commands:
  - apk add --update build-base shared-mime-info shared-mime-info-lang
  - go test -tags requires_buildifer -short -covermode=atomic -timeout=5m ./pkg/...
  depends_on:
  - wire-install
  image: golang:1.21.8-alpine
  name: test-backend
- commands:
  - apk add --update build-base
  - go test -count=1 -covermode=atomic -timeout=5m -run '^TestIntegration' $(find
    ./pkg -type f -name '*_test.go' -exec grep -l '^func TestIntegration' '{}' '+'
    | grep -o '\(.*\)/' | sort -u)
  depends_on:
  - wire-install
  image: golang:1.21.8-alpine
  name: test-backend-integration
trigger:
  cron:
    include:
    - nightly-release
  event:
    include:
    - cron
type: docker
volumes:
- host:
    path: /var/run/docker.sock
  name: docker
---
clone:
  retries: 3
depends_on:
- nightly-test-backend
- nightly-test-frontend
image_pull_secrets:
- gcr
- gar
kind: pipeline
name: rgm-nightly-build
node:
  type: no-parallel
platform:
  arch: amd64
  os: linux
services: []
steps:
- commands:
  - export GRAFANA_DIR=$$(pwd)
  - cd /src && ./scripts/drone_build_nightly_grafana.sh
  environment:
    _EXPERIMENTAL_DAGGER_CLOUD_TOKEN:
      from_secret: dagger_token
    ALPINE_BASE: alpine:3.19.1
    CDN_DESTINATION:
      from_secret: rgm_cdn_destination
    DESTINATION:
      from_secret: destination
    DOCKER_PASSWORD:
      from_secret: docker_password
    DOCKER_USERNAME:
      from_secret: docker_username
    DOWNLOADS_DESTINATION:
      from_secret: rgm_downloads_destination
    GCOM_API_KEY:
      from_secret: grafana_api_key
    GCP_KEY_BASE64:
      from_secret: gcp_key_base64
    GITHUB_TOKEN:
      from_secret: github_token
    GO_VERSION: 1.21.8
    GPG_PASSPHRASE:
      from_secret: packages_gpg_passphrase
    GPG_PRIVATE_KEY:
      from_secret: packages_gpg_private_key
    GPG_PUBLIC_KEY:
      from_secret: packages_gpg_public_key
    NPM_TOKEN:
      from_secret: npm_token
    STORYBOOK_DESTINATION:
      from_secret: rgm_storybook_destination
    UBUNTU_BASE: ubuntu:22.04
  image: grafana/grafana-build:main
  name: rgm-build
  pull: always
  volumes:
  - name: docker
    path: /var/run/docker.sock
- commands:
  - mkdir -p $${DESTINATION}/$${DRONE_BUILD_EVENT}
  - printenv GCP_KEY_BASE64 | base64 -d > /tmp/key.json
  - gcloud auth activate-service-account --key-file=/tmp/key.json
  - gcloud storage cp -r $${DRONE_WORKSPACE}/dist/* $${DESTINATION}/$${DRONE_BUILD_EVENT}
  depends_on:
  - rgm-build
  environment:
    _EXPERIMENTAL_DAGGER_CLOUD_TOKEN:
      from_secret: dagger_token
    CDN_DESTINATION:
      from_secret: rgm_cdn_destination
    DESTINATION:
      from_secret: destination
    DOCKER_PASSWORD:
      from_secret: docker_password
    DOCKER_USERNAME:
      from_secret: docker_username
    DOWNLOADS_DESTINATION:
      from_secret: rgm_downloads_destination
    GCOM_API_KEY:
      from_secret: grafana_api_key
    GCP_KEY_BASE64:
      from_secret: gcp_key_base64
    GITHUB_TOKEN:
      from_secret: github_token
    GPG_PASSPHRASE:
      from_secret: packages_gpg_passphrase
    GPG_PRIVATE_KEY:
      from_secret: packages_gpg_private_key
    GPG_PUBLIC_KEY:
      from_secret: packages_gpg_public_key
    NPM_TOKEN:
      from_secret: npm_token
    STORYBOOK_DESTINATION:
      from_secret: rgm_storybook_destination
  image: google/cloud-sdk:alpine
  name: rgm-copy
trigger:
  cron:
    include:
    - nightly-release
  event:
    include:
    - cron
type: docker
volumes:
- host:
    path: /var/run/docker.sock
  name: docker
---
clone:
  retries: 3
depends_on:
- rgm-nightly-build
image_pull_secrets:
- gcr
- gar
kind: pipeline
name: rgm-nightly-publish
node:
  type: no-parallel
platform:
  arch: amd64
  os: linux
services: []
steps:
- commands:
  - mkdir -p $${DRONE_WORKSPACE}/dist
  - printenv GCP_KEY_BASE64 | base64 -d > /tmp/key.json
  - gcloud auth activate-service-account --key-file=/tmp/key.json
  - gcloud storage cp -r $${DESTINATION}/$${DRONE_BUILD_EVENT}/*_$${DRONE_BUILD_NUMBER}_*
    $${DRONE_WORKSPACE}/dist
  environment:
    _EXPERIMENTAL_DAGGER_CLOUD_TOKEN:
      from_secret: dagger_token
    CDN_DESTINATION:
      from_secret: rgm_cdn_destination
    DESTINATION:
      from_secret: destination
    DOCKER_PASSWORD:
      from_secret: docker_password
    DOCKER_USERNAME:
      from_secret: docker_username
    DOWNLOADS_DESTINATION:
      from_secret: rgm_downloads_destination
    GCOM_API_KEY:
      from_secret: grafana_api_key
    GCP_KEY_BASE64:
      from_secret: gcp_key_base64
    GITHUB_TOKEN:
      from_secret: github_token
    GPG_PASSPHRASE:
      from_secret: packages_gpg_passphrase
    GPG_PRIVATE_KEY:
      from_secret: packages_gpg_private_key
    GPG_PUBLIC_KEY:
      from_secret: packages_gpg_public_key
    NPM_TOKEN:
      from_secret: npm_token
    STORYBOOK_DESTINATION:
      from_secret: rgm_storybook_destination
  image: google/cloud-sdk:alpine
  name: rgm-copy
- commands:
  - export GRAFANA_DIR=$$(pwd)
  - cd /src && ./scripts/drone_publish_nightly_grafana.sh
  depends_on:
  - rgm-copy
  environment:
    _EXPERIMENTAL_DAGGER_CLOUD_TOKEN:
      from_secret: dagger_token
    ALPINE_BASE: alpine:3.19.1
    CDN_DESTINATION:
      from_secret: rgm_cdn_destination
    DESTINATION:
      from_secret: destination
    DOCKER_PASSWORD:
      from_secret: docker_password
    DOCKER_USERNAME:
      from_secret: docker_username
    DOWNLOADS_DESTINATION:
      from_secret: rgm_downloads_destination
    GCOM_API_KEY:
      from_secret: grafana_api_key
    GCP_KEY_BASE64:
      from_secret: gcp_key_base64
    GITHUB_TOKEN:
      from_secret: github_token
    GO_VERSION: 1.21.8
    GPG_PASSPHRASE:
      from_secret: packages_gpg_passphrase
    GPG_PRIVATE_KEY:
      from_secret: packages_gpg_private_key
    GPG_PUBLIC_KEY:
      from_secret: packages_gpg_public_key
    NPM_TOKEN:
      from_secret: npm_token
    STORYBOOK_DESTINATION:
      from_secret: rgm_storybook_destination
    UBUNTU_BASE: ubuntu:22.04
  image: grafana/grafana-build:main
  name: rgm-publish
  pull: always
  volumes:
  - name: docker
    path: /var/run/docker.sock
- depends_on:
  - rgm-publish
  image: us.gcr.io/kubernetes-dev/package-publish:latest
  name: publish-deb
  privileged: true
  settings:
    access_key_id:
      from_secret: packages_access_key_id
    gpg_passphrase:
      from_secret: packages_gpg_passphrase
    gpg_private_key:
      from_secret: packages_gpg_private_key
    gpg_public_key:
      from_secret: packages_gpg_public_key
    package_path: file:///drone/src/dist/*.deb
    secret_access_key:
      from_secret: packages_secret_access_key
    service_account_json:
      from_secret: packages_service_account
    target_bucket: grafana-packages
- depends_on:
  - rgm-publish
  image: us.gcr.io/kubernetes-dev/package-publish:latest
  name: publish-rpm
  privileged: true
  settings:
    access_key_id:
      from_secret: packages_access_key_id
    gpg_passphrase:
      from_secret: packages_gpg_passphrase
    gpg_private_key:
      from_secret: packages_gpg_private_key
    gpg_public_key:
      from_secret: packages_gpg_public_key
    package_path: file:///drone/src/dist/*.rpm
    secret_access_key:
      from_secret: packages_secret_access_key
    service_account_json:
      from_secret: packages_service_account
    target_bucket: grafana-packages
trigger:
  cron:
    include:
    - nightly-release
  event:
    include:
    - cron
type: docker
volumes:
- host:
    path: /var/run/docker.sock
  name: docker
---
clone:
  retries: 3
depends_on: []
image_pull_secrets:
- gcr
- gar
kind: pipeline
name: rgm-promotion
node:
  type: no-parallel
platform:
  arch: amd64
  os: linux
services: []
steps:
- commands:
  - 'dagger run --silent /src/grafana-build artifacts -a $${ARTIFACTS} --grafana-ref=$${GRAFANA_REF}
    --enterprise-ref=$${ENTERPRISE_REF} --grafana-repo=$${GRAFANA_REPO} --version=$${VERSION} '
  environment:
    _EXPERIMENTAL_DAGGER_CLOUD_TOKEN:
      from_secret: dagger_token
    ALPINE_BASE: alpine:3.19.1
    CDN_DESTINATION:
      from_secret: rgm_cdn_destination
    DESTINATION:
      from_secret: destination
    DOCKER_PASSWORD:
      from_secret: docker_password
    DOCKER_USERNAME:
      from_secret: docker_username
    DOWNLOADS_DESTINATION:
      from_secret: rgm_downloads_destination
    GCOM_API_KEY:
      from_secret: grafana_api_key
    GCP_KEY_BASE64:
      from_secret: gcp_key_base64
    GITHUB_TOKEN:
      from_secret: github_token
    GO_VERSION: 1.21.8
    GPG_PASSPHRASE:
      from_secret: packages_gpg_passphrase
    GPG_PRIVATE_KEY:
      from_secret: packages_gpg_private_key
    GPG_PUBLIC_KEY:
      from_secret: packages_gpg_public_key
    NPM_TOKEN:
      from_secret: npm_token
    STORYBOOK_DESTINATION:
      from_secret: rgm_storybook_destination
    UBUNTU_BASE: ubuntu:22.04
  image: grafana/grafana-build:main
  name: rgm-build
  pull: always
  volumes:
  - name: docker
    path: /var/run/docker.sock
- commands:
  - printenv GCP_KEY_BASE64 | base64 -d > /tmp/key.json
  - gcloud auth activate-service-account --key-file=/tmp/key.json
  - gcloud storage cp -r dist/* $${UPLOAD_TO}
  environment:
    _EXPERIMENTAL_DAGGER_CLOUD_TOKEN:
      from_secret: dagger_token
    CDN_DESTINATION:
      from_secret: rgm_cdn_destination
    DESTINATION:
      from_secret: destination
    DOCKER_PASSWORD:
      from_secret: docker_password
    DOCKER_USERNAME:
      from_secret: docker_username
    DOWNLOADS_DESTINATION:
      from_secret: rgm_downloads_destination
    GCOM_API_KEY:
      from_secret: grafana_api_key
    GCP_KEY_BASE64:
      from_secret: gcp_key_base64
    GITHUB_TOKEN:
      from_secret: github_token
    GPG_PASSPHRASE:
      from_secret: packages_gpg_passphrase
    GPG_PRIVATE_KEY:
      from_secret: packages_gpg_private_key
    GPG_PUBLIC_KEY:
      from_secret: packages_gpg_public_key
    NPM_TOKEN:
      from_secret: npm_token
    STORYBOOK_DESTINATION:
      from_secret: rgm_storybook_destination
  image: google/cloud-sdk:alpine
  name: rgm-copy
trigger:
  event:
  - promote
  target: upload-packages
type: docker
volumes:
- host:
    path: /var/run/docker.sock
  name: docker
---
clone:
  disable: true
depends_on: []
environment:
  EDITION: oss
image_pull_secrets:
- gcr
- gar
kind: pipeline
name: testing-test-backend-windows
platform:
  arch: amd64
  os: windows
  version: "1809"
services: []
steps:
- commands:
  - git clone "https://$$env:GITHUB_TOKEN@github.com/$$env:DRONE_REPO.git" .
  - git checkout -f $$env:DRONE_COMMIT
  environment:
    GITHUB_TOKEN:
      from_secret: github_token
  image: grafana/ci-wix:0.1.1
  name: clone
- commands: []
  depends_on:
  - clone
  image: golang:1.21.8-windowsservercore-1809
  name: windows-init
- commands:
  - go install github.com/google/wire/cmd/wire@v0.5.0
  - wire gen -tags oss ./pkg/server
  depends_on:
  - windows-init
  image: golang:1.21.8-windowsservercore-1809
  name: wire-install
- commands:
  - go test -tags requires_buildifer -short -covermode=atomic -timeout=5m ./pkg/...
  depends_on:
  - wire-install
  image: golang:1.21.8-windowsservercore-1809
  name: test-backend
trigger:
  event:
  - promote
  target:
  - test-windows
type: docker
volumes:
- host:
    path: //./pipe/docker_engine/
  name: docker
---
clone:
  retries: 3
depends_on: []
environment:
  EDITION: oss
image_pull_secrets:
- gcr
- gar
kind: pipeline
name: integration-tests
node:
  type: no-parallel
platform:
  arch: amd64
  os: linux
services:
- environment:
    PGDATA: /var/lib/postgresql/data/pgdata
    POSTGRES_DB: grafanatest
    POSTGRES_PASSWORD: grafanatest
    POSTGRES_USER: grafanatest
  image: postgres:12.3-alpine
  name: postgres
  volumes:
  - name: postgres
    path: /var/lib/postgresql/data/pgdata
- commands:
  - docker-entrypoint.sh mysqld --character-set-server=utf8mb4 --collation-server=utf8mb4_unicode_ci
  environment:
    MYSQL_DATABASE: grafana_tests
    MYSQL_PASSWORD: password
    MYSQL_ROOT_PASSWORD: rootpass
    MYSQL_USER: grafana
  image: mysql:5.7.39
  name: mysql57
  volumes:
  - name: mysql57
    path: /var/lib/mysql
- commands:
  - docker-entrypoint.sh mysqld --default-authentication-plugin=mysql_native_password
  environment:
    MYSQL_DATABASE: grafana_tests
    MYSQL_PASSWORD: password
    MYSQL_ROOT_PASSWORD: rootpass
    MYSQL_USER: grafana
  image: mysql:8.0.32
  name: mysql80
  volumes:
  - name: mysql80
    path: /var/lib/mysql
- commands:
  - /bin/mimir -target=backend -alertmanager.grafana-alertmanager-compatibility-enabled
  environment: {}
  image: grafana/mimir:r274-1780c50
  name: mimir_backend
- environment: {}
  image: redis:6.2.11-alpine
  name: redis
- environment: {}
  image: memcached:1.6.9-alpine
  name: memcached
steps:
- commands:
  - mkdir -p bin
  - curl -fL -o bin/grabpl https://grafana-downloads.storage.googleapis.com/grafana-build-pipeline/v3.0.50/grabpl
  - chmod +x bin/grabpl
  image: byrnedo/alpine-curl:0.1.8
  name: grabpl
- commands:
  - echo $DRONE_RUNNER_NAME
  image: alpine:3.19.1
  name: identify-runner
- commands:
  - '# It is required that code generated from Thema/CUE be committed and in sync
    with its inputs.'
  - '# The following command will fail if running code generators produces any diff
    in output.'
  - apk add --update make
  - CODEGEN_VERIFY=1 make gen-cue
  depends_on: []
  image: golang:1.21.8-alpine
  name: verify-gen-cue
- commands:
  - '# It is required that generated jsonnet is committed and in sync with its inputs.'
  - '# The following command will fail if running code generators produces any diff
    in output.'
  - apk add --update make
  - CODEGEN_VERIFY=1 make gen-jsonnet
  depends_on: []
  image: golang:1.21.8-alpine
  name: verify-gen-jsonnet
- commands:
  - apk add --update make
  - make gen-go
  depends_on:
  - verify-gen-cue
  image: golang:1.21.8-alpine
  name: wire-install
- commands:
  - dockerize -wait tcp://postgres:5432 -timeout 120s
  image: jwilder/dockerize:0.6.1
  name: wait-for-postgres
- commands:
  - apk add --update build-base
  - apk add --update postgresql-client
  - psql -p 5432 -h postgres -U grafanatest -d grafanatest -f devenv/docker/blocks/postgres_tests/setup.sql
  - go clean -testcache
  - go test -p=1 -count=1 -covermode=atomic -timeout=5m -run '^TestIntegration' $(find
    ./pkg -type f -name '*_test.go' -exec grep -l '^func TestIntegration' '{}' '+'
    | grep -o '\(.*\)/' | sort -u)
  depends_on:
  - wire-install
  - wait-for-postgres
  environment:
    GRAFANA_TEST_DB: postgres
    PGPASSWORD: grafanatest
    POSTGRES_HOST: postgres
  image: golang:1.21.8-alpine
  name: postgres-integration-tests
- commands:
  - dockerize -wait tcp://mysql57:3306 -timeout 120s
  image: jwilder/dockerize:0.6.1
  name: wait-for-mysql-5.7
- commands:
  - apk add --update build-base
  - apk add --update mysql-client
  - cat devenv/docker/blocks/mysql_tests/setup.sql | mysql -h mysql57 -P 3306 -u root
    -prootpass
  - go clean -testcache
  - go test -p=1 -count=1 -covermode=atomic -timeout=5m -run '^TestIntegration' $(find
    ./pkg -type f -name '*_test.go' -exec grep -l '^func TestIntegration' '{}' '+'
    | grep -o '\(.*\)/' | sort -u)
  depends_on:
  - wire-install
  - wait-for-mysql-5.7
  environment:
    GRAFANA_TEST_DB: mysql
    MYSQL_HOST: mysql57
  image: golang:1.21.8-alpine
  name: mysql-5.7-integration-tests
- commands:
  - dockerize -wait tcp://mysql80:3306 -timeout 120s
  image: jwilder/dockerize:0.6.1
  name: wait-for-mysql-8.0
- commands:
  - apk add --update build-base
  - apk add --update mysql-client
  - cat devenv/docker/blocks/mysql_tests/setup.sql | mysql -h mysql80 -P 3306 -u root
    -prootpass
  - go clean -testcache
  - go test -p=1 -count=1 -covermode=atomic -timeout=5m -run '^TestIntegration' $(find
    ./pkg -type f -name '*_test.go' -exec grep -l '^func TestIntegration' '{}' '+'
    | grep -o '\(.*\)/' | sort -u)
  depends_on:
  - wire-install
  - wait-for-mysql-8.0
  environment:
    GRAFANA_TEST_DB: mysql
    MYSQL_HOST: mysql80
  image: golang:1.21.8-alpine
  name: mysql-8.0-integration-tests
- commands:
  - dockerize -wait tcp://redis:6379 -timeout 120s
  image: jwilder/dockerize:0.6.1
  name: wait-for-redis
- commands:
  - apk add --update build-base
  - go clean -testcache
  - go test -run IntegrationRedis -covermode=atomic -timeout=2m ./pkg/...
  depends_on:
  - wire-install
  - wait-for-redis
  environment:
    REDIS_URL: redis://redis:6379/0
  image: golang:1.21.8-alpine
  name: redis-integration-tests
- commands:
  - dockerize -wait tcp://memcached:11211 -timeout 120s
  image: jwilder/dockerize:0.6.1
  name: wait-for-memcached
- commands:
  - apk add --update build-base
  - go clean -testcache
  - go test -run IntegrationMemcached -covermode=atomic -timeout=2m ./pkg/...
  depends_on:
  - wire-install
  - wait-for-memcached
  environment:
    MEMCACHED_HOSTS: memcached:11211
  image: golang:1.21.8-alpine
  name: memcached-integration-tests
- commands:
  - dockerize -wait tcp://mimir_backend:8080 -timeout 120s
  image: jwilder/dockerize:0.6.1
  name: wait-for-remote-alertmanager
- commands:
  - apk add --update build-base
  - go clean -testcache
  - go test -run TestIntegrationRemoteAlertmanager -covermode=atomic -timeout=2m ./pkg/services/ngalert/...
  depends_on:
  - wire-install
  - wait-for-remote-alertmanager
  environment:
    AM_TENANT_ID: test
    AM_URL: http://mimir_backend:8080
  image: golang:1.21.8-alpine
  name: remote-alertmanager-integration-tests
trigger:
  event:
  - promote
  target: integration-tests
type: docker
volumes:
- host:
    path: /var/run/docker.sock
  name: docker
- name: postgres
  temp:
    medium: memory
- name: mysql57
  temp:
    medium: memory
- name: mysql80
  temp:
    medium: memory
---
clone:
  disable: true
depends_on: []
image_pull_secrets:
- gcr
- gar
kind: pipeline
name: publish-ci-windows-test-image
platform:
  arch: amd64
  os: windows
  version: "1809"
services: []
steps:
- commands:
  - git clone "https://$$env:GITHUB_TOKEN@github.com/grafana/grafana-ci-sandbox.git"
    .
  - git checkout -f $$env:DRONE_COMMIT
  environment:
    GITHUB_TOKEN:
      from_secret: github_token
  image: grafana/ci-wix:0.1.1
  name: clone
- commands:
  - cd scripts\build\ci-windows-test
  - docker login -u $$env:DOCKER_USERNAME -p $$env:DOCKER_PASSWORD
  - docker build -t grafana/grafana-ci-windows-test:$$env:TAG .
  - docker push grafana/grafana-ci-windows-test:$$env:TAG
  environment:
    DOCKER_PASSWORD:
      from_secret: docker_password
    DOCKER_USERNAME:
      from_secret: docker_username
  image: docker:windowsservercore-1809
  name: build-and-publish
  volumes:
  - name: docker
    path: //./pipe/docker_engine/
trigger:
  event:
  - promote
  target:
  - ci-windows-test-image
type: docker
volumes:
- host:
    path: //./pipe/docker_engine/
  name: docker
---
clone:
  retries: 3
<<<<<<< HEAD
depends_on: []
image_pull_secrets:
- dockerconfigjson
kind: pipeline
name: publish-ci-build-container-image
node:
  type: no-parallel
platform:
  arch: amd64
  os: linux
services: []
steps:
- commands:
  - if [ -z "${BUILD_CONTAINER_VERSION}" ]; then echo Missing BUILD_CONTAINER_VERSION;
    false; fi
  image: alpine:3.18.4
  name: validate-version
- commands:
  - printenv GCP_KEY > /tmp/key.json
  - gcloud auth activate-service-account --key-file=/tmp/key.json
  - gsutil cp gs://grafana-private-downloads/MacOSX10.15.sdk.tar.xz ./scripts/build/ci-build/MacOSX10.15.sdk.tar.xz
  environment:
    GCP_KEY:
      from_secret: gcp_download_build_container_assets_key
  image: google/cloud-sdk:431.0.0
  name: download-macos-sdk
- commands:
  - printenv DOCKER_PASSWORD | docker login -u "$DOCKER_USERNAME" --password-stdin
  - docker build -t "grafana/build-container:${BUILD_CONTAINER_VERSION}" ./scripts/build/ci-build
  - docker push "grafana/build-container:${BUILD_CONTAINER_VERSION}"
  environment:
    DOCKER_PASSWORD:
      from_secret: docker_password
    DOCKER_USERNAME:
      from_secret: docker_username
  image: google/cloud-sdk:431.0.0
  name: build-and-publish
  volumes:
  - name: docker
    path: /var/run/docker.sock
trigger:
  event:
  - promote
  target:
  - ci-build-container-image
type: docker
volumes:
- host:
    path: //./pipe/docker_engine/
  name: docker
---
clone:
  disable: true
depends_on: []
environment:
  EDITION: enterprise2
image_pull_secrets:
- dockerconfigjson
kind: pipeline
name: release-branch-enterprise2-build-e2e-publish
node:
  type: no-parallel
platform:
  arch: amd64
  os: linux
services: []
steps:
- commands:
  - mkdir -p bin
  - curl -fL -o bin/grabpl https://grafana-downloads.storage.googleapis.com/grafana-build-pipeline/v3.0.37/grabpl
  - chmod +x bin/grabpl
  image: byrnedo/alpine-curl:0.1.8
  name: grabpl
- commands:
  - echo $DRONE_RUNNER_NAME
  image: alpine:3.17.1
  name: identify-runner
- commands:
  - git clone "https://$${GITHUB_TOKEN}@github.com/grafana/grafana-enterprise.git"
  - cd grafana-enterprise
  - git checkout ${DRONE_BRANCH}
  environment:
    GITHUB_TOKEN:
      from_secret: github_token
  image: grafana/build-container:1.7.4
  name: clone-enterprise
- commands:
  - mv bin/grabpl /tmp/
  - rmdir bin
  - mv grafana-enterprise /tmp/
  - /tmp/grabpl init-enterprise --github-token $${GITHUB_TOKEN} /tmp/grafana-enterprise
  - mv /tmp/grafana-enterprise/deployment_tools_config.json deployment_tools_config.json
  - mkdir bin
  - mv /tmp/grabpl bin/
  depends_on:
  - clone-enterprise
  - grabpl
  environment:
    GITHUB_TOKEN:
      from_secret: github_token
  image: grafana/build-container:1.7.4
  name: init-enterprise
- commands:
  - go build -o ./bin/build -ldflags '-extldflags -static' ./pkg/build/cmd
  depends_on:
  - init-enterprise
  environment:
    CGO_ENABLED: 0
  image: golang:1.20.4
  name: compile-build-cmd
- commands:
  - make gen-go
  depends_on:
  - init-enterprise
  image: grafana/build-container:1.7.4
  name: wire-install
- commands:
  - yarn install --immutable
  depends_on:
  - init-enterprise
  image: grafana/build-container:1.7.4
  name: yarn-install
- commands:
  - '# It is required that code generated from Thema/CUE be committed and in sync
    with its inputs.'
  - '# The following command will fail if running code generators produces any diff
    in output.'
  - CODEGEN_VERIFY=1 make gen-cue
  depends_on:
  - init-enterprise
  image: grafana/build-container:1.7.4
  name: verify-gen-cue
- commands:
  - ./bin/build build-frontend --jobs 8 --edition enterprise --build-id ${DRONE_BUILD_NUMBER}
  depends_on:
  - compile-build-cmd
  - yarn-install
  environment:
    NODE_OPTIONS: --max_old_space_size=8192
  image: grafana/build-container:1.7.4
  name: build-frontend
- commands:
  - ./bin/build build-frontend-packages --jobs 8 --edition enterprise --build-id ${DRONE_BUILD_NUMBER}
  depends_on:
  - compile-build-cmd
  - yarn-install
  environment:
    NODE_OPTIONS: --max_old_space_size=8192
  image: grafana/build-container:1.7.4
  name: build-frontend-packages
- commands:
  - ./bin/build  build-plugins --jobs 8 --edition enterprise
  depends_on:
  - compile-build-cmd
  - yarn-install
  environment:
    GRAFANA_API_KEY:
      from_secret: grafana_api_key
  image: grafana/build-container:1.7.4
  name: build-plugins
- commands:
  - ./bin/build build-backend --jobs 8 --edition enterprise2 --build-id ${DRONE_BUILD_NUMBER}
    --variants linux-amd64
  depends_on:
  - wire-install
  - compile-build-cmd
  image: grafana/build-container:1.7.4
  name: build-backend-enterprise2
- commands:
  - ./bin/build package --jobs 8 --edition enterprise2 --build-id ${DRONE_BUILD_NUMBER}
    --sign
  depends_on:
  - build-plugins
  - build-backend-enterprise2
  - build-frontend
  - build-frontend-packages
  environment:
    GPG_KEY_PASSWORD:
      from_secret: packages_gpg_passphrase
    GPG_PRIV_KEY:
      from_secret: packages_gpg_private_key
    GPG_PUB_KEY:
      from_secret: packages_gpg_public_key
    GRAFANA_API_KEY:
      from_secret: grafana_api_key
  image: grafana/build-container:1.7.4
  name: package-enterprise2
- commands:
  - ./bin/build upload-cdn --edition enterprise2
  depends_on:
  - package-enterprise2
  environment:
    ENTERPRISE2_CDN_PATH:
      from_secret: enterprise2-cdn-path
    GCP_KEY:
      from_secret: gcp_key
    PRERELEASE_BUCKET:
      from_secret: prerelease_bucket
  image: grafana/grafana-ci-deploy:1.3.3
  name: upload-cdn-assets-enterprise2
- commands:
  - ls dist/*.tar.gz*
  - cp dist/*.tar.gz* packaging/docker/
  depends_on:
  - package-enterprise2
  image: grafana/build-container:1.7.4
  name: copy-packages-for-docker
- commands:
  - ./bin/build build-docker --edition enterprise2 --shouldSave
  depends_on:
  - copy-packages-for-docker
  - compile-build-cmd
  environment:
    DOCKER_ENTERPRISE2_REPO:
      from_secret: docker_enterprise2_repo
    GCP_KEY:
      from_secret: gcp_key
  image: google/cloud-sdk
  name: build-docker-images
  volumes:
  - name: docker
    path: /var/run/docker.sock
- commands:
  - ./bin/build build-docker --edition enterprise2 --shouldSave --ubuntu
  depends_on:
  - copy-packages-for-docker
  - compile-build-cmd
  environment:
    DOCKER_ENTERPRISE2_REPO:
      from_secret: docker_enterprise2_repo
    GCP_KEY:
      from_secret: gcp_key
  image: google/cloud-sdk
  name: build-docker-images-ubuntu
  volumes:
  - name: docker
    path: /var/run/docker.sock
- commands:
  - ./bin/build artifacts docker fetch --edition enterprise2
  depends_on:
  - build-docker-images
  - build-docker-images-ubuntu
  environment:
    DOCKER_ENTERPRISE2_REPO:
      from_secret: docker_enterprise2_repo
    DOCKER_PASSWORD:
      from_secret: docker_password
    DOCKER_USER:
      from_secret: docker_username
    GCP_KEY:
      from_secret: gcp_key
  image: google/cloud-sdk
  name: fetch-images-enterprise2
  volumes:
  - name: docker
    path: /var/run/docker.sock
- commands:
  - ./bin/build artifacts docker publish-enterprise2 --dockerhub-repo $${DOCKER_ENTERPRISE2_REPO}
  depends_on:
  - fetch-images-enterprise2
  environment:
    DOCKER_ENTERPRISE2_REPO:
      from_secret: docker_enterprise2_repo
    DOCKER_PASSWORD:
      from_secret: docker_password
    DOCKER_USER:
      from_secret: docker_username
    GCP_KEY:
      from_secret: gcp_key_hg
    GITHUB_APP_ID:
      from_secret: delivery-bot-app-id
    GITHUB_APP_INSTALLATION_ID:
      from_secret: delivery-bot-app-installation-id
    GITHUB_APP_PRIVATE_KEY:
      from_secret: delivery-bot-app-private-key
  image: google/cloud-sdk
  name: publish-images-enterprise2
  volumes:
  - name: docker
    path: /var/run/docker.sock
- commands:
  - ./bin/build upload-packages --edition enterprise2
  depends_on:
  - package-enterprise2
  environment:
    GCP_KEY:
      from_secret: gcp_key
    PRERELEASE_BUCKET:
      from_secret: prerelease_bucket
  image: grafana/grafana-ci-deploy:1.3.3
  name: upload-packages-enterprise2
trigger:
  ref:
  - refs/heads/v[0-9]*
type: docker
volumes:
- host:
    path: /var/run/docker.sock
  name: docker
- name: postgres
  temp:
    medium: memory
- name: mysql
  temp:
    medium: memory
---
clone:
  retries: 3
depends_on: []
environment:
  EDITION: oss
image_pull_secrets:
- dockerconfigjson
kind: pipeline
name: integration-tests-oss
node:
  type: no-parallel
platform:
  arch: amd64
  os: linux
services:
- environment:
    PGDATA: /var/lib/postgresql/data/pgdata
    POSTGRES_DB: grafanatest
    POSTGRES_PASSWORD: grafanatest
    POSTGRES_USER: grafanatest
  image: postgres:12.3-alpine
  name: postgres
  volumes:
  - name: postgres
    path: /var/lib/postgresql/data/pgdata
- environment:
    MYSQL_DATABASE: grafana_tests
    MYSQL_PASSWORD: password
    MYSQL_ROOT_PASSWORD: rootpass
    MYSQL_USER: grafana
  image: mysql:5.7.39
  name: mysql
  volumes:
  - name: mysql
    path: /var/lib/mysql
steps:
- commands:
  - mkdir -p bin
  - curl -fL -o bin/grabpl https://grafana-downloads.storage.googleapis.com/grafana-build-pipeline/v3.0.37/grabpl
  - chmod +x bin/grabpl
  image: byrnedo/alpine-curl:0.1.8
  name: grabpl
- commands:
  - echo $DRONE_RUNNER_NAME
  image: alpine:3.17.1
  name: identify-runner
- commands:
  - '# It is required that code generated from Thema/CUE be committed and in sync
    with its inputs.'
  - '# The following command will fail if running code generators produces any diff
    in output.'
  - CODEGEN_VERIFY=1 make gen-cue
  depends_on: []
  image: grafana/build-container:1.7.4
  name: verify-gen-cue
- commands:
  - make gen-go
  depends_on:
  - verify-gen-cue
  image: grafana/build-container:1.7.4
  name: wire-install
- commands:
  - apt-get update
  - apt-get install -yq postgresql-client
  - dockerize -wait tcp://postgres:5432 -timeout 120s
  - psql -p 5432 -h postgres -U grafanatest -d grafanatest -f devenv/docker/blocks/postgres_tests/setup.sql
  - go clean -testcache
  - go list './pkg/...' | xargs -I {} sh -c 'go test -run Integration -covermode=atomic
    -timeout=5m {}'
  depends_on:
  - wire-install
  environment:
    GRAFANA_TEST_DB: postgres
    PGPASSWORD: grafanatest
    POSTGRES_HOST: postgres
  image: grafana/build-container:1.7.4
  name: postgres-integration-tests
- commands:
  - apt-get update
  - apt-get install -yq default-mysql-client
  - dockerize -wait tcp://mysql:3306 -timeout 120s
  - cat devenv/docker/blocks/mysql_tests/setup.sql | mysql -h mysql -P 3306 -u root
    -prootpass
  - go clean -testcache
  - go list './pkg/...' | xargs -I {} sh -c 'go test -run Integration -covermode=atomic
    -timeout=5m {}'
  depends_on:
  - wire-install
  environment:
    GRAFANA_TEST_DB: mysql
    MYSQL_HOST: mysql
  image: grafana/build-container:1.7.4
  name: mysql-integration-tests
trigger:
  event:
  - promote
  target: integration-tests
type: docker
volumes:
- host:
    path: /var/run/docker.sock
  name: docker
- name: postgres
  temp:
    medium: memory
- name: mysql
  temp:
    medium: memory
---
clone:
  disable: true
depends_on: []
environment:
  EDITION: enterprise
image_pull_secrets:
- dockerconfigjson
kind: pipeline
name: integration-tests-enterprise
node:
  type: no-parallel
platform:
  arch: amd64
  os: linux
services:
- environment:
    PGDATA: /var/lib/postgresql/data/pgdata
    POSTGRES_DB: grafanatest
    POSTGRES_PASSWORD: grafanatest
    POSTGRES_USER: grafanatest
  image: postgres:12.3-alpine
  name: postgres
  volumes:
  - name: postgres
    path: /var/lib/postgresql/data/pgdata
- environment:
    MYSQL_DATABASE: grafana_tests
    MYSQL_PASSWORD: password
    MYSQL_ROOT_PASSWORD: rootpass
    MYSQL_USER: grafana
  image: mysql:5.7.39
  name: mysql
  volumes:
  - name: mysql
    path: /var/lib/mysql
- environment: {}
  image: redis:6.2.1-alpine
  name: redis
- environment: {}
  image: memcached:1.6.9-alpine
  name: memcached
steps:
- commands:
  - mkdir -p bin
  - curl -fL -o bin/grabpl https://grafana-downloads.storage.googleapis.com/grafana-build-pipeline/v3.0.37/grabpl
  - chmod +x bin/grabpl
  image: byrnedo/alpine-curl:0.1.8
  name: grabpl
- commands:
  - echo $DRONE_RUNNER_NAME
  image: alpine:3.17.1
  name: identify-runner
- commands:
  - git clone "https://$${GITHUB_TOKEN}@github.com/grafana/grafana-enterprise.git"
  - cd grafana-enterprise
  - git checkout ${DRONE_TAG}
  environment:
    GITHUB_TOKEN:
      from_secret: github_token
  image: grafana/build-container:1.7.4
  name: clone-enterprise
- commands:
  - mv bin/grabpl /tmp/
  - rmdir bin
  - mv grafana-enterprise /tmp/
  - /tmp/grabpl init-enterprise --github-token $${GITHUB_TOKEN} /tmp/grafana-enterprise
    ${DRONE_TAG}
  - mv /tmp/grafana-enterprise/deployment_tools_config.json deployment_tools_config.json
  - mkdir bin
  - mv /tmp/grabpl bin/
  depends_on:
  - clone-enterprise
  - grabpl
  environment:
    GITHUB_TOKEN:
      from_secret: github_token
  image: grafana/build-container:1.7.4
  name: init-enterprise
- commands:
  - '# It is required that code generated from Thema/CUE be committed and in sync
    with its inputs.'
  - '# The following command will fail if running code generators produces any diff
    in output.'
  - CODEGEN_VERIFY=1 make gen-cue
  depends_on:
  - init-enterprise
  image: grafana/build-container:1.7.4
  name: verify-gen-cue
- commands:
  - make gen-go
  depends_on:
  - verify-gen-cue
  image: grafana/build-container:1.7.4
  name: wire-install
- commands:
  - apt-get update
  - apt-get install -yq postgresql-client
  - dockerize -wait tcp://postgres:5432 -timeout 120s
  - psql -p 5432 -h postgres -U grafanatest -d grafanatest -f devenv/docker/blocks/postgres_tests/setup.sql
  - go clean -testcache
  - go list './pkg/...' | xargs -I {} sh -c 'go test -run Integration -covermode=atomic
    -timeout=5m {}'
  depends_on:
  - wire-install
  environment:
    GRAFANA_TEST_DB: postgres
    PGPASSWORD: grafanatest
    POSTGRES_HOST: postgres
  image: grafana/build-container:1.7.4
  name: postgres-integration-tests
- commands:
  - apt-get update
  - apt-get install -yq default-mysql-client
  - dockerize -wait tcp://mysql:3306 -timeout 120s
  - cat devenv/docker/blocks/mysql_tests/setup.sql | mysql -h mysql -P 3306 -u root
    -prootpass
  - go clean -testcache
  - go list './pkg/...' | xargs -I {} sh -c 'go test -run Integration -covermode=atomic
    -timeout=5m {}'
  depends_on:
  - wire-install
  environment:
    GRAFANA_TEST_DB: mysql
    MYSQL_HOST: mysql
  image: grafana/build-container:1.7.4
  name: mysql-integration-tests
- commands:
  - dockerize -wait tcp://redis:6379/0 -timeout 120s
  - go clean -testcache
  - go list './pkg/...' | xargs -I {} sh -c 'go test -run Integration -covermode=atomic
    -timeout=5m {}'
  depends_on:
  - wire-install
  environment:
    REDIS_URL: redis://redis:6379/0
  image: grafana/build-container:1.7.4
  name: redis-integration-tests
- commands:
  - dockerize -wait tcp://memcached:11211 -timeout 120s
  - go clean -testcache
  - go list './pkg/...' | xargs -I {} sh -c 'go test -run Integration -covermode=atomic
    -timeout=5m {}'
  depends_on:
  - wire-install
  environment:
    MEMCACHED_HOSTS: memcached:11211
  image: grafana/build-container:1.7.4
  name: memcached-integration-tests
trigger:
  event:
  - promote
  target: integration-tests
type: docker
volumes:
- host:
    path: /var/run/docker.sock
  name: docker
- name: postgres
  temp:
    medium: memory
- name: mysql
  temp:
    medium: memory
---
clone:
  disable: true
depends_on: []
image_pull_secrets:
- dockerconfigjson
kind: pipeline
name: publish-ci-windows-test-image
platform:
  arch: amd64
  os: windows
  version: "1809"
services: []
steps:
- commands:
  - git clone "https://$$env:GITHUB_TOKEN@github.com/grafana/grafana-ci-sandbox.git"
    .
  - git checkout -f $$env:DRONE_COMMIT
  environment:
    GITHUB_TOKEN:
      from_secret: github_token
  image: grafana/ci-wix:0.1.1
  name: clone
- commands:
  - cd scripts\build\ci-windows-test
  - docker login -u $$env:DOCKER_USERNAME -p $$env:DOCKER_PASSWORD
  - docker build -t grafana/grafana-ci-windows-test:$$env:TAG .
  - docker push grafana/grafana-ci-windows-test:$$env:TAG
  environment:
    DOCKER_PASSWORD:
      from_secret: docker_password
    DOCKER_USERNAME:
      from_secret: docker_username
  image: docker:windowsservercore-1809
  name: build-and-publish
  volumes:
  - name: docker
    path: //./pipe/docker_engine/
trigger:
  event:
  - promote
  target:
  - ci-windows-test-image
type: docker
volumes:
- host:
    path: //./pipe/docker_engine/
  name: docker
---
clone:
  retries: 3
=======
>>>>>>> 03f502a9
kind: pipeline
name: scan-grafana/grafana:latest-image
platform:
  arch: amd64
  os: linux
steps:
- commands:
  - echo $${GCR_CREDENTIALS} | docker login -u _json_key --password-stdin https://us.gcr.io
  environment:
    GCR_CREDENTIALS:
      from_secret: gcr_credentials
  image: docker:dind
  name: authenticate-gcr
  volumes:
  - name: docker
    path: /var/run/docker.sock
  - name: config
    path: /root/.docker/
- commands:
  - trivy image --exit-code 0 --severity UNKNOWN,LOW,MEDIUM grafana/grafana:latest
  depends_on:
  - authenticate-gcr
  image: aquasec/trivy:0.21.0
  name: scan-unknown-low-medium-vulnerabilities
  volumes:
  - name: docker
    path: /var/run/docker.sock
  - name: config
    path: /root/.docker/
- commands:
  - trivy image --exit-code 1 --severity HIGH,CRITICAL grafana/grafana:latest
  depends_on:
  - authenticate-gcr
  environment:
    GOOGLE_APPLICATION_CREDENTIALS:
      from_secret: gcr_credentials_json
  image: aquasec/trivy:0.21.0
  name: scan-high-critical-vulnerabilities
  volumes:
  - name: docker
    path: /var/run/docker.sock
  - name: config
    path: /root/.docker/
- image: plugins/slack
  name: slack-notify-failure
  settings:
    channel: grafana-backend-ops
    template: 'Nightly docker image scan job for grafana/grafana:latest failed: {{build.link}}'
    webhook:
      from_secret: slack_webhook_backend
  when:
    status: failure
trigger:
  cron: nightly
  event: cron
type: docker
volumes:
- host:
    path: /var/run/docker.sock
  name: docker
- name: config
  temp: {}
---
clone:
  retries: 3
kind: pipeline
name: scan-grafana/grafana:main-image
platform:
  arch: amd64
  os: linux
steps:
- commands:
  - echo $${GCR_CREDENTIALS} | docker login -u _json_key --password-stdin https://us.gcr.io
  environment:
    GCR_CREDENTIALS:
      from_secret: gcr_credentials
  image: docker:dind
  name: authenticate-gcr
  volumes:
  - name: docker
    path: /var/run/docker.sock
  - name: config
    path: /root/.docker/
- commands:
  - trivy image --exit-code 0 --severity UNKNOWN,LOW,MEDIUM grafana/grafana:main
  depends_on:
  - authenticate-gcr
  image: aquasec/trivy:0.21.0
  name: scan-unknown-low-medium-vulnerabilities
  volumes:
  - name: docker
    path: /var/run/docker.sock
  - name: config
    path: /root/.docker/
- commands:
  - trivy image --exit-code 1 --severity HIGH,CRITICAL grafana/grafana:main
  depends_on:
  - authenticate-gcr
  environment:
    GOOGLE_APPLICATION_CREDENTIALS:
      from_secret: gcr_credentials_json
  image: aquasec/trivy:0.21.0
  name: scan-high-critical-vulnerabilities
  volumes:
  - name: docker
    path: /var/run/docker.sock
  - name: config
    path: /root/.docker/
- image: plugins/slack
  name: slack-notify-failure
  settings:
    channel: grafana-backend-ops
    template: 'Nightly docker image scan job for grafana/grafana:main failed: {{build.link}}'
    webhook:
      from_secret: slack_webhook_backend
  when:
    status: failure
trigger:
  cron: nightly
  event: cron
type: docker
volumes:
- host:
    path: /var/run/docker.sock
  name: docker
- name: config
  temp: {}
---
clone:
  retries: 3
kind: pipeline
name: scan-grafana/grafana:latest-ubuntu-image
platform:
  arch: amd64
  os: linux
steps:
- commands:
  - echo $${GCR_CREDENTIALS} | docker login -u _json_key --password-stdin https://us.gcr.io
  environment:
    GCR_CREDENTIALS:
      from_secret: gcr_credentials
  image: docker:dind
  name: authenticate-gcr
  volumes:
  - name: docker
    path: /var/run/docker.sock
  - name: config
    path: /root/.docker/
- commands:
  - trivy image --exit-code 0 --severity UNKNOWN,LOW,MEDIUM grafana/grafana:latest-ubuntu
  depends_on:
  - authenticate-gcr
  image: aquasec/trivy:0.21.0
  name: scan-unknown-low-medium-vulnerabilities
  volumes:
  - name: docker
    path: /var/run/docker.sock
  - name: config
    path: /root/.docker/
- commands:
  - trivy image --exit-code 1 --severity HIGH,CRITICAL grafana/grafana:latest-ubuntu
  depends_on:
  - authenticate-gcr
  environment:
    GOOGLE_APPLICATION_CREDENTIALS:
      from_secret: gcr_credentials_json
  image: aquasec/trivy:0.21.0
  name: scan-high-critical-vulnerabilities
  volumes:
  - name: docker
    path: /var/run/docker.sock
  - name: config
    path: /root/.docker/
- image: plugins/slack
  name: slack-notify-failure
  settings:
    channel: grafana-backend-ops
    template: 'Nightly docker image scan job for grafana/grafana:latest-ubuntu failed:
      {{build.link}}'
    webhook:
      from_secret: slack_webhook_backend
  when:
    status: failure
trigger:
  cron: nightly
  event: cron
type: docker
volumes:
- host:
    path: /var/run/docker.sock
  name: docker
- name: config
  temp: {}
---
clone:
  retries: 3
kind: pipeline
name: scan-grafana/grafana:main-ubuntu-image
platform:
  arch: amd64
  os: linux
steps:
- commands:
  - echo $${GCR_CREDENTIALS} | docker login -u _json_key --password-stdin https://us.gcr.io
  environment:
    GCR_CREDENTIALS:
      from_secret: gcr_credentials
  image: docker:dind
  name: authenticate-gcr
  volumes:
  - name: docker
    path: /var/run/docker.sock
  - name: config
    path: /root/.docker/
- commands:
  - trivy image --exit-code 0 --severity UNKNOWN,LOW,MEDIUM grafana/grafana:main-ubuntu
  depends_on:
  - authenticate-gcr
  image: aquasec/trivy:0.21.0
  name: scan-unknown-low-medium-vulnerabilities
  volumes:
  - name: docker
    path: /var/run/docker.sock
  - name: config
    path: /root/.docker/
- commands:
  - trivy image --exit-code 1 --severity HIGH,CRITICAL grafana/grafana:main-ubuntu
  depends_on:
  - authenticate-gcr
  environment:
    GOOGLE_APPLICATION_CREDENTIALS:
      from_secret: gcr_credentials_json
  image: aquasec/trivy:0.21.0
  name: scan-high-critical-vulnerabilities
  volumes:
  - name: docker
    path: /var/run/docker.sock
  - name: config
    path: /root/.docker/
- image: plugins/slack
  name: slack-notify-failure
  settings:
    channel: grafana-backend-ops
    template: 'Nightly docker image scan job for grafana/grafana:main-ubuntu failed:
      {{build.link}}'
    webhook:
      from_secret: slack_webhook_backend
  when:
    status: failure
trigger:
  cron: nightly
  event: cron
type: docker
volumes:
- host:
    path: /var/run/docker.sock
  name: docker
- name: config
  temp: {}
---
clone:
  retries: 3
kind: pipeline
name: scan-build-test-and-publish-docker-images
platform:
  arch: amd64
  os: linux
steps:
- commands:
  - echo $${GCR_CREDENTIALS} | docker login -u _json_key --password-stdin https://us.gcr.io
  environment:
    GCR_CREDENTIALS:
      from_secret: gcr_credentials
  image: docker:dind
  name: authenticate-gcr
  volumes:
  - name: docker
    path: /var/run/docker.sock
  - name: config
    path: /root/.docker/
- commands:
  - trivy --exit-code 0 --severity UNKNOWN,LOW,MEDIUM alpine/git:2.40.1
  - trivy --exit-code 0 --severity UNKNOWN,LOW,MEDIUM golang:1.21.8-alpine
  - trivy --exit-code 0 --severity UNKNOWN,LOW,MEDIUM node:20.9.0-alpine
  - trivy --exit-code 0 --severity UNKNOWN,LOW,MEDIUM google/cloud-sdk:431.0.0
  - trivy --exit-code 0 --severity UNKNOWN,LOW,MEDIUM grafana/grafana-ci-deploy:1.3.3
  - trivy --exit-code 0 --severity UNKNOWN,LOW,MEDIUM alpine:3.19.1
  - trivy --exit-code 0 --severity UNKNOWN,LOW,MEDIUM ubuntu:22.04
  - trivy --exit-code 0 --severity UNKNOWN,LOW,MEDIUM byrnedo/alpine-curl:0.1.8
  - trivy --exit-code 0 --severity UNKNOWN,LOW,MEDIUM plugins/slack
  - trivy --exit-code 0 --severity UNKNOWN,LOW,MEDIUM python:3.8
  - trivy --exit-code 0 --severity UNKNOWN,LOW,MEDIUM postgres:12.3-alpine
  - trivy --exit-code 0 --severity UNKNOWN,LOW,MEDIUM grafana/mimir:r274-1780c50
  - trivy --exit-code 0 --severity UNKNOWN,LOW,MEDIUM mysql:5.7.39
  - trivy --exit-code 0 --severity UNKNOWN,LOW,MEDIUM mysql:8.0.32
  - trivy --exit-code 0 --severity UNKNOWN,LOW,MEDIUM redis:6.2.11-alpine
  - trivy --exit-code 0 --severity UNKNOWN,LOW,MEDIUM memcached:1.6.9-alpine
  - trivy --exit-code 0 --severity UNKNOWN,LOW,MEDIUM us.gcr.io/kubernetes-dev/package-publish:latest
  - trivy --exit-code 0 --severity UNKNOWN,LOW,MEDIUM osixia/openldap:1.4.0
  - trivy --exit-code 0 --severity UNKNOWN,LOW,MEDIUM grafana/drone-downstream
  - trivy --exit-code 0 --severity UNKNOWN,LOW,MEDIUM grafana/docker-puppeteer:1.1.0
  - trivy --exit-code 0 --severity UNKNOWN,LOW,MEDIUM grafana/docs-base:latest
  - trivy --exit-code 0 --severity UNKNOWN,LOW,MEDIUM cypress/included:13.1.0
  - trivy --exit-code 0 --severity UNKNOWN,LOW,MEDIUM jwilder/dockerize:0.6.1
  - trivy --exit-code 0 --severity UNKNOWN,LOW,MEDIUM koalaman/shellcheck:stable
  depends_on:
  - authenticate-gcr
  image: aquasec/trivy:0.21.0
  name: scan-unknown-low-medium-vulnerabilities
  volumes:
  - name: docker
    path: /var/run/docker.sock
  - name: config
    path: /root/.docker/
- commands:
  - trivy --exit-code 1 --severity HIGH,CRITICAL alpine/git:2.40.1
  - trivy --exit-code 1 --severity HIGH,CRITICAL golang:1.21.8-alpine
  - trivy --exit-code 1 --severity HIGH,CRITICAL node:20.9.0-alpine
  - trivy --exit-code 1 --severity HIGH,CRITICAL google/cloud-sdk:431.0.0
  - trivy --exit-code 1 --severity HIGH,CRITICAL grafana/grafana-ci-deploy:1.3.3
  - trivy --exit-code 1 --severity HIGH,CRITICAL alpine:3.19.1
  - trivy --exit-code 1 --severity HIGH,CRITICAL ubuntu:22.04
  - trivy --exit-code 1 --severity HIGH,CRITICAL byrnedo/alpine-curl:0.1.8
  - trivy --exit-code 1 --severity HIGH,CRITICAL plugins/slack
  - trivy --exit-code 1 --severity HIGH,CRITICAL python:3.8
  - trivy --exit-code 1 --severity HIGH,CRITICAL postgres:12.3-alpine
  - trivy --exit-code 1 --severity HIGH,CRITICAL grafana/mimir:r274-1780c50
  - trivy --exit-code 1 --severity HIGH,CRITICAL mysql:5.7.39
  - trivy --exit-code 1 --severity HIGH,CRITICAL mysql:8.0.32
  - trivy --exit-code 1 --severity HIGH,CRITICAL redis:6.2.11-alpine
  - trivy --exit-code 1 --severity HIGH,CRITICAL memcached:1.6.9-alpine
  - trivy --exit-code 1 --severity HIGH,CRITICAL us.gcr.io/kubernetes-dev/package-publish:latest
  - trivy --exit-code 1 --severity HIGH,CRITICAL osixia/openldap:1.4.0
  - trivy --exit-code 1 --severity HIGH,CRITICAL grafana/drone-downstream
  - trivy --exit-code 1 --severity HIGH,CRITICAL grafana/docker-puppeteer:1.1.0
  - trivy --exit-code 1 --severity HIGH,CRITICAL grafana/docs-base:latest
  - trivy --exit-code 1 --severity HIGH,CRITICAL cypress/included:13.1.0
  - trivy --exit-code 1 --severity HIGH,CRITICAL jwilder/dockerize:0.6.1
  - trivy --exit-code 1 --severity HIGH,CRITICAL koalaman/shellcheck:stable
  depends_on:
  - authenticate-gcr
  environment:
    GOOGLE_APPLICATION_CREDENTIALS:
      from_secret: gcr_credentials_json
  image: aquasec/trivy:0.21.0
  name: scan-high-critical-vulnerabilities
  volumes:
  - name: docker
    path: /var/run/docker.sock
  - name: config
    path: /root/.docker/
- image: plugins/slack
  name: slack-notify-failure
  settings:
    channel: grafana-backend-ops
    template: 'Nightly docker image scan job for build-images failed: {{build.link}}'
    webhook:
      from_secret: slack_webhook_backend
  when:
    status: failure
trigger:
  cron: nightly
  event: cron
type: docker
volumes:
- host:
    path: /var/run/docker.sock
  name: docker
- name: config
  temp: {}
---
get:
  name: credentials.json
  path: infra/data/ci/grafana-release-eng/grafanauploads
kind: secret
name: gcp_grafanauploads
---
get:
  name: credentials_base64
  path: infra/data/ci/grafana-release-eng/grafanauploads
kind: secret
name: gcp_grafanauploads_base64
---
get:
  name: api_key
  path: infra/data/ci/grafana-release-eng/grafanacom
kind: secret
name: grafana_api_key
---
clone:
  retries: 3
kind: pipeline
name: grafana-com-nightly
platform:
  arch: amd64
  os: linux
steps:
- commands:
  - go build -o ./bin/build -ldflags '-extldflags -static' ./pkg/build/cmd
  depends_on: []
  environment:
    CGO_ENABLED: 0
  image: golang:1.20.4
  name: compile-build-cmd
- commands:
  - ./bin/build publish grafana-com --edition oss
  depends_on:
  - compile-build-cmd
  environment:
    GCP_KEY:
      from_secret: gcp_key
    GRAFANA_COM_API_KEY:
      from_secret: grafana_api_key
  image: grafana/grafana-ci-deploy:1.3.3
  name: post-to-grafana-com
trigger:
  cron: grafana-com-nightly
  event: cron
type: docker
---
get:
  name: .dockerconfigjson
  path: secret/data/common/gcr
kind: secret
name: gcr
---
get:
  name: .dockerconfigjson
  path: secret/data/common/gar
kind: secret
name: gar
---
get:
  name: pat
  path: infra/data/ci/github/grafanabot
kind: secret
name: github_token
---
get:
  name: machine-user-token
  path: infra/data/ci/drone
kind: secret
name: drone_token
---
get:
  name: bucket
  path: infra/data/ci/grafana/prerelease
kind: secret
name: prerelease_bucket
---
get:
  name: username
  path: infra/data/ci/grafanaci-docker-hub
kind: secret
name: docker_username
---
get:
  name: password
  path: infra/data/ci/grafanaci-docker-hub
kind: secret
name: docker_password
---
get:
  name: credentials.json
  path: infra/data/ci/grafana/releng/artifacts-uploader-service-account
kind: secret
name: gcp_upload_artifacts_key
---
get:
  name: credentials.json
  path: infra/data/ci/grafana/assets-downloader-build-container-service-account
kind: secret
name: gcp_download_build_container_assets_key
---
get:
  name: application_id
  path: infra/data/ci/datasources/cpp-azure-resourcemanager-credentials
kind: secret
name: azure_sp_app_id
---
get:
  name: application_secret
  path: infra/data/ci/datasources/cpp-azure-resourcemanager-credentials
kind: secret
name: azure_sp_app_pw
---
get:
  name: tenant_id
  path: infra/data/ci/datasources/cpp-azure-resourcemanager-credentials
kind: secret
name: azure_tenant
---
get:
  name: token
  path: infra/data/ci/grafana-release-eng/npm
kind: secret
name: npm_token
---
get:
  name: public-key-b64
  path: infra/data/ci/packages-publish/gpg
kind: secret
name: packages_gpg_public_key
---
get:
  name: private-key-b64
  path: infra/data/ci/packages-publish/gpg
kind: secret
name: packages_gpg_private_key
---
get:
  name: passphrase
  path: infra/data/ci/packages-publish/gpg
kind: secret
name: packages_gpg_passphrase
---
get:
  name: credentials.json
  path: infra/data/ci/packages-publish/service-account
kind: secret
name: packages_service_account
---
get:
  name: AccessID
  path: infra/data/ci/packages-publish/bucket-credentials
kind: secret
name: packages_access_key_id
---
get:
  name: Secret
  path: infra/data/ci/packages-publish/bucket-credentials
kind: secret
name: packages_secret_access_key
---
get:
  name: static_asset_editions
  path: infra/data/ci/grafana-release-eng/artifact-publishing
kind: secret
name: static_asset_editions
---
get:
  name: gcp_service_account_prod_base64
  path: infra/data/ci/grafana-release-eng/rgm
kind: secret
name: gcp_key_base64
---
get:
  name: destination_prod
  path: infra/data/ci/grafana-release-eng/rgm
kind: secret
name: destination
---
get:
  name: storybook_destination
  path: infra/data/ci/grafana-release-eng/rgm
kind: secret
name: rgm_storybook_destination
---
get:
  name: cdn_destination
  path: infra/data/ci/grafana-release-eng/rgm
kind: secret
name: rgm_cdn_destination
---
get:
  name: downloads_destination
  path: infra/data/ci/grafana-release-eng/rgm
kind: secret
name: rgm_downloads_destination
---
get:
  name: dagger_token
  path: infra/data/ci/grafana-release-eng/rgm
kind: secret
name: dagger_token
---
get:
  name: app-id
  path: infra/data/ci/grafana-release-eng/grafana-delivery-bot
kind: secret
name: delivery-bot-app-id
---
get:
  name: app-installation-id
  path: infra/data/ci/grafana-release-eng/grafana-delivery-bot
kind: secret
name: delivery-bot-app-installation-id
---
get:
  name: app-private-key
  path: infra/data/ci/grafana-release-eng/grafana-delivery-bot
kind: secret
name: delivery-bot-app-private-key
---
get:
  name: service-account
  path: secret/data/common/gcr
kind: secret
name: gcr_credentials
---
kind: signature
hmac: 2efd2831b156aaa63917767d65a92990e0c85e7d24ffb9f69f0374499b4a2973

...<|MERGE_RESOLUTION|>--- conflicted
+++ resolved
@@ -4276,638 +4276,6 @@
 ---
 clone:
   retries: 3
-<<<<<<< HEAD
-depends_on: []
-image_pull_secrets:
-- dockerconfigjson
-kind: pipeline
-name: publish-ci-build-container-image
-node:
-  type: no-parallel
-platform:
-  arch: amd64
-  os: linux
-services: []
-steps:
-- commands:
-  - if [ -z "${BUILD_CONTAINER_VERSION}" ]; then echo Missing BUILD_CONTAINER_VERSION;
-    false; fi
-  image: alpine:3.18.4
-  name: validate-version
-- commands:
-  - printenv GCP_KEY > /tmp/key.json
-  - gcloud auth activate-service-account --key-file=/tmp/key.json
-  - gsutil cp gs://grafana-private-downloads/MacOSX10.15.sdk.tar.xz ./scripts/build/ci-build/MacOSX10.15.sdk.tar.xz
-  environment:
-    GCP_KEY:
-      from_secret: gcp_download_build_container_assets_key
-  image: google/cloud-sdk:431.0.0
-  name: download-macos-sdk
-- commands:
-  - printenv DOCKER_PASSWORD | docker login -u "$DOCKER_USERNAME" --password-stdin
-  - docker build -t "grafana/build-container:${BUILD_CONTAINER_VERSION}" ./scripts/build/ci-build
-  - docker push "grafana/build-container:${BUILD_CONTAINER_VERSION}"
-  environment:
-    DOCKER_PASSWORD:
-      from_secret: docker_password
-    DOCKER_USERNAME:
-      from_secret: docker_username
-  image: google/cloud-sdk:431.0.0
-  name: build-and-publish
-  volumes:
-  - name: docker
-    path: /var/run/docker.sock
-trigger:
-  event:
-  - promote
-  target:
-  - ci-build-container-image
-type: docker
-volumes:
-- host:
-    path: //./pipe/docker_engine/
-  name: docker
----
-clone:
-  disable: true
-depends_on: []
-environment:
-  EDITION: enterprise2
-image_pull_secrets:
-- dockerconfigjson
-kind: pipeline
-name: release-branch-enterprise2-build-e2e-publish
-node:
-  type: no-parallel
-platform:
-  arch: amd64
-  os: linux
-services: []
-steps:
-- commands:
-  - mkdir -p bin
-  - curl -fL -o bin/grabpl https://grafana-downloads.storage.googleapis.com/grafana-build-pipeline/v3.0.37/grabpl
-  - chmod +x bin/grabpl
-  image: byrnedo/alpine-curl:0.1.8
-  name: grabpl
-- commands:
-  - echo $DRONE_RUNNER_NAME
-  image: alpine:3.17.1
-  name: identify-runner
-- commands:
-  - git clone "https://$${GITHUB_TOKEN}@github.com/grafana/grafana-enterprise.git"
-  - cd grafana-enterprise
-  - git checkout ${DRONE_BRANCH}
-  environment:
-    GITHUB_TOKEN:
-      from_secret: github_token
-  image: grafana/build-container:1.7.4
-  name: clone-enterprise
-- commands:
-  - mv bin/grabpl /tmp/
-  - rmdir bin
-  - mv grafana-enterprise /tmp/
-  - /tmp/grabpl init-enterprise --github-token $${GITHUB_TOKEN} /tmp/grafana-enterprise
-  - mv /tmp/grafana-enterprise/deployment_tools_config.json deployment_tools_config.json
-  - mkdir bin
-  - mv /tmp/grabpl bin/
-  depends_on:
-  - clone-enterprise
-  - grabpl
-  environment:
-    GITHUB_TOKEN:
-      from_secret: github_token
-  image: grafana/build-container:1.7.4
-  name: init-enterprise
-- commands:
-  - go build -o ./bin/build -ldflags '-extldflags -static' ./pkg/build/cmd
-  depends_on:
-  - init-enterprise
-  environment:
-    CGO_ENABLED: 0
-  image: golang:1.20.4
-  name: compile-build-cmd
-- commands:
-  - make gen-go
-  depends_on:
-  - init-enterprise
-  image: grafana/build-container:1.7.4
-  name: wire-install
-- commands:
-  - yarn install --immutable
-  depends_on:
-  - init-enterprise
-  image: grafana/build-container:1.7.4
-  name: yarn-install
-- commands:
-  - '# It is required that code generated from Thema/CUE be committed and in sync
-    with its inputs.'
-  - '# The following command will fail if running code generators produces any diff
-    in output.'
-  - CODEGEN_VERIFY=1 make gen-cue
-  depends_on:
-  - init-enterprise
-  image: grafana/build-container:1.7.4
-  name: verify-gen-cue
-- commands:
-  - ./bin/build build-frontend --jobs 8 --edition enterprise --build-id ${DRONE_BUILD_NUMBER}
-  depends_on:
-  - compile-build-cmd
-  - yarn-install
-  environment:
-    NODE_OPTIONS: --max_old_space_size=8192
-  image: grafana/build-container:1.7.4
-  name: build-frontend
-- commands:
-  - ./bin/build build-frontend-packages --jobs 8 --edition enterprise --build-id ${DRONE_BUILD_NUMBER}
-  depends_on:
-  - compile-build-cmd
-  - yarn-install
-  environment:
-    NODE_OPTIONS: --max_old_space_size=8192
-  image: grafana/build-container:1.7.4
-  name: build-frontend-packages
-- commands:
-  - ./bin/build  build-plugins --jobs 8 --edition enterprise
-  depends_on:
-  - compile-build-cmd
-  - yarn-install
-  environment:
-    GRAFANA_API_KEY:
-      from_secret: grafana_api_key
-  image: grafana/build-container:1.7.4
-  name: build-plugins
-- commands:
-  - ./bin/build build-backend --jobs 8 --edition enterprise2 --build-id ${DRONE_BUILD_NUMBER}
-    --variants linux-amd64
-  depends_on:
-  - wire-install
-  - compile-build-cmd
-  image: grafana/build-container:1.7.4
-  name: build-backend-enterprise2
-- commands:
-  - ./bin/build package --jobs 8 --edition enterprise2 --build-id ${DRONE_BUILD_NUMBER}
-    --sign
-  depends_on:
-  - build-plugins
-  - build-backend-enterprise2
-  - build-frontend
-  - build-frontend-packages
-  environment:
-    GPG_KEY_PASSWORD:
-      from_secret: packages_gpg_passphrase
-    GPG_PRIV_KEY:
-      from_secret: packages_gpg_private_key
-    GPG_PUB_KEY:
-      from_secret: packages_gpg_public_key
-    GRAFANA_API_KEY:
-      from_secret: grafana_api_key
-  image: grafana/build-container:1.7.4
-  name: package-enterprise2
-- commands:
-  - ./bin/build upload-cdn --edition enterprise2
-  depends_on:
-  - package-enterprise2
-  environment:
-    ENTERPRISE2_CDN_PATH:
-      from_secret: enterprise2-cdn-path
-    GCP_KEY:
-      from_secret: gcp_key
-    PRERELEASE_BUCKET:
-      from_secret: prerelease_bucket
-  image: grafana/grafana-ci-deploy:1.3.3
-  name: upload-cdn-assets-enterprise2
-- commands:
-  - ls dist/*.tar.gz*
-  - cp dist/*.tar.gz* packaging/docker/
-  depends_on:
-  - package-enterprise2
-  image: grafana/build-container:1.7.4
-  name: copy-packages-for-docker
-- commands:
-  - ./bin/build build-docker --edition enterprise2 --shouldSave
-  depends_on:
-  - copy-packages-for-docker
-  - compile-build-cmd
-  environment:
-    DOCKER_ENTERPRISE2_REPO:
-      from_secret: docker_enterprise2_repo
-    GCP_KEY:
-      from_secret: gcp_key
-  image: google/cloud-sdk
-  name: build-docker-images
-  volumes:
-  - name: docker
-    path: /var/run/docker.sock
-- commands:
-  - ./bin/build build-docker --edition enterprise2 --shouldSave --ubuntu
-  depends_on:
-  - copy-packages-for-docker
-  - compile-build-cmd
-  environment:
-    DOCKER_ENTERPRISE2_REPO:
-      from_secret: docker_enterprise2_repo
-    GCP_KEY:
-      from_secret: gcp_key
-  image: google/cloud-sdk
-  name: build-docker-images-ubuntu
-  volumes:
-  - name: docker
-    path: /var/run/docker.sock
-- commands:
-  - ./bin/build artifacts docker fetch --edition enterprise2
-  depends_on:
-  - build-docker-images
-  - build-docker-images-ubuntu
-  environment:
-    DOCKER_ENTERPRISE2_REPO:
-      from_secret: docker_enterprise2_repo
-    DOCKER_PASSWORD:
-      from_secret: docker_password
-    DOCKER_USER:
-      from_secret: docker_username
-    GCP_KEY:
-      from_secret: gcp_key
-  image: google/cloud-sdk
-  name: fetch-images-enterprise2
-  volumes:
-  - name: docker
-    path: /var/run/docker.sock
-- commands:
-  - ./bin/build artifacts docker publish-enterprise2 --dockerhub-repo $${DOCKER_ENTERPRISE2_REPO}
-  depends_on:
-  - fetch-images-enterprise2
-  environment:
-    DOCKER_ENTERPRISE2_REPO:
-      from_secret: docker_enterprise2_repo
-    DOCKER_PASSWORD:
-      from_secret: docker_password
-    DOCKER_USER:
-      from_secret: docker_username
-    GCP_KEY:
-      from_secret: gcp_key_hg
-    GITHUB_APP_ID:
-      from_secret: delivery-bot-app-id
-    GITHUB_APP_INSTALLATION_ID:
-      from_secret: delivery-bot-app-installation-id
-    GITHUB_APP_PRIVATE_KEY:
-      from_secret: delivery-bot-app-private-key
-  image: google/cloud-sdk
-  name: publish-images-enterprise2
-  volumes:
-  - name: docker
-    path: /var/run/docker.sock
-- commands:
-  - ./bin/build upload-packages --edition enterprise2
-  depends_on:
-  - package-enterprise2
-  environment:
-    GCP_KEY:
-      from_secret: gcp_key
-    PRERELEASE_BUCKET:
-      from_secret: prerelease_bucket
-  image: grafana/grafana-ci-deploy:1.3.3
-  name: upload-packages-enterprise2
-trigger:
-  ref:
-  - refs/heads/v[0-9]*
-type: docker
-volumes:
-- host:
-    path: /var/run/docker.sock
-  name: docker
-- name: postgres
-  temp:
-    medium: memory
-- name: mysql
-  temp:
-    medium: memory
----
-clone:
-  retries: 3
-depends_on: []
-environment:
-  EDITION: oss
-image_pull_secrets:
-- dockerconfigjson
-kind: pipeline
-name: integration-tests-oss
-node:
-  type: no-parallel
-platform:
-  arch: amd64
-  os: linux
-services:
-- environment:
-    PGDATA: /var/lib/postgresql/data/pgdata
-    POSTGRES_DB: grafanatest
-    POSTGRES_PASSWORD: grafanatest
-    POSTGRES_USER: grafanatest
-  image: postgres:12.3-alpine
-  name: postgres
-  volumes:
-  - name: postgres
-    path: /var/lib/postgresql/data/pgdata
-- environment:
-    MYSQL_DATABASE: grafana_tests
-    MYSQL_PASSWORD: password
-    MYSQL_ROOT_PASSWORD: rootpass
-    MYSQL_USER: grafana
-  image: mysql:5.7.39
-  name: mysql
-  volumes:
-  - name: mysql
-    path: /var/lib/mysql
-steps:
-- commands:
-  - mkdir -p bin
-  - curl -fL -o bin/grabpl https://grafana-downloads.storage.googleapis.com/grafana-build-pipeline/v3.0.37/grabpl
-  - chmod +x bin/grabpl
-  image: byrnedo/alpine-curl:0.1.8
-  name: grabpl
-- commands:
-  - echo $DRONE_RUNNER_NAME
-  image: alpine:3.17.1
-  name: identify-runner
-- commands:
-  - '# It is required that code generated from Thema/CUE be committed and in sync
-    with its inputs.'
-  - '# The following command will fail if running code generators produces any diff
-    in output.'
-  - CODEGEN_VERIFY=1 make gen-cue
-  depends_on: []
-  image: grafana/build-container:1.7.4
-  name: verify-gen-cue
-- commands:
-  - make gen-go
-  depends_on:
-  - verify-gen-cue
-  image: grafana/build-container:1.7.4
-  name: wire-install
-- commands:
-  - apt-get update
-  - apt-get install -yq postgresql-client
-  - dockerize -wait tcp://postgres:5432 -timeout 120s
-  - psql -p 5432 -h postgres -U grafanatest -d grafanatest -f devenv/docker/blocks/postgres_tests/setup.sql
-  - go clean -testcache
-  - go list './pkg/...' | xargs -I {} sh -c 'go test -run Integration -covermode=atomic
-    -timeout=5m {}'
-  depends_on:
-  - wire-install
-  environment:
-    GRAFANA_TEST_DB: postgres
-    PGPASSWORD: grafanatest
-    POSTGRES_HOST: postgres
-  image: grafana/build-container:1.7.4
-  name: postgres-integration-tests
-- commands:
-  - apt-get update
-  - apt-get install -yq default-mysql-client
-  - dockerize -wait tcp://mysql:3306 -timeout 120s
-  - cat devenv/docker/blocks/mysql_tests/setup.sql | mysql -h mysql -P 3306 -u root
-    -prootpass
-  - go clean -testcache
-  - go list './pkg/...' | xargs -I {} sh -c 'go test -run Integration -covermode=atomic
-    -timeout=5m {}'
-  depends_on:
-  - wire-install
-  environment:
-    GRAFANA_TEST_DB: mysql
-    MYSQL_HOST: mysql
-  image: grafana/build-container:1.7.4
-  name: mysql-integration-tests
-trigger:
-  event:
-  - promote
-  target: integration-tests
-type: docker
-volumes:
-- host:
-    path: /var/run/docker.sock
-  name: docker
-- name: postgres
-  temp:
-    medium: memory
-- name: mysql
-  temp:
-    medium: memory
----
-clone:
-  disable: true
-depends_on: []
-environment:
-  EDITION: enterprise
-image_pull_secrets:
-- dockerconfigjson
-kind: pipeline
-name: integration-tests-enterprise
-node:
-  type: no-parallel
-platform:
-  arch: amd64
-  os: linux
-services:
-- environment:
-    PGDATA: /var/lib/postgresql/data/pgdata
-    POSTGRES_DB: grafanatest
-    POSTGRES_PASSWORD: grafanatest
-    POSTGRES_USER: grafanatest
-  image: postgres:12.3-alpine
-  name: postgres
-  volumes:
-  - name: postgres
-    path: /var/lib/postgresql/data/pgdata
-- environment:
-    MYSQL_DATABASE: grafana_tests
-    MYSQL_PASSWORD: password
-    MYSQL_ROOT_PASSWORD: rootpass
-    MYSQL_USER: grafana
-  image: mysql:5.7.39
-  name: mysql
-  volumes:
-  - name: mysql
-    path: /var/lib/mysql
-- environment: {}
-  image: redis:6.2.1-alpine
-  name: redis
-- environment: {}
-  image: memcached:1.6.9-alpine
-  name: memcached
-steps:
-- commands:
-  - mkdir -p bin
-  - curl -fL -o bin/grabpl https://grafana-downloads.storage.googleapis.com/grafana-build-pipeline/v3.0.37/grabpl
-  - chmod +x bin/grabpl
-  image: byrnedo/alpine-curl:0.1.8
-  name: grabpl
-- commands:
-  - echo $DRONE_RUNNER_NAME
-  image: alpine:3.17.1
-  name: identify-runner
-- commands:
-  - git clone "https://$${GITHUB_TOKEN}@github.com/grafana/grafana-enterprise.git"
-  - cd grafana-enterprise
-  - git checkout ${DRONE_TAG}
-  environment:
-    GITHUB_TOKEN:
-      from_secret: github_token
-  image: grafana/build-container:1.7.4
-  name: clone-enterprise
-- commands:
-  - mv bin/grabpl /tmp/
-  - rmdir bin
-  - mv grafana-enterprise /tmp/
-  - /tmp/grabpl init-enterprise --github-token $${GITHUB_TOKEN} /tmp/grafana-enterprise
-    ${DRONE_TAG}
-  - mv /tmp/grafana-enterprise/deployment_tools_config.json deployment_tools_config.json
-  - mkdir bin
-  - mv /tmp/grabpl bin/
-  depends_on:
-  - clone-enterprise
-  - grabpl
-  environment:
-    GITHUB_TOKEN:
-      from_secret: github_token
-  image: grafana/build-container:1.7.4
-  name: init-enterprise
-- commands:
-  - '# It is required that code generated from Thema/CUE be committed and in sync
-    with its inputs.'
-  - '# The following command will fail if running code generators produces any diff
-    in output.'
-  - CODEGEN_VERIFY=1 make gen-cue
-  depends_on:
-  - init-enterprise
-  image: grafana/build-container:1.7.4
-  name: verify-gen-cue
-- commands:
-  - make gen-go
-  depends_on:
-  - verify-gen-cue
-  image: grafana/build-container:1.7.4
-  name: wire-install
-- commands:
-  - apt-get update
-  - apt-get install -yq postgresql-client
-  - dockerize -wait tcp://postgres:5432 -timeout 120s
-  - psql -p 5432 -h postgres -U grafanatest -d grafanatest -f devenv/docker/blocks/postgres_tests/setup.sql
-  - go clean -testcache
-  - go list './pkg/...' | xargs -I {} sh -c 'go test -run Integration -covermode=atomic
-    -timeout=5m {}'
-  depends_on:
-  - wire-install
-  environment:
-    GRAFANA_TEST_DB: postgres
-    PGPASSWORD: grafanatest
-    POSTGRES_HOST: postgres
-  image: grafana/build-container:1.7.4
-  name: postgres-integration-tests
-- commands:
-  - apt-get update
-  - apt-get install -yq default-mysql-client
-  - dockerize -wait tcp://mysql:3306 -timeout 120s
-  - cat devenv/docker/blocks/mysql_tests/setup.sql | mysql -h mysql -P 3306 -u root
-    -prootpass
-  - go clean -testcache
-  - go list './pkg/...' | xargs -I {} sh -c 'go test -run Integration -covermode=atomic
-    -timeout=5m {}'
-  depends_on:
-  - wire-install
-  environment:
-    GRAFANA_TEST_DB: mysql
-    MYSQL_HOST: mysql
-  image: grafana/build-container:1.7.4
-  name: mysql-integration-tests
-- commands:
-  - dockerize -wait tcp://redis:6379/0 -timeout 120s
-  - go clean -testcache
-  - go list './pkg/...' | xargs -I {} sh -c 'go test -run Integration -covermode=atomic
-    -timeout=5m {}'
-  depends_on:
-  - wire-install
-  environment:
-    REDIS_URL: redis://redis:6379/0
-  image: grafana/build-container:1.7.4
-  name: redis-integration-tests
-- commands:
-  - dockerize -wait tcp://memcached:11211 -timeout 120s
-  - go clean -testcache
-  - go list './pkg/...' | xargs -I {} sh -c 'go test -run Integration -covermode=atomic
-    -timeout=5m {}'
-  depends_on:
-  - wire-install
-  environment:
-    MEMCACHED_HOSTS: memcached:11211
-  image: grafana/build-container:1.7.4
-  name: memcached-integration-tests
-trigger:
-  event:
-  - promote
-  target: integration-tests
-type: docker
-volumes:
-- host:
-    path: /var/run/docker.sock
-  name: docker
-- name: postgres
-  temp:
-    medium: memory
-- name: mysql
-  temp:
-    medium: memory
----
-clone:
-  disable: true
-depends_on: []
-image_pull_secrets:
-- dockerconfigjson
-kind: pipeline
-name: publish-ci-windows-test-image
-platform:
-  arch: amd64
-  os: windows
-  version: "1809"
-services: []
-steps:
-- commands:
-  - git clone "https://$$env:GITHUB_TOKEN@github.com/grafana/grafana-ci-sandbox.git"
-    .
-  - git checkout -f $$env:DRONE_COMMIT
-  environment:
-    GITHUB_TOKEN:
-      from_secret: github_token
-  image: grafana/ci-wix:0.1.1
-  name: clone
-- commands:
-  - cd scripts\build\ci-windows-test
-  - docker login -u $$env:DOCKER_USERNAME -p $$env:DOCKER_PASSWORD
-  - docker build -t grafana/grafana-ci-windows-test:$$env:TAG .
-  - docker push grafana/grafana-ci-windows-test:$$env:TAG
-  environment:
-    DOCKER_PASSWORD:
-      from_secret: docker_password
-    DOCKER_USERNAME:
-      from_secret: docker_username
-  image: docker:windowsservercore-1809
-  name: build-and-publish
-  volumes:
-  - name: docker
-    path: //./pipe/docker_engine/
-trigger:
-  event:
-  - promote
-  target:
-  - ci-windows-test-image
-type: docker
-volumes:
-- host:
-    path: //./pipe/docker_engine/
-  name: docker
----
-clone:
-  retries: 3
-=======
->>>>>>> 03f502a9
 kind: pipeline
 name: scan-grafana/grafana:latest-image
 platform:
