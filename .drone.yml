--- conflicted
+++ resolved
@@ -225,11 +225,6 @@
 trigger:
   event:
   - pull_request
-<<<<<<< HEAD
-  repo:
-  - aknuds1/grafana
-=======
->>>>>>> c208c7ca
 
 ---
 kind: pipeline
@@ -509,10 +504,5 @@
   - master
   event:
   - push
-<<<<<<< HEAD
-  repo:
-  - aknuds1/grafana
-=======
->>>>>>> c208c7ca
 
 ...