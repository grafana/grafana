---
kind: pipeline
type: docker
name: test-pr

platform:
  os: linux
  arch: amd64

steps:
- name: identify-runner
  image: alpine:3.14.2
  commands:
  - echo $DRONE_RUNNER_NAME

- name: initialize
  image: grafana/build-container:1.4.3
  commands:
  - mkdir -p bin
  - curl -fL -o bin/grabpl https://grafana-downloads.storage.googleapis.com/grafana-build-pipeline/v2.4.6/grabpl
  - chmod +x bin/grabpl
  - ./bin/grabpl verify-drone
<<<<<<< HEAD
  - curl -fLO https://github.com/jwilder/dockerize/releases/download/v$${DOCKERIZE_VERSION}/dockerize-linux-amd64-v$${DOCKERIZE_VERSION}.tar.gz
  - tar -C bin -xzvf dockerize-linux-amd64-v$${DOCKERIZE_VERSION}.tar.gz
  - rm dockerize-linux-amd64-v$${DOCKERIZE_VERSION}.tar.gz
  - yarn install --immutable
=======
  - yarn install --frozen-lockfile --no-progress
>>>>>>> 60f5bced
  environment:
    DOCKERIZE_VERSION: 0.6.1

- name: codespell
  image: grafana/build-container:1.4.3
  commands:
  - "echo -e \"unknwon\nreferer\nerrorstring\neror\niam\nwan\" > words_to_ignore.txt"
  - codespell -I words_to_ignore.txt docs/
  depends_on:
  - initialize

- name: shellcheck
  image: grafana/build-container:1.4.3
  commands:
  - ./bin/grabpl shellcheck
  depends_on:
  - initialize

- name: lint-backend
  image: grafana/build-container:1.4.3
  commands:
  - make gen-go
  - ./bin/grabpl lint-backend --edition oss
  environment:
    CGO_ENABLED: 1
  depends_on:
  - initialize

- name: test-backend
  image: grafana/build-container:1.4.3
  commands:
  - "[ $(grep FocusConvey -R pkg | wc -l) -eq \"0\" ] || exit 1"
  - ./bin/grabpl test-backend --edition oss
  - ./bin/grabpl integration-tests --edition oss
  depends_on:
  - lint-backend

- name: test-frontend
  image: grafana/build-container:1.4.3
  commands:
  - yarn run ci:test-frontend
  environment:
    TEST_MAX_WORKERS: 50%
  depends_on:
  - lint-backend

- name: build-backend
  image: grafana/build-container:1.4.3
  commands:
  - ./bin/grabpl build-backend --jobs 8 --edition oss --build-id ${DRONE_BUILD_NUMBER} --variants linux-x64,linux-x64-musl,osx64,win64,armv6 --no-pull-enterprise
  depends_on:
  - test-backend

- name: build-frontend
  image: grafana/build-container:1.4.3
  commands:
  - ./bin/grabpl build-frontend --jobs 8 --no-install-deps --edition oss --build-id ${DRONE_BUILD_NUMBER} --no-pull-enterprise
  depends_on:
  - test-frontend

- name: build-plugins
  image: grafana/build-container:1.4.3
  commands:
  - ./bin/grabpl build-plugins --jobs 8 --edition oss --no-install-deps
  depends_on:
  - lint-backend

- name: validate-scuemata
  image: grafana/build-container:1.4.3
  commands:
  - ./bin/linux-amd64/grafana-cli cue validate-schema --grafana-root .
  depends_on:
  - build-backend

- name: gen-version
  image: grafana/build-container:1.4.3
  commands:
  - ./bin/grabpl gen-version --build-id ${DRONE_BUILD_NUMBER}
  depends_on:
  - build-plugins
  - build-backend
  - build-frontend
  - codespell
  - shellcheck

- name: package
  image: grafana/build-container:1.4.3
  commands:
  - . scripts/build/gpg-test-vars.sh && ./bin/grabpl package --jobs 8 --edition oss --build-id ${DRONE_BUILD_NUMBER} --no-pull-enterprise --variants linux-x64,linux-x64-musl,osx64,win64,armv6
  depends_on:
  - gen-version

- name: end-to-end-tests-server
  image: grafana/build-container:1.4.3
  detach: true
  commands:
  - ./e2e/start-server
  environment:
    PORT: 3001
  depends_on:
  - package

- name: end-to-end-tests
  image: grafana/ci-e2e:12.19.0-1
  commands:
  - yarn run cypress install
  - ./bin/grabpl e2e-tests --port 3001
  environment:
    HOST: end-to-end-tests-server
  depends_on:
  - end-to-end-tests-server

- name: build-storybook
  image: grafana/build-container:1.4.3
  commands:
  - yarn storybook:build
  - ./bin/grabpl verify-storybook
  environment:
    NODE_OPTIONS: --max_old_space_size=4096
  depends_on:
  - package

- name: test-a11y-frontend-pr
  image: buildkite/puppeteer
  commands:
  - yarn wait-on http://$HOST:$PORT
  - yarn run test:accessibility-pr
  environment:
    GRAFANA_MISC_STATS_API_KEY:
      from_secret: grafana_misc_stats_api_key
    HOST: end-to-end-tests-server
    PORT: 3001
  failure: ignore
  depends_on:
  - end-to-end-tests-server

- name: build-frontend-docs
  image: grafana/build-container:1.4.3
  commands:
  - ./scripts/ci-reference-docs-lint.sh ci
  depends_on:
  - build-frontend

- name: build-docs-website
  image: grafana/docs-base:latest
  commands:
  - mkdir -p /hugo/content/docs/grafana
  - cp -r docs/sources/* /hugo/content/docs/grafana/latest/
  - cd /hugo && make prod
  depends_on:
  - build-frontend-docs

- name: copy-packages-for-docker
  image: grafana/build-container:1.4.3
  commands:
  - ls dist/*.tar.gz*
  - cp dist/*.tar.gz* packaging/docker/
  depends_on:
  - end-to-end-tests-server

- name: build-docker-images
  image: grafana/drone-grafana-docker:0.3.2
  settings:
    archs: amd64
    dry_run: true
    edition: oss
  depends_on:
  - copy-packages-for-docker

- name: postgres-integration-tests
  image: grafana/build-container:1.4.3
  commands:
  - apt-get update
  - apt-get install -yq postgresql-client
  - dockerize -wait tcp://postgres:5432 -timeout 120s
  - psql -p 5432 -h postgres -U grafanatest -d grafanatest -f devenv/docker/blocks/postgres_tests/setup.sql
  - go clean -testcache
  - ./bin/grabpl integration-tests --database postgres
  environment:
    GRAFANA_TEST_DB: postgres
    PGPASSWORD: grafanatest
    POSTGRES_HOST: postgres
  depends_on:
  - test-backend
  - test-frontend

- name: mysql-integration-tests
  image: grafana/build-container:1.4.3
  commands:
  - apt-get update
  - apt-get install -yq default-mysql-client
  - dockerize -wait tcp://mysql:3306 -timeout 120s
  - cat devenv/docker/blocks/mysql_tests/setup.sql | mysql -h mysql -P 3306 -u root -prootpass
  - go clean -testcache
  - ./bin/grabpl integration-tests --database mysql
  environment:
    GRAFANA_TEST_DB: mysql
    MYSQL_HOST: mysql
  depends_on:
  - test-backend
  - test-frontend

services:
- name: postgres
  image: postgres:12.3-alpine
  environment:
    POSTGRES_DB: grafanatest
    POSTGRES_PASSWORD: grafanatest
    POSTGRES_USER: grafanatest

- name: mysql
  image: mysql:5.6.48
  environment:
    MYSQL_DATABASE: grafana_tests
    MYSQL_PASSWORD: password
    MYSQL_ROOT_PASSWORD: rootpass
    MYSQL_USER: grafana

node:
  type: no-parallel

trigger:
  event:
  - pull_request

---
kind: pipeline
type: docker
name: build-main

platform:
  os: linux
  arch: amd64

steps:
- name: identify-runner
  image: alpine:3.14.2
  commands:
  - echo $DRONE_RUNNER_NAME

- name: initialize
  image: grafana/build-container:1.4.3
  commands:
  - mkdir -p bin
  - curl -fL -o bin/grabpl https://grafana-downloads.storage.googleapis.com/grafana-build-pipeline/v2.4.6/grabpl
  - chmod +x bin/grabpl
  - ./bin/grabpl verify-drone
<<<<<<< HEAD
  - curl -fLO https://github.com/jwilder/dockerize/releases/download/v$${DOCKERIZE_VERSION}/dockerize-linux-amd64-v$${DOCKERIZE_VERSION}.tar.gz
  - tar -C bin -xzvf dockerize-linux-amd64-v$${DOCKERIZE_VERSION}.tar.gz
  - rm dockerize-linux-amd64-v$${DOCKERIZE_VERSION}.tar.gz
  - yarn install --immutable
=======
  - yarn install --frozen-lockfile --no-progress
>>>>>>> 60f5bced
  environment:
    DOCKERIZE_VERSION: 0.6.1

- name: trigger-enterprise-downstream
  image: grafana/drone-downstream
  settings:
    params:
    - SOURCE_BUILD_NUMBER=${DRONE_BUILD_NUMBER}
    - SOURCE_COMMIT=${DRONE_COMMIT}
    repositories:
    - grafana/grafana-enterprise@main
    server: https://drone.grafana.net
    token:
      from_secret: drone_token

- name: codespell
  image: grafana/build-container:1.4.3
  commands:
  - "echo -e \"unknwon\nreferer\nerrorstring\neror\niam\nwan\" > words_to_ignore.txt"
  - codespell -I words_to_ignore.txt docs/
  depends_on:
  - initialize

- name: shellcheck
  image: grafana/build-container:1.4.3
  commands:
  - ./bin/grabpl shellcheck
  depends_on:
  - initialize

- name: lint-backend
  image: grafana/build-container:1.4.3
  commands:
  - make gen-go
  - ./bin/grabpl lint-backend --edition oss
  environment:
    CGO_ENABLED: 1
  depends_on:
  - initialize

- name: test-backend
  image: grafana/build-container:1.4.3
  commands:
  - "[ $(grep FocusConvey -R pkg | wc -l) -eq \"0\" ] || exit 1"
  - ./bin/grabpl test-backend --edition oss
  - ./bin/grabpl integration-tests --edition oss
  depends_on:
  - lint-backend

- name: test-frontend
  image: grafana/build-container:1.4.3
  commands:
  - yarn run ci:test-frontend
  environment:
    TEST_MAX_WORKERS: 50%
  depends_on:
  - lint-backend

- name: build-backend
  image: grafana/build-container:1.4.3
  commands:
  - ./bin/grabpl build-backend --jobs 8 --edition oss --build-id ${DRONE_BUILD_NUMBER} --no-pull-enterprise
  depends_on:
  - test-backend

- name: build-frontend
  image: grafana/build-container:1.4.3
  commands:
  - ./bin/grabpl build-frontend --jobs 8 --no-install-deps --edition oss --build-id ${DRONE_BUILD_NUMBER} --no-pull-enterprise
  depends_on:
  - test-frontend

- name: build-plugins
  image: grafana/build-container:1.4.3
  commands:
  - ./bin/grabpl build-plugins --jobs 8 --edition oss --no-install-deps --sign --signing-admin
  environment:
    GRAFANA_API_KEY:
      from_secret: grafana_api_key
  depends_on:
  - lint-backend

- name: validate-scuemata
  image: grafana/build-container:1.4.3
  commands:
  - ./bin/linux-amd64/grafana-cli cue validate-schema --grafana-root .
  depends_on:
  - build-backend

- name: gen-version
  image: grafana/build-container:1.4.3
  commands:
  - ./bin/grabpl gen-version --build-id ${DRONE_BUILD_NUMBER}
  depends_on:
  - build-plugins
  - build-backend
  - build-frontend
  - codespell
  - shellcheck

- name: package
  image: grafana/build-container:1.4.3
  commands:
  - ./bin/grabpl package --jobs 8 --edition oss --build-id ${DRONE_BUILD_NUMBER} --no-pull-enterprise --sign
  environment:
    GITHUB_TOKEN:
      from_secret: github_token
    GPG_KEY_PASSWORD:
      from_secret: gpg_key_password
    GPG_PRIV_KEY:
      from_secret: gpg_priv_key
    GPG_PUB_KEY:
      from_secret: gpg_pub_key
    GRAFANA_API_KEY:
      from_secret: grafana_api_key
  depends_on:
  - gen-version

- name: end-to-end-tests-server
  image: grafana/build-container:1.4.3
  detach: true
  commands:
  - ./e2e/start-server
  environment:
    PORT: 3001
  depends_on:
  - package

- name: end-to-end-tests
  image: grafana/ci-e2e:12.19.0-1
  commands:
  - yarn run cypress install
  - ./bin/grabpl e2e-tests --port 3001
  environment:
    HOST: end-to-end-tests-server
  depends_on:
  - end-to-end-tests-server

- name: build-storybook
  image: grafana/build-container:1.4.3
  commands:
  - yarn storybook:build
  - ./bin/grabpl verify-storybook
  environment:
    NODE_OPTIONS: --max_old_space_size=4096
  depends_on:
  - package

- name: publish-storybook
  image: grafana/grafana-ci-deploy:1.3.1
  commands:
  - printenv GCP_KEY | base64 -d > /tmp/gcpkey.json
  - gcloud auth activate-service-account --key-file=/tmp/gcpkey.json
  - gsutil -m rsync -d -r ./packages/grafana-ui/dist/storybook gs://grafana-storybook/canary
  environment:
    GCP_KEY:
      from_secret: gcp_key
  depends_on:
  - build-storybook
  - end-to-end-tests

- name: test-a11y-frontend
  image: buildkite/puppeteer
  commands:
  - yarn wait-on http://$HOST:$PORT
  - yarn run test:accessibility --json > pa11y-ci-results.json
  environment:
    GRAFANA_MISC_STATS_API_KEY:
      from_secret: grafana_misc_stats_api_key
    HOST: end-to-end-tests-server
    PORT: 3001
  failure: ignore
  depends_on:
  - end-to-end-tests-server

- name: publish-frontend-metrics
  image: grafana/build-container:1.4.3
  commands:
  - ./scripts/ci-frontend-metrics.sh | ./bin/grabpl publish-metrics $${GRAFANA_MISC_STATS_API_KEY}
  environment:
    GRAFANA_MISC_STATS_API_KEY:
      from_secret: grafana_misc_stats_api_key
  failure: ignore
  depends_on:
  - test-a11y-frontend

- name: build-frontend-docs
  image: grafana/build-container:1.4.3
  commands:
  - ./scripts/ci-reference-docs-lint.sh ci
  depends_on:
  - build-frontend

- name: copy-packages-for-docker
  image: grafana/build-container:1.4.3
  commands:
  - ls dist/*.tar.gz*
  - cp dist/*.tar.gz* packaging/docker/
  depends_on:
  - end-to-end-tests-server

- name: build-docker-images
  image: grafana/drone-grafana-docker:0.3.2
  settings:
    edition: oss
    password:
      from_secret: docker_password
    username:
      from_secret: docker_user
  depends_on:
  - copy-packages-for-docker

- name: build-docker-images-ubuntu
  image: grafana/drone-grafana-docker:0.3.2
  settings:
    edition: oss
    password:
      from_secret: docker_password
    ubuntu: true
    username:
      from_secret: docker_user
  depends_on:
  - copy-packages-for-docker

- name: postgres-integration-tests
  image: grafana/build-container:1.4.3
  commands:
  - apt-get update
  - apt-get install -yq postgresql-client
  - dockerize -wait tcp://postgres:5432 -timeout 120s
  - psql -p 5432 -h postgres -U grafanatest -d grafanatest -f devenv/docker/blocks/postgres_tests/setup.sql
  - go clean -testcache
  - ./bin/grabpl integration-tests --database postgres
  environment:
    GRAFANA_TEST_DB: postgres
    PGPASSWORD: grafanatest
    POSTGRES_HOST: postgres
  depends_on:
  - test-backend
  - test-frontend

- name: mysql-integration-tests
  image: grafana/build-container:1.4.3
  commands:
  - apt-get update
  - apt-get install -yq default-mysql-client
  - dockerize -wait tcp://mysql:3306 -timeout 120s
  - cat devenv/docker/blocks/mysql_tests/setup.sql | mysql -h mysql -P 3306 -u root -prootpass
  - go clean -testcache
  - ./bin/grabpl integration-tests --database mysql
  environment:
    GRAFANA_TEST_DB: mysql
    MYSQL_HOST: mysql
  depends_on:
  - test-backend
  - test-frontend

- name: release-canary-npm-packages
  image: grafana/build-container:1.4.3
  commands:
  - ./scripts/circle-release-canary-packages.sh
  environment:
    GITHUB_PACKAGE_TOKEN:
      from_secret: github_package_token
  depends_on:
  - end-to-end-tests

- name: upload-packages
  image: grafana/grafana-ci-deploy:1.3.1
  commands:
  - ./bin/grabpl upload-packages --edition oss --packages-bucket grafana-downloads
  environment:
    GCP_GRAFANA_UPLOAD_KEY:
      from_secret: gcp_key
  depends_on:
  - end-to-end-tests
  - mysql-integration-tests
  - postgres-integration-tests

- name: upload-cdn-assets
  image: grafana/grafana-ci-deploy:1.3.1
  commands:
  - ./bin/grabpl upload-cdn --edition oss --bucket "grafana-static-assets"
  environment:
    GCP_GRAFANA_UPLOAD_KEY:
      from_secret: gcp_key
  depends_on:
  - end-to-end-tests-server

services:
- name: postgres
  image: postgres:12.3-alpine
  environment:
    POSTGRES_DB: grafanatest
    POSTGRES_PASSWORD: grafanatest
    POSTGRES_USER: grafanatest

- name: mysql
  image: mysql:5.6.48
  environment:
    MYSQL_DATABASE: grafana_tests
    MYSQL_PASSWORD: password
    MYSQL_ROOT_PASSWORD: rootpass
    MYSQL_USER: grafana

node:
  type: no-parallel

trigger:
  branch:
  - main
  event:
  - push

---
kind: pipeline
type: docker
name: windows-main

platform:
  os: windows
  arch: amd64
  version: 1809

steps:
- name: identify-runner
  image: mcr.microsoft.com/windows:1809
  commands:
  - echo $env:DRONE_RUNNER_NAME

- name: initialize
  image: grafana/ci-wix:0.1.1
  commands:
  - $$ProgressPreference = "SilentlyContinue"
  - Invoke-WebRequest https://grafana-downloads.storage.googleapis.com/grafana-build-pipeline/v2.4.6/windows/grabpl.exe -OutFile grabpl.exe

- name: build-windows-installer
  image: grafana/ci-wix:0.1.1
  commands:
  - $$gcpKey = $$env:GCP_KEY
  - "[System.Text.Encoding]::UTF8.GetString([System.Convert]::FromBase64String($$gcpKey)) > gcpkey.json"
  - dos2unix gcpkey.json
  - gcloud auth activate-service-account --key-file=gcpkey.json
  - rm gcpkey.json
  - cp C:\App\nssm-2.24.zip .
  - .\grabpl.exe windows-installer --edition oss --build-id $$env:DRONE_BUILD_NUMBER
  - $$fname = ((Get-Childitem grafana*.msi -name) -split "`n")[0]
  - gsutil cp $$fname gs://grafana-downloads/oss/main/
  - gsutil cp "$$fname.sha256" gs://grafana-downloads/oss/main/
  environment:
    GCP_KEY:
      from_secret: gcp_key
  depends_on:
  - initialize

trigger:
  branch:
  - main
  event:
  - push

depends_on:
- build-main

---
kind: pipeline
type: docker
name: publish-main

platform:
  os: linux
  arch: amd64

steps:
- name: identify-runner
  image: alpine:3.14.2
  commands:
  - echo $DRONE_RUNNER_NAME

- name: initialize
  image: grafana/build-container:1.4.3
  commands:
  - mkdir -p bin
  - curl -fL -o bin/grabpl https://grafana-downloads.storage.googleapis.com/grafana-build-pipeline/v2.4.6/grabpl
  - chmod +x bin/grabpl
  - ./bin/grabpl verify-drone
  environment:
    DOCKERIZE_VERSION: 0.6.1

- name: publish-packages-oss
  image: grafana/grafana-ci-deploy:1.3.1
  commands:
  - printenv GCP_KEY | base64 -d > /tmp/gcpkey.json
  - ./bin/grabpl publish-packages --edition oss --gcp-key /tmp/gcpkey.json --build-id ${DRONE_BUILD_NUMBER}
  environment:
    GCP_KEY:
      from_secret: gcp_key
    GPG_KEY_PASSWORD:
      from_secret: gpg_key_password
    GPG_PRIV_KEY:
      from_secret: gpg_priv_key
    GPG_PUB_KEY:
      from_secret: gpg_pub_key
    GRAFANA_COM_API_KEY:
      from_secret: grafana_api_key
  depends_on:
  - initialize

node:
  type: no-parallel

trigger:
  branch:
  - main
  event:
  - push

depends_on:
- build-main
- windows-main

---
kind: pipeline
type: docker
name: notify-main

platform:
  os: linux
  arch: amd64

steps:
- name: slack
  image: plugins/slack
  settings:
    channel: grafana-ci-notifications
    template: "Build {{build.number}} failed for commit: <https://github.com/{{repo.owner}}/{{repo.name}}/commit/{{build.commit}}|{{ truncate build.commit 8 }}>: {{build.link}}\nBranch: <https://github.com/{{ repo.owner }}/{{ repo.name }}/commits/{{ build.branch }}|{{ build.branch }}>\nAuthor: {{build.author}}"
    webhook:
      from_secret: slack_webhook

trigger:
  branch:
  - main
  event:
  - push
  status:
  - failure

depends_on:
- build-main
- windows-main
- publish-main

---
kind: pipeline
type: docker
name: oss-build-release

platform:
  os: linux
  arch: amd64

steps:
- name: identify-runner
  image: alpine:3.14.2
  commands:
  - echo $DRONE_RUNNER_NAME

- name: initialize
  image: grafana/build-container:1.4.3
  commands:
  - mkdir -p bin
  - curl -fL -o bin/grabpl https://grafana-downloads.storage.googleapis.com/grafana-build-pipeline/v2.4.6/grabpl
  - chmod +x bin/grabpl
  - ./bin/grabpl verify-drone
  - ./bin/grabpl verify-version ${DRONE_TAG}
<<<<<<< HEAD
  - curl -fLO https://github.com/jwilder/dockerize/releases/download/v$${DOCKERIZE_VERSION}/dockerize-linux-amd64-v$${DOCKERIZE_VERSION}.tar.gz
  - tar -C bin -xzvf dockerize-linux-amd64-v$${DOCKERIZE_VERSION}.tar.gz
  - rm dockerize-linux-amd64-v$${DOCKERIZE_VERSION}.tar.gz
  - yarn install --immutable
=======
  - yarn install --frozen-lockfile --no-progress
>>>>>>> 60f5bced
  environment:
    DOCKERIZE_VERSION: 0.6.1

- name: codespell
  image: grafana/build-container:1.4.3
  commands:
  - "echo -e \"unknwon\nreferer\nerrorstring\neror\niam\nwan\" > words_to_ignore.txt"
  - codespell -I words_to_ignore.txt docs/
  depends_on:
  - initialize

- name: shellcheck
  image: grafana/build-container:1.4.3
  commands:
  - ./bin/grabpl shellcheck
  depends_on:
  - initialize

- name: lint-backend
  image: grafana/build-container:1.4.3
  commands:
  - make gen-go
  - ./bin/grabpl lint-backend --edition oss
  environment:
    CGO_ENABLED: 1
  depends_on:
  - initialize

- name: test-backend
  image: grafana/build-container:1.4.3
  commands:
  - "[ $(grep FocusConvey -R pkg | wc -l) -eq \"0\" ] || exit 1"
  - ./bin/grabpl test-backend --edition oss --tries 5
  - ./bin/grabpl integration-tests --edition oss --tries 5
  depends_on:
  - lint-backend

- name: test-frontend
  image: grafana/build-container:1.4.3
  commands:
  - yarn run ci:test-frontend
  environment:
    TEST_MAX_WORKERS: 50%
  depends_on:
  - lint-backend

- name: build-backend
  image: grafana/build-container:1.4.3
  commands:
  - ./bin/grabpl build-backend --jobs 8 --edition oss --github-token $${GITHUB_TOKEN} --no-pull-enterprise ${DRONE_TAG}
  environment:
    GITHUB_TOKEN:
      from_secret: github_token
  depends_on:
  - test-backend

- name: build-frontend
  image: grafana/build-container:1.4.3
  commands:
  - ./bin/grabpl build-frontend --jobs 8 --github-token $${GITHUB_TOKEN} --no-install-deps --edition oss --no-pull-enterprise ${DRONE_TAG}
  depends_on:
  - test-frontend

- name: build-plugins
  image: grafana/build-container:1.4.3
  commands:
  - ./bin/grabpl build-plugins --jobs 8 --edition oss --no-install-deps --sign --signing-admin
  environment:
    GRAFANA_API_KEY:
      from_secret: grafana_api_key
  depends_on:
  - lint-backend

- name: validate-scuemata
  image: grafana/build-container:1.4.3
  commands:
  - ./bin/linux-amd64/grafana-cli cue validate-schema --grafana-root .
  depends_on:
  - build-backend

- name: gen-version
  image: grafana/build-container:1.4.3
  commands:
  - ./bin/grabpl gen-version ${DRONE_TAG}
  depends_on:
  - build-plugins
  - build-backend
  - build-frontend
  - codespell
  - shellcheck

- name: package
  image: grafana/build-container:1.4.3
  commands:
  - ./bin/grabpl package --jobs 8 --edition oss --github-token $${GITHUB_TOKEN} --no-pull-enterprise --sign ${DRONE_TAG}
  environment:
    GITHUB_TOKEN:
      from_secret: github_token
    GPG_KEY_PASSWORD:
      from_secret: gpg_key_password
    GPG_PRIV_KEY:
      from_secret: gpg_priv_key
    GPG_PUB_KEY:
      from_secret: gpg_pub_key
    GRAFANA_API_KEY:
      from_secret: grafana_api_key
  depends_on:
  - gen-version

- name: end-to-end-tests-server
  image: grafana/build-container:1.4.3
  detach: true
  commands:
  - ./e2e/start-server
  environment:
    PORT: 3001
  depends_on:
  - package

- name: end-to-end-tests
  image: grafana/ci-e2e:12.19.0-1
  commands:
  - yarn run cypress install
  - ./bin/grabpl e2e-tests --port 3001 --tries 3
  environment:
    HOST: end-to-end-tests-server
  depends_on:
  - end-to-end-tests-server

- name: build-storybook
  image: grafana/build-container:1.4.3
  commands:
  - yarn storybook:build
  - ./bin/grabpl verify-storybook
  environment:
    NODE_OPTIONS: --max_old_space_size=4096
  depends_on:
  - package

- name: copy-packages-for-docker
  image: grafana/build-container:1.4.3
  commands:
  - ls dist/*.tar.gz*
  - cp dist/*.tar.gz* packaging/docker/
  depends_on:
  - end-to-end-tests-server

- name: build-docker-images
  image: grafana/drone-grafana-docker:0.3.2
  settings:
    edition: oss
    password:
      from_secret: docker_password
    username:
      from_secret: docker_user
  depends_on:
  - copy-packages-for-docker

- name: build-docker-images-ubuntu
  image: grafana/drone-grafana-docker:0.3.2
  settings:
    edition: oss
    password:
      from_secret: docker_password
    ubuntu: true
    username:
      from_secret: docker_user
  depends_on:
  - copy-packages-for-docker

- name: postgres-integration-tests
  image: grafana/build-container:1.4.3
  commands:
  - apt-get update
  - apt-get install -yq postgresql-client
  - dockerize -wait tcp://postgres:5432 -timeout 120s
  - psql -p 5432 -h postgres -U grafanatest -d grafanatest -f devenv/docker/blocks/postgres_tests/setup.sql
  - go clean -testcache
  - ./bin/grabpl integration-tests --database postgres
  environment:
    GRAFANA_TEST_DB: postgres
    PGPASSWORD: grafanatest
    POSTGRES_HOST: postgres
  depends_on:
  - test-backend
  - test-frontend

- name: mysql-integration-tests
  image: grafana/build-container:1.4.3
  commands:
  - apt-get update
  - apt-get install -yq default-mysql-client
  - dockerize -wait tcp://mysql:3306 -timeout 120s
  - cat devenv/docker/blocks/mysql_tests/setup.sql | mysql -h mysql -P 3306 -u root -prootpass
  - go clean -testcache
  - ./bin/grabpl integration-tests --database mysql
  environment:
    GRAFANA_TEST_DB: mysql
    MYSQL_HOST: mysql
  depends_on:
  - test-backend
  - test-frontend

- name: upload-cdn-assets
  image: grafana/grafana-ci-deploy:1.3.1
  commands:
  - ./bin/grabpl upload-cdn --edition oss --bucket "grafana-static-assets"
  environment:
    GCP_GRAFANA_UPLOAD_KEY:
      from_secret: gcp_key
  depends_on:
  - end-to-end-tests-server

- name: upload-packages
  image: grafana/grafana-ci-deploy:1.3.1
  commands:
  - ./bin/grabpl upload-packages --edition oss --packages-bucket grafana-downloads
  environment:
    GCP_GRAFANA_UPLOAD_KEY:
      from_secret: gcp_key
  depends_on:
  - end-to-end-tests
  - mysql-integration-tests
  - postgres-integration-tests

- name: publish-storybook
  image: grafana/grafana-ci-deploy:1.3.1
  commands:
  - printenv GCP_KEY | base64 -d > /tmp/gcpkey.json
  - gcloud auth activate-service-account --key-file=/tmp/gcpkey.json
  - gsutil -m rsync -d -r ./packages/grafana-ui/dist/storybook gs://grafana-storybook/latest
  - gsutil -m rsync -d -r ./packages/grafana-ui/dist/storybook gs://grafana-storybook/${DRONE_TAG}
  environment:
    GCP_KEY:
      from_secret: gcp_key
  depends_on:
  - build-storybook
  - end-to-end-tests

- name: release-npm-packages
  image: grafana/build-container:1.4.3
  commands:
  - ./scripts/build/release-packages.sh ${DRONE_TAG}
  environment:
    GITHUB_PACKAGE_TOKEN:
      from_secret: github_package_token
    NPM_TOKEN:
      from_secret: npm_token
  depends_on:
  - publish-storybook

services:
- name: postgres
  image: postgres:12.3-alpine
  environment:
    POSTGRES_DB: grafanatest
    POSTGRES_PASSWORD: grafanatest
    POSTGRES_USER: grafanatest

- name: mysql
  image: mysql:5.6.48
  environment:
    MYSQL_DATABASE: grafana_tests
    MYSQL_PASSWORD: password
    MYSQL_ROOT_PASSWORD: rootpass
    MYSQL_USER: grafana

node:
  type: no-parallel

trigger:
  ref:
  - refs/tags/v*

---
kind: pipeline
type: docker
name: oss-windows-release

platform:
  os: windows
  arch: amd64
  version: 1809

steps:
- name: identify-runner
  image: mcr.microsoft.com/windows:1809
  commands:
  - echo $env:DRONE_RUNNER_NAME

- name: initialize
  image: grafana/ci-wix:0.1.1
  commands:
  - $$ProgressPreference = "SilentlyContinue"
  - Invoke-WebRequest https://grafana-downloads.storage.googleapis.com/grafana-build-pipeline/v2.4.6/windows/grabpl.exe -OutFile grabpl.exe

- name: build-windows-installer
  image: grafana/ci-wix:0.1.1
  commands:
  - $$gcpKey = $$env:GCP_KEY
  - "[System.Text.Encoding]::UTF8.GetString([System.Convert]::FromBase64String($$gcpKey)) > gcpkey.json"
  - dos2unix gcpkey.json
  - gcloud auth activate-service-account --key-file=gcpkey.json
  - rm gcpkey.json
  - cp C:\App\nssm-2.24.zip .
  - .\grabpl.exe windows-installer --edition oss ${DRONE_TAG}
  - $$fname = ((Get-Childitem grafana*.msi -name) -split "`n")[0]
  - gsutil cp $$fname gs://grafana-downloads/oss/release/
  - gsutil cp "$$fname.sha256" gs://grafana-downloads/oss/release/
  environment:
    GCP_KEY:
      from_secret: gcp_key
  depends_on:
  - initialize

trigger:
  ref:
  - refs/tags/v*

depends_on:
- oss-build-release

---
kind: pipeline
type: docker
name: enterprise-build-release

platform:
  os: linux
  arch: amd64

clone:
  disable: true

steps:
- name: identify-runner
  image: alpine:3.14.2
  commands:
  - echo $DRONE_RUNNER_NAME

- name: clone
  image: grafana/build-container:1.4.3
  commands:
  - mkdir -p bin
  - curl -fL -o bin/grabpl https://grafana-downloads.storage.googleapis.com/grafana-build-pipeline/v2.4.6/grabpl
  - chmod +x bin/grabpl
  - git clone "https://$${GITHUB_TOKEN}@github.com/grafana/grafana-enterprise.git"
  - cd grafana-enterprise
  - git checkout ${DRONE_TAG}
  environment:
    GITHUB_TOKEN:
      from_secret: github_token

- name: initialize
  image: grafana/build-container:1.4.3
  commands:
  - mv bin/grabpl /tmp/
  - rmdir bin
  - mv grafana-enterprise /tmp/
  - /tmp/grabpl init-enterprise /tmp/grafana-enterprise ${DRONE_TAG}
  - mv /tmp/grafana-enterprise/deployment_tools_config.json deployment_tools_config.json
  - mkdir bin
  - mv /tmp/grabpl bin/
  - ./bin/grabpl verify-drone
  - ./bin/grabpl verify-version ${DRONE_TAG}
<<<<<<< HEAD
  - curl -fLO https://github.com/jwilder/dockerize/releases/download/v$${DOCKERIZE_VERSION}/dockerize-linux-amd64-v$${DOCKERIZE_VERSION}.tar.gz
  - tar -C bin -xzvf dockerize-linux-amd64-v$${DOCKERIZE_VERSION}.tar.gz
  - rm dockerize-linux-amd64-v$${DOCKERIZE_VERSION}.tar.gz
  - yarn install --immutable
=======
  - yarn install --frozen-lockfile --no-progress
>>>>>>> 60f5bced
  environment:
    DOCKERIZE_VERSION: 0.6.1
  depends_on:
  - clone

- name: codespell
  image: grafana/build-container:1.4.3
  commands:
  - "echo -e \"unknwon\nreferer\nerrorstring\neror\niam\nwan\" > words_to_ignore.txt"
  - codespell -I words_to_ignore.txt docs/
  depends_on:
  - initialize

- name: shellcheck
  image: grafana/build-container:1.4.3
  commands:
  - ./bin/grabpl shellcheck
  depends_on:
  - initialize

- name: lint-backend
  image: grafana/build-container:1.4.3
  commands:
  - make gen-go
  - ./bin/grabpl lint-backend --edition enterprise
  environment:
    CGO_ENABLED: 1
  depends_on:
  - initialize

- name: test-backend
  image: grafana/build-container:1.4.3
  commands:
  - "[ $(grep FocusConvey -R pkg | wc -l) -eq \"0\" ] || exit 1"
  - ./bin/grabpl test-backend --edition enterprise --tries 5
  - ./bin/grabpl integration-tests --edition enterprise --tries 5
  depends_on:
  - lint-backend

- name: test-frontend
  image: grafana/build-container:1.4.3
  commands:
  - yarn run ci:test-frontend
  environment:
    TEST_MAX_WORKERS: 50%
  depends_on:
  - lint-backend

- name: build-backend
  image: grafana/build-container:1.4.3
  commands:
  - ./bin/grabpl build-backend --jobs 8 --edition enterprise --github-token $${GITHUB_TOKEN} --no-pull-enterprise ${DRONE_TAG}
  environment:
    GITHUB_TOKEN:
      from_secret: github_token
  depends_on:
  - test-backend

- name: build-frontend
  image: grafana/build-container:1.4.3
  commands:
  - ./bin/grabpl build-frontend --jobs 8 --github-token $${GITHUB_TOKEN} --no-install-deps --edition enterprise --no-pull-enterprise ${DRONE_TAG}
  depends_on:
  - test-frontend

- name: build-plugins
  image: grafana/build-container:1.4.3
  commands:
  - ./bin/grabpl build-plugins --jobs 8 --edition enterprise --no-install-deps --sign --signing-admin
  environment:
    GRAFANA_API_KEY:
      from_secret: grafana_api_key
  depends_on:
  - lint-backend

- name: validate-scuemata
  image: grafana/build-container:1.4.3
  commands:
  - ./bin/linux-amd64/grafana-cli cue validate-schema --grafana-root .
  depends_on:
  - build-backend

- name: lint-backend-enterprise2
  image: grafana/build-container:1.4.3
  commands:
  - make gen-go
  - ./bin/grabpl lint-backend --edition enterprise2
  environment:
    CGO_ENABLED: 1
  depends_on:
  - initialize

- name: test-backend-enterprise2
  image: grafana/build-container:1.4.3
  commands:
  - "[ $(grep FocusConvey -R pkg | wc -l) -eq \"0\" ] || exit 1"
  - ./bin/grabpl test-backend --edition enterprise2 --tries 5
  - ./bin/grabpl integration-tests --edition enterprise2 --tries 5
  depends_on:
  - lint-backend

- name: build-backend-enterprise2
  image: grafana/build-container:1.4.3
  commands:
  - ./bin/grabpl build-backend --jobs 8 --edition enterprise2 --github-token $${GITHUB_TOKEN} --no-pull-enterprise ${DRONE_TAG}
  environment:
    GITHUB_TOKEN:
      from_secret: github_token
  depends_on:
  - test-backend-enterprise2

- name: gen-version
  image: grafana/build-container:1.4.3
  commands:
  - ./bin/grabpl gen-version ${DRONE_TAG}
  depends_on:
  - build-plugins
  - build-backend
  - build-frontend
  - codespell
  - shellcheck
  - build-backend-enterprise2
  - test-backend-enterprise2

- name: package
  image: grafana/build-container:1.4.3
  commands:
  - ./bin/grabpl package --jobs 8 --edition enterprise --github-token $${GITHUB_TOKEN} --no-pull-enterprise --sign ${DRONE_TAG}
  environment:
    GITHUB_TOKEN:
      from_secret: github_token
    GPG_KEY_PASSWORD:
      from_secret: gpg_key_password
    GPG_PRIV_KEY:
      from_secret: gpg_priv_key
    GPG_PUB_KEY:
      from_secret: gpg_pub_key
    GRAFANA_API_KEY:
      from_secret: grafana_api_key
  depends_on:
  - gen-version

- name: end-to-end-tests-server
  image: grafana/build-container:1.4.3
  detach: true
  commands:
  - ./e2e/start-server
  environment:
    PACKAGE_FILE: dist/grafana-enterprise-*linux-amd64.tar.gz
    PORT: 3001
    RUNDIR: e2e/tmp-grafana-enterprise
  depends_on:
  - package

- name: end-to-end-tests
  image: grafana/ci-e2e:12.19.0-1
  commands:
  - yarn run cypress install
  - ./bin/grabpl e2e-tests --port 3001 --tries 3
  environment:
    HOST: end-to-end-tests-server
  depends_on:
  - end-to-end-tests-server

- name: copy-packages-for-docker
  image: grafana/build-container:1.4.3
  commands:
  - ls dist/*.tar.gz*
  - cp dist/*.tar.gz* packaging/docker/
  depends_on:
  - end-to-end-tests-server

- name: build-docker-images
  image: grafana/drone-grafana-docker:0.3.2
  settings:
    edition: enterprise
    password:
      from_secret: docker_password
    username:
      from_secret: docker_user
  depends_on:
  - copy-packages-for-docker

- name: build-docker-images-ubuntu
  image: grafana/drone-grafana-docker:0.3.2
  settings:
    edition: enterprise
    password:
      from_secret: docker_password
    ubuntu: true
    username:
      from_secret: docker_user
  depends_on:
  - copy-packages-for-docker

- name: postgres-integration-tests
  image: grafana/build-container:1.4.3
  commands:
  - apt-get update
  - apt-get install -yq postgresql-client
  - dockerize -wait tcp://postgres:5432 -timeout 120s
  - psql -p 5432 -h postgres -U grafanatest -d grafanatest -f devenv/docker/blocks/postgres_tests/setup.sql
  - go clean -testcache
  - ./bin/grabpl integration-tests --database postgres
  environment:
    GRAFANA_TEST_DB: postgres
    PGPASSWORD: grafanatest
    POSTGRES_HOST: postgres
  depends_on:
  - test-backend
  - test-frontend

- name: mysql-integration-tests
  image: grafana/build-container:1.4.3
  commands:
  - apt-get update
  - apt-get install -yq default-mysql-client
  - dockerize -wait tcp://mysql:3306 -timeout 120s
  - cat devenv/docker/blocks/mysql_tests/setup.sql | mysql -h mysql -P 3306 -u root -prootpass
  - go clean -testcache
  - ./bin/grabpl integration-tests --database mysql
  environment:
    GRAFANA_TEST_DB: mysql
    MYSQL_HOST: mysql
  depends_on:
  - test-backend
  - test-frontend

- name: redis-integration-tests
  image: grafana/build-container:1.4.3
  commands:
  - dockerize -wait tcp://redis:6379/0 -timeout 120s
  - ./bin/grabpl integration-tests
  environment:
    REDIS_URL: redis://redis:6379/0
  depends_on:
  - test-backend
  - test-frontend

- name: memcached-integration-tests
  image: grafana/build-container:1.4.3
  commands:
  - dockerize -wait tcp://memcached:11211 -timeout 120s
  - ./bin/grabpl integration-tests
  environment:
    MEMCACHED_HOSTS: memcached:11211
  depends_on:
  - test-backend
  - test-frontend

- name: upload-cdn-assets
  image: grafana/grafana-ci-deploy:1.3.1
  commands:
  - ./bin/grabpl upload-cdn --edition enterprise --bucket "grafana-static-assets"
  environment:
    GCP_GRAFANA_UPLOAD_KEY:
      from_secret: gcp_key
  depends_on:
  - end-to-end-tests-server

- name: upload-packages
  image: grafana/grafana-ci-deploy:1.3.1
  commands:
  - ./bin/grabpl upload-packages --edition enterprise --packages-bucket grafana-downloads
  environment:
    GCP_GRAFANA_UPLOAD_KEY:
      from_secret: gcp_key
  depends_on:
  - end-to-end-tests
  - mysql-integration-tests
  - postgres-integration-tests
  - redis-integration-tests
  - memcached-integration-tests

- name: package-enterprise2
  image: grafana/build-container:1.4.3
  commands:
  - ./bin/grabpl package --jobs 8 --edition enterprise2 --github-token $${GITHUB_TOKEN} --no-pull-enterprise --sign ${DRONE_TAG}
  environment:
    GITHUB_TOKEN:
      from_secret: github_token
    GPG_KEY_PASSWORD:
      from_secret: gpg_key_password
    GPG_PRIV_KEY:
      from_secret: gpg_priv_key
    GPG_PUB_KEY:
      from_secret: gpg_pub_key
    GRAFANA_API_KEY:
      from_secret: grafana_api_key
  depends_on:
  - gen-version

- name: end-to-end-tests-server-enterprise2
  image: grafana/build-container:1.4.3
  detach: true
  commands:
  - ./e2e/start-server
  environment:
    PACKAGE_FILE: dist/grafana-enterprise2-*linux-amd64.tar.gz
    PORT: 3002
    RUNDIR: e2e/tmp-grafana-enterprise2
  depends_on:
  - package-enterprise2

- name: end-to-end-tests-enterprise2
  image: grafana/ci-e2e:12.19.0-1
  commands:
  - yarn run cypress install
  - ./bin/grabpl e2e-tests --port 3002 --tries 3
  environment:
    HOST: end-to-end-tests-server-enterprise2
  depends_on:
  - end-to-end-tests-server-enterprise2

- name: upload-cdn-assets-enterprise2
  image: grafana/grafana-ci-deploy:1.3.1
  commands:
  - ./bin/grabpl upload-cdn --edition enterprise2 --bucket "grafana-static-assets"
  environment:
    GCP_GRAFANA_UPLOAD_KEY:
      from_secret: gcp_key
  depends_on:
  - end-to-end-tests-server-enterprise2

- name: upload-packages-enterprise2
  image: grafana/grafana-ci-deploy:1.3.1
  commands:
  - ./bin/grabpl upload-packages --edition enterprise2 --packages-bucket grafana-downloads-enterprise2
  environment:
    GCP_GRAFANA_UPLOAD_KEY:
      from_secret: gcp_key
  depends_on:
  - end-to-end-tests-enterprise2
  - mysql-integration-tests
  - postgres-integration-tests
  - redis-integration-tests
  - memcached-integration-tests

services:
- name: postgres
  image: postgres:12.3-alpine
  environment:
    POSTGRES_DB: grafanatest
    POSTGRES_PASSWORD: grafanatest
    POSTGRES_USER: grafanatest

- name: mysql
  image: mysql:5.6.48
  environment:
    MYSQL_DATABASE: grafana_tests
    MYSQL_PASSWORD: password
    MYSQL_ROOT_PASSWORD: rootpass
    MYSQL_USER: grafana

- name: redis
  image: redis:6.2.1-alpine

- name: memcached
  image: memcached:1.6.9-alpine

image_pull_secrets:
- dockerconfigjson

node:
  type: no-parallel

trigger:
  ref:
  - refs/tags/v*

---
kind: pipeline
type: docker
name: enterprise-windows-release

platform:
  os: windows
  arch: amd64
  version: 1809

clone:
  disable: true

steps:
- name: identify-runner
  image: mcr.microsoft.com/windows:1809
  commands:
  - echo $env:DRONE_RUNNER_NAME

- name: clone
  image: grafana/ci-wix:0.1.1
  commands:
  - $$ProgressPreference = "SilentlyContinue"
  - Invoke-WebRequest https://grafana-downloads.storage.googleapis.com/grafana-build-pipeline/v2.4.6/windows/grabpl.exe -OutFile grabpl.exe
  - git clone "https://$$env:GITHUB_TOKEN@github.com/grafana/grafana-enterprise.git"
  - cd grafana-enterprise
  - git checkout ${DRONE_TAG}
  environment:
    GITHUB_TOKEN:
      from_secret: github_token

- name: initialize
  image: grafana/ci-wix:0.1.1
  commands:
  - cp -r grafana-enterprise C:\App\grafana-enterprise
  - rm -r -force grafana-enterprise
  - cp grabpl.exe C:\App\grabpl.exe
  - rm -force grabpl.exe
  - C:\App\grabpl.exe init-enterprise C:\App\grafana-enterprise
  - cp C:\App\grabpl.exe grabpl.exe
  depends_on:
  - clone

- name: build-windows-installer
  image: grafana/ci-wix:0.1.1
  commands:
  - $$gcpKey = $$env:GCP_KEY
  - "[System.Text.Encoding]::UTF8.GetString([System.Convert]::FromBase64String($$gcpKey)) > gcpkey.json"
  - dos2unix gcpkey.json
  - gcloud auth activate-service-account --key-file=gcpkey.json
  - rm gcpkey.json
  - cp C:\App\nssm-2.24.zip .
  - .\grabpl.exe windows-installer --edition enterprise ${DRONE_TAG}
  - $$fname = ((Get-Childitem grafana*.msi -name) -split "`n")[0]
  - gsutil cp $$fname gs://grafana-downloads/enterprise/release/
  - gsutil cp "$$fname.sha256" gs://grafana-downloads/enterprise/release/
  environment:
    GCP_KEY:
      from_secret: gcp_key
  depends_on:
  - initialize

image_pull_secrets:
- dockerconfigjson

trigger:
  ref:
  - refs/tags/v*

depends_on:
- enterprise-build-release

---
kind: pipeline
type: docker
name: publish-release

platform:
  os: linux
  arch: amd64

steps:
- name: identify-runner
  image: alpine:3.14.2
  commands:
  - echo $DRONE_RUNNER_NAME

- name: initialize
  image: grafana/build-container:1.4.3
  commands:
  - mkdir -p bin
  - curl -fL -o bin/grabpl https://grafana-downloads.storage.googleapis.com/grafana-build-pipeline/v2.4.6/grabpl
  - chmod +x bin/grabpl
  - ./bin/grabpl verify-drone
  - ./bin/grabpl verify-version ${DRONE_TAG}
  environment:
    DOCKERIZE_VERSION: 0.6.1

- name: publish-packages-oss
  image: grafana/grafana-ci-deploy:1.3.1
  commands:
  - printenv GCP_KEY | base64 -d > /tmp/gcpkey.json
  - ./bin/grabpl publish-packages --edition oss --gcp-key /tmp/gcpkey.json ${DRONE_TAG}
  environment:
    GCP_KEY:
      from_secret: gcp_key
    GPG_KEY_PASSWORD:
      from_secret: gpg_key_password
    GPG_PRIV_KEY:
      from_secret: gpg_priv_key
    GPG_PUB_KEY:
      from_secret: gpg_pub_key
    GRAFANA_COM_API_KEY:
      from_secret: grafana_api_key
  depends_on:
  - initialize

- name: publish-packages-enterprise
  image: grafana/grafana-ci-deploy:1.3.1
  commands:
  - printenv GCP_KEY | base64 -d > /tmp/gcpkey.json
  - ./bin/grabpl publish-packages --edition enterprise --gcp-key /tmp/gcpkey.json ${DRONE_TAG}
  environment:
    GCP_KEY:
      from_secret: gcp_key
    GPG_KEY_PASSWORD:
      from_secret: gpg_key_password
    GPG_PRIV_KEY:
      from_secret: gpg_priv_key
    GPG_PUB_KEY:
      from_secret: gpg_pub_key
    GRAFANA_COM_API_KEY:
      from_secret: grafana_api_key
  depends_on:
  - initialize

node:
  type: no-parallel

trigger:
  ref:
  - refs/tags/v*

depends_on:
- oss-build-release
- oss-windows-release
- enterprise-build-release
- enterprise-windows-release

---
kind: pipeline
type: docker
name: notify-release

platform:
  os: linux
  arch: amd64

steps:
- name: slack
  image: plugins/slack
  settings:
    channel: grafana-ci-notifications
    template: "Build {{build.number}} failed for commit: <https://github.com/{{repo.owner}}/{{repo.name}}/commit/{{build.commit}}|{{ truncate build.commit 8 }}>: {{build.link}}\nBranch: <https://github.com/{{ repo.owner }}/{{ repo.name }}/commits/{{ build.branch }}|{{ build.branch }}>\nAuthor: {{build.author}}"
    webhook:
      from_secret: slack_webhook

trigger:
  ref:
  - refs/tags/v*
  status:
  - failure

depends_on:
- oss-build-release
- oss-windows-release
- enterprise-build-release
- enterprise-windows-release
- publish-release

---
kind: pipeline
type: docker
name: oss-build-test-release

platform:
  os: linux
  arch: amd64

steps:
- name: identify-runner
  image: alpine:3.14.2
  commands:
  - echo $DRONE_RUNNER_NAME

- name: initialize
  image: grafana/build-container:1.4.3
  commands:
  - mkdir -p bin
  - curl -fL -o bin/grabpl https://grafana-downloads.storage.googleapis.com/grafana-build-pipeline/v2.4.6/grabpl
  - chmod +x bin/grabpl
  - ./bin/grabpl verify-drone
  - ./bin/grabpl verify-version v7.3.0-test
<<<<<<< HEAD
  - curl -fLO https://github.com/jwilder/dockerize/releases/download/v$${DOCKERIZE_VERSION}/dockerize-linux-amd64-v$${DOCKERIZE_VERSION}.tar.gz
  - tar -C bin -xzvf dockerize-linux-amd64-v$${DOCKERIZE_VERSION}.tar.gz
  - rm dockerize-linux-amd64-v$${DOCKERIZE_VERSION}.tar.gz
  - yarn install --immutable
=======
  - yarn install --frozen-lockfile --no-progress
>>>>>>> 60f5bced
  environment:
    DOCKERIZE_VERSION: 0.6.1

- name: codespell
  image: grafana/build-container:1.4.3
  commands:
  - "echo -e \"unknwon\nreferer\nerrorstring\neror\niam\nwan\" > words_to_ignore.txt"
  - codespell -I words_to_ignore.txt docs/
  depends_on:
  - initialize

- name: shellcheck
  image: grafana/build-container:1.4.3
  commands:
  - ./bin/grabpl shellcheck
  depends_on:
  - initialize

- name: lint-backend
  image: grafana/build-container:1.4.3
  commands:
  - make gen-go
  - ./bin/grabpl lint-backend --edition oss
  environment:
    CGO_ENABLED: 1
  depends_on:
  - initialize

- name: test-backend
  image: grafana/build-container:1.4.3
  commands:
  - "[ $(grep FocusConvey -R pkg | wc -l) -eq \"0\" ] || exit 1"
  - ./bin/grabpl test-backend --edition oss --tries 5
  - ./bin/grabpl integration-tests --edition oss --tries 5
  depends_on:
  - lint-backend

- name: test-frontend
  image: grafana/build-container:1.4.3
  commands:
  - yarn run ci:test-frontend
  environment:
    TEST_MAX_WORKERS: 50%
  depends_on:
  - lint-backend

- name: build-backend
  image: grafana/build-container:1.4.3
  commands:
  - ./bin/grabpl build-backend --jobs 8 --edition oss --github-token $${GITHUB_TOKEN} --no-pull-enterprise v7.3.0-test
  environment:
    GITHUB_TOKEN:
      from_secret: github_token
  depends_on:
  - test-backend

- name: build-frontend
  image: grafana/build-container:1.4.3
  commands:
  - ./bin/grabpl build-frontend --jobs 8 --github-token $${GITHUB_TOKEN} --no-install-deps --edition oss --no-pull-enterprise v7.3.0-test
  depends_on:
  - test-frontend

- name: build-plugins
  image: grafana/build-container:1.4.3
  commands:
  - ./bin/grabpl build-plugins --jobs 8 --edition oss --no-install-deps --sign --signing-admin
  environment:
    GRAFANA_API_KEY:
      from_secret: grafana_api_key
  depends_on:
  - lint-backend

- name: validate-scuemata
  image: grafana/build-container:1.4.3
  commands:
  - ./bin/linux-amd64/grafana-cli cue validate-schema --grafana-root .
  depends_on:
  - build-backend

- name: gen-version
  image: grafana/build-container:1.4.3
  commands:
  - ./bin/grabpl gen-version v7.3.0-test
  depends_on:
  - build-plugins
  - build-backend
  - build-frontend
  - codespell
  - shellcheck

- name: package
  image: grafana/build-container:1.4.3
  commands:
  - ./bin/grabpl package --jobs 8 --edition oss --github-token $${GITHUB_TOKEN} --no-pull-enterprise --sign v7.3.0-test
  environment:
    GITHUB_TOKEN:
      from_secret: github_token
    GPG_KEY_PASSWORD:
      from_secret: gpg_key_password
    GPG_PRIV_KEY:
      from_secret: gpg_priv_key
    GPG_PUB_KEY:
      from_secret: gpg_pub_key
    GRAFANA_API_KEY:
      from_secret: grafana_api_key
  depends_on:
  - gen-version

- name: end-to-end-tests-server
  image: grafana/build-container:1.4.3
  detach: true
  commands:
  - ./e2e/start-server
  environment:
    PORT: 3001
  depends_on:
  - package

- name: end-to-end-tests
  image: grafana/ci-e2e:12.19.0-1
  commands:
  - yarn run cypress install
  - ./bin/grabpl e2e-tests --port 3001 --tries 3
  environment:
    HOST: end-to-end-tests-server
  depends_on:
  - end-to-end-tests-server

- name: build-storybook
  image: grafana/build-container:1.4.3
  commands:
  - yarn storybook:build
  - ./bin/grabpl verify-storybook
  environment:
    NODE_OPTIONS: --max_old_space_size=4096
  depends_on:
  - package

- name: copy-packages-for-docker
  image: grafana/build-container:1.4.3
  commands:
  - ls dist/*.tar.gz*
  - cp dist/*.tar.gz* packaging/docker/
  depends_on:
  - end-to-end-tests-server

- name: build-docker-images
  image: grafana/drone-grafana-docker:0.3.2
  settings:
    dry_run: true
    edition: oss
  depends_on:
  - copy-packages-for-docker

- name: build-docker-images-ubuntu
  image: grafana/drone-grafana-docker:0.3.2
  settings:
    dry_run: true
    edition: oss
    ubuntu: true
  depends_on:
  - copy-packages-for-docker

- name: postgres-integration-tests
  image: grafana/build-container:1.4.3
  commands:
  - apt-get update
  - apt-get install -yq postgresql-client
  - dockerize -wait tcp://postgres:5432 -timeout 120s
  - psql -p 5432 -h postgres -U grafanatest -d grafanatest -f devenv/docker/blocks/postgres_tests/setup.sql
  - go clean -testcache
  - ./bin/grabpl integration-tests --database postgres
  environment:
    GRAFANA_TEST_DB: postgres
    PGPASSWORD: grafanatest
    POSTGRES_HOST: postgres
  depends_on:
  - test-backend
  - test-frontend

- name: mysql-integration-tests
  image: grafana/build-container:1.4.3
  commands:
  - apt-get update
  - apt-get install -yq default-mysql-client
  - dockerize -wait tcp://mysql:3306 -timeout 120s
  - cat devenv/docker/blocks/mysql_tests/setup.sql | mysql -h mysql -P 3306 -u root -prootpass
  - go clean -testcache
  - ./bin/grabpl integration-tests --database mysql
  environment:
    GRAFANA_TEST_DB: mysql
    MYSQL_HOST: mysql
  depends_on:
  - test-backend
  - test-frontend

- name: upload-cdn-assets
  image: grafana/grafana-ci-deploy:1.3.1
  commands:
  - ./bin/grabpl upload-cdn --edition oss --bucket "grafana-static-assets"
  environment:
    GCP_GRAFANA_UPLOAD_KEY:
      from_secret: gcp_key
  depends_on:
  - end-to-end-tests-server

- name: upload-packages
  image: grafana/grafana-ci-deploy:1.3.1
  commands:
  - ./bin/grabpl upload-packages --edition oss --packages-bucket grafana-downloads-test
  environment:
    GCP_GRAFANA_UPLOAD_KEY:
      from_secret: gcp_key
  depends_on:
  - end-to-end-tests
  - mysql-integration-tests
  - postgres-integration-tests

- name: publish-storybook
  image: grafana/grafana-ci-deploy:1.3.1
  commands:
  - echo Testing release
  environment:
    GCP_KEY:
      from_secret: gcp_key
  depends_on:
  - build-storybook
  - end-to-end-tests

- name: release-npm-packages
  image: grafana/build-container:1.4.3
  environment:
    GITHUB_PACKAGE_TOKEN:
      from_secret: github_package_token
    NPM_TOKEN:
      from_secret: npm_token
  depends_on:
  - publish-storybook

services:
- name: postgres
  image: postgres:12.3-alpine
  environment:
    POSTGRES_DB: grafanatest
    POSTGRES_PASSWORD: grafanatest
    POSTGRES_USER: grafanatest

- name: mysql
  image: mysql:5.6.48
  environment:
    MYSQL_DATABASE: grafana_tests
    MYSQL_PASSWORD: password
    MYSQL_ROOT_PASSWORD: rootpass
    MYSQL_USER: grafana

node:
  type: no-parallel

trigger:
  event:
  - custom

---
kind: pipeline
type: docker
name: oss-windows-test-release

platform:
  os: windows
  arch: amd64
  version: 1809

steps:
- name: identify-runner
  image: mcr.microsoft.com/windows:1809
  commands:
  - echo $env:DRONE_RUNNER_NAME

- name: initialize
  image: grafana/ci-wix:0.1.1
  commands:
  - $$ProgressPreference = "SilentlyContinue"
  - Invoke-WebRequest https://grafana-downloads.storage.googleapis.com/grafana-build-pipeline/v2.4.6/windows/grabpl.exe -OutFile grabpl.exe

- name: build-windows-installer
  image: grafana/ci-wix:0.1.1
  commands:
  - $$gcpKey = $$env:GCP_KEY
  - "[System.Text.Encoding]::UTF8.GetString([System.Convert]::FromBase64String($$gcpKey)) > gcpkey.json"
  - dos2unix gcpkey.json
  - gcloud auth activate-service-account --key-file=gcpkey.json
  - rm gcpkey.json
  - cp C:\App\nssm-2.24.zip .
  - .\grabpl.exe windows-installer --edition oss --packages-bucket grafana-downloads-test v7.3.0-test
  - $$fname = ((Get-Childitem grafana*.msi -name) -split "`n")[0]
  - gsutil cp $$fname gs://grafana-downloads-test/oss/release/
  - gsutil cp "$$fname.sha256" gs://grafana-downloads-test/oss/release/
  environment:
    GCP_KEY:
      from_secret: gcp_key
  depends_on:
  - initialize

trigger:
  event:
  - custom

depends_on:
- oss-build-test-release

---
kind: pipeline
type: docker
name: enterprise-build-test-release

platform:
  os: linux
  arch: amd64

clone:
  disable: true

steps:
- name: identify-runner
  image: alpine:3.14.2
  commands:
  - echo $DRONE_RUNNER_NAME

- name: clone
  image: grafana/build-container:1.4.3
  commands:
  - mkdir -p bin
  - curl -fL -o bin/grabpl https://grafana-downloads.storage.googleapis.com/grafana-build-pipeline/v2.4.6/grabpl
  - chmod +x bin/grabpl
  - git clone "https://$${GITHUB_TOKEN}@github.com/grafana/grafana-enterprise.git"
  - cd grafana-enterprise
  - git checkout main
  environment:
    GITHUB_TOKEN:
      from_secret: github_token

- name: initialize
  image: grafana/build-container:1.4.3
  commands:
  - mv bin/grabpl /tmp/
  - rmdir bin
  - mv grafana-enterprise /tmp/
  - /tmp/grabpl init-enterprise /tmp/grafana-enterprise
  - mv /tmp/grafana-enterprise/deployment_tools_config.json deployment_tools_config.json
  - mkdir bin
  - mv /tmp/grabpl bin/
  - ./bin/grabpl verify-drone
  - ./bin/grabpl verify-version v7.3.0-test
<<<<<<< HEAD
  - curl -fLO https://github.com/jwilder/dockerize/releases/download/v$${DOCKERIZE_VERSION}/dockerize-linux-amd64-v$${DOCKERIZE_VERSION}.tar.gz
  - tar -C bin -xzvf dockerize-linux-amd64-v$${DOCKERIZE_VERSION}.tar.gz
  - rm dockerize-linux-amd64-v$${DOCKERIZE_VERSION}.tar.gz
  - yarn install --immutable
=======
  - yarn install --frozen-lockfile --no-progress
>>>>>>> 60f5bced
  environment:
    DOCKERIZE_VERSION: 0.6.1
  depends_on:
  - clone

- name: codespell
  image: grafana/build-container:1.4.3
  commands:
  - "echo -e \"unknwon\nreferer\nerrorstring\neror\niam\nwan\" > words_to_ignore.txt"
  - codespell -I words_to_ignore.txt docs/
  depends_on:
  - initialize

- name: shellcheck
  image: grafana/build-container:1.4.3
  commands:
  - ./bin/grabpl shellcheck
  depends_on:
  - initialize

- name: lint-backend
  image: grafana/build-container:1.4.3
  commands:
  - make gen-go
  - ./bin/grabpl lint-backend --edition enterprise
  environment:
    CGO_ENABLED: 1
  depends_on:
  - initialize

- name: test-backend
  image: grafana/build-container:1.4.3
  commands:
  - "[ $(grep FocusConvey -R pkg | wc -l) -eq \"0\" ] || exit 1"
  - ./bin/grabpl test-backend --edition enterprise --tries 5
  - ./bin/grabpl integration-tests --edition enterprise --tries 5
  depends_on:
  - lint-backend

- name: test-frontend
  image: grafana/build-container:1.4.3
  commands:
  - yarn run ci:test-frontend
  environment:
    TEST_MAX_WORKERS: 50%
  depends_on:
  - lint-backend

- name: build-backend
  image: grafana/build-container:1.4.3
  commands:
  - ./bin/grabpl build-backend --jobs 8 --edition enterprise --github-token $${GITHUB_TOKEN} --no-pull-enterprise v7.3.0-test
  environment:
    GITHUB_TOKEN:
      from_secret: github_token
  depends_on:
  - test-backend

- name: build-frontend
  image: grafana/build-container:1.4.3
  commands:
  - ./bin/grabpl build-frontend --jobs 8 --github-token $${GITHUB_TOKEN} --no-install-deps --edition enterprise --no-pull-enterprise v7.3.0-test
  depends_on:
  - test-frontend

- name: build-plugins
  image: grafana/build-container:1.4.3
  commands:
  - ./bin/grabpl build-plugins --jobs 8 --edition enterprise --no-install-deps --sign --signing-admin
  environment:
    GRAFANA_API_KEY:
      from_secret: grafana_api_key
  depends_on:
  - lint-backend

- name: validate-scuemata
  image: grafana/build-container:1.4.3
  commands:
  - ./bin/linux-amd64/grafana-cli cue validate-schema --grafana-root .
  depends_on:
  - build-backend

- name: lint-backend-enterprise2
  image: grafana/build-container:1.4.3
  commands:
  - make gen-go
  - ./bin/grabpl lint-backend --edition enterprise2
  environment:
    CGO_ENABLED: 1
  depends_on:
  - initialize

- name: test-backend-enterprise2
  image: grafana/build-container:1.4.3
  commands:
  - "[ $(grep FocusConvey -R pkg | wc -l) -eq \"0\" ] || exit 1"
  - ./bin/grabpl test-backend --edition enterprise2 --tries 5
  - ./bin/grabpl integration-tests --edition enterprise2 --tries 5
  depends_on:
  - lint-backend

- name: build-backend-enterprise2
  image: grafana/build-container:1.4.3
  commands:
  - ./bin/grabpl build-backend --jobs 8 --edition enterprise2 --github-token $${GITHUB_TOKEN} --no-pull-enterprise v7.3.0-test
  environment:
    GITHUB_TOKEN:
      from_secret: github_token
  depends_on:
  - test-backend-enterprise2

- name: gen-version
  image: grafana/build-container:1.4.3
  commands:
  - ./bin/grabpl gen-version v7.3.0-test
  depends_on:
  - build-plugins
  - build-backend
  - build-frontend
  - codespell
  - shellcheck
  - build-backend-enterprise2
  - test-backend-enterprise2

- name: package
  image: grafana/build-container:1.4.3
  commands:
  - ./bin/grabpl package --jobs 8 --edition enterprise --github-token $${GITHUB_TOKEN} --no-pull-enterprise --sign v7.3.0-test
  environment:
    GITHUB_TOKEN:
      from_secret: github_token
    GPG_KEY_PASSWORD:
      from_secret: gpg_key_password
    GPG_PRIV_KEY:
      from_secret: gpg_priv_key
    GPG_PUB_KEY:
      from_secret: gpg_pub_key
    GRAFANA_API_KEY:
      from_secret: grafana_api_key
  depends_on:
  - gen-version

- name: end-to-end-tests-server
  image: grafana/build-container:1.4.3
  detach: true
  commands:
  - ./e2e/start-server
  environment:
    PACKAGE_FILE: dist/grafana-enterprise-*linux-amd64.tar.gz
    PORT: 3001
    RUNDIR: e2e/tmp-grafana-enterprise
  depends_on:
  - package

- name: end-to-end-tests
  image: grafana/ci-e2e:12.19.0-1
  commands:
  - yarn run cypress install
  - ./bin/grabpl e2e-tests --port 3001 --tries 3
  environment:
    HOST: end-to-end-tests-server
  depends_on:
  - end-to-end-tests-server

- name: copy-packages-for-docker
  image: grafana/build-container:1.4.3
  commands:
  - ls dist/*.tar.gz*
  - cp dist/*.tar.gz* packaging/docker/
  depends_on:
  - end-to-end-tests-server

- name: build-docker-images
  image: grafana/drone-grafana-docker:0.3.2
  settings:
    dry_run: true
    edition: enterprise
  depends_on:
  - copy-packages-for-docker

- name: build-docker-images-ubuntu
  image: grafana/drone-grafana-docker:0.3.2
  settings:
    dry_run: true
    edition: enterprise
    ubuntu: true
  depends_on:
  - copy-packages-for-docker

- name: postgres-integration-tests
  image: grafana/build-container:1.4.3
  commands:
  - apt-get update
  - apt-get install -yq postgresql-client
  - dockerize -wait tcp://postgres:5432 -timeout 120s
  - psql -p 5432 -h postgres -U grafanatest -d grafanatest -f devenv/docker/blocks/postgres_tests/setup.sql
  - go clean -testcache
  - ./bin/grabpl integration-tests --database postgres
  environment:
    GRAFANA_TEST_DB: postgres
    PGPASSWORD: grafanatest
    POSTGRES_HOST: postgres
  depends_on:
  - test-backend
  - test-frontend

- name: mysql-integration-tests
  image: grafana/build-container:1.4.3
  commands:
  - apt-get update
  - apt-get install -yq default-mysql-client
  - dockerize -wait tcp://mysql:3306 -timeout 120s
  - cat devenv/docker/blocks/mysql_tests/setup.sql | mysql -h mysql -P 3306 -u root -prootpass
  - go clean -testcache
  - ./bin/grabpl integration-tests --database mysql
  environment:
    GRAFANA_TEST_DB: mysql
    MYSQL_HOST: mysql
  depends_on:
  - test-backend
  - test-frontend

- name: redis-integration-tests
  image: grafana/build-container:1.4.3
  commands:
  - dockerize -wait tcp://redis:6379/0 -timeout 120s
  - ./bin/grabpl integration-tests
  environment:
    REDIS_URL: redis://redis:6379/0
  depends_on:
  - test-backend
  - test-frontend

- name: memcached-integration-tests
  image: grafana/build-container:1.4.3
  commands:
  - dockerize -wait tcp://memcached:11211 -timeout 120s
  - ./bin/grabpl integration-tests
  environment:
    MEMCACHED_HOSTS: memcached:11211
  depends_on:
  - test-backend
  - test-frontend

- name: upload-cdn-assets
  image: grafana/grafana-ci-deploy:1.3.1
  commands:
  - ./bin/grabpl upload-cdn --edition enterprise --bucket "grafana-static-assets"
  environment:
    GCP_GRAFANA_UPLOAD_KEY:
      from_secret: gcp_key
  depends_on:
  - end-to-end-tests-server

- name: upload-packages
  image: grafana/grafana-ci-deploy:1.3.1
  commands:
  - ./bin/grabpl upload-packages --edition enterprise --packages-bucket grafana-downloads-test
  environment:
    GCP_GRAFANA_UPLOAD_KEY:
      from_secret: gcp_key
  depends_on:
  - end-to-end-tests
  - mysql-integration-tests
  - postgres-integration-tests
  - redis-integration-tests
  - memcached-integration-tests

- name: package-enterprise2
  image: grafana/build-container:1.4.3
  commands:
  - ./bin/grabpl package --jobs 8 --edition enterprise2 --github-token $${GITHUB_TOKEN} --no-pull-enterprise --sign v7.3.0-test
  environment:
    GITHUB_TOKEN:
      from_secret: github_token
    GPG_KEY_PASSWORD:
      from_secret: gpg_key_password
    GPG_PRIV_KEY:
      from_secret: gpg_priv_key
    GPG_PUB_KEY:
      from_secret: gpg_pub_key
    GRAFANA_API_KEY:
      from_secret: grafana_api_key
  depends_on:
  - gen-version

- name: end-to-end-tests-server-enterprise2
  image: grafana/build-container:1.4.3
  detach: true
  commands:
  - ./e2e/start-server
  environment:
    PACKAGE_FILE: dist/grafana-enterprise2-*linux-amd64.tar.gz
    PORT: 3002
    RUNDIR: e2e/tmp-grafana-enterprise2
  depends_on:
  - package-enterprise2

- name: end-to-end-tests-enterprise2
  image: grafana/ci-e2e:12.19.0-1
  commands:
  - yarn run cypress install
  - ./bin/grabpl e2e-tests --port 3002 --tries 3
  environment:
    HOST: end-to-end-tests-server-enterprise2
  depends_on:
  - end-to-end-tests-server-enterprise2

- name: upload-cdn-assets-enterprise2
  image: grafana/grafana-ci-deploy:1.3.1
  commands:
  - ./bin/grabpl upload-cdn --edition enterprise2 --bucket "grafana-static-assets"
  environment:
    GCP_GRAFANA_UPLOAD_KEY:
      from_secret: gcp_key
  depends_on:
  - end-to-end-tests-server-enterprise2

- name: upload-packages-enterprise2
  image: grafana/grafana-ci-deploy:1.3.1
  commands:
  - ./bin/grabpl upload-packages --edition enterprise2 --packages-bucket grafana-downloads-test
  environment:
    GCP_GRAFANA_UPLOAD_KEY:
      from_secret: gcp_key
  depends_on:
  - end-to-end-tests-enterprise2
  - mysql-integration-tests
  - postgres-integration-tests
  - redis-integration-tests
  - memcached-integration-tests

services:
- name: postgres
  image: postgres:12.3-alpine
  environment:
    POSTGRES_DB: grafanatest
    POSTGRES_PASSWORD: grafanatest
    POSTGRES_USER: grafanatest

- name: mysql
  image: mysql:5.6.48
  environment:
    MYSQL_DATABASE: grafana_tests
    MYSQL_PASSWORD: password
    MYSQL_ROOT_PASSWORD: rootpass
    MYSQL_USER: grafana

- name: redis
  image: redis:6.2.1-alpine

- name: memcached
  image: memcached:1.6.9-alpine

image_pull_secrets:
- dockerconfigjson

node:
  type: no-parallel

trigger:
  event:
  - custom

---
kind: pipeline
type: docker
name: enterprise-windows-test-release

platform:
  os: windows
  arch: amd64
  version: 1809

clone:
  disable: true

steps:
- name: identify-runner
  image: mcr.microsoft.com/windows:1809
  commands:
  - echo $env:DRONE_RUNNER_NAME

- name: clone
  image: grafana/ci-wix:0.1.1
  commands:
  - $$ProgressPreference = "SilentlyContinue"
  - Invoke-WebRequest https://grafana-downloads.storage.googleapis.com/grafana-build-pipeline/v2.4.6/windows/grabpl.exe -OutFile grabpl.exe
  - git clone "https://$$env:GITHUB_TOKEN@github.com/grafana/grafana-enterprise.git"
  - cd grafana-enterprise
  - git checkout main
  environment:
    GITHUB_TOKEN:
      from_secret: github_token

- name: initialize
  image: grafana/ci-wix:0.1.1
  commands:
  - cp -r grafana-enterprise C:\App\grafana-enterprise
  - rm -r -force grafana-enterprise
  - cp grabpl.exe C:\App\grabpl.exe
  - rm -force grabpl.exe
  - C:\App\grabpl.exe init-enterprise C:\App\grafana-enterprise
  - cp C:\App\grabpl.exe grabpl.exe
  depends_on:
  - clone

- name: build-windows-installer
  image: grafana/ci-wix:0.1.1
  commands:
  - $$gcpKey = $$env:GCP_KEY
  - "[System.Text.Encoding]::UTF8.GetString([System.Convert]::FromBase64String($$gcpKey)) > gcpkey.json"
  - dos2unix gcpkey.json
  - gcloud auth activate-service-account --key-file=gcpkey.json
  - rm gcpkey.json
  - cp C:\App\nssm-2.24.zip .
  - .\grabpl.exe windows-installer --edition enterprise --packages-bucket grafana-downloads-test v7.3.0-test
  - $$fname = ((Get-Childitem grafana*.msi -name) -split "`n")[0]
  - gsutil cp $$fname gs://grafana-downloads-test/enterprise/release/
  - gsutil cp "$$fname.sha256" gs://grafana-downloads-test/enterprise/release/
  environment:
    GCP_KEY:
      from_secret: gcp_key
  depends_on:
  - initialize

image_pull_secrets:
- dockerconfigjson

trigger:
  event:
  - custom

depends_on:
- enterprise-build-test-release

---
kind: pipeline
type: docker
name: publish-test-release

platform:
  os: linux
  arch: amd64

steps:
- name: identify-runner
  image: alpine:3.14.2
  commands:
  - echo $DRONE_RUNNER_NAME

- name: initialize
  image: grafana/build-container:1.4.3
  commands:
  - mkdir -p bin
  - curl -fL -o bin/grabpl https://grafana-downloads.storage.googleapis.com/grafana-build-pipeline/v2.4.6/grabpl
  - chmod +x bin/grabpl
  - ./bin/grabpl verify-drone
  - ./bin/grabpl verify-version v7.3.0-test
  environment:
    DOCKERIZE_VERSION: 0.6.1

- name: publish-packages-oss
  image: grafana/grafana-ci-deploy:1.3.1
  commands:
  - printenv GCP_KEY | base64 -d > /tmp/gcpkey.json
  - ./bin/grabpl publish-packages --edition oss --gcp-key /tmp/gcpkey.json --deb-db-bucket grafana-testing-aptly-db --deb-repo-bucket grafana-testing-repo --packages-bucket grafana-downloads-test --rpm-repo-bucket grafana-testing-repo --simulate-release v7.3.0-test
  environment:
    GCP_KEY:
      from_secret: gcp_key
    GPG_KEY_PASSWORD:
      from_secret: gpg_key_password
    GPG_PRIV_KEY:
      from_secret: gpg_priv_key
    GPG_PUB_KEY:
      from_secret: gpg_pub_key
    GRAFANA_COM_API_KEY:
      from_secret: grafana_api_key
  depends_on:
  - initialize

- name: publish-packages-enterprise
  image: grafana/grafana-ci-deploy:1.3.1
  commands:
  - printenv GCP_KEY | base64 -d > /tmp/gcpkey.json
  - ./bin/grabpl publish-packages --edition enterprise --gcp-key /tmp/gcpkey.json --deb-db-bucket grafana-testing-aptly-db --deb-repo-bucket grafana-testing-repo --packages-bucket grafana-downloads-test --rpm-repo-bucket grafana-testing-repo --simulate-release v7.3.0-test
  environment:
    GCP_KEY:
      from_secret: gcp_key
    GPG_KEY_PASSWORD:
      from_secret: gpg_key_password
    GPG_PRIV_KEY:
      from_secret: gpg_priv_key
    GPG_PUB_KEY:
      from_secret: gpg_pub_key
    GRAFANA_COM_API_KEY:
      from_secret: grafana_api_key
  depends_on:
  - initialize

node:
  type: no-parallel

trigger:
  event:
  - custom

depends_on:
- oss-build-test-release
- oss-windows-test-release
- enterprise-build-test-release
- enterprise-windows-test-release

---
kind: pipeline
type: docker
name: notify-test-release

platform:
  os: linux
  arch: amd64

steps:
- name: slack
  image: plugins/slack
  settings:
    channel: grafana-ci-notifications
    template: "Build {{build.number}} failed for commit: <https://github.com/{{repo.owner}}/{{repo.name}}/commit/{{build.commit}}|{{ truncate build.commit 8 }}>: {{build.link}}\nBranch: <https://github.com/{{ repo.owner }}/{{ repo.name }}/commits/{{ build.branch }}|{{ build.branch }}>\nAuthor: {{build.author}}"
    webhook:
      from_secret: slack_webhook

trigger:
  event:
  - custom
  status:
  - failure

depends_on:
- oss-build-test-release
- oss-windows-test-release
- enterprise-build-test-release
- enterprise-windows-test-release
- publish-test-release

---
kind: pipeline
type: docker
name: oss-build-release-branch

platform:
  os: linux
  arch: amd64

steps:
- name: identify-runner
  image: alpine:3.14.2
  commands:
  - echo $DRONE_RUNNER_NAME

- name: initialize
  image: grafana/build-container:1.4.3
  commands:
  - mkdir -p bin
  - curl -fL -o bin/grabpl https://grafana-downloads.storage.googleapis.com/grafana-build-pipeline/v2.4.6/grabpl
  - chmod +x bin/grabpl
  - ./bin/grabpl verify-drone
<<<<<<< HEAD
  - curl -fLO https://github.com/jwilder/dockerize/releases/download/v$${DOCKERIZE_VERSION}/dockerize-linux-amd64-v$${DOCKERIZE_VERSION}.tar.gz
  - tar -C bin -xzvf dockerize-linux-amd64-v$${DOCKERIZE_VERSION}.tar.gz
  - rm dockerize-linux-amd64-v$${DOCKERIZE_VERSION}.tar.gz
  - yarn install --immutable
=======
  - yarn install --frozen-lockfile --no-progress
>>>>>>> 60f5bced
  environment:
    DOCKERIZE_VERSION: 0.6.1

- name: codespell
  image: grafana/build-container:1.4.3
  commands:
  - "echo -e \"unknwon\nreferer\nerrorstring\neror\niam\nwan\" > words_to_ignore.txt"
  - codespell -I words_to_ignore.txt docs/
  depends_on:
  - initialize

- name: shellcheck
  image: grafana/build-container:1.4.3
  commands:
  - ./bin/grabpl shellcheck
  depends_on:
  - initialize

- name: lint-backend
  image: grafana/build-container:1.4.3
  commands:
  - make gen-go
  - ./bin/grabpl lint-backend --edition oss
  environment:
    CGO_ENABLED: 1
  depends_on:
  - initialize

- name: test-backend
  image: grafana/build-container:1.4.3
  commands:
  - "[ $(grep FocusConvey -R pkg | wc -l) -eq \"0\" ] || exit 1"
  - ./bin/grabpl test-backend --edition oss
  - ./bin/grabpl integration-tests --edition oss
  depends_on:
  - lint-backend

- name: test-frontend
  image: grafana/build-container:1.4.3
  commands:
  - yarn run ci:test-frontend
  environment:
    TEST_MAX_WORKERS: 50%
  depends_on:
  - lint-backend

- name: build-backend
  image: grafana/build-container:1.4.3
  commands:
  - ./bin/grabpl build-backend --jobs 8 --edition oss --build-id ${DRONE_BUILD_NUMBER} --no-pull-enterprise
  depends_on:
  - test-backend

- name: build-frontend
  image: grafana/build-container:1.4.3
  commands:
  - ./bin/grabpl build-frontend --jobs 8 --no-install-deps --edition oss --build-id ${DRONE_BUILD_NUMBER} --no-pull-enterprise
  depends_on:
  - test-frontend

- name: build-plugins
  image: grafana/build-container:1.4.3
  commands:
  - ./bin/grabpl build-plugins --jobs 8 --edition oss --no-install-deps --sign --signing-admin
  environment:
    GRAFANA_API_KEY:
      from_secret: grafana_api_key
  depends_on:
  - lint-backend

- name: validate-scuemata
  image: grafana/build-container:1.4.3
  commands:
  - ./bin/linux-amd64/grafana-cli cue validate-schema --grafana-root .
  depends_on:
  - build-backend

- name: gen-version
  image: grafana/build-container:1.4.3
  commands:
  - ./bin/grabpl gen-version --build-id ${DRONE_BUILD_NUMBER}
  depends_on:
  - build-plugins
  - build-backend
  - build-frontend
  - codespell
  - shellcheck

- name: package
  image: grafana/build-container:1.4.3
  commands:
  - ./bin/grabpl package --jobs 8 --edition oss --build-id ${DRONE_BUILD_NUMBER} --no-pull-enterprise --sign
  environment:
    GITHUB_TOKEN:
      from_secret: github_token
    GPG_KEY_PASSWORD:
      from_secret: gpg_key_password
    GPG_PRIV_KEY:
      from_secret: gpg_priv_key
    GPG_PUB_KEY:
      from_secret: gpg_pub_key
    GRAFANA_API_KEY:
      from_secret: grafana_api_key
  depends_on:
  - gen-version

- name: end-to-end-tests-server
  image: grafana/build-container:1.4.3
  detach: true
  commands:
  - ./e2e/start-server
  environment:
    PORT: 3001
  depends_on:
  - package

- name: end-to-end-tests
  image: grafana/ci-e2e:12.19.0-1
  commands:
  - yarn run cypress install
  - ./bin/grabpl e2e-tests --port 3001 --tries 3
  environment:
    HOST: end-to-end-tests-server
  depends_on:
  - end-to-end-tests-server

- name: build-storybook
  image: grafana/build-container:1.4.3
  commands:
  - yarn storybook:build
  - ./bin/grabpl verify-storybook
  environment:
    NODE_OPTIONS: --max_old_space_size=4096
  depends_on:
  - package

- name: copy-packages-for-docker
  image: grafana/build-container:1.4.3
  commands:
  - ls dist/*.tar.gz*
  - cp dist/*.tar.gz* packaging/docker/
  depends_on:
  - end-to-end-tests-server

- name: build-docker-images
  image: grafana/drone-grafana-docker:0.3.2
  settings:
    dry_run: true
    edition: oss
  depends_on:
  - copy-packages-for-docker

- name: build-docker-images-ubuntu
  image: grafana/drone-grafana-docker:0.3.2
  settings:
    dry_run: true
    edition: oss
    ubuntu: true
  depends_on:
  - copy-packages-for-docker

- name: postgres-integration-tests
  image: grafana/build-container:1.4.3
  commands:
  - apt-get update
  - apt-get install -yq postgresql-client
  - dockerize -wait tcp://postgres:5432 -timeout 120s
  - psql -p 5432 -h postgres -U grafanatest -d grafanatest -f devenv/docker/blocks/postgres_tests/setup.sql
  - go clean -testcache
  - ./bin/grabpl integration-tests --database postgres
  environment:
    GRAFANA_TEST_DB: postgres
    PGPASSWORD: grafanatest
    POSTGRES_HOST: postgres
  depends_on:
  - test-backend
  - test-frontend

- name: mysql-integration-tests
  image: grafana/build-container:1.4.3
  commands:
  - apt-get update
  - apt-get install -yq default-mysql-client
  - dockerize -wait tcp://mysql:3306 -timeout 120s
  - cat devenv/docker/blocks/mysql_tests/setup.sql | mysql -h mysql -P 3306 -u root -prootpass
  - go clean -testcache
  - ./bin/grabpl integration-tests --database mysql
  environment:
    GRAFANA_TEST_DB: mysql
    MYSQL_HOST: mysql
  depends_on:
  - test-backend
  - test-frontend

- name: upload-cdn-assets
  image: grafana/grafana-ci-deploy:1.3.1
  commands:
  - ./bin/grabpl upload-cdn --edition oss --bucket "grafana-static-assets"
  environment:
    GCP_GRAFANA_UPLOAD_KEY:
      from_secret: gcp_key
  depends_on:
  - end-to-end-tests-server

- name: upload-packages
  image: grafana/grafana-ci-deploy:1.3.1
  commands:
  - ./bin/grabpl upload-packages --edition oss --packages-bucket grafana-downloads
  environment:
    GCP_GRAFANA_UPLOAD_KEY:
      from_secret: gcp_key
  depends_on:
  - end-to-end-tests
  - mysql-integration-tests
  - postgres-integration-tests

services:
- name: postgres
  image: postgres:12.3-alpine
  environment:
    POSTGRES_DB: grafanatest
    POSTGRES_PASSWORD: grafanatest
    POSTGRES_USER: grafanatest

- name: mysql
  image: mysql:5.6.48
  environment:
    MYSQL_DATABASE: grafana_tests
    MYSQL_PASSWORD: password
    MYSQL_ROOT_PASSWORD: rootpass
    MYSQL_USER: grafana

node:
  type: no-parallel

trigger:
  ref:
  - refs/heads/v[0-9]*

---
kind: pipeline
type: docker
name: oss-windows-release-branch

platform:
  os: windows
  arch: amd64
  version: 1809

steps:
- name: identify-runner
  image: mcr.microsoft.com/windows:1809
  commands:
  - echo $env:DRONE_RUNNER_NAME

- name: initialize
  image: grafana/ci-wix:0.1.1
  commands:
  - $$ProgressPreference = "SilentlyContinue"
  - Invoke-WebRequest https://grafana-downloads.storage.googleapis.com/grafana-build-pipeline/v2.4.6/windows/grabpl.exe -OutFile grabpl.exe

- name: build-windows-installer
  image: grafana/ci-wix:0.1.1
  commands:
  - $$gcpKey = $$env:GCP_KEY
  - "[System.Text.Encoding]::UTF8.GetString([System.Convert]::FromBase64String($$gcpKey)) > gcpkey.json"
  - dos2unix gcpkey.json
  - gcloud auth activate-service-account --key-file=gcpkey.json
  - rm gcpkey.json
  - cp C:\App\nssm-2.24.zip .
  environment:
    GCP_KEY:
      from_secret: gcp_key
  depends_on:
  - initialize

trigger:
  ref:
  - refs/heads/v[0-9]*

depends_on:
- oss-build-release-branch

---
kind: pipeline
type: docker
name: enterprise-build-release-branch

platform:
  os: linux
  arch: amd64

clone:
  disable: true

steps:
- name: identify-runner
  image: alpine:3.14.2
  commands:
  - echo $DRONE_RUNNER_NAME

- name: clone
  image: grafana/build-container:1.4.3
  commands:
  - mkdir -p bin
  - curl -fL -o bin/grabpl https://grafana-downloads.storage.googleapis.com/grafana-build-pipeline/v2.4.6/grabpl
  - chmod +x bin/grabpl
  - git clone "https://$${GITHUB_TOKEN}@github.com/grafana/grafana-enterprise.git"
  - cd grafana-enterprise
  - git checkout ${DRONE_BRANCH}
  environment:
    GITHUB_TOKEN:
      from_secret: github_token

- name: initialize
  image: grafana/build-container:1.4.3
  commands:
  - mv bin/grabpl /tmp/
  - rmdir bin
  - mv grafana-enterprise /tmp/
  - /tmp/grabpl init-enterprise /tmp/grafana-enterprise
  - mv /tmp/grafana-enterprise/deployment_tools_config.json deployment_tools_config.json
  - mkdir bin
  - mv /tmp/grabpl bin/
  - ./bin/grabpl verify-drone
<<<<<<< HEAD
  - curl -fLO https://github.com/jwilder/dockerize/releases/download/v$${DOCKERIZE_VERSION}/dockerize-linux-amd64-v$${DOCKERIZE_VERSION}.tar.gz
  - tar -C bin -xzvf dockerize-linux-amd64-v$${DOCKERIZE_VERSION}.tar.gz
  - rm dockerize-linux-amd64-v$${DOCKERIZE_VERSION}.tar.gz
  - yarn install --immutable
=======
  - yarn install --frozen-lockfile --no-progress
>>>>>>> 60f5bced
  environment:
    DOCKERIZE_VERSION: 0.6.1
  depends_on:
  - clone

- name: codespell
  image: grafana/build-container:1.4.3
  commands:
  - "echo -e \"unknwon\nreferer\nerrorstring\neror\niam\nwan\" > words_to_ignore.txt"
  - codespell -I words_to_ignore.txt docs/
  depends_on:
  - initialize

- name: shellcheck
  image: grafana/build-container:1.4.3
  commands:
  - ./bin/grabpl shellcheck
  depends_on:
  - initialize

- name: lint-backend
  image: grafana/build-container:1.4.3
  commands:
  - make gen-go
  - ./bin/grabpl lint-backend --edition enterprise
  environment:
    CGO_ENABLED: 1
  depends_on:
  - initialize

- name: test-backend
  image: grafana/build-container:1.4.3
  commands:
  - "[ $(grep FocusConvey -R pkg | wc -l) -eq \"0\" ] || exit 1"
  - ./bin/grabpl test-backend --edition enterprise
  - ./bin/grabpl integration-tests --edition enterprise
  depends_on:
  - lint-backend

- name: test-frontend
  image: grafana/build-container:1.4.3
  commands:
  - yarn run ci:test-frontend
  environment:
    TEST_MAX_WORKERS: 50%
  depends_on:
  - lint-backend

- name: build-backend
  image: grafana/build-container:1.4.3
  commands:
  - ./bin/grabpl build-backend --jobs 8 --edition enterprise --build-id ${DRONE_BUILD_NUMBER} --no-pull-enterprise
  depends_on:
  - test-backend

- name: build-frontend
  image: grafana/build-container:1.4.3
  commands:
  - ./bin/grabpl build-frontend --jobs 8 --no-install-deps --edition enterprise --build-id ${DRONE_BUILD_NUMBER} --no-pull-enterprise
  depends_on:
  - test-frontend

- name: build-plugins
  image: grafana/build-container:1.4.3
  commands:
  - ./bin/grabpl build-plugins --jobs 8 --edition enterprise --no-install-deps --sign --signing-admin
  environment:
    GRAFANA_API_KEY:
      from_secret: grafana_api_key
  depends_on:
  - lint-backend

- name: validate-scuemata
  image: grafana/build-container:1.4.3
  commands:
  - ./bin/linux-amd64/grafana-cli cue validate-schema --grafana-root .
  depends_on:
  - build-backend

- name: lint-backend-enterprise2
  image: grafana/build-container:1.4.3
  commands:
  - make gen-go
  - ./bin/grabpl lint-backend --edition enterprise2
  environment:
    CGO_ENABLED: 1
  depends_on:
  - initialize

- name: test-backend-enterprise2
  image: grafana/build-container:1.4.3
  commands:
  - "[ $(grep FocusConvey -R pkg | wc -l) -eq \"0\" ] || exit 1"
  - ./bin/grabpl test-backend --edition enterprise2
  - ./bin/grabpl integration-tests --edition enterprise2
  depends_on:
  - lint-backend

- name: build-backend-enterprise2
  image: grafana/build-container:1.4.3
  commands:
  - ./bin/grabpl build-backend --jobs 8 --edition enterprise2 --build-id ${DRONE_BUILD_NUMBER} --variants linux-x64 --no-pull-enterprise
  depends_on:
  - test-backend-enterprise2

- name: gen-version
  image: grafana/build-container:1.4.3
  commands:
  - ./bin/grabpl gen-version --build-id ${DRONE_BUILD_NUMBER}
  depends_on:
  - build-plugins
  - build-backend
  - build-frontend
  - codespell
  - shellcheck
  - build-backend-enterprise2
  - test-backend-enterprise2

- name: package
  image: grafana/build-container:1.4.3
  commands:
  - ./bin/grabpl package --jobs 8 --edition enterprise --build-id ${DRONE_BUILD_NUMBER} --no-pull-enterprise --sign
  environment:
    GITHUB_TOKEN:
      from_secret: github_token
    GPG_KEY_PASSWORD:
      from_secret: gpg_key_password
    GPG_PRIV_KEY:
      from_secret: gpg_priv_key
    GPG_PUB_KEY:
      from_secret: gpg_pub_key
    GRAFANA_API_KEY:
      from_secret: grafana_api_key
  depends_on:
  - gen-version

- name: end-to-end-tests-server
  image: grafana/build-container:1.4.3
  detach: true
  commands:
  - ./e2e/start-server
  environment:
    PACKAGE_FILE: dist/grafana-enterprise-*linux-amd64.tar.gz
    PORT: 3001
    RUNDIR: e2e/tmp-grafana-enterprise
  depends_on:
  - package

- name: end-to-end-tests
  image: grafana/ci-e2e:12.19.0-1
  commands:
  - yarn run cypress install
  - ./bin/grabpl e2e-tests --port 3001 --tries 3
  environment:
    HOST: end-to-end-tests-server
  depends_on:
  - end-to-end-tests-server

- name: build-storybook
  image: grafana/build-container:1.4.3
  commands:
  - yarn storybook:build
  - ./bin/grabpl verify-storybook
  environment:
    NODE_OPTIONS: --max_old_space_size=4096
  depends_on:
  - package

- name: copy-packages-for-docker
  image: grafana/build-container:1.4.3
  commands:
  - ls dist/*.tar.gz*
  - cp dist/*.tar.gz* packaging/docker/
  depends_on:
  - end-to-end-tests-server

- name: build-docker-images
  image: grafana/drone-grafana-docker:0.3.2
  settings:
    dry_run: true
    edition: enterprise
  depends_on:
  - copy-packages-for-docker

- name: build-docker-images-ubuntu
  image: grafana/drone-grafana-docker:0.3.2
  settings:
    dry_run: true
    edition: enterprise
    ubuntu: true
  depends_on:
  - copy-packages-for-docker

- name: postgres-integration-tests
  image: grafana/build-container:1.4.3
  commands:
  - apt-get update
  - apt-get install -yq postgresql-client
  - dockerize -wait tcp://postgres:5432 -timeout 120s
  - psql -p 5432 -h postgres -U grafanatest -d grafanatest -f devenv/docker/blocks/postgres_tests/setup.sql
  - go clean -testcache
  - ./bin/grabpl integration-tests --database postgres
  environment:
    GRAFANA_TEST_DB: postgres
    PGPASSWORD: grafanatest
    POSTGRES_HOST: postgres
  depends_on:
  - test-backend
  - test-frontend

- name: mysql-integration-tests
  image: grafana/build-container:1.4.3
  commands:
  - apt-get update
  - apt-get install -yq default-mysql-client
  - dockerize -wait tcp://mysql:3306 -timeout 120s
  - cat devenv/docker/blocks/mysql_tests/setup.sql | mysql -h mysql -P 3306 -u root -prootpass
  - go clean -testcache
  - ./bin/grabpl integration-tests --database mysql
  environment:
    GRAFANA_TEST_DB: mysql
    MYSQL_HOST: mysql
  depends_on:
  - test-backend
  - test-frontend

- name: redis-integration-tests
  image: grafana/build-container:1.4.3
  commands:
  - dockerize -wait tcp://redis:6379/0 -timeout 120s
  - ./bin/grabpl integration-tests
  environment:
    REDIS_URL: redis://redis:6379/0
  depends_on:
  - test-backend
  - test-frontend

- name: memcached-integration-tests
  image: grafana/build-container:1.4.3
  commands:
  - dockerize -wait tcp://memcached:11211 -timeout 120s
  - ./bin/grabpl integration-tests
  environment:
    MEMCACHED_HOSTS: memcached:11211
  depends_on:
  - test-backend
  - test-frontend

- name: upload-cdn-assets
  image: grafana/grafana-ci-deploy:1.3.1
  commands:
  - ./bin/grabpl upload-cdn --edition enterprise --bucket "grafana-static-assets"
  environment:
    GCP_GRAFANA_UPLOAD_KEY:
      from_secret: gcp_key
  depends_on:
  - end-to-end-tests-server

- name: upload-packages
  image: grafana/grafana-ci-deploy:1.3.1
  commands:
  - ./bin/grabpl upload-packages --edition enterprise --packages-bucket grafana-downloads
  environment:
    GCP_GRAFANA_UPLOAD_KEY:
      from_secret: gcp_key
  depends_on:
  - end-to-end-tests
  - mysql-integration-tests
  - postgres-integration-tests
  - redis-integration-tests
  - memcached-integration-tests

- name: package-enterprise2
  image: grafana/build-container:1.4.3
  commands:
  - ./bin/grabpl package --jobs 8 --edition enterprise2 --build-id ${DRONE_BUILD_NUMBER} --no-pull-enterprise --variants linux-x64 --sign
  environment:
    GITHUB_TOKEN:
      from_secret: github_token
    GPG_KEY_PASSWORD:
      from_secret: gpg_key_password
    GPG_PRIV_KEY:
      from_secret: gpg_priv_key
    GPG_PUB_KEY:
      from_secret: gpg_pub_key
    GRAFANA_API_KEY:
      from_secret: grafana_api_key
  depends_on:
  - gen-version

- name: end-to-end-tests-server-enterprise2
  image: grafana/build-container:1.4.3
  detach: true
  commands:
  - ./e2e/start-server
  environment:
    PACKAGE_FILE: dist/grafana-enterprise2-*linux-amd64.tar.gz
    PORT: 3002
    RUNDIR: e2e/tmp-grafana-enterprise2
  depends_on:
  - package-enterprise2

- name: end-to-end-tests-enterprise2
  image: grafana/ci-e2e:12.19.0-1
  commands:
  - yarn run cypress install
  - ./bin/grabpl e2e-tests --port 3002 --tries 3
  environment:
    HOST: end-to-end-tests-server-enterprise2
  depends_on:
  - end-to-end-tests-server-enterprise2

- name: upload-cdn-assets-enterprise2
  image: grafana/grafana-ci-deploy:1.3.1
  commands:
  - ./bin/grabpl upload-cdn --edition enterprise2 --bucket "grafana-static-assets"
  environment:
    GCP_GRAFANA_UPLOAD_KEY:
      from_secret: gcp_key
  depends_on:
  - end-to-end-tests-server-enterprise2

- name: upload-packages-enterprise2
  image: grafana/grafana-ci-deploy:1.3.1
  commands:
  - ./bin/grabpl upload-packages --edition enterprise2 --packages-bucket grafana-downloads-enterprise2
  environment:
    GCP_GRAFANA_UPLOAD_KEY:
      from_secret: gcp_key
  depends_on:
  - end-to-end-tests-enterprise2
  - mysql-integration-tests
  - postgres-integration-tests
  - redis-integration-tests
  - memcached-integration-tests

services:
- name: postgres
  image: postgres:12.3-alpine
  environment:
    POSTGRES_DB: grafanatest
    POSTGRES_PASSWORD: grafanatest
    POSTGRES_USER: grafanatest

- name: mysql
  image: mysql:5.6.48
  environment:
    MYSQL_DATABASE: grafana_tests
    MYSQL_PASSWORD: password
    MYSQL_ROOT_PASSWORD: rootpass
    MYSQL_USER: grafana

- name: redis
  image: redis:6.2.1-alpine

- name: memcached
  image: memcached:1.6.9-alpine

image_pull_secrets:
- dockerconfigjson

node:
  type: no-parallel

trigger:
  ref:
  - refs/heads/v[0-9]*

---
kind: pipeline
type: docker
name: enterprise-windows-release-branch

platform:
  os: windows
  arch: amd64
  version: 1809

clone:
  disable: true

steps:
- name: identify-runner
  image: mcr.microsoft.com/windows:1809
  commands:
  - echo $env:DRONE_RUNNER_NAME

- name: clone
  image: grafana/ci-wix:0.1.1
  commands:
  - $$ProgressPreference = "SilentlyContinue"
  - Invoke-WebRequest https://grafana-downloads.storage.googleapis.com/grafana-build-pipeline/v2.4.6/windows/grabpl.exe -OutFile grabpl.exe
  - git clone "https://$$env:GITHUB_TOKEN@github.com/grafana/grafana-enterprise.git"
  - cd grafana-enterprise
  - git checkout $$env:DRONE_BRANCH
  environment:
    GITHUB_TOKEN:
      from_secret: github_token

- name: initialize
  image: grafana/ci-wix:0.1.1
  commands:
  - cp -r grafana-enterprise C:\App\grafana-enterprise
  - rm -r -force grafana-enterprise
  - cp grabpl.exe C:\App\grabpl.exe
  - rm -force grabpl.exe
  - C:\App\grabpl.exe init-enterprise C:\App\grafana-enterprise
  - cp C:\App\grabpl.exe grabpl.exe
  depends_on:
  - clone

- name: build-windows-installer
  image: grafana/ci-wix:0.1.1
  commands:
  - $$gcpKey = $$env:GCP_KEY
  - "[System.Text.Encoding]::UTF8.GetString([System.Convert]::FromBase64String($$gcpKey)) > gcpkey.json"
  - dos2unix gcpkey.json
  - gcloud auth activate-service-account --key-file=gcpkey.json
  - rm gcpkey.json
  - cp C:\App\nssm-2.24.zip .
  environment:
    GCP_KEY:
      from_secret: gcp_key
  depends_on:
  - initialize

image_pull_secrets:
- dockerconfigjson

trigger:
  ref:
  - refs/heads/v[0-9]*

depends_on:
- enterprise-build-release-branch

---
kind: pipeline
type: docker
name: notify-release-branch

platform:
  os: linux
  arch: amd64

steps:
- name: slack
  image: plugins/slack
  settings:
    channel: grafana-ci-notifications
    template: "Build {{build.number}} failed for commit: <https://github.com/{{repo.owner}}/{{repo.name}}/commit/{{build.commit}}|{{ truncate build.commit 8 }}>: {{build.link}}\nBranch: <https://github.com/{{ repo.owner }}/{{ repo.name }}/commits/{{ build.branch }}|{{ build.branch }}>\nAuthor: {{build.author}}"
    webhook:
      from_secret: slack_webhook

trigger:
  ref:
  - refs/heads/v[0-9]*
  status:
  - failure

depends_on:
- oss-build-release-branch
- oss-windows-release-branch
- enterprise-build-release-branch
- enterprise-windows-release-branch

---
kind: pipeline
type: docker
name: scan-docker-images

platform:
  os: linux
  arch: amd64

steps:
- name: scan-docker-images-unkown-low-medium-vulnerabilities
  image: aquasec/trivy:0.18.3
  commands:
  - trivy --exit-code 0 --severity UNKNOWN,LOW,MEDIUM grafana/grafana:latest
  - trivy --exit-code 0 --severity UNKNOWN,LOW,MEDIUM grafana/grafana:main
  - trivy --exit-code 0 --severity UNKNOWN,LOW,MEDIUM grafana/grafana:latest-ubuntu
  - trivy --exit-code 0 --severity UNKNOWN,LOW,MEDIUM grafana/grafana:main-ubuntu

- name: scan-docker-images-high-critical-vulnerabilities
  image: aquasec/trivy:0.18.3
  commands:
  - trivy --exit-code 1 --severity HIGH,CRITICAL grafana/grafana:latest
  - trivy --exit-code 1 --severity HIGH,CRITICAL grafana/grafana:main
  - trivy --exit-code 1 --severity HIGH,CRITICAL grafana/grafana:latest-ubuntu
  - trivy --exit-code 1 --severity HIGH,CRITICAL grafana/grafana:main-ubuntu

- name: slack-notify-failure
  image: plugins/slack
  settings:
    channel: grafana-backend-ops
    template: "Nightly docker image scan job for {{repo.name}} failed: {{build.link}}"
    webhook:
      from_secret: slack_webhook_backend
  when:
    status:
    - failure

trigger:
  cron:
  - nightly
  event:
  - cron

---
kind: secret
name: dockerconfigjson

get:
  path: secret/data/common/gcr
  name: .dockerconfigjson

---
kind: secret
name: github_token

get:
  path: infra/data/ci/github/grafanabot
  name: pat

---
kind: secret
name: drone_token

get:
  path: infra/data/ci/drone
  name: machine-user-token

---
kind: signature
<<<<<<< HEAD
hmac: 12a2fd743858195145e9c2ac7ef890a0cecfa9bd5f4452990d7c0fc71a209460
=======
hmac: 9d5ee57b9eff4ba3df8f70c8f7625c2ff1e07c2ce438182a97f81e6e8dbbb1dc
>>>>>>> 60f5bced

...<|MERGE_RESOLUTION|>--- conflicted
+++ resolved
@@ -20,14 +20,7 @@
   - curl -fL -o bin/grabpl https://grafana-downloads.storage.googleapis.com/grafana-build-pipeline/v2.4.6/grabpl
   - chmod +x bin/grabpl
   - ./bin/grabpl verify-drone
-<<<<<<< HEAD
-  - curl -fLO https://github.com/jwilder/dockerize/releases/download/v$${DOCKERIZE_VERSION}/dockerize-linux-amd64-v$${DOCKERIZE_VERSION}.tar.gz
-  - tar -C bin -xzvf dockerize-linux-amd64-v$${DOCKERIZE_VERSION}.tar.gz
-  - rm dockerize-linux-amd64-v$${DOCKERIZE_VERSION}.tar.gz
   - yarn install --immutable
-=======
-  - yarn install --frozen-lockfile --no-progress
->>>>>>> 60f5bced
   environment:
     DOCKERIZE_VERSION: 0.6.1
 
@@ -275,14 +268,7 @@
   - curl -fL -o bin/grabpl https://grafana-downloads.storage.googleapis.com/grafana-build-pipeline/v2.4.6/grabpl
   - chmod +x bin/grabpl
   - ./bin/grabpl verify-drone
-<<<<<<< HEAD
-  - curl -fLO https://github.com/jwilder/dockerize/releases/download/v$${DOCKERIZE_VERSION}/dockerize-linux-amd64-v$${DOCKERIZE_VERSION}.tar.gz
-  - tar -C bin -xzvf dockerize-linux-amd64-v$${DOCKERIZE_VERSION}.tar.gz
-  - rm dockerize-linux-amd64-v$${DOCKERIZE_VERSION}.tar.gz
   - yarn install --immutable
-=======
-  - yarn install --frozen-lockfile --no-progress
->>>>>>> 60f5bced
   environment:
     DOCKERIZE_VERSION: 0.6.1
 
@@ -758,14 +744,7 @@
   - chmod +x bin/grabpl
   - ./bin/grabpl verify-drone
   - ./bin/grabpl verify-version ${DRONE_TAG}
-<<<<<<< HEAD
-  - curl -fLO https://github.com/jwilder/dockerize/releases/download/v$${DOCKERIZE_VERSION}/dockerize-linux-amd64-v$${DOCKERIZE_VERSION}.tar.gz
-  - tar -C bin -xzvf dockerize-linux-amd64-v$${DOCKERIZE_VERSION}.tar.gz
-  - rm dockerize-linux-amd64-v$${DOCKERIZE_VERSION}.tar.gz
   - yarn install --immutable
-=======
-  - yarn install --frozen-lockfile --no-progress
->>>>>>> 60f5bced
   environment:
     DOCKERIZE_VERSION: 0.6.1
 
@@ -1131,14 +1110,7 @@
   - mv /tmp/grabpl bin/
   - ./bin/grabpl verify-drone
   - ./bin/grabpl verify-version ${DRONE_TAG}
-<<<<<<< HEAD
-  - curl -fLO https://github.com/jwilder/dockerize/releases/download/v$${DOCKERIZE_VERSION}/dockerize-linux-amd64-v$${DOCKERIZE_VERSION}.tar.gz
-  - tar -C bin -xzvf dockerize-linux-amd64-v$${DOCKERIZE_VERSION}.tar.gz
-  - rm dockerize-linux-amd64-v$${DOCKERIZE_VERSION}.tar.gz
   - yarn install --immutable
-=======
-  - yarn install --frozen-lockfile --no-progress
->>>>>>> 60f5bced
   environment:
     DOCKERIZE_VERSION: 0.6.1
   depends_on:
@@ -1712,14 +1684,7 @@
   - chmod +x bin/grabpl
   - ./bin/grabpl verify-drone
   - ./bin/grabpl verify-version v7.3.0-test
-<<<<<<< HEAD
-  - curl -fLO https://github.com/jwilder/dockerize/releases/download/v$${DOCKERIZE_VERSION}/dockerize-linux-amd64-v$${DOCKERIZE_VERSION}.tar.gz
-  - tar -C bin -xzvf dockerize-linux-amd64-v$${DOCKERIZE_VERSION}.tar.gz
-  - rm dockerize-linux-amd64-v$${DOCKERIZE_VERSION}.tar.gz
   - yarn install --immutable
-=======
-  - yarn install --frozen-lockfile --no-progress
->>>>>>> 60f5bced
   environment:
     DOCKERIZE_VERSION: 0.6.1
 
@@ -2074,14 +2039,7 @@
   - mv /tmp/grabpl bin/
   - ./bin/grabpl verify-drone
   - ./bin/grabpl verify-version v7.3.0-test
-<<<<<<< HEAD
-  - curl -fLO https://github.com/jwilder/dockerize/releases/download/v$${DOCKERIZE_VERSION}/dockerize-linux-amd64-v$${DOCKERIZE_VERSION}.tar.gz
-  - tar -C bin -xzvf dockerize-linux-amd64-v$${DOCKERIZE_VERSION}.tar.gz
-  - rm dockerize-linux-amd64-v$${DOCKERIZE_VERSION}.tar.gz
   - yarn install --immutable
-=======
-  - yarn install --frozen-lockfile --no-progress
->>>>>>> 60f5bced
   environment:
     DOCKERIZE_VERSION: 0.6.1
   depends_on:
@@ -2648,14 +2606,7 @@
   - curl -fL -o bin/grabpl https://grafana-downloads.storage.googleapis.com/grafana-build-pipeline/v2.4.6/grabpl
   - chmod +x bin/grabpl
   - ./bin/grabpl verify-drone
-<<<<<<< HEAD
-  - curl -fLO https://github.com/jwilder/dockerize/releases/download/v$${DOCKERIZE_VERSION}/dockerize-linux-amd64-v$${DOCKERIZE_VERSION}.tar.gz
-  - tar -C bin -xzvf dockerize-linux-amd64-v$${DOCKERIZE_VERSION}.tar.gz
-  - rm dockerize-linux-amd64-v$${DOCKERIZE_VERSION}.tar.gz
   - yarn install --immutable
-=======
-  - yarn install --frozen-lockfile --no-progress
->>>>>>> 60f5bced
   environment:
     DOCKERIZE_VERSION: 0.6.1
 
@@ -2981,14 +2932,7 @@
   - mkdir bin
   - mv /tmp/grabpl bin/
   - ./bin/grabpl verify-drone
-<<<<<<< HEAD
-  - curl -fLO https://github.com/jwilder/dockerize/releases/download/v$${DOCKERIZE_VERSION}/dockerize-linux-amd64-v$${DOCKERIZE_VERSION}.tar.gz
-  - tar -C bin -xzvf dockerize-linux-amd64-v$${DOCKERIZE_VERSION}.tar.gz
-  - rm dockerize-linux-amd64-v$${DOCKERIZE_VERSION}.tar.gz
   - yarn install --immutable
-=======
-  - yarn install --frozen-lockfile --no-progress
->>>>>>> 60f5bced
   environment:
     DOCKERIZE_VERSION: 0.6.1
   depends_on:
@@ -3524,10 +3468,6 @@
 
 ---
 kind: signature
-<<<<<<< HEAD
-hmac: 12a2fd743858195145e9c2ac7ef890a0cecfa9bd5f4452990d7c0fc71a209460
-=======
-hmac: 9d5ee57b9eff4ba3df8f70c8f7625c2ff1e07c2ce438182a97f81e6e8dbbb1dc
->>>>>>> 60f5bced
+hmac: 93cc8286c79dbc15f4ac4f12934030b55a6498b893634f8b99cad9046a13b994
 
 ...