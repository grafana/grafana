---
clone:
  retries: 3
depends_on: []
environment:
  EDITION: oss
image_pull_secrets:
- gcr
- gar
kind: pipeline
name: pr-verify-drone
node:
  type: no-parallel
platform:
  arch: amd64
  os: linux
services: []
steps:
- commands:
  - echo $DRONE_RUNNER_NAME
  image: alpine:3.18.5
  name: identify-runner
- commands:
  - go build -o ./bin/build -ldflags '-extldflags -static' ./pkg/build/cmd
  depends_on: []
  environment:
    CGO_ENABLED: 0
  image: golang:1.21.6-alpine
  name: compile-build-cmd
- commands:
  - ./bin/build verify-drone
  depends_on:
  - compile-build-cmd
  image: byrnedo/alpine-curl:0.1.8
  name: lint-drone
trigger:
  event:
  - pull_request
  paths:
    exclude:
    - docs/**
    - '*.md'
    include:
    - scripts/drone/**
    - .drone.yml
    - .drone.star
type: docker
volumes:
- host:
    path: /var/run/docker.sock
  name: docker
---
clone:
  retries: 3
depends_on: []
environment:
  EDITION: oss
image_pull_secrets:
- gcr
- gar
kind: pipeline
name: pr-verify-starlark
node:
  type: no-parallel
platform:
  arch: amd64
  os: linux
services: []
steps:
- commands:
  - echo $DRONE_RUNNER_NAME
  image: alpine:3.18.5
  name: identify-runner
- commands:
  - go build -o ./bin/build -ldflags '-extldflags -static' ./pkg/build/cmd
  depends_on: []
  environment:
    CGO_ENABLED: 0
  image: golang:1.21.6-alpine
  name: compile-build-cmd
- commands:
  - go install github.com/bazelbuild/buildtools/buildifier@latest
  - buildifier --lint=warn -mode=check -r .
  depends_on:
  - compile-build-cmd
  image: golang:1.21.6-alpine
  name: lint-starlark
trigger:
  event:
  - pull_request
  paths:
    exclude:
    - docs/**
    - '*.md'
    include:
    - scripts/drone/**
    - .drone.star
type: docker
volumes:
- host:
    path: /var/run/docker.sock
  name: docker
---
clone:
  retries: 3
depends_on: []
environment:
  EDITION: oss
image_pull_secrets:
- gcr
- gar
kind: pipeline
name: pr-test-frontend
node:
  type: no-parallel
platform:
  arch: amd64
  os: linux
services: []
steps:
- commands:
  - echo $DRONE_RUNNER_NAME
  image: alpine:3.18.5
  name: identify-runner
- commands:
  - apk add --update g++ make python3 && ln -sf /usr/bin/python3 /usr/bin/python
  - yarn install --immutable
  depends_on: []
  image: node:20.9.0-alpine
  name: yarn-install
- commands:
  - apk add --update git bash
  - yarn betterer ci
  depends_on:
  - yarn-install
  image: node:20.9.0-alpine
  name: betterer-frontend
- commands:
  - apk add --update curl jq bash
  - is_fork=$(curl "https://$GITHUB_TOKEN@api.github.com/repos/grafana/grafana/pulls/$DRONE_PULL_REQUEST"
    | jq .head.repo.fork)
  - if [ "$is_fork" != false ]; then return 1; fi
  - git clone "https://$${GITHUB_TOKEN}@github.com/grafana/grafana-enterprise.git"
    ../grafana-enterprise
  - cd ../grafana-enterprise
  - if git checkout ${DRONE_SOURCE_BRANCH}; then echo "checked out ${DRONE_SOURCE_BRANCH}";
    elif git checkout ${DRONE_TARGET_BRANCH}; then echo "git checkout ${DRONE_TARGET_BRANCH}";
    else git checkout main; fi
  - cd ../
  - ln -s src grafana
  - cd ./grafana-enterprise
  - ./build.sh
  environment:
    GITHUB_TOKEN:
      from_secret: github_token
  failure: ignore
  image: alpine/git:2.40.1
  name: clone-enterprise
- commands:
  - yarn run ci:test-frontend
  depends_on:
  - yarn-install
  environment:
    TEST_MAX_WORKERS: 50%
  image: node:20.9.0-alpine
  name: test-frontend
trigger:
  event:
  - pull_request
  paths:
    exclude:
    - docs/**
    - '*.md'
    - pkg/**
    - packaging/**
    - go.sum
    - go.mod
    include: []
type: docker
volumes:
- host:
    path: /var/run/docker.sock
  name: docker
---
clone:
  retries: 3
depends_on: []
environment:
  EDITION: oss
image_pull_secrets:
- gcr
- gar
kind: pipeline
name: pr-lint-frontend
node:
  type: no-parallel
platform:
  arch: amd64
  os: linux
services: []
steps:
- commands:
  - apk add --update curl jq bash
  - is_fork=$(curl "https://$GITHUB_TOKEN@api.github.com/repos/grafana/grafana/pulls/$DRONE_PULL_REQUEST"
    | jq .head.repo.fork)
  - if [ "$is_fork" != false ]; then return 1; fi
  - git clone "https://$${GITHUB_TOKEN}@github.com/grafana/grafana-enterprise.git"
    ../grafana-enterprise
  - cd ../grafana-enterprise
  - if git checkout ${DRONE_SOURCE_BRANCH}; then echo "checked out ${DRONE_SOURCE_BRANCH}";
    elif git checkout ${DRONE_TARGET_BRANCH}; then echo "git checkout ${DRONE_TARGET_BRANCH}";
    else git checkout main; fi
  - cd ../
  - ln -s src grafana
  - cd ./grafana-enterprise
  - ./build.sh
  environment:
    GITHUB_TOKEN:
      from_secret: github_token
  failure: ignore
  image: alpine/git:2.40.1
  name: clone-enterprise
- commands:
  - echo $DRONE_RUNNER_NAME
  image: alpine:3.18.5
  name: identify-runner
- commands:
  - apk add --update g++ make python3 && ln -sf /usr/bin/python3 /usr/bin/python
  - yarn install --immutable
  depends_on: []
  image: node:20.9.0-alpine
  name: yarn-install
- commands:
  - yarn run prettier:check
  - yarn run lint
  - yarn run typecheck
  depends_on:
  - yarn-install
  environment:
    TEST_MAX_WORKERS: 50%
  image: node:20.9.0-alpine
  name: lint-frontend
- commands:
  - apk add --update git
  - |-
    yarn run i18n:extract || (echo "
    Extraction failed. Make sure that you have no dynamic translation phrases, such as 't(\`preferences.theme.\$${themeID}\`, themeName)' and that no translation key is used twice. Search the output for '[warning]' to find the offending file." && false)
  - "\n            file_diff=$(git diff --dirstat public/locales)\n            if
    [ -n \"$file_diff\" ]; then\n                echo $file_diff\n                echo
    \"\nTranslation extraction has not been committed. Please run 'yarn i18n:extract',
    commit the changes and push again.\"\n                exit 1\n            fi\n
    \           "
  depends_on:
  - yarn-install
  failure: ignore
  image: node:20.9.0-alpine
  name: verify-i18n
trigger:
  event:
  - pull_request
  paths:
    exclude:
    - docs/**
    - '*.md'
    - pkg/**
    - packaging/**
    - go.sum
    - go.mod
    include: []
type: docker
volumes:
- host:
    path: /var/run/docker.sock
  name: docker
---
clone:
  retries: 3
depends_on: []
environment:
  EDITION: oss
image_pull_secrets:
- gcr
- gar
kind: pipeline
name: pr-test-backend
node:
  type: no-parallel
platform:
  arch: amd64
  os: linux
services: []
steps:
- commands:
  - apk add --update curl jq bash
  - is_fork=$(curl "https://$GITHUB_TOKEN@api.github.com/repos/grafana/grafana/pulls/$DRONE_PULL_REQUEST"
    | jq .head.repo.fork)
  - if [ "$is_fork" != false ]; then return 1; fi
  - git clone "https://$${GITHUB_TOKEN}@github.com/grafana/grafana-enterprise.git"
    ../grafana-enterprise
  - cd ../grafana-enterprise
  - if git checkout ${DRONE_SOURCE_BRANCH}; then echo "checked out ${DRONE_SOURCE_BRANCH}";
    elif git checkout ${DRONE_TARGET_BRANCH}; then echo "git checkout ${DRONE_TARGET_BRANCH}";
    else git checkout main; fi
  - cd ../
  - ln -s src grafana
  - cd ./grafana-enterprise
  - ./build.sh
  environment:
    GITHUB_TOKEN:
      from_secret: github_token
  failure: ignore
  image: alpine/git:2.40.1
  name: clone-enterprise
- commands:
  - echo $DRONE_RUNNER_NAME
  image: alpine:3.18.5
  name: identify-runner
- commands:
  - '# It is required that code generated from Thema/CUE be committed and in sync
    with its inputs.'
  - '# The following command will fail if running code generators produces any diff
    in output.'
  - apk add --update make
  - CODEGEN_VERIFY=1 make gen-cue
  depends_on: []
  image: golang:1.21.6-alpine
  name: verify-gen-cue
- commands:
  - '# It is required that generated jsonnet is committed and in sync with its inputs.'
  - '# The following command will fail if running code generators produces any diff
    in output.'
  - apk add --update make
  - CODEGEN_VERIFY=1 make gen-jsonnet
  depends_on: []
  image: golang:1.21.6-alpine
  name: verify-gen-jsonnet
- commands:
  - apk add --update make
  - make gen-go
  depends_on:
  - verify-gen-cue
  image: golang:1.21.6-alpine
  name: wire-install
- commands:
  - apk add --update build-base shared-mime-info shared-mime-info-lang
  - go test -tags requires_buildifer -short -covermode=atomic -timeout=5m ./pkg/...
  depends_on:
  - wire-install
  image: golang:1.21.6-alpine
  name: test-backend
- commands:
  - apk add --update build-base
  - go test -count=1 -covermode=atomic -timeout=5m -run '^TestIntegration' $(find
    ./pkg -type f -name '*_test.go' -exec grep -l '^func TestIntegration' '{}' '+'
    | grep -o '\(.*\)/' | sort -u)
  depends_on:
  - wire-install
  image: golang:1.21.6-alpine
  name: test-backend-integration
trigger:
  event:
  - pull_request
  paths:
    exclude:
    - docs/**
    - '*.md'
    include:
    - pkg/**
    - packaging/**
    - .drone.yml
    - conf/**
    - go.sum
    - go.mod
    - public/app/plugins/**/plugin.json
    - docs/sources/setup-grafana/configure-grafana/feature-toggles/**
    - devenv/**
type: docker
volumes:
- host:
    path: /var/run/docker.sock
  name: docker
---
clone:
  retries: 3
depends_on: []
environment:
  EDITION: oss
image_pull_secrets:
- gcr
- gar
kind: pipeline
name: pr-lint-backend
node:
  type: no-parallel
platform:
  arch: amd64
  os: linux
services: []
steps:
- commands:
  - echo $DRONE_RUNNER_NAME
  image: alpine:3.18.5
  name: identify-runner
- commands:
  - go build -o ./bin/build -ldflags '-extldflags -static' ./pkg/build/cmd
  depends_on: []
  environment:
    CGO_ENABLED: 0
  image: golang:1.21.6-alpine
  name: compile-build-cmd
- commands:
  - apk add --update curl jq bash
  - is_fork=$(curl "https://$GITHUB_TOKEN@api.github.com/repos/grafana/grafana/pulls/$DRONE_PULL_REQUEST"
    | jq .head.repo.fork)
  - if [ "$is_fork" != false ]; then return 1; fi
  - git clone "https://$${GITHUB_TOKEN}@github.com/grafana/grafana-enterprise.git"
    ../grafana-enterprise
  - cd ../grafana-enterprise
  - if git checkout ${DRONE_SOURCE_BRANCH}; then echo "checked out ${DRONE_SOURCE_BRANCH}";
    elif git checkout ${DRONE_TARGET_BRANCH}; then echo "git checkout ${DRONE_TARGET_BRANCH}";
    else git checkout main; fi
  - cd ../
  - ln -s src grafana
  - cd ./grafana-enterprise
  - ./build.sh
  environment:
    GITHUB_TOKEN:
      from_secret: github_token
  failure: ignore
  image: alpine/git:2.40.1
  name: clone-enterprise
- commands:
  - apk add --update make
  - make gen-go
  depends_on: []
  image: golang:1.21.6-alpine
  name: wire-install
- commands:
  - apk add --update make build-base
  - make lint-go
  depends_on:
  - wire-install
  environment:
    CGO_ENABLED: "1"
  image: golang:1.21.6-alpine
  name: lint-backend
- commands:
  - go run scripts/modowners/modowners.go check go.mod
  image: golang:1.21.6-alpine
  name: validate-modfile
- commands:
  - apk add --update make
  - make swagger-validate
  image: golang:1.21.6-alpine
  name: validate-openapi-spec
trigger:
  event:
  - pull_request
  paths:
    exclude:
    - docs/**
    - '*.md'
    include:
    - pkg/**
    - packaging/**
    - .drone.yml
    - conf/**
    - go.sum
    - go.mod
    - public/app/plugins/**/plugin.json
    - devenv/**
    - .bingo/**
type: docker
volumes:
- host:
    path: /var/run/docker.sock
  name: docker
---
clone:
  retries: 3
depends_on: []
environment:
  EDITION: oss
image_pull_secrets:
- gcr
- gar
kind: pipeline
name: pr-build-e2e
node:
  type: no-parallel
platform:
  arch: amd64
  os: linux
services: []
steps:
- commands:
  - echo $DRONE_RUNNER_NAME
  image: alpine:3.18.5
  name: identify-runner
- commands:
  - mkdir -p bin
  - curl -fL -o bin/grabpl https://grafana-downloads.storage.googleapis.com/grafana-build-pipeline/v3.0.50/grabpl
  - chmod +x bin/grabpl
  image: byrnedo/alpine-curl:0.1.8
  name: grabpl
- commands:
  - go build -o ./bin/build -ldflags '-extldflags -static' ./pkg/build/cmd
  depends_on: []
  environment:
    CGO_ENABLED: 0
  image: golang:1.21.6-alpine
  name: compile-build-cmd
- commands:
  - '# It is required that code generated from Thema/CUE be committed and in sync
    with its inputs.'
  - '# The following command will fail if running code generators produces any diff
    in output.'
  - apk add --update make
  - CODEGEN_VERIFY=1 make gen-cue
  depends_on: []
  image: golang:1.21.6-alpine
  name: verify-gen-cue
- commands:
  - '# It is required that generated jsonnet is committed and in sync with its inputs.'
  - '# The following command will fail if running code generators produces any diff
    in output.'
  - apk add --update make
  - CODEGEN_VERIFY=1 make gen-jsonnet
  depends_on: []
  image: golang:1.21.6-alpine
  name: verify-gen-jsonnet
- commands:
  - apk add --update make
  - make gen-go
  depends_on:
  - verify-gen-cue
  image: golang:1.21.6-alpine
  name: wire-install
- commands:
  - apk add --update g++ make python3 && ln -sf /usr/bin/python3 /usr/bin/python
  - yarn install --immutable
  depends_on: []
  image: node:20.9.0-alpine
  name: yarn-install
- commands:
  - apk add --update jq bash
  - yarn packages:build
  - yarn packages:pack
  - ./scripts/validate-npm-packages.sh
  depends_on:
  - yarn-install
  environment:
    NODE_OPTIONS: --max_old_space_size=8192
  image: node:20.9.0-alpine
  name: build-frontend-packages
- failure: ignore
  image: grafana/drone-downstream
  name: trigger-enterprise-downstream
  settings:
    params:
    - SOURCE_BUILD_NUMBER=${DRONE_COMMIT}
    - SOURCE_COMMIT=${DRONE_COMMIT}
    - OSS_PULL_REQUEST=${DRONE_PULL_REQUEST}
    repositories:
    - grafana/grafana-enterprise@${DRONE_SOURCE_BRANCH}
    server: https://drone.grafana.net
    token:
      from_secret: drone_token
- commands:
  - /src/grafana-build artifacts -a targz:grafana:linux/amd64 -a targz:grafana:linux/arm64
    -a targz:grafana:linux/arm/v7 --go-version=1.21.6 --yarn-cache=$$YARN_CACHE_FOLDER
    --build-id=$$DRONE_BUILD_NUMBER --grafana-dir=$$PWD > packages.txt
  depends_on:
  - yarn-install
  environment:
    _EXPERIMENTAL_DAGGER_CLOUD_TOKEN:
      from_secret: dagger_token
  image: grafana/grafana-build:main
  name: rgm-package
  pull: always
  volumes:
  - name: docker
    path: /var/run/docker.sock
- commands:
  - apk add --update tar bash
  - mkdir grafana
  - tar --strip-components=1 -xvf ./dist/*amd64.tar.gz -C grafana
  - cp -r devenv scripts tools grafana && cd grafana && ./scripts/grafana-server/start-server
  depends_on:
  - rgm-package
  detach: true
  environment:
    GF_APP_MODE: development
    GF_SERVER_HTTP_PORT: "3001"
    GF_SERVER_ROUTER_LOGGING: "1"
  image: alpine:3.18.5
  name: grafana-server
- commands:
  - ./bin/build e2e-tests --port 3001 --suite dashboards-suite
  depends_on:
  - grafana-server
  environment:
    HOST: grafana-server
  image: cypress/included:13.1.0
  name: end-to-end-tests-dashboards-suite
- commands:
  - ./bin/build e2e-tests --port 3001 --suite smoke-tests-suite
  depends_on:
  - grafana-server
  environment:
    HOST: grafana-server
  image: cypress/included:13.1.0
  name: end-to-end-tests-smoke-tests-suite
- commands:
  - ./bin/build e2e-tests --port 3001 --suite panels-suite
  depends_on:
  - grafana-server
  environment:
    HOST: grafana-server
  image: cypress/included:13.1.0
  name: end-to-end-tests-panels-suite
- commands:
  - ./bin/build e2e-tests --port 3001 --suite various-suite
  depends_on:
  - grafana-server
  environment:
    HOST: grafana-server
  image: cypress/included:13.1.0
  name: end-to-end-tests-various-suite
- commands:
  - cd /
  - ./cpp-e2e/scripts/ci-run.sh azure ${DRONE_SOURCE_BRANCH}
  depends_on:
  - grafana-server
  environment:
    AZURE_SP_APP_ID:
      from_secret: azure_sp_app_id
    AZURE_SP_PASSWORD:
      from_secret: azure_sp_app_pw
    AZURE_TENANT:
      from_secret: azure_tenant
    CYPRESS_CI: "true"
    GITHUB_TOKEN:
      from_secret: github_token
    HOST: grafana-server
  image: us-docker.pkg.dev/grafanalabs-dev/cloud-data-sources/e2e:3.0.0
  name: end-to-end-tests-cloud-plugins-suite-azure
  when:
    paths:
      include:
      - pkg/tsdb/azuremonitor/**
      - public/app/plugins/datasource/azuremonitor/**
      - e2e/cloud-plugins-suite/azure-monitor.spec.ts
    repo:
    - grafana/grafana
- commands:
<<<<<<< HEAD
  - yarn e2e:playwright
  depends_on:
  - grafana-server
  environment:
    HOST: grafana-server
    PORT: "3001"
  failure: ignore
  image: mcr.microsoft.com/playwright:v1.40.0-jammy
  name: playwright-plugin-e2e
- commands:
  - apt-get update
  - apt-get install -yq zip
  - printenv GCP_GRAFANA_UPLOAD_ARTIFACTS_KEY > /tmp/gcpkey_upload_artifacts.json
  - gcloud auth activate-service-account --key-file=/tmp/gcpkey_upload_artifacts.json
  - gsutil cp -r ./playwright-report/. gs://releng-pipeline-artifacts-dev/${DRONE_BUILD_NUMBER}/playwright-report
  - export E2E_PLAYWRIGHT_REPORT_URL=https://storage.googleapis.com/releng-pipeline-artifacts-dev/${DRONE_BUILD_NUMBER}/playwright-report/index.html
  - 'echo "E2E Playwright report uploaded to: $E2E_PLAYWRIGHT_REPORT_URL"'
  depends_on:
  - playwright-plugin-e2e
  environment:
    GCP_GRAFANA_UPLOAD_ARTIFACTS_KEY:
      from_secret: gcp_upload_artifacts_key
    GITHUB_TOKEN:
      from_secret: github_token
  failure: ignore
  image: google/cloud-sdk:431.0.0
  name: playwright-e2e-report-upload
  when:
    status:
    - success
    - failure
- commands:
=======
  - if [ -z `find ./e2e -type f -name *spec.ts.mp4` ]; then echo 'missing videos';
    false; fi
>>>>>>> 38e8c629
  - apt-get update
  - apt-get install -yq zip
  - printenv GCP_GRAFANA_UPLOAD_ARTIFACTS_KEY > /tmp/gcpkey_upload_artifacts.json
  - gcloud auth activate-service-account --key-file=/tmp/gcpkey_upload_artifacts.json
  - find ./e2e -type f -name "*spec.ts.mp4" | zip e2e/videos.zip -@
  - gsutil cp e2e/videos.zip gs://$${E2E_TEST_ARTIFACTS_BUCKET}/${DRONE_BUILD_NUMBER}/artifacts/videos/videos.zip
  - export E2E_ARTIFACTS_VIDEO_ZIP=https://storage.googleapis.com/$${E2E_TEST_ARTIFACTS_BUCKET}/${DRONE_BUILD_NUMBER}/artifacts/videos/videos.zip
  - 'echo "E2E Test artifacts uploaded to: $${E2E_ARTIFACTS_VIDEO_ZIP}"'
  - 'curl -X POST https://api.github.com/repos/${DRONE_REPO}/statuses/${DRONE_COMMIT_SHA}
    -H "Authorization: token $${GITHUB_TOKEN}" -d "{\"state\":\"success\",\"target_url\":\"$${E2E_ARTIFACTS_VIDEO_ZIP}\",
    \"description\": \"Click on the details to download e2e recording videos\", \"context\":
    \"e2e_artifacts\"}"'
  depends_on:
  - end-to-end-tests-dashboards-suite
  - end-to-end-tests-panels-suite
  - end-to-end-tests-smoke-tests-suite
  - end-to-end-tests-various-suite
  environment:
    E2E_TEST_ARTIFACTS_BUCKET: releng-pipeline-artifacts-dev
    GCP_GRAFANA_UPLOAD_ARTIFACTS_KEY:
      from_secret: gcp_upload_artifacts_key
    GITHUB_TOKEN:
      from_secret: github_token
  failure: ignore
  image: google/cloud-sdk:431.0.0
  name: e2e-tests-artifacts-upload
  when:
    status:
    - success
    - failure
- commands:
  - yarn storybook:build
  - ./bin/build verify-storybook
  depends_on:
  - rgm-package
  - build-frontend-packages
  environment:
    NODE_OPTIONS: --max_old_space_size=4096
  image: node:20.9.0-alpine
  name: build-storybook
  when:
    paths:
      include:
      - packages/grafana-ui/**
- commands:
  - npx wait-on@7.0.1 http://$HOST:$PORT
  - pa11y-ci --config .pa11yci-pr.conf.js
  depends_on:
  - grafana-server
  environment:
    GRAFANA_MISC_STATS_API_KEY:
      from_secret: grafana_misc_stats_api_key
    HOST: grafana-server
    PORT: 3001
  failure: always
  image: grafana/docker-puppeteer:1.1.0
  name: test-a11y-frontend
- commands:
  - docker run --privileged --rm tonistiigi/binfmt --install all
  - /src/grafana-build artifacts -a docker:grafana:linux/amd64 -a docker:grafana:linux/amd64:ubuntu
    -a docker:grafana:linux/arm64 -a docker:grafana:linux/arm64:ubuntu -a docker:grafana:linux/arm/v7
    -a docker:grafana:linux/arm/v7:ubuntu --yarn-cache=$$YARN_CACHE_FOLDER --build-id=$$DRONE_BUILD_NUMBER
    --go-version=1.21.6 --ubuntu-base=ubuntu:22.04 --alpine-base=alpine:3.18.5 --tag-format='{{
    .version_base }}-{{ .buildID }}-{{ .arch }}' --grafana-dir=$$PWD --ubuntu-tag-format='{{
    .version_base }}-{{ .buildID }}-ubuntu-{{ .arch }}' > docker.txt
  - find ./dist -name '*docker*.tar.gz' -type f | xargs -n1 docker load -i
  depends_on:
  - yarn-install
  environment:
    _EXPERIMENTAL_DAGGER_CLOUD_TOKEN:
      from_secret: dagger_token
  image: grafana/grafana-build:main
  name: rgm-build-docker
  pull: always
  volumes:
  - name: docker
    path: /var/run/docker.sock
- commands:
  - ./bin/grabpl artifacts docker publish --dockerhub-repo grafana/grafana
  depends_on:
  - rgm-build-docker
  environment:
    DOCKER_PASSWORD:
      from_secret: docker_password
    DOCKER_USER:
      from_secret: docker_username
    GITHUB_APP_ID:
      from_secret: delivery-bot-app-id
    GITHUB_APP_INSTALLATION_ID:
      from_secret: delivery-bot-app-installation-id
    GITHUB_APP_PRIVATE_KEY:
      from_secret: delivery-bot-app-private-key
  failure: ignore
  image: google/cloud-sdk:431.0.0
  name: publish-images-grafana
  volumes:
  - name: docker
    path: /var/run/docker.sock
trigger:
  event:
  - pull_request
  paths:
    exclude:
    - '*.md'
    - docs/**
    - latest.json
type: docker
volumes:
- host:
    path: /var/run/docker.sock
  name: docker
---
clone:
  retries: 3
depends_on: []
environment:
  EDITION: oss
image_pull_secrets:
- gcr
- gar
kind: pipeline
name: pr-integration-tests
node:
  type: no-parallel
platform:
  arch: amd64
  os: linux
services:
- environment:
    PGDATA: /var/lib/postgresql/data/pgdata
    POSTGRES_DB: grafanatest
    POSTGRES_PASSWORD: grafanatest
    POSTGRES_USER: grafanatest
  image: postgres:12.3-alpine
  name: postgres
  volumes:
  - name: postgres
    path: /var/lib/postgresql/data/pgdata
- commands:
  - docker-entrypoint.sh mysqld --character-set-server=utf8mb4 --collation-server=utf8mb4_unicode_ci
  environment:
    MYSQL_DATABASE: grafana_tests
    MYSQL_PASSWORD: password
    MYSQL_ROOT_PASSWORD: rootpass
    MYSQL_USER: grafana
  image: mysql:5.7.39
  name: mysql57
  volumes:
  - name: mysql57
    path: /var/lib/mysql
- commands:
  - docker-entrypoint.sh mysqld --default-authentication-plugin=mysql_native_password
  environment:
    MYSQL_DATABASE: grafana_tests
    MYSQL_PASSWORD: password
    MYSQL_ROOT_PASSWORD: rootpass
    MYSQL_USER: grafana
  image: mysql:8.0.32
  name: mysql80
  volumes:
  - name: mysql80
    path: /var/lib/mysql
- commands:
  - /bin/mimir -target=backend -alertmanager.grafana-alertmanager-compatibility-enabled
  environment: {}
  image: grafana/mimir:r274-1780c50
  name: mimir_backend
- environment: {}
  image: redis:6.2.11-alpine
  name: redis
- environment: {}
  image: memcached:1.6.9-alpine
  name: memcached
steps:
- commands:
  - apk add --update curl jq bash
  - is_fork=$(curl "https://$GITHUB_TOKEN@api.github.com/repos/grafana/grafana/pulls/$DRONE_PULL_REQUEST"
    | jq .head.repo.fork)
  - if [ "$is_fork" != false ]; then return 1; fi
  - git clone "https://$${GITHUB_TOKEN}@github.com/grafana/grafana-enterprise.git"
    ../grafana-enterprise
  - cd ../grafana-enterprise
  - if git checkout ${DRONE_SOURCE_BRANCH}; then echo "checked out ${DRONE_SOURCE_BRANCH}";
    elif git checkout ${DRONE_TARGET_BRANCH}; then echo "git checkout ${DRONE_TARGET_BRANCH}";
    else git checkout main; fi
  - cd ../
  - ln -s src grafana
  - cd ./grafana-enterprise
  - ./build.sh
  environment:
    GITHUB_TOKEN:
      from_secret: github_token
  failure: ignore
  image: alpine/git:2.40.1
  name: clone-enterprise
- commands:
  - mkdir -p bin
  - curl -fL -o bin/grabpl https://grafana-downloads.storage.googleapis.com/grafana-build-pipeline/v3.0.50/grabpl
  - chmod +x bin/grabpl
  image: byrnedo/alpine-curl:0.1.8
  name: grabpl
- commands:
  - go build -o ./bin/build -ldflags '-extldflags -static' ./pkg/build/cmd
  depends_on: []
  environment:
    CGO_ENABLED: 0
  image: golang:1.21.6-alpine
  name: compile-build-cmd
- commands:
  - echo $DRONE_RUNNER_NAME
  image: alpine:3.18.5
  name: identify-runner
- commands:
  - '# It is required that code generated from Thema/CUE be committed and in sync
    with its inputs.'
  - '# The following command will fail if running code generators produces any diff
    in output.'
  - apk add --update make
  - CODEGEN_VERIFY=1 make gen-cue
  depends_on: []
  image: golang:1.21.6-alpine
  name: verify-gen-cue
- commands:
  - '# It is required that generated jsonnet is committed and in sync with its inputs.'
  - '# The following command will fail if running code generators produces any diff
    in output.'
  - apk add --update make
  - CODEGEN_VERIFY=1 make gen-jsonnet
  depends_on: []
  image: golang:1.21.6-alpine
  name: verify-gen-jsonnet
- commands:
  - apk add --update make
  - make gen-go
  depends_on:
  - verify-gen-cue
  image: golang:1.21.6-alpine
  name: wire-install
- commands:
  - dockerize -wait tcp://postgres:5432 -timeout 120s
  image: jwilder/dockerize:0.6.1
  name: wait-for-postgres
- commands:
  - apk add --update build-base
  - apk add --update postgresql-client
  - psql -p 5432 -h postgres -U grafanatest -d grafanatest -f devenv/docker/blocks/postgres_tests/setup.sql
  - go clean -testcache
  - go test -p=1 -count=1 -covermode=atomic -timeout=5m -run '^TestIntegration' $(find
    ./pkg -type f -name '*_test.go' -exec grep -l '^func TestIntegration' '{}' '+'
    | grep -o '\(.*\)/' | sort -u)
  depends_on:
  - wire-install
  - wait-for-postgres
  environment:
    GRAFANA_TEST_DB: postgres
    PGPASSWORD: grafanatest
    POSTGRES_HOST: postgres
  image: golang:1.21.6-alpine
  name: postgres-integration-tests
- commands:
  - dockerize -wait tcp://mysql57:3306 -timeout 120s
  image: jwilder/dockerize:0.6.1
  name: wait-for-mysql-5.7
- commands:
  - apk add --update build-base
  - apk add --update mysql-client
  - cat devenv/docker/blocks/mysql_tests/setup.sql | mysql -h mysql57 -P 3306 -u root
    -prootpass
  - go clean -testcache
  - go test -p=1 -count=1 -covermode=atomic -timeout=5m -run '^TestIntegration' $(find
    ./pkg -type f -name '*_test.go' -exec grep -l '^func TestIntegration' '{}' '+'
    | grep -o '\(.*\)/' | sort -u)
  depends_on:
  - wire-install
  - wait-for-mysql-5.7
  environment:
    GRAFANA_TEST_DB: mysql
    MYSQL_HOST: mysql57
  image: golang:1.21.6-alpine
  name: mysql-5.7-integration-tests
- commands:
  - dockerize -wait tcp://mysql80:3306 -timeout 120s
  image: jwilder/dockerize:0.6.1
  name: wait-for-mysql-8.0
- commands:
  - apk add --update build-base
  - apk add --update mysql-client
  - cat devenv/docker/blocks/mysql_tests/setup.sql | mysql -h mysql80 -P 3306 -u root
    -prootpass
  - go clean -testcache
  - go test -p=1 -count=1 -covermode=atomic -timeout=5m -run '^TestIntegration' $(find
    ./pkg -type f -name '*_test.go' -exec grep -l '^func TestIntegration' '{}' '+'
    | grep -o '\(.*\)/' | sort -u)
  depends_on:
  - wire-install
  - wait-for-mysql-8.0
  environment:
    GRAFANA_TEST_DB: mysql
    MYSQL_HOST: mysql80
  image: golang:1.21.6-alpine
  name: mysql-8.0-integration-tests
- commands:
  - dockerize -wait tcp://redis:6379 -timeout 120s
  image: jwilder/dockerize:0.6.1
  name: wait-for-redis
- commands:
  - apk add --update build-base
  - go clean -testcache
  - go test -run IntegrationRedis -covermode=atomic -timeout=2m ./pkg/...
  depends_on:
  - wire-install
  - wait-for-redis
  environment:
    REDIS_URL: redis://redis:6379/0
  image: golang:1.21.6-alpine
  name: redis-integration-tests
- commands:
  - dockerize -wait tcp://memcached:11211 -timeout 120s
  image: jwilder/dockerize:0.6.1
  name: wait-for-memcached
- commands:
  - apk add --update build-base
  - go clean -testcache
  - go test -run IntegrationMemcached -covermode=atomic -timeout=2m ./pkg/...
  depends_on:
  - wire-install
  - wait-for-memcached
  environment:
    MEMCACHED_HOSTS: memcached:11211
  image: golang:1.21.6-alpine
  name: memcached-integration-tests
- commands:
  - dockerize -wait tcp://mimir_backend:8080 -timeout 120s
  image: jwilder/dockerize:0.6.1
  name: wait-for-remote-alertmanager
- commands:
  - apk add --update build-base
  - go clean -testcache
  - go test -run TestIntegrationRemoteAlertmanager -covermode=atomic -timeout=2m ./pkg/services/ngalert/...
  depends_on:
  - wire-install
  - wait-for-remote-alertmanager
  environment:
    AM_TENANT_ID: test
    AM_URL: http://mimir_backend:8080
  image: golang:1.21.6-alpine
  name: remote-alertmanager-integration-tests
trigger:
  event:
  - pull_request
  paths:
    exclude:
    - docs/**
    - '*.md'
    include:
    - pkg/**
    - packaging/**
    - .drone.yml
    - conf/**
    - go.sum
    - go.mod
    - public/app/plugins/**/plugin.json
type: docker
volumes:
- host:
    path: /var/run/docker.sock
  name: docker
- name: postgres
  temp:
    medium: memory
- name: mysql57
  temp:
    medium: memory
- name: mysql80
  temp:
    medium: memory
---
clone:
  retries: 3
depends_on: []
environment:
  EDITION: oss
image_pull_secrets:
- gcr
- gar
kind: pipeline
name: pr-docs
node:
  type: no-parallel
platform:
  arch: amd64
  os: linux
services: []
steps:
- commands:
  - echo $DRONE_RUNNER_NAME
  image: alpine:3.18.5
  name: identify-runner
- commands:
  - apk add --update g++ make python3 && ln -sf /usr/bin/python3 /usr/bin/python
  - yarn install --immutable
  depends_on: []
  image: node:20.9.0-alpine
  name: yarn-install
- commands:
  - pip3 install codespell
  - codespell -I .codespellignore docs/
  image: python:3.8
  name: codespell
- commands:
  - yarn run prettier:checkDocs
  depends_on:
  - yarn-install
  environment:
    NODE_OPTIONS: --max_old_space_size=8192
  image: node:20.9.0-alpine
  name: lint-docs
- commands:
  - mkdir -p /hugo/content/docs/grafana/latest
  - 'echo -e ''---\nredirectURL: /docs/grafana/latest/\ntype: redirect\nversioned:
    true\n---\n'' > /hugo/content/docs/grafana/_index.md'
  - cp -r docs/sources/* /hugo/content/docs/grafana/latest/
  - cd /hugo && make prod
  image: grafana/docs-base:latest
  name: build-docs-website
  pull: always
- commands:
  - '# It is required that code generated from Thema/CUE be committed and in sync
    with its inputs.'
  - '# The following command will fail if running code generators produces any diff
    in output.'
  - apk add --update make
  - CODEGEN_VERIFY=1 make gen-cue
  depends_on: []
  image: golang:1.21.6-alpine
  name: verify-gen-cue
trigger:
  event:
  - pull_request
  paths:
    include:
    - '*.md'
    - docs/**
    - packages/**/*.md
    - latest.json
  repo:
  - grafana/grafana
type: docker
volumes:
- host:
    path: /var/run/docker.sock
  name: docker
---
clone:
  retries: 3
depends_on: []
environment:
  EDITION: oss
image_pull_secrets:
- gcr
- gar
kind: pipeline
name: pr-shellcheck
node:
  type: no-parallel
platform:
  arch: amd64
  os: linux
services: []
steps:
- commands:
  - go build -o ./bin/build -ldflags '-extldflags -static' ./pkg/build/cmd
  depends_on: []
  environment:
    CGO_ENABLED: 0
  image: golang:1.21.6-alpine
  name: compile-build-cmd
- commands:
  - apt-get update -yq && apt-get install shellcheck
  - shellcheck -e SC1071 -e SC2162 scripts/**/*.sh
  image: ubuntu:22.04
  name: shellcheck
trigger:
  event:
  - pull_request
  paths:
    exclude:
    - '*.md'
    - docs/**
    - latest.json
    include:
    - scripts/**/*.sh
type: docker
volumes:
- host:
    path: /var/run/docker.sock
  name: docker
---
clone:
  retries: 3
depends_on: []
image_pull_secrets:
- gcr
- gar
kind: pipeline
name: pr-swagger-gen
node:
  type: no-parallel
platform:
  arch: amd64
  os: linux
services: []
steps:
- commands:
  - apk add --update curl jq bash
  - is_fork=$(curl "https://$GITHUB_TOKEN@api.github.com/repos/grafana/grafana/pulls/$DRONE_PULL_REQUEST"
    | jq .head.repo.fork)
  - if [ "$is_fork" != false ]; then return 1; fi
  - git clone "https://$${GITHUB_TOKEN}@github.com/grafana/grafana-enterprise.git"
    grafana-enterprise
  - cd grafana-enterprise
  - if git checkout ${DRONE_SOURCE_BRANCH}; then echo "checked out ${DRONE_SOURCE_BRANCH}";
    elif git checkout main; then echo "git checkout main"; else git checkout main;
    fi
  environment:
    GITHUB_TOKEN:
      from_secret: github_token
  failure: ignore
  image: alpine/git:2.40.1
  name: clone-enterprise
- commands:
  - apk add --update git make
  - make swagger-clean && make openapi3-gen
  - for f in public/api-merged.json public/openapi3.json; do git add $f; done
  - if [ -z "$(git diff --name-only --cached)" ]; then echo "Everything seems up to
    date!"; else echo "Please ensure the branch is up-to-date, then regenerate the
    specification by running make swagger-clean && make openapi3-gen" && return 1;
    fi
  depends_on:
  - clone-enterprise
  environment:
    GITHUB_TOKEN:
      from_secret: github_token
  image: golang:1.21.6-alpine
  name: swagger-gen
trigger:
  event:
  - pull_request
  paths:
    exclude:
    - docs/**
    - '*.md'
    include:
    - pkg/**
type: docker
volumes:
- host:
    path: /var/run/docker.sock
  name: docker
---
clone:
  retries: 3
depends_on: []
environment:
  EDITION: oss
image_pull_secrets:
- gcr
- gar
kind: pipeline
name: pr-integration-benchmarks
node:
  type: no-parallel
platform:
  arch: amd64
  os: linux
services:
- environment:
    PGDATA: /var/lib/postgresql/data/pgdata
    POSTGRES_DB: grafanatest
    POSTGRES_PASSWORD: grafanatest
    POSTGRES_USER: grafanatest
  image: postgres:12.3-alpine
  name: postgres
  volumes:
  - name: postgres
    path: /var/lib/postgresql/data/pgdata
- commands:
  - docker-entrypoint.sh mysqld --character-set-server=utf8mb4 --collation-server=utf8mb4_unicode_ci
  environment:
    MYSQL_DATABASE: grafana_tests
    MYSQL_PASSWORD: password
    MYSQL_ROOT_PASSWORD: rootpass
    MYSQL_USER: grafana
  image: mysql:5.7.39
  name: mysql57
  volumes:
  - name: mysql57
    path: /var/lib/mysql
- commands:
  - docker-entrypoint.sh mysqld --default-authentication-plugin=mysql_native_password
  environment:
    MYSQL_DATABASE: grafana_tests
    MYSQL_PASSWORD: password
    MYSQL_ROOT_PASSWORD: rootpass
    MYSQL_USER: grafana
  image: mysql:8.0.32
  name: mysql80
  volumes:
  - name: mysql80
    path: /var/lib/mysql
- commands:
  - /bin/mimir -target=backend -alertmanager.grafana-alertmanager-compatibility-enabled
  environment: {}
  image: grafana/mimir:r274-1780c50
  name: mimir_backend
- environment: {}
  image: redis:6.2.11-alpine
  name: redis
- environment: {}
  image: memcached:1.6.9-alpine
  name: memcached
steps:
- commands:
  - apk add --update curl jq bash
  - git clone "https://$${GITHUB_TOKEN}@github.com/grafana/grafana-enterprise.git"
    ../grafana-enterprise
  - cd ../grafana-enterprise
  - if git checkout ${DRONE_SOURCE_BRANCH}; then echo "checked out ${DRONE_SOURCE_BRANCH}";
    elif git checkout ${DRONE_TARGET_BRANCH}; then echo "git checkout ${DRONE_TARGET_BRANCH}";
    else git checkout main; fi
  - cd ../
  - ln -s src grafana
  - cd ./grafana-enterprise
  - ./build.sh
  environment:
    GITHUB_TOKEN:
      from_secret: github_token
  failure: ignore
  image: alpine/git:2.40.1
  name: clone-enterprise
- commands:
  - go build -o ./bin/build -ldflags '-extldflags -static' ./pkg/build/cmd
  depends_on: []
  environment:
    CGO_ENABLED: 0
  image: golang:1.21.6-alpine
  name: compile-build-cmd
- commands:
  - '# It is required that code generated from Thema/CUE be committed and in sync
    with its inputs.'
  - '# The following command will fail if running code generators produces any diff
    in output.'
  - apk add --update make
  - CODEGEN_VERIFY=1 make gen-cue
  depends_on:
  - clone-enterprise
  image: golang:1.21.6-alpine
  name: verify-gen-cue
- commands:
  - '# It is required that generated jsonnet is committed and in sync with its inputs.'
  - '# The following command will fail if running code generators produces any diff
    in output.'
  - apk add --update make
  - CODEGEN_VERIFY=1 make gen-jsonnet
  depends_on:
  - clone-enterprise
  image: golang:1.21.6-alpine
  name: verify-gen-jsonnet
- commands:
  - apk add --update make
  - make gen-go
  depends_on:
  - verify-gen-cue
  image: golang:1.21.6-alpine
  name: wire-install
- commands:
  - apk add --update build-base
  - if [ -z ${GO_PACKAGES} ]; then echo 'missing GO_PACKAGES'; false; fi
  - go test -v -run=^$ -benchmem -timeout=1h -count=8 -bench=. ${GO_PACKAGES}
  depends_on:
  - wire-install
  image: golang:1.21.6-alpine
  name: sqlite-benchmark-integration-tests
- commands:
  - apk add --update build-base
  - if [ -z ${GO_PACKAGES} ]; then echo 'missing GO_PACKAGES'; false; fi
  - go test -v -run=^$ -benchmem -timeout=1h -count=8 -bench=. ${GO_PACKAGES}
  depends_on:
  - wire-install
  environment:
    GRAFANA_TEST_DB: postgres
    PGPASSWORD: grafanatest
    POSTGRES_HOST: postgres
  image: golang:1.21.6-alpine
  name: postgres-benchmark-integration-tests
- commands:
  - apk add --update build-base
  - if [ -z ${GO_PACKAGES} ]; then echo 'missing GO_PACKAGES'; false; fi
  - go test -v -run=^$ -benchmem -timeout=1h -count=8 -bench=. ${GO_PACKAGES}
  depends_on:
  - wire-install
  environment:
    GRAFANA_TEST_DB: mysql
    MYSQL_HOST: mysql57
  image: golang:1.21.6-alpine
  name: mysql-5.7-benchmark-integration-tests
- commands:
  - apk add --update build-base
  - if [ -z ${GO_PACKAGES} ]; then echo 'missing GO_PACKAGES'; false; fi
  - go test -v -run=^$ -benchmem -timeout=1h -count=8 -bench=. ${GO_PACKAGES}
  depends_on:
  - wire-install
  environment:
    GRAFANA_TEST_DB: mysql
    MYSQL_HOST: mysql80
  image: golang:1.21.6-alpine
  name: mysql-8.0-benchmark-integration-tests
trigger:
  event:
  - promote
  target:
  - gobenchmarks
type: docker
volumes:
- host:
    path: /var/run/docker.sock
  name: docker
- name: postgres
  temp:
    medium: memory
- name: mysql57
  temp:
    medium: memory
- name: mysql80
  temp:
    medium: memory
---
clone:
  retries: 3
depends_on: []
environment:
  EDITION: oss
image_pull_secrets:
- gcr
- gar
kind: pipeline
name: main-docs
node:
  type: no-parallel
platform:
  arch: amd64
  os: linux
services: []
steps:
- commands:
  - echo $DRONE_RUNNER_NAME
  image: alpine:3.18.5
  name: identify-runner
- commands:
  - apk add --update g++ make python3 && ln -sf /usr/bin/python3 /usr/bin/python
  - yarn install --immutable
  depends_on: []
  image: node:20.9.0-alpine
  name: yarn-install
- commands:
  - pip3 install codespell
  - codespell -I .codespellignore docs/
  image: python:3.8
  name: codespell
- commands:
  - yarn run prettier:checkDocs
  depends_on:
  - yarn-install
  environment:
    NODE_OPTIONS: --max_old_space_size=8192
  image: node:20.9.0-alpine
  name: lint-docs
- commands:
  - mkdir -p /hugo/content/docs/grafana/latest
  - 'echo -e ''---\nredirectURL: /docs/grafana/latest/\ntype: redirect\nversioned:
    true\n---\n'' > /hugo/content/docs/grafana/_index.md'
  - cp -r docs/sources/* /hugo/content/docs/grafana/latest/
  - cd /hugo && make prod
  image: grafana/docs-base:latest
  name: build-docs-website
  pull: always
- commands:
  - '# It is required that code generated from Thema/CUE be committed and in sync
    with its inputs.'
  - '# The following command will fail if running code generators produces any diff
    in output.'
  - apk add --update make
  - CODEGEN_VERIFY=1 make gen-cue
  depends_on: []
  image: golang:1.21.6-alpine
  name: verify-gen-cue
trigger:
  branch: main
  event:
  - push
  paths:
    include:
    - '*.md'
    - docs/**
    - packages/**/*.md
    - latest.json
  repo:
  - grafana/grafana
type: docker
volumes:
- host:
    path: /var/run/docker.sock
  name: docker
---
clone:
  retries: 3
depends_on: []
environment:
  EDITION: oss
image_pull_secrets:
- gcr
- gar
kind: pipeline
name: main-test-frontend
node:
  type: no-parallel
platform:
  arch: amd64
  os: linux
services: []
steps:
- commands:
  - echo $DRONE_RUNNER_NAME
  image: alpine:3.18.5
  name: identify-runner
- commands:
  - apk add --update g++ make python3 && ln -sf /usr/bin/python3 /usr/bin/python
  - yarn install --immutable
  depends_on: []
  image: node:20.9.0-alpine
  name: yarn-install
- commands:
  - apk add --update git bash
  - yarn betterer ci
  depends_on:
  - yarn-install
  image: node:20.9.0-alpine
  name: betterer-frontend
- commands:
  - yarn run ci:test-frontend
  depends_on:
  - yarn-install
  environment:
    TEST_MAX_WORKERS: 50%
  image: node:20.9.0-alpine
  name: test-frontend
trigger:
  branch: main
  event:
  - push
  paths:
    exclude:
    - '*.md'
    - docs/**
    - latest.json
  repo:
  - grafana/grafana
type: docker
volumes:
- host:
    path: /var/run/docker.sock
  name: docker
---
clone:
  retries: 3
depends_on: []
environment:
  EDITION: oss
image_pull_secrets:
- gcr
- gar
kind: pipeline
name: main-lint-frontend
node:
  type: no-parallel
platform:
  arch: amd64
  os: linux
services: []
steps:
- commands:
  - echo $DRONE_RUNNER_NAME
  image: alpine:3.18.5
  name: identify-runner
- commands:
  - apk add --update g++ make python3 && ln -sf /usr/bin/python3 /usr/bin/python
  - yarn install --immutable
  depends_on: []
  image: node:20.9.0-alpine
  name: yarn-install
- commands:
  - yarn run prettier:check
  - yarn run lint
  - yarn run typecheck
  depends_on:
  - yarn-install
  environment:
    TEST_MAX_WORKERS: 50%
  image: node:20.9.0-alpine
  name: lint-frontend
- commands:
  - apk add --update git
  - |-
    yarn run i18n:extract || (echo "
    Extraction failed. Make sure that you have no dynamic translation phrases, such as 't(\`preferences.theme.\$${themeID}\`, themeName)' and that no translation key is used twice. Search the output for '[warning]' to find the offending file." && false)
  - "\n            file_diff=$(git diff --dirstat public/locales)\n            if
    [ -n \"$file_diff\" ]; then\n                echo $file_diff\n                echo
    \"\nTranslation extraction has not been committed. Please run 'yarn i18n:extract',
    commit the changes and push again.\"\n                exit 1\n            fi\n
    \           "
  depends_on:
  - yarn-install
  failure: ignore
  image: node:20.9.0-alpine
  name: verify-i18n
trigger:
  branch: main
  event:
  - push
  paths:
    exclude:
    - '*.md'
    - docs/**
    - latest.json
  repo:
  - grafana/grafana
type: docker
volumes:
- host:
    path: /var/run/docker.sock
  name: docker
---
clone:
  retries: 3
depends_on: []
environment:
  EDITION: oss
image_pull_secrets:
- gcr
- gar
kind: pipeline
name: main-test-backend
node:
  type: no-parallel
platform:
  arch: amd64
  os: linux
services: []
steps:
- commands:
  - echo $DRONE_RUNNER_NAME
  image: alpine:3.18.5
  name: identify-runner
- commands:
  - '# It is required that code generated from Thema/CUE be committed and in sync
    with its inputs.'
  - '# The following command will fail if running code generators produces any diff
    in output.'
  - apk add --update make
  - CODEGEN_VERIFY=1 make gen-cue
  depends_on: []
  image: golang:1.21.6-alpine
  name: verify-gen-cue
- commands:
  - '# It is required that generated jsonnet is committed and in sync with its inputs.'
  - '# The following command will fail if running code generators produces any diff
    in output.'
  - apk add --update make
  - CODEGEN_VERIFY=1 make gen-jsonnet
  depends_on: []
  image: golang:1.21.6-alpine
  name: verify-gen-jsonnet
- commands:
  - apk add --update make
  - make gen-go
  depends_on:
  - verify-gen-cue
  image: golang:1.21.6-alpine
  name: wire-install
- commands:
  - apk add --update build-base shared-mime-info shared-mime-info-lang
  - go test -tags requires_buildifer -short -covermode=atomic -timeout=5m ./pkg/...
  depends_on:
  - wire-install
  image: golang:1.21.6-alpine
  name: test-backend
- commands:
  - apk add --update build-base
  - go test -count=1 -covermode=atomic -timeout=5m -run '^TestIntegration' $(find
    ./pkg -type f -name '*_test.go' -exec grep -l '^func TestIntegration' '{}' '+'
    | grep -o '\(.*\)/' | sort -u)
  depends_on:
  - wire-install
  image: golang:1.21.6-alpine
  name: test-backend-integration
trigger:
  branch: main
  event:
  - push
  paths:
    exclude:
    - '*.md'
    - docs/**
    - latest.json
  repo:
  - grafana/grafana
type: docker
volumes:
- host:
    path: /var/run/docker.sock
  name: docker
---
clone:
  retries: 3
depends_on: []
environment:
  EDITION: oss
image_pull_secrets:
- gcr
- gar
kind: pipeline
name: main-lint-backend
node:
  type: no-parallel
platform:
  arch: amd64
  os: linux
services: []
steps:
- commands:
  - echo $DRONE_RUNNER_NAME
  image: alpine:3.18.5
  name: identify-runner
- commands:
  - go build -o ./bin/build -ldflags '-extldflags -static' ./pkg/build/cmd
  depends_on: []
  environment:
    CGO_ENABLED: 0
  image: golang:1.21.6-alpine
  name: compile-build-cmd
- commands:
  - apk add --update make
  - make gen-go
  depends_on: []
  image: golang:1.21.6-alpine
  name: wire-install
- commands:
  - apk add --update make build-base
  - make lint-go
  depends_on:
  - wire-install
  environment:
    CGO_ENABLED: "1"
  image: golang:1.21.6-alpine
  name: lint-backend
- commands:
  - go run scripts/modowners/modowners.go check go.mod
  image: golang:1.21.6-alpine
  name: validate-modfile
- commands:
  - apk add --update make
  - make swagger-validate
  image: golang:1.21.6-alpine
  name: validate-openapi-spec
- commands:
  - ./bin/build verify-drone
  depends_on:
  - compile-build-cmd
  image: byrnedo/alpine-curl:0.1.8
  name: lint-drone
trigger:
  branch: main
  event:
  - push
  paths:
    exclude:
    - '*.md'
    - docs/**
    - latest.json
  repo:
  - grafana/grafana
type: docker
volumes:
- host:
    path: /var/run/docker.sock
  name: docker
---
clone:
  retries: 3
depends_on: []
environment:
  EDITION: oss
image_pull_secrets:
- gcr
- gar
kind: pipeline
name: main-build-e2e-publish
node:
  type: no-parallel
platform:
  arch: amd64
  os: linux
services: []
steps:
- commands:
  - echo $DRONE_RUNNER_NAME
  image: alpine:3.18.5
  name: identify-runner
- commands:
  - mkdir -p bin
  - curl -fL -o bin/grabpl https://grafana-downloads.storage.googleapis.com/grafana-build-pipeline/v3.0.50/grabpl
  - chmod +x bin/grabpl
  image: byrnedo/alpine-curl:0.1.8
  name: grabpl
- commands:
  - go build -o ./bin/build -ldflags '-extldflags -static' ./pkg/build/cmd
  depends_on: []
  environment:
    CGO_ENABLED: 0
  image: golang:1.21.6-alpine
  name: compile-build-cmd
- commands:
  - '# It is required that code generated from Thema/CUE be committed and in sync
    with its inputs.'
  - '# The following command will fail if running code generators produces any diff
    in output.'
  - apk add --update make
  - CODEGEN_VERIFY=1 make gen-cue
  depends_on: []
  image: golang:1.21.6-alpine
  name: verify-gen-cue
- commands:
  - '# It is required that generated jsonnet is committed and in sync with its inputs.'
  - '# The following command will fail if running code generators produces any diff
    in output.'
  - apk add --update make
  - CODEGEN_VERIFY=1 make gen-jsonnet
  depends_on: []
  image: golang:1.21.6-alpine
  name: verify-gen-jsonnet
- commands:
  - apk add --update make
  - make gen-go
  depends_on:
  - verify-gen-cue
  image: golang:1.21.6-alpine
  name: wire-install
- commands:
  - apk add --update g++ make python3 && ln -sf /usr/bin/python3 /usr/bin/python
  - yarn install --immutable
  depends_on: []
  image: node:20.9.0-alpine
  name: yarn-install
- commands:
  - apk add --update jq
  - new_version=$(cat package.json | jq .version | sed s/pre/${DRONE_BUILD_NUMBER}/g)
  - 'echo "New version: $new_version"'
  - yarn run lerna version $new_version --exact --no-git-tag-version --no-push --force-publish
    -y
  - yarn install --mode=update-lockfile
  depends_on:
  - yarn-install
  image: node:20.9.0-alpine
  name: update-package-json-version
- commands:
  - apk add --update jq bash
  - yarn packages:build
  - yarn packages:pack
  - ./scripts/validate-npm-packages.sh
  depends_on:
  - yarn-install
  - update-package-json-version
  environment:
    NODE_OPTIONS: --max_old_space_size=8192
  image: node:20.9.0-alpine
  name: build-frontend-packages
- commands:
  - /src/grafana-build artifacts -a targz:grafana:linux/amd64 -a targz:grafana:linux/arm64
    -a targz:grafana:linux/arm/v7 --go-version=1.21.6 --yarn-cache=$$YARN_CACHE_FOLDER
    --build-id=$$DRONE_BUILD_NUMBER --grafana-dir=$$PWD > packages.txt
  depends_on:
  - update-package-json-version
  environment:
    _EXPERIMENTAL_DAGGER_CLOUD_TOKEN:
      from_secret: dagger_token
  image: grafana/grafana-build:main
  name: rgm-package
  pull: always
  volumes:
  - name: docker
    path: /var/run/docker.sock
- commands:
  - apk add --update tar bash
  - mkdir grafana
  - tar --strip-components=1 -xvf ./dist/*amd64.tar.gz -C grafana
  - cp -r devenv scripts tools grafana && cd grafana && ./scripts/grafana-server/start-server
  depends_on:
  - rgm-package
  detach: true
  environment:
    GF_APP_MODE: development
    GF_SERVER_HTTP_PORT: "3001"
    GF_SERVER_ROUTER_LOGGING: "1"
  image: alpine:3.18.5
  name: grafana-server
- commands:
  - ./bin/build e2e-tests --port 3001 --suite dashboards-suite
  depends_on:
  - grafana-server
  environment:
    HOST: grafana-server
  image: cypress/included:13.1.0
  name: end-to-end-tests-dashboards-suite
- commands:
  - ./bin/build e2e-tests --port 3001 --suite smoke-tests-suite
  depends_on:
  - grafana-server
  environment:
    HOST: grafana-server
  image: cypress/included:13.1.0
  name: end-to-end-tests-smoke-tests-suite
- commands:
  - ./bin/build e2e-tests --port 3001 --suite panels-suite
  depends_on:
  - grafana-server
  environment:
    HOST: grafana-server
  image: cypress/included:13.1.0
  name: end-to-end-tests-panels-suite
- commands:
  - ./bin/build e2e-tests --port 3001 --suite various-suite
  depends_on:
  - grafana-server
  environment:
    HOST: grafana-server
  image: cypress/included:13.1.0
  name: end-to-end-tests-various-suite
- commands:
  - cd /
  - ./cpp-e2e/scripts/ci-run.sh azure ${DRONE_SOURCE_BRANCH}
  depends_on:
  - grafana-server
  environment:
    AZURE_SP_APP_ID:
      from_secret: azure_sp_app_id
    AZURE_SP_PASSWORD:
      from_secret: azure_sp_app_pw
    AZURE_TENANT:
      from_secret: azure_tenant
    CYPRESS_CI: "true"
    GITHUB_TOKEN:
      from_secret: github_token
    HOST: grafana-server
  image: us-docker.pkg.dev/grafanalabs-dev/cloud-data-sources/e2e:3.0.0
  name: end-to-end-tests-cloud-plugins-suite-azure
  when:
    paths:
      include:
      - pkg/tsdb/azuremonitor/**
      - public/app/plugins/datasource/azuremonitor/**
      - e2e/cloud-plugins-suite/azure-monitor.spec.ts
    repo:
    - grafana/grafana
- commands:
<<<<<<< HEAD
  - yarn e2e:playwright
  depends_on:
  - grafana-server
  environment:
    HOST: grafana-server
    PORT: "3001"
  failure: ignore
  image: mcr.microsoft.com/playwright:v1.40.0-jammy
  name: playwright-plugin-e2e
- commands:
  - apt-get update
  - apt-get install -yq zip
  - printenv GCP_GRAFANA_UPLOAD_ARTIFACTS_KEY > /tmp/gcpkey_upload_artifacts.json
  - gcloud auth activate-service-account --key-file=/tmp/gcpkey_upload_artifacts.json
  - gsutil cp -r ./playwright-report/. gs://releng-pipeline-artifacts-dev/${DRONE_BUILD_NUMBER}/playwright-report
  - export E2E_PLAYWRIGHT_REPORT_URL=https://storage.googleapis.com/releng-pipeline-artifacts-dev/${DRONE_BUILD_NUMBER}/playwright-report/index.html
  - 'echo "E2E Playwright report uploaded to: $E2E_PLAYWRIGHT_REPORT_URL"'
  depends_on:
  - playwright-plugin-e2e
  environment:
    GCP_GRAFANA_UPLOAD_ARTIFACTS_KEY:
      from_secret: gcp_upload_artifacts_key
    GITHUB_TOKEN:
      from_secret: github_token
  failure: ignore
  image: google/cloud-sdk:431.0.0
  name: playwright-e2e-report-upload
  when:
    status:
    - success
    - failure
- commands:
=======
  - if [ -z `find ./e2e -type f -name *spec.ts.mp4` ]; then echo 'missing videos';
    false; fi
>>>>>>> 38e8c629
  - apt-get update
  - apt-get install -yq zip
  - printenv GCP_GRAFANA_UPLOAD_ARTIFACTS_KEY > /tmp/gcpkey_upload_artifacts.json
  - gcloud auth activate-service-account --key-file=/tmp/gcpkey_upload_artifacts.json
  - find ./e2e -type f -name "*spec.ts.mp4" | zip e2e/videos.zip -@
  - gsutil cp e2e/videos.zip gs://$${E2E_TEST_ARTIFACTS_BUCKET}/${DRONE_BUILD_NUMBER}/artifacts/videos/videos.zip
  - export E2E_ARTIFACTS_VIDEO_ZIP=https://storage.googleapis.com/$${E2E_TEST_ARTIFACTS_BUCKET}/${DRONE_BUILD_NUMBER}/artifacts/videos/videos.zip
  - 'echo "E2E Test artifacts uploaded to: $${E2E_ARTIFACTS_VIDEO_ZIP}"'
  - 'curl -X POST https://api.github.com/repos/${DRONE_REPO}/statuses/${DRONE_COMMIT_SHA}
    -H "Authorization: token $${GITHUB_TOKEN}" -d "{\"state\":\"success\",\"target_url\":\"$${E2E_ARTIFACTS_VIDEO_ZIP}\",
    \"description\": \"Click on the details to download e2e recording videos\", \"context\":
    \"e2e_artifacts\"}"'
  depends_on:
  - end-to-end-tests-dashboards-suite
  - end-to-end-tests-panels-suite
  - end-to-end-tests-smoke-tests-suite
  - end-to-end-tests-various-suite
  environment:
    E2E_TEST_ARTIFACTS_BUCKET: releng-pipeline-artifacts-dev
    GCP_GRAFANA_UPLOAD_ARTIFACTS_KEY:
      from_secret: gcp_upload_artifacts_key
    GITHUB_TOKEN:
      from_secret: github_token
  failure: ignore
  image: google/cloud-sdk:431.0.0
  name: e2e-tests-artifacts-upload
  when:
    status:
    - success
    - failure
- commands:
  - yarn storybook:build
  - ./bin/build verify-storybook
  depends_on:
  - rgm-package
  - build-frontend-packages
  environment:
    NODE_OPTIONS: --max_old_space_size=4096
  image: node:20.9.0-alpine
  name: build-storybook
  when:
    paths:
      include:
      - packages/grafana-ui/**
- commands:
  - npx wait-on@7.0.1 http://$HOST:$PORT
  - pa11y-ci --config .pa11yci.conf.js --json > pa11y-ci-results.json
  depends_on:
  - grafana-server
  environment:
    GRAFANA_MISC_STATS_API_KEY:
      from_secret: grafana_misc_stats_api_key
    HOST: grafana-server
    PORT: 3001
  failure: ignore
  image: grafana/docker-puppeteer:1.1.0
  name: test-a11y-frontend
- commands:
  - ./bin/build store-storybook --deployment canary
  depends_on:
  - build-storybook
  - end-to-end-tests-dashboards-suite
  - end-to-end-tests-panels-suite
  - end-to-end-tests-smoke-tests-suite
  - end-to-end-tests-various-suite
  environment:
    GCP_KEY:
      from_secret: gcp_grafanauploads
    PRERELEASE_BUCKET:
      from_secret: prerelease_bucket
  image: grafana/grafana-ci-deploy:1.3.3
  name: store-storybook
  when:
    paths:
      include:
      - packages/grafana-ui/**
    repo:
    - grafana/grafana
- commands:
  - apk add --update bash grep git
  - ./scripts/ci-frontend-metrics.sh ./grafana/public/build | ./bin/build publish-metrics
    $$GRAFANA_MISC_STATS_API_KEY
  depends_on:
  - test-a11y-frontend
  environment:
    GRAFANA_MISC_STATS_API_KEY:
      from_secret: grafana_misc_stats_api_key
  failure: ignore
  image: node:20.9.0-alpine
  name: publish-frontend-metrics
  when:
    repo:
    - grafana/grafana
- commands:
  - docker run --privileged --rm tonistiigi/binfmt --install all
  - /src/grafana-build artifacts -a docker:grafana:linux/amd64 -a docker:grafana:linux/amd64:ubuntu
    -a docker:grafana:linux/arm64 -a docker:grafana:linux/arm64:ubuntu -a docker:grafana:linux/arm/v7
    -a docker:grafana:linux/arm/v7:ubuntu --yarn-cache=$$YARN_CACHE_FOLDER --build-id=$$DRONE_BUILD_NUMBER
    --go-version=1.21.6 --ubuntu-base=ubuntu:22.04 --alpine-base=alpine:3.18.5 --tag-format='{{
    .version_base }}-{{ .buildID }}-{{ .arch }}' --grafana-dir=$$PWD --ubuntu-tag-format='{{
    .version_base }}-{{ .buildID }}-ubuntu-{{ .arch }}' > docker.txt
  - find ./dist -name '*docker*.tar.gz' -type f | xargs -n1 docker load -i
  depends_on:
  - update-package-json-version
  environment:
    _EXPERIMENTAL_DAGGER_CLOUD_TOKEN:
      from_secret: dagger_token
  image: grafana/grafana-build:main
  name: rgm-build-docker
  pull: always
  volumes:
  - name: docker
    path: /var/run/docker.sock
- commands:
  - ./bin/grabpl artifacts docker publish --dockerhub-repo grafana/grafana
  depends_on:
  - rgm-build-docker
  environment:
    DOCKER_PASSWORD:
      from_secret: docker_password
    DOCKER_USER:
      from_secret: docker_username
    GCP_KEY:
      from_secret: gcp_grafanauploads
    GITHUB_APP_ID:
      from_secret: delivery-bot-app-id
    GITHUB_APP_INSTALLATION_ID:
      from_secret: delivery-bot-app-installation-id
    GITHUB_APP_PRIVATE_KEY:
      from_secret: delivery-bot-app-private-key
  image: google/cloud-sdk:431.0.0
  name: publish-images-grafana
  volumes:
  - name: docker
    path: /var/run/docker.sock
  when:
    repo:
    - grafana/grafana
- commands:
  - ./bin/grabpl artifacts docker publish --dockerhub-repo grafana/grafana-oss
  depends_on:
  - rgm-build-docker
  environment:
    DOCKER_PASSWORD:
      from_secret: docker_password
    DOCKER_USER:
      from_secret: docker_username
    GCP_KEY:
      from_secret: gcp_grafanauploads
    GITHUB_APP_ID:
      from_secret: delivery-bot-app-id
    GITHUB_APP_INSTALLATION_ID:
      from_secret: delivery-bot-app-installation-id
    GITHUB_APP_PRIVATE_KEY:
      from_secret: delivery-bot-app-private-key
  image: google/cloud-sdk:431.0.0
  name: publish-images-grafana-oss
  volumes:
  - name: docker
    path: /var/run/docker.sock
  when:
    repo:
    - grafana/grafana
- commands:
  - apk add --update bash
  - ./scripts/publish-npm-packages.sh --dist-tag 'canary' --registry 'https://registry.npmjs.org'
  depends_on:
  - end-to-end-tests-dashboards-suite
  - end-to-end-tests-panels-suite
  - end-to-end-tests-smoke-tests-suite
  - end-to-end-tests-various-suite
  - build-frontend-packages
  environment:
    NPM_TOKEN:
      from_secret: npm_token
  image: node:20.9.0-alpine
  name: release-canary-npm-packages
  when:
    paths:
      include:
      - packages/**
    repo:
    - grafana/grafana
- commands:
  - ./bin/build upload-packages --edition oss
  depends_on:
  - end-to-end-tests-dashboards-suite
  - end-to-end-tests-panels-suite
  - end-to-end-tests-smoke-tests-suite
  - end-to-end-tests-various-suite
  environment:
    GCP_KEY:
      from_secret: gcp_grafanauploads_base64
    PRERELEASE_BUCKET:
      from_secret: prerelease_bucket
  image: grafana/grafana-ci-deploy:1.3.3
  name: upload-packages
  when:
    repo:
    - grafana/grafana
- commands:
  - ./bin/build upload-cdn --edition oss
  depends_on:
  - grafana-server
  environment:
    GCP_KEY:
      from_secret: gcp_grafanauploads
    PRERELEASE_BUCKET:
      from_secret: prerelease_bucket
  image: grafana/grafana-ci-deploy:1.3.3
  name: upload-cdn-assets
  when:
    repo:
    - grafana/grafana
trigger:
  branch: main
  event:
  - push
  paths:
    exclude:
    - '*.md'
    - docs/**
    - latest.json
  repo:
  - grafana/grafana
type: docker
volumes:
- host:
    path: /var/run/docker.sock
  name: docker
---
clone:
  retries: 3
depends_on: []
environment:
  EDITION: oss
image_pull_secrets:
- gcr
- gar
kind: pipeline
name: main-integration-tests
node:
  type: no-parallel
platform:
  arch: amd64
  os: linux
services:
- environment:
    PGDATA: /var/lib/postgresql/data/pgdata
    POSTGRES_DB: grafanatest
    POSTGRES_PASSWORD: grafanatest
    POSTGRES_USER: grafanatest
  image: postgres:12.3-alpine
  name: postgres
  volumes:
  - name: postgres
    path: /var/lib/postgresql/data/pgdata
- commands:
  - docker-entrypoint.sh mysqld --character-set-server=utf8mb4 --collation-server=utf8mb4_unicode_ci
  environment:
    MYSQL_DATABASE: grafana_tests
    MYSQL_PASSWORD: password
    MYSQL_ROOT_PASSWORD: rootpass
    MYSQL_USER: grafana
  image: mysql:5.7.39
  name: mysql57
  volumes:
  - name: mysql57
    path: /var/lib/mysql
- commands:
  - docker-entrypoint.sh mysqld --default-authentication-plugin=mysql_native_password
  environment:
    MYSQL_DATABASE: grafana_tests
    MYSQL_PASSWORD: password
    MYSQL_ROOT_PASSWORD: rootpass
    MYSQL_USER: grafana
  image: mysql:8.0.32
  name: mysql80
  volumes:
  - name: mysql80
    path: /var/lib/mysql
- commands:
  - /bin/mimir -target=backend -alertmanager.grafana-alertmanager-compatibility-enabled
  environment: {}
  image: grafana/mimir:r274-1780c50
  name: mimir_backend
- environment: {}
  image: redis:6.2.11-alpine
  name: redis
- environment: {}
  image: memcached:1.6.9-alpine
  name: memcached
steps:
- commands:
  - mkdir -p bin
  - curl -fL -o bin/grabpl https://grafana-downloads.storage.googleapis.com/grafana-build-pipeline/v3.0.50/grabpl
  - chmod +x bin/grabpl
  image: byrnedo/alpine-curl:0.1.8
  name: grabpl
- commands:
  - go build -o ./bin/build -ldflags '-extldflags -static' ./pkg/build/cmd
  depends_on: []
  environment:
    CGO_ENABLED: 0
  image: golang:1.21.6-alpine
  name: compile-build-cmd
- commands:
  - echo $DRONE_RUNNER_NAME
  image: alpine:3.18.5
  name: identify-runner
- commands:
  - '# It is required that code generated from Thema/CUE be committed and in sync
    with its inputs.'
  - '# The following command will fail if running code generators produces any diff
    in output.'
  - apk add --update make
  - CODEGEN_VERIFY=1 make gen-cue
  depends_on: []
  image: golang:1.21.6-alpine
  name: verify-gen-cue
- commands:
  - '# It is required that generated jsonnet is committed and in sync with its inputs.'
  - '# The following command will fail if running code generators produces any diff
    in output.'
  - apk add --update make
  - CODEGEN_VERIFY=1 make gen-jsonnet
  depends_on: []
  image: golang:1.21.6-alpine
  name: verify-gen-jsonnet
- commands:
  - apk add --update make
  - make gen-go
  depends_on:
  - verify-gen-cue
  image: golang:1.21.6-alpine
  name: wire-install
- commands:
  - dockerize -wait tcp://postgres:5432 -timeout 120s
  image: jwilder/dockerize:0.6.1
  name: wait-for-postgres
- commands:
  - apk add --update build-base
  - apk add --update postgresql-client
  - psql -p 5432 -h postgres -U grafanatest -d grafanatest -f devenv/docker/blocks/postgres_tests/setup.sql
  - go clean -testcache
  - go test -p=1 -count=1 -covermode=atomic -timeout=5m -run '^TestIntegration' $(find
    ./pkg -type f -name '*_test.go' -exec grep -l '^func TestIntegration' '{}' '+'
    | grep -o '\(.*\)/' | sort -u)
  depends_on:
  - wire-install
  - wait-for-postgres
  environment:
    GRAFANA_TEST_DB: postgres
    PGPASSWORD: grafanatest
    POSTGRES_HOST: postgres
  image: golang:1.21.6-alpine
  name: postgres-integration-tests
- commands:
  - dockerize -wait tcp://mysql57:3306 -timeout 120s
  image: jwilder/dockerize:0.6.1
  name: wait-for-mysql-5.7
- commands:
  - apk add --update build-base
  - apk add --update mysql-client
  - cat devenv/docker/blocks/mysql_tests/setup.sql | mysql -h mysql57 -P 3306 -u root
    -prootpass
  - go clean -testcache
  - go test -p=1 -count=1 -covermode=atomic -timeout=5m -run '^TestIntegration' $(find
    ./pkg -type f -name '*_test.go' -exec grep -l '^func TestIntegration' '{}' '+'
    | grep -o '\(.*\)/' | sort -u)
  depends_on:
  - wire-install
  - wait-for-mysql-5.7
  environment:
    GRAFANA_TEST_DB: mysql
    MYSQL_HOST: mysql57
  image: golang:1.21.6-alpine
  name: mysql-5.7-integration-tests
- commands:
  - dockerize -wait tcp://mysql80:3306 -timeout 120s
  image: jwilder/dockerize:0.6.1
  name: wait-for-mysql-8.0
- commands:
  - apk add --update build-base
  - apk add --update mysql-client
  - cat devenv/docker/blocks/mysql_tests/setup.sql | mysql -h mysql80 -P 3306 -u root
    -prootpass
  - go clean -testcache
  - go test -p=1 -count=1 -covermode=atomic -timeout=5m -run '^TestIntegration' $(find
    ./pkg -type f -name '*_test.go' -exec grep -l '^func TestIntegration' '{}' '+'
    | grep -o '\(.*\)/' | sort -u)
  depends_on:
  - wire-install
  - wait-for-mysql-8.0
  environment:
    GRAFANA_TEST_DB: mysql
    MYSQL_HOST: mysql80
  image: golang:1.21.6-alpine
  name: mysql-8.0-integration-tests
- commands:
  - dockerize -wait tcp://redis:6379 -timeout 120s
  image: jwilder/dockerize:0.6.1
  name: wait-for-redis
- commands:
  - apk add --update build-base
  - go clean -testcache
  - go test -run IntegrationRedis -covermode=atomic -timeout=2m ./pkg/...
  depends_on:
  - wire-install
  - wait-for-redis
  environment:
    REDIS_URL: redis://redis:6379/0
  image: golang:1.21.6-alpine
  name: redis-integration-tests
- commands:
  - dockerize -wait tcp://memcached:11211 -timeout 120s
  image: jwilder/dockerize:0.6.1
  name: wait-for-memcached
- commands:
  - apk add --update build-base
  - go clean -testcache
  - go test -run IntegrationMemcached -covermode=atomic -timeout=2m ./pkg/...
  depends_on:
  - wire-install
  - wait-for-memcached
  environment:
    MEMCACHED_HOSTS: memcached:11211
  image: golang:1.21.6-alpine
  name: memcached-integration-tests
- commands:
  - dockerize -wait tcp://mimir_backend:8080 -timeout 120s
  image: jwilder/dockerize:0.6.1
  name: wait-for-remote-alertmanager
- commands:
  - apk add --update build-base
  - go clean -testcache
  - go test -run TestIntegrationRemoteAlertmanager -covermode=atomic -timeout=2m ./pkg/services/ngalert/...
  depends_on:
  - wire-install
  - wait-for-remote-alertmanager
  environment:
    AM_TENANT_ID: test
    AM_URL: http://mimir_backend:8080
  image: golang:1.21.6-alpine
  name: remote-alertmanager-integration-tests
trigger:
  branch: main
  event:
  - push
  paths:
    exclude:
    - '*.md'
    - docs/**
    - latest.json
  repo:
  - grafana/grafana
type: docker
volumes:
- host:
    path: /var/run/docker.sock
  name: docker
- name: postgres
  temp:
    medium: memory
- name: mysql57
  temp:
    medium: memory
- name: mysql80
  temp:
    medium: memory
---
clone:
  retries: 3
depends_on:
- main-test-frontend
- main-test-backend
- main-build-e2e-publish
- main-integration-tests
environment:
  EDITION: oss
image_pull_secrets:
- gcr
- gar
kind: pipeline
name: main-windows
platform:
  arch: amd64
  os: windows
  version: "1809"
services: []
steps:
- commands:
  - echo $env:DRONE_RUNNER_NAME
  image: mcr.microsoft.com/windows:1809
  name: identify-runner
- commands:
  - $$ProgressPreference = "SilentlyContinue"
  - Invoke-WebRequest https://grafana-downloads.storage.googleapis.com/grafana-build-pipeline/v3.0.50/windows/grabpl.exe
    -OutFile grabpl.exe
  image: grafana/ci-wix:0.1.1
  name: windows-init
trigger:
  branch: main
  event:
  - push
  paths:
    exclude:
    - '*.md'
    - docs/**
    - latest.json
  repo:
  - grafana/grafana
type: docker
volumes:
- host:
    path: //./pipe/docker_engine/
  name: docker
---
clone:
  retries: 3
depends_on:
- main-build-e2e-publish
- main-integration-tests
environment:
  EDITION: oss
image_pull_secrets:
- gcr
- gar
kind: pipeline
name: main-trigger-downstream
node:
  type: no-parallel
platform:
  arch: amd64
  os: linux
services: []
steps:
- image: grafana/drone-downstream
  name: trigger-enterprise-downstream
  settings:
    params:
    - SOURCE_BUILD_NUMBER=${DRONE_COMMIT}
    - SOURCE_COMMIT=${DRONE_COMMIT}
    repositories:
    - grafana/grafana-enterprise@main
    server: https://drone.grafana.net
    token:
      from_secret: drone_token
trigger:
  branch: main
  event:
  - push
  paths:
    exclude:
    - '*.md'
    - docs/**
    - latest.json
  repo:
  - grafana/grafana-security-mirror
type: docker
volumes:
- host:
    path: /var/run/docker.sock
  name: docker
---
clone:
  retries: 3
depends_on:
- main-test-frontend
- main-test-backend
- main-build-e2e-publish
- main-integration-tests
- main-windows
kind: pipeline
name: main-notify
platform:
  arch: amd64
  os: linux
steps:
- image: plugins/slack
  name: slack
  settings:
    channel: grafana-ci-notifications
    template: |-
      Build {{build.number}} failed for commit: <https://github.com/{{repo.owner}}/{{repo.name}}/commit/{{build.commit}}|{{ truncate build.commit 8 }}>: {{build.link}}
      Branch: <https://github.com/{{ repo.owner }}/{{ repo.name }}/commits/{{ build.branch }}|{{ build.branch }}>
      Author: {{build.author}}
    webhook:
      from_secret: slack_webhook
trigger:
  branch: main
  event:
  - push
  paths:
    exclude:
    - '*.md'
    - docs/**
    - latest.json
  repo:
  - grafana/grafana
  status:
  - failure
type: docker
---
clone:
  retries: 3
depends_on: []
environment:
  EDITION: oss
image_pull_secrets:
- gcr
- gar
kind: pipeline
name: publish-docker-public
node:
  type: no-parallel
platform:
  arch: amd64
  os: linux
services: []
steps:
- commands:
  - echo $DRONE_RUNNER_NAME
  image: alpine:3.18.5
  name: identify-runner
- commands:
  - mkdir -p bin
  - curl -fL -o bin/grabpl https://grafana-downloads.storage.googleapis.com/grafana-build-pipeline/v3.0.50/grabpl
  - chmod +x bin/grabpl
  image: byrnedo/alpine-curl:0.1.8
  name: grabpl
- commands:
  - go build -o ./bin/build -ldflags '-extldflags -static' ./pkg/build/cmd
  depends_on: []
  environment:
    CGO_ENABLED: 0
  image: golang:1.21.6-alpine
  name: compile-build-cmd
- commands:
  - ./bin/build artifacts docker fetch --edition oss
  depends_on:
  - compile-build-cmd
  environment:
    DOCKER_PASSWORD:
      from_secret: docker_password
    DOCKER_USER:
      from_secret: docker_username
    GCP_KEY:
      from_secret: gcp_grafanauploads
  image: google/cloud-sdk:431.0.0
  name: fetch-images
  volumes:
  - name: docker
    path: /var/run/docker.sock
- commands:
  - ./bin/grabpl artifacts docker publish --dockerhub-repo grafana/grafana --version-tag
    ${DRONE_TAG}
  depends_on:
  - fetch-images
  environment:
    DOCKER_PASSWORD:
      from_secret: docker_password
    DOCKER_USER:
      from_secret: docker_username
    GCP_KEY:
      from_secret: gcp_grafanauploads
    GITHUB_APP_ID:
      from_secret: delivery-bot-app-id
    GITHUB_APP_INSTALLATION_ID:
      from_secret: delivery-bot-app-installation-id
    GITHUB_APP_PRIVATE_KEY:
      from_secret: delivery-bot-app-private-key
  image: google/cloud-sdk:431.0.0
  name: publish-images-grafana
  volumes:
  - name: docker
    path: /var/run/docker.sock
- commands:
  - ./bin/grabpl artifacts docker publish --dockerhub-repo grafana/grafana-oss --version-tag
    ${DRONE_TAG}
  depends_on:
  - fetch-images
  environment:
    DOCKER_PASSWORD:
      from_secret: docker_password
    DOCKER_USER:
      from_secret: docker_username
    GCP_KEY:
      from_secret: gcp_grafanauploads
    GITHUB_APP_ID:
      from_secret: delivery-bot-app-id
    GITHUB_APP_INSTALLATION_ID:
      from_secret: delivery-bot-app-installation-id
    GITHUB_APP_PRIVATE_KEY:
      from_secret: delivery-bot-app-private-key
  image: google/cloud-sdk:431.0.0
  name: publish-images-grafana-oss
  volumes:
  - name: docker
    path: /var/run/docker.sock
trigger:
  event:
  - promote
  target:
  - public
type: docker
volumes:
- host:
    path: /var/run/docker.sock
  name: docker
---
clone:
  retries: 3
depends_on: []
environment:
  EDITION: oss
image_pull_secrets:
- gcr
- gar
kind: pipeline
name: publish-artifacts-public
node:
  type: no-parallel
platform:
  arch: amd64
  os: linux
services: []
steps:
- commands:
  - go build -o ./bin/build -ldflags '-extldflags -static' ./pkg/build/cmd
  depends_on: []
  environment:
    CGO_ENABLED: 0
  image: golang:1.21.6-alpine
  name: compile-build-cmd
- commands:
  - ./bin/build artifacts packages --tag $${DRONE_TAG} --src-bucket $${PRERELEASE_BUCKET}
  depends_on:
  - compile-build-cmd
  environment:
    GCP_KEY:
      from_secret: gcp_grafanauploads_base64
    PRERELEASE_BUCKET:
      from_secret: prerelease_bucket
  image: grafana/grafana-ci-deploy:1.3.3
  name: publish-artifacts
- commands:
  - ./bin/build artifacts static-assets --tag ${DRONE_TAG} --static-asset-editions=grafana-oss
  depends_on:
  - compile-build-cmd
  environment:
    GCP_KEY:
      from_secret: gcp_grafanauploads_base64
    PRERELEASE_BUCKET:
      from_secret: prerelease_bucket
    STATIC_ASSET_EDITIONS:
      from_secret: static_asset_editions
  image: grafana/grafana-ci-deploy:1.3.3
  name: publish-static-assets
- commands:
  - ./bin/build artifacts storybook --tag ${DRONE_TAG}
  depends_on:
  - compile-build-cmd
  environment:
    GCP_KEY:
      from_secret: gcp_grafanauploads_base64
    PRERELEASE_BUCKET:
      from_secret: prerelease_bucket
  image: grafana/grafana-ci-deploy:1.3.3
  name: publish-storybook
trigger:
  event:
  - promote
  target:
  - public
type: docker
volumes:
- host:
    path: /var/run/docker.sock
  name: docker
---
clone:
  retries: 3
depends_on: []
environment:
  EDITION: oss
image_pull_secrets:
- gcr
- gar
kind: pipeline
name: publish-npm-packages-public
node:
  type: no-parallel
platform:
  arch: amd64
  os: linux
services: []
steps:
- commands:
  - go build -o ./bin/build -ldflags '-extldflags -static' ./pkg/build/cmd
  depends_on: []
  environment:
    CGO_ENABLED: 0
  image: golang:1.21.6-alpine
  name: compile-build-cmd
- commands:
  - apk add --update g++ make python3 && ln -sf /usr/bin/python3 /usr/bin/python
  - yarn install --immutable
  depends_on: []
  image: node:20.9.0-alpine
  name: yarn-install
- commands:
  - ./bin/build artifacts npm retrieve --tag ${DRONE_TAG}
  depends_on:
  - compile-build-cmd
  - yarn-install
  environment:
    GCP_KEY:
      from_secret: gcp_grafanauploads_base64
    PRERELEASE_BUCKET:
      from_secret: prerelease_bucket
  failure: ignore
  image: grafana/grafana-ci-deploy:1.3.3
  name: retrieve-npm-packages
- commands:
  - ./bin/build artifacts npm release --tag ${DRONE_TAG}
  depends_on:
  - compile-build-cmd
  - retrieve-npm-packages
  environment:
    NPM_TOKEN:
      from_secret: npm_token
  failure: ignore
  image: node:20.9.0-alpine
  name: release-npm-packages
trigger:
  event:
  - promote
  target:
  - public
type: docker
volumes:
- host:
    path: /var/run/docker.sock
  name: docker
---
clone:
  retries: 3
depends_on:
- publish-artifacts-public
- publish-docker-public
environment:
  EDITION: oss
image_pull_secrets:
- gcr
- gar
kind: pipeline
name: publish-packages
node:
  type: no-parallel
platform:
  arch: amd64
  os: linux
services: []
steps:
- commands:
  - go build -o ./bin/build -ldflags '-extldflags -static' ./pkg/build/cmd
  depends_on: []
  environment:
    CGO_ENABLED: 0
  image: golang:1.21.6-alpine
  name: compile-build-cmd
- depends_on:
  - compile-build-cmd
  image: us.gcr.io/kubernetes-dev/package-publish:latest
  name: publish-linux-packages-deb
  privileged: true
  settings:
    access_key_id:
      from_secret: packages_access_key_id
    deb_distribution: auto
    gpg_passphrase:
      from_secret: packages_gpg_passphrase
    gpg_private_key:
      from_secret: packages_gpg_private_key
    gpg_public_key:
      from_secret: packages_gpg_public_key
    package_path: gs://grafana-prerelease/artifacts/downloads/*${DRONE_TAG}/oss/**.deb
    secret_access_key:
      from_secret: packages_secret_access_key
    service_account_json:
      from_secret: packages_service_account
    target_bucket: grafana-packages
- depends_on:
  - compile-build-cmd
  image: us.gcr.io/kubernetes-dev/package-publish:latest
  name: publish-linux-packages-rpm
  privileged: true
  settings:
    access_key_id:
      from_secret: packages_access_key_id
    deb_distribution: auto
    gpg_passphrase:
      from_secret: packages_gpg_passphrase
    gpg_private_key:
      from_secret: packages_gpg_private_key
    gpg_public_key:
      from_secret: packages_gpg_public_key
    package_path: gs://grafana-prerelease/artifacts/downloads/*${DRONE_TAG}/oss/**.rpm
    secret_access_key:
      from_secret: packages_secret_access_key
    service_account_json:
      from_secret: packages_service_account
    target_bucket: grafana-packages
- commands:
  - ./bin/build publish grafana-com --edition oss ${DRONE_TAG}
  depends_on:
  - publish-linux-packages-deb
  - publish-linux-packages-rpm
  environment:
    GCP_KEY:
      from_secret: gcp_grafanauploads_base64
    GRAFANA_COM_API_KEY:
      from_secret: grafana_api_key
  image: grafana/grafana-ci-deploy:1.3.3
  name: publish-grafanacom
trigger:
  event:
  - promote
  target:
  - public
type: docker
volumes:
- host:
    path: /var/run/docker.sock
  name: docker
---
clone:
  retries: 3
depends_on:
- main-test-backend
- main-test-frontend
image_pull_secrets:
- gcr
- gar
kind: pipeline
name: rgm-main-prerelease
node:
  type: no-parallel
platform:
  arch: amd64
  os: linux
services: []
steps:
- commands:
  - export GRAFANA_DIR=$$(pwd)
  - cd /src && ./scripts/drone_build_main.sh
  environment:
    _EXPERIMENTAL_DAGGER_CLOUD_TOKEN:
      from_secret: dagger_token
    ALPINE_BASE: alpine:3.18.5
    CDN_DESTINATION:
      from_secret: rgm_cdn_destination
    DESTINATION:
      from_secret: destination
    DOCKER_PASSWORD:
      from_secret: docker_password
    DOCKER_USERNAME:
      from_secret: docker_username
    DOWNLOADS_DESTINATION:
      from_secret: rgm_downloads_destination
    GCOM_API_KEY:
      from_secret: grafana_api_key
    GCP_KEY_BASE64:
      from_secret: gcp_key_base64
    GITHUB_TOKEN:
      from_secret: github_token
    GO_VERSION: 1.21.6
    GPG_PASSPHRASE:
      from_secret: packages_gpg_passphrase
    GPG_PRIVATE_KEY:
      from_secret: packages_gpg_private_key
    GPG_PUBLIC_KEY:
      from_secret: packages_gpg_public_key
    NPM_TOKEN:
      from_secret: npm_token
    STORYBOOK_DESTINATION:
      from_secret: rgm_storybook_destination
    UBUNTU_BASE: ubuntu:22.04
  image: grafana/grafana-build:main
  name: rgm-build
  pull: always
  volumes:
  - name: docker
    path: /var/run/docker.sock
trigger:
  branch: main
  event:
  - push
  paths:
    exclude:
    - '*.md'
    - docs/**
    - packages/**/*.md
    - latest.json
  repo:
  - grafana/grafana
type: docker
volumes:
- host:
    path: /var/run/docker.sock
  name: docker
---
clone:
  retries: 3
depends_on: []
environment:
  EDITION: oss
image_pull_secrets:
- gcr
- gar
kind: pipeline
name: release-whatsnew-checker
node:
  type: no-parallel
platform:
  arch: amd64
  os: linux
services: []
steps:
- commands:
  - go build -o ./bin/build -ldflags '-extldflags -static' ./pkg/build/cmd
  depends_on: []
  environment:
    CGO_ENABLED: 0
  image: golang:1.21.6-alpine
  name: compile-build-cmd
- commands:
  - ./bin/build whatsnew-checker
  depends_on:
  - compile-build-cmd
  image: golang:1.21.6-alpine
  name: whats-new-checker
trigger:
  event:
    exclude:
    - promote
  ref:
    exclude:
    - refs/tags/*-cloud*
    include:
    - refs/tags/v*
type: docker
volumes:
- host:
    path: /var/run/docker.sock
  name: docker
---
clone:
  retries: 3
depends_on: []
environment:
  EDITION: oss
image_pull_secrets:
- gcr
- gar
kind: pipeline
name: release-test-frontend
node:
  type: no-parallel
platform:
  arch: amd64
  os: linux
services: []
steps:
- commands:
  - echo $DRONE_RUNNER_NAME
  image: alpine:3.18.5
  name: identify-runner
- commands:
  - apk add --update g++ make python3 && ln -sf /usr/bin/python3 /usr/bin/python
  - yarn install --immutable
  depends_on: []
  image: node:20.9.0-alpine
  name: yarn-install
- commands:
  - apk add --update git bash
  - yarn betterer ci
  depends_on:
  - yarn-install
  image: node:20.9.0-alpine
  name: betterer-frontend
- commands:
  - yarn run ci:test-frontend
  depends_on:
  - yarn-install
  environment:
    TEST_MAX_WORKERS: 50%
  image: node:20.9.0-alpine
  name: test-frontend
trigger:
  event:
    exclude:
    - promote
  ref:
    exclude:
    - refs/tags/*-cloud*
    include:
    - refs/tags/v*
type: docker
volumes:
- host:
    path: /var/run/docker.sock
  name: docker
---
clone:
  retries: 3
depends_on: []
environment:
  EDITION: oss
image_pull_secrets:
- gcr
- gar
kind: pipeline
name: release-test-backend
node:
  type: no-parallel
platform:
  arch: amd64
  os: linux
services: []
steps:
- commands:
  - echo $DRONE_RUNNER_NAME
  image: alpine:3.18.5
  name: identify-runner
- commands:
  - '# It is required that code generated from Thema/CUE be committed and in sync
    with its inputs.'
  - '# The following command will fail if running code generators produces any diff
    in output.'
  - apk add --update make
  - CODEGEN_VERIFY=1 make gen-cue
  depends_on: []
  image: golang:1.21.6-alpine
  name: verify-gen-cue
- commands:
  - '# It is required that generated jsonnet is committed and in sync with its inputs.'
  - '# The following command will fail if running code generators produces any diff
    in output.'
  - apk add --update make
  - CODEGEN_VERIFY=1 make gen-jsonnet
  depends_on: []
  image: golang:1.21.6-alpine
  name: verify-gen-jsonnet
- commands:
  - apk add --update make
  - make gen-go
  depends_on:
  - verify-gen-cue
  image: golang:1.21.6-alpine
  name: wire-install
- commands:
  - apk add --update build-base shared-mime-info shared-mime-info-lang
  - go test -tags requires_buildifer -short -covermode=atomic -timeout=5m ./pkg/...
  depends_on:
  - wire-install
  image: golang:1.21.6-alpine
  name: test-backend
- commands:
  - apk add --update build-base
  - go test -count=1 -covermode=atomic -timeout=5m -run '^TestIntegration' $(find
    ./pkg -type f -name '*_test.go' -exec grep -l '^func TestIntegration' '{}' '+'
    | grep -o '\(.*\)/' | sort -u)
  depends_on:
  - wire-install
  image: golang:1.21.6-alpine
  name: test-backend-integration
trigger:
  event:
    exclude:
    - promote
  ref:
    exclude:
    - refs/tags/*-cloud*
    include:
    - refs/tags/v*
type: docker
volumes:
- host:
    path: /var/run/docker.sock
  name: docker
---
clone:
  retries: 3
depends_on:
- release-test-backend
- release-test-frontend
image_pull_secrets:
- gcr
- gar
kind: pipeline
name: rgm-tag-prerelease
node:
  type: no-parallel
platform:
  arch: amd64
  os: linux
services: []
steps:
- commands:
  - export GRAFANA_DIR=$$(pwd)
  - cd /src && ./scripts/drone_build_tag_grafana.sh
  environment:
    _EXPERIMENTAL_DAGGER_CLOUD_TOKEN:
      from_secret: dagger_token
    ALPINE_BASE: alpine:3.18.5
    CDN_DESTINATION:
      from_secret: rgm_cdn_destination
    DESTINATION:
      from_secret: destination
    DOCKER_PASSWORD:
      from_secret: docker_password
    DOCKER_USERNAME:
      from_secret: docker_username
    DOWNLOADS_DESTINATION:
      from_secret: rgm_downloads_destination
    GCOM_API_KEY:
      from_secret: grafana_api_key
    GCP_KEY_BASE64:
      from_secret: gcp_key_base64
    GITHUB_TOKEN:
      from_secret: github_token
    GO_VERSION: 1.21.6
    GPG_PASSPHRASE:
      from_secret: packages_gpg_passphrase
    GPG_PRIVATE_KEY:
      from_secret: packages_gpg_private_key
    GPG_PUBLIC_KEY:
      from_secret: packages_gpg_public_key
    NPM_TOKEN:
      from_secret: npm_token
    STORYBOOK_DESTINATION:
      from_secret: rgm_storybook_destination
    UBUNTU_BASE: ubuntu:22.04
  image: grafana/grafana-build:main
  name: rgm-build
  pull: always
  volumes:
  - name: docker
    path: /var/run/docker.sock
trigger:
  event:
    exclude:
    - promote
  ref:
    exclude:
    - refs/tags/*-cloud*
    include:
    - refs/tags/v*
type: docker
volumes:
- host:
    path: /var/run/docker.sock
  name: docker
---
clone:
  retries: 3
depends_on:
- rgm-tag-prerelease
image_pull_secrets:
- gcr
- gar
kind: pipeline
name: rgm-tag-prerelease-windows
platform:
  arch: amd64
  os: windows
  version: "1809"
services: []
steps:
- commands:
  - echo $env:DRONE_RUNNER_NAME
  image: mcr.microsoft.com/windows:1809
  name: identify-runner
- commands:
  - $$ProgressPreference = "SilentlyContinue"
  - Invoke-WebRequest https://grafana-downloads.storage.googleapis.com/grafana-build-pipeline/v3.0.50/windows/grabpl.exe
    -OutFile grabpl.exe
  image: grafana/ci-wix:0.1.1
  name: windows-init
- commands:
  - $$gcpKey = $$env:GCP_KEY
  - '[System.Text.Encoding]::UTF8.GetString([System.Convert]::FromBase64String($$gcpKey))
    > gcpkey.json'
  - dos2unix gcpkey.json
  - gcloud auth activate-service-account --key-file=gcpkey.json
  - rm gcpkey.json
  - cp C:\App\nssm-2.24.zip .
  - .\grabpl.exe windows-installer --target gs://grafana-prerelease/artifacts/downloads/${DRONE_TAG}/oss/release/grafana-${DRONE_TAG:1}.windows-amd64.zip
    --edition oss ${DRONE_TAG}
  - $$fname = ((Get-Childitem grafana*.msi -name) -split "`n")[0]
  - gsutil cp $$fname gs://grafana-prerelease/artifacts/downloads/${DRONE_TAG}/oss/release/
  - gsutil cp "$$fname.sha256" gs://grafana-prerelease/artifacts/downloads/${DRONE_TAG}/oss/release/
  depends_on:
  - windows-init
  environment:
    GCP_KEY:
      from_secret: gcp_grafanauploads_base64
    GITHUB_TOKEN:
      from_secret: github_token
    PRERELEASE_BUCKET:
      from_secret: prerelease_bucket
  image: grafana/ci-wix:0.1.1
  name: build-windows-installer
trigger:
  event:
    exclude:
    - promote
  ref:
    exclude:
    - refs/tags/*-cloud*
    include:
    - refs/tags/v*
type: docker
volumes:
- host:
    path: //./pipe/docker_engine/
  name: docker
---
clone:
  retries: 3
depends_on:
- rgm-tag-prerelease
- rgm-tag-prerelease-windows
image_pull_secrets:
- gcr
- gar
kind: pipeline
name: rgm-tag-verify-prerelease-assets
node:
  type: no-parallel
platform:
  arch: amd64
  os: linux
services: []
steps:
- commands:
  - apt-get update && apt-get install -yq gettext
  - printenv GCP_KEY | base64 -d > /tmp/key.json
  - gcloud auth activate-service-account --key-file=/tmp/key.json
  - ./scripts/list-release-artifacts.sh ${DRONE_TAG} | xargs -n1 gsutil stat >> /tmp/stat.log
  - '! cat /tmp/stat.log | grep "No URLs matched"'
  depends_on:
  - clone
  environment:
    BUCKET: grafana-prerelease
    GCP_KEY:
      from_secret: gcp_key_base64
  image: google/cloud-sdk:431.0.0
  name: gsutil-stat
trigger:
  event:
    exclude:
    - promote
  ref:
    exclude:
    - refs/tags/*-cloud*
    include:
    - refs/tags/v*
type: docker
volumes:
- host:
    path: /var/run/docker.sock
  name: docker
---
clone:
  retries: 3
depends_on:
- release-test-backend
- release-test-frontend
image_pull_secrets:
- gcr
- gar
kind: pipeline
name: rgm-version-branch-prerelease
node:
  type: no-parallel
platform:
  arch: amd64
  os: linux
services: []
steps:
- commands:
  - export GRAFANA_DIR=$$(pwd)
  - cd /src && ./scripts/drone_build_tag_grafana.sh
  environment:
    _EXPERIMENTAL_DAGGER_CLOUD_TOKEN:
      from_secret: dagger_token
    ALPINE_BASE: alpine:3.18.5
    CDN_DESTINATION:
      from_secret: rgm_cdn_destination
    DESTINATION:
      from_secret: destination
    DOCKER_PASSWORD:
      from_secret: docker_password
    DOCKER_USERNAME:
      from_secret: docker_username
    DOWNLOADS_DESTINATION:
      from_secret: rgm_downloads_destination
    GCOM_API_KEY:
      from_secret: grafana_api_key
    GCP_KEY_BASE64:
      from_secret: gcp_key_base64
    GITHUB_TOKEN:
      from_secret: github_token
    GO_VERSION: 1.21.6
    GPG_PASSPHRASE:
      from_secret: packages_gpg_passphrase
    GPG_PRIVATE_KEY:
      from_secret: packages_gpg_private_key
    GPG_PUBLIC_KEY:
      from_secret: packages_gpg_public_key
    NPM_TOKEN:
      from_secret: npm_token
    STORYBOOK_DESTINATION:
      from_secret: rgm_storybook_destination
    UBUNTU_BASE: ubuntu:22.04
  image: grafana/grafana-build:main
  name: rgm-build
  pull: always
  volumes:
  - name: docker
    path: /var/run/docker.sock
trigger:
  ref:
  - refs/heads/v[0-9]*
type: docker
volumes:
- host:
    path: /var/run/docker.sock
  name: docker
---
clone:
  retries: 3
depends_on:
- rgm-version-branch-prerelease
image_pull_secrets:
- gcr
- gar
kind: pipeline
name: rgm-prerelease-verify-prerelease-assets
node:
  type: no-parallel
platform:
  arch: amd64
  os: linux
services: []
steps:
- commands:
  - apt-get update && apt-get install -yq gettext
  - printenv GCP_KEY | base64 -d > /tmp/key.json
  - gcloud auth activate-service-account --key-file=/tmp/key.json
  - ./scripts/list-release-artifacts.sh ${DRONE_TAG} | xargs -n1 gsutil stat >> /tmp/stat.log
  - '! cat /tmp/stat.log | grep "No URLs matched"'
  depends_on:
  - clone
  environment:
    BUCKET: grafana-prerelease
    GCP_KEY:
      from_secret: gcp_key_base64
  image: google/cloud-sdk:431.0.0
  name: gsutil-stat
trigger:
  ref:
  - refs/heads/v[0-9]*
type: docker
volumes:
- host:
    path: /var/run/docker.sock
  name: docker
---
clone:
  retries: 3
depends_on: []
environment:
  EDITION: oss
image_pull_secrets:
- gcr
- gar
kind: pipeline
name: nightly-test-frontend
node:
  type: no-parallel
platform:
  arch: amd64
  os: linux
services: []
steps:
- commands:
  - echo $DRONE_RUNNER_NAME
  image: alpine:3.18.5
  name: identify-runner
- commands:
  - apk add --update g++ make python3 && ln -sf /usr/bin/python3 /usr/bin/python
  - yarn install --immutable
  depends_on: []
  image: node:20.9.0-alpine
  name: yarn-install
- commands:
  - apk add --update git bash
  - yarn betterer ci
  depends_on:
  - yarn-install
  image: node:20.9.0-alpine
  name: betterer-frontend
- commands:
  - yarn run ci:test-frontend
  depends_on:
  - yarn-install
  environment:
    TEST_MAX_WORKERS: 50%
  image: node:20.9.0-alpine
  name: test-frontend
trigger:
  cron:
    include:
    - nightly-release
  event:
    include:
    - cron
type: docker
volumes:
- host:
    path: /var/run/docker.sock
  name: docker
---
clone:
  retries: 3
depends_on: []
environment:
  EDITION: oss
image_pull_secrets:
- gcr
- gar
kind: pipeline
name: nightly-test-backend
node:
  type: no-parallel
platform:
  arch: amd64
  os: linux
services: []
steps:
- commands:
  - echo $DRONE_RUNNER_NAME
  image: alpine:3.18.5
  name: identify-runner
- commands:
  - '# It is required that code generated from Thema/CUE be committed and in sync
    with its inputs.'
  - '# The following command will fail if running code generators produces any diff
    in output.'
  - apk add --update make
  - CODEGEN_VERIFY=1 make gen-cue
  depends_on: []
  image: golang:1.21.6-alpine
  name: verify-gen-cue
- commands:
  - '# It is required that generated jsonnet is committed and in sync with its inputs.'
  - '# The following command will fail if running code generators produces any diff
    in output.'
  - apk add --update make
  - CODEGEN_VERIFY=1 make gen-jsonnet
  depends_on: []
  image: golang:1.21.6-alpine
  name: verify-gen-jsonnet
- commands:
  - apk add --update make
  - make gen-go
  depends_on:
  - verify-gen-cue
  image: golang:1.21.6-alpine
  name: wire-install
- commands:
  - apk add --update build-base shared-mime-info shared-mime-info-lang
  - go test -tags requires_buildifer -short -covermode=atomic -timeout=5m ./pkg/...
  depends_on:
  - wire-install
  image: golang:1.21.6-alpine
  name: test-backend
- commands:
  - apk add --update build-base
  - go test -count=1 -covermode=atomic -timeout=5m -run '^TestIntegration' $(find
    ./pkg -type f -name '*_test.go' -exec grep -l '^func TestIntegration' '{}' '+'
    | grep -o '\(.*\)/' | sort -u)
  depends_on:
  - wire-install
  image: golang:1.21.6-alpine
  name: test-backend-integration
trigger:
  cron:
    include:
    - nightly-release
  event:
    include:
    - cron
type: docker
volumes:
- host:
    path: /var/run/docker.sock
  name: docker
---
clone:
  retries: 3
depends_on:
- nightly-test-backend
- nightly-test-frontend
image_pull_secrets:
- gcr
- gar
kind: pipeline
name: rgm-nightly-build
node:
  type: no-parallel
platform:
  arch: amd64
  os: linux
services: []
steps:
- commands:
  - export GRAFANA_DIR=$$(pwd)
  - cd /src && ./scripts/drone_build_nightly_grafana.sh
  environment:
    _EXPERIMENTAL_DAGGER_CLOUD_TOKEN:
      from_secret: dagger_token
    ALPINE_BASE: alpine:3.18.5
    CDN_DESTINATION:
      from_secret: rgm_cdn_destination
    DESTINATION:
      from_secret: destination
    DOCKER_PASSWORD:
      from_secret: docker_password
    DOCKER_USERNAME:
      from_secret: docker_username
    DOWNLOADS_DESTINATION:
      from_secret: rgm_downloads_destination
    GCOM_API_KEY:
      from_secret: grafana_api_key
    GCP_KEY_BASE64:
      from_secret: gcp_key_base64
    GITHUB_TOKEN:
      from_secret: github_token
    GO_VERSION: 1.21.6
    GPG_PASSPHRASE:
      from_secret: packages_gpg_passphrase
    GPG_PRIVATE_KEY:
      from_secret: packages_gpg_private_key
    GPG_PUBLIC_KEY:
      from_secret: packages_gpg_public_key
    NPM_TOKEN:
      from_secret: npm_token
    STORYBOOK_DESTINATION:
      from_secret: rgm_storybook_destination
    UBUNTU_BASE: ubuntu:22.04
  image: grafana/grafana-build:main
  name: rgm-build
  pull: always
  volumes:
  - name: docker
    path: /var/run/docker.sock
- commands:
  - mkdir -p $${DESTINATION}/$${DRONE_BUILD_EVENT}
  - printenv GCP_KEY_BASE64 | base64 -d > /tmp/key.json
  - gcloud auth activate-service-account --key-file=/tmp/key.json
  - gcloud storage cp -r $${DRONE_WORKSPACE}/dist/* $${DESTINATION}/$${DRONE_BUILD_EVENT}
  depends_on:
  - rgm-build
  environment:
    _EXPERIMENTAL_DAGGER_CLOUD_TOKEN:
      from_secret: dagger_token
    CDN_DESTINATION:
      from_secret: rgm_cdn_destination
    DESTINATION:
      from_secret: destination
    DOCKER_PASSWORD:
      from_secret: docker_password
    DOCKER_USERNAME:
      from_secret: docker_username
    DOWNLOADS_DESTINATION:
      from_secret: rgm_downloads_destination
    GCOM_API_KEY:
      from_secret: grafana_api_key
    GCP_KEY_BASE64:
      from_secret: gcp_key_base64
    GITHUB_TOKEN:
      from_secret: github_token
    GPG_PASSPHRASE:
      from_secret: packages_gpg_passphrase
    GPG_PRIVATE_KEY:
      from_secret: packages_gpg_private_key
    GPG_PUBLIC_KEY:
      from_secret: packages_gpg_public_key
    NPM_TOKEN:
      from_secret: npm_token
    STORYBOOK_DESTINATION:
      from_secret: rgm_storybook_destination
  image: google/cloud-sdk:alpine
  name: rgm-copy
trigger:
  cron:
    include:
    - nightly-release
  event:
    include:
    - cron
type: docker
volumes:
- host:
    path: /var/run/docker.sock
  name: docker
---
clone:
  retries: 3
depends_on:
- rgm-nightly-build
image_pull_secrets:
- gcr
- gar
kind: pipeline
name: rgm-nightly-publish
node:
  type: no-parallel
platform:
  arch: amd64
  os: linux
services: []
steps:
- commands:
  - mkdir -p $${DRONE_WORKSPACE}/dist
  - printenv GCP_KEY_BASE64 | base64 -d > /tmp/key.json
  - gcloud auth activate-service-account --key-file=/tmp/key.json
  - gcloud storage cp -r $${DESTINATION}/$${DRONE_BUILD_EVENT}/*_$${DRONE_BUILD_NUMBER}_*
    $${DRONE_WORKSPACE}/dist
  environment:
    _EXPERIMENTAL_DAGGER_CLOUD_TOKEN:
      from_secret: dagger_token
    CDN_DESTINATION:
      from_secret: rgm_cdn_destination
    DESTINATION:
      from_secret: destination
    DOCKER_PASSWORD:
      from_secret: docker_password
    DOCKER_USERNAME:
      from_secret: docker_username
    DOWNLOADS_DESTINATION:
      from_secret: rgm_downloads_destination
    GCOM_API_KEY:
      from_secret: grafana_api_key
    GCP_KEY_BASE64:
      from_secret: gcp_key_base64
    GITHUB_TOKEN:
      from_secret: github_token
    GPG_PASSPHRASE:
      from_secret: packages_gpg_passphrase
    GPG_PRIVATE_KEY:
      from_secret: packages_gpg_private_key
    GPG_PUBLIC_KEY:
      from_secret: packages_gpg_public_key
    NPM_TOKEN:
      from_secret: npm_token
    STORYBOOK_DESTINATION:
      from_secret: rgm_storybook_destination
  image: google/cloud-sdk:alpine
  name: rgm-copy
- commands:
  - export GRAFANA_DIR=$$(pwd)
  - cd /src && ./scripts/drone_publish_nightly_grafana.sh
  depends_on:
  - rgm-copy
  environment:
    _EXPERIMENTAL_DAGGER_CLOUD_TOKEN:
      from_secret: dagger_token
    ALPINE_BASE: alpine:3.18.5
    CDN_DESTINATION:
      from_secret: rgm_cdn_destination
    DESTINATION:
      from_secret: destination
    DOCKER_PASSWORD:
      from_secret: docker_password
    DOCKER_USERNAME:
      from_secret: docker_username
    DOWNLOADS_DESTINATION:
      from_secret: rgm_downloads_destination
    GCOM_API_KEY:
      from_secret: grafana_api_key
    GCP_KEY_BASE64:
      from_secret: gcp_key_base64
    GITHUB_TOKEN:
      from_secret: github_token
    GO_VERSION: 1.21.6
    GPG_PASSPHRASE:
      from_secret: packages_gpg_passphrase
    GPG_PRIVATE_KEY:
      from_secret: packages_gpg_private_key
    GPG_PUBLIC_KEY:
      from_secret: packages_gpg_public_key
    NPM_TOKEN:
      from_secret: npm_token
    STORYBOOK_DESTINATION:
      from_secret: rgm_storybook_destination
    UBUNTU_BASE: ubuntu:22.04
  image: grafana/grafana-build:main
  name: rgm-publish
  pull: always
  volumes:
  - name: docker
    path: /var/run/docker.sock
- depends_on:
  - rgm-publish
  image: us.gcr.io/kubernetes-dev/package-publish:latest
  name: publish-deb
  privileged: true
  settings:
    access_key_id:
      from_secret: packages_access_key_id
    gpg_passphrase:
      from_secret: packages_gpg_passphrase
    gpg_private_key:
      from_secret: packages_gpg_private_key
    gpg_public_key:
      from_secret: packages_gpg_public_key
    package_path: file:///drone/src/dist/*.deb
    secret_access_key:
      from_secret: packages_secret_access_key
    service_account_json:
      from_secret: packages_service_account
    target_bucket: grafana-packages
- depends_on:
  - rgm-publish
  image: us.gcr.io/kubernetes-dev/package-publish:latest
  name: publish-rpm
  privileged: true
  settings:
    access_key_id:
      from_secret: packages_access_key_id
    gpg_passphrase:
      from_secret: packages_gpg_passphrase
    gpg_private_key:
      from_secret: packages_gpg_private_key
    gpg_public_key:
      from_secret: packages_gpg_public_key
    package_path: file:///drone/src/dist/*.rpm
    secret_access_key:
      from_secret: packages_secret_access_key
    service_account_json:
      from_secret: packages_service_account
    target_bucket: grafana-packages
trigger:
  cron:
    include:
    - nightly-release
  event:
    include:
    - cron
type: docker
volumes:
- host:
    path: /var/run/docker.sock
  name: docker
---
clone:
  retries: 3
depends_on: []
image_pull_secrets:
- gcr
- gar
kind: pipeline
name: rgm-promotion
node:
  type: no-parallel
platform:
  arch: amd64
  os: linux
services: []
steps:
- commands:
  - 'dagger run --silent /src/grafana-build artifacts -a $${ARTIFACTS} --grafana-ref=$${GRAFANA_REF}
    --enterprise-ref=$${ENTERPRISE_REF} --grafana-repo=$${GRAFANA_REPO} --version=$${VERSION} '
  environment:
    _EXPERIMENTAL_DAGGER_CLOUD_TOKEN:
      from_secret: dagger_token
    ALPINE_BASE: alpine:3.18.5
    CDN_DESTINATION:
      from_secret: rgm_cdn_destination
    DESTINATION:
      from_secret: destination
    DOCKER_PASSWORD:
      from_secret: docker_password
    DOCKER_USERNAME:
      from_secret: docker_username
    DOWNLOADS_DESTINATION:
      from_secret: rgm_downloads_destination
    GCOM_API_KEY:
      from_secret: grafana_api_key
    GCP_KEY_BASE64:
      from_secret: gcp_key_base64
    GITHUB_TOKEN:
      from_secret: github_token
    GO_VERSION: 1.21.6
    GPG_PASSPHRASE:
      from_secret: packages_gpg_passphrase
    GPG_PRIVATE_KEY:
      from_secret: packages_gpg_private_key
    GPG_PUBLIC_KEY:
      from_secret: packages_gpg_public_key
    NPM_TOKEN:
      from_secret: npm_token
    STORYBOOK_DESTINATION:
      from_secret: rgm_storybook_destination
    UBUNTU_BASE: ubuntu:22.04
  image: grafana/grafana-build:main
  name: rgm-build
  pull: always
  volumes:
  - name: docker
    path: /var/run/docker.sock
- commands:
  - printenv GCP_KEY_BASE64 | base64 -d > /tmp/key.json
  - gcloud auth activate-service-account --key-file=/tmp/key.json
  - gcloud storage cp -r dist/* $${UPLOAD_TO}
  environment:
    _EXPERIMENTAL_DAGGER_CLOUD_TOKEN:
      from_secret: dagger_token
    CDN_DESTINATION:
      from_secret: rgm_cdn_destination
    DESTINATION:
      from_secret: destination
    DOCKER_PASSWORD:
      from_secret: docker_password
    DOCKER_USERNAME:
      from_secret: docker_username
    DOWNLOADS_DESTINATION:
      from_secret: rgm_downloads_destination
    GCOM_API_KEY:
      from_secret: grafana_api_key
    GCP_KEY_BASE64:
      from_secret: gcp_key_base64
    GITHUB_TOKEN:
      from_secret: github_token
    GPG_PASSPHRASE:
      from_secret: packages_gpg_passphrase
    GPG_PRIVATE_KEY:
      from_secret: packages_gpg_private_key
    GPG_PUBLIC_KEY:
      from_secret: packages_gpg_public_key
    NPM_TOKEN:
      from_secret: npm_token
    STORYBOOK_DESTINATION:
      from_secret: rgm_storybook_destination
  image: google/cloud-sdk:alpine
  name: rgm-copy
trigger:
  event:
  - promote
  target: upload-packages
type: docker
volumes:
- host:
    path: /var/run/docker.sock
  name: docker
---
clone:
  disable: true
depends_on: []
environment:
  EDITION: oss
image_pull_secrets:
- gcr
- gar
kind: pipeline
name: testing-test-backend-windows
platform:
  arch: amd64
  os: windows
  version: "1809"
services: []
steps:
- commands:
  - git clone "https://$$env:GITHUB_TOKEN@github.com/$$env:DRONE_REPO.git" .
  - git checkout -f $$env:DRONE_COMMIT
  environment:
    GITHUB_TOKEN:
      from_secret: github_token
  image: grafana/ci-wix:0.1.1
  name: clone
- commands: []
  depends_on:
  - clone
  image: golang:1.21.6-windowsservercore-1809
  name: windows-init
- commands:
  - go install github.com/google/wire/cmd/wire@v0.5.0
  - wire gen -tags oss ./pkg/server
  depends_on:
  - windows-init
  image: golang:1.21.6-windowsservercore-1809
  name: wire-install
- commands:
  - go test -tags requires_buildifer -short -covermode=atomic -timeout=5m ./pkg/...
  depends_on:
  - wire-install
  image: golang:1.21.6-windowsservercore-1809
  name: test-backend
trigger:
  event:
  - promote
  target:
  - test-windows
type: docker
volumes:
- host:
    path: //./pipe/docker_engine/
  name: docker
---
clone:
  retries: 3
depends_on: []
environment:
  EDITION: oss
image_pull_secrets:
- gcr
- gar
kind: pipeline
name: integration-tests
node:
  type: no-parallel
platform:
  arch: amd64
  os: linux
services:
- environment:
    PGDATA: /var/lib/postgresql/data/pgdata
    POSTGRES_DB: grafanatest
    POSTGRES_PASSWORD: grafanatest
    POSTGRES_USER: grafanatest
  image: postgres:12.3-alpine
  name: postgres
  volumes:
  - name: postgres
    path: /var/lib/postgresql/data/pgdata
- commands:
  - docker-entrypoint.sh mysqld --character-set-server=utf8mb4 --collation-server=utf8mb4_unicode_ci
  environment:
    MYSQL_DATABASE: grafana_tests
    MYSQL_PASSWORD: password
    MYSQL_ROOT_PASSWORD: rootpass
    MYSQL_USER: grafana
  image: mysql:5.7.39
  name: mysql57
  volumes:
  - name: mysql57
    path: /var/lib/mysql
- commands:
  - docker-entrypoint.sh mysqld --default-authentication-plugin=mysql_native_password
  environment:
    MYSQL_DATABASE: grafana_tests
    MYSQL_PASSWORD: password
    MYSQL_ROOT_PASSWORD: rootpass
    MYSQL_USER: grafana
  image: mysql:8.0.32
  name: mysql80
  volumes:
  - name: mysql80
    path: /var/lib/mysql
- commands:
  - /bin/mimir -target=backend -alertmanager.grafana-alertmanager-compatibility-enabled
  environment: {}
  image: grafana/mimir:r274-1780c50
  name: mimir_backend
- environment: {}
  image: redis:6.2.11-alpine
  name: redis
- environment: {}
  image: memcached:1.6.9-alpine
  name: memcached
steps:
- commands:
  - mkdir -p bin
  - curl -fL -o bin/grabpl https://grafana-downloads.storage.googleapis.com/grafana-build-pipeline/v3.0.50/grabpl
  - chmod +x bin/grabpl
  image: byrnedo/alpine-curl:0.1.8
  name: grabpl
- commands:
  - echo $DRONE_RUNNER_NAME
  image: alpine:3.18.5
  name: identify-runner
- commands:
  - '# It is required that code generated from Thema/CUE be committed and in sync
    with its inputs.'
  - '# The following command will fail if running code generators produces any diff
    in output.'
  - apk add --update make
  - CODEGEN_VERIFY=1 make gen-cue
  depends_on: []
  image: golang:1.21.6-alpine
  name: verify-gen-cue
- commands:
  - '# It is required that generated jsonnet is committed and in sync with its inputs.'
  - '# The following command will fail if running code generators produces any diff
    in output.'
  - apk add --update make
  - CODEGEN_VERIFY=1 make gen-jsonnet
  depends_on: []
  image: golang:1.21.6-alpine
  name: verify-gen-jsonnet
- commands:
  - apk add --update make
  - make gen-go
  depends_on:
  - verify-gen-cue
  image: golang:1.21.6-alpine
  name: wire-install
- commands:
  - dockerize -wait tcp://postgres:5432 -timeout 120s
  image: jwilder/dockerize:0.6.1
  name: wait-for-postgres
- commands:
  - apk add --update build-base
  - apk add --update postgresql-client
  - psql -p 5432 -h postgres -U grafanatest -d grafanatest -f devenv/docker/blocks/postgres_tests/setup.sql
  - go clean -testcache
  - go test -p=1 -count=1 -covermode=atomic -timeout=5m -run '^TestIntegration' $(find
    ./pkg -type f -name '*_test.go' -exec grep -l '^func TestIntegration' '{}' '+'
    | grep -o '\(.*\)/' | sort -u)
  depends_on:
  - wire-install
  - wait-for-postgres
  environment:
    GRAFANA_TEST_DB: postgres
    PGPASSWORD: grafanatest
    POSTGRES_HOST: postgres
  image: golang:1.21.6-alpine
  name: postgres-integration-tests
- commands:
  - dockerize -wait tcp://mysql57:3306 -timeout 120s
  image: jwilder/dockerize:0.6.1
  name: wait-for-mysql-5.7
- commands:
  - apk add --update build-base
  - apk add --update mysql-client
  - cat devenv/docker/blocks/mysql_tests/setup.sql | mysql -h mysql57 -P 3306 -u root
    -prootpass
  - go clean -testcache
  - go test -p=1 -count=1 -covermode=atomic -timeout=5m -run '^TestIntegration' $(find
    ./pkg -type f -name '*_test.go' -exec grep -l '^func TestIntegration' '{}' '+'
    | grep -o '\(.*\)/' | sort -u)
  depends_on:
  - wire-install
  - wait-for-mysql-5.7
  environment:
    GRAFANA_TEST_DB: mysql
    MYSQL_HOST: mysql57
  image: golang:1.21.6-alpine
  name: mysql-5.7-integration-tests
- commands:
  - dockerize -wait tcp://mysql80:3306 -timeout 120s
  image: jwilder/dockerize:0.6.1
  name: wait-for-mysql-8.0
- commands:
  - apk add --update build-base
  - apk add --update mysql-client
  - cat devenv/docker/blocks/mysql_tests/setup.sql | mysql -h mysql80 -P 3306 -u root
    -prootpass
  - go clean -testcache
  - go test -p=1 -count=1 -covermode=atomic -timeout=5m -run '^TestIntegration' $(find
    ./pkg -type f -name '*_test.go' -exec grep -l '^func TestIntegration' '{}' '+'
    | grep -o '\(.*\)/' | sort -u)
  depends_on:
  - wire-install
  - wait-for-mysql-8.0
  environment:
    GRAFANA_TEST_DB: mysql
    MYSQL_HOST: mysql80
  image: golang:1.21.6-alpine
  name: mysql-8.0-integration-tests
- commands:
  - dockerize -wait tcp://redis:6379 -timeout 120s
  image: jwilder/dockerize:0.6.1
  name: wait-for-redis
- commands:
  - apk add --update build-base
  - go clean -testcache
  - go test -run IntegrationRedis -covermode=atomic -timeout=2m ./pkg/...
  depends_on:
  - wire-install
  - wait-for-redis
  environment:
    REDIS_URL: redis://redis:6379/0
  image: golang:1.21.6-alpine
  name: redis-integration-tests
- commands:
  - dockerize -wait tcp://memcached:11211 -timeout 120s
  image: jwilder/dockerize:0.6.1
  name: wait-for-memcached
- commands:
  - apk add --update build-base
  - go clean -testcache
  - go test -run IntegrationMemcached -covermode=atomic -timeout=2m ./pkg/...
  depends_on:
  - wire-install
  - wait-for-memcached
  environment:
    MEMCACHED_HOSTS: memcached:11211
  image: golang:1.21.6-alpine
  name: memcached-integration-tests
- commands:
  - dockerize -wait tcp://mimir_backend:8080 -timeout 120s
  image: jwilder/dockerize:0.6.1
  name: wait-for-remote-alertmanager
- commands:
  - apk add --update build-base
  - go clean -testcache
  - go test -run TestIntegrationRemoteAlertmanager -covermode=atomic -timeout=2m ./pkg/services/ngalert/...
  depends_on:
  - wire-install
  - wait-for-remote-alertmanager
  environment:
    AM_TENANT_ID: test
    AM_URL: http://mimir_backend:8080
  image: golang:1.21.6-alpine
  name: remote-alertmanager-integration-tests
trigger:
  event:
  - promote
  target: integration-tests
type: docker
volumes:
- host:
    path: /var/run/docker.sock
  name: docker
- name: postgres
  temp:
    medium: memory
- name: mysql57
  temp:
    medium: memory
- name: mysql80
  temp:
    medium: memory
---
clone:
  disable: true
depends_on: []
image_pull_secrets:
- gcr
- gar
kind: pipeline
name: publish-ci-windows-test-image
platform:
  arch: amd64
  os: windows
  version: "1809"
services: []
steps:
- commands:
  - git clone "https://$$env:GITHUB_TOKEN@github.com/grafana/grafana-ci-sandbox.git"
    .
  - git checkout -f $$env:DRONE_COMMIT
  environment:
    GITHUB_TOKEN:
      from_secret: github_token
  image: grafana/ci-wix:0.1.1
  name: clone
- commands:
  - cd scripts\build\ci-windows-test
  - docker login -u $$env:DOCKER_USERNAME -p $$env:DOCKER_PASSWORD
  - docker build -t grafana/grafana-ci-windows-test:$$env:TAG .
  - docker push grafana/grafana-ci-windows-test:$$env:TAG
  environment:
    DOCKER_PASSWORD:
      from_secret: docker_password
    DOCKER_USERNAME:
      from_secret: docker_username
  image: docker:windowsservercore-1809
  name: build-and-publish
  volumes:
  - name: docker
    path: //./pipe/docker_engine/
trigger:
  event:
  - promote
  target:
  - ci-windows-test-image
type: docker
volumes:
- host:
    path: //./pipe/docker_engine/
  name: docker
---
clone:
  retries: 3
kind: pipeline
name: scan-grafana/grafana:latest-image
platform:
  arch: amd64
  os: linux
steps:
- commands:
  - echo $${GCR_CREDENTIALS} | docker login -u _json_key --password-stdin https://us.gcr.io
  environment:
    GCR_CREDENTIALS:
      from_secret: gcr_credentials
  image: docker:dind
  name: authenticate-gcr
  volumes:
  - name: docker
    path: /var/run/docker.sock
  - name: config
    path: /root/.docker/
- commands:
  - trivy image --exit-code 0 --severity UNKNOWN,LOW,MEDIUM grafana/grafana:latest
  depends_on:
  - authenticate-gcr
  image: aquasec/trivy:0.21.0
  name: scan-unknown-low-medium-vulnerabilities
  volumes:
  - name: docker
    path: /var/run/docker.sock
  - name: config
    path: /root/.docker/
- commands:
  - trivy image --exit-code 1 --severity HIGH,CRITICAL grafana/grafana:latest
  depends_on:
  - authenticate-gcr
  environment:
    GOOGLE_APPLICATION_CREDENTIALS:
      from_secret: gcr_credentials_json
  image: aquasec/trivy:0.21.0
  name: scan-high-critical-vulnerabilities
  volumes:
  - name: docker
    path: /var/run/docker.sock
  - name: config
    path: /root/.docker/
- image: plugins/slack
  name: slack-notify-failure
  settings:
    channel: grafana-backend-ops
    template: 'Nightly docker image scan job for grafana/grafana:latest failed: {{build.link}}'
    webhook:
      from_secret: slack_webhook_backend
  when:
    status: failure
trigger:
  cron: nightly
  event: cron
type: docker
volumes:
- host:
    path: /var/run/docker.sock
  name: docker
- name: config
  temp: {}
---
clone:
  retries: 3
kind: pipeline
name: scan-grafana/grafana:main-image
platform:
  arch: amd64
  os: linux
steps:
- commands:
  - echo $${GCR_CREDENTIALS} | docker login -u _json_key --password-stdin https://us.gcr.io
  environment:
    GCR_CREDENTIALS:
      from_secret: gcr_credentials
  image: docker:dind
  name: authenticate-gcr
  volumes:
  - name: docker
    path: /var/run/docker.sock
  - name: config
    path: /root/.docker/
- commands:
  - trivy image --exit-code 0 --severity UNKNOWN,LOW,MEDIUM grafana/grafana:main
  depends_on:
  - authenticate-gcr
  image: aquasec/trivy:0.21.0
  name: scan-unknown-low-medium-vulnerabilities
  volumes:
  - name: docker
    path: /var/run/docker.sock
  - name: config
    path: /root/.docker/
- commands:
  - trivy image --exit-code 1 --severity HIGH,CRITICAL grafana/grafana:main
  depends_on:
  - authenticate-gcr
  environment:
    GOOGLE_APPLICATION_CREDENTIALS:
      from_secret: gcr_credentials_json
  image: aquasec/trivy:0.21.0
  name: scan-high-critical-vulnerabilities
  volumes:
  - name: docker
    path: /var/run/docker.sock
  - name: config
    path: /root/.docker/
- image: plugins/slack
  name: slack-notify-failure
  settings:
    channel: grafana-backend-ops
    template: 'Nightly docker image scan job for grafana/grafana:main failed: {{build.link}}'
    webhook:
      from_secret: slack_webhook_backend
  when:
    status: failure
trigger:
  cron: nightly
  event: cron
type: docker
volumes:
- host:
    path: /var/run/docker.sock
  name: docker
- name: config
  temp: {}
---
clone:
  retries: 3
kind: pipeline
name: scan-grafana/grafana:latest-ubuntu-image
platform:
  arch: amd64
  os: linux
steps:
- commands:
  - echo $${GCR_CREDENTIALS} | docker login -u _json_key --password-stdin https://us.gcr.io
  environment:
    GCR_CREDENTIALS:
      from_secret: gcr_credentials
  image: docker:dind
  name: authenticate-gcr
  volumes:
  - name: docker
    path: /var/run/docker.sock
  - name: config
    path: /root/.docker/
- commands:
  - trivy image --exit-code 0 --severity UNKNOWN,LOW,MEDIUM grafana/grafana:latest-ubuntu
  depends_on:
  - authenticate-gcr
  image: aquasec/trivy:0.21.0
  name: scan-unknown-low-medium-vulnerabilities
  volumes:
  - name: docker
    path: /var/run/docker.sock
  - name: config
    path: /root/.docker/
- commands:
  - trivy image --exit-code 1 --severity HIGH,CRITICAL grafana/grafana:latest-ubuntu
  depends_on:
  - authenticate-gcr
  environment:
    GOOGLE_APPLICATION_CREDENTIALS:
      from_secret: gcr_credentials_json
  image: aquasec/trivy:0.21.0
  name: scan-high-critical-vulnerabilities
  volumes:
  - name: docker
    path: /var/run/docker.sock
  - name: config
    path: /root/.docker/
- image: plugins/slack
  name: slack-notify-failure
  settings:
    channel: grafana-backend-ops
    template: 'Nightly docker image scan job for grafana/grafana:latest-ubuntu failed:
      {{build.link}}'
    webhook:
      from_secret: slack_webhook_backend
  when:
    status: failure
trigger:
  cron: nightly
  event: cron
type: docker
volumes:
- host:
    path: /var/run/docker.sock
  name: docker
- name: config
  temp: {}
---
clone:
  retries: 3
kind: pipeline
name: scan-grafana/grafana:main-ubuntu-image
platform:
  arch: amd64
  os: linux
steps:
- commands:
  - echo $${GCR_CREDENTIALS} | docker login -u _json_key --password-stdin https://us.gcr.io
  environment:
    GCR_CREDENTIALS:
      from_secret: gcr_credentials
  image: docker:dind
  name: authenticate-gcr
  volumes:
  - name: docker
    path: /var/run/docker.sock
  - name: config
    path: /root/.docker/
- commands:
  - trivy image --exit-code 0 --severity UNKNOWN,LOW,MEDIUM grafana/grafana:main-ubuntu
  depends_on:
  - authenticate-gcr
  image: aquasec/trivy:0.21.0
  name: scan-unknown-low-medium-vulnerabilities
  volumes:
  - name: docker
    path: /var/run/docker.sock
  - name: config
    path: /root/.docker/
- commands:
  - trivy image --exit-code 1 --severity HIGH,CRITICAL grafana/grafana:main-ubuntu
  depends_on:
  - authenticate-gcr
  environment:
    GOOGLE_APPLICATION_CREDENTIALS:
      from_secret: gcr_credentials_json
  image: aquasec/trivy:0.21.0
  name: scan-high-critical-vulnerabilities
  volumes:
  - name: docker
    path: /var/run/docker.sock
  - name: config
    path: /root/.docker/
- image: plugins/slack
  name: slack-notify-failure
  settings:
    channel: grafana-backend-ops
    template: 'Nightly docker image scan job for grafana/grafana:main-ubuntu failed:
      {{build.link}}'
    webhook:
      from_secret: slack_webhook_backend
  when:
    status: failure
trigger:
  cron: nightly
  event: cron
type: docker
volumes:
- host:
    path: /var/run/docker.sock
  name: docker
- name: config
  temp: {}
---
clone:
  retries: 3
kind: pipeline
name: scan-build-test-and-publish-docker-images
platform:
  arch: amd64
  os: linux
steps:
- commands:
  - echo $${GCR_CREDENTIALS} | docker login -u _json_key --password-stdin https://us.gcr.io
  environment:
    GCR_CREDENTIALS:
      from_secret: gcr_credentials
  image: docker:dind
  name: authenticate-gcr
  volumes:
  - name: docker
    path: /var/run/docker.sock
  - name: config
    path: /root/.docker/
- commands:
  - trivy --exit-code 0 --severity UNKNOWN,LOW,MEDIUM alpine/git:2.40.1
  - trivy --exit-code 0 --severity UNKNOWN,LOW,MEDIUM golang:1.21.6-alpine
  - trivy --exit-code 0 --severity UNKNOWN,LOW,MEDIUM node:20.9.0-alpine
  - trivy --exit-code 0 --severity UNKNOWN,LOW,MEDIUM google/cloud-sdk:431.0.0
  - trivy --exit-code 0 --severity UNKNOWN,LOW,MEDIUM grafana/grafana-ci-deploy:1.3.3
  - trivy --exit-code 0 --severity UNKNOWN,LOW,MEDIUM alpine:3.18.5
  - trivy --exit-code 0 --severity UNKNOWN,LOW,MEDIUM ubuntu:22.04
  - trivy --exit-code 0 --severity UNKNOWN,LOW,MEDIUM byrnedo/alpine-curl:0.1.8
  - trivy --exit-code 0 --severity UNKNOWN,LOW,MEDIUM plugins/slack
  - trivy --exit-code 0 --severity UNKNOWN,LOW,MEDIUM python:3.8
  - trivy --exit-code 0 --severity UNKNOWN,LOW,MEDIUM postgres:12.3-alpine
  - trivy --exit-code 0 --severity UNKNOWN,LOW,MEDIUM grafana/mimir:r274-1780c50
  - trivy --exit-code 0 --severity UNKNOWN,LOW,MEDIUM mysql:5.7.39
  - trivy --exit-code 0 --severity UNKNOWN,LOW,MEDIUM mysql:8.0.32
  - trivy --exit-code 0 --severity UNKNOWN,LOW,MEDIUM redis:6.2.11-alpine
  - trivy --exit-code 0 --severity UNKNOWN,LOW,MEDIUM memcached:1.6.9-alpine
  - trivy --exit-code 0 --severity UNKNOWN,LOW,MEDIUM us.gcr.io/kubernetes-dev/package-publish:latest
  - trivy --exit-code 0 --severity UNKNOWN,LOW,MEDIUM osixia/openldap:1.4.0
  - trivy --exit-code 0 --severity UNKNOWN,LOW,MEDIUM grafana/drone-downstream
  - trivy --exit-code 0 --severity UNKNOWN,LOW,MEDIUM grafana/docker-puppeteer:1.1.0
  - trivy --exit-code 0 --severity UNKNOWN,LOW,MEDIUM grafana/docs-base:latest
  - trivy --exit-code 0 --severity UNKNOWN,LOW,MEDIUM cypress/included:13.1.0
  - trivy --exit-code 0 --severity UNKNOWN,LOW,MEDIUM jwilder/dockerize:0.6.1
  - trivy --exit-code 0 --severity UNKNOWN,LOW,MEDIUM koalaman/shellcheck:stable
  depends_on:
  - authenticate-gcr
  image: aquasec/trivy:0.21.0
  name: scan-unknown-low-medium-vulnerabilities
  volumes:
  - name: docker
    path: /var/run/docker.sock
  - name: config
    path: /root/.docker/
- commands:
  - trivy --exit-code 1 --severity HIGH,CRITICAL alpine/git:2.40.1
  - trivy --exit-code 1 --severity HIGH,CRITICAL golang:1.21.6-alpine
  - trivy --exit-code 1 --severity HIGH,CRITICAL node:20.9.0-alpine
  - trivy --exit-code 1 --severity HIGH,CRITICAL google/cloud-sdk:431.0.0
  - trivy --exit-code 1 --severity HIGH,CRITICAL grafana/grafana-ci-deploy:1.3.3
  - trivy --exit-code 1 --severity HIGH,CRITICAL alpine:3.18.5
  - trivy --exit-code 1 --severity HIGH,CRITICAL ubuntu:22.04
  - trivy --exit-code 1 --severity HIGH,CRITICAL byrnedo/alpine-curl:0.1.8
  - trivy --exit-code 1 --severity HIGH,CRITICAL plugins/slack
  - trivy --exit-code 1 --severity HIGH,CRITICAL python:3.8
  - trivy --exit-code 1 --severity HIGH,CRITICAL postgres:12.3-alpine
  - trivy --exit-code 1 --severity HIGH,CRITICAL grafana/mimir:r274-1780c50
  - trivy --exit-code 1 --severity HIGH,CRITICAL mysql:5.7.39
  - trivy --exit-code 1 --severity HIGH,CRITICAL mysql:8.0.32
  - trivy --exit-code 1 --severity HIGH,CRITICAL redis:6.2.11-alpine
  - trivy --exit-code 1 --severity HIGH,CRITICAL memcached:1.6.9-alpine
  - trivy --exit-code 1 --severity HIGH,CRITICAL us.gcr.io/kubernetes-dev/package-publish:latest
  - trivy --exit-code 1 --severity HIGH,CRITICAL osixia/openldap:1.4.0
  - trivy --exit-code 1 --severity HIGH,CRITICAL grafana/drone-downstream
  - trivy --exit-code 1 --severity HIGH,CRITICAL grafana/docker-puppeteer:1.1.0
  - trivy --exit-code 1 --severity HIGH,CRITICAL grafana/docs-base:latest
  - trivy --exit-code 1 --severity HIGH,CRITICAL cypress/included:13.1.0
  - trivy --exit-code 1 --severity HIGH,CRITICAL jwilder/dockerize:0.6.1
  - trivy --exit-code 1 --severity HIGH,CRITICAL koalaman/shellcheck:stable
  depends_on:
  - authenticate-gcr
  environment:
    GOOGLE_APPLICATION_CREDENTIALS:
      from_secret: gcr_credentials_json
  image: aquasec/trivy:0.21.0
  name: scan-high-critical-vulnerabilities
  volumes:
  - name: docker
    path: /var/run/docker.sock
  - name: config
    path: /root/.docker/
- image: plugins/slack
  name: slack-notify-failure
  settings:
    channel: grafana-backend-ops
    template: 'Nightly docker image scan job for build-images failed: {{build.link}}'
    webhook:
      from_secret: slack_webhook_backend
  when:
    status: failure
trigger:
  cron: nightly
  event: cron
type: docker
volumes:
- host:
    path: /var/run/docker.sock
  name: docker
- name: config
  temp: {}
---
get:
  name: credentials.json
  path: infra/data/ci/grafana-release-eng/grafanauploads
kind: secret
name: gcp_grafanauploads
---
get:
  name: credentials_base64
  path: infra/data/ci/grafana-release-eng/grafanauploads
kind: secret
name: gcp_grafanauploads_base64
---
get:
  name: api_key
  path: infra/data/ci/grafana-release-eng/grafanacom
kind: secret
name: grafana_api_key
---
get:
  name: .dockerconfigjson
  path: secret/data/common/gcr
kind: secret
name: gcr
---
get:
  name: .dockerconfigjson
  path: secret/data/common/gar
kind: secret
name: gar
---
get:
  name: pat
  path: infra/data/ci/github/grafanabot
kind: secret
name: github_token
---
get:
  name: machine-user-token
  path: infra/data/ci/drone
kind: secret
name: drone_token
---
get:
  name: bucket
  path: infra/data/ci/grafana/prerelease
kind: secret
name: prerelease_bucket
---
get:
  name: username
  path: infra/data/ci/grafanaci-docker-hub
kind: secret
name: docker_username
---
get:
  name: password
  path: infra/data/ci/grafanaci-docker-hub
kind: secret
name: docker_password
---
get:
  name: credentials.json
  path: infra/data/ci/grafana/releng/artifacts-uploader-service-account
kind: secret
name: gcp_upload_artifacts_key
---
get:
  name: credentials.json
  path: infra/data/ci/grafana/assets-downloader-build-container-service-account
kind: secret
name: gcp_download_build_container_assets_key
---
get:
  name: application_id
  path: infra/data/ci/datasources/cpp-azure-resourcemanager-credentials
kind: secret
name: azure_sp_app_id
---
get:
  name: application_secret
  path: infra/data/ci/datasources/cpp-azure-resourcemanager-credentials
kind: secret
name: azure_sp_app_pw
---
get:
  name: tenant_id
  path: infra/data/ci/datasources/cpp-azure-resourcemanager-credentials
kind: secret
name: azure_tenant
---
get:
  name: token
  path: infra/data/ci/grafana-release-eng/npm
kind: secret
name: npm_token
---
get:
  name: public-key-b64
  path: infra/data/ci/packages-publish/gpg
kind: secret
name: packages_gpg_public_key
---
get:
  name: private-key-b64
  path: infra/data/ci/packages-publish/gpg
kind: secret
name: packages_gpg_private_key
---
get:
  name: passphrase
  path: infra/data/ci/packages-publish/gpg
kind: secret
name: packages_gpg_passphrase
---
get:
  name: credentials.json
  path: infra/data/ci/packages-publish/service-account
kind: secret
name: packages_service_account
---
get:
  name: AccessID
  path: infra/data/ci/packages-publish/bucket-credentials
kind: secret
name: packages_access_key_id
---
get:
  name: Secret
  path: infra/data/ci/packages-publish/bucket-credentials
kind: secret
name: packages_secret_access_key
---
get:
  name: static_asset_editions
  path: infra/data/ci/grafana-release-eng/artifact-publishing
kind: secret
name: static_asset_editions
---
get:
  name: gcp_service_account_prod_base64
  path: infra/data/ci/grafana-release-eng/rgm
kind: secret
name: gcp_key_base64
---
get:
  name: destination_prod
  path: infra/data/ci/grafana-release-eng/rgm
kind: secret
name: destination
---
get:
  name: storybook_destination
  path: infra/data/ci/grafana-release-eng/rgm
kind: secret
name: rgm_storybook_destination
---
get:
  name: cdn_destination
  path: infra/data/ci/grafana-release-eng/rgm
kind: secret
name: rgm_cdn_destination
---
get:
  name: downloads_destination
  path: infra/data/ci/grafana-release-eng/rgm
kind: secret
name: rgm_downloads_destination
---
get:
  name: dagger_token
  path: infra/data/ci/grafana-release-eng/rgm
kind: secret
name: dagger_token
---
get:
  name: app-id
  path: infra/data/ci/grafana-release-eng/grafana-delivery-bot
kind: secret
name: delivery-bot-app-id
---
get:
  name: app-installation-id
  path: infra/data/ci/grafana-release-eng/grafana-delivery-bot
kind: secret
name: delivery-bot-app-installation-id
---
get:
  name: app-private-key
  path: infra/data/ci/grafana-release-eng/grafana-delivery-bot
kind: secret
name: delivery-bot-app-private-key
---
get:
  name: service-account
  path: secret/data/common/gcr
kind: secret
name: gcr_credentials
---
kind: signature
<<<<<<< HEAD
hmac: 3935b36384292a026eba16c691add89af37d61fd890a973323333735c3d2eb57
=======
hmac: 2a70d8442b85841e1b882c9562e8cc42b0c4b697a49ee03d086218f79cdff660
>>>>>>> 38e8c629

...<|MERGE_RESOLUTION|>--- conflicted
+++ resolved
@@ -654,7 +654,6 @@
     repo:
     - grafana/grafana
 - commands:
-<<<<<<< HEAD
   - yarn e2e:playwright
   depends_on:
   - grafana-server
@@ -687,10 +686,8 @@
     - success
     - failure
 - commands:
-=======
   - if [ -z `find ./e2e -type f -name *spec.ts.mp4` ]; then echo 'missing videos';
     false; fi
->>>>>>> 38e8c629
   - apt-get update
   - apt-get install -yq zip
   - printenv GCP_GRAFANA_UPLOAD_ARTIFACTS_KEY > /tmp/gcpkey_upload_artifacts.json
@@ -1965,7 +1962,6 @@
     repo:
     - grafana/grafana
 - commands:
-<<<<<<< HEAD
   - yarn e2e:playwright
   depends_on:
   - grafana-server
@@ -1998,10 +1994,8 @@
     - success
     - failure
 - commands:
-=======
   - if [ -z `find ./e2e -type f -name *spec.ts.mp4` ]; then echo 'missing videos';
     false; fi
->>>>>>> 38e8c629
   - apt-get update
   - apt-get install -yq zip
   - printenv GCP_GRAFANA_UPLOAD_ARTIFACTS_KEY > /tmp/gcpkey_upload_artifacts.json
@@ -4874,10 +4868,6 @@
 name: gcr_credentials
 ---
 kind: signature
-<<<<<<< HEAD
-hmac: 3935b36384292a026eba16c691add89af37d61fd890a973323333735c3d2eb57
-=======
-hmac: 2a70d8442b85841e1b882c9562e8cc42b0c4b697a49ee03d086218f79cdff660
->>>>>>> 38e8c629
+hmac: 8e7335d72219a3c3d457b295fdd59b3cfa81de9675a0cd7414b3585c612a6fb5
 
 ...