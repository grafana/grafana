---
depends_on: []
kind: pipeline
name: test-pr
node:
  type: no-parallel
platform:
  arch: amd64
  os: linux
services:
- environment:
    POSTGRES_DB: grafanatest
    POSTGRES_PASSWORD: grafanatest
    POSTGRES_USER: grafanatest
  image: postgres:12.3-alpine
  name: postgres
- environment:
    MYSQL_DATABASE: grafana_tests
    MYSQL_PASSWORD: password
    MYSQL_ROOT_PASSWORD: rootpass
    MYSQL_USER: grafana
  image: mysql:5.6.48
  name: mysql
steps:
- commands:
  - echo $DRONE_RUNNER_NAME
  image: alpine:3.14.2
  name: identify-runner
- commands:
  - mkdir -p bin
  - curl -fL -o bin/grabpl https://grafana-downloads.storage.googleapis.com/grafana-build-pipeline/v2.5.2/grabpl
  - chmod +x bin/grabpl
  - ./bin/grabpl verify-drone
  - make gen-go
  - yarn install --immutable
  image: grafana/build-container:1.4.3
  name: initialize
- commands:
  - |-
    echo -e "unknwon
    referer
    errorstring
    eror
    iam
    wan" > words_to_ignore.txt
  - codespell -I words_to_ignore.txt docs/
  - rm words_to_ignore.txt
  depends_on:
  - initialize
  image: grafana/build-container:1.4.3
  name: codespell
- commands:
  - ./bin/grabpl shellcheck
  depends_on:
  - initialize
  image: grafana/build-container:1.4.3
  name: shellcheck
- commands:
  - ./bin/grabpl lint-backend --edition oss
  depends_on:
  - initialize
  environment:
    CGO_ENABLED: "1"
  image: grafana/build-container:1.4.3
  name: lint-backend
- commands:
  - yarn run prettier:check
  - yarn run lint
  - yarn run typecheck
  - yarn run check-strict
  depends_on:
  - initialize
  environment:
    TEST_MAX_WORKERS: 50%
  image: grafana/build-container:1.4.3
  name: lint-frontend
- commands:
  - '[ $(grep FocusConvey -R pkg | wc -l) -eq "0" ] || exit 1'
  - ./bin/grabpl test-backend --edition oss
  depends_on:
  - lint-backend
  image: grafana/build-container:1.4.3
  name: test-backend
- commands:
  - ./bin/grabpl integration-tests --edition oss
  depends_on:
  - lint-backend
  image: grafana/build-container:1.4.3
  name: test-backend-integration
- commands:
  - yarn run ci:test-frontend
  depends_on:
  - lint-frontend
  environment:
    TEST_MAX_WORKERS: 50%
  image: grafana/build-container:1.4.3
  name: test-frontend
- commands:
  - ./bin/grabpl build-backend --jobs 8 --edition oss --build-id ${DRONE_BUILD_NUMBER}
    --variants linux-x64,linux-x64-musl,osx64,win64,armv6 --no-pull-enterprise
  depends_on:
  - test-backend
  environment: {}
  image: grafana/build-container:1.4.3
  name: build-backend
- commands:
  - ./bin/grabpl build-frontend --jobs 8 --no-install-deps --edition oss --build-id
    ${DRONE_BUILD_NUMBER} --no-pull-enterprise
  depends_on:
  - test-frontend
  image: grafana/build-container:1.4.3
  name: build-frontend
- commands:
  - ./bin/grabpl build-plugins --jobs 8 --edition oss --no-install-deps
  depends_on:
  - lint-backend
  environment: null
  image: grafana/build-container:1.4.3
  name: build-plugins
- commands:
  - ./bin/linux-amd64/grafana-cli cue validate-schema --grafana-root .
  depends_on:
  - build-backend
  image: grafana/build-container:1.4.3
  name: validate-scuemata
- commands:
  - ./bin/linux-amd64/grafana-cli cue gen-ts --grafana-root .
<<<<<<< HEAD
  - "# The above command generates Typescript files (*.gen.ts) from all appropriate .cue files."
  - "# It is required that the generated Typescript be in sync with the input CUE files."
  - "# ...Modulo eslint auto-fixes...:"
  - yarn run eslint . --ext .gen.ts --fix
  - "# If any filenames are emitted by the below script, run the generator command `grafana-cli cue gen-ts` locally and commit the result."
=======
  - '# The above command generates Typescript files (*.gen.ts) from all appropriate
    .cue files.'
  - '# It is required that the generated Typescript be in sync with the input CUE
    files.'
  - '# ...Modulo eslint auto-fixes...:'
  - ./node_modules/.bin/eslint . --ext .gen.ts --fix
  - '# If any filenames are emitted by the below script, run the generator command
    `grafana-cli cue gen-ts` locally and commit the result.'
>>>>>>> 7a35a319
  - ./scripts/clean-git-or-error.sh
  depends_on:
  - validate-scuemata
  image: grafana/build-container:1.4.3
  name: ensure-cuetsified
- commands:
  - ./bin/grabpl gen-version --build-id ${DRONE_BUILD_NUMBER}
  depends_on:
  - build-plugins
  - build-backend
  - build-frontend
  - codespell
  - shellcheck
  image: grafana/build-container:1.4.3
  name: gen-version
- commands:
  - . scripts/build/gpg-test-vars.sh && ./bin/grabpl package --jobs 8 --edition oss
    --build-id ${DRONE_BUILD_NUMBER} --no-pull-enterprise --variants linux-x64,linux-x64-musl,osx64,win64,armv6
  depends_on:
  - gen-version
  environment: null
  image: grafana/build-container:1.4.3
  name: package
- commands:
  - ./e2e/start-server
  depends_on:
  - package
  detach: true
  environment:
    PORT: 3001
  image: grafana/build-container:1.4.3
  name: end-to-end-tests-server
- commands:
  - yarn run cypress install
  - ./bin/grabpl e2e-tests --port 3001
  depends_on:
  - end-to-end-tests-server
  environment:
    HOST: end-to-end-tests-server
  image: grafana/ci-e2e:12.19.0-1
  name: end-to-end-tests
- commands:
  - yarn storybook:build
  - ./bin/grabpl verify-storybook
  depends_on:
  - package
  environment:
    NODE_OPTIONS: --max_old_space_size=4096
  image: grafana/build-container:1.4.3
  name: build-storybook
- commands:
  - yarn wait-on http://$HOST:$PORT
  - yarn run test:accessibility-pr
  depends_on:
  - end-to-end-tests-server
  environment:
    GRAFANA_MISC_STATS_API_KEY:
      from_secret: grafana_misc_stats_api_key
    HOST: end-to-end-tests-server
    PORT: 3001
  failure: ignore
  image: buildkite/puppeteer
  name: test-a11y-frontend-pr
- commands:
  - ./scripts/ci-reference-docs-lint.sh ci
  depends_on:
  - build-frontend
  image: grafana/build-container:1.4.3
  name: build-frontend-docs
- commands:
  - mkdir -p /hugo/content/docs/grafana
  - cp -r docs/sources/* /hugo/content/docs/grafana/latest/
  - cd /hugo && make prod
  depends_on:
  - build-frontend-docs
  image: grafana/docs-base:latest
  name: build-docs-website
- commands:
  - ls dist/*.tar.gz*
  - cp dist/*.tar.gz* packaging/docker/
  depends_on:
  - end-to-end-tests-server
  image: grafana/build-container:1.4.3
  name: copy-packages-for-docker
- depends_on:
  - copy-packages-for-docker
  image: grafana/drone-grafana-docker:0.3.2
  name: build-docker-images
  settings:
    archs: amd64
    dry_run: true
    edition: oss
    ubuntu: false
- commands:
  - apt-get update
  - apt-get install -yq postgresql-client
  - dockerize -wait tcp://postgres:5432 -timeout 120s
  - psql -p 5432 -h postgres -U grafanatest -d grafanatest -f devenv/docker/blocks/postgres_tests/setup.sql
  - go clean -testcache
  - ./bin/grabpl integration-tests --database postgres
  depends_on:
  - test-backend
  - test-frontend
  environment:
    GRAFANA_TEST_DB: postgres
    PGPASSWORD: grafanatest
    POSTGRES_HOST: postgres
  image: grafana/build-container:1.4.3
  name: postgres-integration-tests
- commands:
  - apt-get update
  - apt-get install -yq default-mysql-client
  - dockerize -wait tcp://mysql:3306 -timeout 120s
  - cat devenv/docker/blocks/mysql_tests/setup.sql | mysql -h mysql -P 3306 -u root
    -prootpass
  - go clean -testcache
  - ./bin/grabpl integration-tests --database mysql
  depends_on:
  - test-backend
  - test-frontend
  environment:
    GRAFANA_TEST_DB: mysql
    MYSQL_HOST: mysql
  image: grafana/build-container:1.4.3
  name: mysql-integration-tests
trigger:
  event:
  - pull_request
type: docker
---
depends_on: []
kind: pipeline
name: build-main
node:
  type: no-parallel
platform:
  arch: amd64
  os: linux
services:
- environment:
    POSTGRES_DB: grafanatest
    POSTGRES_PASSWORD: grafanatest
    POSTGRES_USER: grafanatest
  image: postgres:12.3-alpine
  name: postgres
- environment:
    MYSQL_DATABASE: grafana_tests
    MYSQL_PASSWORD: password
    MYSQL_ROOT_PASSWORD: rootpass
    MYSQL_USER: grafana
  image: mysql:5.6.48
  name: mysql
steps:
- commands:
  - echo $DRONE_RUNNER_NAME
  image: alpine:3.14.2
  name: identify-runner
- commands:
  - mkdir -p bin
  - curl -fL -o bin/grabpl https://grafana-downloads.storage.googleapis.com/grafana-build-pipeline/v2.5.2/grabpl
  - chmod +x bin/grabpl
  - ./bin/grabpl verify-drone
  - make gen-go
  - yarn install --immutable
  image: grafana/build-container:1.4.3
  name: initialize
- image: grafana/drone-downstream
  name: trigger-enterprise-downstream
  settings:
    params:
    - SOURCE_BUILD_NUMBER=${DRONE_BUILD_NUMBER}
    - SOURCE_COMMIT=${DRONE_COMMIT}
    repositories:
    - grafana/grafana-enterprise@main
    server: https://drone.grafana.net
    token:
      from_secret: drone_token
- commands:
  - |-
    echo -e "unknwon
    referer
    errorstring
    eror
    iam
    wan" > words_to_ignore.txt
  - codespell -I words_to_ignore.txt docs/
  - rm words_to_ignore.txt
  depends_on:
  - initialize
  image: grafana/build-container:1.4.3
  name: codespell
- commands:
  - ./bin/grabpl shellcheck
  depends_on:
  - initialize
  image: grafana/build-container:1.4.3
  name: shellcheck
- commands:
  - ./bin/grabpl lint-backend --edition oss
  depends_on:
  - initialize
  environment:
    CGO_ENABLED: "1"
  image: grafana/build-container:1.4.3
  name: lint-backend
- commands:
  - yarn run prettier:check
  - yarn run lint
  - yarn run typecheck
  - yarn run check-strict
  depends_on:
  - initialize
  environment:
    TEST_MAX_WORKERS: 50%
  image: grafana/build-container:1.4.3
  name: lint-frontend
- commands:
  - '[ $(grep FocusConvey -R pkg | wc -l) -eq "0" ] || exit 1'
  - ./bin/grabpl test-backend --edition oss
  depends_on:
  - lint-backend
  image: grafana/build-container:1.4.3
  name: test-backend
- commands:
  - ./bin/grabpl integration-tests --edition oss
  depends_on:
  - lint-backend
  image: grafana/build-container:1.4.3
  name: test-backend-integration
- commands:
  - yarn run ci:test-frontend
  depends_on:
  - lint-frontend
  environment:
    TEST_MAX_WORKERS: 50%
  image: grafana/build-container:1.4.3
  name: test-frontend
- commands:
  - ./bin/grabpl build-backend --jobs 8 --edition oss --build-id ${DRONE_BUILD_NUMBER}
    --no-pull-enterprise
  depends_on:
  - test-backend
  environment: {}
  image: grafana/build-container:1.4.3
  name: build-backend
- commands:
  - ./bin/grabpl build-frontend --jobs 8 --no-install-deps --edition oss --build-id
    ${DRONE_BUILD_NUMBER} --no-pull-enterprise
  depends_on:
  - test-frontend
  image: grafana/build-container:1.4.3
  name: build-frontend
- commands:
  - ./bin/grabpl build-plugins --jobs 8 --edition oss --no-install-deps --sign --signing-admin
  depends_on:
  - lint-backend
  environment:
    GRAFANA_API_KEY:
      from_secret: grafana_api_key
  image: grafana/build-container:1.4.3
  name: build-plugins
- commands:
  - ./bin/linux-amd64/grafana-cli cue validate-schema --grafana-root .
  depends_on:
  - build-backend
  image: grafana/build-container:1.4.3
  name: validate-scuemata
- commands:
  - ./bin/linux-amd64/grafana-cli cue gen-ts --grafana-root .
<<<<<<< HEAD
  - "# The above command generates Typescript files (*.gen.ts) from all appropriate .cue files."
  - "# It is required that the generated Typescript be in sync with the input CUE files."
  - "# ...Modulo eslint auto-fixes...:"
  - yarn run eslint . --ext .gen.ts --fix
  - "# If any filenames are emitted by the below script, run the generator command `grafana-cli cue gen-ts` locally and commit the result."
=======
  - '# The above command generates Typescript files (*.gen.ts) from all appropriate
    .cue files.'
  - '# It is required that the generated Typescript be in sync with the input CUE
    files.'
  - '# ...Modulo eslint auto-fixes...:'
  - ./node_modules/.bin/eslint . --ext .gen.ts --fix
  - '# If any filenames are emitted by the below script, run the generator command
    `grafana-cli cue gen-ts` locally and commit the result.'
>>>>>>> 7a35a319
  - ./scripts/clean-git-or-error.sh
  depends_on:
  - validate-scuemata
  image: grafana/build-container:1.4.3
  name: ensure-cuetsified
- commands:
  - ./bin/grabpl gen-version --build-id ${DRONE_BUILD_NUMBER}
  depends_on:
  - build-plugins
  - build-backend
  - build-frontend
  - codespell
  - shellcheck
  image: grafana/build-container:1.4.3
  name: gen-version
- commands:
  - ./bin/grabpl package --jobs 8 --edition oss --build-id ${DRONE_BUILD_NUMBER} --no-pull-enterprise
    --sign
  depends_on:
  - gen-version
  environment:
    GITHUB_TOKEN:
      from_secret: github_token
    GPG_KEY_PASSWORD:
      from_secret: gpg_key_password
    GPG_PRIV_KEY:
      from_secret: gpg_priv_key
    GPG_PUB_KEY:
      from_secret: gpg_pub_key
    GRAFANA_API_KEY:
      from_secret: grafana_api_key
  image: grafana/build-container:1.4.3
  name: package
- commands:
  - ./e2e/start-server
  depends_on:
  - package
  detach: true
  environment:
    PORT: 3001
  image: grafana/build-container:1.4.3
  name: end-to-end-tests-server
- commands:
  - yarn run cypress install
  - ./bin/grabpl e2e-tests --port 3001
  depends_on:
  - end-to-end-tests-server
  environment:
    HOST: end-to-end-tests-server
  image: grafana/ci-e2e:12.19.0-1
  name: end-to-end-tests
- commands:
  - yarn storybook:build
  - ./bin/grabpl verify-storybook
  depends_on:
  - package
  environment:
    NODE_OPTIONS: --max_old_space_size=4096
  image: grafana/build-container:1.4.3
  name: build-storybook
- commands:
  - printenv GCP_KEY | base64 -d > /tmp/gcpkey.json
  - gcloud auth activate-service-account --key-file=/tmp/gcpkey.json
  - gsutil -m rsync -d -r ./packages/grafana-ui/dist/storybook gs://grafana-storybook/canary
  depends_on:
  - build-storybook
  - end-to-end-tests
  environment:
    GCP_KEY:
      from_secret: gcp_key
  image: grafana/grafana-ci-deploy:1.3.1
  name: publish-storybook
- commands:
  - yarn wait-on http://$HOST:$PORT
  - yarn run test:accessibility --json > pa11y-ci-results.json
  depends_on:
  - end-to-end-tests-server
  environment:
    GRAFANA_MISC_STATS_API_KEY:
      from_secret: grafana_misc_stats_api_key
    HOST: end-to-end-tests-server
    PORT: 3001
  failure: ignore
  image: buildkite/puppeteer
  name: test-a11y-frontend
- commands:
  - ./scripts/ci-frontend-metrics.sh | ./bin/grabpl publish-metrics $${GRAFANA_MISC_STATS_API_KEY}
  depends_on:
  - test-a11y-frontend
  environment:
    GRAFANA_MISC_STATS_API_KEY:
      from_secret: grafana_misc_stats_api_key
  failure: ignore
  image: grafana/build-container:1.4.3
  name: publish-frontend-metrics
- commands:
  - ./scripts/ci-reference-docs-lint.sh ci
  depends_on:
  - build-frontend
  image: grafana/build-container:1.4.3
  name: build-frontend-docs
- commands:
  - ls dist/*.tar.gz*
  - cp dist/*.tar.gz* packaging/docker/
  depends_on:
  - end-to-end-tests-server
  image: grafana/build-container:1.4.3
  name: copy-packages-for-docker
- depends_on:
  - copy-packages-for-docker
  image: grafana/drone-grafana-docker:0.3.2
  name: build-docker-images
  settings:
    dry_run: false
    edition: oss
    password:
      from_secret: docker_password
    ubuntu: false
    username:
      from_secret: docker_user
- depends_on:
  - copy-packages-for-docker
  image: grafana/drone-grafana-docker:0.3.2
  name: build-docker-images-ubuntu
  settings:
    dry_run: false
    edition: oss
    password:
      from_secret: docker_password
    ubuntu: true
    username:
      from_secret: docker_user
- commands:
  - apt-get update
  - apt-get install -yq postgresql-client
  - dockerize -wait tcp://postgres:5432 -timeout 120s
  - psql -p 5432 -h postgres -U grafanatest -d grafanatest -f devenv/docker/blocks/postgres_tests/setup.sql
  - go clean -testcache
  - ./bin/grabpl integration-tests --database postgres
  depends_on:
  - test-backend
  - test-frontend
  environment:
    GRAFANA_TEST_DB: postgres
    PGPASSWORD: grafanatest
    POSTGRES_HOST: postgres
  image: grafana/build-container:1.4.3
  name: postgres-integration-tests
- commands:
  - apt-get update
  - apt-get install -yq default-mysql-client
  - dockerize -wait tcp://mysql:3306 -timeout 120s
  - cat devenv/docker/blocks/mysql_tests/setup.sql | mysql -h mysql -P 3306 -u root
    -prootpass
  - go clean -testcache
  - ./bin/grabpl integration-tests --database mysql
  depends_on:
  - test-backend
  - test-frontend
  environment:
    GRAFANA_TEST_DB: mysql
    MYSQL_HOST: mysql
  image: grafana/build-container:1.4.3
  name: mysql-integration-tests
- commands:
  - ./scripts/circle-release-canary-packages.sh
  depends_on:
  - end-to-end-tests
  environment:
    GITHUB_PACKAGE_TOKEN:
      from_secret: github_package_token
  image: grafana/build-container:1.4.3
  name: release-canary-npm-packages
- commands:
  - ./bin/grabpl upload-packages --edition oss --packages-bucket grafana-downloads
  depends_on:
  - end-to-end-tests
  - mysql-integration-tests
  - postgres-integration-tests
  environment:
    GCP_GRAFANA_UPLOAD_KEY:
      from_secret: gcp_key
  image: grafana/grafana-ci-deploy:1.3.1
  name: upload-packages
- commands:
  - ./bin/grabpl upload-cdn --edition oss --bucket "grafana-static-assets"
  depends_on:
  - end-to-end-tests-server
  environment:
    GCP_GRAFANA_UPLOAD_KEY:
      from_secret: gcp_key
  image: grafana/grafana-ci-deploy:1.3.1
  name: upload-cdn-assets
trigger:
  branch: main
  event:
  - push
type: docker
---
depends_on:
- build-main
kind: pipeline
name: windows-main
platform:
  arch: amd64
  os: windows
  version: "1809"
services: []
steps:
- commands:
  - echo $env:DRONE_RUNNER_NAME
  image: mcr.microsoft.com/windows:1809
  name: identify-runner
- commands:
  - $$ProgressPreference = "SilentlyContinue"
  - Invoke-WebRequest https://grafana-downloads.storage.googleapis.com/grafana-build-pipeline/v2.5.2/windows/grabpl.exe
    -OutFile grabpl.exe
  image: grafana/ci-wix:0.1.1
  name: initialize
- commands:
  - $$gcpKey = $$env:GCP_KEY
  - '[System.Text.Encoding]::UTF8.GetString([System.Convert]::FromBase64String($$gcpKey))
    > gcpkey.json'
  - dos2unix gcpkey.json
  - gcloud auth activate-service-account --key-file=gcpkey.json
  - rm gcpkey.json
  - cp C:\App\nssm-2.24.zip .
  - .\grabpl.exe windows-installer --edition oss --build-id $$env:DRONE_BUILD_NUMBER
  - $$fname = ((Get-Childitem grafana*.msi -name) -split "`n")[0]
  - gsutil cp $$fname gs://grafana-downloads/oss/main/
  - gsutil cp "$$fname.sha256" gs://grafana-downloads/oss/main/
  depends_on:
  - initialize
  environment:
    GCP_KEY:
      from_secret: gcp_key
  image: grafana/ci-wix:0.1.1
  name: build-windows-installer
trigger:
  branch: main
  event:
  - push
type: docker
---
depends_on:
- build-main
- windows-main
kind: pipeline
name: publish-main
node:
  type: no-parallel
platform:
  arch: amd64
  os: linux
services: []
steps:
- commands:
  - echo $DRONE_RUNNER_NAME
  image: alpine:3.14.2
  name: identify-runner
- commands:
  - mkdir -p bin
  - curl -fL -o bin/grabpl https://grafana-downloads.storage.googleapis.com/grafana-build-pipeline/v2.5.2/grabpl
  - chmod +x bin/grabpl
  - ./bin/grabpl verify-drone
  - make gen-go
  image: grafana/build-container:1.4.3
  name: initialize
- commands:
  - printenv GCP_KEY | base64 -d > /tmp/gcpkey.json
  - ./bin/grabpl publish-packages --edition oss --gcp-key /tmp/gcpkey.json --build-id
    ${DRONE_BUILD_NUMBER}
  depends_on:
  - initialize
  environment:
    GCP_KEY:
      from_secret: gcp_key
    GPG_KEY_PASSWORD:
      from_secret: gpg_key_password
    GPG_PRIV_KEY:
      from_secret: gpg_priv_key
    GPG_PUB_KEY:
      from_secret: gpg_pub_key
    GRAFANA_COM_API_KEY:
      from_secret: grafana_api_key
  image: grafana/grafana-ci-deploy:1.3.1
  name: publish-packages-oss
trigger:
  branch: main
  event:
  - push
type: docker
---
depends_on:
- build-main
- windows-main
- publish-main
kind: pipeline
name: notify-main
platform:
  arch: amd64
  os: linux
steps:
- image: plugins/slack
  name: slack
  settings:
    channel: grafana-ci-notifications
    template: |-
      Build {{build.number}} failed for commit: <https://github.com/{{repo.owner}}/{{repo.name}}/commit/{{build.commit}}|{{ truncate build.commit 8 }}>: {{build.link}}
      Branch: <https://github.com/{{ repo.owner }}/{{ repo.name }}/commits/{{ build.branch }}|{{ build.branch }}>
      Author: {{build.author}}
    webhook:
      from_secret: slack_webhook
trigger:
  branch: main
  event:
  - push
  status:
  - failure
type: docker
---
depends_on: []
kind: pipeline
name: oss-build-release
node:
  type: no-parallel
platform:
  arch: amd64
  os: linux
services:
- environment:
    POSTGRES_DB: grafanatest
    POSTGRES_PASSWORD: grafanatest
    POSTGRES_USER: grafanatest
  image: postgres:12.3-alpine
  name: postgres
- environment:
    MYSQL_DATABASE: grafana_tests
    MYSQL_PASSWORD: password
    MYSQL_ROOT_PASSWORD: rootpass
    MYSQL_USER: grafana
  image: mysql:5.6.48
  name: mysql
steps:
- commands:
  - echo $DRONE_RUNNER_NAME
  image: alpine:3.14.2
  name: identify-runner
- commands:
  - mkdir -p bin
  - curl -fL -o bin/grabpl https://grafana-downloads.storage.googleapis.com/grafana-build-pipeline/v2.5.2/grabpl
  - chmod +x bin/grabpl
  - ./bin/grabpl verify-drone
  - make gen-go
  - ./bin/grabpl verify-version ${DRONE_TAG}
  - yarn install --immutable
  image: grafana/build-container:1.4.3
  name: initialize
- commands:
  - |-
    echo -e "unknwon
    referer
    errorstring
    eror
    iam
    wan" > words_to_ignore.txt
  - codespell -I words_to_ignore.txt docs/
  - rm words_to_ignore.txt
  depends_on:
  - initialize
  image: grafana/build-container:1.4.3
  name: codespell
- commands:
  - ./bin/grabpl shellcheck
  depends_on:
  - initialize
  image: grafana/build-container:1.4.3
  name: shellcheck
- commands:
  - ./bin/grabpl lint-backend --edition oss
  depends_on:
  - initialize
  environment:
    CGO_ENABLED: "1"
  image: grafana/build-container:1.4.3
  name: lint-backend
- commands:
  - yarn run prettier:check
  - yarn run lint
  - yarn run typecheck
  - yarn run check-strict
  depends_on:
  - initialize
  environment:
    TEST_MAX_WORKERS: 50%
  image: grafana/build-container:1.4.3
  name: lint-frontend
- commands:
  - '[ $(grep FocusConvey -R pkg | wc -l) -eq "0" ] || exit 1'
  - ./bin/grabpl test-backend --edition oss
  depends_on:
  - lint-backend
  image: grafana/build-container:1.4.3
  name: test-backend
- commands:
  - ./bin/grabpl integration-tests --edition oss
  depends_on:
  - lint-backend
  image: grafana/build-container:1.4.3
  name: test-backend-integration
- commands:
  - yarn run ci:test-frontend
  depends_on:
  - lint-frontend
  environment:
    TEST_MAX_WORKERS: 50%
  image: grafana/build-container:1.4.3
  name: test-frontend
- commands:
  - ./bin/grabpl build-backend --jobs 8 --edition oss --github-token $${GITHUB_TOKEN}
    --no-pull-enterprise ${DRONE_TAG}
  depends_on:
  - test-backend
  environment:
    GITHUB_TOKEN:
      from_secret: github_token
  image: grafana/build-container:1.4.3
  name: build-backend
- commands:
  - ./bin/grabpl build-frontend --jobs 8 --github-token $${GITHUB_TOKEN} --no-install-deps
    --edition oss --no-pull-enterprise ${DRONE_TAG}
  depends_on:
  - test-frontend
  image: grafana/build-container:1.4.3
  name: build-frontend
- commands:
  - ./bin/grabpl build-plugins --jobs 8 --edition oss --no-install-deps --sign --signing-admin
  depends_on:
  - lint-backend
  environment:
    GRAFANA_API_KEY:
      from_secret: grafana_api_key
  image: grafana/build-container:1.4.3
  name: build-plugins
- commands:
  - ./bin/linux-amd64/grafana-cli cue validate-schema --grafana-root .
  depends_on:
  - build-backend
  image: grafana/build-container:1.4.3
  name: validate-scuemata
- commands:
  - ./bin/linux-amd64/grafana-cli cue gen-ts --grafana-root .
<<<<<<< HEAD
  - "# The above command generates Typescript files (*.gen.ts) from all appropriate .cue files."
  - "# It is required that the generated Typescript be in sync with the input CUE files."
  - "# ...Modulo eslint auto-fixes...:"
  - yarn run eslint . --ext .gen.ts --fix
  - "# If any filenames are emitted by the below script, run the generator command `grafana-cli cue gen-ts` locally and commit the result."
=======
  - '# The above command generates Typescript files (*.gen.ts) from all appropriate
    .cue files.'
  - '# It is required that the generated Typescript be in sync with the input CUE
    files.'
  - '# ...Modulo eslint auto-fixes...:'
  - ./node_modules/.bin/eslint . --ext .gen.ts --fix
  - '# If any filenames are emitted by the below script, run the generator command
    `grafana-cli cue gen-ts` locally and commit the result.'
>>>>>>> 7a35a319
  - ./scripts/clean-git-or-error.sh
  depends_on:
  - validate-scuemata
  image: grafana/build-container:1.4.3
  name: ensure-cuetsified
- commands:
  - ./bin/grabpl gen-version ${DRONE_TAG}
  depends_on:
  - build-plugins
  - build-backend
  - build-frontend
  - codespell
  - shellcheck
  image: grafana/build-container:1.4.3
  name: gen-version
- commands:
  - ./bin/grabpl package --jobs 8 --edition oss --github-token $${GITHUB_TOKEN} --no-pull-enterprise
    --sign ${DRONE_TAG}
  depends_on:
  - gen-version
  environment:
    GITHUB_TOKEN:
      from_secret: github_token
    GPG_KEY_PASSWORD:
      from_secret: gpg_key_password
    GPG_PRIV_KEY:
      from_secret: gpg_priv_key
    GPG_PUB_KEY:
      from_secret: gpg_pub_key
    GRAFANA_API_KEY:
      from_secret: grafana_api_key
  image: grafana/build-container:1.4.3
  name: package
- commands:
  - ./e2e/start-server
  depends_on:
  - package
  detach: true
  environment:
    PORT: 3001
  image: grafana/build-container:1.4.3
  name: end-to-end-tests-server
- commands:
  - yarn run cypress install
  - ./bin/grabpl e2e-tests --port 3001 --tries 3
  depends_on:
  - end-to-end-tests-server
  environment:
    HOST: end-to-end-tests-server
  image: grafana/ci-e2e:12.19.0-1
  name: end-to-end-tests
- commands:
  - ls dist/*.tar.gz*
  - cp dist/*.tar.gz* packaging/docker/
  depends_on:
  - end-to-end-tests-server
  image: grafana/build-container:1.4.3
  name: copy-packages-for-docker
- depends_on:
  - copy-packages-for-docker
  image: grafana/drone-grafana-docker:0.3.2
  name: build-docker-images
  settings:
    dry_run: false
    edition: oss
    password:
      from_secret: docker_password
    ubuntu: false
    username:
      from_secret: docker_user
- depends_on:
  - copy-packages-for-docker
  image: grafana/drone-grafana-docker:0.3.2
  name: build-docker-images-ubuntu
  settings:
    dry_run: false
    edition: oss
    password:
      from_secret: docker_password
    ubuntu: true
    username:
      from_secret: docker_user
- commands:
  - apt-get update
  - apt-get install -yq postgresql-client
  - dockerize -wait tcp://postgres:5432 -timeout 120s
  - psql -p 5432 -h postgres -U grafanatest -d grafanatest -f devenv/docker/blocks/postgres_tests/setup.sql
  - go clean -testcache
  - ./bin/grabpl integration-tests --database postgres
  depends_on:
  - test-backend
  - test-frontend
  environment:
    GRAFANA_TEST_DB: postgres
    PGPASSWORD: grafanatest
    POSTGRES_HOST: postgres
  image: grafana/build-container:1.4.3
  name: postgres-integration-tests
- commands:
  - apt-get update
  - apt-get install -yq default-mysql-client
  - dockerize -wait tcp://mysql:3306 -timeout 120s
  - cat devenv/docker/blocks/mysql_tests/setup.sql | mysql -h mysql -P 3306 -u root
    -prootpass
  - go clean -testcache
  - ./bin/grabpl integration-tests --database mysql
  depends_on:
  - test-backend
  - test-frontend
  environment:
    GRAFANA_TEST_DB: mysql
    MYSQL_HOST: mysql
  image: grafana/build-container:1.4.3
  name: mysql-integration-tests
- commands:
  - yarn storybook:build
  - ./bin/grabpl verify-storybook
  depends_on:
  - package
  environment:
    NODE_OPTIONS: --max_old_space_size=4096
  image: grafana/build-container:1.4.3
  name: build-storybook
- commands:
  - ./bin/grabpl upload-cdn --edition oss --bucket "grafana-static-assets"
  depends_on:
  - end-to-end-tests-server
  environment:
    GCP_GRAFANA_UPLOAD_KEY:
      from_secret: gcp_key
  image: grafana/grafana-ci-deploy:1.3.1
  name: upload-cdn-assets
- commands:
  - ./bin/grabpl upload-packages --edition oss --packages-bucket grafana-downloads
  depends_on:
  - end-to-end-tests
  - mysql-integration-tests
  - postgres-integration-tests
  environment:
    GCP_GRAFANA_UPLOAD_KEY:
      from_secret: gcp_key
  image: grafana/grafana-ci-deploy:1.3.1
  name: upload-packages
- commands:
  - printenv GCP_KEY | base64 -d > /tmp/gcpkey.json
  - gcloud auth activate-service-account --key-file=/tmp/gcpkey.json
  - gsutil -m rsync -d -r ./packages/grafana-ui/dist/storybook gs://grafana-storybook/latest
  - gsutil -m rsync -d -r ./packages/grafana-ui/dist/storybook gs://grafana-storybook/${DRONE_TAG}
  depends_on:
  - build-storybook
  - end-to-end-tests
  environment:
    GCP_KEY:
      from_secret: gcp_key
  image: grafana/grafana-ci-deploy:1.3.1
  name: publish-storybook
- commands:
  - ./scripts/build/release-packages.sh ${DRONE_TAG}
  depends_on:
  - publish-storybook
  environment:
    GITHUB_PACKAGE_TOKEN:
      from_secret: github_package_token
    NPM_TOKEN:
      from_secret: npm_token
  image: grafana/build-container:1.4.3
  name: release-npm-packages
trigger:
  ref:
  - refs/tags/v*
type: docker
---
depends_on:
- oss-build-release
kind: pipeline
name: oss-windows-release
platform:
  arch: amd64
  os: windows
  version: "1809"
services: []
steps:
- commands:
  - echo $env:DRONE_RUNNER_NAME
  image: mcr.microsoft.com/windows:1809
  name: identify-runner
- commands:
  - $$ProgressPreference = "SilentlyContinue"
  - Invoke-WebRequest https://grafana-downloads.storage.googleapis.com/grafana-build-pipeline/v2.5.2/windows/grabpl.exe
    -OutFile grabpl.exe
  image: grafana/ci-wix:0.1.1
  name: initialize
- commands:
  - $$gcpKey = $$env:GCP_KEY
  - '[System.Text.Encoding]::UTF8.GetString([System.Convert]::FromBase64String($$gcpKey))
    > gcpkey.json'
  - dos2unix gcpkey.json
  - gcloud auth activate-service-account --key-file=gcpkey.json
  - rm gcpkey.json
  - cp C:\App\nssm-2.24.zip .
  - .\grabpl.exe windows-installer --edition oss ${DRONE_TAG}
  - $$fname = ((Get-Childitem grafana*.msi -name) -split "`n")[0]
  - gsutil cp $$fname gs://grafana-downloads/oss/release/
  - gsutil cp "$$fname.sha256" gs://grafana-downloads/oss/release/
  depends_on:
  - initialize
  environment:
    GCP_KEY:
      from_secret: gcp_key
  image: grafana/ci-wix:0.1.1
  name: build-windows-installer
trigger:
  ref:
  - refs/tags/v*
type: docker
---
clone:
  disable: true
depends_on: []
image_pull_secrets:
- dockerconfigjson
kind: pipeline
name: enterprise-build-release
node:
  type: no-parallel
platform:
  arch: amd64
  os: linux
services:
- environment:
    POSTGRES_DB: grafanatest
    POSTGRES_PASSWORD: grafanatest
    POSTGRES_USER: grafanatest
  image: postgres:12.3-alpine
  name: postgres
- environment:
    MYSQL_DATABASE: grafana_tests
    MYSQL_PASSWORD: password
    MYSQL_ROOT_PASSWORD: rootpass
    MYSQL_USER: grafana
  image: mysql:5.6.48
  name: mysql
- environment: {}
  image: redis:6.2.1-alpine
  name: redis
- environment: {}
  image: memcached:1.6.9-alpine
  name: memcached
steps:
- commands:
  - echo $DRONE_RUNNER_NAME
  image: alpine:3.14.2
  name: identify-runner
- commands:
  - mkdir -p bin
  - curl -fL -o bin/grabpl https://grafana-downloads.storage.googleapis.com/grafana-build-pipeline/v2.5.2/grabpl
  - chmod +x bin/grabpl
  - git clone "https://$${GITHUB_TOKEN}@github.com/grafana/grafana-enterprise.git"
  - cd grafana-enterprise
  - git checkout ${DRONE_TAG}
  environment:
    GITHUB_TOKEN:
      from_secret: github_token
  image: grafana/build-container:1.4.3
  name: clone
- commands:
  - mv bin/grabpl /tmp/
  - rmdir bin
  - mv grafana-enterprise /tmp/
  - /tmp/grabpl init-enterprise /tmp/grafana-enterprise ${DRONE_TAG}
  - mv /tmp/grafana-enterprise/deployment_tools_config.json deployment_tools_config.json
  - mkdir bin
  - mv /tmp/grabpl bin/
  - ./bin/grabpl verify-drone
  - make gen-go
  - ./bin/grabpl verify-version ${DRONE_TAG}
  - yarn install --immutable
  depends_on:
  - clone
  image: grafana/build-container:1.4.3
  name: initialize
- commands:
  - |-
    echo -e "unknwon
    referer
    errorstring
    eror
    iam
    wan" > words_to_ignore.txt
  - codespell -I words_to_ignore.txt docs/
  - rm words_to_ignore.txt
  depends_on:
  - initialize
  image: grafana/build-container:1.4.3
  name: codespell
- commands:
  - ./bin/grabpl shellcheck
  depends_on:
  - initialize
  image: grafana/build-container:1.4.3
  name: shellcheck
- commands:
  - ./bin/grabpl lint-backend --edition enterprise
  depends_on:
  - initialize
  environment:
    CGO_ENABLED: "1"
  image: grafana/build-container:1.4.3
  name: lint-backend
- commands:
  - yarn run prettier:check
  - yarn run lint
  - yarn run typecheck
  - yarn run check-strict
  depends_on:
  - initialize
  environment:
    TEST_MAX_WORKERS: 50%
  image: grafana/build-container:1.4.3
  name: lint-frontend
- commands:
  - '[ $(grep FocusConvey -R pkg | wc -l) -eq "0" ] || exit 1'
  - ./bin/grabpl test-backend --edition enterprise
  depends_on:
  - lint-backend
  image: grafana/build-container:1.4.3
  name: test-backend
- commands:
  - ./bin/grabpl integration-tests --edition enterprise
  depends_on:
  - lint-backend
  image: grafana/build-container:1.4.3
  name: test-backend-integration
- commands:
  - yarn run ci:test-frontend
  depends_on:
  - lint-frontend
  environment:
    TEST_MAX_WORKERS: 50%
  image: grafana/build-container:1.4.3
  name: test-frontend
- commands:
  - ./bin/grabpl build-backend --jobs 8 --edition enterprise --github-token $${GITHUB_TOKEN}
    --no-pull-enterprise ${DRONE_TAG}
  depends_on:
  - test-backend
  environment:
    GITHUB_TOKEN:
      from_secret: github_token
  image: grafana/build-container:1.4.3
  name: build-backend
- commands:
  - ./bin/grabpl build-frontend --jobs 8 --github-token $${GITHUB_TOKEN} --no-install-deps
    --edition enterprise --no-pull-enterprise ${DRONE_TAG}
  depends_on:
  - test-frontend
  image: grafana/build-container:1.4.3
  name: build-frontend
- commands:
  - ./bin/grabpl build-plugins --jobs 8 --edition enterprise --no-install-deps --sign
    --signing-admin
  depends_on:
  - lint-backend
  environment:
    GRAFANA_API_KEY:
      from_secret: grafana_api_key
  image: grafana/build-container:1.4.3
  name: build-plugins
- commands:
  - ./bin/linux-amd64/grafana-cli cue validate-schema --grafana-root .
  depends_on:
  - build-backend
  image: grafana/build-container:1.4.3
  name: validate-scuemata
- commands:
  - ./bin/linux-amd64/grafana-cli cue gen-ts --grafana-root .
<<<<<<< HEAD
  - "# The above command generates Typescript files (*.gen.ts) from all appropriate .cue files."
  - "# It is required that the generated Typescript be in sync with the input CUE files."
  - "# ...Modulo eslint auto-fixes...:"
  - yarn run eslint . --ext .gen.ts --fix
  - "# If any filenames are emitted by the below script, run the generator command `grafana-cli cue gen-ts` locally and commit the result."
=======
  - '# The above command generates Typescript files (*.gen.ts) from all appropriate
    .cue files.'
  - '# It is required that the generated Typescript be in sync with the input CUE
    files.'
  - '# ...Modulo eslint auto-fixes...:'
  - ./node_modules/.bin/eslint . --ext .gen.ts --fix
  - '# If any filenames are emitted by the below script, run the generator command
    `grafana-cli cue gen-ts` locally and commit the result.'
>>>>>>> 7a35a319
  - ./scripts/clean-git-or-error.sh
  depends_on:
  - validate-scuemata
  image: grafana/build-container:1.4.3
  name: ensure-cuetsified
- commands:
  - ./bin/grabpl lint-backend --edition enterprise2
  depends_on:
  - initialize
  environment:
    CGO_ENABLED: "1"
  image: grafana/build-container:1.4.3
  name: lint-backend-enterprise2
- commands:
  - '[ $(grep FocusConvey -R pkg | wc -l) -eq "0" ] || exit 1'
  - ./bin/grabpl test-backend --edition enterprise2
  depends_on:
  - lint-backend
  image: grafana/build-container:1.4.3
  name: test-backend-enterprise2
- commands:
  - ./bin/grabpl integration-tests --edition enterprise2
  depends_on:
  - lint-backend
  image: grafana/build-container:1.4.3
  name: test-backend-integration-enterprise2
- commands:
  - ./bin/grabpl build-backend --jobs 8 --edition enterprise2 --github-token $${GITHUB_TOKEN}
    --no-pull-enterprise ${DRONE_TAG}
  depends_on:
  - test-backend-enterprise2
  environment:
    GITHUB_TOKEN:
      from_secret: github_token
  image: grafana/build-container:1.4.3
  name: build-backend-enterprise2
- commands:
  - ./bin/grabpl gen-version ${DRONE_TAG}
  depends_on:
  - build-plugins
  - build-backend
  - build-frontend
  - codespell
  - shellcheck
  - build-backend-enterprise2
  - test-backend-enterprise2
  image: grafana/build-container:1.4.3
  name: gen-version
- commands:
  - ./bin/grabpl package --jobs 8 --edition enterprise --github-token $${GITHUB_TOKEN}
    --no-pull-enterprise --sign ${DRONE_TAG}
  depends_on:
  - gen-version
  environment:
    GITHUB_TOKEN:
      from_secret: github_token
    GPG_KEY_PASSWORD:
      from_secret: gpg_key_password
    GPG_PRIV_KEY:
      from_secret: gpg_priv_key
    GPG_PUB_KEY:
      from_secret: gpg_pub_key
    GRAFANA_API_KEY:
      from_secret: grafana_api_key
  image: grafana/build-container:1.4.3
  name: package
- commands:
  - ./e2e/start-server
  depends_on:
  - package
  detach: true
  environment:
    PACKAGE_FILE: dist/grafana-enterprise-*linux-amd64.tar.gz
    PORT: 3001
    RUNDIR: e2e/tmp-grafana-enterprise
  image: grafana/build-container:1.4.3
  name: end-to-end-tests-server
- commands:
  - yarn run cypress install
  - ./bin/grabpl e2e-tests --port 3001 --tries 3
  depends_on:
  - end-to-end-tests-server
  environment:
    HOST: end-to-end-tests-server
  image: grafana/ci-e2e:12.19.0-1
  name: end-to-end-tests
- commands:
  - ls dist/*.tar.gz*
  - cp dist/*.tar.gz* packaging/docker/
  depends_on:
  - end-to-end-tests-server
  image: grafana/build-container:1.4.3
  name: copy-packages-for-docker
- depends_on:
  - copy-packages-for-docker
  image: grafana/drone-grafana-docker:0.3.2
  name: build-docker-images
  settings:
    dry_run: false
    edition: enterprise
    password:
      from_secret: docker_password
    ubuntu: false
    username:
      from_secret: docker_user
- depends_on:
  - copy-packages-for-docker
  image: grafana/drone-grafana-docker:0.3.2
  name: build-docker-images-ubuntu
  settings:
    dry_run: false
    edition: enterprise
    password:
      from_secret: docker_password
    ubuntu: true
    username:
      from_secret: docker_user
- commands:
  - apt-get update
  - apt-get install -yq postgresql-client
  - dockerize -wait tcp://postgres:5432 -timeout 120s
  - psql -p 5432 -h postgres -U grafanatest -d grafanatest -f devenv/docker/blocks/postgres_tests/setup.sql
  - go clean -testcache
  - ./bin/grabpl integration-tests --database postgres
  depends_on:
  - test-backend
  - test-frontend
  environment:
    GRAFANA_TEST_DB: postgres
    PGPASSWORD: grafanatest
    POSTGRES_HOST: postgres
  image: grafana/build-container:1.4.3
  name: postgres-integration-tests
- commands:
  - apt-get update
  - apt-get install -yq default-mysql-client
  - dockerize -wait tcp://mysql:3306 -timeout 120s
  - cat devenv/docker/blocks/mysql_tests/setup.sql | mysql -h mysql -P 3306 -u root
    -prootpass
  - go clean -testcache
  - ./bin/grabpl integration-tests --database mysql
  depends_on:
  - test-backend
  - test-frontend
  environment:
    GRAFANA_TEST_DB: mysql
    MYSQL_HOST: mysql
  image: grafana/build-container:1.4.3
  name: mysql-integration-tests
- commands:
  - dockerize -wait tcp://redis:6379/0 -timeout 120s
  - ./bin/grabpl integration-tests
  depends_on:
  - test-backend
  - test-frontend
  environment:
    REDIS_URL: redis://redis:6379/0
  image: grafana/build-container:1.4.3
  name: redis-integration-tests
- commands:
  - dockerize -wait tcp://memcached:11211 -timeout 120s
  - ./bin/grabpl integration-tests
  depends_on:
  - test-backend
  - test-frontend
  environment:
    MEMCACHED_HOSTS: memcached:11211
  image: grafana/build-container:1.4.3
  name: memcached-integration-tests
- commands:
  - ./bin/grabpl upload-cdn --edition enterprise --bucket "grafana-static-assets"
  depends_on:
  - end-to-end-tests-server
  environment:
    GCP_GRAFANA_UPLOAD_KEY:
      from_secret: gcp_key
  image: grafana/grafana-ci-deploy:1.3.1
  name: upload-cdn-assets
- commands:
  - ./bin/grabpl upload-packages --edition enterprise --packages-bucket grafana-downloads
  depends_on:
  - end-to-end-tests
  - mysql-integration-tests
  - postgres-integration-tests
  - redis-integration-tests
  - memcached-integration-tests
  environment:
    GCP_GRAFANA_UPLOAD_KEY:
      from_secret: gcp_key
  image: grafana/grafana-ci-deploy:1.3.1
  name: upload-packages
- commands:
  - ./bin/grabpl package --jobs 8 --edition enterprise2 --github-token $${GITHUB_TOKEN}
    --no-pull-enterprise --sign ${DRONE_TAG}
  depends_on:
  - gen-version
  environment:
    GITHUB_TOKEN:
      from_secret: github_token
    GPG_KEY_PASSWORD:
      from_secret: gpg_key_password
    GPG_PRIV_KEY:
      from_secret: gpg_priv_key
    GPG_PUB_KEY:
      from_secret: gpg_pub_key
    GRAFANA_API_KEY:
      from_secret: grafana_api_key
  image: grafana/build-container:1.4.3
  name: package-enterprise2
- commands:
  - ./e2e/start-server
  depends_on:
  - package-enterprise2
  detach: true
  environment:
    PACKAGE_FILE: dist/grafana-enterprise2-*linux-amd64.tar.gz
    PORT: 3002
    RUNDIR: e2e/tmp-grafana-enterprise2
  image: grafana/build-container:1.4.3
  name: end-to-end-tests-server-enterprise2
- commands:
  - yarn run cypress install
  - ./bin/grabpl e2e-tests --port 3002 --tries 3
  depends_on:
  - end-to-end-tests-server-enterprise2
  environment:
    HOST: end-to-end-tests-server-enterprise2
  image: grafana/ci-e2e:12.19.0-1
  name: end-to-end-tests-enterprise2
- commands:
  - ./bin/grabpl upload-cdn --edition enterprise2 --bucket "grafana-static-assets"
  depends_on:
  - end-to-end-tests-server-enterprise2
  environment:
    GCP_GRAFANA_UPLOAD_KEY:
      from_secret: gcp_key
  image: grafana/grafana-ci-deploy:1.3.1
  name: upload-cdn-assets-enterprise2
- commands:
  - ./bin/grabpl upload-packages --edition enterprise2 --packages-bucket grafana-downloads-enterprise2
  depends_on:
  - end-to-end-tests-enterprise2
  - mysql-integration-tests
  - postgres-integration-tests
  - redis-integration-tests
  - memcached-integration-tests
  environment:
    GCP_GRAFANA_UPLOAD_KEY:
      from_secret: gcp_key
  image: grafana/grafana-ci-deploy:1.3.1
  name: upload-packages-enterprise2
trigger:
  ref:
  - refs/tags/v*
type: docker
---
clone:
  disable: true
depends_on:
- enterprise-build-release
image_pull_secrets:
- dockerconfigjson
kind: pipeline
name: enterprise-windows-release
platform:
  arch: amd64
  os: windows
  version: "1809"
services: []
steps:
- commands:
  - echo $env:DRONE_RUNNER_NAME
  image: mcr.microsoft.com/windows:1809
  name: identify-runner
- commands:
  - $$ProgressPreference = "SilentlyContinue"
  - Invoke-WebRequest https://grafana-downloads.storage.googleapis.com/grafana-build-pipeline/v2.5.2/windows/grabpl.exe
    -OutFile grabpl.exe
  - git clone "https://$$env:GITHUB_TOKEN@github.com/grafana/grafana-enterprise.git"
  - cd grafana-enterprise
  - git checkout ${DRONE_TAG}
  environment:
    GITHUB_TOKEN:
      from_secret: github_token
  image: grafana/ci-wix:0.1.1
  name: clone
- commands:
  - cp -r grafana-enterprise C:\App\grafana-enterprise
  - rm -r -force grafana-enterprise
  - cp grabpl.exe C:\App\grabpl.exe
  - rm -force grabpl.exe
  - C:\App\grabpl.exe init-enterprise C:\App\grafana-enterprise
  - cp C:\App\grabpl.exe grabpl.exe
  depends_on:
  - clone
  image: grafana/ci-wix:0.1.1
  name: initialize
- commands:
  - $$gcpKey = $$env:GCP_KEY
  - '[System.Text.Encoding]::UTF8.GetString([System.Convert]::FromBase64String($$gcpKey))
    > gcpkey.json'
  - dos2unix gcpkey.json
  - gcloud auth activate-service-account --key-file=gcpkey.json
  - rm gcpkey.json
  - cp C:\App\nssm-2.24.zip .
  - .\grabpl.exe windows-installer --edition enterprise ${DRONE_TAG}
  - $$fname = ((Get-Childitem grafana*.msi -name) -split "`n")[0]
  - gsutil cp $$fname gs://grafana-downloads/enterprise/release/
  - gsutil cp "$$fname.sha256" gs://grafana-downloads/enterprise/release/
  depends_on:
  - initialize
  environment:
    GCP_KEY:
      from_secret: gcp_key
  image: grafana/ci-wix:0.1.1
  name: build-windows-installer
trigger:
  ref:
  - refs/tags/v*
type: docker
---
depends_on:
- oss-build-release
- oss-windows-release
- enterprise-build-release
- enterprise-windows-release
kind: pipeline
name: publish-release
node:
  type: no-parallel
platform:
  arch: amd64
  os: linux
services: []
steps:
- commands:
  - echo $DRONE_RUNNER_NAME
  image: alpine:3.14.2
  name: identify-runner
- commands:
  - mkdir -p bin
  - curl -fL -o bin/grabpl https://grafana-downloads.storage.googleapis.com/grafana-build-pipeline/v2.5.2/grabpl
  - chmod +x bin/grabpl
  - ./bin/grabpl verify-drone
  - make gen-go
  - ./bin/grabpl verify-version ${DRONE_TAG}
  image: grafana/build-container:1.4.3
  name: initialize
- commands:
  - printenv GCP_KEY | base64 -d > /tmp/gcpkey.json
  - ./bin/grabpl publish-packages --edition oss --gcp-key /tmp/gcpkey.json ${DRONE_TAG}
  depends_on:
  - initialize
  environment:
    GCP_KEY:
      from_secret: gcp_key
    GPG_KEY_PASSWORD:
      from_secret: gpg_key_password
    GPG_PRIV_KEY:
      from_secret: gpg_priv_key
    GPG_PUB_KEY:
      from_secret: gpg_pub_key
    GRAFANA_COM_API_KEY:
      from_secret: grafana_api_key
  image: grafana/grafana-ci-deploy:1.3.1
  name: publish-packages-oss
- commands:
  - printenv GCP_KEY | base64 -d > /tmp/gcpkey.json
  - ./bin/grabpl publish-packages --edition enterprise --gcp-key /tmp/gcpkey.json
    ${DRONE_TAG}
  depends_on:
  - initialize
  environment:
    GCP_KEY:
      from_secret: gcp_key
    GPG_KEY_PASSWORD:
      from_secret: gpg_key_password
    GPG_PRIV_KEY:
      from_secret: gpg_priv_key
    GPG_PUB_KEY:
      from_secret: gpg_pub_key
    GRAFANA_COM_API_KEY:
      from_secret: grafana_api_key
  image: grafana/grafana-ci-deploy:1.3.1
  name: publish-packages-enterprise
trigger:
  ref:
  - refs/tags/v*
type: docker
---
depends_on:
- oss-build-release
- oss-windows-release
- enterprise-build-release
- enterprise-windows-release
- publish-release
kind: pipeline
name: notify-release
platform:
  arch: amd64
  os: linux
steps:
- image: plugins/slack
  name: slack
  settings:
    channel: grafana-ci-notifications
    template: |-
      Build {{build.number}} failed for commit: <https://github.com/{{repo.owner}}/{{repo.name}}/commit/{{build.commit}}|{{ truncate build.commit 8 }}>: {{build.link}}
      Branch: <https://github.com/{{ repo.owner }}/{{ repo.name }}/commits/{{ build.branch }}|{{ build.branch }}>
      Author: {{build.author}}
    webhook:
      from_secret: slack_webhook
trigger:
  ref:
  - refs/tags/v*
  status:
  - failure
type: docker
---
depends_on: []
kind: pipeline
name: oss-build-test-release
node:
  type: no-parallel
platform:
  arch: amd64
  os: linux
services:
- environment:
    POSTGRES_DB: grafanatest
    POSTGRES_PASSWORD: grafanatest
    POSTGRES_USER: grafanatest
  image: postgres:12.3-alpine
  name: postgres
- environment:
    MYSQL_DATABASE: grafana_tests
    MYSQL_PASSWORD: password
    MYSQL_ROOT_PASSWORD: rootpass
    MYSQL_USER: grafana
  image: mysql:5.6.48
  name: mysql
steps:
- commands:
  - echo $DRONE_RUNNER_NAME
  image: alpine:3.14.2
  name: identify-runner
- commands:
  - mkdir -p bin
  - curl -fL -o bin/grabpl https://grafana-downloads.storage.googleapis.com/grafana-build-pipeline/v2.5.2/grabpl
  - chmod +x bin/grabpl
  - ./bin/grabpl verify-drone
  - make gen-go
  - ./bin/grabpl verify-version v7.3.0-test
  - yarn install --immutable
  image: grafana/build-container:1.4.3
  name: initialize
- commands:
  - |-
    echo -e "unknwon
    referer
    errorstring
    eror
    iam
    wan" > words_to_ignore.txt
  - codespell -I words_to_ignore.txt docs/
  - rm words_to_ignore.txt
  depends_on:
  - initialize
  image: grafana/build-container:1.4.3
  name: codespell
- commands:
  - ./bin/grabpl shellcheck
  depends_on:
  - initialize
  image: grafana/build-container:1.4.3
  name: shellcheck
- commands:
  - ./bin/grabpl lint-backend --edition oss
  depends_on:
  - initialize
  environment:
    CGO_ENABLED: "1"
  image: grafana/build-container:1.4.3
  name: lint-backend
- commands:
  - yarn run prettier:check
  - yarn run lint
  - yarn run typecheck
  - yarn run check-strict
  depends_on:
  - initialize
  environment:
    TEST_MAX_WORKERS: 50%
  image: grafana/build-container:1.4.3
  name: lint-frontend
- commands:
  - '[ $(grep FocusConvey -R pkg | wc -l) -eq "0" ] || exit 1'
  - ./bin/grabpl test-backend --edition oss
  depends_on:
  - lint-backend
  image: grafana/build-container:1.4.3
  name: test-backend
- commands:
  - ./bin/grabpl integration-tests --edition oss
  depends_on:
  - lint-backend
  image: grafana/build-container:1.4.3
  name: test-backend-integration
- commands:
  - yarn run ci:test-frontend
  depends_on:
  - lint-frontend
  environment:
    TEST_MAX_WORKERS: 50%
  image: grafana/build-container:1.4.3
  name: test-frontend
- commands:
  - ./bin/grabpl build-backend --jobs 8 --edition oss --github-token $${GITHUB_TOKEN}
    --no-pull-enterprise v7.3.0-test
  depends_on:
  - test-backend
  environment:
    GITHUB_TOKEN:
      from_secret: github_token
  image: grafana/build-container:1.4.3
  name: build-backend
- commands:
  - ./bin/grabpl build-frontend --jobs 8 --github-token $${GITHUB_TOKEN} --no-install-deps
    --edition oss --no-pull-enterprise v7.3.0-test
  depends_on:
  - test-frontend
  image: grafana/build-container:1.4.3
  name: build-frontend
- commands:
  - ./bin/grabpl build-plugins --jobs 8 --edition oss --no-install-deps --sign --signing-admin
  depends_on:
  - lint-backend
  environment:
    GRAFANA_API_KEY:
      from_secret: grafana_api_key
  image: grafana/build-container:1.4.3
  name: build-plugins
- commands:
  - ./bin/linux-amd64/grafana-cli cue validate-schema --grafana-root .
  depends_on:
  - build-backend
  image: grafana/build-container:1.4.3
  name: validate-scuemata
- commands:
  - ./bin/linux-amd64/grafana-cli cue gen-ts --grafana-root .
<<<<<<< HEAD
  - "# The above command generates Typescript files (*.gen.ts) from all appropriate .cue files."
  - "# It is required that the generated Typescript be in sync with the input CUE files."
  - "# ...Modulo eslint auto-fixes...:"
  - yarn run eslint . --ext .gen.ts --fix
  - "# If any filenames are emitted by the below script, run the generator command `grafana-cli cue gen-ts` locally and commit the result."
=======
  - '# The above command generates Typescript files (*.gen.ts) from all appropriate
    .cue files.'
  - '# It is required that the generated Typescript be in sync with the input CUE
    files.'
  - '# ...Modulo eslint auto-fixes...:'
  - ./node_modules/.bin/eslint . --ext .gen.ts --fix
  - '# If any filenames are emitted by the below script, run the generator command
    `grafana-cli cue gen-ts` locally and commit the result.'
>>>>>>> 7a35a319
  - ./scripts/clean-git-or-error.sh
  depends_on:
  - validate-scuemata
  image: grafana/build-container:1.4.3
  name: ensure-cuetsified
- commands:
  - ./bin/grabpl gen-version v7.3.0-test
  depends_on:
  - build-plugins
  - build-backend
  - build-frontend
  - codespell
  - shellcheck
  image: grafana/build-container:1.4.3
  name: gen-version
- commands:
  - ./bin/grabpl package --jobs 8 --edition oss --github-token $${GITHUB_TOKEN} --no-pull-enterprise
    --sign v7.3.0-test
  depends_on:
  - gen-version
  environment:
    GITHUB_TOKEN:
      from_secret: github_token
    GPG_KEY_PASSWORD:
      from_secret: gpg_key_password
    GPG_PRIV_KEY:
      from_secret: gpg_priv_key
    GPG_PUB_KEY:
      from_secret: gpg_pub_key
    GRAFANA_API_KEY:
      from_secret: grafana_api_key
  image: grafana/build-container:1.4.3
  name: package
- commands:
  - ./e2e/start-server
  depends_on:
  - package
  detach: true
  environment:
    PORT: 3001
  image: grafana/build-container:1.4.3
  name: end-to-end-tests-server
- commands:
  - yarn run cypress install
  - ./bin/grabpl e2e-tests --port 3001 --tries 3
  depends_on:
  - end-to-end-tests-server
  environment:
    HOST: end-to-end-tests-server
  image: grafana/ci-e2e:12.19.0-1
  name: end-to-end-tests
- commands:
  - ls dist/*.tar.gz*
  - cp dist/*.tar.gz* packaging/docker/
  depends_on:
  - end-to-end-tests-server
  image: grafana/build-container:1.4.3
  name: copy-packages-for-docker
- depends_on:
  - copy-packages-for-docker
  image: grafana/drone-grafana-docker:0.3.2
  name: build-docker-images
  settings:
    dry_run: true
    edition: oss
    ubuntu: false
- depends_on:
  - copy-packages-for-docker
  image: grafana/drone-grafana-docker:0.3.2
  name: build-docker-images-ubuntu
  settings:
    dry_run: true
    edition: oss
    ubuntu: true
- commands:
  - apt-get update
  - apt-get install -yq postgresql-client
  - dockerize -wait tcp://postgres:5432 -timeout 120s
  - psql -p 5432 -h postgres -U grafanatest -d grafanatest -f devenv/docker/blocks/postgres_tests/setup.sql
  - go clean -testcache
  - ./bin/grabpl integration-tests --database postgres
  depends_on:
  - test-backend
  - test-frontend
  environment:
    GRAFANA_TEST_DB: postgres
    PGPASSWORD: grafanatest
    POSTGRES_HOST: postgres
  image: grafana/build-container:1.4.3
  name: postgres-integration-tests
- commands:
  - apt-get update
  - apt-get install -yq default-mysql-client
  - dockerize -wait tcp://mysql:3306 -timeout 120s
  - cat devenv/docker/blocks/mysql_tests/setup.sql | mysql -h mysql -P 3306 -u root
    -prootpass
  - go clean -testcache
  - ./bin/grabpl integration-tests --database mysql
  depends_on:
  - test-backend
  - test-frontend
  environment:
    GRAFANA_TEST_DB: mysql
    MYSQL_HOST: mysql
  image: grafana/build-container:1.4.3
  name: mysql-integration-tests
- commands:
  - yarn storybook:build
  - ./bin/grabpl verify-storybook
  depends_on:
  - package
  environment:
    NODE_OPTIONS: --max_old_space_size=4096
  image: grafana/build-container:1.4.3
  name: build-storybook
- commands:
  - ./bin/grabpl upload-cdn --edition oss --bucket "grafana-static-assets"
  depends_on:
  - end-to-end-tests-server
  environment:
    GCP_GRAFANA_UPLOAD_KEY:
      from_secret: gcp_key
  image: grafana/grafana-ci-deploy:1.3.1
  name: upload-cdn-assets
- commands:
  - ./bin/grabpl upload-packages --edition oss --packages-bucket grafana-downloads-test
  depends_on:
  - end-to-end-tests
  - mysql-integration-tests
  - postgres-integration-tests
  environment:
    GCP_GRAFANA_UPLOAD_KEY:
      from_secret: gcp_key
  image: grafana/grafana-ci-deploy:1.3.1
  name: upload-packages
- commands:
  - echo Testing release
  depends_on:
  - build-storybook
  - end-to-end-tests
  environment:
    GCP_KEY:
      from_secret: gcp_key
  image: grafana/grafana-ci-deploy:1.3.1
  name: publish-storybook
- commands: []
  depends_on:
  - publish-storybook
  environment:
    GITHUB_PACKAGE_TOKEN:
      from_secret: github_package_token
    NPM_TOKEN:
      from_secret: npm_token
  image: grafana/build-container:1.4.3
  name: release-npm-packages
trigger:
  event:
  - custom
type: docker
---
depends_on:
- oss-build-test-release
kind: pipeline
name: oss-windows-test-release
platform:
  arch: amd64
  os: windows
  version: "1809"
services: []
steps:
- commands:
  - echo $env:DRONE_RUNNER_NAME
  image: mcr.microsoft.com/windows:1809
  name: identify-runner
- commands:
  - $$ProgressPreference = "SilentlyContinue"
  - Invoke-WebRequest https://grafana-downloads.storage.googleapis.com/grafana-build-pipeline/v2.5.2/windows/grabpl.exe
    -OutFile grabpl.exe
  image: grafana/ci-wix:0.1.1
  name: initialize
- commands:
  - $$gcpKey = $$env:GCP_KEY
  - '[System.Text.Encoding]::UTF8.GetString([System.Convert]::FromBase64String($$gcpKey))
    > gcpkey.json'
  - dos2unix gcpkey.json
  - gcloud auth activate-service-account --key-file=gcpkey.json
  - rm gcpkey.json
  - cp C:\App\nssm-2.24.zip .
  - .\grabpl.exe windows-installer --edition oss --packages-bucket grafana-downloads-test
    v7.3.0-test
  - $$fname = ((Get-Childitem grafana*.msi -name) -split "`n")[0]
  - gsutil cp $$fname gs://grafana-downloads-test/oss/release/
  - gsutil cp "$$fname.sha256" gs://grafana-downloads-test/oss/release/
  depends_on:
  - initialize
  environment:
    GCP_KEY:
      from_secret: gcp_key
  image: grafana/ci-wix:0.1.1
  name: build-windows-installer
trigger:
  event:
  - custom
type: docker
---
clone:
  disable: true
depends_on: []
image_pull_secrets:
- dockerconfigjson
kind: pipeline
name: enterprise-build-test-release
node:
  type: no-parallel
platform:
  arch: amd64
  os: linux
services:
- environment:
    POSTGRES_DB: grafanatest
    POSTGRES_PASSWORD: grafanatest
    POSTGRES_USER: grafanatest
  image: postgres:12.3-alpine
  name: postgres
- environment:
    MYSQL_DATABASE: grafana_tests
    MYSQL_PASSWORD: password
    MYSQL_ROOT_PASSWORD: rootpass
    MYSQL_USER: grafana
  image: mysql:5.6.48
  name: mysql
- environment: {}
  image: redis:6.2.1-alpine
  name: redis
- environment: {}
  image: memcached:1.6.9-alpine
  name: memcached
steps:
- commands:
  - echo $DRONE_RUNNER_NAME
  image: alpine:3.14.2
  name: identify-runner
- commands:
  - mkdir -p bin
  - curl -fL -o bin/grabpl https://grafana-downloads.storage.googleapis.com/grafana-build-pipeline/v2.5.2/grabpl
  - chmod +x bin/grabpl
  - git clone "https://$${GITHUB_TOKEN}@github.com/grafana/grafana-enterprise.git"
  - cd grafana-enterprise
  - git checkout main
  environment:
    GITHUB_TOKEN:
      from_secret: github_token
  image: grafana/build-container:1.4.3
  name: clone
- commands:
  - mv bin/grabpl /tmp/
  - rmdir bin
  - mv grafana-enterprise /tmp/
  - /tmp/grabpl init-enterprise /tmp/grafana-enterprise
  - mv /tmp/grafana-enterprise/deployment_tools_config.json deployment_tools_config.json
  - mkdir bin
  - mv /tmp/grabpl bin/
  - ./bin/grabpl verify-drone
  - make gen-go
  - ./bin/grabpl verify-version v7.3.0-test
  - yarn install --immutable
  depends_on:
  - clone
  image: grafana/build-container:1.4.3
  name: initialize
- commands:
  - |-
    echo -e "unknwon
    referer
    errorstring
    eror
    iam
    wan" > words_to_ignore.txt
  - codespell -I words_to_ignore.txt docs/
  - rm words_to_ignore.txt
  depends_on:
  - initialize
  image: grafana/build-container:1.4.3
  name: codespell
- commands:
  - ./bin/grabpl shellcheck
  depends_on:
  - initialize
  image: grafana/build-container:1.4.3
  name: shellcheck
- commands:
  - ./bin/grabpl lint-backend --edition enterprise
  depends_on:
  - initialize
  environment:
    CGO_ENABLED: "1"
  image: grafana/build-container:1.4.3
  name: lint-backend
- commands:
  - yarn run prettier:check
  - yarn run lint
  - yarn run typecheck
  - yarn run check-strict
  depends_on:
  - initialize
  environment:
    TEST_MAX_WORKERS: 50%
  image: grafana/build-container:1.4.3
  name: lint-frontend
- commands:
  - '[ $(grep FocusConvey -R pkg | wc -l) -eq "0" ] || exit 1'
  - ./bin/grabpl test-backend --edition enterprise
  depends_on:
  - lint-backend
  image: grafana/build-container:1.4.3
  name: test-backend
- commands:
  - ./bin/grabpl integration-tests --edition enterprise
  depends_on:
  - lint-backend
  image: grafana/build-container:1.4.3
  name: test-backend-integration
- commands:
  - yarn run ci:test-frontend
  depends_on:
  - lint-frontend
  environment:
    TEST_MAX_WORKERS: 50%
  image: grafana/build-container:1.4.3
  name: test-frontend
- commands:
  - ./bin/grabpl build-backend --jobs 8 --edition enterprise --github-token $${GITHUB_TOKEN}
    --no-pull-enterprise v7.3.0-test
  depends_on:
  - test-backend
  environment:
    GITHUB_TOKEN:
      from_secret: github_token
  image: grafana/build-container:1.4.3
  name: build-backend
- commands:
  - ./bin/grabpl build-frontend --jobs 8 --github-token $${GITHUB_TOKEN} --no-install-deps
    --edition enterprise --no-pull-enterprise v7.3.0-test
  depends_on:
  - test-frontend
  image: grafana/build-container:1.4.3
  name: build-frontend
- commands:
  - ./bin/grabpl build-plugins --jobs 8 --edition enterprise --no-install-deps --sign
    --signing-admin
  depends_on:
  - lint-backend
  environment:
    GRAFANA_API_KEY:
      from_secret: grafana_api_key
  image: grafana/build-container:1.4.3
  name: build-plugins
- commands:
  - ./bin/linux-amd64/grafana-cli cue validate-schema --grafana-root .
  depends_on:
  - build-backend
  image: grafana/build-container:1.4.3
  name: validate-scuemata
- commands:
  - ./bin/linux-amd64/grafana-cli cue gen-ts --grafana-root .
<<<<<<< HEAD
  - "# The above command generates Typescript files (*.gen.ts) from all appropriate .cue files."
  - "# It is required that the generated Typescript be in sync with the input CUE files."
  - "# ...Modulo eslint auto-fixes...:"
  - yarn run eslint . --ext .gen.ts --fix
  - "# If any filenames are emitted by the below script, run the generator command `grafana-cli cue gen-ts` locally and commit the result."
=======
  - '# The above command generates Typescript files (*.gen.ts) from all appropriate
    .cue files.'
  - '# It is required that the generated Typescript be in sync with the input CUE
    files.'
  - '# ...Modulo eslint auto-fixes...:'
  - ./node_modules/.bin/eslint . --ext .gen.ts --fix
  - '# If any filenames are emitted by the below script, run the generator command
    `grafana-cli cue gen-ts` locally and commit the result.'
>>>>>>> 7a35a319
  - ./scripts/clean-git-or-error.sh
  depends_on:
  - validate-scuemata
  image: grafana/build-container:1.4.3
  name: ensure-cuetsified
- commands:
  - ./bin/grabpl lint-backend --edition enterprise2
  depends_on:
  - initialize
  environment:
    CGO_ENABLED: "1"
  image: grafana/build-container:1.4.3
  name: lint-backend-enterprise2
- commands:
  - '[ $(grep FocusConvey -R pkg | wc -l) -eq "0" ] || exit 1'
  - ./bin/grabpl test-backend --edition enterprise2
  depends_on:
  - lint-backend
  image: grafana/build-container:1.4.3
  name: test-backend-enterprise2
- commands:
  - ./bin/grabpl integration-tests --edition enterprise2
  depends_on:
  - lint-backend
  image: grafana/build-container:1.4.3
  name: test-backend-integration-enterprise2
- commands:
  - ./bin/grabpl build-backend --jobs 8 --edition enterprise2 --github-token $${GITHUB_TOKEN}
    --no-pull-enterprise v7.3.0-test
  depends_on:
  - test-backend-enterprise2
  environment:
    GITHUB_TOKEN:
      from_secret: github_token
  image: grafana/build-container:1.4.3
  name: build-backend-enterprise2
- commands:
  - ./bin/grabpl gen-version v7.3.0-test
  depends_on:
  - build-plugins
  - build-backend
  - build-frontend
  - codespell
  - shellcheck
  - build-backend-enterprise2
  - test-backend-enterprise2
  image: grafana/build-container:1.4.3
  name: gen-version
- commands:
  - ./bin/grabpl package --jobs 8 --edition enterprise --github-token $${GITHUB_TOKEN}
    --no-pull-enterprise --sign v7.3.0-test
  depends_on:
  - gen-version
  environment:
    GITHUB_TOKEN:
      from_secret: github_token
    GPG_KEY_PASSWORD:
      from_secret: gpg_key_password
    GPG_PRIV_KEY:
      from_secret: gpg_priv_key
    GPG_PUB_KEY:
      from_secret: gpg_pub_key
    GRAFANA_API_KEY:
      from_secret: grafana_api_key
  image: grafana/build-container:1.4.3
  name: package
- commands:
  - ./e2e/start-server
  depends_on:
  - package
  detach: true
  environment:
    PACKAGE_FILE: dist/grafana-enterprise-*linux-amd64.tar.gz
    PORT: 3001
    RUNDIR: e2e/tmp-grafana-enterprise
  image: grafana/build-container:1.4.3
  name: end-to-end-tests-server
- commands:
  - yarn run cypress install
  - ./bin/grabpl e2e-tests --port 3001 --tries 3
  depends_on:
  - end-to-end-tests-server
  environment:
    HOST: end-to-end-tests-server
  image: grafana/ci-e2e:12.19.0-1
  name: end-to-end-tests
- commands:
  - ls dist/*.tar.gz*
  - cp dist/*.tar.gz* packaging/docker/
  depends_on:
  - end-to-end-tests-server
  image: grafana/build-container:1.4.3
  name: copy-packages-for-docker
- depends_on:
  - copy-packages-for-docker
  image: grafana/drone-grafana-docker:0.3.2
  name: build-docker-images
  settings:
    dry_run: true
    edition: enterprise
    ubuntu: false
- depends_on:
  - copy-packages-for-docker
  image: grafana/drone-grafana-docker:0.3.2
  name: build-docker-images-ubuntu
  settings:
    dry_run: true
    edition: enterprise
    ubuntu: true
- commands:
  - apt-get update
  - apt-get install -yq postgresql-client
  - dockerize -wait tcp://postgres:5432 -timeout 120s
  - psql -p 5432 -h postgres -U grafanatest -d grafanatest -f devenv/docker/blocks/postgres_tests/setup.sql
  - go clean -testcache
  - ./bin/grabpl integration-tests --database postgres
  depends_on:
  - test-backend
  - test-frontend
  environment:
    GRAFANA_TEST_DB: postgres
    PGPASSWORD: grafanatest
    POSTGRES_HOST: postgres
  image: grafana/build-container:1.4.3
  name: postgres-integration-tests
- commands:
  - apt-get update
  - apt-get install -yq default-mysql-client
  - dockerize -wait tcp://mysql:3306 -timeout 120s
  - cat devenv/docker/blocks/mysql_tests/setup.sql | mysql -h mysql -P 3306 -u root
    -prootpass
  - go clean -testcache
  - ./bin/grabpl integration-tests --database mysql
  depends_on:
  - test-backend
  - test-frontend
  environment:
    GRAFANA_TEST_DB: mysql
    MYSQL_HOST: mysql
  image: grafana/build-container:1.4.3
  name: mysql-integration-tests
- commands:
  - dockerize -wait tcp://redis:6379/0 -timeout 120s
  - ./bin/grabpl integration-tests
  depends_on:
  - test-backend
  - test-frontend
  environment:
    REDIS_URL: redis://redis:6379/0
  image: grafana/build-container:1.4.3
  name: redis-integration-tests
- commands:
  - dockerize -wait tcp://memcached:11211 -timeout 120s
  - ./bin/grabpl integration-tests
  depends_on:
  - test-backend
  - test-frontend
  environment:
    MEMCACHED_HOSTS: memcached:11211
  image: grafana/build-container:1.4.3
  name: memcached-integration-tests
- commands:
  - ./bin/grabpl upload-cdn --edition enterprise --bucket "grafana-static-assets"
  depends_on:
  - end-to-end-tests-server
  environment:
    GCP_GRAFANA_UPLOAD_KEY:
      from_secret: gcp_key
  image: grafana/grafana-ci-deploy:1.3.1
  name: upload-cdn-assets
- commands:
  - ./bin/grabpl upload-packages --edition enterprise --packages-bucket grafana-downloads-test
  depends_on:
  - end-to-end-tests
  - mysql-integration-tests
  - postgres-integration-tests
  - redis-integration-tests
  - memcached-integration-tests
  environment:
    GCP_GRAFANA_UPLOAD_KEY:
      from_secret: gcp_key
  image: grafana/grafana-ci-deploy:1.3.1
  name: upload-packages
- commands:
  - ./bin/grabpl package --jobs 8 --edition enterprise2 --github-token $${GITHUB_TOKEN}
    --no-pull-enterprise --sign v7.3.0-test
  depends_on:
  - gen-version
  environment:
    GITHUB_TOKEN:
      from_secret: github_token
    GPG_KEY_PASSWORD:
      from_secret: gpg_key_password
    GPG_PRIV_KEY:
      from_secret: gpg_priv_key
    GPG_PUB_KEY:
      from_secret: gpg_pub_key
    GRAFANA_API_KEY:
      from_secret: grafana_api_key
  image: grafana/build-container:1.4.3
  name: package-enterprise2
- commands:
  - ./e2e/start-server
  depends_on:
  - package-enterprise2
  detach: true
  environment:
    PACKAGE_FILE: dist/grafana-enterprise2-*linux-amd64.tar.gz
    PORT: 3002
    RUNDIR: e2e/tmp-grafana-enterprise2
  image: grafana/build-container:1.4.3
  name: end-to-end-tests-server-enterprise2
- commands:
  - yarn run cypress install
  - ./bin/grabpl e2e-tests --port 3002 --tries 3
  depends_on:
  - end-to-end-tests-server-enterprise2
  environment:
    HOST: end-to-end-tests-server-enterprise2
  image: grafana/ci-e2e:12.19.0-1
  name: end-to-end-tests-enterprise2
- commands:
  - ./bin/grabpl upload-cdn --edition enterprise2 --bucket "grafana-static-assets"
  depends_on:
  - end-to-end-tests-server-enterprise2
  environment:
    GCP_GRAFANA_UPLOAD_KEY:
      from_secret: gcp_key
  image: grafana/grafana-ci-deploy:1.3.1
  name: upload-cdn-assets-enterprise2
- commands:
  - ./bin/grabpl upload-packages --edition enterprise2 --packages-bucket grafana-downloads-test
  depends_on:
  - end-to-end-tests-enterprise2
  - mysql-integration-tests
  - postgres-integration-tests
  - redis-integration-tests
  - memcached-integration-tests
  environment:
    GCP_GRAFANA_UPLOAD_KEY:
      from_secret: gcp_key
  image: grafana/grafana-ci-deploy:1.3.1
  name: upload-packages-enterprise2
trigger:
  event:
  - custom
type: docker
---
clone:
  disable: true
depends_on:
- enterprise-build-test-release
image_pull_secrets:
- dockerconfigjson
kind: pipeline
name: enterprise-windows-test-release
platform:
  arch: amd64
  os: windows
  version: "1809"
services: []
steps:
- commands:
  - echo $env:DRONE_RUNNER_NAME
  image: mcr.microsoft.com/windows:1809
  name: identify-runner
- commands:
  - $$ProgressPreference = "SilentlyContinue"
  - Invoke-WebRequest https://grafana-downloads.storage.googleapis.com/grafana-build-pipeline/v2.5.2/windows/grabpl.exe
    -OutFile grabpl.exe
  - git clone "https://$$env:GITHUB_TOKEN@github.com/grafana/grafana-enterprise.git"
  - cd grafana-enterprise
  - git checkout main
  environment:
    GITHUB_TOKEN:
      from_secret: github_token
  image: grafana/ci-wix:0.1.1
  name: clone
- commands:
  - cp -r grafana-enterprise C:\App\grafana-enterprise
  - rm -r -force grafana-enterprise
  - cp grabpl.exe C:\App\grabpl.exe
  - rm -force grabpl.exe
  - C:\App\grabpl.exe init-enterprise C:\App\grafana-enterprise
  - cp C:\App\grabpl.exe grabpl.exe
  depends_on:
  - clone
  image: grafana/ci-wix:0.1.1
  name: initialize
- commands:
  - $$gcpKey = $$env:GCP_KEY
  - '[System.Text.Encoding]::UTF8.GetString([System.Convert]::FromBase64String($$gcpKey))
    > gcpkey.json'
  - dos2unix gcpkey.json
  - gcloud auth activate-service-account --key-file=gcpkey.json
  - rm gcpkey.json
  - cp C:\App\nssm-2.24.zip .
  - .\grabpl.exe windows-installer --edition enterprise --packages-bucket grafana-downloads-test
    v7.3.0-test
  - $$fname = ((Get-Childitem grafana*.msi -name) -split "`n")[0]
  - gsutil cp $$fname gs://grafana-downloads-test/enterprise/release/
  - gsutil cp "$$fname.sha256" gs://grafana-downloads-test/enterprise/release/
  depends_on:
  - initialize
  environment:
    GCP_KEY:
      from_secret: gcp_key
  image: grafana/ci-wix:0.1.1
  name: build-windows-installer
trigger:
  event:
  - custom
type: docker
---
depends_on:
- oss-build-test-release
- oss-windows-test-release
- enterprise-build-test-release
- enterprise-windows-test-release
kind: pipeline
name: publish-test-release
node:
  type: no-parallel
platform:
  arch: amd64
  os: linux
services: []
steps:
- commands:
  - echo $DRONE_RUNNER_NAME
  image: alpine:3.14.2
  name: identify-runner
- commands:
  - mkdir -p bin
  - curl -fL -o bin/grabpl https://grafana-downloads.storage.googleapis.com/grafana-build-pipeline/v2.5.2/grabpl
  - chmod +x bin/grabpl
  - ./bin/grabpl verify-drone
  - make gen-go
  - ./bin/grabpl verify-version v7.3.0-test
  image: grafana/build-container:1.4.3
  name: initialize
- commands:
  - printenv GCP_KEY | base64 -d > /tmp/gcpkey.json
  - ./bin/grabpl publish-packages --edition oss --gcp-key /tmp/gcpkey.json --deb-db-bucket
    grafana-testing-aptly-db --deb-repo-bucket grafana-testing-repo --packages-bucket
    grafana-downloads-test --rpm-repo-bucket grafana-testing-repo --simulate-release
    v7.3.0-test
  depends_on:
  - initialize
  environment:
    GCP_KEY:
      from_secret: gcp_key
    GPG_KEY_PASSWORD:
      from_secret: gpg_key_password
    GPG_PRIV_KEY:
      from_secret: gpg_priv_key
    GPG_PUB_KEY:
      from_secret: gpg_pub_key
    GRAFANA_COM_API_KEY:
      from_secret: grafana_api_key
  image: grafana/grafana-ci-deploy:1.3.1
  name: publish-packages-oss
- commands:
  - printenv GCP_KEY | base64 -d > /tmp/gcpkey.json
  - ./bin/grabpl publish-packages --edition enterprise --gcp-key /tmp/gcpkey.json
    --deb-db-bucket grafana-testing-aptly-db --deb-repo-bucket grafana-testing-repo
    --packages-bucket grafana-downloads-test --rpm-repo-bucket grafana-testing-repo
    --simulate-release v7.3.0-test
  depends_on:
  - initialize
  environment:
    GCP_KEY:
      from_secret: gcp_key
    GPG_KEY_PASSWORD:
      from_secret: gpg_key_password
    GPG_PRIV_KEY:
      from_secret: gpg_priv_key
    GPG_PUB_KEY:
      from_secret: gpg_pub_key
    GRAFANA_COM_API_KEY:
      from_secret: grafana_api_key
  image: grafana/grafana-ci-deploy:1.3.1
  name: publish-packages-enterprise
trigger:
  event:
  - custom
type: docker
---
depends_on:
- oss-build-test-release
- oss-windows-test-release
- enterprise-build-test-release
- enterprise-windows-test-release
- publish-test-release
kind: pipeline
name: notify-test-release
platform:
  arch: amd64
  os: linux
steps:
- image: plugins/slack
  name: slack
  settings:
    channel: grafana-ci-notifications
    template: |-
      Build {{build.number}} failed for commit: <https://github.com/{{repo.owner}}/{{repo.name}}/commit/{{build.commit}}|{{ truncate build.commit 8 }}>: {{build.link}}
      Branch: <https://github.com/{{ repo.owner }}/{{ repo.name }}/commits/{{ build.branch }}|{{ build.branch }}>
      Author: {{build.author}}
    webhook:
      from_secret: slack_webhook
trigger:
  event:
  - custom
  status:
  - failure
type: docker
---
depends_on: []
kind: pipeline
name: oss-build-release-branch
node:
  type: no-parallel
platform:
  arch: amd64
  os: linux
services:
- environment:
    POSTGRES_DB: grafanatest
    POSTGRES_PASSWORD: grafanatest
    POSTGRES_USER: grafanatest
  image: postgres:12.3-alpine
  name: postgres
- environment:
    MYSQL_DATABASE: grafana_tests
    MYSQL_PASSWORD: password
    MYSQL_ROOT_PASSWORD: rootpass
    MYSQL_USER: grafana
  image: mysql:5.6.48
  name: mysql
steps:
- commands:
  - echo $DRONE_RUNNER_NAME
  image: alpine:3.14.2
  name: identify-runner
- commands:
  - mkdir -p bin
  - curl -fL -o bin/grabpl https://grafana-downloads.storage.googleapis.com/grafana-build-pipeline/v2.5.2/grabpl
  - chmod +x bin/grabpl
  - ./bin/grabpl verify-drone
  - make gen-go
  - yarn install --immutable
  image: grafana/build-container:1.4.3
  name: initialize
- commands:
  - |-
    echo -e "unknwon
    referer
    errorstring
    eror
    iam
    wan" > words_to_ignore.txt
  - codespell -I words_to_ignore.txt docs/
  - rm words_to_ignore.txt
  depends_on:
  - initialize
  image: grafana/build-container:1.4.3
  name: codespell
- commands:
  - ./bin/grabpl shellcheck
  depends_on:
  - initialize
  image: grafana/build-container:1.4.3
  name: shellcheck
- commands:
  - ./bin/grabpl lint-backend --edition oss
  depends_on:
  - initialize
  environment:
    CGO_ENABLED: "1"
  image: grafana/build-container:1.4.3
  name: lint-backend
- commands:
  - yarn run prettier:check
  - yarn run lint
  - yarn run typecheck
  - yarn run check-strict
  depends_on:
  - initialize
  environment:
    TEST_MAX_WORKERS: 50%
  image: grafana/build-container:1.4.3
  name: lint-frontend
- commands:
  - '[ $(grep FocusConvey -R pkg | wc -l) -eq "0" ] || exit 1'
  - ./bin/grabpl test-backend --edition oss
  depends_on:
  - lint-backend
  image: grafana/build-container:1.4.3
  name: test-backend
- commands:
  - ./bin/grabpl integration-tests --edition oss
  depends_on:
  - lint-backend
  image: grafana/build-container:1.4.3
  name: test-backend-integration
- commands:
  - yarn run ci:test-frontend
  depends_on:
  - lint-frontend
  environment:
    TEST_MAX_WORKERS: 50%
  image: grafana/build-container:1.4.3
  name: test-frontend
- commands:
  - ./bin/grabpl build-backend --jobs 8 --edition oss --build-id ${DRONE_BUILD_NUMBER}
    --no-pull-enterprise
  depends_on:
  - test-backend
  environment: {}
  image: grafana/build-container:1.4.3
  name: build-backend
- commands:
  - ./bin/grabpl build-frontend --jobs 8 --no-install-deps --edition oss --build-id
    ${DRONE_BUILD_NUMBER} --no-pull-enterprise
  depends_on:
  - test-frontend
  image: grafana/build-container:1.4.3
  name: build-frontend
- commands:
  - ./bin/grabpl build-plugins --jobs 8 --edition oss --no-install-deps --sign --signing-admin
  depends_on:
  - lint-backend
  environment:
    GRAFANA_API_KEY:
      from_secret: grafana_api_key
  image: grafana/build-container:1.4.3
  name: build-plugins
- commands:
  - ./bin/linux-amd64/grafana-cli cue validate-schema --grafana-root .
  depends_on:
  - build-backend
  image: grafana/build-container:1.4.3
  name: validate-scuemata
- commands:
  - ./bin/linux-amd64/grafana-cli cue gen-ts --grafana-root .
<<<<<<< HEAD
  - "# The above command generates Typescript files (*.gen.ts) from all appropriate .cue files."
  - "# It is required that the generated Typescript be in sync with the input CUE files."
  - "# ...Modulo eslint auto-fixes...:"
  - yarn run eslint . --ext .gen.ts --fix
  - "# If any filenames are emitted by the below script, run the generator command `grafana-cli cue gen-ts` locally and commit the result."
=======
  - '# The above command generates Typescript files (*.gen.ts) from all appropriate
    .cue files.'
  - '# It is required that the generated Typescript be in sync with the input CUE
    files.'
  - '# ...Modulo eslint auto-fixes...:'
  - ./node_modules/.bin/eslint . --ext .gen.ts --fix
  - '# If any filenames are emitted by the below script, run the generator command
    `grafana-cli cue gen-ts` locally and commit the result.'
>>>>>>> 7a35a319
  - ./scripts/clean-git-or-error.sh
  depends_on:
  - validate-scuemata
  image: grafana/build-container:1.4.3
  name: ensure-cuetsified
- commands:
  - ./bin/grabpl gen-version --build-id ${DRONE_BUILD_NUMBER}
  depends_on:
  - build-plugins
  - build-backend
  - build-frontend
  - codespell
  - shellcheck
  image: grafana/build-container:1.4.3
  name: gen-version
- commands:
  - ./bin/grabpl package --jobs 8 --edition oss --build-id ${DRONE_BUILD_NUMBER} --no-pull-enterprise
    --sign
  depends_on:
  - gen-version
  environment:
    GITHUB_TOKEN:
      from_secret: github_token
    GPG_KEY_PASSWORD:
      from_secret: gpg_key_password
    GPG_PRIV_KEY:
      from_secret: gpg_priv_key
    GPG_PUB_KEY:
      from_secret: gpg_pub_key
    GRAFANA_API_KEY:
      from_secret: grafana_api_key
  image: grafana/build-container:1.4.3
  name: package
- commands:
  - ./e2e/start-server
  depends_on:
  - package
  detach: true
  environment:
    PORT: 3001
  image: grafana/build-container:1.4.3
  name: end-to-end-tests-server
- commands:
  - yarn run cypress install
  - ./bin/grabpl e2e-tests --port 3001 --tries 3
  depends_on:
  - end-to-end-tests-server
  environment:
    HOST: end-to-end-tests-server
  image: grafana/ci-e2e:12.19.0-1
  name: end-to-end-tests
- commands:
  - ls dist/*.tar.gz*
  - cp dist/*.tar.gz* packaging/docker/
  depends_on:
  - end-to-end-tests-server
  image: grafana/build-container:1.4.3
  name: copy-packages-for-docker
- depends_on:
  - copy-packages-for-docker
  image: grafana/drone-grafana-docker:0.3.2
  name: build-docker-images
  settings:
    dry_run: true
    edition: oss
    ubuntu: false
- depends_on:
  - copy-packages-for-docker
  image: grafana/drone-grafana-docker:0.3.2
  name: build-docker-images-ubuntu
  settings:
    dry_run: true
    edition: oss
    ubuntu: true
- commands:
  - apt-get update
  - apt-get install -yq postgresql-client
  - dockerize -wait tcp://postgres:5432 -timeout 120s
  - psql -p 5432 -h postgres -U grafanatest -d grafanatest -f devenv/docker/blocks/postgres_tests/setup.sql
  - go clean -testcache
  - ./bin/grabpl integration-tests --database postgres
  depends_on:
  - test-backend
  - test-frontend
  environment:
    GRAFANA_TEST_DB: postgres
    PGPASSWORD: grafanatest
    POSTGRES_HOST: postgres
  image: grafana/build-container:1.4.3
  name: postgres-integration-tests
- commands:
  - apt-get update
  - apt-get install -yq default-mysql-client
  - dockerize -wait tcp://mysql:3306 -timeout 120s
  - cat devenv/docker/blocks/mysql_tests/setup.sql | mysql -h mysql -P 3306 -u root
    -prootpass
  - go clean -testcache
  - ./bin/grabpl integration-tests --database mysql
  depends_on:
  - test-backend
  - test-frontend
  environment:
    GRAFANA_TEST_DB: mysql
    MYSQL_HOST: mysql
  image: grafana/build-container:1.4.3
  name: mysql-integration-tests
- commands:
  - yarn storybook:build
  - ./bin/grabpl verify-storybook
  depends_on:
  - package
  environment:
    NODE_OPTIONS: --max_old_space_size=4096
  image: grafana/build-container:1.4.3
  name: build-storybook
- commands:
  - ./bin/grabpl upload-cdn --edition oss --bucket "grafana-static-assets"
  depends_on:
  - end-to-end-tests-server
  environment:
    GCP_GRAFANA_UPLOAD_KEY:
      from_secret: gcp_key
  image: grafana/grafana-ci-deploy:1.3.1
  name: upload-cdn-assets
- commands:
  - ./bin/grabpl upload-packages --edition oss --packages-bucket grafana-downloads
  depends_on:
  - end-to-end-tests
  - mysql-integration-tests
  - postgres-integration-tests
  environment:
    GCP_GRAFANA_UPLOAD_KEY:
      from_secret: gcp_key
  image: grafana/grafana-ci-deploy:1.3.1
  name: upload-packages
trigger:
  ref:
  - refs/heads/v[0-9]*
type: docker
---
depends_on:
- oss-build-release-branch
kind: pipeline
name: oss-windows-release-branch
platform:
  arch: amd64
  os: windows
  version: "1809"
services: []
steps:
- commands:
  - echo $env:DRONE_RUNNER_NAME
  image: mcr.microsoft.com/windows:1809
  name: identify-runner
- commands:
  - $$ProgressPreference = "SilentlyContinue"
  - Invoke-WebRequest https://grafana-downloads.storage.googleapis.com/grafana-build-pipeline/v2.5.2/windows/grabpl.exe
    -OutFile grabpl.exe
  image: grafana/ci-wix:0.1.1
  name: initialize
- commands:
  - $$gcpKey = $$env:GCP_KEY
  - '[System.Text.Encoding]::UTF8.GetString([System.Convert]::FromBase64String($$gcpKey))
    > gcpkey.json'
  - dos2unix gcpkey.json
  - gcloud auth activate-service-account --key-file=gcpkey.json
  - rm gcpkey.json
  - cp C:\App\nssm-2.24.zip .
  depends_on:
  - initialize
  environment:
    GCP_KEY:
      from_secret: gcp_key
  image: grafana/ci-wix:0.1.1
  name: build-windows-installer
trigger:
  ref:
  - refs/heads/v[0-9]*
type: docker
---
clone:
  disable: true
depends_on: []
image_pull_secrets:
- dockerconfigjson
kind: pipeline
name: enterprise-build-release-branch
node:
  type: no-parallel
platform:
  arch: amd64
  os: linux
services:
- environment:
    POSTGRES_DB: grafanatest
    POSTGRES_PASSWORD: grafanatest
    POSTGRES_USER: grafanatest
  image: postgres:12.3-alpine
  name: postgres
- environment:
    MYSQL_DATABASE: grafana_tests
    MYSQL_PASSWORD: password
    MYSQL_ROOT_PASSWORD: rootpass
    MYSQL_USER: grafana
  image: mysql:5.6.48
  name: mysql
- environment: {}
  image: redis:6.2.1-alpine
  name: redis
- environment: {}
  image: memcached:1.6.9-alpine
  name: memcached
steps:
- commands:
  - echo $DRONE_RUNNER_NAME
  image: alpine:3.14.2
  name: identify-runner
- commands:
  - mkdir -p bin
  - curl -fL -o bin/grabpl https://grafana-downloads.storage.googleapis.com/grafana-build-pipeline/v2.5.2/grabpl
  - chmod +x bin/grabpl
  - git clone "https://$${GITHUB_TOKEN}@github.com/grafana/grafana-enterprise.git"
  - cd grafana-enterprise
  - git checkout ${DRONE_BRANCH}
  environment:
    GITHUB_TOKEN:
      from_secret: github_token
  image: grafana/build-container:1.4.3
  name: clone
- commands:
  - mv bin/grabpl /tmp/
  - rmdir bin
  - mv grafana-enterprise /tmp/
  - /tmp/grabpl init-enterprise /tmp/grafana-enterprise
  - mv /tmp/grafana-enterprise/deployment_tools_config.json deployment_tools_config.json
  - mkdir bin
  - mv /tmp/grabpl bin/
  - ./bin/grabpl verify-drone
  - make gen-go
  - yarn install --immutable
  depends_on:
  - clone
  image: grafana/build-container:1.4.3
  name: initialize
- commands:
  - |-
    echo -e "unknwon
    referer
    errorstring
    eror
    iam
    wan" > words_to_ignore.txt
  - codespell -I words_to_ignore.txt docs/
  - rm words_to_ignore.txt
  depends_on:
  - initialize
  image: grafana/build-container:1.4.3
  name: codespell
- commands:
  - ./bin/grabpl shellcheck
  depends_on:
  - initialize
  image: grafana/build-container:1.4.3
  name: shellcheck
- commands:
  - ./bin/grabpl lint-backend --edition enterprise
  depends_on:
  - initialize
  environment:
    CGO_ENABLED: "1"
  image: grafana/build-container:1.4.3
  name: lint-backend
- commands:
  - yarn run prettier:check
  - yarn run lint
  - yarn run typecheck
  - yarn run check-strict
  depends_on:
  - initialize
  environment:
    TEST_MAX_WORKERS: 50%
  image: grafana/build-container:1.4.3
  name: lint-frontend
- commands:
  - '[ $(grep FocusConvey -R pkg | wc -l) -eq "0" ] || exit 1'
  - ./bin/grabpl test-backend --edition enterprise
  depends_on:
  - lint-backend
  image: grafana/build-container:1.4.3
  name: test-backend
- commands:
  - ./bin/grabpl integration-tests --edition enterprise
  depends_on:
  - lint-backend
  image: grafana/build-container:1.4.3
  name: test-backend-integration
- commands:
  - yarn run ci:test-frontend
  depends_on:
  - lint-frontend
  environment:
    TEST_MAX_WORKERS: 50%
  image: grafana/build-container:1.4.3
  name: test-frontend
- commands:
  - ./bin/grabpl build-backend --jobs 8 --edition enterprise --build-id ${DRONE_BUILD_NUMBER}
    --no-pull-enterprise
  depends_on:
  - test-backend
  environment: {}
  image: grafana/build-container:1.4.3
  name: build-backend
- commands:
  - ./bin/grabpl build-frontend --jobs 8 --no-install-deps --edition enterprise --build-id
    ${DRONE_BUILD_NUMBER} --no-pull-enterprise
  depends_on:
  - test-frontend
  image: grafana/build-container:1.4.3
  name: build-frontend
- commands:
  - ./bin/grabpl build-plugins --jobs 8 --edition enterprise --no-install-deps --sign
    --signing-admin
  depends_on:
  - lint-backend
  environment:
    GRAFANA_API_KEY:
      from_secret: grafana_api_key
  image: grafana/build-container:1.4.3
  name: build-plugins
- commands:
  - ./bin/linux-amd64/grafana-cli cue validate-schema --grafana-root .
  depends_on:
  - build-backend
  image: grafana/build-container:1.4.3
  name: validate-scuemata
- commands:
  - ./bin/linux-amd64/grafana-cli cue gen-ts --grafana-root .
<<<<<<< HEAD
  - "# The above command generates Typescript files (*.gen.ts) from all appropriate .cue files."
  - "# It is required that the generated Typescript be in sync with the input CUE files."
  - "# ...Modulo eslint auto-fixes...:"
  - yarn run eslint . --ext .gen.ts --fix
  - "# If any filenames are emitted by the below script, run the generator command `grafana-cli cue gen-ts` locally and commit the result."
=======
  - '# The above command generates Typescript files (*.gen.ts) from all appropriate
    .cue files.'
  - '# It is required that the generated Typescript be in sync with the input CUE
    files.'
  - '# ...Modulo eslint auto-fixes...:'
  - ./node_modules/.bin/eslint . --ext .gen.ts --fix
  - '# If any filenames are emitted by the below script, run the generator command
    `grafana-cli cue gen-ts` locally and commit the result.'
>>>>>>> 7a35a319
  - ./scripts/clean-git-or-error.sh
  depends_on:
  - validate-scuemata
  image: grafana/build-container:1.4.3
  name: ensure-cuetsified
- commands:
  - ./bin/grabpl lint-backend --edition enterprise2
  depends_on:
  - initialize
  environment:
    CGO_ENABLED: "1"
  image: grafana/build-container:1.4.3
  name: lint-backend-enterprise2
- commands:
  - '[ $(grep FocusConvey -R pkg | wc -l) -eq "0" ] || exit 1'
  - ./bin/grabpl test-backend --edition enterprise2
  depends_on:
  - lint-backend
  image: grafana/build-container:1.4.3
  name: test-backend-enterprise2
- commands:
  - ./bin/grabpl integration-tests --edition enterprise2
  depends_on:
  - lint-backend
  image: grafana/build-container:1.4.3
  name: test-backend-integration-enterprise2
- commands:
  - ./bin/grabpl build-backend --jobs 8 --edition enterprise2 --build-id ${DRONE_BUILD_NUMBER}
    --variants linux-x64 --no-pull-enterprise
  depends_on:
  - test-backend-enterprise2
  environment: {}
  image: grafana/build-container:1.4.3
  name: build-backend-enterprise2
- commands:
  - ./bin/grabpl gen-version --build-id ${DRONE_BUILD_NUMBER}
  depends_on:
  - build-plugins
  - build-backend
  - build-frontend
  - codespell
  - shellcheck
  - build-backend-enterprise2
  - test-backend-enterprise2
  image: grafana/build-container:1.4.3
  name: gen-version
- commands:
  - ./bin/grabpl package --jobs 8 --edition enterprise --build-id ${DRONE_BUILD_NUMBER}
    --no-pull-enterprise --sign
  depends_on:
  - gen-version
  environment:
    GITHUB_TOKEN:
      from_secret: github_token
    GPG_KEY_PASSWORD:
      from_secret: gpg_key_password
    GPG_PRIV_KEY:
      from_secret: gpg_priv_key
    GPG_PUB_KEY:
      from_secret: gpg_pub_key
    GRAFANA_API_KEY:
      from_secret: grafana_api_key
  image: grafana/build-container:1.4.3
  name: package
- commands:
  - ./e2e/start-server
  depends_on:
  - package
  detach: true
  environment:
    PACKAGE_FILE: dist/grafana-enterprise-*linux-amd64.tar.gz
    PORT: 3001
    RUNDIR: e2e/tmp-grafana-enterprise
  image: grafana/build-container:1.4.3
  name: end-to-end-tests-server
- commands:
  - yarn run cypress install
  - ./bin/grabpl e2e-tests --port 3001 --tries 3
  depends_on:
  - end-to-end-tests-server
  environment:
    HOST: end-to-end-tests-server
  image: grafana/ci-e2e:12.19.0-1
  name: end-to-end-tests
- commands:
  - ls dist/*.tar.gz*
  - cp dist/*.tar.gz* packaging/docker/
  depends_on:
  - end-to-end-tests-server
  image: grafana/build-container:1.4.3
  name: copy-packages-for-docker
- depends_on:
  - copy-packages-for-docker
  image: grafana/drone-grafana-docker:0.3.2
  name: build-docker-images
  settings:
    dry_run: true
    edition: enterprise
    ubuntu: false
- depends_on:
  - copy-packages-for-docker
  image: grafana/drone-grafana-docker:0.3.2
  name: build-docker-images-ubuntu
  settings:
    dry_run: true
    edition: enterprise
    ubuntu: true
- commands:
  - apt-get update
  - apt-get install -yq postgresql-client
  - dockerize -wait tcp://postgres:5432 -timeout 120s
  - psql -p 5432 -h postgres -U grafanatest -d grafanatest -f devenv/docker/blocks/postgres_tests/setup.sql
  - go clean -testcache
  - ./bin/grabpl integration-tests --database postgres
  depends_on:
  - test-backend
  - test-frontend
  environment:
    GRAFANA_TEST_DB: postgres
    PGPASSWORD: grafanatest
    POSTGRES_HOST: postgres
  image: grafana/build-container:1.4.3
  name: postgres-integration-tests
- commands:
  - apt-get update
  - apt-get install -yq default-mysql-client
  - dockerize -wait tcp://mysql:3306 -timeout 120s
  - cat devenv/docker/blocks/mysql_tests/setup.sql | mysql -h mysql -P 3306 -u root
    -prootpass
  - go clean -testcache
  - ./bin/grabpl integration-tests --database mysql
  depends_on:
  - test-backend
  - test-frontend
  environment:
    GRAFANA_TEST_DB: mysql
    MYSQL_HOST: mysql
  image: grafana/build-container:1.4.3
  name: mysql-integration-tests
- commands:
  - yarn storybook:build
  - ./bin/grabpl verify-storybook
  depends_on:
  - package
  environment:
    NODE_OPTIONS: --max_old_space_size=4096
  image: grafana/build-container:1.4.3
  name: build-storybook
- commands:
  - dockerize -wait tcp://redis:6379/0 -timeout 120s
  - ./bin/grabpl integration-tests
  depends_on:
  - test-backend
  - test-frontend
  environment:
    REDIS_URL: redis://redis:6379/0
  image: grafana/build-container:1.4.3
  name: redis-integration-tests
- commands:
  - dockerize -wait tcp://memcached:11211 -timeout 120s
  - ./bin/grabpl integration-tests
  depends_on:
  - test-backend
  - test-frontend
  environment:
    MEMCACHED_HOSTS: memcached:11211
  image: grafana/build-container:1.4.3
  name: memcached-integration-tests
- commands:
  - ./bin/grabpl upload-cdn --edition enterprise --bucket "grafana-static-assets"
  depends_on:
  - end-to-end-tests-server
  environment:
    GCP_GRAFANA_UPLOAD_KEY:
      from_secret: gcp_key
  image: grafana/grafana-ci-deploy:1.3.1
  name: upload-cdn-assets
- commands:
  - ./bin/grabpl upload-packages --edition enterprise --packages-bucket grafana-downloads
  depends_on:
  - end-to-end-tests
  - mysql-integration-tests
  - postgres-integration-tests
  - redis-integration-tests
  - memcached-integration-tests
  environment:
    GCP_GRAFANA_UPLOAD_KEY:
      from_secret: gcp_key
  image: grafana/grafana-ci-deploy:1.3.1
  name: upload-packages
- commands:
  - ./bin/grabpl package --jobs 8 --edition enterprise2 --build-id ${DRONE_BUILD_NUMBER}
    --no-pull-enterprise --variants linux-x64 --sign
  depends_on:
  - gen-version
  environment:
    GITHUB_TOKEN:
      from_secret: github_token
    GPG_KEY_PASSWORD:
      from_secret: gpg_key_password
    GPG_PRIV_KEY:
      from_secret: gpg_priv_key
    GPG_PUB_KEY:
      from_secret: gpg_pub_key
    GRAFANA_API_KEY:
      from_secret: grafana_api_key
  image: grafana/build-container:1.4.3
  name: package-enterprise2
- commands:
  - ./e2e/start-server
  depends_on:
  - package-enterprise2
  detach: true
  environment:
    PACKAGE_FILE: dist/grafana-enterprise2-*linux-amd64.tar.gz
    PORT: 3002
    RUNDIR: e2e/tmp-grafana-enterprise2
  image: grafana/build-container:1.4.3
  name: end-to-end-tests-server-enterprise2
- commands:
  - yarn run cypress install
  - ./bin/grabpl e2e-tests --port 3002 --tries 3
  depends_on:
  - end-to-end-tests-server-enterprise2
  environment:
    HOST: end-to-end-tests-server-enterprise2
  image: grafana/ci-e2e:12.19.0-1
  name: end-to-end-tests-enterprise2
- commands:
  - ./bin/grabpl upload-cdn --edition enterprise2 --bucket "grafana-static-assets"
  depends_on:
  - end-to-end-tests-server-enterprise2
  environment:
    GCP_GRAFANA_UPLOAD_KEY:
      from_secret: gcp_key
  image: grafana/grafana-ci-deploy:1.3.1
  name: upload-cdn-assets-enterprise2
- commands:
  - ./bin/grabpl upload-packages --edition enterprise2 --packages-bucket grafana-downloads-enterprise2
  depends_on:
  - end-to-end-tests-enterprise2
  - mysql-integration-tests
  - postgres-integration-tests
  - redis-integration-tests
  - memcached-integration-tests
  environment:
    GCP_GRAFANA_UPLOAD_KEY:
      from_secret: gcp_key
  image: grafana/grafana-ci-deploy:1.3.1
  name: upload-packages-enterprise2
trigger:
  ref:
  - refs/heads/v[0-9]*
type: docker
---
clone:
  disable: true
depends_on:
- enterprise-build-release-branch
image_pull_secrets:
- dockerconfigjson
kind: pipeline
name: enterprise-windows-release-branch
platform:
  arch: amd64
  os: windows
  version: "1809"
services: []
steps:
- commands:
  - echo $env:DRONE_RUNNER_NAME
  image: mcr.microsoft.com/windows:1809
  name: identify-runner
- commands:
  - $$ProgressPreference = "SilentlyContinue"
  - Invoke-WebRequest https://grafana-downloads.storage.googleapis.com/grafana-build-pipeline/v2.5.2/windows/grabpl.exe
    -OutFile grabpl.exe
  - git clone "https://$$env:GITHUB_TOKEN@github.com/grafana/grafana-enterprise.git"
  - cd grafana-enterprise
  - git checkout $$env:DRONE_BRANCH
  environment:
    GITHUB_TOKEN:
      from_secret: github_token
  image: grafana/ci-wix:0.1.1
  name: clone
- commands:
  - cp -r grafana-enterprise C:\App\grafana-enterprise
  - rm -r -force grafana-enterprise
  - cp grabpl.exe C:\App\grabpl.exe
  - rm -force grabpl.exe
  - C:\App\grabpl.exe init-enterprise C:\App\grafana-enterprise
  - cp C:\App\grabpl.exe grabpl.exe
  depends_on:
  - clone
  image: grafana/ci-wix:0.1.1
  name: initialize
- commands:
  - $$gcpKey = $$env:GCP_KEY
  - '[System.Text.Encoding]::UTF8.GetString([System.Convert]::FromBase64String($$gcpKey))
    > gcpkey.json'
  - dos2unix gcpkey.json
  - gcloud auth activate-service-account --key-file=gcpkey.json
  - rm gcpkey.json
  - cp C:\App\nssm-2.24.zip .
  depends_on:
  - initialize
  environment:
    GCP_KEY:
      from_secret: gcp_key
  image: grafana/ci-wix:0.1.1
  name: build-windows-installer
trigger:
  ref:
  - refs/heads/v[0-9]*
type: docker
---
depends_on:
- oss-build-release-branch
- oss-windows-release-branch
- enterprise-build-release-branch
- enterprise-windows-release-branch
kind: pipeline
name: notify-release-branch
platform:
  arch: amd64
  os: linux
steps:
- image: plugins/slack
  name: slack
  settings:
    channel: grafana-ci-notifications
    template: |-
      Build {{build.number}} failed for commit: <https://github.com/{{repo.owner}}/{{repo.name}}/commit/{{build.commit}}|{{ truncate build.commit 8 }}>: {{build.link}}
      Branch: <https://github.com/{{ repo.owner }}/{{ repo.name }}/commits/{{ build.branch }}|{{ build.branch }}>
      Author: {{build.author}}
    webhook:
      from_secret: slack_webhook
trigger:
  ref:
  - refs/heads/v[0-9]*
  status:
  - failure
type: docker
---
kind: pipeline
name: scan-docker-images
platform:
  arch: amd64
  os: linux
services: []
steps:
- commands:
  - trivy --exit-code 0 --severity UNKNOWN,LOW,MEDIUM grafana/grafana:latest
  - trivy --exit-code 0 --severity UNKNOWN,LOW,MEDIUM grafana/grafana:main
  - trivy --exit-code 0 --severity UNKNOWN,LOW,MEDIUM grafana/grafana:latest-ubuntu
  - trivy --exit-code 0 --severity UNKNOWN,LOW,MEDIUM grafana/grafana:main-ubuntu
  image: aquasec/trivy:0.18.3
  name: scan-docker-images-unkown-low-medium-vulnerabilities
- commands:
  - trivy --exit-code 1 --severity HIGH,CRITICAL grafana/grafana:latest
  - trivy --exit-code 1 --severity HIGH,CRITICAL grafana/grafana:main
  - trivy --exit-code 1 --severity HIGH,CRITICAL grafana/grafana:latest-ubuntu
  - trivy --exit-code 1 --severity HIGH,CRITICAL grafana/grafana:main-ubuntu
  image: aquasec/trivy:0.18.3
  name: scan-docker-images-high-critical-vulnerabilities
- image: plugins/slack
  name: slack-notify-failure
  settings:
    channel: grafana-backend-ops
    template: 'Nightly docker image scan job for {{repo.name}} failed: {{build.link}}'
    webhook:
      from_secret: slack_webhook_backend
  when:
    status: failure
trigger:
  cron: nightly
  event: cron
type: docker
---
get:
  name: .dockerconfigjson
  path: secret/data/common/gcr
kind: secret
name: dockerconfigjson
---
get:
  name: pat
  path: infra/data/ci/github/grafanabot
kind: secret
name: github_token
---
get:
  name: machine-user-token
  path: infra/data/ci/drone
kind: secret
name: drone_token
---
kind: signature
<<<<<<< HEAD
hmac: 3dc3e8b1405c197f4f075528d1dd3320d6c48db4b42008d2ae0bb51bacaede89
=======
hmac: 914bf2e3e06c65f7bc587a77e72e773858e864b4f0636d00f0edf6ede3f6d54d
>>>>>>> 7a35a319

...<|MERGE_RESOLUTION|>--- conflicted
+++ resolved
@@ -125,22 +125,14 @@
   name: validate-scuemata
 - commands:
   - ./bin/linux-amd64/grafana-cli cue gen-ts --grafana-root .
-<<<<<<< HEAD
-  - "# The above command generates Typescript files (*.gen.ts) from all appropriate .cue files."
-  - "# It is required that the generated Typescript be in sync with the input CUE files."
-  - "# ...Modulo eslint auto-fixes...:"
-  - yarn run eslint . --ext .gen.ts --fix
-  - "# If any filenames are emitted by the below script, run the generator command `grafana-cli cue gen-ts` locally and commit the result."
-=======
   - '# The above command generates Typescript files (*.gen.ts) from all appropriate
     .cue files.'
   - '# It is required that the generated Typescript be in sync with the input CUE
     files.'
   - '# ...Modulo eslint auto-fixes...:'
-  - ./node_modules/.bin/eslint . --ext .gen.ts --fix
+  - yarn run eslint . --ext .gen.ts --fix
   - '# If any filenames are emitted by the below script, run the generator command
     `grafana-cli cue gen-ts` locally and commit the result.'
->>>>>>> 7a35a319
   - ./scripts/clean-git-or-error.sh
   depends_on:
   - validate-scuemata
@@ -410,22 +402,14 @@
   name: validate-scuemata
 - commands:
   - ./bin/linux-amd64/grafana-cli cue gen-ts --grafana-root .
-<<<<<<< HEAD
-  - "# The above command generates Typescript files (*.gen.ts) from all appropriate .cue files."
-  - "# It is required that the generated Typescript be in sync with the input CUE files."
-  - "# ...Modulo eslint auto-fixes...:"
-  - yarn run eslint . --ext .gen.ts --fix
-  - "# If any filenames are emitted by the below script, run the generator command `grafana-cli cue gen-ts` locally and commit the result."
-=======
   - '# The above command generates Typescript files (*.gen.ts) from all appropriate
     .cue files.'
   - '# It is required that the generated Typescript be in sync with the input CUE
     files.'
   - '# ...Modulo eslint auto-fixes...:'
-  - ./node_modules/.bin/eslint . --ext .gen.ts --fix
+  - yarn run eslint . --ext .gen.ts --fix
   - '# If any filenames are emitted by the below script, run the generator command
     `grafana-cli cue gen-ts` locally and commit the result.'
->>>>>>> 7a35a319
   - ./scripts/clean-git-or-error.sh
   depends_on:
   - validate-scuemata
@@ -878,22 +862,14 @@
   name: validate-scuemata
 - commands:
   - ./bin/linux-amd64/grafana-cli cue gen-ts --grafana-root .
-<<<<<<< HEAD
-  - "# The above command generates Typescript files (*.gen.ts) from all appropriate .cue files."
-  - "# It is required that the generated Typescript be in sync with the input CUE files."
-  - "# ...Modulo eslint auto-fixes...:"
-  - yarn run eslint . --ext .gen.ts --fix
-  - "# If any filenames are emitted by the below script, run the generator command `grafana-cli cue gen-ts` locally and commit the result."
-=======
   - '# The above command generates Typescript files (*.gen.ts) from all appropriate
     .cue files.'
   - '# It is required that the generated Typescript be in sync with the input CUE
     files.'
   - '# ...Modulo eslint auto-fixes...:'
-  - ./node_modules/.bin/eslint . --ext .gen.ts --fix
+  - yarn run eslint . --ext .gen.ts --fix
   - '# If any filenames are emitted by the below script, run the generator command
     `grafana-cli cue gen-ts` locally and commit the result.'
->>>>>>> 7a35a319
   - ./scripts/clean-git-or-error.sh
   depends_on:
   - validate-scuemata
@@ -1270,22 +1246,14 @@
   name: validate-scuemata
 - commands:
   - ./bin/linux-amd64/grafana-cli cue gen-ts --grafana-root .
-<<<<<<< HEAD
-  - "# The above command generates Typescript files (*.gen.ts) from all appropriate .cue files."
-  - "# It is required that the generated Typescript be in sync with the input CUE files."
-  - "# ...Modulo eslint auto-fixes...:"
-  - yarn run eslint . --ext .gen.ts --fix
-  - "# If any filenames are emitted by the below script, run the generator command `grafana-cli cue gen-ts` locally and commit the result."
-=======
   - '# The above command generates Typescript files (*.gen.ts) from all appropriate
     .cue files.'
   - '# It is required that the generated Typescript be in sync with the input CUE
     files.'
   - '# ...Modulo eslint auto-fixes...:'
-  - ./node_modules/.bin/eslint . --ext .gen.ts --fix
+  - yarn run eslint . --ext .gen.ts --fix
   - '# If any filenames are emitted by the below script, run the generator command
     `grafana-cli cue gen-ts` locally and commit the result.'
->>>>>>> 7a35a319
   - ./scripts/clean-git-or-error.sh
   depends_on:
   - validate-scuemata
@@ -1836,22 +1804,14 @@
   name: validate-scuemata
 - commands:
   - ./bin/linux-amd64/grafana-cli cue gen-ts --grafana-root .
-<<<<<<< HEAD
-  - "# The above command generates Typescript files (*.gen.ts) from all appropriate .cue files."
-  - "# It is required that the generated Typescript be in sync with the input CUE files."
-  - "# ...Modulo eslint auto-fixes...:"
-  - yarn run eslint . --ext .gen.ts --fix
-  - "# If any filenames are emitted by the below script, run the generator command `grafana-cli cue gen-ts` locally and commit the result."
-=======
   - '# The above command generates Typescript files (*.gen.ts) from all appropriate
     .cue files.'
   - '# It is required that the generated Typescript be in sync with the input CUE
     files.'
   - '# ...Modulo eslint auto-fixes...:'
-  - ./node_modules/.bin/eslint . --ext .gen.ts --fix
+  - yarn run eslint . --ext .gen.ts --fix
   - '# If any filenames are emitted by the below script, run the generator command
     `grafana-cli cue gen-ts` locally and commit the result.'
->>>>>>> 7a35a319
   - ./scripts/clean-git-or-error.sh
   depends_on:
   - validate-scuemata
@@ -2217,22 +2177,14 @@
   name: validate-scuemata
 - commands:
   - ./bin/linux-amd64/grafana-cli cue gen-ts --grafana-root .
-<<<<<<< HEAD
-  - "# The above command generates Typescript files (*.gen.ts) from all appropriate .cue files."
-  - "# It is required that the generated Typescript be in sync with the input CUE files."
-  - "# ...Modulo eslint auto-fixes...:"
-  - yarn run eslint . --ext .gen.ts --fix
-  - "# If any filenames are emitted by the below script, run the generator command `grafana-cli cue gen-ts` locally and commit the result."
-=======
   - '# The above command generates Typescript files (*.gen.ts) from all appropriate
     .cue files.'
   - '# It is required that the generated Typescript be in sync with the input CUE
     files.'
   - '# ...Modulo eslint auto-fixes...:'
-  - ./node_modules/.bin/eslint . --ext .gen.ts --fix
+  - yarn run eslint . --ext .gen.ts --fix
   - '# If any filenames are emitted by the below script, run the generator command
     `grafana-cli cue gen-ts` locally and commit the result.'
->>>>>>> 7a35a319
   - ./scripts/clean-git-or-error.sh
   depends_on:
   - validate-scuemata
@@ -2778,22 +2730,14 @@
   name: validate-scuemata
 - commands:
   - ./bin/linux-amd64/grafana-cli cue gen-ts --grafana-root .
-<<<<<<< HEAD
-  - "# The above command generates Typescript files (*.gen.ts) from all appropriate .cue files."
-  - "# It is required that the generated Typescript be in sync with the input CUE files."
-  - "# ...Modulo eslint auto-fixes...:"
-  - yarn run eslint . --ext .gen.ts --fix
-  - "# If any filenames are emitted by the below script, run the generator command `grafana-cli cue gen-ts` locally and commit the result."
-=======
   - '# The above command generates Typescript files (*.gen.ts) from all appropriate
     .cue files.'
   - '# It is required that the generated Typescript be in sync with the input CUE
     files.'
   - '# ...Modulo eslint auto-fixes...:'
-  - ./node_modules/.bin/eslint . --ext .gen.ts --fix
+  - yarn run eslint . --ext .gen.ts --fix
   - '# If any filenames are emitted by the below script, run the generator command
     `grafana-cli cue gen-ts` locally and commit the result.'
->>>>>>> 7a35a319
   - ./scripts/clean-git-or-error.sh
   depends_on:
   - validate-scuemata
@@ -3131,22 +3075,14 @@
   name: validate-scuemata
 - commands:
   - ./bin/linux-amd64/grafana-cli cue gen-ts --grafana-root .
-<<<<<<< HEAD
-  - "# The above command generates Typescript files (*.gen.ts) from all appropriate .cue files."
-  - "# It is required that the generated Typescript be in sync with the input CUE files."
-  - "# ...Modulo eslint auto-fixes...:"
-  - yarn run eslint . --ext .gen.ts --fix
-  - "# If any filenames are emitted by the below script, run the generator command `grafana-cli cue gen-ts` locally and commit the result."
-=======
   - '# The above command generates Typescript files (*.gen.ts) from all appropriate
     .cue files.'
   - '# It is required that the generated Typescript be in sync with the input CUE
     files.'
   - '# ...Modulo eslint auto-fixes...:'
-  - ./node_modules/.bin/eslint . --ext .gen.ts --fix
+  - yarn run eslint . --ext .gen.ts --fix
   - '# If any filenames are emitted by the below script, run the generator command
     `grafana-cli cue gen-ts` locally and commit the result.'
->>>>>>> 7a35a319
   - ./scripts/clean-git-or-error.sh
   depends_on:
   - validate-scuemata
@@ -3545,10 +3481,6 @@
 name: drone_token
 ---
 kind: signature
-<<<<<<< HEAD
-hmac: 3dc3e8b1405c197f4f075528d1dd3320d6c48db4b42008d2ae0bb51bacaede89
-=======
-hmac: 914bf2e3e06c65f7bc587a77e72e773858e864b4f0636d00f0edf6ede3f6d54d
->>>>>>> 7a35a319
+hmac: de4e283b3dcbd127aac5feb7e2850b679c7513cc2c058fbd2517e78a55ffd8ae
 
 ...