---
depends_on: []
kind: pipeline
name: pr-test
node:
  type: no-parallel
platform:
  arch: amd64
  os: linux
services: []
steps:
- commands:
  - mkdir -p bin
<<<<<<< HEAD
  - curl -fL -o bin/grabpl https://grafana-downloads.storage.googleapis.com/grafana-build-pipeline/at-enterprise-check/grabpl
=======
  - curl -fL -o bin/grabpl https://grafana-downloads.storage.googleapis.com/grafana-build-pipeline/v2.9.33/grabpl
>>>>>>> 7181efd1
  - chmod +x bin/grabpl
  image: byrnedo/alpine-curl:0.1.8
  name: grabpl
- commands:
  - echo $DRONE_RUNNER_NAME
  image: alpine:3.15
  name: identify-runner
- commands:
  - make gen-go
  - ./bin/grabpl gen-version --build-id ${DRONE_BUILD_NUMBER}
  - yarn install --immutable
  image: grafana/build-container:1.5.3
  name: initialize
- commands:
  - ./bin/grabpl verify-drone
  depends_on:
  - grabpl
  image: byrnedo/alpine-curl:0.1.8
  name: lint-drone
- commands:
  - |-
    echo -e "unknwon
    referer
    errorstring
    eror
    iam
    wan" > words_to_ignore.txt
  - codespell -I words_to_ignore.txt docs/
  - rm words_to_ignore.txt
  depends_on:
  - initialize
  image: grafana/build-container:1.5.3
  name: codespell
- commands:
  - ./bin/grabpl shellcheck
  depends_on:
  - initialize
  image: grafana/build-container:1.5.3
  name: shellcheck
- commands:
  - ./bin/grabpl lint-backend --edition oss
  depends_on:
  - initialize
  environment:
    CGO_ENABLED: "1"
  image: grafana/build-container:1.5.3
  name: lint-backend
- commands:
  - yarn run prettier:check
  - yarn run lint
  - yarn run i18n:compile
  - yarn run typecheck
  depends_on:
  - initialize
  environment:
    TEST_MAX_WORKERS: 50%
  image: grafana/build-container:1.5.3
  name: lint-frontend
- commands:
  - ./bin/grabpl test-backend --edition oss
  depends_on:
  - initialize
  image: grafana/build-container:1.5.3
  name: test-backend
- commands:
  - ./bin/grabpl integration-tests --edition oss
  depends_on:
  - initialize
  image: grafana/build-container:1.5.3
  name: test-backend-integration
- commands:
  - yarn run ci:test-frontend
  depends_on:
  - initialize
  environment:
    TEST_MAX_WORKERS: 50%
  image: grafana/build-container:1.5.3
  name: test-frontend
trigger:
  event:
  - pull_request
  paths:
    exclude:
    - docs/**
type: docker
volumes:
- host:
    path: /var/run/docker.sock
  name: docker
---
depends_on: []
kind: pipeline
name: pr-build-e2e
node:
  type: no-parallel
platform:
  arch: amd64
  os: linux
services: []
steps:
- commands:
  - mkdir -p bin
<<<<<<< HEAD
  - curl -fL -o bin/grabpl https://grafana-downloads.storage.googleapis.com/grafana-build-pipeline/at-enterprise-check/grabpl
=======
  - curl -fL -o bin/grabpl https://grafana-downloads.storage.googleapis.com/grafana-build-pipeline/v2.9.33/grabpl
>>>>>>> 7181efd1
  - chmod +x bin/grabpl
  image: byrnedo/alpine-curl:0.1.8
  name: grabpl
- commands:
  - echo $DRONE_RUNNER_NAME
  image: alpine:3.15
  name: identify-runner
- commands:
  - make gen-go
  - ./bin/grabpl gen-version --build-id ${DRONE_BUILD_NUMBER}
  - yarn install --immutable
  image: grafana/build-container:1.5.3
  name: initialize
- image: agnest/drone-downstream-test
  name: trigger-enterprise-downstream
  settings:
    params:
    - SOURCE_BUILD_NUMBER=${DRONE_COMMIT}
    - SOURCE_COMMIT=${DRONE_COMMIT}
    - OSS_PULL_REQUEST=${DRONE_PULL_REQUEST}
    repositories:
    - grafana/grafana-enterprise@test-at-branch-not-exist
    server: https://drone.grafana.net
    token:
      from_secret: drone_token
- commands:
  - ./bin/grabpl build-backend --jobs 8 --edition oss --build-id ${DRONE_BUILD_NUMBER}
    --variants linux-amd64,linux-amd64-musl,darwin-amd64,windows-amd64,armv6
  depends_on:
  - initialize
  environment: {}
  image: grafana/build-container:1.5.3
  name: build-backend
- commands:
  - ./bin/grabpl build-frontend --jobs 8 --edition oss --build-id ${DRONE_BUILD_NUMBER}
  depends_on:
  - initialize
  environment:
    NODE_OPTIONS: --max_old_space_size=8192
  image: grafana/build-container:1.5.3
  name: build-frontend
- commands:
  - ./bin/grabpl build-frontend-packages --jobs 8 --edition oss --build-id ${DRONE_BUILD_NUMBER}
  depends_on:
  - initialize
  environment:
    NODE_OPTIONS: --max_old_space_size=8192
  image: grafana/build-container:1.5.3
  name: build-frontend-packages
- commands:
  - ./bin/grabpl build-plugins --jobs 8 --edition oss
  depends_on:
  - initialize
  environment: null
  image: grafana/build-container:1.5.3
  name: build-plugins
- commands:
  - ./bin/linux-amd64/grafana-cli cue validate-schema --grafana-root .
  depends_on:
  - build-backend
  image: grafana/build-container:1.5.3
  name: validate-scuemata
- commands:
  - '# It is required that the generated Typescript be in sync with the input CUE
    files.'
  - '# To enforce this, the following command will attempt to generate Typescript
    from all'
  - '# appropriate .cue files, then compare with the corresponding (*.gen.ts) file
    the generated'
  - '# code would have been written to. It exits 1 if any diffs are found.'
  - ./bin/linux-amd64/grafana-cli cue gen-ts --grafana-root . --diff
  depends_on:
  - validate-scuemata
  image: grafana/build-container:1.5.3
  name: ensure-cuetsified
- commands:
  - . scripts/build/gpg-test-vars.sh && ./bin/grabpl package --jobs 8 --edition oss
    --build-id ${DRONE_BUILD_NUMBER} --variants linux-amd64,linux-amd64-musl,darwin-amd64,windows-amd64,armv6
  depends_on:
  - build-plugins
  - build-backend
  - build-frontend
  - build-frontend-packages
  environment: null
  image: grafana/build-container:1.5.3
  name: package
- commands:
  - ./scripts/grafana-server/start-server
  depends_on:
  - build-plugins
  - build-backend
  - build-frontend
  - build-frontend-packages
  detach: true
  environment:
    ARCH: linux-amd64
    PORT: 3001
  image: grafana/build-container:1.5.3
  name: grafana-server
- commands:
  - apt-get install -y netcat
  - ./bin/grabpl e2e-tests --port 3001 --suite dashboards-suite
  depends_on:
  - grafana-server
  environment:
    HOST: grafana-server
  image: cypress/included:9.5.1-node16.14.0-slim-chrome99-ff97
  name: end-to-end-tests-dashboards-suite
- commands:
  - apt-get install -y netcat
  - ./bin/grabpl e2e-tests --port 3001 --suite smoke-tests-suite
  depends_on:
  - grafana-server
  environment:
    HOST: grafana-server
  image: cypress/included:9.5.1-node16.14.0-slim-chrome99-ff97
  name: end-to-end-tests-smoke-tests-suite
- commands:
  - apt-get install -y netcat
  - ./bin/grabpl e2e-tests --port 3001 --suite panels-suite
  depends_on:
  - grafana-server
  environment:
    HOST: grafana-server
  image: cypress/included:9.5.1-node16.14.0-slim-chrome99-ff97
  name: end-to-end-tests-panels-suite
- commands:
  - apt-get install -y netcat
  - ./bin/grabpl e2e-tests --port 3001 --suite various-suite
  depends_on:
  - grafana-server
  environment:
    HOST: grafana-server
  image: cypress/included:9.5.1-node16.14.0-slim-chrome99-ff97
  name: end-to-end-tests-various-suite
- commands:
  - apt-get update
  - apt-get install -yq zip
  - ls -lah ./e2e
  - find ./e2e -type f -name "*.mp4"
  - printenv GCP_GRAFANA_UPLOAD_ARTIFACTS_KEY > /tmp/gcpkey_upload_artifacts.json
  - gcloud auth activate-service-account --key-file=/tmp/gcpkey_upload_artifacts.json
  - find ./e2e -type f -name "*spec.ts.mp4" | zip e2e/videos.zip -@
  - gsutil cp e2e/videos.zip gs://$${E2E_TEST_ARTIFACTS_BUCKET}/${DRONE_BUILD_NUMBER}/artifacts/videos/videos.zip
  - export E2E_ARTIFACTS_VIDEO_ZIP=https://storage.googleapis.com/$${E2E_TEST_ARTIFACTS_BUCKET}/${DRONE_BUILD_NUMBER}/artifacts/videos/videos.zip
  - 'echo "E2E Test artifacts uploaded to: $${E2E_ARTIFACTS_VIDEO_ZIP}"'
  - 'curl -X POST https://api.github.com/repos/${DRONE_REPO}/statuses/${DRONE_COMMIT_SHA}
    -H "Authorization: token $${GITHUB_TOKEN}" -d "{\"state\":\"success\",\"target_url\":\"$${E2E_ARTIFACTS_VIDEO_ZIP}\",
    \"description\": \"Click on the details to download e2e recording videos\", \"context\":
    \"e2e_artifacts\"}"'
  depends_on:
  - end-to-end-tests-dashboards-suite
  - end-to-end-tests-panels-suite
  - end-to-end-tests-smoke-tests-suite
  - end-to-end-tests-various-suite
  environment:
    E2E_TEST_ARTIFACTS_BUCKET: releng-pipeline-artifacts-dev
    GCP_GRAFANA_UPLOAD_ARTIFACTS_KEY:
      from_secret: gcp_upload_artifacts_key
    GITHUB_TOKEN:
      from_secret: github_token
  image: google/cloud-sdk:367.0.0
  name: e2e-tests-artifacts-upload
  when:
    status:
    - success
    - failure
- commands:
  - yarn storybook:build
  - ./bin/grabpl verify-storybook
  depends_on:
  - build-frontend
  - build-frontend-packages
  environment:
    NODE_OPTIONS: --max_old_space_size=4096
  image: grafana/build-container:1.5.3
  name: build-storybook
- commands:
  - yarn wait-on http://$HOST:$PORT
  - pa11y-ci --config .pa11yci-pr.conf.js
  depends_on:
  - grafana-server
  environment:
    GRAFANA_MISC_STATS_API_KEY:
      from_secret: grafana_misc_stats_api_key
    HOST: grafana-server
    PORT: 3001
  failure: always
  image: grafana/docker-puppeteer:1.0.0
  name: test-a11y-frontend
- commands:
  - ls dist/*.tar.gz*
  - cp dist/*.tar.gz* packaging/docker/
  depends_on:
  - package
  image: grafana/build-container:1.5.3
  name: copy-packages-for-docker
- commands:
  - ./bin/grabpl build-docker --edition oss -archs amd64
  depends_on:
  - copy-packages-for-docker
  environment:
    GCP_KEY:
      from_secret: gcp_key
  image: google/cloud-sdk
  name: build-docker-images
  volumes:
  - name: docker
    path: /var/run/docker.sock
trigger:
  event:
  - pull_request
  paths:
    exclude:
    - docs/**
type: docker
volumes:
- host:
    path: /var/run/docker.sock
  name: docker
---
depends_on: []
kind: pipeline
name: pr-integration-tests
node:
  type: no-parallel
platform:
  arch: amd64
  os: linux
services:
- environment:
    PGDATA: /var/lib/postgresql/data/pgdata
    POSTGRES_DB: grafanatest
    POSTGRES_PASSWORD: grafanatest
    POSTGRES_USER: grafanatest
  image: postgres:12.3-alpine
  name: postgres
  volumes:
  - name: postgres
    path: /var/lib/postgresql/data/pgdata
- environment:
    MYSQL_DATABASE: grafana_tests
    MYSQL_PASSWORD: password
    MYSQL_ROOT_PASSWORD: rootpass
    MYSQL_USER: grafana
  image: mysql:5.6.48
  name: mysql
  volumes:
  - name: mysql
    path: /var/lib/mysql
steps:
- commands:
  - mkdir -p bin
<<<<<<< HEAD
  - curl -fL -o bin/grabpl https://grafana-downloads.storage.googleapis.com/grafana-build-pipeline/at-enterprise-check/grabpl
=======
  - curl -fL -o bin/grabpl https://grafana-downloads.storage.googleapis.com/grafana-build-pipeline/v2.9.33/grabpl
>>>>>>> 7181efd1
  - chmod +x bin/grabpl
  image: byrnedo/alpine-curl:0.1.8
  name: grabpl
- commands:
  - apt-get update
  - apt-get install -yq postgresql-client
  - dockerize -wait tcp://postgres:5432 -timeout 120s
  - psql -p 5432 -h postgres -U grafanatest -d grafanatest -f devenv/docker/blocks/postgres_tests/setup.sql
  - go clean -testcache
  - ./bin/grabpl integration-tests --database postgres
  depends_on:
  - grabpl
  environment:
    GRAFANA_TEST_DB: postgres
    PGPASSWORD: grafanatest
    POSTGRES_HOST: postgres
  image: grafana/build-container:1.5.3
  name: postgres-integration-tests
- commands:
  - apt-get update
  - apt-get install -yq default-mysql-client
  - dockerize -wait tcp://mysql:3306 -timeout 120s
  - cat devenv/docker/blocks/mysql_tests/setup.sql | mysql -h mysql -P 3306 -u root
    -prootpass
  - go clean -testcache
  - ./bin/grabpl integration-tests --database mysql
  depends_on:
  - grabpl
  environment:
    GRAFANA_TEST_DB: mysql
    MYSQL_HOST: mysql
  image: grafana/build-container:1.5.3
  name: mysql-integration-tests
trigger:
  event:
  - pull_request
  paths:
    exclude:
    - docs/**
type: docker
volumes:
- host:
    path: /var/run/docker.sock
  name: docker
- name: postgres
  temp:
    medium: memory
- name: mysql
  temp:
    medium: memory
---
depends_on: []
kind: pipeline
name: pr-docs
node:
  type: no-parallel
platform:
  arch: amd64
  os: linux
services: []
steps:
- commands:
  - mkdir -p bin
<<<<<<< HEAD
  - curl -fL -o bin/grabpl https://grafana-downloads.storage.googleapis.com/grafana-build-pipeline/at-enterprise-check/grabpl
=======
  - curl -fL -o bin/grabpl https://grafana-downloads.storage.googleapis.com/grafana-build-pipeline/v2.9.33/grabpl
>>>>>>> 7181efd1
  - chmod +x bin/grabpl
  image: byrnedo/alpine-curl:0.1.8
  name: grabpl
- commands:
  - echo $DRONE_RUNNER_NAME
  image: alpine:3.15
  name: identify-runner
- commands:
  - make gen-go
  - ./bin/grabpl gen-version --build-id ${DRONE_BUILD_NUMBER}
  - yarn install --immutable
  image: grafana/build-container:1.5.3
  name: initialize
- commands:
  - |-
    echo -e "unknwon
    referer
    errorstring
    eror
    iam
    wan" > words_to_ignore.txt
  - codespell -I words_to_ignore.txt docs/
  - rm words_to_ignore.txt
  depends_on:
  - initialize
  image: grafana/build-container:1.5.3
  name: codespell
- commands:
  - yarn run prettier:checkDocs
  depends_on:
  - initialize
  environment:
    NODE_OPTIONS: --max_old_space_size=8192
  image: grafana/build-container:1.5.3
  name: lint-docs
- commands:
  - ./bin/grabpl build-frontend-packages --jobs 8 --edition oss --build-id ${DRONE_BUILD_NUMBER}
  depends_on:
  - initialize
  environment:
    NODE_OPTIONS: --max_old_space_size=8192
  image: grafana/build-container:1.5.3
  name: build-frontend-packages
- commands:
  - ./scripts/ci-reference-docs-lint.sh ci
  depends_on:
  - build-frontend-packages
  image: grafana/build-container:1.5.3
  name: build-frontend-docs
- commands:
  - mkdir -p /hugo/content/docs/grafana
  - cp -r docs/sources/* /hugo/content/docs/grafana/latest/
  - cd /hugo && make prod
  depends_on:
  - build-frontend-docs
  image: grafana/docs-base:latest
  name: build-docs-website
trigger:
  event:
  - pull_request
  paths:
    include:
    - docs/**
    - packages/**
type: docker
volumes:
- host:
    path: /var/run/docker.sock
  name: docker
---
depends_on: []
kind: pipeline
name: main-docs
node:
  type: no-parallel
platform:
  arch: amd64
  os: linux
services: []
steps:
- commands:
  - mkdir -p bin
<<<<<<< HEAD
  - curl -fL -o bin/grabpl https://grafana-downloads.storage.googleapis.com/grafana-build-pipeline/at-enterprise-check/grabpl
=======
  - curl -fL -o bin/grabpl https://grafana-downloads.storage.googleapis.com/grafana-build-pipeline/v2.9.33/grabpl
>>>>>>> 7181efd1
  - chmod +x bin/grabpl
  image: byrnedo/alpine-curl:0.1.8
  name: grabpl
- commands:
  - echo $DRONE_RUNNER_NAME
  image: alpine:3.15
  name: identify-runner
- commands:
  - make gen-go
  - ./bin/grabpl gen-version --build-id ${DRONE_BUILD_NUMBER}
  - yarn install --immutable
  image: grafana/build-container:1.5.3
  name: initialize
- commands:
  - |-
    echo -e "unknwon
    referer
    errorstring
    eror
    iam
    wan" > words_to_ignore.txt
  - codespell -I words_to_ignore.txt docs/
  - rm words_to_ignore.txt
  depends_on:
  - initialize
  image: grafana/build-container:1.5.3
  name: codespell
- commands:
  - yarn run prettier:checkDocs
  depends_on:
  - initialize
  environment:
    NODE_OPTIONS: --max_old_space_size=8192
  image: grafana/build-container:1.5.3
  name: lint-docs
- commands:
  - ./bin/grabpl build-frontend-packages --jobs 8 --edition oss --build-id ${DRONE_BUILD_NUMBER}
  depends_on:
  - initialize
  environment:
    NODE_OPTIONS: --max_old_space_size=8192
  image: grafana/build-container:1.5.3
  name: build-frontend-packages
- commands:
  - ./scripts/ci-reference-docs-lint.sh ci
  depends_on:
  - build-frontend-packages
  image: grafana/build-container:1.5.3
  name: build-frontend-docs
- commands:
  - mkdir -p /hugo/content/docs/grafana
  - cp -r docs/sources/* /hugo/content/docs/grafana/latest/
  - cd /hugo && make prod
  depends_on:
  - build-frontend-docs
  image: grafana/docs-base:latest
  name: build-docs-website
trigger:
  branch: main
  event:
  - push
type: docker
volumes:
- host:
    path: /var/run/docker.sock
  name: docker
---
depends_on: []
kind: pipeline
name: main-test
node:
  type: no-parallel
platform:
  arch: amd64
  os: linux
services: []
steps:
- commands:
  - mkdir -p bin
<<<<<<< HEAD
  - curl -fL -o bin/grabpl https://grafana-downloads.storage.googleapis.com/grafana-build-pipeline/at-enterprise-check/grabpl
=======
  - curl -fL -o bin/grabpl https://grafana-downloads.storage.googleapis.com/grafana-build-pipeline/v2.9.33/grabpl
>>>>>>> 7181efd1
  - chmod +x bin/grabpl
  image: byrnedo/alpine-curl:0.1.8
  name: grabpl
- commands:
  - echo $DRONE_RUNNER_NAME
  image: alpine:3.15
  name: identify-runner
- commands:
  - make gen-go
  - ./bin/grabpl gen-version --build-id ${DRONE_BUILD_NUMBER}
  - yarn install --immutable
  image: grafana/build-container:1.5.3
  name: initialize
- commands:
  - ./bin/grabpl verify-drone
  depends_on:
  - grabpl
  image: byrnedo/alpine-curl:0.1.8
  name: lint-drone
- commands:
  - |-
    echo -e "unknwon
    referer
    errorstring
    eror
    iam
    wan" > words_to_ignore.txt
  - codespell -I words_to_ignore.txt docs/
  - rm words_to_ignore.txt
  depends_on:
  - initialize
  image: grafana/build-container:1.5.3
  name: codespell
- commands:
  - ./bin/grabpl shellcheck
  depends_on:
  - initialize
  image: grafana/build-container:1.5.3
  name: shellcheck
- commands:
  - ./bin/grabpl lint-backend --edition oss
  depends_on:
  - initialize
  environment:
    CGO_ENABLED: "1"
  image: grafana/build-container:1.5.3
  name: lint-backend
- commands:
  - yarn run prettier:check
  - yarn run lint
  - yarn run i18n:compile
  - yarn run typecheck
  depends_on:
  - initialize
  environment:
    TEST_MAX_WORKERS: 50%
  image: grafana/build-container:1.5.3
  name: lint-frontend
- commands:
  - ./bin/grabpl test-backend --edition oss
  depends_on:
  - initialize
  image: grafana/build-container:1.5.3
  name: test-backend
- commands:
  - ./bin/grabpl integration-tests --edition oss
  depends_on:
  - initialize
  image: grafana/build-container:1.5.3
  name: test-backend-integration
- commands:
  - yarn run ci:test-frontend
  depends_on:
  - initialize
  environment:
    TEST_MAX_WORKERS: 50%
  image: grafana/build-container:1.5.3
  name: test-frontend
trigger:
  branch: main
  event:
  - push
type: docker
volumes:
- host:
    path: /var/run/docker.sock
  name: docker
---
depends_on: []
kind: pipeline
name: main-build-e2e-publish
node:
  type: no-parallel
platform:
  arch: amd64
  os: linux
services: []
steps:
- commands:
  - mkdir -p bin
<<<<<<< HEAD
  - curl -fL -o bin/grabpl https://grafana-downloads.storage.googleapis.com/grafana-build-pipeline/at-enterprise-check/grabpl
=======
  - curl -fL -o bin/grabpl https://grafana-downloads.storage.googleapis.com/grafana-build-pipeline/v2.9.33/grabpl
>>>>>>> 7181efd1
  - chmod +x bin/grabpl
  image: byrnedo/alpine-curl:0.1.8
  name: grabpl
- commands:
  - echo $DRONE_RUNNER_NAME
  image: alpine:3.15
  name: identify-runner
- commands:
  - make gen-go
  - ./bin/grabpl gen-version --build-id ${DRONE_BUILD_NUMBER}
  - yarn install --immutable
  image: grafana/build-container:1.5.3
  name: initialize
- commands:
  - git clone "https://$${GITHUB_TOKEN}@github.com/grafana/grafana-enterprise.git"
    --depth=1
  - cd grafana-enterprise
  - git fetch origin "refs/tags/*:refs/tags/*"
  - git tag -d $${TEST_TAG} && git push --delete origin $${TEST_TAG} && git tag $${TEST_TAG}
    && git push origin $${TEST_TAG}
  - cd -
  - git fetch origin "refs/tags/*:refs/tags/*"
  - git remote add downstream https://$${GITHUB_TOKEN}@github.com/grafana/$${DOWNSTREAM_REPO}.git
  - git tag -d $${TEST_TAG} && git push --delete downstream --quiet $${TEST_TAG} &&
    git tag $${TEST_TAG} && git push downstream $${TEST_TAG} --quiet
  environment:
    DOWNSTREAM_REPO:
      from_secret: downstream
    GITHUB_TOKEN:
      from_secret: github_token
    TEST_TAG: v0.0.0-test
  failure: ignore
  image: grafana/build-container:1.5.3
  name: trigger-test-release
  when:
    paths:
      include:
      - .drone.yml
    repo:
    - grafana/grafana
- image: agnest/drone-downstream-test
  name: trigger-enterprise-downstream
  settings:
    params:
    - SOURCE_BUILD_NUMBER=${DRONE_COMMIT}
    - SOURCE_COMMIT=${DRONE_COMMIT}
    - OSS_PULL_REQUEST=${DRONE_PULL_REQUEST}
    repositories:
    - grafana/grafana-enterprise@main
    server: https://drone.grafana.net
    token:
      from_secret: drone_token
- commands:
  - ./bin/grabpl build-backend --jobs 8 --edition oss --build-id ${DRONE_BUILD_NUMBER}
  depends_on:
  - initialize
  environment: {}
  image: grafana/build-container:1.5.3
  name: build-backend
- commands:
  - ./bin/grabpl build-frontend --jobs 8 --edition oss --build-id ${DRONE_BUILD_NUMBER}
  depends_on:
  - initialize
  environment:
    NODE_OPTIONS: --max_old_space_size=8192
  image: grafana/build-container:1.5.3
  name: build-frontend
- commands:
  - ./bin/grabpl build-frontend-packages --jobs 8 --edition oss --build-id ${DRONE_BUILD_NUMBER}
  depends_on:
  - initialize
  environment:
    NODE_OPTIONS: --max_old_space_size=8192
  image: grafana/build-container:1.5.3
  name: build-frontend-packages
- commands:
  - ./bin/grabpl build-plugins --jobs 8 --edition oss --sign --signing-admin
  depends_on:
  - initialize
  environment:
    GRAFANA_API_KEY:
      from_secret: grafana_api_key
  image: grafana/build-container:1.5.3
  name: build-plugins
- commands:
  - ./bin/linux-amd64/grafana-cli cue validate-schema --grafana-root .
  depends_on:
  - build-backend
  image: grafana/build-container:1.5.3
  name: validate-scuemata
- commands:
  - '# It is required that the generated Typescript be in sync with the input CUE
    files.'
  - '# To enforce this, the following command will attempt to generate Typescript
    from all'
  - '# appropriate .cue files, then compare with the corresponding (*.gen.ts) file
    the generated'
  - '# code would have been written to. It exits 1 if any diffs are found.'
  - ./bin/linux-amd64/grafana-cli cue gen-ts --grafana-root . --diff
  depends_on:
  - validate-scuemata
  image: grafana/build-container:1.5.3
  name: ensure-cuetsified
- commands:
  - ./bin/grabpl package --jobs 8 --edition oss --build-id ${DRONE_BUILD_NUMBER} --sign
  depends_on:
  - build-plugins
  - build-backend
  - build-frontend
  - build-frontend-packages
  environment:
    GITHUB_TOKEN:
      from_secret: github_token
    GPG_KEY_PASSWORD:
      from_secret: gpg_key_password
    GPG_PRIV_KEY:
      from_secret: gpg_priv_key
    GPG_PUB_KEY:
      from_secret: gpg_pub_key
    GRAFANA_API_KEY:
      from_secret: grafana_api_key
  image: grafana/build-container:1.5.3
  name: package
- commands:
  - ./scripts/grafana-server/start-server
  depends_on:
  - build-plugins
  - build-backend
  - build-frontend
  - build-frontend-packages
  detach: true
  environment:
    ARCH: linux-amd64
    PORT: 3001
  image: grafana/build-container:1.5.3
  name: grafana-server
- commands:
  - apt-get install -y netcat
  - ./bin/grabpl e2e-tests --port 3001 --suite dashboards-suite
  depends_on:
  - grafana-server
  environment:
    HOST: grafana-server
  image: cypress/included:9.5.1-node16.14.0-slim-chrome99-ff97
  name: end-to-end-tests-dashboards-suite
- commands:
  - apt-get install -y netcat
  - ./bin/grabpl e2e-tests --port 3001 --suite smoke-tests-suite
  depends_on:
  - grafana-server
  environment:
    HOST: grafana-server
  image: cypress/included:9.5.1-node16.14.0-slim-chrome99-ff97
  name: end-to-end-tests-smoke-tests-suite
- commands:
  - apt-get install -y netcat
  - ./bin/grabpl e2e-tests --port 3001 --suite panels-suite
  depends_on:
  - grafana-server
  environment:
    HOST: grafana-server
  image: cypress/included:9.5.1-node16.14.0-slim-chrome99-ff97
  name: end-to-end-tests-panels-suite
- commands:
  - apt-get install -y netcat
  - ./bin/grabpl e2e-tests --port 3001 --suite various-suite
  depends_on:
  - grafana-server
  environment:
    HOST: grafana-server
  image: cypress/included:9.5.1-node16.14.0-slim-chrome99-ff97
  name: end-to-end-tests-various-suite
- commands:
  - apt-get update
  - apt-get install -yq zip
  - ls -lah ./e2e
  - find ./e2e -type f -name "*.mp4"
  - printenv GCP_GRAFANA_UPLOAD_ARTIFACTS_KEY > /tmp/gcpkey_upload_artifacts.json
  - gcloud auth activate-service-account --key-file=/tmp/gcpkey_upload_artifacts.json
  - find ./e2e -type f -name "*spec.ts.mp4" | zip e2e/videos.zip -@
  - gsutil cp e2e/videos.zip gs://$${E2E_TEST_ARTIFACTS_BUCKET}/${DRONE_BUILD_NUMBER}/artifacts/videos/videos.zip
  - export E2E_ARTIFACTS_VIDEO_ZIP=https://storage.googleapis.com/$${E2E_TEST_ARTIFACTS_BUCKET}/${DRONE_BUILD_NUMBER}/artifacts/videos/videos.zip
  - 'echo "E2E Test artifacts uploaded to: $${E2E_ARTIFACTS_VIDEO_ZIP}"'
  - 'curl -X POST https://api.github.com/repos/${DRONE_REPO}/statuses/${DRONE_COMMIT_SHA}
    -H "Authorization: token $${GITHUB_TOKEN}" -d "{\"state\":\"success\",\"target_url\":\"$${E2E_ARTIFACTS_VIDEO_ZIP}\",
    \"description\": \"Click on the details to download e2e recording videos\", \"context\":
    \"e2e_artifacts\"}"'
  depends_on:
  - end-to-end-tests-dashboards-suite
  - end-to-end-tests-panels-suite
  - end-to-end-tests-smoke-tests-suite
  - end-to-end-tests-various-suite
  environment:
    E2E_TEST_ARTIFACTS_BUCKET: releng-pipeline-artifacts-dev
    GCP_GRAFANA_UPLOAD_ARTIFACTS_KEY:
      from_secret: gcp_upload_artifacts_key
    GITHUB_TOKEN:
      from_secret: github_token
  image: google/cloud-sdk:367.0.0
  name: e2e-tests-artifacts-upload
  when:
    status:
    - success
    - failure
- commands:
  - yarn storybook:build
  - ./bin/grabpl verify-storybook
  depends_on:
  - build-frontend
  - build-frontend-packages
  environment:
    NODE_OPTIONS: --max_old_space_size=4096
  image: grafana/build-container:1.5.3
  name: build-storybook
- commands:
  - ./bin/grabpl store-storybook --deployment canary --src-bucket grafana-storybook
  depends_on:
  - build-storybook
  - end-to-end-tests-dashboards-suite
  - end-to-end-tests-panels-suite
  - end-to-end-tests-smoke-tests-suite
  - end-to-end-tests-various-suite
  environment:
    GCP_KEY:
      from_secret: gcp_key
    PRERELEASE_BUCKET:
      from_secret: prerelease_bucket
  image: grafana/grafana-ci-deploy:1.3.1
  name: store-storybook
  when:
    repo:
    - grafana/grafana
- commands:
  - yarn wait-on http://$HOST:$PORT
  - pa11y-ci --config .pa11yci.conf.js --json > pa11y-ci-results.json
  depends_on:
  - grafana-server
  environment:
    GRAFANA_MISC_STATS_API_KEY:
      from_secret: grafana_misc_stats_api_key
    HOST: grafana-server
    PORT: 3001
  failure: ignore
  image: grafana/docker-puppeteer:1.0.0
  name: test-a11y-frontend
- commands:
  - ./scripts/ci-frontend-metrics.sh | ./bin/grabpl publish-metrics $${GRAFANA_MISC_STATS_API_KEY}
  depends_on:
  - test-a11y-frontend
  environment:
    GRAFANA_MISC_STATS_API_KEY:
      from_secret: grafana_misc_stats_api_key
  failure: ignore
  image: grafana/build-container:1.5.3
  name: publish-frontend-metrics
  when:
    repo:
    - grafana/grafana
- commands:
  - ls dist/*.tar.gz*
  - cp dist/*.tar.gz* packaging/docker/
  depends_on:
  - package
  image: grafana/build-container:1.5.3
  name: copy-packages-for-docker
- commands:
  - ./bin/grabpl build-docker --edition oss
  depends_on:
  - copy-packages-for-docker
  environment:
    GCP_KEY:
      from_secret: gcp_key
  image: google/cloud-sdk
  name: build-docker-images
  volumes:
  - name: docker
    path: /var/run/docker.sock
- commands:
  - ./bin/grabpl build-docker --edition oss --ubuntu
  depends_on:
  - copy-packages-for-docker
  environment:
    GCP_KEY:
      from_secret: gcp_key
  image: google/cloud-sdk
  name: build-docker-images-ubuntu
  volumes:
  - name: docker
    path: /var/run/docker.sock
- commands:
  - ./bin/grabpl artifacts docker publish --dockerhub-repo grafana --base alpine --base
    ubuntu --arch amd64 --arch arm64 --arch armv7
  depends_on:
  - build-docker-images
  - build-docker-images-ubuntu
  environment:
    DOCKER_PASSWORD:
      from_secret: docker_password
    DOCKER_USER:
      from_secret: docker_username
    GCP_KEY:
      from_secret: gcp_key
  image: google/cloud-sdk
  name: publish-images-grafana
  volumes:
  - name: docker
    path: /var/run/docker.sock
  when:
    repo:
    - grafana/grafana
- commands:
  - ./bin/grabpl artifacts docker publish --dockerhub-repo grafana-oss --base alpine
    --base ubuntu --arch amd64 --arch arm64 --arch armv7
  depends_on:
  - build-docker-images
  - build-docker-images-ubuntu
  environment:
    DOCKER_PASSWORD:
      from_secret: docker_password
    DOCKER_USER:
      from_secret: docker_username
    GCP_KEY:
      from_secret: gcp_key
  image: google/cloud-sdk
  name: publish-images-grafana-oss
  volumes:
  - name: docker
    path: /var/run/docker.sock
  when:
    repo:
    - grafana/grafana
- commands:
  - ./scripts/circle-release-canary-packages.sh
  depends_on:
  - end-to-end-tests-dashboards-suite
  - end-to-end-tests-panels-suite
  - end-to-end-tests-smoke-tests-suite
  - end-to-end-tests-various-suite
  environment:
    NPM_TOKEN:
      from_secret: npm_token
  image: grafana/build-container:1.5.3
  name: release-canary-npm-packages
  when:
    repo:
    - grafana/grafana
- commands:
  - ./bin/grabpl upload-packages --edition oss --packages-bucket grafana-downloads
  depends_on:
  - end-to-end-tests-dashboards-suite
  - end-to-end-tests-panels-suite
  - end-to-end-tests-smoke-tests-suite
  - end-to-end-tests-various-suite
  environment:
    GCP_KEY:
      from_secret: gcp_key
    PRERELEASE_BUCKET:
      from_secret: prerelease_bucket
  image: grafana/grafana-ci-deploy:1.3.1
  name: upload-packages
  when:
    repo:
    - grafana/grafana
- commands:
  - ./bin/grabpl upload-cdn --edition oss --src-bucket "grafana-static-assets"
  depends_on:
  - grafana-server
  environment:
    GCP_KEY:
      from_secret: gcp_key
    PRERELEASE_BUCKET:
      from_secret: prerelease_bucket
  image: grafana/grafana-ci-deploy:1.3.1
  name: upload-cdn-assets
  when:
    repo:
    - grafana/grafana
trigger:
  branch: main
  event:
  - push
type: docker
volumes:
- host:
    path: /var/run/docker.sock
  name: docker
- name: postgres
  temp:
    medium: memory
- name: mysql
  temp:
    medium: memory
---
depends_on: []
kind: pipeline
name: main-integration-tests
node:
  type: no-parallel
platform:
  arch: amd64
  os: linux
services:
- environment:
    PGDATA: /var/lib/postgresql/data/pgdata
    POSTGRES_DB: grafanatest
    POSTGRES_PASSWORD: grafanatest
    POSTGRES_USER: grafanatest
  image: postgres:12.3-alpine
  name: postgres
  volumes:
  - name: postgres
    path: /var/lib/postgresql/data/pgdata
- environment:
    MYSQL_DATABASE: grafana_tests
    MYSQL_PASSWORD: password
    MYSQL_ROOT_PASSWORD: rootpass
    MYSQL_USER: grafana
  image: mysql:5.6.48
  name: mysql
  volumes:
  - name: mysql
    path: /var/lib/mysql
steps:
- commands:
  - mkdir -p bin
<<<<<<< HEAD
  - curl -fL -o bin/grabpl https://grafana-downloads.storage.googleapis.com/grafana-build-pipeline/at-enterprise-check/grabpl
=======
  - curl -fL -o bin/grabpl https://grafana-downloads.storage.googleapis.com/grafana-build-pipeline/v2.9.33/grabpl
>>>>>>> 7181efd1
  - chmod +x bin/grabpl
  image: byrnedo/alpine-curl:0.1.8
  name: grabpl
- commands:
  - apt-get update
  - apt-get install -yq postgresql-client
  - dockerize -wait tcp://postgres:5432 -timeout 120s
  - psql -p 5432 -h postgres -U grafanatest -d grafanatest -f devenv/docker/blocks/postgres_tests/setup.sql
  - go clean -testcache
  - ./bin/grabpl integration-tests --database postgres
  depends_on:
  - grabpl
  environment:
    GRAFANA_TEST_DB: postgres
    PGPASSWORD: grafanatest
    POSTGRES_HOST: postgres
  image: grafana/build-container:1.5.3
  name: postgres-integration-tests
- commands:
  - apt-get update
  - apt-get install -yq default-mysql-client
  - dockerize -wait tcp://mysql:3306 -timeout 120s
  - cat devenv/docker/blocks/mysql_tests/setup.sql | mysql -h mysql -P 3306 -u root
    -prootpass
  - go clean -testcache
  - ./bin/grabpl integration-tests --database mysql
  depends_on:
  - grabpl
  environment:
    GRAFANA_TEST_DB: mysql
    MYSQL_HOST: mysql
  image: grafana/build-container:1.5.3
  name: mysql-integration-tests
trigger:
  branch: main
  event:
  - push
type: docker
volumes:
- host:
    path: /var/run/docker.sock
  name: docker
- name: postgres
  temp:
    medium: memory
- name: mysql
  temp:
    medium: memory
---
depends_on:
- main-test
- main-build-e2e-publish
- main-integration-tests
kind: pipeline
name: windows-main
platform:
  arch: amd64
  os: windows
  version: "1809"
services: []
steps:
- commands:
  - echo $env:DRONE_RUNNER_NAME
  image: mcr.microsoft.com/windows:1809
  name: identify-runner
- commands:
  - $$ProgressPreference = "SilentlyContinue"
<<<<<<< HEAD
  - Invoke-WebRequest https://grafana-downloads.storage.googleapis.com/grafana-build-pipeline/at-enterprise-check/windows/grabpl.exe
=======
  - Invoke-WebRequest https://grafana-downloads.storage.googleapis.com/grafana-build-pipeline/v2.9.33/windows/grabpl.exe
>>>>>>> 7181efd1
    -OutFile grabpl.exe
  image: grafana/ci-wix:0.1.1
  name: initialize
- commands:
  - $$gcpKey = $$env:GCP_KEY
  - '[System.Text.Encoding]::UTF8.GetString([System.Convert]::FromBase64String($$gcpKey))
    > gcpkey.json'
  - dos2unix gcpkey.json
  - gcloud auth activate-service-account --key-file=gcpkey.json
  - rm gcpkey.json
  - cp C:\App\nssm-2.24.zip .
  - .\grabpl.exe gen-version --build-id $$env:DRONE_BUILD_NUMBER
  - .\grabpl.exe windows-installer --edition oss --packages-bucket grafana-downloads
    --build-id $$env:DRONE_BUILD_NUMBER
  - $$fname = ((Get-Childitem grafana*.msi -name) -split "`n")[0]
  - gsutil cp $$fname gs://grafana-downloads/oss/main/
  - gsutil cp "$$fname.sha256" gs://grafana-downloads/oss/main/
  depends_on:
  - initialize
  environment:
    GCP_KEY:
      from_secret: gcp_key
    GITHUB_TOKEN:
      from_secret: github_token
    PRERELEASE_BUCKET:
      from_secret: prerelease_bucket
  image: grafana/ci-wix:0.1.1
  name: build-windows-installer
trigger:
  branch: main
  event:
  - push
  repo:
  - grafana/grafana
type: docker
volumes:
- host:
    path: /var/run/docker.sock
  name: docker
---
depends_on: []
kind: pipeline
name: notify-drone-changes
platform:
  arch: amd64
  os: linux
steps:
- image: plugins/slack
  name: slack
  settings:
    channel: slack-webhooks-test
    template: "`.drone.yml` and `starlark` files have been changed on the OSS repo,
      by: {{build.author}}. \nBranch: <https://github.com/{{ repo.owner }}/{{ repo.name
      }}/commits/{{ build.branch }}|{{ build.branch }}>\nCommit hash: <https://github.com/{{repo.owner}}/{{repo.name}}/commit/{{build.commit}}|{{
      truncate build.commit 8 }}>"
    webhook:
      from_secret: drone-changes-webhook
trigger:
  branch: main
  event:
  - push
  paths:
    exclude:
    - exclude
    include:
    - .drone.yml
  repo:
  - grafana/grafana
type: docker
---
depends_on:
- main-test
- main-build-e2e-publish
- main-integration-tests
- windows-main
kind: pipeline
name: publish-main
node:
  type: no-parallel
platform:
  arch: amd64
  os: linux
services: []
steps:
- commands:
  - mkdir -p bin
<<<<<<< HEAD
  - curl -fL -o bin/grabpl https://grafana-downloads.storage.googleapis.com/grafana-build-pipeline/at-enterprise-check/grabpl
=======
  - curl -fL -o bin/grabpl https://grafana-downloads.storage.googleapis.com/grafana-build-pipeline/v2.9.33/grabpl
>>>>>>> 7181efd1
  - chmod +x bin/grabpl
  image: byrnedo/alpine-curl:0.1.8
  name: grabpl
- commands:
  - echo $DRONE_RUNNER_NAME
  image: alpine:3.15
  name: identify-runner
- commands:
  - make gen-go
  image: grafana/build-container:1.5.3
  name: initialize
- commands:
  - ./bin/grabpl store-packages --edition oss --gcp-key /tmp/gcpkey.json --build-id
    ${DRONE_BUILD_NUMBER}
  depends_on:
  - grabpl
  environment:
    GCP_KEY:
      from_secret: gcp_key
    GPG_KEY_PASSWORD:
      from_secret: gpg_key_password
    GPG_PRIV_KEY:
      from_secret: gpg_priv_key
    GPG_PUB_KEY:
      from_secret: gpg_pub_key
    GRAFANA_COM_API_KEY:
      from_secret: grafana_api_key
  image: grafana/grafana-ci-deploy:1.3.1
  name: store-packages-oss
trigger:
  branch: main
  event:
  - push
  repo:
  - grafana/grafana
type: docker
volumes:
- host:
    path: /var/run/docker.sock
  name: docker
---
depends_on:
- main-test
- main-build-e2e-publish
- main-integration-tests
- windows-main
- publish-main
kind: pipeline
name: notify-main
platform:
  arch: amd64
  os: linux
steps:
- image: plugins/slack
  name: slack
  settings:
    channel: grafana-ci-notifications
    template: |-
      Build {{build.number}} failed for commit: <https://github.com/{{repo.owner}}/{{repo.name}}/commit/{{build.commit}}|{{ truncate build.commit 8 }}>: {{build.link}}
      Branch: <https://github.com/{{ repo.owner }}/{{ repo.name }}/commits/{{ build.branch }}|{{ build.branch }}>
      Author: {{build.author}}
    webhook:
      from_secret: slack_webhook
trigger:
  branch: main
  event:
  - push
  status:
  - failure
type: docker
---
depends_on: []
kind: pipeline
name: oss-build-e2e-publish-release
node:
  type: no-parallel
platform:
  arch: amd64
  os: linux
services: []
steps:
- commands:
  - mkdir -p bin
<<<<<<< HEAD
  - curl -fL -o bin/grabpl https://grafana-downloads.storage.googleapis.com/grafana-build-pipeline/at-enterprise-check/grabpl
=======
  - curl -fL -o bin/grabpl https://grafana-downloads.storage.googleapis.com/grafana-build-pipeline/v2.9.33/grabpl
>>>>>>> 7181efd1
  - chmod +x bin/grabpl
  image: byrnedo/alpine-curl:0.1.8
  name: grabpl
- commands:
  - echo $DRONE_RUNNER_NAME
  image: alpine:3.15
  name: identify-runner
- commands:
  - make gen-go
  - ./bin/grabpl verify-version ${DRONE_TAG}
  - ./bin/grabpl gen-version ${DRONE_TAG}
  - yarn install --immutable
  image: grafana/build-container:1.5.3
  name: initialize
- commands:
  - ./bin/grabpl build-backend --jobs 8 --edition oss --github-token $${GITHUB_TOKEN}
    ${DRONE_TAG}
  depends_on:
  - initialize
  environment:
    GITHUB_TOKEN:
      from_secret: github_token
  image: grafana/build-container:1.5.3
  name: build-backend
- commands:
  - ./bin/grabpl build-frontend --jobs 8 --github-token $${GITHUB_TOKEN} --edition
    oss ${DRONE_TAG}
  depends_on:
  - initialize
  environment:
    NODE_OPTIONS: --max_old_space_size=8192
  image: grafana/build-container:1.5.3
  name: build-frontend
- commands:
  - ./bin/grabpl build-frontend-packages --jobs 8 --github-token $${GITHUB_TOKEN}
    --edition oss ${DRONE_TAG}
  depends_on:
  - initialize
  environment:
    NODE_OPTIONS: --max_old_space_size=8192
  image: grafana/build-container:1.5.3
  name: build-frontend-packages
- commands:
  - ./bin/grabpl build-plugins --jobs 8 --edition oss --sign --signing-admin
  depends_on:
  - initialize
  environment:
    GRAFANA_API_KEY:
      from_secret: grafana_api_key
  image: grafana/build-container:1.5.3
  name: build-plugins
- commands:
  - ./bin/linux-amd64/grafana-cli cue validate-schema --grafana-root .
  depends_on:
  - build-backend
  image: grafana/build-container:1.5.3
  name: validate-scuemata
- commands:
  - '# It is required that the generated Typescript be in sync with the input CUE
    files.'
  - '# To enforce this, the following command will attempt to generate Typescript
    from all'
  - '# appropriate .cue files, then compare with the corresponding (*.gen.ts) file
    the generated'
  - '# code would have been written to. It exits 1 if any diffs are found.'
  - ./bin/linux-amd64/grafana-cli cue gen-ts --grafana-root . --diff
  depends_on:
  - validate-scuemata
  image: grafana/build-container:1.5.3
  name: ensure-cuetsified
- commands:
  - ./bin/grabpl package --jobs 8 --edition oss --github-token $${GITHUB_TOKEN} --sign
    ${DRONE_TAG}
  depends_on:
  - build-plugins
  - build-backend
  - build-frontend
  - build-frontend-packages
  environment:
    GITHUB_TOKEN:
      from_secret: github_token
    GPG_KEY_PASSWORD:
      from_secret: gpg_key_password
    GPG_PRIV_KEY:
      from_secret: gpg_priv_key
    GPG_PUB_KEY:
      from_secret: gpg_pub_key
    GRAFANA_API_KEY:
      from_secret: grafana_api_key
  image: grafana/build-container:1.5.3
  name: package
- commands:
  - ls dist/*.tar.gz*
  - cp dist/*.tar.gz* packaging/docker/
  depends_on:
  - package
  image: grafana/build-container:1.5.3
  name: copy-packages-for-docker
- commands:
  - ./bin/grabpl build-docker --edition oss --shouldSave
  depends_on:
  - copy-packages-for-docker
  environment:
    GCP_KEY:
      from_secret: gcp_key
  image: google/cloud-sdk
  name: build-docker-images
  volumes:
  - name: docker
    path: /var/run/docker.sock
- commands:
  - ./bin/grabpl build-docker --edition oss --shouldSave --ubuntu
  depends_on:
  - copy-packages-for-docker
  environment:
    GCP_KEY:
      from_secret: gcp_key
  image: google/cloud-sdk
  name: build-docker-images-ubuntu
  volumes:
  - name: docker
    path: /var/run/docker.sock
- commands:
  - ./scripts/grafana-server/start-server
  depends_on:
  - build-plugins
  - build-backend
  - build-frontend
  - build-frontend-packages
  detach: true
  environment:
    ARCH: linux-amd64
    PORT: 3001
  image: grafana/build-container:1.5.3
  name: grafana-server
- commands:
  - apt-get install -y netcat
  - ./bin/grabpl e2e-tests --port 3001 --suite dashboards-suite --tries 3
  depends_on:
  - grafana-server
  environment:
    HOST: grafana-server
  image: cypress/included:9.5.1-node16.14.0-slim-chrome99-ff97
  name: end-to-end-tests-dashboards-suite
- commands:
  - apt-get install -y netcat
  - ./bin/grabpl e2e-tests --port 3001 --suite smoke-tests-suite --tries 3
  depends_on:
  - grafana-server
  environment:
    HOST: grafana-server
  image: cypress/included:9.5.1-node16.14.0-slim-chrome99-ff97
  name: end-to-end-tests-smoke-tests-suite
- commands:
  - apt-get install -y netcat
  - ./bin/grabpl e2e-tests --port 3001 --suite panels-suite --tries 3
  depends_on:
  - grafana-server
  environment:
    HOST: grafana-server
  image: cypress/included:9.5.1-node16.14.0-slim-chrome99-ff97
  name: end-to-end-tests-panels-suite
- commands:
  - apt-get install -y netcat
  - ./bin/grabpl e2e-tests --port 3001 --suite various-suite --tries 3
  depends_on:
  - grafana-server
  environment:
    HOST: grafana-server
  image: cypress/included:9.5.1-node16.14.0-slim-chrome99-ff97
  name: end-to-end-tests-various-suite
- commands:
  - apt-get update
  - apt-get install -yq zip
  - ls -lah ./e2e
  - find ./e2e -type f -name "*.mp4"
  - printenv GCP_GRAFANA_UPLOAD_ARTIFACTS_KEY > /tmp/gcpkey_upload_artifacts.json
  - gcloud auth activate-service-account --key-file=/tmp/gcpkey_upload_artifacts.json
  - find ./e2e -type f -name "*spec.ts.mp4" | zip e2e/videos.zip -@
  - gsutil cp e2e/videos.zip gs://$${E2E_TEST_ARTIFACTS_BUCKET}/${DRONE_BUILD_NUMBER}/artifacts/videos/videos.zip
  - export E2E_ARTIFACTS_VIDEO_ZIP=https://storage.googleapis.com/$${E2E_TEST_ARTIFACTS_BUCKET}/${DRONE_BUILD_NUMBER}/artifacts/videos/videos.zip
  - 'echo "E2E Test artifacts uploaded to: $${E2E_ARTIFACTS_VIDEO_ZIP}"'
  - 'curl -X POST https://api.github.com/repos/${DRONE_REPO}/statuses/${DRONE_COMMIT_SHA}
    -H "Authorization: token $${GITHUB_TOKEN}" -d "{\"state\":\"success\",\"target_url\":\"$${E2E_ARTIFACTS_VIDEO_ZIP}\",
    \"description\": \"Click on the details to download e2e recording videos\", \"context\":
    \"e2e_artifacts\"}"'
  depends_on:
  - end-to-end-tests-dashboards-suite
  - end-to-end-tests-panels-suite
  - end-to-end-tests-smoke-tests-suite
  - end-to-end-tests-various-suite
  environment:
    E2E_TEST_ARTIFACTS_BUCKET: releng-pipeline-artifacts-dev
    GCP_GRAFANA_UPLOAD_ARTIFACTS_KEY:
      from_secret: gcp_upload_artifacts_key
    GITHUB_TOKEN:
      from_secret: github_token
  image: google/cloud-sdk:367.0.0
  name: e2e-tests-artifacts-upload
  when:
    status:
    - success
    - failure
- commands:
  - yarn storybook:build
  - ./bin/grabpl verify-storybook
  depends_on:
  - build-frontend
  - build-frontend-packages
  environment:
    NODE_OPTIONS: --max_old_space_size=4096
  image: grafana/build-container:1.5.3
  name: build-storybook
- commands:
  - ./bin/grabpl upload-cdn --edition oss --src-bucket "$${PRERELEASE_BUCKET}" --src-dir
    artifacts/static-assets
  depends_on:
  - grafana-server
  environment:
    GCP_KEY:
      from_secret: gcp_key
    PRERELEASE_BUCKET:
      from_secret: prerelease_bucket
  image: grafana/grafana-ci-deploy:1.3.1
  name: upload-cdn-assets
- commands:
  - ./bin/grabpl upload-packages --edition oss --packages-bucket $${PRERELEASE_BUCKET}/artifacts/downloads
  depends_on:
  - end-to-end-tests-dashboards-suite
  - end-to-end-tests-panels-suite
  - end-to-end-tests-smoke-tests-suite
  - end-to-end-tests-various-suite
  environment:
    GCP_KEY:
      from_secret: gcp_key
    PRERELEASE_BUCKET:
      from_secret: prerelease_bucket
  image: grafana/grafana-ci-deploy:1.3.1
  name: upload-packages
- commands:
  - ./bin/grabpl store-storybook --deployment latest --src-bucket grafana-prerelease
    --src-dir artifacts/storybook
  - ./bin/grabpl store-storybook --deployment ${DRONE_TAG} --src-bucket grafana-prerelease
    --src-dir artifacts/storybook
  depends_on:
  - build-storybook
  - end-to-end-tests-dashboards-suite
  - end-to-end-tests-panels-suite
  - end-to-end-tests-smoke-tests-suite
  - end-to-end-tests-various-suite
  environment:
    GCP_KEY:
      from_secret: gcp_key
    PRERELEASE_BUCKET:
      from_secret: prerelease_bucket
  image: grafana/grafana-ci-deploy:1.3.1
  name: store-storybook
- commands:
  - ./bin/grabpl artifacts npm store --tag ${DRONE_TAG}
  depends_on:
  - build-frontend-packages
  environment:
    GCP_KEY:
      from_secret: gcp_key
    PRERELEASE_BUCKET:
      from_secret: prerelease_bucket
  image: grafana/grafana-ci-deploy:1.3.1
  name: store-npm-packages
trigger:
  event:
    exclude:
    - promote
  ref:
  - refs/tags/v*
  repo:
    exclude:
    - grafana/grafana
type: docker
volumes:
- host:
    path: /var/run/docker.sock
  name: docker
- name: postgres
  temp:
    medium: memory
- name: mysql
  temp:
    medium: memory
---
depends_on: []
kind: pipeline
name: oss-test-release
node:
  type: no-parallel
platform:
  arch: amd64
  os: linux
services: []
steps:
- commands:
  - mkdir -p bin
<<<<<<< HEAD
  - curl -fL -o bin/grabpl https://grafana-downloads.storage.googleapis.com/grafana-build-pipeline/at-enterprise-check/grabpl
=======
  - curl -fL -o bin/grabpl https://grafana-downloads.storage.googleapis.com/grafana-build-pipeline/v2.9.33/grabpl
>>>>>>> 7181efd1
  - chmod +x bin/grabpl
  image: byrnedo/alpine-curl:0.1.8
  name: grabpl
- commands:
  - echo $DRONE_RUNNER_NAME
  image: alpine:3.15
  name: identify-runner
- commands:
  - make gen-go
  - ./bin/grabpl verify-version ${DRONE_TAG}
  - ./bin/grabpl gen-version ${DRONE_TAG}
  - yarn install --immutable
  image: grafana/build-container:1.5.3
  name: initialize
- commands:
  - |-
    echo -e "unknwon
    referer
    errorstring
    eror
    iam
    wan" > words_to_ignore.txt
  - codespell -I words_to_ignore.txt docs/
  - rm words_to_ignore.txt
  depends_on:
  - initialize
  image: grafana/build-container:1.5.3
  name: codespell
- commands:
  - ./bin/grabpl shellcheck
  depends_on:
  - initialize
  image: grafana/build-container:1.5.3
  name: shellcheck
- commands:
  - ./bin/grabpl lint-backend --edition oss
  depends_on:
  - initialize
  environment:
    CGO_ENABLED: "1"
  image: grafana/build-container:1.5.3
  name: lint-backend
- commands:
  - yarn run prettier:check
  - yarn run lint
  - yarn run i18n:compile
  - yarn run typecheck
  depends_on:
  - initialize
  environment:
    TEST_MAX_WORKERS: 50%
  image: grafana/build-container:1.5.3
  name: lint-frontend
- commands:
  - ./bin/grabpl test-backend --edition oss
  depends_on:
  - initialize
  image: grafana/build-container:1.5.3
  name: test-backend
- commands:
  - ./bin/grabpl integration-tests --edition oss
  depends_on:
  - initialize
  image: grafana/build-container:1.5.3
  name: test-backend-integration
- commands:
  - yarn run ci:test-frontend
  depends_on:
  - initialize
  environment:
    TEST_MAX_WORKERS: 50%
  image: grafana/build-container:1.5.3
  name: test-frontend
trigger:
  event:
    exclude:
    - promote
  ref:
  - refs/tags/v*
  repo:
    exclude:
    - grafana/grafana
type: docker
volumes:
- host:
    path: /var/run/docker.sock
  name: docker
---
depends_on: []
kind: pipeline
name: oss-integration-tests-release
node:
  type: no-parallel
platform:
  arch: amd64
  os: linux
services:
- environment:
    PGDATA: /var/lib/postgresql/data/pgdata
    POSTGRES_DB: grafanatest
    POSTGRES_PASSWORD: grafanatest
    POSTGRES_USER: grafanatest
  image: postgres:12.3-alpine
  name: postgres
  volumes:
  - name: postgres
    path: /var/lib/postgresql/data/pgdata
- environment:
    MYSQL_DATABASE: grafana_tests
    MYSQL_PASSWORD: password
    MYSQL_ROOT_PASSWORD: rootpass
    MYSQL_USER: grafana
  image: mysql:5.6.48
  name: mysql
  volumes:
  - name: mysql
    path: /var/lib/mysql
steps:
- commands:
  - mkdir -p bin
<<<<<<< HEAD
  - curl -fL -o bin/grabpl https://grafana-downloads.storage.googleapis.com/grafana-build-pipeline/at-enterprise-check/grabpl
=======
  - curl -fL -o bin/grabpl https://grafana-downloads.storage.googleapis.com/grafana-build-pipeline/v2.9.33/grabpl
>>>>>>> 7181efd1
  - chmod +x bin/grabpl
  image: byrnedo/alpine-curl:0.1.8
  name: grabpl
- commands:
  - echo $DRONE_RUNNER_NAME
  image: alpine:3.15
  name: identify-runner
- commands:
  - make gen-go
  - ./bin/grabpl verify-version ${DRONE_TAG}
  - ./bin/grabpl gen-version ${DRONE_TAG}
  - yarn install --immutable
  image: grafana/build-container:1.5.3
  name: initialize
- commands:
  - apt-get update
  - apt-get install -yq postgresql-client
  - dockerize -wait tcp://postgres:5432 -timeout 120s
  - psql -p 5432 -h postgres -U grafanatest -d grafanatest -f devenv/docker/blocks/postgres_tests/setup.sql
  - go clean -testcache
  - ./bin/grabpl integration-tests --database postgres
  depends_on:
  - grabpl
  environment:
    GRAFANA_TEST_DB: postgres
    PGPASSWORD: grafanatest
    POSTGRES_HOST: postgres
  image: grafana/build-container:1.5.3
  name: postgres-integration-tests
- commands:
  - apt-get update
  - apt-get install -yq default-mysql-client
  - dockerize -wait tcp://mysql:3306 -timeout 120s
  - cat devenv/docker/blocks/mysql_tests/setup.sql | mysql -h mysql -P 3306 -u root
    -prootpass
  - go clean -testcache
  - ./bin/grabpl integration-tests --database mysql
  depends_on:
  - grabpl
  environment:
    GRAFANA_TEST_DB: mysql
    MYSQL_HOST: mysql
  image: grafana/build-container:1.5.3
  name: mysql-integration-tests
trigger:
  event:
    exclude:
    - promote
  ref:
  - refs/tags/v*
  repo:
    exclude:
    - grafana/grafana
type: docker
volumes:
- host:
    path: /var/run/docker.sock
  name: docker
- name: postgres
  temp:
    medium: memory
- name: mysql
  temp:
    medium: memory
---
depends_on:
- oss-build-e2e-publish-release
- oss-test-release
- oss-integration-tests-release
kind: pipeline
name: oss-windows-release
platform:
  arch: amd64
  os: windows
  version: "1809"
services: []
steps:
- commands:
  - echo $env:DRONE_RUNNER_NAME
  image: mcr.microsoft.com/windows:1809
  name: identify-runner
- commands:
  - $$ProgressPreference = "SilentlyContinue"
<<<<<<< HEAD
  - Invoke-WebRequest https://grafana-downloads.storage.googleapis.com/grafana-build-pipeline/at-enterprise-check/windows/grabpl.exe
=======
  - Invoke-WebRequest https://grafana-downloads.storage.googleapis.com/grafana-build-pipeline/v2.9.33/windows/grabpl.exe
>>>>>>> 7181efd1
    -OutFile grabpl.exe
  image: grafana/ci-wix:0.1.1
  name: initialize
- commands:
  - $$gcpKey = $$env:GCP_KEY
  - '[System.Text.Encoding]::UTF8.GetString([System.Convert]::FromBase64String($$gcpKey))
    > gcpkey.json'
  - dos2unix gcpkey.json
  - gcloud auth activate-service-account --key-file=gcpkey.json
  - rm gcpkey.json
  - cp C:\App\nssm-2.24.zip .
  - .\grabpl.exe gen-version ${DRONE_TAG}
  - .\grabpl.exe windows-installer --edition oss ${DRONE_TAG}
  - $$fname = ((Get-Childitem grafana*.msi -name) -split "`n")[0]
  - gsutil cp $$fname gs://%PRERELEASE_BUCKET%/artifacts/downloads/${DRONE_TAG}/oss/release/
  - gsutil cp "$$fname.sha256" gs://%PRERELEASE_BUCKET%/artifacts/downloads/${DRONE_TAG}/oss/release/
  depends_on:
  - initialize
  environment:
    GCP_KEY:
      from_secret: gcp_key
    GITHUB_TOKEN:
      from_secret: github_token
    PRERELEASE_BUCKET:
      from_secret: prerelease_bucket
  image: grafana/ci-wix:0.1.1
  name: build-windows-installer
trigger:
  event:
    exclude:
    - promote
  ref:
  - refs/tags/v*
  repo:
    exclude:
    - grafana/grafana
type: docker
volumes:
- host:
    path: /var/run/docker.sock
  name: docker
---
clone:
  disable: true
depends_on: []
image_pull_secrets:
- dockerconfigjson
kind: pipeline
name: enterprise-build-e2e-publish-release
node:
  type: no-parallel
platform:
  arch: amd64
  os: linux
services: []
steps:
- commands:
  - mkdir -p bin
<<<<<<< HEAD
  - curl -fL -o bin/grabpl https://grafana-downloads.storage.googleapis.com/grafana-build-pipeline/at-enterprise-check/grabpl
=======
  - curl -fL -o bin/grabpl https://grafana-downloads.storage.googleapis.com/grafana-build-pipeline/v2.9.33/grabpl
>>>>>>> 7181efd1
  - chmod +x bin/grabpl
  image: byrnedo/alpine-curl:0.1.8
  name: grabpl
- commands:
  - echo $DRONE_RUNNER_NAME
  image: alpine:3.15
  name: identify-runner
- commands:
  - git clone "https://$${GITHUB_TOKEN}@github.com/grafana/grafana-enterprise.git"
  - cd grafana-enterprise
  - git checkout ${DRONE_TAG}
  environment:
    GITHUB_TOKEN:
      from_secret: github_token
  image: grafana/build-container:1.5.3
  name: clone-enterprise
- commands:
  - mv bin/grabpl /tmp/
  - rmdir bin
  - mv grafana-enterprise /tmp/
  - /tmp/grabpl init-enterprise --github-token $${GITHUB_TOKEN} /tmp/grafana-enterprise
    ${DRONE_TAG}
  - mv /tmp/grafana-enterprise/deployment_tools_config.json deployment_tools_config.json
  - mkdir bin
  - mv /tmp/grabpl bin/
  - make gen-go
  - ./bin/grabpl verify-version ${DRONE_TAG}
  - ./bin/grabpl gen-version ${DRONE_TAG}
  - yarn install --immutable
  depends_on:
  - clone-enterprise
  environment:
    GITHUB_TOKEN:
      from_secret: github_token
  image: grafana/build-container:1.5.3
  name: initialize
- commands:
  - ./bin/grabpl build-backend --jobs 8 --edition enterprise --github-token $${GITHUB_TOKEN}
    ${DRONE_TAG}
  depends_on:
  - initialize
  environment:
    GITHUB_TOKEN:
      from_secret: github_token
  image: grafana/build-container:1.5.3
  name: build-backend
- commands:
  - ./bin/grabpl build-frontend --jobs 8 --github-token $${GITHUB_TOKEN} --edition
    enterprise ${DRONE_TAG}
  depends_on:
  - initialize
  environment:
    NODE_OPTIONS: --max_old_space_size=8192
  image: grafana/build-container:1.5.3
  name: build-frontend
- commands:
  - ./bin/grabpl build-frontend-packages --jobs 8 --github-token $${GITHUB_TOKEN}
    --edition enterprise ${DRONE_TAG}
  depends_on:
  - initialize
  environment:
    NODE_OPTIONS: --max_old_space_size=8192
  image: grafana/build-container:1.5.3
  name: build-frontend-packages
- commands:
  - ./bin/grabpl build-plugins --jobs 8 --edition enterprise --sign --signing-admin
  depends_on:
  - initialize
  environment:
    GRAFANA_API_KEY:
      from_secret: grafana_api_key
  image: grafana/build-container:1.5.3
  name: build-plugins
- commands:
  - ./bin/linux-amd64/grafana-cli cue validate-schema --grafana-root .
  depends_on:
  - build-backend
  image: grafana/build-container:1.5.3
  name: validate-scuemata
- commands:
  - '# It is required that the generated Typescript be in sync with the input CUE
    files.'
  - '# To enforce this, the following command will attempt to generate Typescript
    from all'
  - '# appropriate .cue files, then compare with the corresponding (*.gen.ts) file
    the generated'
  - '# code would have been written to. It exits 1 if any diffs are found.'
  - ./bin/linux-amd64/grafana-cli cue gen-ts --grafana-root . --diff
  depends_on:
  - validate-scuemata
  image: grafana/build-container:1.5.3
  name: ensure-cuetsified
- commands:
  - ./bin/grabpl build-backend --jobs 8 --edition enterprise2 --github-token $${GITHUB_TOKEN}
    ${DRONE_TAG}
  depends_on:
  - initialize
  environment:
    GITHUB_TOKEN:
      from_secret: github_token
  image: grafana/build-container:1.5.3
  name: build-backend-enterprise2
- commands:
  - ./bin/grabpl package --jobs 8 --edition enterprise --github-token $${GITHUB_TOKEN}
    --sign ${DRONE_TAG}
  depends_on:
  - build-plugins
  - build-backend
  - build-frontend
  - build-frontend-packages
  - build-backend-enterprise2
  environment:
    GITHUB_TOKEN:
      from_secret: github_token
    GPG_KEY_PASSWORD:
      from_secret: gpg_key_password
    GPG_PRIV_KEY:
      from_secret: gpg_priv_key
    GPG_PUB_KEY:
      from_secret: gpg_pub_key
    GRAFANA_API_KEY:
      from_secret: grafana_api_key
  image: grafana/build-container:1.5.3
  name: package
- commands:
  - ls dist/*.tar.gz*
  - cp dist/*.tar.gz* packaging/docker/
  depends_on:
  - package
  image: grafana/build-container:1.5.3
  name: copy-packages-for-docker
- commands:
  - ./bin/grabpl build-docker --edition enterprise --shouldSave
  depends_on:
  - copy-packages-for-docker
  environment:
    GCP_KEY:
      from_secret: gcp_key
  image: google/cloud-sdk
  name: build-docker-images
  volumes:
  - name: docker
    path: /var/run/docker.sock
- commands:
  - ./bin/grabpl build-docker --edition enterprise --shouldSave --ubuntu
  depends_on:
  - copy-packages-for-docker
  environment:
    GCP_KEY:
      from_secret: gcp_key
  image: google/cloud-sdk
  name: build-docker-images-ubuntu
  volumes:
  - name: docker
    path: /var/run/docker.sock
- commands:
  - ./scripts/grafana-server/start-server
  depends_on:
  - build-plugins
  - build-backend
  - build-frontend
  - build-frontend-packages
  detach: true
  environment:
    ARCH: linux-amd64
    PORT: 3001
    RUNDIR: scripts/grafana-server/tmp-grafana-enterprise
  image: grafana/build-container:1.5.3
  name: grafana-server
- commands:
  - apt-get install -y netcat
  - ./bin/grabpl e2e-tests --port 3001 --suite dashboards-suite --tries 3
  depends_on:
  - grafana-server
  environment:
    HOST: grafana-server
  image: cypress/included:9.5.1-node16.14.0-slim-chrome99-ff97
  name: end-to-end-tests-dashboards-suite
- commands:
  - apt-get install -y netcat
  - ./bin/grabpl e2e-tests --port 3001 --suite smoke-tests-suite --tries 3
  depends_on:
  - grafana-server
  environment:
    HOST: grafana-server
  image: cypress/included:9.5.1-node16.14.0-slim-chrome99-ff97
  name: end-to-end-tests-smoke-tests-suite
- commands:
  - apt-get install -y netcat
  - ./bin/grabpl e2e-tests --port 3001 --suite panels-suite --tries 3
  depends_on:
  - grafana-server
  environment:
    HOST: grafana-server
  image: cypress/included:9.5.1-node16.14.0-slim-chrome99-ff97
  name: end-to-end-tests-panels-suite
- commands:
  - apt-get install -y netcat
  - ./bin/grabpl e2e-tests --port 3001 --suite various-suite --tries 3
  depends_on:
  - grafana-server
  environment:
    HOST: grafana-server
  image: cypress/included:9.5.1-node16.14.0-slim-chrome99-ff97
  name: end-to-end-tests-various-suite
- commands:
  - apt-get update
  - apt-get install -yq zip
  - ls -lah ./e2e
  - find ./e2e -type f -name "*.mp4"
  - printenv GCP_GRAFANA_UPLOAD_ARTIFACTS_KEY > /tmp/gcpkey_upload_artifacts.json
  - gcloud auth activate-service-account --key-file=/tmp/gcpkey_upload_artifacts.json
  - find ./e2e -type f -name "*spec.ts.mp4" | zip e2e/videos.zip -@
  - gsutil cp e2e/videos.zip gs://$${E2E_TEST_ARTIFACTS_BUCKET}/${DRONE_BUILD_NUMBER}/artifacts/videos/videos.zip
  - export E2E_ARTIFACTS_VIDEO_ZIP=https://storage.googleapis.com/$${E2E_TEST_ARTIFACTS_BUCKET}/${DRONE_BUILD_NUMBER}/artifacts/videos/videos.zip
  - 'echo "E2E Test artifacts uploaded to: $${E2E_ARTIFACTS_VIDEO_ZIP}"'
  - 'curl -X POST https://api.github.com/repos/${DRONE_REPO}/statuses/${DRONE_COMMIT_SHA}
    -H "Authorization: token $${GITHUB_TOKEN}" -d "{\"state\":\"success\",\"target_url\":\"$${E2E_ARTIFACTS_VIDEO_ZIP}\",
    \"description\": \"Click on the details to download e2e recording videos\", \"context\":
    \"e2e_artifacts\"}"'
  depends_on:
  - end-to-end-tests-dashboards-suite
  - end-to-end-tests-panels-suite
  - end-to-end-tests-smoke-tests-suite
  - end-to-end-tests-various-suite
  environment:
    E2E_TEST_ARTIFACTS_BUCKET: releng-pipeline-artifacts-dev
    GCP_GRAFANA_UPLOAD_ARTIFACTS_KEY:
      from_secret: gcp_upload_artifacts_key
    GITHUB_TOKEN:
      from_secret: github_token
  image: google/cloud-sdk:367.0.0
  name: e2e-tests-artifacts-upload
  when:
    status:
    - success
    - failure
- commands:
  - ./bin/grabpl upload-cdn --edition enterprise --src-bucket "$${PRERELEASE_BUCKET}"
    --src-dir artifacts/static-assets
  depends_on:
  - package
  environment:
    GCP_KEY:
      from_secret: gcp_key
    PRERELEASE_BUCKET:
      from_secret: prerelease_bucket
  image: grafana/grafana-ci-deploy:1.3.1
  name: upload-cdn-assets
- commands:
  - ./bin/grabpl upload-packages --edition enterprise --packages-bucket $${PRERELEASE_BUCKET}/artifacts/downloads
  depends_on:
  - package
  environment:
    GCP_KEY:
      from_secret: gcp_key
    PRERELEASE_BUCKET:
      from_secret: prerelease_bucket
  image: grafana/grafana-ci-deploy:1.3.1
  name: upload-packages
- commands:
  - ./bin/grabpl artifacts npm store --tag ${DRONE_TAG}
  depends_on:
  - build-frontend-packages
  environment:
    GCP_KEY:
      from_secret: gcp_key
    PRERELEASE_BUCKET:
      from_secret: prerelease_bucket
  image: grafana/grafana-ci-deploy:1.3.1
  name: store-npm-packages
- commands:
  - ./bin/grabpl package --jobs 8 --edition enterprise2 --github-token $${GITHUB_TOKEN}
    --sign ${DRONE_TAG}
  depends_on:
  - build-plugins
  - build-backend
  - build-frontend
  - build-frontend-packages
  - build-backend-enterprise2
  environment:
    GITHUB_TOKEN:
      from_secret: github_token
    GPG_KEY_PASSWORD:
      from_secret: gpg_key_password
    GPG_PRIV_KEY:
      from_secret: gpg_priv_key
    GPG_PUB_KEY:
      from_secret: gpg_pub_key
    GRAFANA_API_KEY:
      from_secret: grafana_api_key
  image: grafana/build-container:1.5.3
  name: package-enterprise2
- commands:
  - ./bin/grabpl upload-cdn --edition enterprise2 --src-bucket "$${PRERELEASE_BUCKET}"
    --src-dir artifacts/static-assets
  depends_on:
  - package-enterprise2
  environment:
    GCP_KEY:
      from_secret: gcp_key
    PRERELEASE_BUCKET:
      from_secret: prerelease_bucket
  image: grafana/grafana-ci-deploy:1.3.1
  name: upload-cdn-assets-enterprise2
- commands:
  - ./bin/grabpl upload-packages --edition enterprise2 --packages-bucket $${PRERELEASE_BUCKET}/artifacts/downloads-enterprise2
  depends_on:
  - package-enterprise2
  environment:
    GCP_KEY:
      from_secret: gcp_key
    PRERELEASE_BUCKET:
      from_secret: prerelease_bucket
  image: grafana/grafana-ci-deploy:1.3.1
  name: upload-packages-enterprise2
trigger:
  event:
    exclude:
    - promote
  ref:
  - refs/tags/v*
  repo:
    exclude:
    - grafana/grafana
type: docker
volumes:
- host:
    path: /var/run/docker.sock
  name: docker
- name: postgres
  temp:
    medium: memory
- name: mysql
  temp:
    medium: memory
---
clone:
  disable: true
depends_on: []
image_pull_secrets:
- dockerconfigjson
kind: pipeline
name: enterprise-test-release
node:
  type: no-parallel
platform:
  arch: amd64
  os: linux
services: []
steps:
- commands:
  - mkdir -p bin
<<<<<<< HEAD
  - curl -fL -o bin/grabpl https://grafana-downloads.storage.googleapis.com/grafana-build-pipeline/at-enterprise-check/grabpl
=======
  - curl -fL -o bin/grabpl https://grafana-downloads.storage.googleapis.com/grafana-build-pipeline/v2.9.33/grabpl
>>>>>>> 7181efd1
  - chmod +x bin/grabpl
  image: byrnedo/alpine-curl:0.1.8
  name: grabpl
- commands:
  - echo $DRONE_RUNNER_NAME
  image: alpine:3.15
  name: identify-runner
- commands:
  - git clone "https://$${GITHUB_TOKEN}@github.com/grafana/grafana-enterprise.git"
  - cd grafana-enterprise
  - git checkout ${DRONE_TAG}
  environment:
    GITHUB_TOKEN:
      from_secret: github_token
  image: grafana/build-container:1.5.3
  name: clone-enterprise
- commands:
  - mv bin/grabpl /tmp/
  - rmdir bin
  - mv grafana-enterprise /tmp/
  - /tmp/grabpl init-enterprise --github-token $${GITHUB_TOKEN} /tmp/grafana-enterprise
    ${DRONE_TAG}
  - mv /tmp/grafana-enterprise/deployment_tools_config.json deployment_tools_config.json
  - mkdir bin
  - mv /tmp/grabpl bin/
  - make gen-go
  - ./bin/grabpl verify-version ${DRONE_TAG}
  - ./bin/grabpl gen-version ${DRONE_TAG}
  - yarn install --immutable
  depends_on:
  - clone-enterprise
  environment:
    GITHUB_TOKEN:
      from_secret: github_token
  image: grafana/build-container:1.5.3
  name: initialize
- commands:
  - |-
    echo -e "unknwon
    referer
    errorstring
    eror
    iam
    wan" > words_to_ignore.txt
  - codespell -I words_to_ignore.txt docs/
  - rm words_to_ignore.txt
  depends_on:
  - initialize
  image: grafana/build-container:1.5.3
  name: codespell
- commands:
  - ./bin/grabpl shellcheck
  depends_on:
  - initialize
  image: grafana/build-container:1.5.3
  name: shellcheck
- commands:
  - ./bin/grabpl lint-backend --edition enterprise
  depends_on:
  - initialize
  environment:
    CGO_ENABLED: "1"
  image: grafana/build-container:1.5.3
  name: lint-backend
- commands:
  - yarn run prettier:check
  - yarn run lint
  - yarn run i18n:compile
  - yarn run typecheck
  depends_on:
  - initialize
  environment:
    TEST_MAX_WORKERS: 50%
  image: grafana/build-container:1.5.3
  name: lint-frontend
- commands:
  - ./bin/grabpl test-backend --edition enterprise
  depends_on:
  - initialize
  image: grafana/build-container:1.5.3
  name: test-backend
- commands:
  - ./bin/grabpl integration-tests --edition enterprise
  depends_on:
  - initialize
  image: grafana/build-container:1.5.3
  name: test-backend-integration
- commands:
  - yarn run ci:test-frontend
  depends_on:
  - initialize
  environment:
    TEST_MAX_WORKERS: 50%
  image: grafana/build-container:1.5.3
  name: test-frontend
- commands:
  - ./bin/grabpl lint-backend --edition enterprise2
  depends_on:
  - initialize
  environment:
    CGO_ENABLED: "1"
  image: grafana/build-container:1.5.3
  name: lint-backend-enterprise2
- commands:
  - ./bin/grabpl test-backend --edition enterprise2
  depends_on:
  - initialize
  image: grafana/build-container:1.5.3
  name: test-backend-enterprise2
- commands:
  - ./bin/grabpl integration-tests --edition enterprise2
  depends_on:
  - initialize
  image: grafana/build-container:1.5.3
  name: test-backend-integration-enterprise2
trigger:
  event:
    exclude:
    - promote
  ref:
  - refs/tags/v*
  repo:
    exclude:
    - grafana/grafana
type: docker
volumes:
- host:
    path: /var/run/docker.sock
  name: docker
---
clone:
  disable: true
depends_on: []
image_pull_secrets:
- dockerconfigjson
kind: pipeline
name: enterprise-integration-tests-release
node:
  type: no-parallel
platform:
  arch: amd64
  os: linux
services:
- environment:
    PGDATA: /var/lib/postgresql/data/pgdata
    POSTGRES_DB: grafanatest
    POSTGRES_PASSWORD: grafanatest
    POSTGRES_USER: grafanatest
  image: postgres:12.3-alpine
  name: postgres
  volumes:
  - name: postgres
    path: /var/lib/postgresql/data/pgdata
- environment:
    MYSQL_DATABASE: grafana_tests
    MYSQL_PASSWORD: password
    MYSQL_ROOT_PASSWORD: rootpass
    MYSQL_USER: grafana
  image: mysql:5.6.48
  name: mysql
  volumes:
  - name: mysql
    path: /var/lib/mysql
- environment: {}
  image: redis:6.2.1-alpine
  name: redis
- environment: {}
  image: memcached:1.6.9-alpine
  name: memcached
steps:
- commands:
  - mkdir -p bin
<<<<<<< HEAD
  - curl -fL -o bin/grabpl https://grafana-downloads.storage.googleapis.com/grafana-build-pipeline/at-enterprise-check/grabpl
=======
  - curl -fL -o bin/grabpl https://grafana-downloads.storage.googleapis.com/grafana-build-pipeline/v2.9.33/grabpl
>>>>>>> 7181efd1
  - chmod +x bin/grabpl
  image: byrnedo/alpine-curl:0.1.8
  name: grabpl
- commands:
  - echo $DRONE_RUNNER_NAME
  image: alpine:3.15
  name: identify-runner
- commands:
  - git clone "https://$${GITHUB_TOKEN}@github.com/grafana/grafana-enterprise.git"
  - cd grafana-enterprise
  - git checkout ${DRONE_TAG}
  environment:
    GITHUB_TOKEN:
      from_secret: github_token
  image: grafana/build-container:1.5.3
  name: clone-enterprise
- commands:
  - mv bin/grabpl /tmp/
  - rmdir bin
  - mv grafana-enterprise /tmp/
  - /tmp/grabpl init-enterprise --github-token $${GITHUB_TOKEN} /tmp/grafana-enterprise
    ${DRONE_TAG}
  - mv /tmp/grafana-enterprise/deployment_tools_config.json deployment_tools_config.json
  - mkdir bin
  - mv /tmp/grabpl bin/
  - make gen-go
  - ./bin/grabpl verify-version ${DRONE_TAG}
  - ./bin/grabpl gen-version ${DRONE_TAG}
  - yarn install --immutable
  depends_on:
  - clone-enterprise
  environment:
    GITHUB_TOKEN:
      from_secret: github_token
  image: grafana/build-container:1.5.3
  name: initialize
- commands:
  - apt-get update
  - apt-get install -yq postgresql-client
  - dockerize -wait tcp://postgres:5432 -timeout 120s
  - psql -p 5432 -h postgres -U grafanatest -d grafanatest -f devenv/docker/blocks/postgres_tests/setup.sql
  - go clean -testcache
  - ./bin/grabpl integration-tests --database postgres
  depends_on:
  - initialize
  environment:
    GRAFANA_TEST_DB: postgres
    PGPASSWORD: grafanatest
    POSTGRES_HOST: postgres
  image: grafana/build-container:1.5.3
  name: postgres-integration-tests
- commands:
  - apt-get update
  - apt-get install -yq default-mysql-client
  - dockerize -wait tcp://mysql:3306 -timeout 120s
  - cat devenv/docker/blocks/mysql_tests/setup.sql | mysql -h mysql -P 3306 -u root
    -prootpass
  - go clean -testcache
  - ./bin/grabpl integration-tests --database mysql
  depends_on:
  - initialize
  environment:
    GRAFANA_TEST_DB: mysql
    MYSQL_HOST: mysql
  image: grafana/build-container:1.5.3
  name: mysql-integration-tests
- commands:
  - dockerize -wait tcp://redis:6379/0 -timeout 120s
  - ./bin/grabpl integration-tests
  depends_on:
  - initialize
  environment:
    REDIS_URL: redis://redis:6379/0
  image: grafana/build-container:1.5.3
  name: redis-integration-tests
- commands:
  - dockerize -wait tcp://memcached:11211 -timeout 120s
  - ./bin/grabpl integration-tests
  depends_on:
  - initialize
  environment:
    MEMCACHED_HOSTS: memcached:11211
  image: grafana/build-container:1.5.3
  name: memcached-integration-tests
trigger:
  event:
    exclude:
    - promote
  ref:
  - refs/tags/v*
  repo:
    exclude:
    - grafana/grafana
type: docker
volumes:
- host:
    path: /var/run/docker.sock
  name: docker
- name: postgres
  temp:
    medium: memory
- name: mysql
  temp:
    medium: memory
---
clone:
  disable: true
depends_on:
- enterprise-build-e2e-publish-release
- enterprise-test-release
- enterprise-integration-tests-release
image_pull_secrets:
- dockerconfigjson
kind: pipeline
name: enterprise-windows-release
platform:
  arch: amd64
  os: windows
  version: "1809"
services: []
steps:
- commands:
  - echo $env:DRONE_RUNNER_NAME
  image: mcr.microsoft.com/windows:1809
  name: identify-runner
- commands:
  - $$ProgressPreference = "SilentlyContinue"
<<<<<<< HEAD
  - Invoke-WebRequest https://grafana-downloads.storage.googleapis.com/grafana-build-pipeline/at-enterprise-check/windows/grabpl.exe
=======
  - Invoke-WebRequest https://grafana-downloads.storage.googleapis.com/grafana-build-pipeline/v2.9.33/windows/grabpl.exe
>>>>>>> 7181efd1
    -OutFile grabpl.exe
  - git clone "https://$$env:GITHUB_TOKEN@github.com/grafana/grafana-enterprise.git"
  - cd grafana-enterprise
  - git checkout ${DRONE_TAG}
  environment:
    GITHUB_TOKEN:
      from_secret: github_token
  image: grafana/ci-wix:0.1.1
  name: clone
- commands:
  - cp -r grafana-enterprise C:\App\grafana-enterprise
  - rm -r -force grafana-enterprise
  - cp grabpl.exe C:\App\grabpl.exe
  - rm -force grabpl.exe
  - C:\App\grabpl.exe init-enterprise --github-token $$env:GITHUB_TOKEN C:\App\grafana-enterprise
  - cp C:\App\grabpl.exe grabpl.exe
  depends_on:
  - clone
  environment:
    GITHUB_TOKEN:
      from_secret: github_token
  image: grafana/ci-wix:0.1.1
  name: initialize
- commands:
  - $$gcpKey = $$env:GCP_KEY
  - '[System.Text.Encoding]::UTF8.GetString([System.Convert]::FromBase64String($$gcpKey))
    > gcpkey.json'
  - dos2unix gcpkey.json
  - gcloud auth activate-service-account --key-file=gcpkey.json
  - rm gcpkey.json
  - cp C:\App\nssm-2.24.zip .
  - .\grabpl.exe gen-version ${DRONE_TAG}
  - .\grabpl.exe windows-installer --edition enterprise ${DRONE_TAG}
  - $$fname = ((Get-Childitem grafana*.msi -name) -split "`n")[0]
  - gsutil cp $$fname gs://%PRERELEASE_BUCKET%/artifacts/downloads/${DRONE_TAG}/enterprise/release/
  - gsutil cp "$$fname.sha256" gs://%PRERELEASE_BUCKET%/artifacts/downloads/${DRONE_TAG}/enterprise/release/
  depends_on:
  - initialize
  environment:
    GCP_KEY:
      from_secret: gcp_key
    GITHUB_TOKEN:
      from_secret: github_token
    PRERELEASE_BUCKET:
      from_secret: prerelease_bucket
  image: grafana/ci-wix:0.1.1
  name: build-windows-installer
trigger:
  event:
    exclude:
    - promote
  ref:
  - refs/tags/v*
  repo:
    exclude:
    - grafana/grafana
type: docker
volumes:
- host:
    path: /var/run/docker.sock
  name: docker
---
depends_on: []
kind: pipeline
name: publish-docker-oss-public
node:
  type: no-parallel
platform:
  arch: amd64
  os: linux
services: []
steps:
- commands:
  - mkdir -p bin
<<<<<<< HEAD
  - curl -fL -o bin/grabpl https://grafana-downloads.storage.googleapis.com/grafana-build-pipeline/at-enterprise-check/grabpl
=======
  - curl -fL -o bin/grabpl https://grafana-downloads.storage.googleapis.com/grafana-build-pipeline/v2.9.33/grabpl
>>>>>>> 7181efd1
  - chmod +x bin/grabpl
  image: byrnedo/alpine-curl:0.1.8
  name: grabpl
- commands:
  - ./bin/grabpl artifacts docker fetch --version-tag ${TAG} --edition oss --base
    alpine --base ubuntu --arch amd64 --arch arm64 --arch armv7
  depends_on:
  - grabpl
  environment:
    DOCKER_PASSWORD:
      from_secret: docker_password
    DOCKER_USER:
      from_secret: docker_username
    GCP_KEY:
      from_secret: gcp_key
  image: google/cloud-sdk
  name: fetch-images-oss
  volumes:
  - name: docker
    path: /var/run/docker.sock
- commands:
  - ./bin/grabpl artifacts docker publish --dockerhub-repo grafana --base alpine --base
    ubuntu --arch amd64 --arch arm64 --arch armv7 --version-tag ${TAG}
  depends_on:
  - fetch-images-oss
  environment:
    DOCKER_PASSWORD:
      from_secret: docker_password
    DOCKER_USER:
      from_secret: docker_username
    GCP_KEY:
      from_secret: gcp_key
  image: google/cloud-sdk
  name: publish-images-grafana
  volumes:
  - name: docker
    path: /var/run/docker.sock
- commands:
  - ./bin/grabpl artifacts docker publish --dockerhub-repo grafana-oss --base alpine
    --base ubuntu --arch amd64 --arch arm64 --arch armv7 --version-tag ${TAG}
  depends_on:
  - fetch-images-oss
  environment:
    DOCKER_PASSWORD:
      from_secret: docker_password
    DOCKER_USER:
      from_secret: docker_username
    GCP_KEY:
      from_secret: gcp_key
  image: google/cloud-sdk
  name: publish-images-grafana-oss
  volumes:
  - name: docker
    path: /var/run/docker.sock
trigger:
  event:
  - promote
  target:
  - public
type: docker
volumes:
- host:
    path: /var/run/docker.sock
  name: docker
---
depends_on: []
kind: pipeline
name: publish-docker-enterprise-public
node:
  type: no-parallel
platform:
  arch: amd64
  os: linux
services: []
steps:
- commands:
  - mkdir -p bin
<<<<<<< HEAD
  - curl -fL -o bin/grabpl https://grafana-downloads.storage.googleapis.com/grafana-build-pipeline/at-enterprise-check/grabpl
=======
  - curl -fL -o bin/grabpl https://grafana-downloads.storage.googleapis.com/grafana-build-pipeline/v2.9.33/grabpl
>>>>>>> 7181efd1
  - chmod +x bin/grabpl
  image: byrnedo/alpine-curl:0.1.8
  name: grabpl
- commands:
  - ./bin/grabpl artifacts docker fetch --version-tag ${TAG} --edition enterprise
    --base alpine --base ubuntu --arch amd64 --arch arm64 --arch armv7
  depends_on:
  - grabpl
  environment:
    DOCKER_PASSWORD:
      from_secret: docker_password
    DOCKER_USER:
      from_secret: docker_username
    GCP_KEY:
      from_secret: gcp_key
  image: google/cloud-sdk
  name: fetch-images-enterprise
  volumes:
  - name: docker
    path: /var/run/docker.sock
- commands:
  - ./bin/grabpl artifacts docker publish --dockerhub-repo grafana-enterprise --base
    alpine --base ubuntu --arch amd64 --arch arm64 --arch armv7 --version-tag ${TAG}
  depends_on:
  - fetch-images-enterprise
  environment:
    DOCKER_PASSWORD:
      from_secret: docker_password
    DOCKER_USER:
      from_secret: docker_username
    GCP_KEY:
      from_secret: gcp_key
  image: google/cloud-sdk
  name: publish-images-grafana-enterprise
  volumes:
  - name: docker
    path: /var/run/docker.sock
trigger:
  event:
  - promote
  target:
  - public
type: docker
volumes:
- host:
    path: /var/run/docker.sock
  name: docker
---
depends_on: []
kind: pipeline
name: publish-docker-oss-security
node:
  type: no-parallel
platform:
  arch: amd64
  os: linux
services: []
steps:
- commands:
  - mkdir -p bin
<<<<<<< HEAD
  - curl -fL -o bin/grabpl https://grafana-downloads.storage.googleapis.com/grafana-build-pipeline/at-enterprise-check/grabpl
=======
  - curl -fL -o bin/grabpl https://grafana-downloads.storage.googleapis.com/grafana-build-pipeline/v2.9.33/grabpl
>>>>>>> 7181efd1
  - chmod +x bin/grabpl
  image: byrnedo/alpine-curl:0.1.8
  name: grabpl
- commands:
  - ./bin/grabpl artifacts docker fetch --version-tag ${TAG} --edition oss --base
    alpine --base ubuntu --arch amd64 --arch arm64 --arch armv7
  depends_on:
  - grabpl
  environment:
    DOCKER_PASSWORD:
      from_secret: docker_password
    DOCKER_USER:
      from_secret: docker_username
    GCP_KEY:
      from_secret: gcp_key
  image: google/cloud-sdk
  name: fetch-images-oss
  volumes:
  - name: docker
    path: /var/run/docker.sock
- commands:
  - ./bin/grabpl artifacts docker publish --security --dockerhub-repo grafana --base
    alpine --base ubuntu --arch amd64 --arch arm64 --arch armv7 --version-tag ${TAG}
  depends_on:
  - fetch-images-oss
  environment:
    DOCKER_PASSWORD:
      from_secret: docker_password
    DOCKER_USER:
      from_secret: docker_username
    GCP_KEY:
      from_secret: gcp_key
  image: google/cloud-sdk
  name: publish-images-grafana
  volumes:
  - name: docker
    path: /var/run/docker.sock
- commands:
  - ./bin/grabpl artifacts docker publish --security --dockerhub-repo grafana-oss
    --base alpine --base ubuntu --arch amd64 --arch arm64 --arch armv7 --version-tag
    ${TAG}
  depends_on:
  - fetch-images-oss
  environment:
    DOCKER_PASSWORD:
      from_secret: docker_password
    DOCKER_USER:
      from_secret: docker_username
    GCP_KEY:
      from_secret: gcp_key
  image: google/cloud-sdk
  name: publish-images-grafana-oss
  volumes:
  - name: docker
    path: /var/run/docker.sock
trigger:
  event:
  - promote
  target:
  - security
type: docker
volumes:
- host:
    path: /var/run/docker.sock
  name: docker
---
depends_on: []
kind: pipeline
name: publish-docker-enterprise-security
node:
  type: no-parallel
platform:
  arch: amd64
  os: linux
services: []
steps:
- commands:
  - mkdir -p bin
<<<<<<< HEAD
  - curl -fL -o bin/grabpl https://grafana-downloads.storage.googleapis.com/grafana-build-pipeline/at-enterprise-check/grabpl
=======
  - curl -fL -o bin/grabpl https://grafana-downloads.storage.googleapis.com/grafana-build-pipeline/v2.9.33/grabpl
>>>>>>> 7181efd1
  - chmod +x bin/grabpl
  image: byrnedo/alpine-curl:0.1.8
  name: grabpl
- commands:
  - ./bin/grabpl artifacts docker fetch --version-tag ${TAG} --edition enterprise
    --base alpine --base ubuntu --arch amd64 --arch arm64 --arch armv7
  depends_on:
  - grabpl
  environment:
    DOCKER_PASSWORD:
      from_secret: docker_password
    DOCKER_USER:
      from_secret: docker_username
    GCP_KEY:
      from_secret: gcp_key
  image: google/cloud-sdk
  name: fetch-images-enterprise
  volumes:
  - name: docker
    path: /var/run/docker.sock
- commands:
  - ./bin/grabpl artifacts docker publish --security --dockerhub-repo grafana-enterprise
    --base alpine --base ubuntu --arch amd64 --arch arm64 --arch armv7 --version-tag
    ${TAG}
  depends_on:
  - fetch-images-enterprise
  environment:
    DOCKER_PASSWORD:
      from_secret: docker_password
    DOCKER_USER:
      from_secret: docker_username
    GCP_KEY:
      from_secret: gcp_key
  image: google/cloud-sdk
  name: publish-images-grafana-enterprise
  volumes:
  - name: docker
    path: /var/run/docker.sock
trigger:
  event:
  - promote
  target:
  - security
type: docker
volumes:
- host:
    path: /var/run/docker.sock
  name: docker
---
depends_on: []
kind: pipeline
name: publish-artifacts-security
node:
  type: no-parallel
platform:
  arch: amd64
  os: linux
services: []
steps:
- commands:
  - mkdir -p bin
<<<<<<< HEAD
  - curl -fL -o bin/grabpl https://grafana-downloads.storage.googleapis.com/grafana-build-pipeline/at-enterprise-check/grabpl
=======
  - curl -fL -o bin/grabpl https://grafana-downloads.storage.googleapis.com/grafana-build-pipeline/v2.9.33/grabpl
>>>>>>> 7181efd1
  - chmod +x bin/grabpl
  image: byrnedo/alpine-curl:0.1.8
  name: grabpl
- commands:
  - ./bin/grabpl artifacts publish --security --tag ${TAG} --src-bucket $${PRERELEASE_BUCKET}
  depends_on:
  - grabpl
  environment:
    GCP_KEY:
      from_secret: gcp_key
    PRERELEASE_BUCKET:
      from_secret: prerelease_bucket
  image: grafana/grafana-ci-deploy:1.3.1
  name: publish-artifacts
trigger:
  event:
  - promote
  target:
  - security
type: docker
volumes:
- host:
    path: /var/run/docker.sock
  name: docker
---
depends_on: []
kind: pipeline
name: publish-artifacts-public
node:
  type: no-parallel
platform:
  arch: amd64
  os: linux
services: []
steps:
- commands:
  - mkdir -p bin
<<<<<<< HEAD
  - curl -fL -o bin/grabpl https://grafana-downloads.storage.googleapis.com/grafana-build-pipeline/at-enterprise-check/grabpl
=======
  - curl -fL -o bin/grabpl https://grafana-downloads.storage.googleapis.com/grafana-build-pipeline/v2.9.33/grabpl
>>>>>>> 7181efd1
  - chmod +x bin/grabpl
  image: byrnedo/alpine-curl:0.1.8
  name: grabpl
- commands:
  - ./bin/grabpl artifacts publish --tag ${TAG} --src-bucket $${PRERELEASE_BUCKET}
  depends_on:
  - grabpl
  environment:
    GCP_KEY:
      from_secret: gcp_key
    PRERELEASE_BUCKET:
      from_secret: prerelease_bucket
  image: grafana/grafana-ci-deploy:1.3.1
  name: publish-artifacts
trigger:
  event:
  - promote
  target:
  - public
type: docker
volumes:
- host:
    path: /var/run/docker.sock
  name: docker
---
depends_on: []
kind: pipeline
name: publish-npm-packages-public
node:
  type: no-parallel
platform:
  arch: amd64
  os: linux
services: []
steps:
- commands:
  - echo $DRONE_RUNNER_NAME
  image: alpine:3.15
  name: identify-runner
- commands:
  - make gen-go
  - ./bin/grabpl verify-version ${DRONE_TAG}
  - ./bin/grabpl gen-version ${DRONE_TAG}
  - yarn install --immutable
  image: grafana/build-container:1.5.3
  name: initialize
- commands:
  - mkdir -p bin
<<<<<<< HEAD
  - curl -fL -o bin/grabpl https://grafana-downloads.storage.googleapis.com/grafana-build-pipeline/at-enterprise-check/grabpl
=======
  - curl -fL -o bin/grabpl https://grafana-downloads.storage.googleapis.com/grafana-build-pipeline/v2.9.33/grabpl
>>>>>>> 7181efd1
  - chmod +x bin/grabpl
  image: byrnedo/alpine-curl:0.1.8
  name: grabpl
- commands:
  - ./bin/grabpl artifacts npm retrieve --tag v${TAG}
  depends_on:
  - initialize
  environment:
    GCP_KEY:
      from_secret: gcp_key
    PRERELEASE_BUCKET:
      from_secret: prerelease_bucket
  image: grafana/grafana-ci-deploy:1.3.1
  name: retrieve-npm-packages
- commands:
  - ./bin/grabpl artifacts npm release --tag v${TAG}
  depends_on:
  - retrieve-npm-packages
  environment:
    NPM_TOKEN:
      from_secret: npm_token
  image: grafana/build-container:1.5.3
  name: release-npm-packages
trigger:
  event:
  - promote
  target:
  - public
type: docker
volumes:
- host:
    path: /var/run/docker.sock
  name: docker
---
depends_on:
- publish-artifacts-public
- publish-docker-oss-public
- publish-docker-enterprise-public
kind: pipeline
name: publish-packages
node:
  type: no-parallel
platform:
  arch: amd64
  os: linux
services: []
steps:
- commands:
  - mkdir -p bin
<<<<<<< HEAD
  - curl -fL -o bin/grabpl https://grafana-downloads.storage.googleapis.com/grafana-build-pipeline/at-enterprise-check/grabpl
=======
  - curl -fL -o bin/grabpl https://grafana-downloads.storage.googleapis.com/grafana-build-pipeline/v2.9.33/grabpl
>>>>>>> 7181efd1
  - chmod +x bin/grabpl
  image: byrnedo/alpine-curl:0.1.8
  name: grabpl
- commands:
  - ./bin/grabpl store-packages --edition oss --packages-bucket grafana-downloads
    --gcp-key /tmp/gcpkey.json ${DRONE_TAG}
  depends_on:
  - grabpl
  environment:
    GCP_KEY:
      from_secret: gcp_key
    GPG_KEY_PASSWORD:
      from_secret: gpg_key_password
    GPG_PRIV_KEY:
      from_secret: gpg_priv_key
    GPG_PUB_KEY:
      from_secret: gpg_pub_key
    GRAFANA_COM_API_KEY:
      from_secret: grafana_api_key
  image: grafana/grafana-ci-deploy:1.3.1
  name: store-packages-oss
- commands:
  - ./bin/grabpl store-packages --edition enterprise --packages-bucket grafana-downloads
    --gcp-key /tmp/gcpkey.json ${DRONE_TAG}
  depends_on:
  - grabpl
  environment:
    GCP_KEY:
      from_secret: gcp_key
    GPG_KEY_PASSWORD:
      from_secret: gpg_key_password
    GPG_PRIV_KEY:
      from_secret: gpg_priv_key
    GPG_PUB_KEY:
      from_secret: gpg_pub_key
    GRAFANA_COM_API_KEY:
      from_secret: grafana_api_key
  image: grafana/grafana-ci-deploy:1.3.1
  name: store-packages-enterprise
trigger:
  event:
  - promote
  target:
  - public
type: docker
volumes:
- host:
    path: /var/run/docker.sock
  name: docker
---
depends_on: []
kind: pipeline
name: oss-build-e2e-publish-release-branch
node:
  type: no-parallel
platform:
  arch: amd64
  os: linux
services: []
steps:
- commands:
  - mkdir -p bin
<<<<<<< HEAD
  - curl -fL -o bin/grabpl https://grafana-downloads.storage.googleapis.com/grafana-build-pipeline/at-enterprise-check/grabpl
=======
  - curl -fL -o bin/grabpl https://grafana-downloads.storage.googleapis.com/grafana-build-pipeline/v2.9.33/grabpl
>>>>>>> 7181efd1
  - chmod +x bin/grabpl
  image: byrnedo/alpine-curl:0.1.8
  name: grabpl
- commands:
  - echo $DRONE_RUNNER_NAME
  image: alpine:3.15
  name: identify-runner
- commands:
  - make gen-go
  - ./bin/grabpl gen-version --build-id ${DRONE_BUILD_NUMBER}
  - yarn install --immutable
  image: grafana/build-container:1.5.3
  name: initialize
- commands:
  - ./bin/grabpl build-backend --jobs 8 --edition oss --build-id ${DRONE_BUILD_NUMBER}
  depends_on:
  - initialize
  environment: {}
  image: grafana/build-container:1.5.3
  name: build-backend
- commands:
  - ./bin/grabpl build-frontend --jobs 8 --edition oss --build-id ${DRONE_BUILD_NUMBER}
  depends_on:
  - initialize
  environment:
    NODE_OPTIONS: --max_old_space_size=8192
  image: grafana/build-container:1.5.3
  name: build-frontend
- commands:
  - ./bin/grabpl build-frontend-packages --jobs 8 --edition oss --build-id ${DRONE_BUILD_NUMBER}
  depends_on:
  - initialize
  environment:
    NODE_OPTIONS: --max_old_space_size=8192
  image: grafana/build-container:1.5.3
  name: build-frontend-packages
- commands:
  - ./bin/grabpl build-plugins --jobs 8 --edition oss --sign --signing-admin
  depends_on:
  - initialize
  environment:
    GRAFANA_API_KEY:
      from_secret: grafana_api_key
  image: grafana/build-container:1.5.3
  name: build-plugins
- commands:
  - ./bin/linux-amd64/grafana-cli cue validate-schema --grafana-root .
  depends_on:
  - build-backend
  image: grafana/build-container:1.5.3
  name: validate-scuemata
- commands:
  - '# It is required that the generated Typescript be in sync with the input CUE
    files.'
  - '# To enforce this, the following command will attempt to generate Typescript
    from all'
  - '# appropriate .cue files, then compare with the corresponding (*.gen.ts) file
    the generated'
  - '# code would have been written to. It exits 1 if any diffs are found.'
  - ./bin/linux-amd64/grafana-cli cue gen-ts --grafana-root . --diff
  depends_on:
  - validate-scuemata
  image: grafana/build-container:1.5.3
  name: ensure-cuetsified
- commands:
  - ./bin/grabpl package --jobs 8 --edition oss --build-id ${DRONE_BUILD_NUMBER} --sign
  depends_on:
  - build-plugins
  - build-backend
  - build-frontend
  - build-frontend-packages
  environment:
    GITHUB_TOKEN:
      from_secret: github_token
    GPG_KEY_PASSWORD:
      from_secret: gpg_key_password
    GPG_PRIV_KEY:
      from_secret: gpg_priv_key
    GPG_PUB_KEY:
      from_secret: gpg_pub_key
    GRAFANA_API_KEY:
      from_secret: grafana_api_key
  image: grafana/build-container:1.5.3
  name: package
- commands:
  - ls dist/*.tar.gz*
  - cp dist/*.tar.gz* packaging/docker/
  depends_on:
  - package
  image: grafana/build-container:1.5.3
  name: copy-packages-for-docker
- commands:
  - ./bin/grabpl build-docker --edition oss --shouldSave
  depends_on:
  - copy-packages-for-docker
  environment:
    GCP_KEY:
      from_secret: gcp_key
  image: google/cloud-sdk
  name: build-docker-images
  volumes:
  - name: docker
    path: /var/run/docker.sock
- commands:
  - ./bin/grabpl build-docker --edition oss --shouldSave --ubuntu
  depends_on:
  - copy-packages-for-docker
  environment:
    GCP_KEY:
      from_secret: gcp_key
  image: google/cloud-sdk
  name: build-docker-images-ubuntu
  volumes:
  - name: docker
    path: /var/run/docker.sock
- commands:
  - ./scripts/grafana-server/start-server
  depends_on:
  - build-plugins
  - build-backend
  - build-frontend
  - build-frontend-packages
  detach: true
  environment:
    ARCH: linux-amd64
    PORT: 3001
  image: grafana/build-container:1.5.3
  name: grafana-server
- commands:
  - apt-get install -y netcat
  - ./bin/grabpl e2e-tests --port 3001 --suite dashboards-suite --tries 3
  depends_on:
  - grafana-server
  environment:
    HOST: grafana-server
  image: cypress/included:9.5.1-node16.14.0-slim-chrome99-ff97
  name: end-to-end-tests-dashboards-suite
- commands:
  - apt-get install -y netcat
  - ./bin/grabpl e2e-tests --port 3001 --suite smoke-tests-suite --tries 3
  depends_on:
  - grafana-server
  environment:
    HOST: grafana-server
  image: cypress/included:9.5.1-node16.14.0-slim-chrome99-ff97
  name: end-to-end-tests-smoke-tests-suite
- commands:
  - apt-get install -y netcat
  - ./bin/grabpl e2e-tests --port 3001 --suite panels-suite --tries 3
  depends_on:
  - grafana-server
  environment:
    HOST: grafana-server
  image: cypress/included:9.5.1-node16.14.0-slim-chrome99-ff97
  name: end-to-end-tests-panels-suite
- commands:
  - apt-get install -y netcat
  - ./bin/grabpl e2e-tests --port 3001 --suite various-suite --tries 3
  depends_on:
  - grafana-server
  environment:
    HOST: grafana-server
  image: cypress/included:9.5.1-node16.14.0-slim-chrome99-ff97
  name: end-to-end-tests-various-suite
- commands:
  - apt-get update
  - apt-get install -yq zip
  - ls -lah ./e2e
  - find ./e2e -type f -name "*.mp4"
  - printenv GCP_GRAFANA_UPLOAD_ARTIFACTS_KEY > /tmp/gcpkey_upload_artifacts.json
  - gcloud auth activate-service-account --key-file=/tmp/gcpkey_upload_artifacts.json
  - find ./e2e -type f -name "*spec.ts.mp4" | zip e2e/videos.zip -@
  - gsutil cp e2e/videos.zip gs://$${E2E_TEST_ARTIFACTS_BUCKET}/${DRONE_BUILD_NUMBER}/artifacts/videos/videos.zip
  - export E2E_ARTIFACTS_VIDEO_ZIP=https://storage.googleapis.com/$${E2E_TEST_ARTIFACTS_BUCKET}/${DRONE_BUILD_NUMBER}/artifacts/videos/videos.zip
  - 'echo "E2E Test artifacts uploaded to: $${E2E_ARTIFACTS_VIDEO_ZIP}"'
  - 'curl -X POST https://api.github.com/repos/${DRONE_REPO}/statuses/${DRONE_COMMIT_SHA}
    -H "Authorization: token $${GITHUB_TOKEN}" -d "{\"state\":\"success\",\"target_url\":\"$${E2E_ARTIFACTS_VIDEO_ZIP}\",
    \"description\": \"Click on the details to download e2e recording videos\", \"context\":
    \"e2e_artifacts\"}"'
  depends_on:
  - end-to-end-tests-dashboards-suite
  - end-to-end-tests-panels-suite
  - end-to-end-tests-smoke-tests-suite
  - end-to-end-tests-various-suite
  environment:
    E2E_TEST_ARTIFACTS_BUCKET: releng-pipeline-artifacts-dev
    GCP_GRAFANA_UPLOAD_ARTIFACTS_KEY:
      from_secret: gcp_upload_artifacts_key
    GITHUB_TOKEN:
      from_secret: github_token
  image: google/cloud-sdk:367.0.0
  name: e2e-tests-artifacts-upload
  when:
    status:
    - success
    - failure
- commands:
  - yarn storybook:build
  - ./bin/grabpl verify-storybook
  depends_on:
  - build-frontend
  - build-frontend-packages
  environment:
    NODE_OPTIONS: --max_old_space_size=4096
  image: grafana/build-container:1.5.3
  name: build-storybook
- commands:
  - ./bin/grabpl upload-cdn --edition oss --src-bucket "grafana-static-assets"
  depends_on:
  - grafana-server
  environment:
    GCP_KEY:
      from_secret: gcp_key
    PRERELEASE_BUCKET:
      from_secret: prerelease_bucket
  image: grafana/grafana-ci-deploy:1.3.1
  name: upload-cdn-assets
  when:
    repo:
    - grafana/grafana
- commands:
  - ./bin/grabpl upload-packages --edition oss --packages-bucket grafana-downloads
  depends_on:
  - end-to-end-tests-dashboards-suite
  - end-to-end-tests-panels-suite
  - end-to-end-tests-smoke-tests-suite
  - end-to-end-tests-various-suite
  environment:
    GCP_KEY:
      from_secret: gcp_key
    PRERELEASE_BUCKET:
      from_secret: prerelease_bucket
  image: grafana/grafana-ci-deploy:1.3.1
  name: upload-packages
  when:
    repo:
    - grafana/grafana
trigger:
  ref:
  - refs/heads/v[0-9]*
type: docker
volumes:
- host:
    path: /var/run/docker.sock
  name: docker
- name: postgres
  temp:
    medium: memory
- name: mysql
  temp:
    medium: memory
---
depends_on: []
kind: pipeline
name: oss-test-release-branch
node:
  type: no-parallel
platform:
  arch: amd64
  os: linux
services: []
steps:
- commands:
  - mkdir -p bin
<<<<<<< HEAD
  - curl -fL -o bin/grabpl https://grafana-downloads.storage.googleapis.com/grafana-build-pipeline/at-enterprise-check/grabpl
=======
  - curl -fL -o bin/grabpl https://grafana-downloads.storage.googleapis.com/grafana-build-pipeline/v2.9.33/grabpl
>>>>>>> 7181efd1
  - chmod +x bin/grabpl
  image: byrnedo/alpine-curl:0.1.8
  name: grabpl
- commands:
  - echo $DRONE_RUNNER_NAME
  image: alpine:3.15
  name: identify-runner
- commands:
  - make gen-go
  - ./bin/grabpl gen-version --build-id ${DRONE_BUILD_NUMBER}
  - yarn install --immutable
  image: grafana/build-container:1.5.3
  name: initialize
- commands:
  - |-
    echo -e "unknwon
    referer
    errorstring
    eror
    iam
    wan" > words_to_ignore.txt
  - codespell -I words_to_ignore.txt docs/
  - rm words_to_ignore.txt
  depends_on:
  - initialize
  image: grafana/build-container:1.5.3
  name: codespell
- commands:
  - ./bin/grabpl shellcheck
  depends_on:
  - initialize
  image: grafana/build-container:1.5.3
  name: shellcheck
- commands:
  - ./bin/grabpl lint-backend --edition oss
  depends_on:
  - initialize
  environment:
    CGO_ENABLED: "1"
  image: grafana/build-container:1.5.3
  name: lint-backend
- commands:
  - yarn run prettier:check
  - yarn run lint
  - yarn run i18n:compile
  - yarn run typecheck
  depends_on:
  - initialize
  environment:
    TEST_MAX_WORKERS: 50%
  image: grafana/build-container:1.5.3
  name: lint-frontend
- commands:
  - ./bin/grabpl test-backend --edition oss
  depends_on:
  - initialize
  image: grafana/build-container:1.5.3
  name: test-backend
- commands:
  - ./bin/grabpl integration-tests --edition oss
  depends_on:
  - initialize
  image: grafana/build-container:1.5.3
  name: test-backend-integration
- commands:
  - yarn run ci:test-frontend
  depends_on:
  - initialize
  environment:
    TEST_MAX_WORKERS: 50%
  image: grafana/build-container:1.5.3
  name: test-frontend
trigger:
  ref:
  - refs/heads/v[0-9]*
type: docker
volumes:
- host:
    path: /var/run/docker.sock
  name: docker
---
depends_on: []
kind: pipeline
name: oss-integration-tests-release-branch
node:
  type: no-parallel
platform:
  arch: amd64
  os: linux
services:
- environment:
    PGDATA: /var/lib/postgresql/data/pgdata
    POSTGRES_DB: grafanatest
    POSTGRES_PASSWORD: grafanatest
    POSTGRES_USER: grafanatest
  image: postgres:12.3-alpine
  name: postgres
  volumes:
  - name: postgres
    path: /var/lib/postgresql/data/pgdata
- environment:
    MYSQL_DATABASE: grafana_tests
    MYSQL_PASSWORD: password
    MYSQL_ROOT_PASSWORD: rootpass
    MYSQL_USER: grafana
  image: mysql:5.6.48
  name: mysql
  volumes:
  - name: mysql
    path: /var/lib/mysql
steps:
- commands:
  - mkdir -p bin
<<<<<<< HEAD
  - curl -fL -o bin/grabpl https://grafana-downloads.storage.googleapis.com/grafana-build-pipeline/at-enterprise-check/grabpl
=======
  - curl -fL -o bin/grabpl https://grafana-downloads.storage.googleapis.com/grafana-build-pipeline/v2.9.33/grabpl
>>>>>>> 7181efd1
  - chmod +x bin/grabpl
  image: byrnedo/alpine-curl:0.1.8
  name: grabpl
- commands:
  - echo $DRONE_RUNNER_NAME
  image: alpine:3.15
  name: identify-runner
- commands:
  - make gen-go
  - ./bin/grabpl gen-version --build-id ${DRONE_BUILD_NUMBER}
  - yarn install --immutable
  image: grafana/build-container:1.5.3
  name: initialize
- commands:
  - apt-get update
  - apt-get install -yq postgresql-client
  - dockerize -wait tcp://postgres:5432 -timeout 120s
  - psql -p 5432 -h postgres -U grafanatest -d grafanatest -f devenv/docker/blocks/postgres_tests/setup.sql
  - go clean -testcache
  - ./bin/grabpl integration-tests --database postgres
  depends_on:
  - grabpl
  environment:
    GRAFANA_TEST_DB: postgres
    PGPASSWORD: grafanatest
    POSTGRES_HOST: postgres
  image: grafana/build-container:1.5.3
  name: postgres-integration-tests
- commands:
  - apt-get update
  - apt-get install -yq default-mysql-client
  - dockerize -wait tcp://mysql:3306 -timeout 120s
  - cat devenv/docker/blocks/mysql_tests/setup.sql | mysql -h mysql -P 3306 -u root
    -prootpass
  - go clean -testcache
  - ./bin/grabpl integration-tests --database mysql
  depends_on:
  - grabpl
  environment:
    GRAFANA_TEST_DB: mysql
    MYSQL_HOST: mysql
  image: grafana/build-container:1.5.3
  name: mysql-integration-tests
trigger:
  ref:
  - refs/heads/v[0-9]*
type: docker
volumes:
- host:
    path: /var/run/docker.sock
  name: docker
- name: postgres
  temp:
    medium: memory
- name: mysql
  temp:
    medium: memory
---
depends_on:
- oss-build-e2e-publish-release-branch
- oss-test-release-branch
- oss-integration-tests-release-branch
kind: pipeline
name: oss-windows-release-branch
platform:
  arch: amd64
  os: windows
  version: "1809"
services: []
steps:
- commands:
  - echo $env:DRONE_RUNNER_NAME
  image: mcr.microsoft.com/windows:1809
  name: identify-runner
- commands:
  - $$ProgressPreference = "SilentlyContinue"
<<<<<<< HEAD
  - Invoke-WebRequest https://grafana-downloads.storage.googleapis.com/grafana-build-pipeline/at-enterprise-check/windows/grabpl.exe
=======
  - Invoke-WebRequest https://grafana-downloads.storage.googleapis.com/grafana-build-pipeline/v2.9.33/windows/grabpl.exe
>>>>>>> 7181efd1
    -OutFile grabpl.exe
  image: grafana/ci-wix:0.1.1
  name: initialize
- commands:
  - $$gcpKey = $$env:GCP_KEY
  - '[System.Text.Encoding]::UTF8.GetString([System.Convert]::FromBase64String($$gcpKey))
    > gcpkey.json'
  - dos2unix gcpkey.json
  - gcloud auth activate-service-account --key-file=gcpkey.json
  - rm gcpkey.json
  - cp C:\App\nssm-2.24.zip .
  depends_on:
  - initialize
  environment:
    GCP_KEY:
      from_secret: gcp_key
    GITHUB_TOKEN:
      from_secret: github_token
    PRERELEASE_BUCKET:
      from_secret: prerelease_bucket
  image: grafana/ci-wix:0.1.1
  name: build-windows-installer
trigger:
  ref:
  - refs/heads/v[0-9]*
type: docker
volumes:
- host:
    path: /var/run/docker.sock
  name: docker
---
clone:
  disable: true
depends_on: []
image_pull_secrets:
- dockerconfigjson
kind: pipeline
name: enterprise-build-e2e-publish-release-branch
node:
  type: no-parallel
platform:
  arch: amd64
  os: linux
services: []
steps:
- commands:
  - mkdir -p bin
<<<<<<< HEAD
  - curl -fL -o bin/grabpl https://grafana-downloads.storage.googleapis.com/grafana-build-pipeline/at-enterprise-check/grabpl
=======
  - curl -fL -o bin/grabpl https://grafana-downloads.storage.googleapis.com/grafana-build-pipeline/v2.9.33/grabpl
>>>>>>> 7181efd1
  - chmod +x bin/grabpl
  image: byrnedo/alpine-curl:0.1.8
  name: grabpl
- commands:
  - echo $DRONE_RUNNER_NAME
  image: alpine:3.15
  name: identify-runner
- commands:
  - git clone "https://$${GITHUB_TOKEN}@github.com/grafana/grafana-enterprise.git"
  - cd grafana-enterprise
  - git checkout ${DRONE_BRANCH}
  environment:
    GITHUB_TOKEN:
      from_secret: github_token
  image: grafana/build-container:1.5.3
  name: clone-enterprise
- commands:
  - mv bin/grabpl /tmp/
  - rmdir bin
  - mv grafana-enterprise /tmp/
  - /tmp/grabpl init-enterprise  /tmp/grafana-enterprise
  - mv /tmp/grafana-enterprise/deployment_tools_config.json deployment_tools_config.json
  - mkdir bin
  - mv /tmp/grabpl bin/
  - make gen-go
  - ./bin/grabpl gen-version --build-id ${DRONE_BUILD_NUMBER}
  - yarn install --immutable
  depends_on:
  - clone-enterprise
  environment: {}
  image: grafana/build-container:1.5.3
  name: initialize
- commands:
  - ./bin/grabpl build-backend --jobs 8 --edition enterprise --build-id ${DRONE_BUILD_NUMBER}
  depends_on:
  - initialize
  environment: {}
  image: grafana/build-container:1.5.3
  name: build-backend
- commands:
  - ./bin/grabpl build-frontend --jobs 8 --edition enterprise --build-id ${DRONE_BUILD_NUMBER}
  depends_on:
  - initialize
  environment:
    NODE_OPTIONS: --max_old_space_size=8192
  image: grafana/build-container:1.5.3
  name: build-frontend
- commands:
  - ./bin/grabpl build-frontend-packages --jobs 8 --edition enterprise --build-id
    ${DRONE_BUILD_NUMBER}
  depends_on:
  - initialize
  environment:
    NODE_OPTIONS: --max_old_space_size=8192
  image: grafana/build-container:1.5.3
  name: build-frontend-packages
- commands:
  - ./bin/grabpl build-plugins --jobs 8 --edition enterprise --sign --signing-admin
  depends_on:
  - initialize
  environment:
    GRAFANA_API_KEY:
      from_secret: grafana_api_key
  image: grafana/build-container:1.5.3
  name: build-plugins
- commands:
  - ./bin/linux-amd64/grafana-cli cue validate-schema --grafana-root .
  depends_on:
  - build-backend
  image: grafana/build-container:1.5.3
  name: validate-scuemata
- commands:
  - '# It is required that the generated Typescript be in sync with the input CUE
    files.'
  - '# To enforce this, the following command will attempt to generate Typescript
    from all'
  - '# appropriate .cue files, then compare with the corresponding (*.gen.ts) file
    the generated'
  - '# code would have been written to. It exits 1 if any diffs are found.'
  - ./bin/linux-amd64/grafana-cli cue gen-ts --grafana-root . --diff
  depends_on:
  - validate-scuemata
  image: grafana/build-container:1.5.3
  name: ensure-cuetsified
- commands:
  - ./bin/grabpl build-backend --jobs 8 --edition enterprise2 --build-id ${DRONE_BUILD_NUMBER}
    --variants linux-amd64
  depends_on:
  - initialize
  environment: {}
  image: grafana/build-container:1.5.3
  name: build-backend-enterprise2
- commands:
  - ./bin/grabpl package --jobs 8 --edition enterprise --build-id ${DRONE_BUILD_NUMBER}
    --sign
  depends_on:
  - build-plugins
  - build-backend
  - build-frontend
  - build-frontend-packages
  - build-backend-enterprise2
  environment:
    GITHUB_TOKEN:
      from_secret: github_token
    GPG_KEY_PASSWORD:
      from_secret: gpg_key_password
    GPG_PRIV_KEY:
      from_secret: gpg_priv_key
    GPG_PUB_KEY:
      from_secret: gpg_pub_key
    GRAFANA_API_KEY:
      from_secret: grafana_api_key
  image: grafana/build-container:1.5.3
  name: package
- commands:
  - ls dist/*.tar.gz*
  - cp dist/*.tar.gz* packaging/docker/
  depends_on:
  - package
  image: grafana/build-container:1.5.3
  name: copy-packages-for-docker
- commands:
  - ./bin/grabpl build-docker --edition enterprise --shouldSave
  depends_on:
  - copy-packages-for-docker
  environment:
    GCP_KEY:
      from_secret: gcp_key
  image: google/cloud-sdk
  name: build-docker-images
  volumes:
  - name: docker
    path: /var/run/docker.sock
- commands:
  - ./bin/grabpl build-docker --edition enterprise --shouldSave --ubuntu
  depends_on:
  - copy-packages-for-docker
  environment:
    GCP_KEY:
      from_secret: gcp_key
  image: google/cloud-sdk
  name: build-docker-images-ubuntu
  volumes:
  - name: docker
    path: /var/run/docker.sock
- commands:
  - ./scripts/grafana-server/start-server
  depends_on:
  - build-plugins
  - build-backend
  - build-frontend
  - build-frontend-packages
  detach: true
  environment:
    ARCH: linux-amd64
    PORT: 3001
    RUNDIR: scripts/grafana-server/tmp-grafana-enterprise
  image: grafana/build-container:1.5.3
  name: grafana-server
- commands:
  - apt-get install -y netcat
  - ./bin/grabpl e2e-tests --port 3001 --suite dashboards-suite --tries 3
  depends_on:
  - grafana-server
  environment:
    HOST: grafana-server
  image: cypress/included:9.5.1-node16.14.0-slim-chrome99-ff97
  name: end-to-end-tests-dashboards-suite
- commands:
  - apt-get install -y netcat
  - ./bin/grabpl e2e-tests --port 3001 --suite smoke-tests-suite --tries 3
  depends_on:
  - grafana-server
  environment:
    HOST: grafana-server
  image: cypress/included:9.5.1-node16.14.0-slim-chrome99-ff97
  name: end-to-end-tests-smoke-tests-suite
- commands:
  - apt-get install -y netcat
  - ./bin/grabpl e2e-tests --port 3001 --suite panels-suite --tries 3
  depends_on:
  - grafana-server
  environment:
    HOST: grafana-server
  image: cypress/included:9.5.1-node16.14.0-slim-chrome99-ff97
  name: end-to-end-tests-panels-suite
- commands:
  - apt-get install -y netcat
  - ./bin/grabpl e2e-tests --port 3001 --suite various-suite --tries 3
  depends_on:
  - grafana-server
  environment:
    HOST: grafana-server
  image: cypress/included:9.5.1-node16.14.0-slim-chrome99-ff97
  name: end-to-end-tests-various-suite
- commands:
  - apt-get update
  - apt-get install -yq zip
  - ls -lah ./e2e
  - find ./e2e -type f -name "*.mp4"
  - printenv GCP_GRAFANA_UPLOAD_ARTIFACTS_KEY > /tmp/gcpkey_upload_artifacts.json
  - gcloud auth activate-service-account --key-file=/tmp/gcpkey_upload_artifacts.json
  - find ./e2e -type f -name "*spec.ts.mp4" | zip e2e/videos.zip -@
  - gsutil cp e2e/videos.zip gs://$${E2E_TEST_ARTIFACTS_BUCKET}/${DRONE_BUILD_NUMBER}/artifacts/videos/videos.zip
  - export E2E_ARTIFACTS_VIDEO_ZIP=https://storage.googleapis.com/$${E2E_TEST_ARTIFACTS_BUCKET}/${DRONE_BUILD_NUMBER}/artifacts/videos/videos.zip
  - 'echo "E2E Test artifacts uploaded to: $${E2E_ARTIFACTS_VIDEO_ZIP}"'
  - 'curl -X POST https://api.github.com/repos/${DRONE_REPO}/statuses/${DRONE_COMMIT_SHA}
    -H "Authorization: token $${GITHUB_TOKEN}" -d "{\"state\":\"success\",\"target_url\":\"$${E2E_ARTIFACTS_VIDEO_ZIP}\",
    \"description\": \"Click on the details to download e2e recording videos\", \"context\":
    \"e2e_artifacts\"}"'
  depends_on:
  - end-to-end-tests-dashboards-suite
  - end-to-end-tests-panels-suite
  - end-to-end-tests-smoke-tests-suite
  - end-to-end-tests-various-suite
  environment:
    E2E_TEST_ARTIFACTS_BUCKET: releng-pipeline-artifacts-dev
    GCP_GRAFANA_UPLOAD_ARTIFACTS_KEY:
      from_secret: gcp_upload_artifacts_key
    GITHUB_TOKEN:
      from_secret: github_token
  image: google/cloud-sdk:367.0.0
  name: e2e-tests-artifacts-upload
  when:
    status:
    - success
    - failure
- commands:
  - yarn storybook:build
  - ./bin/grabpl verify-storybook
  depends_on:
  - build-frontend
  - build-frontend-packages
  environment:
    NODE_OPTIONS: --max_old_space_size=4096
  image: grafana/build-container:1.5.3
  name: build-storybook
- commands:
  - ./bin/grabpl upload-cdn --edition enterprise --src-bucket "grafana-static-assets"
  depends_on:
  - package
  environment:
    GCP_KEY:
      from_secret: gcp_key
    PRERELEASE_BUCKET:
      from_secret: prerelease_bucket
  image: grafana/grafana-ci-deploy:1.3.1
  name: upload-cdn-assets
  when:
    repo:
    - grafana/grafana
- commands:
  - ./bin/grabpl upload-packages --edition enterprise --packages-bucket grafana-downloads
  depends_on:
  - package
  environment:
    GCP_KEY:
      from_secret: gcp_key
    PRERELEASE_BUCKET:
      from_secret: prerelease_bucket
  image: grafana/grafana-ci-deploy:1.3.1
  name: upload-packages
  when:
    repo:
    - grafana/grafana
- commands:
  - ./bin/grabpl package --jobs 8 --edition enterprise2 --build-id ${DRONE_BUILD_NUMBER}
    --variants linux-amd64 --sign
  depends_on:
  - build-plugins
  - build-backend
  - build-frontend
  - build-frontend-packages
  - build-backend-enterprise2
  environment:
    GITHUB_TOKEN:
      from_secret: github_token
    GPG_KEY_PASSWORD:
      from_secret: gpg_key_password
    GPG_PRIV_KEY:
      from_secret: gpg_priv_key
    GPG_PUB_KEY:
      from_secret: gpg_pub_key
    GRAFANA_API_KEY:
      from_secret: grafana_api_key
  image: grafana/build-container:1.5.3
  name: package-enterprise2
- commands:
  - ./bin/grabpl upload-cdn --edition enterprise2 --src-bucket "grafana-static-assets"
  depends_on:
  - package-enterprise2
  environment:
    GCP_KEY:
      from_secret: gcp_key
    PRERELEASE_BUCKET:
      from_secret: prerelease_bucket
  image: grafana/grafana-ci-deploy:1.3.1
  name: upload-cdn-assets-enterprise2
- commands:
  - ./bin/grabpl upload-packages --edition enterprise2 --packages-bucket grafana-downloads-enterprise2
  depends_on:
  - package-enterprise2
  environment:
    GCP_KEY:
      from_secret: gcp_key
    PRERELEASE_BUCKET:
      from_secret: prerelease_bucket
  image: grafana/grafana-ci-deploy:1.3.1
  name: upload-packages-enterprise2
trigger:
  ref:
  - refs/heads/v[0-9]*
type: docker
volumes:
- host:
    path: /var/run/docker.sock
  name: docker
- name: postgres
  temp:
    medium: memory
- name: mysql
  temp:
    medium: memory
---
clone:
  disable: true
depends_on: []
image_pull_secrets:
- dockerconfigjson
kind: pipeline
name: enterprise-test-release-branch
node:
  type: no-parallel
platform:
  arch: amd64
  os: linux
services: []
steps:
- commands:
  - mkdir -p bin
<<<<<<< HEAD
  - curl -fL -o bin/grabpl https://grafana-downloads.storage.googleapis.com/grafana-build-pipeline/at-enterprise-check/grabpl
=======
  - curl -fL -o bin/grabpl https://grafana-downloads.storage.googleapis.com/grafana-build-pipeline/v2.9.33/grabpl
>>>>>>> 7181efd1
  - chmod +x bin/grabpl
  image: byrnedo/alpine-curl:0.1.8
  name: grabpl
- commands:
  - echo $DRONE_RUNNER_NAME
  image: alpine:3.15
  name: identify-runner
- commands:
  - git clone "https://$${GITHUB_TOKEN}@github.com/grafana/grafana-enterprise.git"
  - cd grafana-enterprise
  - git checkout ${DRONE_BRANCH}
  environment:
    GITHUB_TOKEN:
      from_secret: github_token
  image: grafana/build-container:1.5.3
  name: clone-enterprise
- commands:
  - mv bin/grabpl /tmp/
  - rmdir bin
  - mv grafana-enterprise /tmp/
  - /tmp/grabpl init-enterprise  /tmp/grafana-enterprise
  - mv /tmp/grafana-enterprise/deployment_tools_config.json deployment_tools_config.json
  - mkdir bin
  - mv /tmp/grabpl bin/
  - make gen-go
  - ./bin/grabpl gen-version --build-id ${DRONE_BUILD_NUMBER}
  - yarn install --immutable
  depends_on:
  - clone-enterprise
  environment: {}
  image: grafana/build-container:1.5.3
  name: initialize
- commands:
  - |-
    echo -e "unknwon
    referer
    errorstring
    eror
    iam
    wan" > words_to_ignore.txt
  - codespell -I words_to_ignore.txt docs/
  - rm words_to_ignore.txt
  depends_on:
  - initialize
  image: grafana/build-container:1.5.3
  name: codespell
- commands:
  - ./bin/grabpl shellcheck
  depends_on:
  - initialize
  image: grafana/build-container:1.5.3
  name: shellcheck
- commands:
  - ./bin/grabpl lint-backend --edition enterprise
  depends_on:
  - initialize
  environment:
    CGO_ENABLED: "1"
  image: grafana/build-container:1.5.3
  name: lint-backend
- commands:
  - yarn run prettier:check
  - yarn run lint
  - yarn run i18n:compile
  - yarn run typecheck
  depends_on:
  - initialize
  environment:
    TEST_MAX_WORKERS: 50%
  image: grafana/build-container:1.5.3
  name: lint-frontend
- commands:
  - ./bin/grabpl test-backend --edition enterprise
  depends_on:
  - initialize
  image: grafana/build-container:1.5.3
  name: test-backend
- commands:
  - ./bin/grabpl integration-tests --edition enterprise
  depends_on:
  - initialize
  image: grafana/build-container:1.5.3
  name: test-backend-integration
- commands:
  - yarn run ci:test-frontend
  depends_on:
  - initialize
  environment:
    TEST_MAX_WORKERS: 50%
  image: grafana/build-container:1.5.3
  name: test-frontend
- commands:
  - ./bin/grabpl lint-backend --edition enterprise2
  depends_on:
  - initialize
  environment:
    CGO_ENABLED: "1"
  image: grafana/build-container:1.5.3
  name: lint-backend-enterprise2
- commands:
  - ./bin/grabpl test-backend --edition enterprise2
  depends_on:
  - initialize
  image: grafana/build-container:1.5.3
  name: test-backend-enterprise2
- commands:
  - ./bin/grabpl integration-tests --edition enterprise2
  depends_on:
  - initialize
  image: grafana/build-container:1.5.3
  name: test-backend-integration-enterprise2
trigger:
  ref:
  - refs/heads/v[0-9]*
type: docker
volumes:
- host:
    path: /var/run/docker.sock
  name: docker
---
clone:
  disable: true
depends_on: []
image_pull_secrets:
- dockerconfigjson
kind: pipeline
name: enterprise-integration-tests-release-branch
node:
  type: no-parallel
platform:
  arch: amd64
  os: linux
services:
- environment:
    PGDATA: /var/lib/postgresql/data/pgdata
    POSTGRES_DB: grafanatest
    POSTGRES_PASSWORD: grafanatest
    POSTGRES_USER: grafanatest
  image: postgres:12.3-alpine
  name: postgres
  volumes:
  - name: postgres
    path: /var/lib/postgresql/data/pgdata
- environment:
    MYSQL_DATABASE: grafana_tests
    MYSQL_PASSWORD: password
    MYSQL_ROOT_PASSWORD: rootpass
    MYSQL_USER: grafana
  image: mysql:5.6.48
  name: mysql
  volumes:
  - name: mysql
    path: /var/lib/mysql
- environment: {}
  image: redis:6.2.1-alpine
  name: redis
- environment: {}
  image: memcached:1.6.9-alpine
  name: memcached
steps:
- commands:
  - mkdir -p bin
<<<<<<< HEAD
  - curl -fL -o bin/grabpl https://grafana-downloads.storage.googleapis.com/grafana-build-pipeline/at-enterprise-check/grabpl
=======
  - curl -fL -o bin/grabpl https://grafana-downloads.storage.googleapis.com/grafana-build-pipeline/v2.9.33/grabpl
>>>>>>> 7181efd1
  - chmod +x bin/grabpl
  image: byrnedo/alpine-curl:0.1.8
  name: grabpl
- commands:
  - echo $DRONE_RUNNER_NAME
  image: alpine:3.15
  name: identify-runner
- commands:
  - git clone "https://$${GITHUB_TOKEN}@github.com/grafana/grafana-enterprise.git"
  - cd grafana-enterprise
  - git checkout ${DRONE_BRANCH}
  environment:
    GITHUB_TOKEN:
      from_secret: github_token
  image: grafana/build-container:1.5.3
  name: clone-enterprise
- commands:
  - mv bin/grabpl /tmp/
  - rmdir bin
  - mv grafana-enterprise /tmp/
  - /tmp/grabpl init-enterprise  /tmp/grafana-enterprise
  - mv /tmp/grafana-enterprise/deployment_tools_config.json deployment_tools_config.json
  - mkdir bin
  - mv /tmp/grabpl bin/
  - make gen-go
  - ./bin/grabpl gen-version --build-id ${DRONE_BUILD_NUMBER}
  - yarn install --immutable
  depends_on:
  - clone-enterprise
  environment: {}
  image: grafana/build-container:1.5.3
  name: initialize
- commands:
  - apt-get update
  - apt-get install -yq postgresql-client
  - dockerize -wait tcp://postgres:5432 -timeout 120s
  - psql -p 5432 -h postgres -U grafanatest -d grafanatest -f devenv/docker/blocks/postgres_tests/setup.sql
  - go clean -testcache
  - ./bin/grabpl integration-tests --database postgres
  depends_on:
  - initialize
  environment:
    GRAFANA_TEST_DB: postgres
    PGPASSWORD: grafanatest
    POSTGRES_HOST: postgres
  image: grafana/build-container:1.5.3
  name: postgres-integration-tests
- commands:
  - apt-get update
  - apt-get install -yq default-mysql-client
  - dockerize -wait tcp://mysql:3306 -timeout 120s
  - cat devenv/docker/blocks/mysql_tests/setup.sql | mysql -h mysql -P 3306 -u root
    -prootpass
  - go clean -testcache
  - ./bin/grabpl integration-tests --database mysql
  depends_on:
  - initialize
  environment:
    GRAFANA_TEST_DB: mysql
    MYSQL_HOST: mysql
  image: grafana/build-container:1.5.3
  name: mysql-integration-tests
- commands:
  - dockerize -wait tcp://redis:6379/0 -timeout 120s
  - ./bin/grabpl integration-tests
  depends_on:
  - initialize
  environment:
    REDIS_URL: redis://redis:6379/0
  image: grafana/build-container:1.5.3
  name: redis-integration-tests
- commands:
  - dockerize -wait tcp://memcached:11211 -timeout 120s
  - ./bin/grabpl integration-tests
  depends_on:
  - initialize
  environment:
    MEMCACHED_HOSTS: memcached:11211
  image: grafana/build-container:1.5.3
  name: memcached-integration-tests
trigger:
  ref:
  - refs/heads/v[0-9]*
type: docker
volumes:
- host:
    path: /var/run/docker.sock
  name: docker
- name: postgres
  temp:
    medium: memory
- name: mysql
  temp:
    medium: memory
---
clone:
  disable: true
depends_on:
- enterprise-build-e2e-publish-release-branch
- enterprise-test-release-branch
- enterprise-integration-tests-release-branch
image_pull_secrets:
- dockerconfigjson
kind: pipeline
name: enterprise-windows-release-branch
platform:
  arch: amd64
  os: windows
  version: "1809"
services: []
steps:
- commands:
  - echo $env:DRONE_RUNNER_NAME
  image: mcr.microsoft.com/windows:1809
  name: identify-runner
- commands:
  - $$ProgressPreference = "SilentlyContinue"
<<<<<<< HEAD
  - Invoke-WebRequest https://grafana-downloads.storage.googleapis.com/grafana-build-pipeline/at-enterprise-check/windows/grabpl.exe
=======
  - Invoke-WebRequest https://grafana-downloads.storage.googleapis.com/grafana-build-pipeline/v2.9.33/windows/grabpl.exe
>>>>>>> 7181efd1
    -OutFile grabpl.exe
  - git clone "https://$$env:GITHUB_TOKEN@github.com/grafana/grafana-enterprise.git"
  - cd grafana-enterprise
  - git checkout $$env:DRONE_BRANCH
  environment:
    GITHUB_TOKEN:
      from_secret: github_token
  image: grafana/ci-wix:0.1.1
  name: clone
- commands:
  - cp -r grafana-enterprise C:\App\grafana-enterprise
  - rm -r -force grafana-enterprise
  - cp grabpl.exe C:\App\grabpl.exe
  - rm -force grabpl.exe
  - C:\App\grabpl.exe init-enterprise --github-token $$env:GITHUB_TOKEN C:\App\grafana-enterprise
  - cp C:\App\grabpl.exe grabpl.exe
  depends_on:
  - clone
  environment:
    GITHUB_TOKEN:
      from_secret: github_token
  image: grafana/ci-wix:0.1.1
  name: initialize
- commands:
  - $$gcpKey = $$env:GCP_KEY
  - '[System.Text.Encoding]::UTF8.GetString([System.Convert]::FromBase64String($$gcpKey))
    > gcpkey.json'
  - dos2unix gcpkey.json
  - gcloud auth activate-service-account --key-file=gcpkey.json
  - rm gcpkey.json
  - cp C:\App\nssm-2.24.zip .
  depends_on:
  - initialize
  environment:
    GCP_KEY:
      from_secret: gcp_key
    GITHUB_TOKEN:
      from_secret: github_token
    PRERELEASE_BUCKET:
      from_secret: prerelease_bucket
  image: grafana/ci-wix:0.1.1
  name: build-windows-installer
trigger:
  ref:
  - refs/heads/v[0-9]*
type: docker
volumes:
- host:
    path: /var/run/docker.sock
  name: docker
---
kind: pipeline
name: scan-grafana/grafana:latest-image
platform:
  arch: amd64
  os: linux
steps:
- commands:
  - trivy --exit-code 0 --severity UNKNOWN,LOW,MEDIUM grafana/grafana:latest
  image: aquasec/trivy:0.21.0
  name: scan-unkown-low-medium-vulnerabilities
- commands:
  - trivy --exit-code 1 --severity HIGH,CRITICAL grafana/grafana:latest
  image: aquasec/trivy:0.21.0
  name: scan-high-critical-vulnerabilities
- image: plugins/slack
  name: slack-notify-failure
  settings:
    channel: grafana-backend-ops
    template: 'Nightly docker image scan job for grafana/grafana:latest failed: {{build.link}}'
    webhook:
      from_secret: slack_webhook_backend
  when:
    status: failure
trigger:
  cron: nightly
  event: cron
type: docker
---
kind: pipeline
name: scan-grafana/grafana:main-image
platform:
  arch: amd64
  os: linux
steps:
- commands:
  - trivy --exit-code 0 --severity UNKNOWN,LOW,MEDIUM grafana/grafana:main
  image: aquasec/trivy:0.21.0
  name: scan-unkown-low-medium-vulnerabilities
- commands:
  - trivy --exit-code 1 --severity HIGH,CRITICAL grafana/grafana:main
  image: aquasec/trivy:0.21.0
  name: scan-high-critical-vulnerabilities
- image: plugins/slack
  name: slack-notify-failure
  settings:
    channel: grafana-backend-ops
    template: 'Nightly docker image scan job for grafana/grafana:main failed: {{build.link}}'
    webhook:
      from_secret: slack_webhook_backend
  when:
    status: failure
trigger:
  cron: nightly
  event: cron
type: docker
---
kind: pipeline
name: scan-grafana/grafana:latest-ubuntu-image
platform:
  arch: amd64
  os: linux
steps:
- commands:
  - trivy --exit-code 0 --severity UNKNOWN,LOW,MEDIUM grafana/grafana:latest-ubuntu
  image: aquasec/trivy:0.21.0
  name: scan-unkown-low-medium-vulnerabilities
- commands:
  - trivy --exit-code 1 --severity HIGH,CRITICAL grafana/grafana:latest-ubuntu
  image: aquasec/trivy:0.21.0
  name: scan-high-critical-vulnerabilities
- image: plugins/slack
  name: slack-notify-failure
  settings:
    channel: grafana-backend-ops
    template: 'Nightly docker image scan job for grafana/grafana:latest-ubuntu failed:
      {{build.link}}'
    webhook:
      from_secret: slack_webhook_backend
  when:
    status: failure
trigger:
  cron: nightly
  event: cron
type: docker
---
kind: pipeline
name: scan-grafana/grafana:main-ubuntu-image
platform:
  arch: amd64
  os: linux
steps:
- commands:
  - trivy --exit-code 0 --severity UNKNOWN,LOW,MEDIUM grafana/grafana:main-ubuntu
  image: aquasec/trivy:0.21.0
  name: scan-unkown-low-medium-vulnerabilities
- commands:
  - trivy --exit-code 1 --severity HIGH,CRITICAL grafana/grafana:main-ubuntu
  image: aquasec/trivy:0.21.0
  name: scan-high-critical-vulnerabilities
- image: plugins/slack
  name: slack-notify-failure
  settings:
    channel: grafana-backend-ops
    template: 'Nightly docker image scan job for grafana/grafana:main-ubuntu failed:
      {{build.link}}'
    webhook:
      from_secret: slack_webhook_backend
  when:
    status: failure
trigger:
  cron: nightly
  event: cron
type: docker
---
get:
  name: .dockerconfigjson
  path: secret/data/common/gcr
kind: secret
name: dockerconfigjson
---
get:
  name: pat
  path: infra/data/ci/github/grafanabot
kind: secret
name: github_token
---
get:
  name: machine-user-token
  path: infra/data/ci/drone
kind: secret
name: drone_token
---
get:
  name: bucket
  path: infra/data/ci/grafana/prerelease
kind: secret
name: prerelease_bucket
---
get:
  name: credentials.json
  path: infra/data/ci/grafana/releng/artifacts-uploader-service-account
kind: secret
name: gcp_upload_artifacts_key
---
kind: signature
<<<<<<< HEAD
hmac: 17f1c8ed4147db732269c564fecb98f9a7a7259e90699fe33a17dc24dccd7ed0
=======
hmac: bc16f36771e14d7c3e167893a48406c750165f049e851641e90c71af4b3d9dd7
>>>>>>> 7181efd1

...<|MERGE_RESOLUTION|>--- conflicted
+++ resolved
@@ -11,11 +11,7 @@
 steps:
 - commands:
   - mkdir -p bin
-<<<<<<< HEAD
   - curl -fL -o bin/grabpl https://grafana-downloads.storage.googleapis.com/grafana-build-pipeline/at-enterprise-check/grabpl
-=======
-  - curl -fL -o bin/grabpl https://grafana-downloads.storage.googleapis.com/grafana-build-pipeline/v2.9.33/grabpl
->>>>>>> 7181efd1
   - chmod +x bin/grabpl
   image: byrnedo/alpine-curl:0.1.8
   name: grabpl
@@ -118,11 +114,7 @@
 steps:
 - commands:
   - mkdir -p bin
-<<<<<<< HEAD
   - curl -fL -o bin/grabpl https://grafana-downloads.storage.googleapis.com/grafana-build-pipeline/at-enterprise-check/grabpl
-=======
-  - curl -fL -o bin/grabpl https://grafana-downloads.storage.googleapis.com/grafana-build-pipeline/v2.9.33/grabpl
->>>>>>> 7181efd1
   - chmod +x bin/grabpl
   image: byrnedo/alpine-curl:0.1.8
   name: grabpl
@@ -376,11 +368,7 @@
 steps:
 - commands:
   - mkdir -p bin
-<<<<<<< HEAD
   - curl -fL -o bin/grabpl https://grafana-downloads.storage.googleapis.com/grafana-build-pipeline/at-enterprise-check/grabpl
-=======
-  - curl -fL -o bin/grabpl https://grafana-downloads.storage.googleapis.com/grafana-build-pipeline/v2.9.33/grabpl
->>>>>>> 7181efd1
   - chmod +x bin/grabpl
   image: byrnedo/alpine-curl:0.1.8
   name: grabpl
@@ -444,11 +432,7 @@
 steps:
 - commands:
   - mkdir -p bin
-<<<<<<< HEAD
   - curl -fL -o bin/grabpl https://grafana-downloads.storage.googleapis.com/grafana-build-pipeline/at-enterprise-check/grabpl
-=======
-  - curl -fL -o bin/grabpl https://grafana-downloads.storage.googleapis.com/grafana-build-pipeline/v2.9.33/grabpl
->>>>>>> 7181efd1
   - chmod +x bin/grabpl
   image: byrnedo/alpine-curl:0.1.8
   name: grabpl
@@ -531,11 +515,7 @@
 steps:
 - commands:
   - mkdir -p bin
-<<<<<<< HEAD
   - curl -fL -o bin/grabpl https://grafana-downloads.storage.googleapis.com/grafana-build-pipeline/at-enterprise-check/grabpl
-=======
-  - curl -fL -o bin/grabpl https://grafana-downloads.storage.googleapis.com/grafana-build-pipeline/v2.9.33/grabpl
->>>>>>> 7181efd1
   - chmod +x bin/grabpl
   image: byrnedo/alpine-curl:0.1.8
   name: grabpl
@@ -615,11 +595,7 @@
 steps:
 - commands:
   - mkdir -p bin
-<<<<<<< HEAD
   - curl -fL -o bin/grabpl https://grafana-downloads.storage.googleapis.com/grafana-build-pipeline/at-enterprise-check/grabpl
-=======
-  - curl -fL -o bin/grabpl https://grafana-downloads.storage.googleapis.com/grafana-build-pipeline/v2.9.33/grabpl
->>>>>>> 7181efd1
   - chmod +x bin/grabpl
   image: byrnedo/alpine-curl:0.1.8
   name: grabpl
@@ -720,11 +696,7 @@
 steps:
 - commands:
   - mkdir -p bin
-<<<<<<< HEAD
   - curl -fL -o bin/grabpl https://grafana-downloads.storage.googleapis.com/grafana-build-pipeline/at-enterprise-check/grabpl
-=======
-  - curl -fL -o bin/grabpl https://grafana-downloads.storage.googleapis.com/grafana-build-pipeline/v2.9.33/grabpl
->>>>>>> 7181efd1
   - chmod +x bin/grabpl
   image: byrnedo/alpine-curl:0.1.8
   name: grabpl
@@ -1150,11 +1122,7 @@
 steps:
 - commands:
   - mkdir -p bin
-<<<<<<< HEAD
   - curl -fL -o bin/grabpl https://grafana-downloads.storage.googleapis.com/grafana-build-pipeline/at-enterprise-check/grabpl
-=======
-  - curl -fL -o bin/grabpl https://grafana-downloads.storage.googleapis.com/grafana-build-pipeline/v2.9.33/grabpl
->>>>>>> 7181efd1
   - chmod +x bin/grabpl
   image: byrnedo/alpine-curl:0.1.8
   name: grabpl
@@ -1222,11 +1190,7 @@
   name: identify-runner
 - commands:
   - $$ProgressPreference = "SilentlyContinue"
-<<<<<<< HEAD
   - Invoke-WebRequest https://grafana-downloads.storage.googleapis.com/grafana-build-pipeline/at-enterprise-check/windows/grabpl.exe
-=======
-  - Invoke-WebRequest https://grafana-downloads.storage.googleapis.com/grafana-build-pipeline/v2.9.33/windows/grabpl.exe
->>>>>>> 7181efd1
     -OutFile grabpl.exe
   image: grafana/ci-wix:0.1.1
   name: initialize
@@ -1313,11 +1277,7 @@
 steps:
 - commands:
   - mkdir -p bin
-<<<<<<< HEAD
   - curl -fL -o bin/grabpl https://grafana-downloads.storage.googleapis.com/grafana-build-pipeline/at-enterprise-check/grabpl
-=======
-  - curl -fL -o bin/grabpl https://grafana-downloads.storage.googleapis.com/grafana-build-pipeline/v2.9.33/grabpl
->>>>>>> 7181efd1
   - chmod +x bin/grabpl
   image: byrnedo/alpine-curl:0.1.8
   name: grabpl
@@ -1401,11 +1361,7 @@
 steps:
 - commands:
   - mkdir -p bin
-<<<<<<< HEAD
   - curl -fL -o bin/grabpl https://grafana-downloads.storage.googleapis.com/grafana-build-pipeline/at-enterprise-check/grabpl
-=======
-  - curl -fL -o bin/grabpl https://grafana-downloads.storage.googleapis.com/grafana-build-pipeline/v2.9.33/grabpl
->>>>>>> 7181efd1
   - chmod +x bin/grabpl
   image: byrnedo/alpine-curl:0.1.8
   name: grabpl
@@ -1707,11 +1663,7 @@
 steps:
 - commands:
   - mkdir -p bin
-<<<<<<< HEAD
   - curl -fL -o bin/grabpl https://grafana-downloads.storage.googleapis.com/grafana-build-pipeline/at-enterprise-check/grabpl
-=======
-  - curl -fL -o bin/grabpl https://grafana-downloads.storage.googleapis.com/grafana-build-pipeline/v2.9.33/grabpl
->>>>>>> 7181efd1
   - chmod +x bin/grabpl
   image: byrnedo/alpine-curl:0.1.8
   name: grabpl
@@ -1832,11 +1784,7 @@
 steps:
 - commands:
   - mkdir -p bin
-<<<<<<< HEAD
   - curl -fL -o bin/grabpl https://grafana-downloads.storage.googleapis.com/grafana-build-pipeline/at-enterprise-check/grabpl
-=======
-  - curl -fL -o bin/grabpl https://grafana-downloads.storage.googleapis.com/grafana-build-pipeline/v2.9.33/grabpl
->>>>>>> 7181efd1
   - chmod +x bin/grabpl
   image: byrnedo/alpine-curl:0.1.8
   name: grabpl
@@ -1920,11 +1868,7 @@
   name: identify-runner
 - commands:
   - $$ProgressPreference = "SilentlyContinue"
-<<<<<<< HEAD
   - Invoke-WebRequest https://grafana-downloads.storage.googleapis.com/grafana-build-pipeline/at-enterprise-check/windows/grabpl.exe
-=======
-  - Invoke-WebRequest https://grafana-downloads.storage.googleapis.com/grafana-build-pipeline/v2.9.33/windows/grabpl.exe
->>>>>>> 7181efd1
     -OutFile grabpl.exe
   image: grafana/ci-wix:0.1.1
   name: initialize
@@ -1983,11 +1927,7 @@
 steps:
 - commands:
   - mkdir -p bin
-<<<<<<< HEAD
   - curl -fL -o bin/grabpl https://grafana-downloads.storage.googleapis.com/grafana-build-pipeline/at-enterprise-check/grabpl
-=======
-  - curl -fL -o bin/grabpl https://grafana-downloads.storage.googleapis.com/grafana-build-pipeline/v2.9.33/grabpl
->>>>>>> 7181efd1
   - chmod +x bin/grabpl
   image: byrnedo/alpine-curl:0.1.8
   name: grabpl
@@ -2341,11 +2281,7 @@
 steps:
 - commands:
   - mkdir -p bin
-<<<<<<< HEAD
   - curl -fL -o bin/grabpl https://grafana-downloads.storage.googleapis.com/grafana-build-pipeline/at-enterprise-check/grabpl
-=======
-  - curl -fL -o bin/grabpl https://grafana-downloads.storage.googleapis.com/grafana-build-pipeline/v2.9.33/grabpl
->>>>>>> 7181efd1
   - chmod +x bin/grabpl
   image: byrnedo/alpine-curl:0.1.8
   name: grabpl
@@ -2518,11 +2454,7 @@
 steps:
 - commands:
   - mkdir -p bin
-<<<<<<< HEAD
   - curl -fL -o bin/grabpl https://grafana-downloads.storage.googleapis.com/grafana-build-pipeline/at-enterprise-check/grabpl
-=======
-  - curl -fL -o bin/grabpl https://grafana-downloads.storage.googleapis.com/grafana-build-pipeline/v2.9.33/grabpl
->>>>>>> 7181efd1
   - chmod +x bin/grabpl
   image: byrnedo/alpine-curl:0.1.8
   name: grabpl
@@ -2650,11 +2582,7 @@
   name: identify-runner
 - commands:
   - $$ProgressPreference = "SilentlyContinue"
-<<<<<<< HEAD
   - Invoke-WebRequest https://grafana-downloads.storage.googleapis.com/grafana-build-pipeline/at-enterprise-check/windows/grabpl.exe
-=======
-  - Invoke-WebRequest https://grafana-downloads.storage.googleapis.com/grafana-build-pipeline/v2.9.33/windows/grabpl.exe
->>>>>>> 7181efd1
     -OutFile grabpl.exe
   - git clone "https://$$env:GITHUB_TOKEN@github.com/grafana/grafana-enterprise.git"
   - cd grafana-enterprise
@@ -2729,11 +2657,7 @@
 steps:
 - commands:
   - mkdir -p bin
-<<<<<<< HEAD
   - curl -fL -o bin/grabpl https://grafana-downloads.storage.googleapis.com/grafana-build-pipeline/at-enterprise-check/grabpl
-=======
-  - curl -fL -o bin/grabpl https://grafana-downloads.storage.googleapis.com/grafana-build-pipeline/v2.9.33/grabpl
->>>>>>> 7181efd1
   - chmod +x bin/grabpl
   image: byrnedo/alpine-curl:0.1.8
   name: grabpl
@@ -2811,11 +2735,7 @@
 steps:
 - commands:
   - mkdir -p bin
-<<<<<<< HEAD
   - curl -fL -o bin/grabpl https://grafana-downloads.storage.googleapis.com/grafana-build-pipeline/at-enterprise-check/grabpl
-=======
-  - curl -fL -o bin/grabpl https://grafana-downloads.storage.googleapis.com/grafana-build-pipeline/v2.9.33/grabpl
->>>>>>> 7181efd1
   - chmod +x bin/grabpl
   image: byrnedo/alpine-curl:0.1.8
   name: grabpl
@@ -2876,11 +2796,7 @@
 steps:
 - commands:
   - mkdir -p bin
-<<<<<<< HEAD
   - curl -fL -o bin/grabpl https://grafana-downloads.storage.googleapis.com/grafana-build-pipeline/at-enterprise-check/grabpl
-=======
-  - curl -fL -o bin/grabpl https://grafana-downloads.storage.googleapis.com/grafana-build-pipeline/v2.9.33/grabpl
->>>>>>> 7181efd1
   - chmod +x bin/grabpl
   image: byrnedo/alpine-curl:0.1.8
   name: grabpl
@@ -2959,11 +2875,7 @@
 steps:
 - commands:
   - mkdir -p bin
-<<<<<<< HEAD
   - curl -fL -o bin/grabpl https://grafana-downloads.storage.googleapis.com/grafana-build-pipeline/at-enterprise-check/grabpl
-=======
-  - curl -fL -o bin/grabpl https://grafana-downloads.storage.googleapis.com/grafana-build-pipeline/v2.9.33/grabpl
->>>>>>> 7181efd1
   - chmod +x bin/grabpl
   image: byrnedo/alpine-curl:0.1.8
   name: grabpl
@@ -3025,11 +2937,7 @@
 steps:
 - commands:
   - mkdir -p bin
-<<<<<<< HEAD
   - curl -fL -o bin/grabpl https://grafana-downloads.storage.googleapis.com/grafana-build-pipeline/at-enterprise-check/grabpl
-=======
-  - curl -fL -o bin/grabpl https://grafana-downloads.storage.googleapis.com/grafana-build-pipeline/v2.9.33/grabpl
->>>>>>> 7181efd1
   - chmod +x bin/grabpl
   image: byrnedo/alpine-curl:0.1.8
   name: grabpl
@@ -3067,11 +2975,7 @@
 steps:
 - commands:
   - mkdir -p bin
-<<<<<<< HEAD
   - curl -fL -o bin/grabpl https://grafana-downloads.storage.googleapis.com/grafana-build-pipeline/at-enterprise-check/grabpl
-=======
-  - curl -fL -o bin/grabpl https://grafana-downloads.storage.googleapis.com/grafana-build-pipeline/v2.9.33/grabpl
->>>>>>> 7181efd1
   - chmod +x bin/grabpl
   image: byrnedo/alpine-curl:0.1.8
   name: grabpl
@@ -3120,11 +3024,7 @@
   name: initialize
 - commands:
   - mkdir -p bin
-<<<<<<< HEAD
   - curl -fL -o bin/grabpl https://grafana-downloads.storage.googleapis.com/grafana-build-pipeline/at-enterprise-check/grabpl
-=======
-  - curl -fL -o bin/grabpl https://grafana-downloads.storage.googleapis.com/grafana-build-pipeline/v2.9.33/grabpl
->>>>>>> 7181efd1
   - chmod +x bin/grabpl
   image: byrnedo/alpine-curl:0.1.8
   name: grabpl
@@ -3174,11 +3074,7 @@
 steps:
 - commands:
   - mkdir -p bin
-<<<<<<< HEAD
   - curl -fL -o bin/grabpl https://grafana-downloads.storage.googleapis.com/grafana-build-pipeline/at-enterprise-check/grabpl
-=======
-  - curl -fL -o bin/grabpl https://grafana-downloads.storage.googleapis.com/grafana-build-pipeline/v2.9.33/grabpl
->>>>>>> 7181efd1
   - chmod +x bin/grabpl
   image: byrnedo/alpine-curl:0.1.8
   name: grabpl
@@ -3241,11 +3137,7 @@
 steps:
 - commands:
   - mkdir -p bin
-<<<<<<< HEAD
   - curl -fL -o bin/grabpl https://grafana-downloads.storage.googleapis.com/grafana-build-pipeline/at-enterprise-check/grabpl
-=======
-  - curl -fL -o bin/grabpl https://grafana-downloads.storage.googleapis.com/grafana-build-pipeline/v2.9.33/grabpl
->>>>>>> 7181efd1
   - chmod +x bin/grabpl
   image: byrnedo/alpine-curl:0.1.8
   name: grabpl
@@ -3510,11 +3402,7 @@
 steps:
 - commands:
   - mkdir -p bin
-<<<<<<< HEAD
   - curl -fL -o bin/grabpl https://grafana-downloads.storage.googleapis.com/grafana-build-pipeline/at-enterprise-check/grabpl
-=======
-  - curl -fL -o bin/grabpl https://grafana-downloads.storage.googleapis.com/grafana-build-pipeline/v2.9.33/grabpl
->>>>>>> 7181efd1
   - chmod +x bin/grabpl
   image: byrnedo/alpine-curl:0.1.8
   name: grabpl
@@ -3628,11 +3516,7 @@
 steps:
 - commands:
   - mkdir -p bin
-<<<<<<< HEAD
   - curl -fL -o bin/grabpl https://grafana-downloads.storage.googleapis.com/grafana-build-pipeline/at-enterprise-check/grabpl
-=======
-  - curl -fL -o bin/grabpl https://grafana-downloads.storage.googleapis.com/grafana-build-pipeline/v2.9.33/grabpl
->>>>>>> 7181efd1
   - chmod +x bin/grabpl
   image: byrnedo/alpine-curl:0.1.8
   name: grabpl
@@ -3709,11 +3593,7 @@
   name: identify-runner
 - commands:
   - $$ProgressPreference = "SilentlyContinue"
-<<<<<<< HEAD
   - Invoke-WebRequest https://grafana-downloads.storage.googleapis.com/grafana-build-pipeline/at-enterprise-check/windows/grabpl.exe
-=======
-  - Invoke-WebRequest https://grafana-downloads.storage.googleapis.com/grafana-build-pipeline/v2.9.33/windows/grabpl.exe
->>>>>>> 7181efd1
     -OutFile grabpl.exe
   image: grafana/ci-wix:0.1.1
   name: initialize
@@ -3761,11 +3641,7 @@
 steps:
 - commands:
   - mkdir -p bin
-<<<<<<< HEAD
   - curl -fL -o bin/grabpl https://grafana-downloads.storage.googleapis.com/grafana-build-pipeline/at-enterprise-check/grabpl
-=======
-  - curl -fL -o bin/grabpl https://grafana-downloads.storage.googleapis.com/grafana-build-pipeline/v2.9.33/grabpl
->>>>>>> 7181efd1
   - chmod +x bin/grabpl
   image: byrnedo/alpine-curl:0.1.8
   name: grabpl
@@ -4106,11 +3982,7 @@
 steps:
 - commands:
   - mkdir -p bin
-<<<<<<< HEAD
   - curl -fL -o bin/grabpl https://grafana-downloads.storage.googleapis.com/grafana-build-pipeline/at-enterprise-check/grabpl
-=======
-  - curl -fL -o bin/grabpl https://grafana-downloads.storage.googleapis.com/grafana-build-pipeline/v2.9.33/grabpl
->>>>>>> 7181efd1
   - chmod +x bin/grabpl
   image: byrnedo/alpine-curl:0.1.8
   name: grabpl
@@ -4273,11 +4145,7 @@
 steps:
 - commands:
   - mkdir -p bin
-<<<<<<< HEAD
   - curl -fL -o bin/grabpl https://grafana-downloads.storage.googleapis.com/grafana-build-pipeline/at-enterprise-check/grabpl
-=======
-  - curl -fL -o bin/grabpl https://grafana-downloads.storage.googleapis.com/grafana-build-pipeline/v2.9.33/grabpl
->>>>>>> 7181efd1
   - chmod +x bin/grabpl
   image: byrnedo/alpine-curl:0.1.8
   name: grabpl
@@ -4395,11 +4263,7 @@
   name: identify-runner
 - commands:
   - $$ProgressPreference = "SilentlyContinue"
-<<<<<<< HEAD
   - Invoke-WebRequest https://grafana-downloads.storage.googleapis.com/grafana-build-pipeline/at-enterprise-check/windows/grabpl.exe
-=======
-  - Invoke-WebRequest https://grafana-downloads.storage.googleapis.com/grafana-build-pipeline/v2.9.33/windows/grabpl.exe
->>>>>>> 7181efd1
     -OutFile grabpl.exe
   - git clone "https://$$env:GITHUB_TOKEN@github.com/grafana/grafana-enterprise.git"
   - cd grafana-enterprise
@@ -4596,10 +4460,6 @@
 name: gcp_upload_artifacts_key
 ---
 kind: signature
-<<<<<<< HEAD
-hmac: 17f1c8ed4147db732269c564fecb98f9a7a7259e90699fe33a17dc24dccd7ed0
-=======
-hmac: bc16f36771e14d7c3e167893a48406c750165f049e851641e90c71af4b3d9dd7
->>>>>>> 7181efd1
+hmac: cd5f7c0588bea2f906d9ef295b191d55831cc317fa9aefa05336c134a13d825e
 
 ...