---
clone:
  retries: 3
depends_on: []
environment:
  EDITION: oss
image_pull_secrets:
- dockerconfigjson
kind: pipeline
name: pr-verify-drone
node:
  type: no-parallel
platform:
  arch: amd64
  os: linux
services: []
steps:
- commands:
  - echo $DRONE_RUNNER_NAME
  image: alpine:3.17.1
  name: identify-runner
- commands:
  - go build -o ./bin/build -ldflags '-extldflags -static' ./pkg/build/cmd
  depends_on: []
  environment:
    CGO_ENABLED: 0
  image: golang:1.21.1-alpine
  name: compile-build-cmd
- commands:
  - ./bin/build verify-drone
  depends_on:
  - compile-build-cmd
  image: byrnedo/alpine-curl:0.1.8
  name: lint-drone
trigger:
  event:
  - pull_request
  paths:
    exclude:
    - docs/**
    - '*.md'
    include:
    - scripts/drone/**
    - .drone.yml
    - .drone.star
type: docker
volumes:
- host:
    path: /var/run/docker.sock
  name: docker
---
clone:
  retries: 3
depends_on: []
environment:
  EDITION: oss
image_pull_secrets:
- dockerconfigjson
kind: pipeline
name: pr-verify-starlark
node:
  type: no-parallel
platform:
  arch: amd64
  os: linux
services: []
steps:
- commands:
  - echo $DRONE_RUNNER_NAME
  image: alpine:3.17.1
  name: identify-runner
- commands:
  - go build -o ./bin/build -ldflags '-extldflags -static' ./pkg/build/cmd
  depends_on: []
  environment:
    CGO_ENABLED: 0
  image: golang:1.21.1-alpine
  name: compile-build-cmd
- commands:
  - ./bin/build verify-starlark .
  depends_on:
  - compile-build-cmd
  image: golang:1.21.1-alpine
  name: lint-starlark
trigger:
  event:
  - pull_request
  paths:
    exclude:
    - docs/**
    - '*.md'
    include:
    - scripts/drone/**
    - .drone.star
type: docker
volumes:
- host:
    path: /var/run/docker.sock
  name: docker
---
clone:
  retries: 3
depends_on: []
environment:
  EDITION: oss
image_pull_secrets:
- dockerconfigjson
kind: pipeline
name: pr-test-frontend
node:
  type: no-parallel
platform:
  arch: amd64
  os: linux
services: []
steps:
- commands:
  - echo $DRONE_RUNNER_NAME
  image: alpine:3.17.1
  name: identify-runner
- commands:
  - yarn install --immutable
  depends_on: []
  image: node:18.12.0-alpine
  name: yarn-install
- commands:
  - yarn betterer ci
  depends_on:
  - yarn-install
  image: node:18.12.0-alpine
  name: betterer-frontend
- commands:
  - is_fork=$(curl "https://$GITHUB_TOKEN@api.github.com/repos/grafana/grafana/pulls/$DRONE_PULL_REQUEST"
    | jq .head.repo.fork)
  - if [ "$is_fork" != false ]; then return 1; fi
  - git clone "https://$${GITHUB_TOKEN}@github.com/grafana/grafana-enterprise.git"
    ../grafana-enterprise
  - cd ../grafana-enterprise
  - if git checkout ${DRONE_SOURCE_BRANCH}; then echo "checked out ${DRONE_SOURCE_BRANCH}";
    elif git checkout ${DRONE_TARGET_BRANCH}; then echo "git checkout ${DRONE_TARGET_BRANCH}";
    else git checkout main; fi
  - cd ../
  - ln -s src grafana
  - cd ./grafana-enterprise
  - ./build.sh
  environment:
    GITHUB_TOKEN:
      from_secret: github_token
  failure: ignore
  image: alpine/git:2.40.1
  name: clone-enterprise
- commands:
  - yarn run ci:test-frontend
  depends_on:
  - yarn-install
  environment:
    TEST_MAX_WORKERS: 50%
  image: node:18.12.0-alpine
  name: test-frontend
trigger:
  event:
  - pull_request
  paths:
    exclude:
    - docs/**
    - '*.md'
    - pkg/**
    - packaging/**
    - go.sum
    - go.mod
    include: []
type: docker
volumes:
- host:
    path: /var/run/docker.sock
  name: docker
---
clone:
  retries: 3
depends_on: []
environment:
  EDITION: oss
image_pull_secrets:
- dockerconfigjson
kind: pipeline
name: pr-lint-frontend
node:
  type: no-parallel
platform:
  arch: amd64
  os: linux
services: []
steps:
- commands:
  - is_fork=$(curl "https://$GITHUB_TOKEN@api.github.com/repos/grafana/grafana/pulls/$DRONE_PULL_REQUEST"
    | jq .head.repo.fork)
  - if [ "$is_fork" != false ]; then return 1; fi
  - git clone "https://$${GITHUB_TOKEN}@github.com/grafana/grafana-enterprise.git"
    ../grafana-enterprise
  - cd ../grafana-enterprise
  - if git checkout ${DRONE_SOURCE_BRANCH}; then echo "checked out ${DRONE_SOURCE_BRANCH}";
    elif git checkout ${DRONE_TARGET_BRANCH}; then echo "git checkout ${DRONE_TARGET_BRANCH}";
    else git checkout main; fi
  - cd ../
  - ln -s src grafana
  - cd ./grafana-enterprise
  - ./build.sh
  environment:
    GITHUB_TOKEN:
      from_secret: github_token
  failure: ignore
  image: alpine/git:2.40.1
  name: clone-enterprise
- commands:
  - echo $DRONE_RUNNER_NAME
  image: alpine:3.17.1
  name: identify-runner
- commands:
  - yarn install --immutable
  depends_on: []
  image: node:18.12.0-alpine
  name: yarn-install
- commands:
  - yarn run prettier:check
  - yarn run lint
  - yarn run typecheck
  depends_on:
  - yarn-install
  environment:
    TEST_MAX_WORKERS: 50%
  image: node:18.12.0-alpine
  name: lint-frontend
- commands:
  - |-
    yarn run i18n:extract || (echo "
    Extraction failed. Make sure that you have no dynamic translation phrases, such as 't(\`preferences.theme.\$${themeID}\`, themeName)' and that no translation key is used twice. Search the output for '[warning]' to find the offending file." && false)
  - "\n            file_diff=$(git diff --dirstat public/locales)\n            if
    [ -n \"$file_diff\" ]; then\n                echo $file_diff\n                echo
    \"\nTranslation extraction has not been committed. Please run 'yarn i18n:extract',
    commit the changes and push again.\"\n                exit 1\n            fi\n
    \           "
  - yarn run i18n:compile
  depends_on:
  - yarn-install
  image: node:18.12.0-alpine
  name: verify-i18n
trigger:
  event:
  - pull_request
  paths:
    exclude:
    - docs/**
    - '*.md'
    - pkg/**
    - packaging/**
    - go.sum
    - go.mod
    include: []
type: docker
volumes:
- host:
    path: /var/run/docker.sock
  name: docker
---
clone:
  retries: 3
depends_on: []
environment:
  EDITION: oss
image_pull_secrets:
- dockerconfigjson
kind: pipeline
name: pr-test-backend
node:
  type: no-parallel
platform:
  arch: amd64
  os: linux
services: []
steps:
- commands:
  - is_fork=$(curl "https://$GITHUB_TOKEN@api.github.com/repos/grafana/grafana/pulls/$DRONE_PULL_REQUEST"
    | jq .head.repo.fork)
  - if [ "$is_fork" != false ]; then return 1; fi
  - git clone "https://$${GITHUB_TOKEN}@github.com/grafana/grafana-enterprise.git"
    ../grafana-enterprise
  - cd ../grafana-enterprise
  - if git checkout ${DRONE_SOURCE_BRANCH}; then echo "checked out ${DRONE_SOURCE_BRANCH}";
    elif git checkout ${DRONE_TARGET_BRANCH}; then echo "git checkout ${DRONE_TARGET_BRANCH}";
    else git checkout main; fi
  - cd ../
  - ln -s src grafana
  - cd ./grafana-enterprise
  - ./build.sh
  environment:
    GITHUB_TOKEN:
      from_secret: github_token
  failure: ignore
  image: alpine/git:2.40.1
  name: clone-enterprise
- commands:
  - echo $DRONE_RUNNER_NAME
  image: alpine:3.17.1
  name: identify-runner
- commands:
  - go build -o ./bin/build -ldflags '-extldflags -static' ./pkg/build/cmd
  depends_on: []
  environment:
    CGO_ENABLED: 0
  image: golang:1.21.1-alpine
  name: compile-build-cmd
- commands:
  - '# It is required that code generated from Thema/CUE be committed and in sync
    with its inputs.'
  - '# The following command will fail if running code generators produces any diff
    in output.'
  - apk add --update make
  - CODEGEN_VERIFY=1 make gen-cue
  depends_on: []
  image: golang:1.21.1-alpine
  name: verify-gen-cue
- commands:
  - '# It is required that generated jsonnet is committed and in sync with its inputs.'
  - '# The following command will fail if running code generators produces any diff
    in output.'
  - apk add --update make
  - CODEGEN_VERIFY=1 make gen-jsonnet
  depends_on: []
  image: golang:1.21.1-alpine
  name: verify-gen-jsonnet
- commands:
  - apk add --update make
  - make gen-go
  depends_on:
  - verify-gen-cue
  image: golang:1.21.1-alpine
  name: wire-install
- commands:
  - go test -tags requires_buildifer -short -covermode=atomic -timeout=5m ./pkg/...
  depends_on:
  - wire-install
  image: golang:1.21.1-alpine
  name: test-backend
- commands:
  - go test -count=1 -covermode=atomic -timeout=5m -run '^TestIntegration' $(find
    ./pkg -type f -name '*_test.go' -exec grep -l '^func TestIntegration' '{}' '+'
    | grep -o '\(.*\)/' | sort -u)
  depends_on:
  - wire-install
  image: golang:1.21.1-alpine
  name: test-backend-integration
trigger:
  event:
  - pull_request
  paths:
    exclude:
    - docs/**
    - '*.md'
    include:
    - pkg/**
    - packaging/**
    - .drone.yml
    - conf/**
    - go.sum
    - go.mod
    - public/app/plugins/**/plugin.json
    - devenv/**
type: docker
volumes:
- host:
    path: /var/run/docker.sock
  name: docker
---
clone:
  retries: 3
depends_on: []
environment:
  EDITION: oss
image_pull_secrets:
- dockerconfigjson
kind: pipeline
name: pr-lint-backend
node:
  type: no-parallel
platform:
  arch: amd64
  os: linux
services: []
steps:
- commands:
  - echo $DRONE_RUNNER_NAME
  image: alpine:3.17.1
  name: identify-runner
- commands:
  - go build -o ./bin/build -ldflags '-extldflags -static' ./pkg/build/cmd
  depends_on: []
  environment:
    CGO_ENABLED: 0
  image: golang:1.21.1-alpine
  name: compile-build-cmd
- commands:
  - is_fork=$(curl "https://$GITHUB_TOKEN@api.github.com/repos/grafana/grafana/pulls/$DRONE_PULL_REQUEST"
    | jq .head.repo.fork)
  - if [ "$is_fork" != false ]; then return 1; fi
  - git clone "https://$${GITHUB_TOKEN}@github.com/grafana/grafana-enterprise.git"
    ../grafana-enterprise
  - cd ../grafana-enterprise
  - if git checkout ${DRONE_SOURCE_BRANCH}; then echo "checked out ${DRONE_SOURCE_BRANCH}";
    elif git checkout ${DRONE_TARGET_BRANCH}; then echo "git checkout ${DRONE_TARGET_BRANCH}";
    else git checkout main; fi
  - cd ../
  - ln -s src grafana
  - cd ./grafana-enterprise
  - ./build.sh
  environment:
    GITHUB_TOKEN:
      from_secret: github_token
  failure: ignore
  image: alpine/git:2.40.1
  name: clone-enterprise
- commands:
  - apk add --update make
  - make gen-go
  depends_on: []
  image: golang:1.21.1-alpine
  name: wire-install
- commands:
  - apk add --update make
  - make lint-go
  depends_on:
  - wire-install
  environment:
    CGO_ENABLED: "1"
  image: golang:1.21.1-alpine
  name: lint-backend
- commands:
  - go run scripts/modowners/modowners.go check go.mod
  image: golang:1.21.1-alpine
  name: validate-modfile
trigger:
  event:
  - pull_request
  paths:
    exclude:
    - docs/**
    - '*.md'
    include:
    - pkg/**
    - packaging/**
    - .drone.yml
    - conf/**
    - go.sum
    - go.mod
    - public/app/plugins/**/plugin.json
    - devenv/**
    - .bingo/**
type: docker
volumes:
- host:
    path: /var/run/docker.sock
  name: docker
---
clone:
  retries: 3
depends_on: []
environment:
  EDITION: oss
image_pull_secrets:
- dockerconfigjson
kind: pipeline
name: pr-build-e2e
node:
  type: no-parallel
platform:
  arch: amd64
  os: linux
services: []
steps:
- commands:
  - echo $DRONE_RUNNER_NAME
  image: alpine:3.17.1
  name: identify-runner
- commands:
  - mkdir -p bin
  - curl -fL -o bin/grabpl https://grafana-downloads.storage.googleapis.com/grafana-build-pipeline/v3.0.41/grabpl
  - chmod +x bin/grabpl
  image: byrnedo/alpine-curl:0.1.8
  name: grabpl
- commands:
  - go build -o ./bin/build -ldflags '-extldflags -static' ./pkg/build/cmd
  depends_on: []
  environment:
    CGO_ENABLED: 0
  image: golang:1.21.1-alpine
  name: compile-build-cmd
- commands:
  - '# It is required that code generated from Thema/CUE be committed and in sync
    with its inputs.'
  - '# The following command will fail if running code generators produces any diff
    in output.'
  - apk add --update make
  - CODEGEN_VERIFY=1 make gen-cue
  depends_on: []
  image: golang:1.21.1-alpine
  name: verify-gen-cue
- commands:
  - '# It is required that generated jsonnet is committed and in sync with its inputs.'
  - '# The following command will fail if running code generators produces any diff
    in output.'
  - apk add --update make
  - CODEGEN_VERIFY=1 make gen-jsonnet
  depends_on: []
  image: golang:1.21.1-alpine
  name: verify-gen-jsonnet
- commands:
  - apk add --update make
  - make gen-go
  depends_on:
  - verify-gen-cue
  image: golang:1.21.1-alpine
  name: wire-install
- commands:
  - yarn install --immutable
  depends_on: []
  image: node:18.12.0-alpine
  name: yarn-install
- commands:
  - git clone "https://$${GITHUB_TOKEN}@github.com/grafana/grafana-enterprise.git"
    --depth=1
  - cd grafana-enterprise
  - git fetch origin "refs/tags/*:refs/tags/*" --quiet
  - if git show-ref --tags $${TEST_TAG} --quiet; then git tag -d $${TEST_TAG} && git
    push --delete origin $${TEST_TAG}; fi
  - git tag $${TEST_TAG} && git push origin $${TEST_TAG}
  - cd -
  - git fetch https://$${GITHUB_TOKEN}@github.com/grafana/grafana.git "refs/tags/*:refs/tags/*"
    --quiet && git fetch --quiet
  - if git show-ref --tags $${TEST_TAG} --quiet; then git tag -d $${TEST_TAG} && git
    push --delete https://$${GITHUB_TOKEN}@github.com/grafana/grafana.git $${TEST_TAG};
    fi
  - git tag $${TEST_TAG} && git push https://$${GITHUB_TOKEN}@github.com/grafana/grafana.git
    $${TEST_TAG}
  environment:
    GITHUB_TOKEN:
      from_secret: github_token
    TEST_TAG: v0.0.0-test
  failure: ignore
  image: alpine/git:2.40.1
  name: trigger-test-release
  when:
    branch: main
    paths:
      include:
      - .drone.yml
      - pkg/build/**
    repo:
    - grafana/grafana
- failure: ignore
  image: grafana/drone-downstream
  name: trigger-enterprise-downstream
  settings:
    params:
    - SOURCE_BUILD_NUMBER=${DRONE_COMMIT}
    - SOURCE_COMMIT=${DRONE_COMMIT}
    - OSS_PULL_REQUEST=${DRONE_PULL_REQUEST}
    repositories:
    - grafana/grafana-enterprise@${DRONE_SOURCE_BRANCH}
    server: https://drone.grafana.net
    token:
      from_secret: drone_token
- commands:
  - apk add --update jq
  - yarn packages build
  - yarn packages:pack
  - ./scripts/validate-npm-packages.sh
  depends_on:
  - yarn-install
  environment:
    NODE_OPTIONS: --max_old_space_size=8192
  image: node:18.12.0-alpine
  name: build-frontend-packages
- commands:
  - ./grafana-build package --distro=linux/amd64 --grafana-dir=$$PWD > packages.txt
  image: grafana/grafana-build:main
  name: rgm-package
  volumes:
  - name: docker
    path: /var/run/docker.sock
- commands:
  - apk add --update tar
  - tar --strip-components=1 -xvf $(cat packages.txt | grep amd64 | grep tar.gz)
  - ./bin/grafana server --pidfile=./scripts/grafana-server/tmp/pid --cfg:server.http_port=3001
    --cfg:server.router_logging=1 --cfg:app_mode=development
  depends_on:
  - rgm-package
  detach: true
  environment:
    ARCH: linux-amd64
    PORT: 3001
  image: alpine:3.17.1
  name: grafana-server
- commands:
  - ./bin/build e2e-tests --port 3001 --suite dashboards-suite
  depends_on:
  - grafana-server
  environment:
    HOST: grafana-server
  image: cypress/included:12.15.0
  name: end-to-end-tests-dashboards-suite
- commands:
  - ./bin/build e2e-tests --port 3001 --suite smoke-tests-suite
  depends_on:
  - grafana-server
  environment:
    HOST: grafana-server
  image: cypress/included:12.15.0
  name: end-to-end-tests-smoke-tests-suite
- commands:
  - ./bin/build e2e-tests --port 3001 --suite panels-suite
  depends_on:
  - grafana-server
  environment:
    HOST: grafana-server
  image: cypress/included:12.15.0
  name: end-to-end-tests-panels-suite
- commands:
  - ./bin/build e2e-tests --port 3001 --suite various-suite
  depends_on:
  - grafana-server
  environment:
    HOST: grafana-server
  image: cypress/included:12.15.0
  name: end-to-end-tests-various-suite
- commands:
  - cd /
  - ./cpp-e2e/scripts/ci-run.sh azure ${DRONE_SOURCE_BRANCH}
  depends_on:
  - grafana-server
  environment:
    AZURE_SP_APP_ID:
      from_secret: azure_sp_app_id
    AZURE_SP_PASSWORD:
      from_secret: azure_sp_app_pw
    AZURE_TENANT:
      from_secret: azure_tenant
    CYPRESS_CI: "true"
    GITHUB_TOKEN:
      from_secret: github_token
    HOST: grafana-server
  image: us-docker.pkg.dev/grafanalabs-dev/cloud-data-sources/e2e:2.0.0
  name: end-to-end-tests-cloud-plugins-suite-azure
  when:
    paths:
      include:
      - pkg/tsdb/azuremonitor/**
      - public/app/plugins/datasource/azuremonitor/**
      - e2e/cloud-plugins-suite/azure-monitor.spec.ts
    repo:
    - grafana/grafana
- commands:
  - apt-get update
  - apt-get install -yq zip
  - printenv GCP_GRAFANA_UPLOAD_ARTIFACTS_KEY > /tmp/gcpkey_upload_artifacts.json
  - gcloud auth activate-service-account --key-file=/tmp/gcpkey_upload_artifacts.json
  - find ./e2e -type f -name "*spec.ts.mp4" | zip e2e/videos.zip -@
  - gsutil cp e2e/videos.zip gs://$${E2E_TEST_ARTIFACTS_BUCKET}/${DRONE_BUILD_NUMBER}/artifacts/videos/videos.zip
  - export E2E_ARTIFACTS_VIDEO_ZIP=https://storage.googleapis.com/$${E2E_TEST_ARTIFACTS_BUCKET}/${DRONE_BUILD_NUMBER}/artifacts/videos/videos.zip
  - 'echo "E2E Test artifacts uploaded to: $${E2E_ARTIFACTS_VIDEO_ZIP}"'
  - 'curl -X POST https://api.github.com/repos/${DRONE_REPO}/statuses/${DRONE_COMMIT_SHA}
    -H "Authorization: token $${GITHUB_TOKEN}" -d "{\"state\":\"success\",\"target_url\":\"$${E2E_ARTIFACTS_VIDEO_ZIP}\",
    \"description\": \"Click on the details to download e2e recording videos\", \"context\":
    \"e2e_artifacts\"}"'
  depends_on:
  - end-to-end-tests-dashboards-suite
  - end-to-end-tests-panels-suite
  - end-to-end-tests-smoke-tests-suite
  - end-to-end-tests-various-suite
  environment:
    E2E_TEST_ARTIFACTS_BUCKET: releng-pipeline-artifacts-dev
    GCP_GRAFANA_UPLOAD_ARTIFACTS_KEY:
      from_secret: gcp_upload_artifacts_key
    GITHUB_TOKEN:
      from_secret: github_token
  failure: ignore
  image: google/cloud-sdk:431.0.0
  name: e2e-tests-artifacts-upload
  when:
    status:
    - success
    - failure
- commands:
  - yarn storybook:build
  - ./bin/build verify-storybook
  depends_on:
  - rgm-package
  - build-frontend-packages
  environment:
    NODE_OPTIONS: --max_old_space_size=4096
  image: node:18.12.0-alpine
  name: build-storybook
  when:
    paths:
      include:
      - packages/grafana-ui/**
- commands:
  - ls dist/*.tar.gz*
  - cp dist/*.tar.gz* packaging/docker/
  depends_on:
  - rgm-package
  image: alpine:3.17.1
  name: copy-packages-for-docker
- commands:
  - yarn wait-on http://$HOST:$PORT
  - pa11y-ci --config .pa11yci-pr.conf.js
  depends_on:
  - grafana-server
  environment:
    GRAFANA_MISC_STATS_API_KEY:
      from_secret: grafana_misc_stats_api_key
    HOST: grafana-server
    PORT: 3001
  failure: always
  image: grafana/docker-puppeteer:1.1.0
  name: test-a11y-frontend
- commands:
  - ./bin/build build-docker --edition oss -archs amd64
  depends_on:
  - copy-packages-for-docker
  - compile-build-cmd
  environment:
    GCP_KEY:
      from_secret: gcp_grafanauploads
  image: google/cloud-sdk:431.0.0
  name: build-docker-images
  volumes:
  - name: docker
    path: /var/run/docker.sock
- commands:
  - ./bin/build build-docker --edition oss --ubuntu -archs amd64
  depends_on:
  - copy-packages-for-docker
  - compile-build-cmd
  environment:
    GCP_KEY:
      from_secret: gcp_grafanauploads
  image: google/cloud-sdk:431.0.0
  name: build-docker-images-ubuntu
  volumes:
  - name: docker
    path: /var/run/docker.sock
- commands:
  - ./bin/grabpl artifacts docker publish --dockerhub-repo grafana/grafana
  depends_on:
  - build-docker-images
  - build-docker-images-ubuntu
  environment:
    DOCKER_PASSWORD:
      from_secret: docker_password
    DOCKER_USER:
      from_secret: docker_username
    GITHUB_APP_ID:
      from_secret: delivery-bot-app-id
    GITHUB_APP_INSTALLATION_ID:
      from_secret: delivery-bot-app-installation-id
    GITHUB_APP_PRIVATE_KEY:
      from_secret: delivery-bot-app-private-key
  failure: ignore
  image: google/cloud-sdk:431.0.0
  name: publish-images-grafana
  volumes:
  - name: docker
    path: /var/run/docker.sock
trigger:
  event:
  - pull_request
  paths:
    exclude:
    - '*.md'
    - docs/**
    - latest.json
type: docker
volumes:
- host:
    path: /var/run/docker.sock
  name: docker
---
clone:
  retries: 3
depends_on: []
environment:
  EDITION: oss
image_pull_secrets:
- dockerconfigjson
kind: pipeline
name: pr-integration-tests
node:
  type: no-parallel
platform:
  arch: amd64
  os: linux
services:
- environment:
    PGDATA: /var/lib/postgresql/data/pgdata
    POSTGRES_DB: grafanatest
    POSTGRES_PASSWORD: grafanatest
    POSTGRES_USER: grafanatest
  image: postgres:12.3-alpine
  name: postgres
  volumes:
  - name: postgres
    path: /var/lib/postgresql/data/pgdata
- commands:
  - docker-entrypoint.sh mysqld --character-set-server=utf8mb4 --collation-server=utf8mb4_unicode_ci
  environment:
    MYSQL_DATABASE: grafana_tests
    MYSQL_PASSWORD: password
    MYSQL_ROOT_PASSWORD: rootpass
    MYSQL_USER: grafana
  image: mysql:5.7.39
  name: mysql57
  volumes:
  - name: mysql57
    path: /var/lib/mysql
- commands:
  - docker-entrypoint.sh mysqld --default-authentication-plugin=mysql_native_password
  environment:
    MYSQL_DATABASE: grafana_tests
    MYSQL_PASSWORD: password
    MYSQL_ROOT_PASSWORD: rootpass
    MYSQL_USER: grafana
  image: mysql:8.0.32
  name: mysql80
  volumes:
  - name: mysql80
    path: /var/lib/mysql
- environment: {}
  image: redis:6.2.11-alpine
  name: redis
- environment: {}
  image: memcached:1.6.9-alpine
  name: memcached
steps:
- commands:
  - is_fork=$(curl "https://$GITHUB_TOKEN@api.github.com/repos/grafana/grafana/pulls/$DRONE_PULL_REQUEST"
    | jq .head.repo.fork)
  - if [ "$is_fork" != false ]; then return 1; fi
  - git clone "https://$${GITHUB_TOKEN}@github.com/grafana/grafana-enterprise.git"
    ../grafana-enterprise
  - cd ../grafana-enterprise
  - if git checkout ${DRONE_SOURCE_BRANCH}; then echo "checked out ${DRONE_SOURCE_BRANCH}";
    elif git checkout ${DRONE_TARGET_BRANCH}; then echo "git checkout ${DRONE_TARGET_BRANCH}";
    else git checkout main; fi
  - cd ../
  - ln -s src grafana
  - cd ./grafana-enterprise
  - ./build.sh
  environment:
    GITHUB_TOKEN:
      from_secret: github_token
  failure: ignore
  image: alpine/git:2.40.1
  name: clone-enterprise
- commands:
  - mkdir -p bin
  - curl -fL -o bin/grabpl https://grafana-downloads.storage.googleapis.com/grafana-build-pipeline/v3.0.41/grabpl
  - chmod +x bin/grabpl
  image: byrnedo/alpine-curl:0.1.8
  name: grabpl
- commands:
  - go build -o ./bin/build -ldflags '-extldflags -static' ./pkg/build/cmd
  depends_on: []
  environment:
    CGO_ENABLED: 0
  image: golang:1.21.1-alpine
  name: compile-build-cmd
- commands:
  - echo $DRONE_RUNNER_NAME
  image: alpine:3.17.1
  name: identify-runner
- commands:
  - '# It is required that code generated from Thema/CUE be committed and in sync
    with its inputs.'
  - '# The following command will fail if running code generators produces any diff
    in output.'
  - apk add --update make
  - CODEGEN_VERIFY=1 make gen-cue
  depends_on: []
  image: golang:1.21.1-alpine
  name: verify-gen-cue
- commands:
  - '# It is required that generated jsonnet is committed and in sync with its inputs.'
  - '# The following command will fail if running code generators produces any diff
    in output.'
  - apk add --update make
  - CODEGEN_VERIFY=1 make gen-jsonnet
  depends_on: []
  image: golang:1.21.1-alpine
  name: verify-gen-jsonnet
- commands:
  - apk add --update make
  - make gen-go
  depends_on:
  - verify-gen-cue
  image: golang:1.21.1-alpine
  name: wire-install
- commands:
  - dockerize -wait tcp://postgres:5432 -timeout 120s
  image: jwilder/dockerize:0.6.1
  name: wait-for-postgres
- commands:
  - apk add --update postgresql-client
  - psql -p 5432 -h postgres -U grafanatest -d grafanatest -f devenv/docker/blocks/postgres_tests/setup.sql
  - go clean -testcache
  - go test -p=1 -count=1 -covermode=atomic -timeout=5m -run '^TestIntegration' $(find
    ./pkg -type f -name '*_test.go' -exec grep -l '^func TestIntegration' '{}' '+'
    | grep -o '\(.*\)/' | sort -u)
  depends_on: null
  environment:
    GRAFANA_TEST_DB: postgres
    PGPASSWORD: grafanatest
    POSTGRES_HOST: postgres
  image: golang:1.21.1-alpine
  name: postgres-integration-tests
- commands:
  - dockerize -wait tcp://mysql:3306 -timeout 120s
  image: jwilder/dockerize:0.6.1
  name: wait-for-mysql-5.7
- commands:
  - apk add --update mysql-client
  - cat devenv/docker/blocks/mysql_tests/setup.sql | mysql -h mysql57 -P 3306 -u root
    -prootpass
  - go clean -testcache
  - go test -p=1 -count=1 -covermode=atomic -timeout=5m -run '^TestIntegration' $(find
    ./pkg -type f -name '*_test.go' -exec grep -l '^func TestIntegration' '{}' '+'
    | grep -o '\(.*\)/' | sort -u)
  depends_on: null
  environment:
    GRAFANA_TEST_DB: mysql
    MYSQL_HOST: mysql57
  image: golang:1.21.1-alpine
  name: mysql-5.7-integration-tests
- commands:
  - dockerize -wait tcp://mysql:3306 -timeout 120s
  image: jwilder/dockerize:0.6.1
  name: wait-for-mysql-8.0
- commands:
  - apk add --update mysql-client
  - cat devenv/docker/blocks/mysql_tests/setup.sql | mysql -h mysql80 -P 3306 -u root
    -prootpass
  - go clean -testcache
  - go test -p=1 -count=1 -covermode=atomic -timeout=5m -run '^TestIntegration' $(find
    ./pkg -type f -name '*_test.go' -exec grep -l '^func TestIntegration' '{}' '+'
    | grep -o '\(.*\)/' | sort -u)
  depends_on: null
  environment:
    GRAFANA_TEST_DB: mysql
    MYSQL_HOST: mysql80
  image: golang:1.21.1-alpine
  name: mysql-8.0-integration-tests
- commands:
  - dockerize -wait tcp://redis:6379 -timeout 120s
  image: jwilder/dockerize:0.6.1
  name: wait-for-redis
- commands:
  - go clean -testcache
  - go test -run IntegrationRedis -covermode=atomic -timeout=2m ./pkg/...
  depends_on: null
  environment:
    REDIS_URL: redis://redis:6379/0
  image: golang:1.21.1-alpine
  name: redis-integration-tests
- commands:
  - dockerize -wait tcp://memcached:11211 -timeout 120s
  image: jwilder/dockerize:0.6.1
  name: wait-for-memcached
- commands:
  - go clean -testcache
  - go test -run IntegrationMemcached -covermode=atomic -timeout=2m ./pkg/...
  depends_on: null
  environment:
    MEMCACHED_HOSTS: memcached:11211
  image: golang:1.21.1-alpine
  name: memcached-integration-tests
trigger:
  event:
  - pull_request
  paths:
    exclude:
    - docs/**
    - '*.md'
    include:
    - pkg/**
    - packaging/**
    - .drone.yml
    - conf/**
    - go.sum
    - go.mod
    - public/app/plugins/**/plugin.json
type: docker
volumes:
- host:
    path: /var/run/docker.sock
  name: docker
- name: postgres
  temp:
    medium: memory
- name: mysql57
  temp:
    medium: memory
- name: mysql80
  temp:
    medium: memory
---
clone:
  retries: 3
depends_on: []
environment:
  EDITION: oss
image_pull_secrets:
- dockerconfigjson
kind: pipeline
name: pr-docs
node:
  type: no-parallel
platform:
  arch: amd64
  os: linux
services: []
steps:
- commands:
  - echo $DRONE_RUNNER_NAME
  image: alpine:3.17.1
  name: identify-runner
- commands:
  - yarn install --immutable
  depends_on: []
  image: node:18.12.0-alpine
  name: yarn-install
- commands:
  - pip3 install codespell
  - codespell -I .codespellignore docs/
  image: python:3.8
  name: codespell
- commands:
  - yarn run prettier:checkDocs
  depends_on:
  - yarn-install
  environment:
    NODE_OPTIONS: --max_old_space_size=8192
  image: node:18.12.0-alpine
  name: lint-docs
- commands:
  - mkdir -p /hugo/content/docs/grafana/latest
  - cp -r docs/sources/* /hugo/content/docs/grafana/latest/
  - cd /hugo && make prod
  image: grafana/docs-base:dbd975af06
  name: build-docs-website
- commands:
  - '# It is required that code generated from Thema/CUE be committed and in sync
    with its inputs.'
  - '# The following command will fail if running code generators produces any diff
    in output.'
  - apk add --update make
  - CODEGEN_VERIFY=1 make gen-cue
  depends_on: []
  image: golang:1.21.1-alpine
  name: verify-gen-cue
trigger:
  event:
  - pull_request
  paths:
    include:
    - '*.md'
    - docs/**
    - packages/**/*.md
    - latest.json
  repo:
  - grafana/grafana
type: docker
volumes:
- host:
    path: /var/run/docker.sock
  name: docker
---
clone:
  retries: 3
depends_on: []
environment:
  EDITION: oss
image_pull_secrets:
- dockerconfigjson
kind: pipeline
name: pr-shellcheck
node:
  type: no-parallel
platform:
  arch: amd64
  os: linux
services: []
steps:
- commands:
  - go build -o ./bin/build -ldflags '-extldflags -static' ./pkg/build/cmd
  depends_on: []
  environment:
    CGO_ENABLED: 0
  image: golang:1.21.1-alpine
  name: compile-build-cmd
- commands:
  - shellcheck -e SC1071 -e SC2162 scripts/**/*.sh
  image: koalaman/shellcheck:stable
  name: shellcheck
trigger:
  event:
  - pull_request
  paths:
    exclude:
    - '*.md'
    - docs/**
    - latest.json
    include:
    - scripts/**/*.sh
type: docker
volumes:
- host:
    path: /var/run/docker.sock
  name: docker
---
clone:
  retries: 3
depends_on: []
environment:
  EDITION: oss
image_pull_secrets:
- dockerconfigjson
kind: pipeline
name: pr-integration-benchmarks
node:
  type: no-parallel
platform:
  arch: amd64
  os: linux
services:
- environment:
    PGDATA: /var/lib/postgresql/data/pgdata
    POSTGRES_DB: grafanatest
    POSTGRES_PASSWORD: grafanatest
    POSTGRES_USER: grafanatest
  image: postgres:12.3-alpine
  name: postgres
  volumes:
  - name: postgres
    path: /var/lib/postgresql/data/pgdata
- commands:
  - docker-entrypoint.sh mysqld --character-set-server=utf8mb4 --collation-server=utf8mb4_unicode_ci
  environment:
    MYSQL_DATABASE: grafana_tests
    MYSQL_PASSWORD: password
    MYSQL_ROOT_PASSWORD: rootpass
    MYSQL_USER: grafana
  image: mysql:5.7.39
  name: mysql57
  volumes:
  - name: mysql57
    path: /var/lib/mysql
- commands:
  - docker-entrypoint.sh mysqld --default-authentication-plugin=mysql_native_password
  environment:
    MYSQL_DATABASE: grafana_tests
    MYSQL_PASSWORD: password
    MYSQL_ROOT_PASSWORD: rootpass
    MYSQL_USER: grafana
  image: mysql:8.0.32
  name: mysql80
  volumes:
  - name: mysql80
    path: /var/lib/mysql
- environment: {}
  image: redis:6.2.11-alpine
  name: redis
- environment: {}
  image: memcached:1.6.9-alpine
  name: memcached
steps:
- commands:
  - git clone "https://$${GITHUB_TOKEN}@github.com/grafana/grafana-enterprise.git"
    ../grafana-enterprise
  - cd ../grafana-enterprise
  - if git checkout ${DRONE_SOURCE_BRANCH}; then echo "checked out ${DRONE_SOURCE_BRANCH}";
    elif git checkout ${DRONE_TARGET_BRANCH}; then echo "git checkout ${DRONE_TARGET_BRANCH}";
    else git checkout main; fi
  - cd ../
  - ln -s src grafana
  - cd ./grafana-enterprise
  - ./build.sh
  environment:
    GITHUB_TOKEN:
      from_secret: github_token
  failure: ignore
  image: alpine/git:2.40.1
  name: clone-enterprise
- commands:
  - go build -o ./bin/build -ldflags '-extldflags -static' ./pkg/build/cmd
  depends_on: []
  environment:
    CGO_ENABLED: 0
  image: golang:1.21.1-alpine
  name: compile-build-cmd
- commands:
  - '# It is required that code generated from Thema/CUE be committed and in sync
    with its inputs.'
  - '# The following command will fail if running code generators produces any diff
    in output.'
  - apk add --update make
  - CODEGEN_VERIFY=1 make gen-cue
  depends_on:
  - clone-enterprise
  image: golang:1.21.1-alpine
  name: verify-gen-cue
- commands:
  - '# It is required that generated jsonnet is committed and in sync with its inputs.'
  - '# The following command will fail if running code generators produces any diff
    in output.'
  - apk add --update make
  - CODEGEN_VERIFY=1 make gen-jsonnet
  depends_on:
  - clone-enterprise
  image: golang:1.21.1-alpine
  name: verify-gen-jsonnet
- commands:
  - apk add --update make
  - make gen-go
  depends_on:
  - verify-gen-cue
  image: golang:1.21.1-alpine
  name: wire-install
- commands:
  - if [ -z ${GO_PACKAGES} ]; then echo 'missing GO_PACKAGES'; false; fi
  - go test -v -run=^$ -benchmem -timeout=1h -count=8 -bench=. ${GO_PACKAGES}
  depends_on:
  - wire-install
  image: golang:1.21.1-alpine
  name: sqlite-benchmark-integration-tests
- commands:
  - if [ -z ${GO_PACKAGES} ]; then echo 'missing GO_PACKAGES'; false; fi
  - go test -v -run=^$ -benchmem -timeout=1h -count=8 -bench=. ${GO_PACKAGES}
  depends_on:
  - wire-install
  environment:
    GRAFANA_TEST_DB: postgres
    PGPASSWORD: grafanatest
    POSTGRES_HOST: postgres
  image: golang:1.21.1-alpine
  name: postgres-benchmark-integration-tests
- commands:
  - if [ -z ${GO_PACKAGES} ]; then echo 'missing GO_PACKAGES'; false; fi
  - go test -v -run=^$ -benchmem -timeout=1h -count=8 -bench=. ${GO_PACKAGES}
  depends_on:
  - wire-install
  environment:
    GRAFANA_TEST_DB: mysql
    MYSQL_HOST: mysql57
  image: golang:1.21.1-alpine
  name: mysql-5.7-benchmark-integration-tests
- commands:
  - if [ -z ${GO_PACKAGES} ]; then echo 'missing GO_PACKAGES'; false; fi
  - go test -v -run=^$ -benchmem -timeout=1h -count=8 -bench=. ${GO_PACKAGES}
  depends_on:
  - wire-install
  environment:
    GRAFANA_TEST_DB: mysql
    MYSQL_HOST: mysql80
  image: golang:1.21.1-alpine
  name: mysql-8.0-benchmark-integration-tests
trigger:
  event:
  - promote
  target:
  - gobenchmarks
type: docker
volumes:
- host:
    path: /var/run/docker.sock
  name: docker
- name: postgres
  temp:
    medium: memory
- name: mysql57
  temp:
    medium: memory
- name: mysql80
  temp:
    medium: memory
---
clone:
  retries: 3
depends_on: []
environment:
  EDITION: oss
image_pull_secrets:
- dockerconfigjson
kind: pipeline
name: main-docs
node:
  type: no-parallel
platform:
  arch: amd64
  os: linux
services: []
steps:
- commands:
  - echo $DRONE_RUNNER_NAME
  image: alpine:3.17.1
  name: identify-runner
- commands:
  - yarn install --immutable
  depends_on: []
  image: node:18.12.0-alpine
  name: yarn-install
- commands:
  - pip3 install codespell
  - codespell -I .codespellignore docs/
  image: python:3.8
  name: codespell
- commands:
  - yarn run prettier:checkDocs
  depends_on:
  - yarn-install
  environment:
    NODE_OPTIONS: --max_old_space_size=8192
  image: node:18.12.0-alpine
  name: lint-docs
- commands:
  - mkdir -p /hugo/content/docs/grafana/latest
  - cp -r docs/sources/* /hugo/content/docs/grafana/latest/
  - cd /hugo && make prod
  image: grafana/docs-base:dbd975af06
  name: build-docs-website
- commands:
  - '# It is required that code generated from Thema/CUE be committed and in sync
    with its inputs.'
  - '# The following command will fail if running code generators produces any diff
    in output.'
  - apk add --update make
  - CODEGEN_VERIFY=1 make gen-cue
  depends_on: []
  image: golang:1.21.1-alpine
  name: verify-gen-cue
trigger:
  branch: main
  event:
  - push
  paths:
    include:
    - '*.md'
    - docs/**
    - packages/**/*.md
    - latest.json
  repo:
  - grafana/grafana
type: docker
volumes:
- host:
    path: /var/run/docker.sock
  name: docker
---
clone:
  retries: 3
depends_on: []
environment:
  EDITION: oss
image_pull_secrets:
- dockerconfigjson
kind: pipeline
name: main-test-frontend
node:
  type: no-parallel
platform:
  arch: amd64
  os: linux
services: []
steps:
- commands:
  - echo $DRONE_RUNNER_NAME
  image: alpine:3.17.1
  name: identify-runner
- commands:
  - yarn install --immutable
  depends_on: []
  image: node:18.12.0-alpine
  name: yarn-install
- commands:
  - yarn betterer ci
  depends_on:
  - yarn-install
  image: node:18.12.0-alpine
  name: betterer-frontend
- commands:
  - yarn run ci:test-frontend
  depends_on:
  - yarn-install
  environment:
    TEST_MAX_WORKERS: 50%
  image: node:18.12.0-alpine
  name: test-frontend
trigger:
  branch: main
  event:
  - push
  paths:
    exclude:
    - '*.md'
    - docs/**
    - latest.json
  repo:
  - grafana/grafana
type: docker
volumes:
- host:
    path: /var/run/docker.sock
  name: docker
---
clone:
  retries: 3
depends_on: []
environment:
  EDITION: oss
image_pull_secrets:
- dockerconfigjson
kind: pipeline
name: main-lint-frontend
node:
  type: no-parallel
platform:
  arch: amd64
  os: linux
services: []
steps:
- commands:
  - echo $DRONE_RUNNER_NAME
  image: alpine:3.17.1
  name: identify-runner
- commands:
  - yarn install --immutable
  depends_on: []
  image: node:18.12.0-alpine
  name: yarn-install
- commands:
  - yarn run prettier:check
  - yarn run lint
  - yarn run typecheck
  depends_on:
  - yarn-install
  environment:
    TEST_MAX_WORKERS: 50%
  image: node:18.12.0-alpine
  name: lint-frontend
- commands:
  - |-
    yarn run i18n:extract || (echo "
    Extraction failed. Make sure that you have no dynamic translation phrases, such as 't(\`preferences.theme.\$${themeID}\`, themeName)' and that no translation key is used twice. Search the output for '[warning]' to find the offending file." && false)
  - "\n            file_diff=$(git diff --dirstat public/locales)\n            if
    [ -n \"$file_diff\" ]; then\n                echo $file_diff\n                echo
    \"\nTranslation extraction has not been committed. Please run 'yarn i18n:extract',
    commit the changes and push again.\"\n                exit 1\n            fi\n
    \           "
  - yarn run i18n:compile
  depends_on:
  - yarn-install
  image: node:18.12.0-alpine
  name: verify-i18n
trigger:
  branch: main
  event:
  - push
  paths:
    exclude:
    - '*.md'
    - docs/**
    - latest.json
  repo:
  - grafana/grafana
type: docker
volumes:
- host:
    path: /var/run/docker.sock
  name: docker
---
clone:
  retries: 3
depends_on: []
environment:
  EDITION: oss
image_pull_secrets:
- dockerconfigjson
kind: pipeline
name: main-test-backend
node:
  type: no-parallel
platform:
  arch: amd64
  os: linux
services: []
steps:
- commands:
  - echo $DRONE_RUNNER_NAME
  image: alpine:3.17.1
  name: identify-runner
- commands:
  - go build -o ./bin/build -ldflags '-extldflags -static' ./pkg/build/cmd
  depends_on: []
  environment:
    CGO_ENABLED: 0
  image: golang:1.21.1-alpine
  name: compile-build-cmd
- commands:
  - '# It is required that code generated from Thema/CUE be committed and in sync
    with its inputs.'
  - '# The following command will fail if running code generators produces any diff
    in output.'
  - apk add --update make
  - CODEGEN_VERIFY=1 make gen-cue
  depends_on: []
  image: golang:1.21.1-alpine
  name: verify-gen-cue
- commands:
  - '# It is required that generated jsonnet is committed and in sync with its inputs.'
  - '# The following command will fail if running code generators produces any diff
    in output.'
  - apk add --update make
  - CODEGEN_VERIFY=1 make gen-jsonnet
  depends_on: []
  image: golang:1.21.1-alpine
  name: verify-gen-jsonnet
- commands:
  - apk add --update make
  - make gen-go
  depends_on:
  - verify-gen-cue
  image: golang:1.21.1-alpine
  name: wire-install
- commands:
  - go test -tags requires_buildifer -short -covermode=atomic -timeout=5m ./pkg/...
  depends_on:
  - wire-install
  image: golang:1.21.1-alpine
  name: test-backend
- commands:
  - go test -count=1 -covermode=atomic -timeout=5m -run '^TestIntegration' $(find
    ./pkg -type f -name '*_test.go' -exec grep -l '^func TestIntegration' '{}' '+'
    | grep -o '\(.*\)/' | sort -u)
  depends_on:
  - wire-install
  image: golang:1.21.1-alpine
  name: test-backend-integration
trigger:
  branch: main
  event:
  - push
  paths:
    exclude:
    - '*.md'
    - docs/**
    - latest.json
  repo:
  - grafana/grafana
type: docker
volumes:
- host:
    path: /var/run/docker.sock
  name: docker
---
clone:
  retries: 3
depends_on: []
environment:
  EDITION: oss
image_pull_secrets:
- dockerconfigjson
kind: pipeline
name: main-lint-backend
node:
  type: no-parallel
platform:
  arch: amd64
  os: linux
services: []
steps:
- commands:
  - echo $DRONE_RUNNER_NAME
  image: alpine:3.17.1
  name: identify-runner
- commands:
  - go build -o ./bin/build -ldflags '-extldflags -static' ./pkg/build/cmd
  depends_on: []
  environment:
    CGO_ENABLED: 0
  image: golang:1.21.1-alpine
  name: compile-build-cmd
- commands:
  - apk add --update make
  - make gen-go
  depends_on: []
  image: golang:1.21.1-alpine
  name: wire-install
- commands:
  - apk add --update make
  - make lint-go
  depends_on:
  - wire-install
  environment:
    CGO_ENABLED: "1"
  image: golang:1.21.1-alpine
  name: lint-backend
- commands:
  - go run scripts/modowners/modowners.go check go.mod
  image: golang:1.21.1-alpine
  name: validate-modfile
- commands:
  - ./bin/build verify-drone
  depends_on:
  - compile-build-cmd
  image: byrnedo/alpine-curl:0.1.8
  name: lint-drone
trigger:
  branch: main
  event:
  - push
  paths:
    exclude:
    - '*.md'
    - docs/**
    - latest.json
  repo:
  - grafana/grafana
type: docker
volumes:
- host:
    path: /var/run/docker.sock
  name: docker
---
clone:
  retries: 3
depends_on: []
environment:
  EDITION: oss
image_pull_secrets:
- dockerconfigjson
kind: pipeline
name: main-build-e2e-publish
node:
  type: no-parallel
platform:
  arch: amd64
  os: linux
services: []
steps:
- commands:
  - echo $DRONE_RUNNER_NAME
  image: alpine:3.17.1
  name: identify-runner
- commands:
  - mkdir -p bin
  - curl -fL -o bin/grabpl https://grafana-downloads.storage.googleapis.com/grafana-build-pipeline/v3.0.41/grabpl
  - chmod +x bin/grabpl
  image: byrnedo/alpine-curl:0.1.8
  name: grabpl
- commands:
  - go build -o ./bin/build -ldflags '-extldflags -static' ./pkg/build/cmd
  depends_on: []
  environment:
    CGO_ENABLED: 0
  image: golang:1.21.1-alpine
  name: compile-build-cmd
- commands:
  - '# It is required that code generated from Thema/CUE be committed and in sync
    with its inputs.'
  - '# The following command will fail if running code generators produces any diff
    in output.'
  - apk add --update make
  - CODEGEN_VERIFY=1 make gen-cue
  depends_on: []
  image: golang:1.21.1-alpine
  name: verify-gen-cue
- commands:
  - '# It is required that generated jsonnet is committed and in sync with its inputs.'
  - '# The following command will fail if running code generators produces any diff
    in output.'
  - apk add --update make
  - CODEGEN_VERIFY=1 make gen-jsonnet
  depends_on: []
  image: golang:1.21.1-alpine
  name: verify-gen-jsonnet
- commands:
  - apk add --update make
  - make gen-go
  depends_on:
  - verify-gen-cue
  image: golang:1.21.1-alpine
  name: wire-install
- commands:
  - yarn install --immutable
  depends_on: []
  image: node:18.12.0-alpine
  name: yarn-install
- commands:
  - apk add --update jq
  - yarn packages build
  - yarn packages:pack
  - ./scripts/validate-npm-packages.sh
  depends_on:
  - yarn-install
  environment:
    NODE_OPTIONS: --max_old_space_size=8192
  image: node:18.12.0-alpine
  name: build-frontend-packages
- commands:
  - ./grafana-build package --distro=linux/amd64 --grafana-dir=$$PWD > packages.txt
  image: grafana/grafana-build:main
  name: rgm-package
  volumes:
  - name: docker
    path: /var/run/docker.sock
- commands:
  - apk add --update tar
  - tar --strip-components=1 -xvf $(cat packages.txt | grep amd64 | grep tar.gz)
  - ./bin/grafana server --pidfile=./scripts/grafana-server/tmp/pid --cfg:server.http_port=3001
    --cfg:server.router_logging=1 --cfg:app_mode=development
  depends_on:
  - rgm-package
  detach: true
  environment:
    ARCH: linux-amd64
    PORT: 3001
  image: alpine:3.17.1
  name: grafana-server
- commands:
  - ./bin/build e2e-tests --port 3001 --suite dashboards-suite
  depends_on:
  - grafana-server
  environment:
    HOST: grafana-server
  image: cypress/included:12.15.0
  name: end-to-end-tests-dashboards-suite
- commands:
  - ./bin/build e2e-tests --port 3001 --suite smoke-tests-suite
  depends_on:
  - grafana-server
  environment:
    HOST: grafana-server
  image: cypress/included:12.15.0
  name: end-to-end-tests-smoke-tests-suite
- commands:
  - ./bin/build e2e-tests --port 3001 --suite panels-suite
  depends_on:
  - grafana-server
  environment:
    HOST: grafana-server
  image: cypress/included:12.15.0
  name: end-to-end-tests-panels-suite
- commands:
  - ./bin/build e2e-tests --port 3001 --suite various-suite
  depends_on:
  - grafana-server
  environment:
    HOST: grafana-server
  image: cypress/included:12.15.0
  name: end-to-end-tests-various-suite
- commands:
  - cd /
  - ./cpp-e2e/scripts/ci-run.sh azure ${DRONE_SOURCE_BRANCH}
  depends_on:
  - grafana-server
  environment:
    AZURE_SP_APP_ID:
      from_secret: azure_sp_app_id
    AZURE_SP_PASSWORD:
      from_secret: azure_sp_app_pw
    AZURE_TENANT:
      from_secret: azure_tenant
    CYPRESS_CI: "true"
    GITHUB_TOKEN:
      from_secret: github_token
    HOST: grafana-server
  image: us-docker.pkg.dev/grafanalabs-dev/cloud-data-sources/e2e:2.0.0
  name: end-to-end-tests-cloud-plugins-suite-azure
  when:
    paths:
      include:
      - pkg/tsdb/azuremonitor/**
      - public/app/plugins/datasource/azuremonitor/**
      - e2e/cloud-plugins-suite/azure-monitor.spec.ts
    repo:
    - grafana/grafana
- commands:
  - apt-get update
  - apt-get install -yq zip
  - printenv GCP_GRAFANA_UPLOAD_ARTIFACTS_KEY > /tmp/gcpkey_upload_artifacts.json
  - gcloud auth activate-service-account --key-file=/tmp/gcpkey_upload_artifacts.json
  - find ./e2e -type f -name "*spec.ts.mp4" | zip e2e/videos.zip -@
  - gsutil cp e2e/videos.zip gs://$${E2E_TEST_ARTIFACTS_BUCKET}/${DRONE_BUILD_NUMBER}/artifacts/videos/videos.zip
  - export E2E_ARTIFACTS_VIDEO_ZIP=https://storage.googleapis.com/$${E2E_TEST_ARTIFACTS_BUCKET}/${DRONE_BUILD_NUMBER}/artifacts/videos/videos.zip
  - 'echo "E2E Test artifacts uploaded to: $${E2E_ARTIFACTS_VIDEO_ZIP}"'
  - 'curl -X POST https://api.github.com/repos/${DRONE_REPO}/statuses/${DRONE_COMMIT_SHA}
    -H "Authorization: token $${GITHUB_TOKEN}" -d "{\"state\":\"success\",\"target_url\":\"$${E2E_ARTIFACTS_VIDEO_ZIP}\",
    \"description\": \"Click on the details to download e2e recording videos\", \"context\":
    \"e2e_artifacts\"}"'
  depends_on:
  - end-to-end-tests-dashboards-suite
  - end-to-end-tests-panels-suite
  - end-to-end-tests-smoke-tests-suite
  - end-to-end-tests-various-suite
  environment:
    E2E_TEST_ARTIFACTS_BUCKET: releng-pipeline-artifacts-dev
    GCP_GRAFANA_UPLOAD_ARTIFACTS_KEY:
      from_secret: gcp_upload_artifacts_key
    GITHUB_TOKEN:
      from_secret: github_token
  failure: ignore
  image: google/cloud-sdk:431.0.0
  name: e2e-tests-artifacts-upload
  when:
    status:
    - success
    - failure
- commands:
  - yarn storybook:build
  - ./bin/build verify-storybook
  depends_on:
  - rgm-package
  - build-frontend-packages
  environment:
    NODE_OPTIONS: --max_old_space_size=4096
  image: node:18.12.0-alpine
  name: build-storybook
  when:
    paths:
      include:
      - packages/grafana-ui/**
- commands:
  - ls dist/*.tar.gz*
  - cp dist/*.tar.gz* packaging/docker/
  depends_on:
  - rgm-package
  image: alpine:3.17.1
  name: copy-packages-for-docker
- commands:
  - yarn wait-on http://$HOST:$PORT
  - pa11y-ci --config .pa11yci.conf.js --json > pa11y-ci-results.json
  depends_on:
  - grafana-server
  environment:
    GRAFANA_MISC_STATS_API_KEY:
      from_secret: grafana_misc_stats_api_key
    HOST: grafana-server
    PORT: 3001
  failure: ignore
  image: grafana/docker-puppeteer:1.1.0
  name: test-a11y-frontend
- commands:
  - ./bin/build store-storybook --deployment canary
  depends_on:
  - build-storybook
  - end-to-end-tests-dashboards-suite
  - end-to-end-tests-panels-suite
  - end-to-end-tests-smoke-tests-suite
  - end-to-end-tests-various-suite
  environment:
    GCP_KEY:
      from_secret: gcp_grafanauploads
    PRERELEASE_BUCKET:
      from_secret: prerelease_bucket
  image: grafana/grafana-ci-deploy:1.3.3
  name: store-storybook
  when:
    paths:
      include:
      - packages/grafana-ui/**
    repo:
    - grafana/grafana
- commands:
  - ./scripts/ci-frontend-metrics.sh | ./bin/build publish-metrics $${GRAFANA_MISC_STATS_API_KEY}
  depends_on:
  - test-a11y-frontend
  environment:
    GRAFANA_MISC_STATS_API_KEY:
      from_secret: grafana_misc_stats_api_key
  failure: ignore
  image: node:18.12.0-alpine
  name: publish-frontend-metrics
  when:
    repo:
    - grafana/grafana
- commands:
  - ./bin/build build-docker --edition oss
  depends_on:
  - copy-packages-for-docker
  - compile-build-cmd
  environment:
    GCP_KEY:
      from_secret: gcp_grafanauploads
  image: google/cloud-sdk:431.0.0
  name: build-docker-images
  volumes:
  - name: docker
    path: /var/run/docker.sock
- commands:
  - ./bin/build build-docker --edition oss --ubuntu
  depends_on:
  - copy-packages-for-docker
  - compile-build-cmd
  environment:
    GCP_KEY:
      from_secret: gcp_grafanauploads
  image: google/cloud-sdk:431.0.0
  name: build-docker-images-ubuntu
  volumes:
  - name: docker
    path: /var/run/docker.sock
- commands:
  - ./bin/grabpl artifacts docker publish --dockerhub-repo grafana/grafana
  depends_on:
  - build-docker-images
  - build-docker-images-ubuntu
  environment:
    DOCKER_PASSWORD:
      from_secret: docker_password
    DOCKER_USER:
      from_secret: docker_username
    GCP_KEY:
      from_secret: gcp_grafanauploads
    GITHUB_APP_ID:
      from_secret: delivery-bot-app-id
    GITHUB_APP_INSTALLATION_ID:
      from_secret: delivery-bot-app-installation-id
    GITHUB_APP_PRIVATE_KEY:
      from_secret: delivery-bot-app-private-key
  image: google/cloud-sdk:431.0.0
  name: publish-images-grafana
  volumes:
  - name: docker
    path: /var/run/docker.sock
  when:
    repo:
    - grafana/grafana
- commands:
  - ./bin/grabpl artifacts docker publish --dockerhub-repo grafana/grafana-oss
  depends_on:
  - build-docker-images
  - build-docker-images-ubuntu
  environment:
    DOCKER_PASSWORD:
      from_secret: docker_password
    DOCKER_USER:
      from_secret: docker_username
    GCP_KEY:
      from_secret: gcp_grafanauploads
    GITHUB_APP_ID:
      from_secret: delivery-bot-app-id
    GITHUB_APP_INSTALLATION_ID:
      from_secret: delivery-bot-app-installation-id
    GITHUB_APP_PRIVATE_KEY:
      from_secret: delivery-bot-app-private-key
  image: google/cloud-sdk:431.0.0
  name: publish-images-grafana-oss
  volumes:
  - name: docker
    path: /var/run/docker.sock
  when:
    repo:
    - grafana/grafana
- commands:
  - ./scripts/publish-npm-packages.sh --dist-tag 'canary' --registry 'https://registry.npmjs.org'
  depends_on:
  - end-to-end-tests-dashboards-suite
  - end-to-end-tests-panels-suite
  - end-to-end-tests-smoke-tests-suite
  - end-to-end-tests-various-suite
  - build-frontend-packages
  environment:
    NPM_TOKEN:
      from_secret: npm_token
  image: node:18.12.0-alpine
  name: release-canary-npm-packages
  when:
    paths:
      include:
      - packages/**
    repo:
    - grafana/grafana
- commands:
  - ./bin/build upload-packages --edition oss
  depends_on:
  - end-to-end-tests-dashboards-suite
  - end-to-end-tests-panels-suite
  - end-to-end-tests-smoke-tests-suite
  - end-to-end-tests-various-suite
  environment:
    GCP_KEY:
      from_secret: gcp_grafanauploads_base64
    PRERELEASE_BUCKET:
      from_secret: prerelease_bucket
  image: grafana/grafana-ci-deploy:1.3.3
  name: upload-packages
  when:
    repo:
    - grafana/grafana
- commands:
  - ./bin/build upload-cdn --edition oss
  depends_on:
  - grafana-server
  environment:
    GCP_KEY:
      from_secret: gcp_grafanauploads
    PRERELEASE_BUCKET:
      from_secret: prerelease_bucket
  image: grafana/grafana-ci-deploy:1.3.3
  name: upload-cdn-assets
  when:
    repo:
    - grafana/grafana
trigger:
  branch: main
  event:
  - push
  paths:
    exclude:
    - '*.md'
    - docs/**
    - latest.json
  repo:
  - grafana/grafana
type: docker
volumes:
- host:
    path: /var/run/docker.sock
  name: docker
---
clone:
  retries: 3
depends_on: []
environment:
  EDITION: oss
image_pull_secrets:
- dockerconfigjson
kind: pipeline
name: main-integration-tests
node:
  type: no-parallel
platform:
  arch: amd64
  os: linux
services:
- environment:
    PGDATA: /var/lib/postgresql/data/pgdata
    POSTGRES_DB: grafanatest
    POSTGRES_PASSWORD: grafanatest
    POSTGRES_USER: grafanatest
  image: postgres:12.3-alpine
  name: postgres
  volumes:
  - name: postgres
    path: /var/lib/postgresql/data/pgdata
- commands:
  - docker-entrypoint.sh mysqld --character-set-server=utf8mb4 --collation-server=utf8mb4_unicode_ci
  environment:
    MYSQL_DATABASE: grafana_tests
    MYSQL_PASSWORD: password
    MYSQL_ROOT_PASSWORD: rootpass
    MYSQL_USER: grafana
  image: mysql:5.7.39
  name: mysql57
  volumes:
  - name: mysql57
    path: /var/lib/mysql
- commands:
  - docker-entrypoint.sh mysqld --default-authentication-plugin=mysql_native_password
  environment:
    MYSQL_DATABASE: grafana_tests
    MYSQL_PASSWORD: password
    MYSQL_ROOT_PASSWORD: rootpass
    MYSQL_USER: grafana
  image: mysql:8.0.32
  name: mysql80
  volumes:
  - name: mysql80
    path: /var/lib/mysql
- environment: {}
  image: redis:6.2.11-alpine
  name: redis
- environment: {}
  image: memcached:1.6.9-alpine
  name: memcached
steps:
- commands:
  - mkdir -p bin
  - curl -fL -o bin/grabpl https://grafana-downloads.storage.googleapis.com/grafana-build-pipeline/v3.0.41/grabpl
  - chmod +x bin/grabpl
  image: byrnedo/alpine-curl:0.1.8
  name: grabpl
- commands:
  - go build -o ./bin/build -ldflags '-extldflags -static' ./pkg/build/cmd
  depends_on: []
  environment:
    CGO_ENABLED: 0
  image: golang:1.21.1-alpine
  name: compile-build-cmd
- commands:
  - echo $DRONE_RUNNER_NAME
  image: alpine:3.17.1
  name: identify-runner
- commands:
  - '# It is required that code generated from Thema/CUE be committed and in sync
    with its inputs.'
  - '# The following command will fail if running code generators produces any diff
    in output.'
  - apk add --update make
  - CODEGEN_VERIFY=1 make gen-cue
  depends_on: []
  image: golang:1.21.1-alpine
  name: verify-gen-cue
- commands:
  - '# It is required that generated jsonnet is committed and in sync with its inputs.'
  - '# The following command will fail if running code generators produces any diff
    in output.'
  - apk add --update make
  - CODEGEN_VERIFY=1 make gen-jsonnet
  depends_on: []
  image: golang:1.21.1-alpine
  name: verify-gen-jsonnet
- commands:
  - apk add --update make
  - make gen-go
  depends_on:
  - verify-gen-cue
  image: golang:1.21.1-alpine
  name: wire-install
- commands:
  - dockerize -wait tcp://postgres:5432 -timeout 120s
  image: jwilder/dockerize:0.6.1
  name: wait-for-postgres
- commands:
  - apk add --update postgresql-client
  - psql -p 5432 -h postgres -U grafanatest -d grafanatest -f devenv/docker/blocks/postgres_tests/setup.sql
  - go clean -testcache
  - go test -p=1 -count=1 -covermode=atomic -timeout=5m -run '^TestIntegration' $(find
    ./pkg -type f -name '*_test.go' -exec grep -l '^func TestIntegration' '{}' '+'
    | grep -o '\(.*\)/' | sort -u)
  depends_on: null
  environment:
    GRAFANA_TEST_DB: postgres
    PGPASSWORD: grafanatest
    POSTGRES_HOST: postgres
  image: golang:1.21.1-alpine
  name: postgres-integration-tests
- commands:
  - dockerize -wait tcp://mysql:3306 -timeout 120s
  image: jwilder/dockerize:0.6.1
  name: wait-for-mysql-5.7
- commands:
  - apk add --update mysql-client
  - cat devenv/docker/blocks/mysql_tests/setup.sql | mysql -h mysql57 -P 3306 -u root
    -prootpass
  - go clean -testcache
  - go test -p=1 -count=1 -covermode=atomic -timeout=5m -run '^TestIntegration' $(find
    ./pkg -type f -name '*_test.go' -exec grep -l '^func TestIntegration' '{}' '+'
    | grep -o '\(.*\)/' | sort -u)
  depends_on: null
  environment:
    GRAFANA_TEST_DB: mysql
    MYSQL_HOST: mysql57
  image: golang:1.21.1-alpine
  name: mysql-5.7-integration-tests
- commands:
  - dockerize -wait tcp://mysql:3306 -timeout 120s
  image: jwilder/dockerize:0.6.1
  name: wait-for-mysql-8.0
- commands:
  - apk add --update mysql-client
  - cat devenv/docker/blocks/mysql_tests/setup.sql | mysql -h mysql80 -P 3306 -u root
    -prootpass
  - go clean -testcache
  - go test -p=1 -count=1 -covermode=atomic -timeout=5m -run '^TestIntegration' $(find
    ./pkg -type f -name '*_test.go' -exec grep -l '^func TestIntegration' '{}' '+'
    | grep -o '\(.*\)/' | sort -u)
  depends_on: null
  environment:
    GRAFANA_TEST_DB: mysql
    MYSQL_HOST: mysql80
  image: golang:1.21.1-alpine
  name: mysql-8.0-integration-tests
- commands:
  - dockerize -wait tcp://redis:6379 -timeout 120s
  image: jwilder/dockerize:0.6.1
  name: wait-for-redis
- commands:
  - go clean -testcache
  - go test -run IntegrationRedis -covermode=atomic -timeout=2m ./pkg/...
  depends_on: null
  environment:
    REDIS_URL: redis://redis:6379/0
  image: golang:1.21.1-alpine
  name: redis-integration-tests
- commands:
  - dockerize -wait tcp://memcached:11211 -timeout 120s
  image: jwilder/dockerize:0.6.1
  name: wait-for-memcached
- commands:
  - go clean -testcache
  - go test -run IntegrationMemcached -covermode=atomic -timeout=2m ./pkg/...
  depends_on: null
  environment:
    MEMCACHED_HOSTS: memcached:11211
  image: golang:1.21.1-alpine
  name: memcached-integration-tests
trigger:
  branch: main
  event:
  - push
  paths:
    exclude:
    - '*.md'
    - docs/**
    - latest.json
  repo:
  - grafana/grafana
type: docker
volumes:
- host:
    path: /var/run/docker.sock
  name: docker
- name: postgres
  temp:
    medium: memory
- name: mysql57
  temp:
    medium: memory
- name: mysql80
  temp:
    medium: memory
---
clone:
  retries: 3
depends_on:
- main-test-frontend
- main-test-backend
- main-build-e2e-publish
- main-integration-tests
environment:
  EDITION: oss
image_pull_secrets:
- dockerconfigjson
kind: pipeline
name: main-windows
platform:
  arch: amd64
  os: windows
  version: "1809"
services: []
steps:
- commands:
  - echo $env:DRONE_RUNNER_NAME
  image: mcr.microsoft.com/windows:1809
  name: identify-runner
- commands:
  - $$ProgressPreference = "SilentlyContinue"
  - Invoke-WebRequest https://grafana-downloads.storage.googleapis.com/grafana-build-pipeline/v3.0.41/windows/grabpl.exe
    -OutFile grabpl.exe
  image: grafana/ci-wix:0.1.1
  name: windows-init
trigger:
  branch: main
  event:
  - push
  paths:
    exclude:
    - '*.md'
    - docs/**
    - latest.json
  repo:
  - grafana/grafana
type: docker
volumes:
- host:
    path: //./pipe/docker_engine/
  name: docker
---
clone:
  retries: 3
depends_on: []
kind: pipeline
name: notify-drone-changes
platform:
  arch: amd64
  os: linux
steps:
- image: plugins/slack
  name: slack
  settings:
    channel: slack-webhooks-test
    template: "`.drone.yml` and `starlark` files have been changed on the OSS repo,
      by: {{build.author}}. \nBranch: <https://github.com/{{ repo.owner }}/{{ repo.name
      }}/commits/{{ build.branch }}|{{ build.branch }}>\nCommit hash: <https://github.com/{{repo.owner}}/{{repo.name}}/commit/{{build.commit}}|{{
      truncate build.commit 8 }}>"
    webhook:
      from_secret: drone-changes-webhook
trigger:
  branch: main
  event:
  - push
  paths:
    exclude:
    - exclude
    include:
    - .drone.yml
  repo:
  - grafana/grafana
type: docker
---
clone:
  retries: 3
depends_on:
- main-build-e2e-publish
- main-integration-tests
environment:
  EDITION: oss
image_pull_secrets:
- dockerconfigjson
kind: pipeline
name: main-trigger-downstream
node:
  type: no-parallel
platform:
  arch: amd64
  os: linux
services: []
steps:
- image: grafana/drone-downstream
  name: trigger-enterprise-downstream
  settings:
    params:
    - SOURCE_BUILD_NUMBER=${DRONE_COMMIT}
    - SOURCE_COMMIT=${DRONE_COMMIT}
    repositories:
    - grafana/grafana-enterprise@main
    server: https://drone.grafana.net
    token:
      from_secret: drone_token
trigger:
  branch: main
  event:
  - push
  paths:
    exclude:
    - '*.md'
    - docs/**
    - latest.json
  repo:
  - grafana/grafana-security-mirror
type: docker
volumes:
- host:
    path: /var/run/docker.sock
  name: docker
---
clone:
  retries: 3
depends_on:
- main-test-frontend
- main-test-backend
- main-build-e2e-publish
- main-integration-tests
- main-windows
kind: pipeline
name: main-notify
platform:
  arch: amd64
  os: linux
steps:
- image: plugins/slack
  name: slack
  settings:
    channel: grafana-ci-notifications
    template: |-
      Build {{build.number}} failed for commit: <https://github.com/{{repo.owner}}/{{repo.name}}/commit/{{build.commit}}|{{ truncate build.commit 8 }}>: {{build.link}}
      Branch: <https://github.com/{{ repo.owner }}/{{ repo.name }}/commits/{{ build.branch }}|{{ build.branch }}>
      Author: {{build.author}}
    webhook:
      from_secret: slack_webhook
trigger:
  branch: main
  event:
  - push
  paths:
    exclude:
    - '*.md'
    - docs/**
    - latest.json
  repo:
  - grafana/grafana
  status:
  - failure
type: docker
---
clone:
  retries: 3
depends_on: []
environment:
  EDITION: oss
image_pull_secrets:
- dockerconfigjson
kind: pipeline
name: publish-docker-public
node:
  type: no-parallel
platform:
  arch: amd64
  os: linux
services: []
steps:
- commands:
  - echo $DRONE_RUNNER_NAME
  image: alpine:3.17.1
  name: identify-runner
- commands:
  - mkdir -p bin
  - curl -fL -o bin/grabpl https://grafana-downloads.storage.googleapis.com/grafana-build-pipeline/v3.0.41/grabpl
  - chmod +x bin/grabpl
  image: byrnedo/alpine-curl:0.1.8
  name: grabpl
- commands:
  - go build -o ./bin/build -ldflags '-extldflags -static' ./pkg/build/cmd
  depends_on: []
  environment:
    CGO_ENABLED: 0
  image: golang:1.21.1-alpine
  name: compile-build-cmd
- commands:
  - ./bin/build artifacts docker fetch --edition oss
  depends_on:
  - compile-build-cmd
  environment:
    DOCKER_PASSWORD:
      from_secret: docker_password
    DOCKER_USER:
      from_secret: docker_username
    GCP_KEY:
      from_secret: gcp_grafanauploads
  image: google/cloud-sdk:431.0.0
  name: fetch-images
  volumes:
  - name: docker
    path: /var/run/docker.sock
- commands:
  - ./bin/grabpl artifacts docker publish --dockerhub-repo grafana/grafana --version-tag
    ${DRONE_TAG}
  depends_on:
  - fetch-images
  environment:
    DOCKER_PASSWORD:
      from_secret: docker_password
    DOCKER_USER:
      from_secret: docker_username
    GCP_KEY:
      from_secret: gcp_grafanauploads
    GITHUB_APP_ID:
      from_secret: delivery-bot-app-id
    GITHUB_APP_INSTALLATION_ID:
      from_secret: delivery-bot-app-installation-id
    GITHUB_APP_PRIVATE_KEY:
      from_secret: delivery-bot-app-private-key
  image: google/cloud-sdk:431.0.0
  name: publish-images-grafana
  volumes:
  - name: docker
    path: /var/run/docker.sock
- commands:
  - ./bin/grabpl artifacts docker publish --dockerhub-repo grafana/grafana-oss --version-tag
    ${DRONE_TAG}
  depends_on:
  - fetch-images
  environment:
    DOCKER_PASSWORD:
      from_secret: docker_password
    DOCKER_USER:
      from_secret: docker_username
    GCP_KEY:
      from_secret: gcp_grafanauploads
    GITHUB_APP_ID:
      from_secret: delivery-bot-app-id
    GITHUB_APP_INSTALLATION_ID:
      from_secret: delivery-bot-app-installation-id
    GITHUB_APP_PRIVATE_KEY:
      from_secret: delivery-bot-app-private-key
  image: google/cloud-sdk:431.0.0
  name: publish-images-grafana-oss
  volumes:
  - name: docker
    path: /var/run/docker.sock
trigger:
  event:
  - promote
  target:
  - public
type: docker
volumes:
- host:
    path: /var/run/docker.sock
  name: docker
---
clone:
  retries: 3
depends_on: []
environment:
  EDITION: oss
image_pull_secrets:
- dockerconfigjson
kind: pipeline
name: publish-artifacts-public
node:
  type: no-parallel
platform:
  arch: amd64
  os: linux
services: []
steps:
- commands:
  - go build -o ./bin/build -ldflags '-extldflags -static' ./pkg/build/cmd
  depends_on: []
  environment:
    CGO_ENABLED: 0
  image: golang:1.21.1-alpine
  name: compile-build-cmd
- commands:
  - ./bin/build artifacts packages --tag $${DRONE_TAG} --src-bucket $${PRERELEASE_BUCKET}
  depends_on:
  - compile-build-cmd
  environment:
    GCP_KEY:
      from_secret: gcp_grafanauploads_base64
    PRERELEASE_BUCKET:
      from_secret: prerelease_bucket
  image: grafana/grafana-ci-deploy:1.3.3
  name: publish-artifacts
- commands:
  - ./bin/build artifacts static-assets --tag ${DRONE_TAG} --static-asset-editions=grafana-oss
  depends_on:
  - compile-build-cmd
  environment:
    GCP_KEY:
      from_secret: gcp_grafanauploads_base64
    PRERELEASE_BUCKET:
      from_secret: prerelease_bucket
    STATIC_ASSET_EDITIONS:
      from_secret: static_asset_editions
  image: grafana/grafana-ci-deploy:1.3.3
  name: publish-static-assets
- commands:
  - ./bin/build artifacts storybook --tag ${DRONE_TAG}
  depends_on:
  - compile-build-cmd
  environment:
    GCP_KEY:
      from_secret: gcp_grafanauploads_base64
    PRERELEASE_BUCKET:
      from_secret: prerelease_bucket
  image: grafana/grafana-ci-deploy:1.3.3
  name: publish-storybook
trigger:
  event:
  - promote
  target:
  - public
type: docker
volumes:
- host:
    path: /var/run/docker.sock
  name: docker
---
clone:
  retries: 3
depends_on: []
environment:
  EDITION: oss
image_pull_secrets:
- dockerconfigjson
kind: pipeline
name: publish-npm-packages-public
node:
  type: no-parallel
platform:
  arch: amd64
  os: linux
services: []
steps:
- commands:
  - go build -o ./bin/build -ldflags '-extldflags -static' ./pkg/build/cmd
  depends_on: []
  environment:
    CGO_ENABLED: 0
  image: golang:1.21.1-alpine
  name: compile-build-cmd
- commands:
  - yarn install --immutable
  depends_on: []
  image: node:18.12.0-alpine
  name: yarn-install
- commands:
  - ./bin/build artifacts npm retrieve --tag ${DRONE_TAG}
  depends_on:
  - compile-build-cmd
  - yarn-install
  environment:
    GCP_KEY:
      from_secret: gcp_grafanauploads_base64
    PRERELEASE_BUCKET:
      from_secret: prerelease_bucket
  failure: ignore
  image: grafana/grafana-ci-deploy:1.3.3
  name: retrieve-npm-packages
- commands:
  - ./bin/build artifacts npm release --tag ${DRONE_TAG}
  depends_on:
  - compile-build-cmd
  - retrieve-npm-packages
  environment:
    NPM_TOKEN:
      from_secret: npm_token
  failure: ignore
  image: golang:1.21.1-alpine
  name: release-npm-packages
trigger:
  event:
  - promote
  target:
  - public
type: docker
volumes:
- host:
    path: /var/run/docker.sock
  name: docker
---
clone:
  retries: 3
depends_on:
- publish-artifacts-public
- publish-docker-public
environment:
  EDITION: oss
image_pull_secrets:
- dockerconfigjson
kind: pipeline
name: publish-packages
node:
  type: no-parallel
platform:
  arch: amd64
  os: linux
services: []
steps:
- commands:
  - go build -o ./bin/build -ldflags '-extldflags -static' ./pkg/build/cmd
  depends_on: []
  environment:
    CGO_ENABLED: 0
  image: golang:1.21.1-alpine
  name: compile-build-cmd
- depends_on:
  - compile-build-cmd
  image: us.gcr.io/kubernetes-dev/package-publish:latest
  name: publish-linux-packages-deb
  privileged: true
  settings:
    access_key_id:
      from_secret: packages_access_key_id
    deb_distribution: auto
    gpg_passphrase:
      from_secret: packages_gpg_passphrase
    gpg_private_key:
      from_secret: packages_gpg_private_key
    gpg_public_key:
      from_secret: packages_gpg_public_key
    package_path: gs://grafana-prerelease/artifacts/downloads/*${DRONE_TAG}/oss/**.deb
    secret_access_key:
      from_secret: packages_secret_access_key
    service_account_json:
      from_secret: packages_service_account
    target_bucket: grafana-packages
- depends_on:
  - compile-build-cmd
  image: us.gcr.io/kubernetes-dev/package-publish:latest
  name: publish-linux-packages-rpm
  privileged: true
  settings:
    access_key_id:
      from_secret: packages_access_key_id
    deb_distribution: auto
    gpg_passphrase:
      from_secret: packages_gpg_passphrase
    gpg_private_key:
      from_secret: packages_gpg_private_key
    gpg_public_key:
      from_secret: packages_gpg_public_key
    package_path: gs://grafana-prerelease/artifacts/downloads/*${DRONE_TAG}/oss/**.rpm
    secret_access_key:
      from_secret: packages_secret_access_key
    service_account_json:
      from_secret: packages_service_account
    target_bucket: grafana-packages
- commands:
  - ./bin/build publish grafana-com --edition oss ${DRONE_TAG}
  depends_on:
  - publish-linux-packages-deb
  - publish-linux-packages-rpm
  environment:
    GCP_KEY:
      from_secret: gcp_grafanauploads_base64
    GRAFANA_COM_API_KEY:
      from_secret: grafana_api_key
  image: grafana/grafana-ci-deploy:1.3.3
  name: publish-grafanacom
trigger:
  event:
  - promote
  target:
  - public
type: docker
volumes:
- host:
    path: /var/run/docker.sock
  name: docker
---
clone:
  retries: 3
depends_on: []
environment:
  EDITION: oss
image_pull_secrets:
- dockerconfigjson
kind: pipeline
name: release-whatsnew-checker
node:
  type: no-parallel
platform:
  arch: amd64
  os: linux
services: []
steps:
- commands:
  - go build -o ./bin/build -ldflags '-extldflags -static' ./pkg/build/cmd
  depends_on: []
  environment:
    CGO_ENABLED: 0
  image: golang:1.21.1-alpine
  name: compile-build-cmd
- commands:
  - ./bin/build whatsnew-checker
  depends_on:
  - compile-build-cmd
  image: golang:1.21.1-alpine
  name: whats-new-checker
trigger:
  event:
    exclude:
    - promote
  ref:
    exclude:
    - refs/tags/*-cloud*
    include:
    - refs/tags/v*
type: docker
volumes:
- host:
    path: /var/run/docker.sock
  name: docker
---
clone:
  retries: 3
depends_on: []
environment:
  EDITION: oss
image_pull_secrets:
- dockerconfigjson
kind: pipeline
name: release-test-frontend
node:
  type: no-parallel
platform:
  arch: amd64
  os: linux
services: []
steps:
- commands:
  - echo $DRONE_RUNNER_NAME
  image: alpine:3.17.1
  name: identify-runner
- commands:
  - yarn install --immutable
  depends_on: []
  image: node:18.12.0-alpine
  name: yarn-install
- commands:
  - yarn betterer ci
  depends_on:
  - yarn-install
  image: node:18.12.0-alpine
  name: betterer-frontend
- commands:
  - yarn run ci:test-frontend
  depends_on:
  - yarn-install
  environment:
    TEST_MAX_WORKERS: 50%
  image: node:18.12.0-alpine
  name: test-frontend
trigger:
  event:
    exclude:
    - promote
  ref:
    exclude:
    - refs/tags/*-cloud*
    include:
    - refs/tags/v*
type: docker
volumes:
- host:
    path: /var/run/docker.sock
  name: docker
---
clone:
  retries: 3
depends_on: []
environment:
  EDITION: oss
image_pull_secrets:
- dockerconfigjson
kind: pipeline
name: release-test-backend
node:
  type: no-parallel
platform:
  arch: amd64
  os: linux
services: []
steps:
- commands:
  - echo $DRONE_RUNNER_NAME
  image: alpine:3.17.1
  name: identify-runner
- commands:
  - go build -o ./bin/build -ldflags '-extldflags -static' ./pkg/build/cmd
  depends_on: []
  environment:
    CGO_ENABLED: 0
  image: golang:1.21.1-alpine
  name: compile-build-cmd
- commands:
  - '# It is required that code generated from Thema/CUE be committed and in sync
    with its inputs.'
  - '# The following command will fail if running code generators produces any diff
    in output.'
  - apk add --update make
  - CODEGEN_VERIFY=1 make gen-cue
  depends_on: []
  image: golang:1.21.1-alpine
  name: verify-gen-cue
- commands:
  - '# It is required that generated jsonnet is committed and in sync with its inputs.'
  - '# The following command will fail if running code generators produces any diff
    in output.'
  - apk add --update make
  - CODEGEN_VERIFY=1 make gen-jsonnet
  depends_on: []
  image: golang:1.21.1-alpine
  name: verify-gen-jsonnet
- commands:
  - apk add --update make
  - make gen-go
  depends_on:
  - verify-gen-cue
  image: golang:1.21.1-alpine
  name: wire-install
- commands:
  - go test -tags requires_buildifer -short -covermode=atomic -timeout=5m ./pkg/...
  depends_on:
  - wire-install
  image: golang:1.21.1-alpine
  name: test-backend
- commands:
  - go test -count=1 -covermode=atomic -timeout=5m -run '^TestIntegration' $(find
    ./pkg -type f -name '*_test.go' -exec grep -l '^func TestIntegration' '{}' '+'
    | grep -o '\(.*\)/' | sort -u)
  depends_on:
  - wire-install
  image: golang:1.21.1-alpine
  name: test-backend-integration
trigger:
  event:
    exclude:
    - promote
  ref:
    exclude:
    - refs/tags/*-cloud*
    include:
    - refs/tags/v*
type: docker
volumes:
- host:
    path: /var/run/docker.sock
  name: docker
---
clone:
  retries: 3
depends_on:
- main-test-backend
- main-test-frontend
image_pull_secrets:
- dockerconfigjson
kind: pipeline
name: rgm-main-prerelease
node:
  type: no-parallel
platform:
  arch: amd64
  os: linux
services: []
steps:
- commands:
  - export GRAFANA_DIR=$$(pwd)
  - cd /src && ./scripts/drone_publish_main.sh
  environment:
    _EXPERIMENTAL_DAGGER_CLOUD_TOKEN:
      from_secret: dagger_token
    DESTINATION:
      from_secret: destination
    GCP_KEY_BASE64:
      from_secret: gcp_key_base64
    GITHUB_TOKEN:
      from_secret: github_token
    GPG_PASSPHRASE:
      from_secret: packages_gpg_passphrase
    GPG_PRIVATE_KEY:
      from_secret: packages_gpg_private_key
    GPG_PUBLIC_KEY:
      from_secret: packages_gpg_public_key
  failure: ignore
  image: grafana/grafana-build:main
  name: rgm-build
  volumes:
  - name: docker
    path: /var/run/docker.sock
trigger:
  branch: main
  event:
  - push
  paths:
    exclude:
    - '*.md'
    - docs/**
    - packages/**/*.md
    - latest.json
  repo:
  - grafana/grafana
type: docker
volumes:
- host:
    path: /var/run/docker.sock
  name: docker
---
clone:
  retries: 3
depends_on:
- release-test-backend
- release-test-frontend
image_pull_secrets:
- dockerconfigjson
kind: pipeline
name: rgm-tag-prerelease
node:
  type: no-parallel
platform:
  arch: amd64
  os: linux
services: []
steps:
- commands:
  - export GRAFANA_DIR=$$(pwd)
  - cd /src && ./scripts/drone_publish_tag_grafana.sh
  environment:
    _EXPERIMENTAL_DAGGER_CLOUD_TOKEN:
      from_secret: dagger_token
    DESTINATION:
      from_secret: destination
    GCP_KEY_BASE64:
      from_secret: gcp_key_base64
    GITHUB_TOKEN:
      from_secret: github_token
    GPG_PASSPHRASE:
      from_secret: packages_gpg_passphrase
    GPG_PRIVATE_KEY:
      from_secret: packages_gpg_private_key
    GPG_PUBLIC_KEY:
      from_secret: packages_gpg_public_key
  image: grafana/grafana-build:main
  name: rgm-build
  volumes:
  - name: docker
    path: /var/run/docker.sock
trigger:
  event:
    exclude:
    - promote
  ref:
    exclude:
    - refs/tags/*-cloud*
    include:
    - refs/tags/v*
type: docker
volumes:
- host:
    path: /var/run/docker.sock
  name: docker
---
clone:
  retries: 3
depends_on:
- rgm-tag-prerelease
image_pull_secrets:
- dockerconfigjson
kind: pipeline
name: rgm-tag-prerelease-windows
platform:
  arch: amd64
  os: windows
  version: "1809"
services: []
steps:
- commands:
  - echo $env:DRONE_RUNNER_NAME
  failure: ignore
  image: mcr.microsoft.com/windows:1809
  name: identify-runner
- commands:
  - $$ProgressPreference = "SilentlyContinue"
  - Invoke-WebRequest https://grafana-downloads.storage.googleapis.com/grafana-build-pipeline/v3.0.41/windows/grabpl.exe
    -OutFile grabpl.exe
  failure: ignore
  image: grafana/ci-wix:0.1.1
  name: windows-init
- commands:
  - $$gcpKey = $$env:GCP_KEY
  - '[System.Text.Encoding]::UTF8.GetString([System.Convert]::FromBase64String($$gcpKey))
    > gcpkey.json'
  - dos2unix gcpkey.json
  - gcloud auth activate-service-account --key-file=gcpkey.json
  - rm gcpkey.json
  - cp C:\App\nssm-2.24.zip .
  - .\grabpl.exe windows-installer --target gs://grafana-prerelease/artifacts/downloads/${DRONE_TAG}/oss/release/grafana-${DRONE_TAG:1}.windows-amd64.zip
    --edition oss ${DRONE_TAG}
  - $$fname = ((Get-Childitem grafana*.msi -name) -split "`n")[0]
  - gsutil cp $$fname gs://grafana-prerelease/artifacts/downloads/${DRONE_TAG}/oss/release/
  - gsutil cp "$$fname.sha256" gs://grafana-prerelease/artifacts/downloads/${DRONE_TAG}/oss/release/
  depends_on:
  - windows-init
  environment:
    GCP_KEY:
      from_secret: gcp_grafanauploads_base64
    GITHUB_TOKEN:
      from_secret: github_token
    PRERELEASE_BUCKET:
      from_secret: prerelease_bucket
  failure: ignore
  image: grafana/ci-wix:0.1.1
  name: build-windows-installer
trigger:
  event:
    exclude:
    - promote
  ref:
    exclude:
    - refs/tags/*-cloud*
    include:
    - refs/tags/v*
type: docker
volumes:
- host:
    path: //./pipe/docker_engine/
  name: docker
---
clone:
  retries: 3
depends_on:
- release-test-backend
- release-test-frontend
image_pull_secrets:
- dockerconfigjson
kind: pipeline
name: rgm-version-branch-prerelease
node:
  type: no-parallel
platform:
  arch: amd64
  os: linux
services: []
steps:
- commands:
  - export GRAFANA_DIR=$$(pwd)
  - cd /src && ./scripts/drone_publish_tag_grafana.sh
  environment:
    _EXPERIMENTAL_DAGGER_CLOUD_TOKEN:
      from_secret: dagger_token
    DESTINATION:
      from_secret: destination
    GCP_KEY_BASE64:
      from_secret: gcp_key_base64
    GITHUB_TOKEN:
      from_secret: github_token
    GPG_PASSPHRASE:
      from_secret: packages_gpg_passphrase
    GPG_PRIVATE_KEY:
      from_secret: packages_gpg_private_key
    GPG_PUBLIC_KEY:
      from_secret: packages_gpg_public_key
  image: grafana/grafana-build:main
  name: rgm-build
  volumes:
  - name: docker
    path: /var/run/docker.sock
trigger:
  ref:
  - refs/heads/v[0-9]*
type: docker
volumes:
- host:
    path: /var/run/docker.sock
  name: docker
---
clone:
  retries: 3
depends_on:
- rgm-tag-prerelease
- rgm-tag-prerelease-windows
image_pull_secrets:
- dockerconfigjson
kind: pipeline
name: rgm-tag-verify-prerelease-assets
node:
  type: no-parallel
platform:
  arch: amd64
  os: linux
services: []
steps:
- commands:
  - apt-get update && apt-get install -yq gettext
  - printenv GCP_KEY | base64 -d > /tmp/key.json
  - gcloud auth activate-service-account --key-file=/tmp/key.json
  - ./scripts/list-release-artifacts.sh ${DRONE_TAG} | xargs -n1 gsutil stat >> /tmp/stat.log
  - '! cat /tmp/stat.log | grep "No URLs matched"'
  depends_on:
  - clone
  environment:
    BUCKET: grafana-prerelease
    GCP_KEY:
      from_secret: gcp_key_base64
  image: google/cloud-sdk:431.0.0
  name: gsutil-stat
trigger:
  event:
    exclude:
    - promote
  ref:
    exclude:
    - refs/tags/*-cloud*
    include:
    - refs/tags/v*
type: docker
volumes:
- host:
    path: /var/run/docker.sock
  name: docker
---
clone:
  retries: 3
depends_on:
- rgm-version-branch-prerelease
image_pull_secrets:
- dockerconfigjson
kind: pipeline
name: rgm-prerelease-verify-prerelease-assets
node:
  type: no-parallel
platform:
  arch: amd64
  os: linux
services: []
steps:
- commands:
  - apt-get update && apt-get install -yq gettext
  - printenv GCP_KEY | base64 -d > /tmp/key.json
  - gcloud auth activate-service-account --key-file=/tmp/key.json
  - ./scripts/list-release-artifacts.sh ${DRONE_TAG} | xargs -n1 gsutil stat >> /tmp/stat.log
  - '! cat /tmp/stat.log | grep "No URLs matched"'
  depends_on:
  - clone
  environment:
    BUCKET: grafana-prerelease
    GCP_KEY:
      from_secret: gcp_key_base64
  image: google/cloud-sdk:431.0.0
  name: gsutil-stat
trigger:
  ref:
  - refs/heads/v[0-9]*
type: docker
volumes:
- host:
    path: /var/run/docker.sock
  name: docker
---
clone:
  disable: true
depends_on: []
environment:
  EDITION: oss
image_pull_secrets:
- dockerconfigjson
kind: pipeline
name: testing-test-backend-windows
platform:
  arch: amd64
  os: windows
  version: "1809"
services: []
steps:
- commands:
  - git clone "https://$$env:GITHUB_TOKEN@github.com/$$env:DRONE_REPO.git" .
  - git checkout -f $$env:DRONE_COMMIT
  environment:
    GITHUB_TOKEN:
      from_secret: github_token
  image: grafana/ci-wix:0.1.1
  name: clone
- commands: []
  depends_on:
  - clone
  image: golang:1.21.1-windowsservercore-1809
  name: windows-init
- commands:
  - go install github.com/google/wire/cmd/wire@v0.5.0
  - wire gen -tags oss ./pkg/server
  depends_on:
  - windows-init
  image: golang:1.21.1-windowsservercore-1809
  name: wire-install
- commands:
  - go test -tags requires_buildifer -short -covermode=atomic -timeout=5m ./pkg/...
  depends_on:
  - wire-install
  image: golang:1.21.1-windowsservercore-1809
  name: test-backend
trigger:
  event:
  - promote
  target:
  - test-windows
type: docker
volumes:
- host:
    path: //./pipe/docker_engine/
  name: docker
---
clone:
  retries: 3
depends_on: []
environment:
  EDITION: oss
image_pull_secrets:
- dockerconfigjson
kind: pipeline
name: integration-tests
node:
  type: no-parallel
platform:
  arch: amd64
  os: linux
services:
- environment:
    PGDATA: /var/lib/postgresql/data/pgdata
    POSTGRES_DB: grafanatest
    POSTGRES_PASSWORD: grafanatest
    POSTGRES_USER: grafanatest
  image: postgres:12.3-alpine
  name: postgres
  volumes:
  - name: postgres
    path: /var/lib/postgresql/data/pgdata
- commands:
  - docker-entrypoint.sh mysqld --character-set-server=utf8mb4 --collation-server=utf8mb4_unicode_ci
  environment:
    MYSQL_DATABASE: grafana_tests
    MYSQL_PASSWORD: password
    MYSQL_ROOT_PASSWORD: rootpass
    MYSQL_USER: grafana
  image: mysql:5.7.39
  name: mysql57
  volumes:
  - name: mysql57
    path: /var/lib/mysql
- commands:
  - docker-entrypoint.sh mysqld --default-authentication-plugin=mysql_native_password
  environment:
    MYSQL_DATABASE: grafana_tests
    MYSQL_PASSWORD: password
    MYSQL_ROOT_PASSWORD: rootpass
    MYSQL_USER: grafana
  image: mysql:8.0.32
  name: mysql80
  volumes:
  - name: mysql80
    path: /var/lib/mysql
- environment: {}
  image: redis:6.2.11-alpine
  name: redis
- environment: {}
  image: memcached:1.6.9-alpine
  name: memcached
steps:
- commands:
  - mkdir -p bin
  - curl -fL -o bin/grabpl https://grafana-downloads.storage.googleapis.com/grafana-build-pipeline/v3.0.41/grabpl
  - chmod +x bin/grabpl
  image: byrnedo/alpine-curl:0.1.8
  name: grabpl
- commands:
  - echo $DRONE_RUNNER_NAME
  image: alpine:3.17.1
  name: identify-runner
- commands:
  - '# It is required that code generated from Thema/CUE be committed and in sync
    with its inputs.'
  - '# The following command will fail if running code generators produces any diff
    in output.'
  - apk add --update make
  - CODEGEN_VERIFY=1 make gen-cue
  depends_on: []
  image: golang:1.21.1-alpine
  name: verify-gen-cue
- commands:
  - '# It is required that generated jsonnet is committed and in sync with its inputs.'
  - '# The following command will fail if running code generators produces any diff
    in output.'
  - apk add --update make
  - CODEGEN_VERIFY=1 make gen-jsonnet
  depends_on: []
  image: golang:1.21.1-alpine
  name: verify-gen-jsonnet
- commands:
  - apk add --update make
  - make gen-go
  depends_on:
  - verify-gen-cue
  image: golang:1.21.1-alpine
  name: wire-install
- commands:
<<<<<<< HEAD
=======
  - yarn install --immutable
  depends_on: []
  image: grafana/build-container:1.7.5
  name: yarn-install
- commands:
  - go build -o ./bin/build -ldflags '-extldflags -static' ./pkg/build/cmd
  depends_on: []
  environment:
    CGO_ENABLED: 0
  image: golang:1.20.6
  name: compile-build-cmd
- commands:
  - ./bin/build build-backend --jobs 8 --edition oss --build-id ${DRONE_BUILD_NUMBER}
  depends_on:
  - wire-install
  - compile-build-cmd
  image: grafana/build-container:1.7.5
  name: build-backend
- commands:
  - ./bin/build build-frontend --jobs 8 --edition oss--build-id ${DRONE_BUILD_NUMBER}
  depends_on:
  - compile-build-cmd
  - yarn-install
  environment:
    NODE_OPTIONS: --max_old_space_size=8192
  image: grafana/build-container:1.7.5
  name: build-frontend
- commands:
  - ./bin/build build-frontend-packages --jobs 8 --edition oss--build-id ${DRONE_BUILD_NUMBER}
  - yarn packages:pack
  - ./scripts/validate-npm-packages.sh
  depends_on:
  - compile-build-cmd
  - yarn-install
  environment:
    NODE_OPTIONS: --max_old_space_size=8192
  image: grafana/build-container:1.7.5
  name: build-frontend-packages
- commands:
  - ./bin/build  build-plugins --jobs 8 --edition oss
  depends_on:
  - compile-build-cmd
  - yarn-install
  environment:
    GRAFANA_API_KEY:
      from_secret: grafana_api_key
  image: grafana/build-container:1.7.5
  name: build-plugins
- commands:
  - ./bin/build package --jobs 8 --edition oss --build-id ${DRONE_BUILD_NUMBER} --sign
  depends_on:
  - build-plugins
  - build-backend
  - build-frontend
  - build-frontend-packages
  environment:
    GPG_KEY_PASSWORD:
      from_secret: packages_gpg_passphrase
    GPG_PRIV_KEY:
      from_secret: packages_gpg_private_key
    GPG_PUB_KEY:
      from_secret: packages_gpg_public_key
    GRAFANA_API_KEY:
      from_secret: grafana_api_key
  image: grafana/build-container:1.7.5
  name: package
- commands:
  - ls dist/*.tar.gz*
  - cp dist/*.tar.gz* packaging/docker/
  depends_on:
  - package
  image: grafana/build-container:1.7.5
  name: copy-packages-for-docker
- commands:
  - ./bin/build build-docker --edition oss --shouldSave
  depends_on:
  - copy-packages-for-docker
  - compile-build-cmd
  environment:
    GCP_KEY:
      from_secret: gcp_grafanauploads
  image: google/cloud-sdk:431.0.0
  name: build-docker-images
  volumes:
  - name: docker
    path: /var/run/docker.sock
- commands:
  - ./bin/build build-docker --edition oss --shouldSave --ubuntu
  depends_on:
  - copy-packages-for-docker
  - compile-build-cmd
  environment:
    GCP_KEY:
      from_secret: gcp_grafanauploads
  image: google/cloud-sdk:431.0.0
  name: build-docker-images-ubuntu
  volumes:
  - name: docker
    path: /var/run/docker.sock
- commands:
  - ./scripts/grafana-server/start-server
  depends_on:
  - build-plugins
  - build-backend
  - build-frontend
  - build-frontend-packages
  detach: true
  environment:
    ARCH: linux-amd64
    PORT: 3001
  image: grafana/build-container:1.7.5
  name: grafana-server
- commands:
  - ./bin/build e2e-tests --port 3001 --suite dashboards-suite --tries 3
  depends_on:
  - grafana-server
  environment:
    HOST: grafana-server
  image: cypress/included:12.15.0
  name: end-to-end-tests-dashboards-suite
- commands:
  - ./bin/build e2e-tests --port 3001 --suite smoke-tests-suite --tries 3
  depends_on:
  - grafana-server
  environment:
    HOST: grafana-server
  image: cypress/included:12.15.0
  name: end-to-end-tests-smoke-tests-suite
- commands:
  - ./bin/build e2e-tests --port 3001 --suite panels-suite --tries 3
  depends_on:
  - grafana-server
  environment:
    HOST: grafana-server
  image: cypress/included:12.15.0
  name: end-to-end-tests-panels-suite
- commands:
  - ./bin/build e2e-tests --port 3001 --suite various-suite --tries 3
  depends_on:
  - grafana-server
  environment:
    HOST: grafana-server
  image: cypress/included:12.15.0
  name: end-to-end-tests-various-suite
- commands:
  - apt-get update
  - apt-get install -yq zip
  - printenv GCP_GRAFANA_UPLOAD_ARTIFACTS_KEY > /tmp/gcpkey_upload_artifacts.json
  - gcloud auth activate-service-account --key-file=/tmp/gcpkey_upload_artifacts.json
  - find ./e2e -type f -name "*spec.ts.mp4" | zip e2e/videos.zip -@
  - gsutil cp e2e/videos.zip gs://$${E2E_TEST_ARTIFACTS_BUCKET}/${DRONE_BUILD_NUMBER}/artifacts/videos/videos.zip
  - export E2E_ARTIFACTS_VIDEO_ZIP=https://storage.googleapis.com/$${E2E_TEST_ARTIFACTS_BUCKET}/${DRONE_BUILD_NUMBER}/artifacts/videos/videos.zip
  - 'echo "E2E Test artifacts uploaded to: $${E2E_ARTIFACTS_VIDEO_ZIP}"'
  - 'curl -X POST https://api.github.com/repos/${DRONE_REPO}/statuses/${DRONE_COMMIT_SHA}
    -H "Authorization: token $${GITHUB_TOKEN}" -d "{\"state\":\"success\",\"target_url\":\"$${E2E_ARTIFACTS_VIDEO_ZIP}\",
    \"description\": \"Click on the details to download e2e recording videos\", \"context\":
    \"e2e_artifacts\"}"'
  depends_on:
  - end-to-end-tests-dashboards-suite
  - end-to-end-tests-panels-suite
  - end-to-end-tests-smoke-tests-suite
  - end-to-end-tests-various-suite
  environment:
    E2E_TEST_ARTIFACTS_BUCKET: releng-pipeline-artifacts-dev
    GCP_GRAFANA_UPLOAD_ARTIFACTS_KEY:
      from_secret: gcp_upload_artifacts_key
    GITHUB_TOKEN:
      from_secret: github_token
  failure: ignore
  image: google/cloud-sdk:431.0.0
  name: e2e-tests-artifacts-upload
  when:
    status:
    - success
    - failure
- commands:
  - yarn storybook:build
  - ./bin/build verify-storybook
  depends_on:
  - build-frontend
  - build-frontend-packages
  environment:
    NODE_OPTIONS: --max_old_space_size=4096
  image: grafana/build-container:1.7.5
  name: build-storybook
  when:
    paths:
      include:
      - packages/grafana-ui/**
- commands:
  - ./bin/build upload-cdn --edition oss
  depends_on:
  - grafana-server
  environment:
    GCP_KEY:
      from_secret: gcp_grafanauploads
    PRERELEASE_BUCKET:
      from_secret: prerelease_bucket
  image: grafana/grafana-ci-deploy:1.3.3
  name: upload-cdn-assets
  when:
    repo:
    - grafana/grafana
- commands:
  - ./bin/build upload-packages --edition oss
  depends_on:
  - end-to-end-tests-dashboards-suite
  - end-to-end-tests-panels-suite
  - end-to-end-tests-smoke-tests-suite
  - end-to-end-tests-various-suite
  environment:
    GCP_KEY:
      from_secret: gcp_grafanauploads_base64
    PRERELEASE_BUCKET:
      from_secret: prerelease_bucket
  image: grafana/grafana-ci-deploy:1.3.3
  name: upload-packages
  when:
    repo:
    - grafana/grafana
trigger:
  ref:
  - refs/heads/v[0-9]*
type: docker
volumes:
- host:
    path: /var/run/docker.sock
  name: docker
- name: postgres
  temp:
    medium: memory
- name: mysql57
  temp:
    medium: memory
- name: mysql80
  temp:
    medium: memory
---
clone:
  retries: 3
depends_on: []
environment:
  EDITION: oss
image_pull_secrets:
- dockerconfigjson
kind: pipeline
name: release-branch-test-frontend
node:
  type: no-parallel
platform:
  arch: amd64
  os: linux
services: []
steps:
- commands:
  - echo $DRONE_RUNNER_NAME
  image: alpine:3.17.1
  name: identify-runner
- commands:
  - mkdir -p bin
  - curl -fL -o bin/grabpl https://grafana-downloads.storage.googleapis.com/grafana-build-pipeline/v3.0.41/grabpl
  - chmod +x bin/grabpl
  image: byrnedo/alpine-curl:0.1.8
  name: grabpl
- commands:
  - yarn install --immutable
  depends_on: []
  image: grafana/build-container:1.7.5
  name: yarn-install
- commands:
  - yarn betterer ci
  depends_on:
  - yarn-install
  image: grafana/build-container:1.7.5
  name: betterer-frontend
- commands:
  - yarn run ci:test-frontend
  depends_on:
  - yarn-install
  environment:
    TEST_MAX_WORKERS: 50%
  image: grafana/build-container:1.7.5
  name: test-frontend
trigger:
  ref:
  - refs/heads/v[0-9]*
type: docker
volumes:
- host:
    path: /var/run/docker.sock
  name: docker
---
clone:
  retries: 3
depends_on: []
environment:
  EDITION: oss
image_pull_secrets:
- dockerconfigjson
kind: pipeline
name: release-branch-test-backend
node:
  type: no-parallel
platform:
  arch: amd64
  os: linux
services: []
steps:
- commands:
  - echo $DRONE_RUNNER_NAME
  image: alpine:3.17.1
  name: identify-runner
- commands:
  - go build -o ./bin/build -ldflags '-extldflags -static' ./pkg/build/cmd
  depends_on: []
  environment:
    CGO_ENABLED: 0
  image: golang:1.20.6
  name: compile-build-cmd
- commands:
  - '# It is required that code generated from Thema/CUE be committed and in sync
    with its inputs.'
  - '# The following command will fail if running code generators produces any diff
    in output.'
  - CODEGEN_VERIFY=1 make gen-cue
  depends_on: []
  image: grafana/build-container:1.7.5
  name: verify-gen-cue
- commands:
  - '# It is required that generated jsonnet is committed and in sync with its inputs.'
  - '# The following command will fail if running code generators produces any diff
    in output.'
  - CODEGEN_VERIFY=1 make gen-jsonnet
  depends_on: []
  image: grafana/build-container:1.7.5
  name: verify-gen-jsonnet
- commands:
  - make gen-go
  depends_on:
  - verify-gen-cue
  image: grafana/build-container:1.7.5
  name: wire-install
- commands:
  - go test -tags requires_buildifer -short -covermode=atomic -timeout=5m ./pkg/...
  depends_on:
  - wire-install
  image: grafana/build-container:1.7.5
  name: test-backend
- commands:
  - go test -count=1 -covermode=atomic -timeout=5m -run '^TestIntegration' $(find
    ./pkg -type f -name '*_test.go' -exec grep -l '^func TestIntegration' '{}' '+'
    | grep -o '\(.*\)/' | sort -u)
  depends_on:
  - wire-install
  image: grafana/build-container:1.7.5
  name: test-backend-integration
trigger:
  ref:
  - refs/heads/v[0-9]*
type: docker
volumes:
- host:
    path: /var/run/docker.sock
  name: docker
---
clone:
  retries: 3
depends_on: []
environment:
  EDITION: oss
image_pull_secrets:
- dockerconfigjson
kind: pipeline
name: release-branch-integration-tests
node:
  type: no-parallel
platform:
  arch: amd64
  os: linux
services:
- environment:
    PGDATA: /var/lib/postgresql/data/pgdata
    POSTGRES_DB: grafanatest
    POSTGRES_PASSWORD: grafanatest
    POSTGRES_USER: grafanatest
  image: postgres:12.3-alpine
  name: postgres
  volumes:
  - name: postgres
    path: /var/lib/postgresql/data/pgdata
- commands:
  - docker-entrypoint.sh mysqld --character-set-server=utf8mb4 --collation-server=utf8mb4_unicode_ci
  environment:
    MYSQL_DATABASE: grafana_tests
    MYSQL_PASSWORD: password
    MYSQL_ROOT_PASSWORD: rootpass
    MYSQL_USER: grafana
  image: mysql:5.7.39
  name: mysql57
  volumes:
  - name: mysql57
    path: /var/lib/mysql
- commands:
  - docker-entrypoint.sh mysqld --default-authentication-plugin=mysql_native_password
  environment:
    MYSQL_DATABASE: grafana_tests
    MYSQL_PASSWORD: password
    MYSQL_ROOT_PASSWORD: rootpass
    MYSQL_USER: grafana
  image: mysql:8.0.32
  name: mysql80
  volumes:
  - name: mysql80
    path: /var/lib/mysql
- environment: {}
  image: redis:6.2.11-alpine
  name: redis
- environment: {}
  image: memcached:1.6.9-alpine
  name: memcached
steps:
- commands:
  - mkdir -p bin
  - curl -fL -o bin/grabpl https://grafana-downloads.storage.googleapis.com/grafana-build-pipeline/v3.0.41/grabpl
  - chmod +x bin/grabpl
  image: byrnedo/alpine-curl:0.1.8
  name: grabpl
- commands:
  - echo $DRONE_RUNNER_NAME
  image: alpine:3.17.1
  name: identify-runner
- commands:
  - '# It is required that code generated from Thema/CUE be committed and in sync
    with its inputs.'
  - '# The following command will fail if running code generators produces any diff
    in output.'
  - CODEGEN_VERIFY=1 make gen-cue
  depends_on: []
  image: grafana/build-container:1.7.5
  name: verify-gen-cue
- commands:
  - '# It is required that generated jsonnet is committed and in sync with its inputs.'
  - '# The following command will fail if running code generators produces any diff
    in output.'
  - CODEGEN_VERIFY=1 make gen-jsonnet
  depends_on: []
  image: grafana/build-container:1.7.5
  name: verify-gen-jsonnet
- commands:
  - make gen-go
  depends_on:
  - verify-gen-cue
  image: grafana/build-container:1.7.5
  name: wire-install
- commands:
  - apt-get update
  - apt-get install -yq postgresql-client
>>>>>>> 85e629dc
  - dockerize -wait tcp://postgres:5432 -timeout 120s
  image: jwilder/dockerize:0.6.1
  name: wait-for-postgres
- commands:
  - apk add --update postgresql-client
  - psql -p 5432 -h postgres -U grafanatest -d grafanatest -f devenv/docker/blocks/postgres_tests/setup.sql
  - go clean -testcache
  - go test -p=1 -count=1 -covermode=atomic -timeout=5m -run '^TestIntegration' $(find
    ./pkg -type f -name '*_test.go' -exec grep -l '^func TestIntegration' '{}' '+'
    | grep -o '\(.*\)/' | sort -u)
  depends_on: null
  environment:
    GRAFANA_TEST_DB: postgres
    PGPASSWORD: grafanatest
    POSTGRES_HOST: postgres
  image: golang:1.21.1-alpine
  name: postgres-integration-tests
- commands:
  - dockerize -wait tcp://mysql:3306 -timeout 120s
  image: jwilder/dockerize:0.6.1
  name: wait-for-mysql-5.7
- commands:
  - apk add --update mysql-client
  - cat devenv/docker/blocks/mysql_tests/setup.sql | mysql -h mysql57 -P 3306 -u root
    -prootpass
  - go clean -testcache
  - go test -p=1 -count=1 -covermode=atomic -timeout=5m -run '^TestIntegration' $(find
    ./pkg -type f -name '*_test.go' -exec grep -l '^func TestIntegration' '{}' '+'
    | grep -o '\(.*\)/' | sort -u)
  depends_on: null
  environment:
    GRAFANA_TEST_DB: mysql
    MYSQL_HOST: mysql57
  image: golang:1.21.1-alpine
  name: mysql-5.7-integration-tests
- commands:
  - dockerize -wait tcp://mysql:3306 -timeout 120s
  image: jwilder/dockerize:0.6.1
  name: wait-for-mysql-8.0
- commands:
  - apk add --update mysql-client
  - cat devenv/docker/blocks/mysql_tests/setup.sql | mysql -h mysql80 -P 3306 -u root
    -prootpass
  - go clean -testcache
  - go test -p=1 -count=1 -covermode=atomic -timeout=5m -run '^TestIntegration' $(find
    ./pkg -type f -name '*_test.go' -exec grep -l '^func TestIntegration' '{}' '+'
    | grep -o '\(.*\)/' | sort -u)
  depends_on: null
  environment:
    GRAFANA_TEST_DB: mysql
    MYSQL_HOST: mysql80
  image: golang:1.21.1-alpine
  name: mysql-8.0-integration-tests
- commands:
  - dockerize -wait tcp://redis:6379 -timeout 120s
  image: jwilder/dockerize:0.6.1
  name: wait-for-redis
- commands:
  - go clean -testcache
  - go test -run IntegrationRedis -covermode=atomic -timeout=2m ./pkg/...
  depends_on: null
  environment:
    REDIS_URL: redis://redis:6379/0
  image: golang:1.21.1-alpine
  name: redis-integration-tests
- commands:
  - dockerize -wait tcp://memcached:11211 -timeout 120s
  image: jwilder/dockerize:0.6.1
  name: wait-for-memcached
- commands:
  - go clean -testcache
  - go test -run IntegrationMemcached -covermode=atomic -timeout=2m ./pkg/...
  depends_on: null
  environment:
    MEMCACHED_HOSTS: memcached:11211
  image: golang:1.21.1-alpine
  name: memcached-integration-tests
trigger:
  event:
  - promote
  target: integration-tests
type: docker
volumes:
- host:
    path: /var/run/docker.sock
  name: docker
- name: postgres
  temp:
    medium: memory
- name: mysql57
  temp:
    medium: memory
- name: mysql80
  temp:
    medium: memory
---
clone:
  disable: true
depends_on: []
image_pull_secrets:
- dockerconfigjson
kind: pipeline
name: publish-ci-windows-test-image
platform:
  arch: amd64
  os: windows
  version: "1809"
services: []
steps:
- commands:
  - git clone "https://$$env:GITHUB_TOKEN@github.com/grafana/grafana-ci-sandbox.git"
    .
  - git checkout -f $$env:DRONE_COMMIT
  environment:
    GITHUB_TOKEN:
      from_secret: github_token
  image: grafana/ci-wix:0.1.1
  name: clone
- commands:
  - cd scripts\build\ci-windows-test
  - docker login -u $$env:DOCKER_USERNAME -p $$env:DOCKER_PASSWORD
  - docker build -t grafana/grafana-ci-windows-test:$$env:TAG .
  - docker push grafana/grafana-ci-windows-test:$$env:TAG
  environment:
    DOCKER_PASSWORD:
      from_secret: docker_password
    DOCKER_USERNAME:
      from_secret: docker_username
  image: docker:windowsservercore-1809
  name: build-and-publish
  volumes:
  - name: docker
    path: //./pipe/docker_engine/
trigger:
  event:
  - promote
  target:
  - ci-windows-test-image
type: docker
volumes:
- host:
    path: //./pipe/docker_engine/
  name: docker
---
clone:
  retries: 3
depends_on: []
image_pull_secrets:
- dockerconfigjson
kind: pipeline
name: publish-ci-build-container-image
node:
  type: no-parallel
platform:
  arch: amd64
  os: linux
services: []
steps:
- commands:
  - if [ -z "${BUILD_CONTAINER_VERSION}" ]; then echo Missing BUILD_CONTAINER_VERSION;
    false; fi
  image: alpine:3.17.1
  name: validate-version
- commands:
  - printenv GCP_KEY > /tmp/key.json
  - gcloud auth activate-service-account --key-file=/tmp/key.json
  - gsutil cp gs://grafana-private-downloads/MacOSX10.15.sdk.tar.xz ./scripts/build/ci-build/MacOSX10.15.sdk.tar.xz
  environment:
    GCP_KEY:
      from_secret: gcp_download_build_container_assets_key
  image: google/cloud-sdk:431.0.0
  name: download-macos-sdk
- commands:
  - printenv DOCKER_PASSWORD | docker login -u "$DOCKER_USERNAME" --password-stdin
  - docker build -t "grafana/build-container:${BUILD_CONTAINER_VERSION}" ./scripts/build/ci-build
  - docker push "grafana/build-container:${BUILD_CONTAINER_VERSION}"
  environment:
    DOCKER_PASSWORD:
      from_secret: docker_password
    DOCKER_USERNAME:
      from_secret: docker_username
  image: google/cloud-sdk:431.0.0
  name: build-and-publish
  volumes:
  - name: docker
    path: /var/run/docker.sock
trigger:
  event:
  - promote
  target:
  - ci-build-container-image
type: docker
volumes:
- host:
    path: /var/run/docker.sock
  name: docker
---
clone:
  retries: 3
kind: pipeline
name: scan-grafana/grafana:latest-image
platform:
  arch: amd64
  os: linux
steps:
- commands:
  - echo $${GCR_CREDENTIALS} | docker login -u _json_key --password-stdin https://us.gcr.io
  environment:
    GCR_CREDENTIALS:
      from_secret: gcr_credentials
  image: docker:dind
  name: authenticate-gcr
  volumes:
  - name: docker
    path: /var/run/docker.sock
  - name: config
    path: /root/.docker/
- commands:
  - trivy image --exit-code 0 --severity UNKNOWN,LOW,MEDIUM grafana/grafana:latest
  depends_on:
  - authenticate-gcr
  image: aquasec/trivy:0.21.0
  name: scan-unknown-low-medium-vulnerabilities
  volumes:
  - name: docker
    path: /var/run/docker.sock
  - name: config
    path: /root/.docker/
- commands:
  - trivy image --exit-code 1 --severity HIGH,CRITICAL grafana/grafana:latest
  depends_on:
  - authenticate-gcr
  environment:
    GOOGLE_APPLICATION_CREDENTIALS:
      from_secret: gcr_credentials_json
  image: aquasec/trivy:0.21.0
  name: scan-high-critical-vulnerabilities
  volumes:
  - name: docker
    path: /var/run/docker.sock
  - name: config
    path: /root/.docker/
- image: plugins/slack
  name: slack-notify-failure
  settings:
    channel: grafana-backend-ops
    template: 'Nightly docker image scan job for grafana/grafana:latest failed: {{build.link}}'
    webhook:
      from_secret: slack_webhook_backend
  when:
    status: failure
trigger:
  cron: nightly
  event: cron
type: docker
volumes:
- host:
    path: /var/run/docker.sock
  name: docker
- name: config
  temp: {}
---
clone:
  retries: 3
kind: pipeline
name: scan-grafana/grafana:main-image
platform:
  arch: amd64
  os: linux
steps:
- commands:
  - echo $${GCR_CREDENTIALS} | docker login -u _json_key --password-stdin https://us.gcr.io
  environment:
    GCR_CREDENTIALS:
      from_secret: gcr_credentials
  image: docker:dind
  name: authenticate-gcr
  volumes:
  - name: docker
    path: /var/run/docker.sock
  - name: config
    path: /root/.docker/
- commands:
  - trivy image --exit-code 0 --severity UNKNOWN,LOW,MEDIUM grafana/grafana:main
  depends_on:
  - authenticate-gcr
  image: aquasec/trivy:0.21.0
  name: scan-unknown-low-medium-vulnerabilities
  volumes:
  - name: docker
    path: /var/run/docker.sock
  - name: config
    path: /root/.docker/
- commands:
  - trivy image --exit-code 1 --severity HIGH,CRITICAL grafana/grafana:main
  depends_on:
  - authenticate-gcr
  environment:
    GOOGLE_APPLICATION_CREDENTIALS:
      from_secret: gcr_credentials_json
  image: aquasec/trivy:0.21.0
  name: scan-high-critical-vulnerabilities
  volumes:
  - name: docker
    path: /var/run/docker.sock
  - name: config
    path: /root/.docker/
- image: plugins/slack
  name: slack-notify-failure
  settings:
    channel: grafana-backend-ops
    template: 'Nightly docker image scan job for grafana/grafana:main failed: {{build.link}}'
    webhook:
      from_secret: slack_webhook_backend
  when:
    status: failure
trigger:
  cron: nightly
  event: cron
type: docker
volumes:
- host:
    path: /var/run/docker.sock
  name: docker
- name: config
  temp: {}
---
clone:
  retries: 3
kind: pipeline
name: scan-grafana/grafana:latest-ubuntu-image
platform:
  arch: amd64
  os: linux
steps:
- commands:
  - echo $${GCR_CREDENTIALS} | docker login -u _json_key --password-stdin https://us.gcr.io
  environment:
    GCR_CREDENTIALS:
      from_secret: gcr_credentials
  image: docker:dind
  name: authenticate-gcr
  volumes:
  - name: docker
    path: /var/run/docker.sock
  - name: config
    path: /root/.docker/
- commands:
  - trivy image --exit-code 0 --severity UNKNOWN,LOW,MEDIUM grafana/grafana:latest-ubuntu
  depends_on:
  - authenticate-gcr
  image: aquasec/trivy:0.21.0
  name: scan-unknown-low-medium-vulnerabilities
  volumes:
  - name: docker
    path: /var/run/docker.sock
  - name: config
    path: /root/.docker/
- commands:
  - trivy image --exit-code 1 --severity HIGH,CRITICAL grafana/grafana:latest-ubuntu
  depends_on:
  - authenticate-gcr
  environment:
    GOOGLE_APPLICATION_CREDENTIALS:
      from_secret: gcr_credentials_json
  image: aquasec/trivy:0.21.0
  name: scan-high-critical-vulnerabilities
  volumes:
  - name: docker
    path: /var/run/docker.sock
  - name: config
    path: /root/.docker/
- image: plugins/slack
  name: slack-notify-failure
  settings:
    channel: grafana-backend-ops
    template: 'Nightly docker image scan job for grafana/grafana:latest-ubuntu failed:
      {{build.link}}'
    webhook:
      from_secret: slack_webhook_backend
  when:
    status: failure
trigger:
  cron: nightly
  event: cron
type: docker
volumes:
- host:
    path: /var/run/docker.sock
  name: docker
- name: config
  temp: {}
---
clone:
  retries: 3
kind: pipeline
name: scan-grafana/grafana:main-ubuntu-image
platform:
  arch: amd64
  os: linux
steps:
- commands:
  - echo $${GCR_CREDENTIALS} | docker login -u _json_key --password-stdin https://us.gcr.io
  environment:
    GCR_CREDENTIALS:
      from_secret: gcr_credentials
  image: docker:dind
  name: authenticate-gcr
  volumes:
  - name: docker
    path: /var/run/docker.sock
  - name: config
    path: /root/.docker/
- commands:
  - trivy image --exit-code 0 --severity UNKNOWN,LOW,MEDIUM grafana/grafana:main-ubuntu
  depends_on:
  - authenticate-gcr
  image: aquasec/trivy:0.21.0
  name: scan-unknown-low-medium-vulnerabilities
  volumes:
  - name: docker
    path: /var/run/docker.sock
  - name: config
    path: /root/.docker/
- commands:
  - trivy image --exit-code 1 --severity HIGH,CRITICAL grafana/grafana:main-ubuntu
  depends_on:
  - authenticate-gcr
  environment:
    GOOGLE_APPLICATION_CREDENTIALS:
      from_secret: gcr_credentials_json
  image: aquasec/trivy:0.21.0
  name: scan-high-critical-vulnerabilities
  volumes:
  - name: docker
    path: /var/run/docker.sock
  - name: config
    path: /root/.docker/
- image: plugins/slack
  name: slack-notify-failure
  settings:
    channel: grafana-backend-ops
    template: 'Nightly docker image scan job for grafana/grafana:main-ubuntu failed:
      {{build.link}}'
    webhook:
      from_secret: slack_webhook_backend
  when:
    status: failure
trigger:
  cron: nightly
  event: cron
type: docker
volumes:
- host:
    path: /var/run/docker.sock
  name: docker
- name: config
  temp: {}
---
clone:
  retries: 3
kind: pipeline
name: scan-build-test-and-publish-docker-images
platform:
  arch: amd64
  os: linux
steps:
- commands:
  - echo $${GCR_CREDENTIALS} | docker login -u _json_key --password-stdin https://us.gcr.io
  environment:
    GCR_CREDENTIALS:
      from_secret: gcr_credentials
  image: docker:dind
  name: authenticate-gcr
  volumes:
  - name: docker
    path: /var/run/docker.sock
  - name: config
    path: /root/.docker/
- commands:
  - trivy --exit-code 0 --severity UNKNOWN,LOW,MEDIUM alpine/git:2.40.1
  - trivy --exit-code 0 --severity UNKNOWN,LOW,MEDIUM golang:1.21.1-alpine
  - trivy --exit-code 0 --severity UNKNOWN,LOW,MEDIUM node:18.12.0-alpine
  - trivy --exit-code 0 --severity UNKNOWN,LOW,MEDIUM google/cloud-sdk:431.0.0
  - trivy --exit-code 0 --severity UNKNOWN,LOW,MEDIUM grafana/grafana-ci-deploy:1.3.3
  - trivy --exit-code 0 --severity UNKNOWN,LOW,MEDIUM alpine:3.17.1
  - trivy --exit-code 0 --severity UNKNOWN,LOW,MEDIUM byrnedo/alpine-curl:0.1.8
  - trivy --exit-code 0 --severity UNKNOWN,LOW,MEDIUM plugins/slack
  - trivy --exit-code 0 --severity UNKNOWN,LOW,MEDIUM python:3.8
  - trivy --exit-code 0 --severity UNKNOWN,LOW,MEDIUM postgres:12.3-alpine
  - trivy --exit-code 0 --severity UNKNOWN,LOW,MEDIUM mysql:5.7.39
  - trivy --exit-code 0 --severity UNKNOWN,LOW,MEDIUM mysql:8.0.32
  - trivy --exit-code 0 --severity UNKNOWN,LOW,MEDIUM redis:6.2.11-alpine
  - trivy --exit-code 0 --severity UNKNOWN,LOW,MEDIUM memcached:1.6.9-alpine
  - trivy --exit-code 0 --severity UNKNOWN,LOW,MEDIUM us.gcr.io/kubernetes-dev/package-publish:latest
  - trivy --exit-code 0 --severity UNKNOWN,LOW,MEDIUM osixia/openldap:1.4.0
  - trivy --exit-code 0 --severity UNKNOWN,LOW,MEDIUM grafana/drone-downstream
  - trivy --exit-code 0 --severity UNKNOWN,LOW,MEDIUM grafana/docker-puppeteer:1.1.0
  - trivy --exit-code 0 --severity UNKNOWN,LOW,MEDIUM grafana/docs-base:dbd975af06
<<<<<<< HEAD
  - trivy --exit-code 0 --severity UNKNOWN,LOW,MEDIUM cypress/included:9.5.1-node16.14.0-slim-chrome99-ff97
  - trivy --exit-code 0 --severity UNKNOWN,LOW,MEDIUM jwilder/dockerize:0.6.1
  - trivy --exit-code 0 --severity UNKNOWN,LOW,MEDIUM koalaman/shellcheck:stable
=======
  - trivy --exit-code 0 --severity UNKNOWN,LOW,MEDIUM cypress/included:12.15.0
>>>>>>> 85e629dc
  depends_on:
  - authenticate-gcr
  image: aquasec/trivy:0.21.0
  name: scan-unknown-low-medium-vulnerabilities
  volumes:
  - name: docker
    path: /var/run/docker.sock
  - name: config
    path: /root/.docker/
- commands:
  - trivy --exit-code 1 --severity HIGH,CRITICAL alpine/git:2.40.1
  - trivy --exit-code 1 --severity HIGH,CRITICAL golang:1.21.1-alpine
  - trivy --exit-code 1 --severity HIGH,CRITICAL node:18.12.0-alpine
  - trivy --exit-code 1 --severity HIGH,CRITICAL google/cloud-sdk:431.0.0
  - trivy --exit-code 1 --severity HIGH,CRITICAL grafana/grafana-ci-deploy:1.3.3
  - trivy --exit-code 1 --severity HIGH,CRITICAL alpine:3.17.1
  - trivy --exit-code 1 --severity HIGH,CRITICAL byrnedo/alpine-curl:0.1.8
  - trivy --exit-code 1 --severity HIGH,CRITICAL plugins/slack
  - trivy --exit-code 1 --severity HIGH,CRITICAL python:3.8
  - trivy --exit-code 1 --severity HIGH,CRITICAL postgres:12.3-alpine
  - trivy --exit-code 1 --severity HIGH,CRITICAL mysql:5.7.39
  - trivy --exit-code 1 --severity HIGH,CRITICAL mysql:8.0.32
  - trivy --exit-code 1 --severity HIGH,CRITICAL redis:6.2.11-alpine
  - trivy --exit-code 1 --severity HIGH,CRITICAL memcached:1.6.9-alpine
  - trivy --exit-code 1 --severity HIGH,CRITICAL us.gcr.io/kubernetes-dev/package-publish:latest
  - trivy --exit-code 1 --severity HIGH,CRITICAL osixia/openldap:1.4.0
  - trivy --exit-code 1 --severity HIGH,CRITICAL grafana/drone-downstream
  - trivy --exit-code 1 --severity HIGH,CRITICAL grafana/docker-puppeteer:1.1.0
  - trivy --exit-code 1 --severity HIGH,CRITICAL grafana/docs-base:dbd975af06
<<<<<<< HEAD
  - trivy --exit-code 1 --severity HIGH,CRITICAL cypress/included:9.5.1-node16.14.0-slim-chrome99-ff97
  - trivy --exit-code 1 --severity HIGH,CRITICAL jwilder/dockerize:0.6.1
  - trivy --exit-code 1 --severity HIGH,CRITICAL koalaman/shellcheck:stable
=======
  - trivy --exit-code 1 --severity HIGH,CRITICAL cypress/included:12.15.0
>>>>>>> 85e629dc
  depends_on:
  - authenticate-gcr
  environment:
    GOOGLE_APPLICATION_CREDENTIALS:
      from_secret: gcr_credentials_json
  image: aquasec/trivy:0.21.0
  name: scan-high-critical-vulnerabilities
  volumes:
  - name: docker
    path: /var/run/docker.sock
  - name: config
    path: /root/.docker/
- image: plugins/slack
  name: slack-notify-failure
  settings:
    channel: grafana-backend-ops
    template: 'Nightly docker image scan job for build-images failed: {{build.link}}'
    webhook:
      from_secret: slack_webhook_backend
  when:
    status: failure
trigger:
  cron: nightly
  event: cron
type: docker
volumes:
- host:
    path: /var/run/docker.sock
  name: docker
- name: config
  temp: {}
---
clone:
  retries: 3
kind: pipeline
name: grafana-com-nightly
platform:
  arch: amd64
  os: linux
steps:
- commands:
  - go build -o ./bin/build -ldflags '-extldflags -static' ./pkg/build/cmd
  depends_on: []
  environment:
    CGO_ENABLED: 0
  image: golang:1.21.1-alpine
  name: compile-build-cmd
- commands:
  - ./bin/build publish grafana-com --edition oss
  depends_on:
  - compile-build-cmd
  environment:
    GCP_KEY:
      from_secret: gcp_key
    GRAFANA_COM_API_KEY:
      from_secret: grafana_api_key
  image: grafana/grafana-ci-deploy:1.3.3
  name: post-to-grafana-com
trigger:
  cron: grafana-com-nightly
  event: cron
type: docker
volumes:
- host:
    path: /var/run/docker.sock
  name: docker
- name: config
  temp: {}
---
get:
  name: credentials.json
  path: infra/data/ci/grafana-release-eng/grafanauploads
kind: secret
name: gcp_grafanauploads
---
get:
  name: credentials_base64
  path: infra/data/ci/grafana-release-eng/grafanauploads
kind: secret
name: gcp_grafanauploads_base64
---
get:
  name: api_key
  path: infra/data/ci/grafana-release-eng/grafanacom
kind: secret
name: grafana_api_key
---
get:
  name: .dockerconfigjson
  path: secret/data/common/gcr
kind: secret
name: dockerconfigjson
---
get:
  name: pat
  path: infra/data/ci/github/grafanabot
kind: secret
name: github_token
---
get:
  name: machine-user-token
  path: infra/data/ci/drone
kind: secret
name: drone_token
---
get:
  name: bucket
  path: infra/data/ci/grafana/prerelease
kind: secret
name: prerelease_bucket
---
get:
  name: username
  path: infra/data/ci/grafanaci-docker-hub
kind: secret
name: docker_username
---
get:
  name: password
  path: infra/data/ci/grafanaci-docker-hub
kind: secret
name: docker_password
---
get:
  name: credentials.json
  path: infra/data/ci/grafana/releng/artifacts-uploader-service-account
kind: secret
name: gcp_upload_artifacts_key
---
get:
  name: credentials.json
  path: infra/data/ci/grafana/assets-downloader-build-container-service-account
kind: secret
name: gcp_download_build_container_assets_key
---
get:
  name: application_id
  path: infra/data/ci/datasources/cpp-azure-resourcemanager-credentials
kind: secret
name: azure_sp_app_id
---
get:
  name: application_secret
  path: infra/data/ci/datasources/cpp-azure-resourcemanager-credentials
kind: secret
name: azure_sp_app_pw
---
get:
  name: tenant_id
  path: infra/data/ci/datasources/cpp-azure-resourcemanager-credentials
kind: secret
name: azure_tenant
---
get:
  name: token
  path: infra/data/ci/grafana-release-eng/npm
kind: secret
name: npm_token
---
get:
  name: public-key-b64
  path: infra/data/ci/packages-publish/gpg
kind: secret
name: packages_gpg_public_key
---
get:
  name: private-key-b64
  path: infra/data/ci/packages-publish/gpg
kind: secret
name: packages_gpg_private_key
---
get:
  name: passphrase
  path: infra/data/ci/packages-publish/gpg
kind: secret
name: packages_gpg_passphrase
---
get:
  name: credentials.json
  path: infra/data/ci/packages-publish/service-account
kind: secret
name: packages_service_account
---
get:
  name: AccessID
  path: infra/data/ci/packages-publish/bucket-credentials
kind: secret
name: packages_access_key_id
---
get:
  name: Secret
  path: infra/data/ci/packages-publish/bucket-credentials
kind: secret
name: packages_secret_access_key
---
get:
  name: static_asset_editions
  path: infra/data/ci/grafana-release-eng/artifact-publishing
kind: secret
name: static_asset_editions
---
get:
  name: cdn_path
  path: infra/data/ci/grafana-release-eng/enterprise2
kind: secret
name: enterprise2-cdn-path
---
get:
  name: gcp_service_account_prod_base64
  path: infra/data/ci/grafana-release-eng/rgm
kind: secret
name: gcp_key_base64
---
get:
  name: destination_prod
  path: infra/data/ci/grafana-release-eng/rgm
kind: secret
name: destination
---
get:
  name: dagger_token
  path: infra/data/ci/grafana-release-eng/rgm
kind: secret
name: dagger_token
---
get:
  name: app-id
  path: infra/data/ci/grafana-release-eng/grafana-delivery-bot
kind: secret
name: delivery-bot-app-id
---
get:
  name: app-installation-id
  path: infra/data/ci/grafana-release-eng/grafana-delivery-bot
kind: secret
name: delivery-bot-app-installation-id
---
get:
  name: app-private-key
  path: infra/data/ci/grafana-release-eng/grafana-delivery-bot
kind: secret
name: delivery-bot-app-private-key
---
get:
  name: service-account
  path: secret/data/common/gcr
kind: secret
name: gcr_credentials
---
kind: signature
<<<<<<< HEAD
hmac: c880a08abe6249a5c09e0dd4905766fa984fe1a2922680b8a8c38df367a115be
=======
hmac: e7a7b8ebee80baceff6c915e84e76f8f5e54565741f923e9e1e17f3f8880dce9
>>>>>>> 85e629dc

...<|MERGE_RESOLUTION|>--- conflicted
+++ resolved
@@ -2937,6 +2937,7 @@
       from_secret: gcp_key_base64
     GITHUB_TOKEN:
       from_secret: github_token
+    GO_VERSION: 1.21.1
     GPG_PASSPHRASE:
       from_secret: packages_gpg_passphrase
     GPG_PRIVATE_KEY:
@@ -2995,6 +2996,7 @@
       from_secret: gcp_key_base64
     GITHUB_TOKEN:
       from_secret: github_token
+    GO_VERSION: 1.21.1
     GPG_PASSPHRASE:
       from_secret: packages_gpg_passphrase
     GPG_PRIVATE_KEY:
@@ -3115,6 +3117,7 @@
       from_secret: gcp_key_base64
     GITHUB_TOKEN:
       from_secret: github_token
+    GO_VERSION: 1.21.1
     GPG_PASSPHRASE:
       from_secret: packages_gpg_passphrase
     GPG_PRIVATE_KEY:
@@ -3363,466 +3366,6 @@
   image: golang:1.21.1-alpine
   name: wire-install
 - commands:
-<<<<<<< HEAD
-=======
-  - yarn install --immutable
-  depends_on: []
-  image: grafana/build-container:1.7.5
-  name: yarn-install
-- commands:
-  - go build -o ./bin/build -ldflags '-extldflags -static' ./pkg/build/cmd
-  depends_on: []
-  environment:
-    CGO_ENABLED: 0
-  image: golang:1.20.6
-  name: compile-build-cmd
-- commands:
-  - ./bin/build build-backend --jobs 8 --edition oss --build-id ${DRONE_BUILD_NUMBER}
-  depends_on:
-  - wire-install
-  - compile-build-cmd
-  image: grafana/build-container:1.7.5
-  name: build-backend
-- commands:
-  - ./bin/build build-frontend --jobs 8 --edition oss--build-id ${DRONE_BUILD_NUMBER}
-  depends_on:
-  - compile-build-cmd
-  - yarn-install
-  environment:
-    NODE_OPTIONS: --max_old_space_size=8192
-  image: grafana/build-container:1.7.5
-  name: build-frontend
-- commands:
-  - ./bin/build build-frontend-packages --jobs 8 --edition oss--build-id ${DRONE_BUILD_NUMBER}
-  - yarn packages:pack
-  - ./scripts/validate-npm-packages.sh
-  depends_on:
-  - compile-build-cmd
-  - yarn-install
-  environment:
-    NODE_OPTIONS: --max_old_space_size=8192
-  image: grafana/build-container:1.7.5
-  name: build-frontend-packages
-- commands:
-  - ./bin/build  build-plugins --jobs 8 --edition oss
-  depends_on:
-  - compile-build-cmd
-  - yarn-install
-  environment:
-    GRAFANA_API_KEY:
-      from_secret: grafana_api_key
-  image: grafana/build-container:1.7.5
-  name: build-plugins
-- commands:
-  - ./bin/build package --jobs 8 --edition oss --build-id ${DRONE_BUILD_NUMBER} --sign
-  depends_on:
-  - build-plugins
-  - build-backend
-  - build-frontend
-  - build-frontend-packages
-  environment:
-    GPG_KEY_PASSWORD:
-      from_secret: packages_gpg_passphrase
-    GPG_PRIV_KEY:
-      from_secret: packages_gpg_private_key
-    GPG_PUB_KEY:
-      from_secret: packages_gpg_public_key
-    GRAFANA_API_KEY:
-      from_secret: grafana_api_key
-  image: grafana/build-container:1.7.5
-  name: package
-- commands:
-  - ls dist/*.tar.gz*
-  - cp dist/*.tar.gz* packaging/docker/
-  depends_on:
-  - package
-  image: grafana/build-container:1.7.5
-  name: copy-packages-for-docker
-- commands:
-  - ./bin/build build-docker --edition oss --shouldSave
-  depends_on:
-  - copy-packages-for-docker
-  - compile-build-cmd
-  environment:
-    GCP_KEY:
-      from_secret: gcp_grafanauploads
-  image: google/cloud-sdk:431.0.0
-  name: build-docker-images
-  volumes:
-  - name: docker
-    path: /var/run/docker.sock
-- commands:
-  - ./bin/build build-docker --edition oss --shouldSave --ubuntu
-  depends_on:
-  - copy-packages-for-docker
-  - compile-build-cmd
-  environment:
-    GCP_KEY:
-      from_secret: gcp_grafanauploads
-  image: google/cloud-sdk:431.0.0
-  name: build-docker-images-ubuntu
-  volumes:
-  - name: docker
-    path: /var/run/docker.sock
-- commands:
-  - ./scripts/grafana-server/start-server
-  depends_on:
-  - build-plugins
-  - build-backend
-  - build-frontend
-  - build-frontend-packages
-  detach: true
-  environment:
-    ARCH: linux-amd64
-    PORT: 3001
-  image: grafana/build-container:1.7.5
-  name: grafana-server
-- commands:
-  - ./bin/build e2e-tests --port 3001 --suite dashboards-suite --tries 3
-  depends_on:
-  - grafana-server
-  environment:
-    HOST: grafana-server
-  image: cypress/included:12.15.0
-  name: end-to-end-tests-dashboards-suite
-- commands:
-  - ./bin/build e2e-tests --port 3001 --suite smoke-tests-suite --tries 3
-  depends_on:
-  - grafana-server
-  environment:
-    HOST: grafana-server
-  image: cypress/included:12.15.0
-  name: end-to-end-tests-smoke-tests-suite
-- commands:
-  - ./bin/build e2e-tests --port 3001 --suite panels-suite --tries 3
-  depends_on:
-  - grafana-server
-  environment:
-    HOST: grafana-server
-  image: cypress/included:12.15.0
-  name: end-to-end-tests-panels-suite
-- commands:
-  - ./bin/build e2e-tests --port 3001 --suite various-suite --tries 3
-  depends_on:
-  - grafana-server
-  environment:
-    HOST: grafana-server
-  image: cypress/included:12.15.0
-  name: end-to-end-tests-various-suite
-- commands:
-  - apt-get update
-  - apt-get install -yq zip
-  - printenv GCP_GRAFANA_UPLOAD_ARTIFACTS_KEY > /tmp/gcpkey_upload_artifacts.json
-  - gcloud auth activate-service-account --key-file=/tmp/gcpkey_upload_artifacts.json
-  - find ./e2e -type f -name "*spec.ts.mp4" | zip e2e/videos.zip -@
-  - gsutil cp e2e/videos.zip gs://$${E2E_TEST_ARTIFACTS_BUCKET}/${DRONE_BUILD_NUMBER}/artifacts/videos/videos.zip
-  - export E2E_ARTIFACTS_VIDEO_ZIP=https://storage.googleapis.com/$${E2E_TEST_ARTIFACTS_BUCKET}/${DRONE_BUILD_NUMBER}/artifacts/videos/videos.zip
-  - 'echo "E2E Test artifacts uploaded to: $${E2E_ARTIFACTS_VIDEO_ZIP}"'
-  - 'curl -X POST https://api.github.com/repos/${DRONE_REPO}/statuses/${DRONE_COMMIT_SHA}
-    -H "Authorization: token $${GITHUB_TOKEN}" -d "{\"state\":\"success\",\"target_url\":\"$${E2E_ARTIFACTS_VIDEO_ZIP}\",
-    \"description\": \"Click on the details to download e2e recording videos\", \"context\":
-    \"e2e_artifacts\"}"'
-  depends_on:
-  - end-to-end-tests-dashboards-suite
-  - end-to-end-tests-panels-suite
-  - end-to-end-tests-smoke-tests-suite
-  - end-to-end-tests-various-suite
-  environment:
-    E2E_TEST_ARTIFACTS_BUCKET: releng-pipeline-artifacts-dev
-    GCP_GRAFANA_UPLOAD_ARTIFACTS_KEY:
-      from_secret: gcp_upload_artifacts_key
-    GITHUB_TOKEN:
-      from_secret: github_token
-  failure: ignore
-  image: google/cloud-sdk:431.0.0
-  name: e2e-tests-artifacts-upload
-  when:
-    status:
-    - success
-    - failure
-- commands:
-  - yarn storybook:build
-  - ./bin/build verify-storybook
-  depends_on:
-  - build-frontend
-  - build-frontend-packages
-  environment:
-    NODE_OPTIONS: --max_old_space_size=4096
-  image: grafana/build-container:1.7.5
-  name: build-storybook
-  when:
-    paths:
-      include:
-      - packages/grafana-ui/**
-- commands:
-  - ./bin/build upload-cdn --edition oss
-  depends_on:
-  - grafana-server
-  environment:
-    GCP_KEY:
-      from_secret: gcp_grafanauploads
-    PRERELEASE_BUCKET:
-      from_secret: prerelease_bucket
-  image: grafana/grafana-ci-deploy:1.3.3
-  name: upload-cdn-assets
-  when:
-    repo:
-    - grafana/grafana
-- commands:
-  - ./bin/build upload-packages --edition oss
-  depends_on:
-  - end-to-end-tests-dashboards-suite
-  - end-to-end-tests-panels-suite
-  - end-to-end-tests-smoke-tests-suite
-  - end-to-end-tests-various-suite
-  environment:
-    GCP_KEY:
-      from_secret: gcp_grafanauploads_base64
-    PRERELEASE_BUCKET:
-      from_secret: prerelease_bucket
-  image: grafana/grafana-ci-deploy:1.3.3
-  name: upload-packages
-  when:
-    repo:
-    - grafana/grafana
-trigger:
-  ref:
-  - refs/heads/v[0-9]*
-type: docker
-volumes:
-- host:
-    path: /var/run/docker.sock
-  name: docker
-- name: postgres
-  temp:
-    medium: memory
-- name: mysql57
-  temp:
-    medium: memory
-- name: mysql80
-  temp:
-    medium: memory
----
-clone:
-  retries: 3
-depends_on: []
-environment:
-  EDITION: oss
-image_pull_secrets:
-- dockerconfigjson
-kind: pipeline
-name: release-branch-test-frontend
-node:
-  type: no-parallel
-platform:
-  arch: amd64
-  os: linux
-services: []
-steps:
-- commands:
-  - echo $DRONE_RUNNER_NAME
-  image: alpine:3.17.1
-  name: identify-runner
-- commands:
-  - mkdir -p bin
-  - curl -fL -o bin/grabpl https://grafana-downloads.storage.googleapis.com/grafana-build-pipeline/v3.0.41/grabpl
-  - chmod +x bin/grabpl
-  image: byrnedo/alpine-curl:0.1.8
-  name: grabpl
-- commands:
-  - yarn install --immutable
-  depends_on: []
-  image: grafana/build-container:1.7.5
-  name: yarn-install
-- commands:
-  - yarn betterer ci
-  depends_on:
-  - yarn-install
-  image: grafana/build-container:1.7.5
-  name: betterer-frontend
-- commands:
-  - yarn run ci:test-frontend
-  depends_on:
-  - yarn-install
-  environment:
-    TEST_MAX_WORKERS: 50%
-  image: grafana/build-container:1.7.5
-  name: test-frontend
-trigger:
-  ref:
-  - refs/heads/v[0-9]*
-type: docker
-volumes:
-- host:
-    path: /var/run/docker.sock
-  name: docker
----
-clone:
-  retries: 3
-depends_on: []
-environment:
-  EDITION: oss
-image_pull_secrets:
-- dockerconfigjson
-kind: pipeline
-name: release-branch-test-backend
-node:
-  type: no-parallel
-platform:
-  arch: amd64
-  os: linux
-services: []
-steps:
-- commands:
-  - echo $DRONE_RUNNER_NAME
-  image: alpine:3.17.1
-  name: identify-runner
-- commands:
-  - go build -o ./bin/build -ldflags '-extldflags -static' ./pkg/build/cmd
-  depends_on: []
-  environment:
-    CGO_ENABLED: 0
-  image: golang:1.20.6
-  name: compile-build-cmd
-- commands:
-  - '# It is required that code generated from Thema/CUE be committed and in sync
-    with its inputs.'
-  - '# The following command will fail if running code generators produces any diff
-    in output.'
-  - CODEGEN_VERIFY=1 make gen-cue
-  depends_on: []
-  image: grafana/build-container:1.7.5
-  name: verify-gen-cue
-- commands:
-  - '# It is required that generated jsonnet is committed and in sync with its inputs.'
-  - '# The following command will fail if running code generators produces any diff
-    in output.'
-  - CODEGEN_VERIFY=1 make gen-jsonnet
-  depends_on: []
-  image: grafana/build-container:1.7.5
-  name: verify-gen-jsonnet
-- commands:
-  - make gen-go
-  depends_on:
-  - verify-gen-cue
-  image: grafana/build-container:1.7.5
-  name: wire-install
-- commands:
-  - go test -tags requires_buildifer -short -covermode=atomic -timeout=5m ./pkg/...
-  depends_on:
-  - wire-install
-  image: grafana/build-container:1.7.5
-  name: test-backend
-- commands:
-  - go test -count=1 -covermode=atomic -timeout=5m -run '^TestIntegration' $(find
-    ./pkg -type f -name '*_test.go' -exec grep -l '^func TestIntegration' '{}' '+'
-    | grep -o '\(.*\)/' | sort -u)
-  depends_on:
-  - wire-install
-  image: grafana/build-container:1.7.5
-  name: test-backend-integration
-trigger:
-  ref:
-  - refs/heads/v[0-9]*
-type: docker
-volumes:
-- host:
-    path: /var/run/docker.sock
-  name: docker
----
-clone:
-  retries: 3
-depends_on: []
-environment:
-  EDITION: oss
-image_pull_secrets:
-- dockerconfigjson
-kind: pipeline
-name: release-branch-integration-tests
-node:
-  type: no-parallel
-platform:
-  arch: amd64
-  os: linux
-services:
-- environment:
-    PGDATA: /var/lib/postgresql/data/pgdata
-    POSTGRES_DB: grafanatest
-    POSTGRES_PASSWORD: grafanatest
-    POSTGRES_USER: grafanatest
-  image: postgres:12.3-alpine
-  name: postgres
-  volumes:
-  - name: postgres
-    path: /var/lib/postgresql/data/pgdata
-- commands:
-  - docker-entrypoint.sh mysqld --character-set-server=utf8mb4 --collation-server=utf8mb4_unicode_ci
-  environment:
-    MYSQL_DATABASE: grafana_tests
-    MYSQL_PASSWORD: password
-    MYSQL_ROOT_PASSWORD: rootpass
-    MYSQL_USER: grafana
-  image: mysql:5.7.39
-  name: mysql57
-  volumes:
-  - name: mysql57
-    path: /var/lib/mysql
-- commands:
-  - docker-entrypoint.sh mysqld --default-authentication-plugin=mysql_native_password
-  environment:
-    MYSQL_DATABASE: grafana_tests
-    MYSQL_PASSWORD: password
-    MYSQL_ROOT_PASSWORD: rootpass
-    MYSQL_USER: grafana
-  image: mysql:8.0.32
-  name: mysql80
-  volumes:
-  - name: mysql80
-    path: /var/lib/mysql
-- environment: {}
-  image: redis:6.2.11-alpine
-  name: redis
-- environment: {}
-  image: memcached:1.6.9-alpine
-  name: memcached
-steps:
-- commands:
-  - mkdir -p bin
-  - curl -fL -o bin/grabpl https://grafana-downloads.storage.googleapis.com/grafana-build-pipeline/v3.0.41/grabpl
-  - chmod +x bin/grabpl
-  image: byrnedo/alpine-curl:0.1.8
-  name: grabpl
-- commands:
-  - echo $DRONE_RUNNER_NAME
-  image: alpine:3.17.1
-  name: identify-runner
-- commands:
-  - '# It is required that code generated from Thema/CUE be committed and in sync
-    with its inputs.'
-  - '# The following command will fail if running code generators produces any diff
-    in output.'
-  - CODEGEN_VERIFY=1 make gen-cue
-  depends_on: []
-  image: grafana/build-container:1.7.5
-  name: verify-gen-cue
-- commands:
-  - '# It is required that generated jsonnet is committed and in sync with its inputs.'
-  - '# The following command will fail if running code generators produces any diff
-    in output.'
-  - CODEGEN_VERIFY=1 make gen-jsonnet
-  depends_on: []
-  image: grafana/build-container:1.7.5
-  name: verify-gen-jsonnet
-- commands:
-  - make gen-go
-  depends_on:
-  - verify-gen-cue
-  image: grafana/build-container:1.7.5
-  name: wire-install
-- commands:
-  - apt-get update
-  - apt-get install -yq postgresql-client
->>>>>>> 85e629dc
   - dockerize -wait tcp://postgres:5432 -timeout 120s
   image: jwilder/dockerize:0.6.1
   name: wait-for-postgres
@@ -4322,13 +3865,9 @@
   - trivy --exit-code 0 --severity UNKNOWN,LOW,MEDIUM grafana/drone-downstream
   - trivy --exit-code 0 --severity UNKNOWN,LOW,MEDIUM grafana/docker-puppeteer:1.1.0
   - trivy --exit-code 0 --severity UNKNOWN,LOW,MEDIUM grafana/docs-base:dbd975af06
-<<<<<<< HEAD
-  - trivy --exit-code 0 --severity UNKNOWN,LOW,MEDIUM cypress/included:9.5.1-node16.14.0-slim-chrome99-ff97
+  - trivy --exit-code 0 --severity UNKNOWN,LOW,MEDIUM cypress/included:12.15.0
   - trivy --exit-code 0 --severity UNKNOWN,LOW,MEDIUM jwilder/dockerize:0.6.1
   - trivy --exit-code 0 --severity UNKNOWN,LOW,MEDIUM koalaman/shellcheck:stable
-=======
-  - trivy --exit-code 0 --severity UNKNOWN,LOW,MEDIUM cypress/included:12.15.0
->>>>>>> 85e629dc
   depends_on:
   - authenticate-gcr
   image: aquasec/trivy:0.21.0
@@ -4358,13 +3897,9 @@
   - trivy --exit-code 1 --severity HIGH,CRITICAL grafana/drone-downstream
   - trivy --exit-code 1 --severity HIGH,CRITICAL grafana/docker-puppeteer:1.1.0
   - trivy --exit-code 1 --severity HIGH,CRITICAL grafana/docs-base:dbd975af06
-<<<<<<< HEAD
-  - trivy --exit-code 1 --severity HIGH,CRITICAL cypress/included:9.5.1-node16.14.0-slim-chrome99-ff97
+  - trivy --exit-code 1 --severity HIGH,CRITICAL cypress/included:12.15.0
   - trivy --exit-code 1 --severity HIGH,CRITICAL jwilder/dockerize:0.6.1
   - trivy --exit-code 1 --severity HIGH,CRITICAL koalaman/shellcheck:stable
-=======
-  - trivy --exit-code 1 --severity HIGH,CRITICAL cypress/included:12.15.0
->>>>>>> 85e629dc
   depends_on:
   - authenticate-gcr
   environment:
@@ -4615,10 +4150,6 @@
 name: gcr_credentials
 ---
 kind: signature
-<<<<<<< HEAD
-hmac: c880a08abe6249a5c09e0dd4905766fa984fe1a2922680b8a8c38df367a115be
-=======
-hmac: e7a7b8ebee80baceff6c915e84e76f8f5e54565741f923e9e1e17f3f8880dce9
->>>>>>> 85e629dc
+hmac: 905e8d0cc4c5dbb67530ca363edb8f0b93cd72adcb19f184f019b615326054da
 
 ...