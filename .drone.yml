---
clone:
  retries: 3
depends_on: []
environment:
  EDITION: oss
image_pull_secrets:
- dockerconfigjson
kind: pipeline
name: pr-verify-drone
node:
  type: no-parallel
platform:
  arch: amd64
  os: linux
services: []
steps:
- commands:
  - echo $DRONE_RUNNER_NAME
  image: alpine:3.18.4
  name: identify-runner
- commands:
  - go build -o ./bin/build -ldflags '-extldflags -static' ./pkg/build/cmd
  depends_on: []
  environment:
    CGO_ENABLED: 0
  image: golang:1.21.5-alpine3.18
  name: compile-build-cmd
- commands:
  - ./bin/build verify-drone
  depends_on:
  - compile-build-cmd
  image: byrnedo/alpine-curl:0.1.8
  name: lint-drone
trigger:
  event:
  - pull_request
  paths:
    exclude:
    - docs/**
    - '*.md'
    include:
    - scripts/drone/**
    - .drone.yml
    - .drone.star
type: docker
volumes:
- host:
    path: /var/run/docker.sock
  name: docker
---
clone:
  retries: 3
depends_on: []
environment:
  EDITION: oss
image_pull_secrets:
- dockerconfigjson
kind: pipeline
name: pr-verify-starlark
node:
  type: no-parallel
platform:
  arch: amd64
  os: linux
services: []
steps:
- commands:
  - echo $DRONE_RUNNER_NAME
  image: alpine:3.18.4
  name: identify-runner
- commands:
  - go build -o ./bin/build -ldflags '-extldflags -static' ./pkg/build/cmd
  depends_on: []
  environment:
    CGO_ENABLED: 0
  image: golang:1.21.5-alpine3.18
  name: compile-build-cmd
- commands:
  - go install github.com/bazelbuild/buildtools/buildifier@latest
  - buildifier --lint=warn -mode=check -r .
  depends_on:
  - compile-build-cmd
  image: golang:1.21.5-alpine3.18
  name: lint-starlark
trigger:
  event:
  - pull_request
  paths:
    exclude:
    - docs/**
    - '*.md'
    include:
    - scripts/drone/**
    - .drone.star
type: docker
volumes:
- host:
    path: /var/run/docker.sock
  name: docker
---
clone:
  retries: 3
depends_on: []
environment:
  EDITION: oss
image_pull_secrets:
- dockerconfigjson
kind: pipeline
name: pr-test-frontend
node:
  type: no-parallel
platform:
  arch: amd64
  os: linux
services: []
steps:
- commands:
  - echo $DRONE_RUNNER_NAME
  image: alpine:3.18.4
  name: identify-runner
- commands:
  - yarn install --immutable
  depends_on: []
  image: node:20.9.0-alpine
  name: yarn-install
- commands:
  - apk add --update git bash
  - yarn betterer ci
  depends_on:
  - yarn-install
  image: node:20.9.0-alpine
  name: betterer-frontend
- commands:
  - apk add --update curl jq bash
  - is_fork=$(curl "https://$GITHUB_TOKEN@api.github.com/repos/grafana/grafana/pulls/$DRONE_PULL_REQUEST"
    | jq .head.repo.fork)
  - if [ "$is_fork" != false ]; then return 1; fi
  - git clone "https://$${GITHUB_TOKEN}@github.com/grafana/grafana-enterprise.git"
    ../grafana-enterprise
  - cd ../grafana-enterprise
  - if git checkout ${DRONE_SOURCE_BRANCH}; then echo "checked out ${DRONE_SOURCE_BRANCH}";
    elif git checkout ${DRONE_TARGET_BRANCH}; then echo "git checkout ${DRONE_TARGET_BRANCH}";
    else git checkout main; fi
  - cd ../
  - ln -s src grafana
  - cd ./grafana-enterprise
  - ./build.sh
  environment:
    GITHUB_TOKEN:
      from_secret: github_token
  failure: ignore
  image: alpine/git:2.40.1
  name: clone-enterprise
- commands:
  - yarn run ci:test-frontend
  depends_on:
  - yarn-install
  environment:
    TEST_MAX_WORKERS: 50%
  image: node:20.9.0-alpine
  name: test-frontend
trigger:
  event:
  - pull_request
  paths:
    exclude:
    - docs/**
    - '*.md'
    - pkg/**
    - packaging/**
    - go.sum
    - go.mod
    include: []
type: docker
volumes:
- host:
    path: /var/run/docker.sock
  name: docker
---
clone:
  retries: 3
depends_on: []
environment:
  EDITION: oss
image_pull_secrets:
- dockerconfigjson
kind: pipeline
name: pr-lint-frontend
node:
  type: no-parallel
platform:
  arch: amd64
  os: linux
services: []
steps:
- commands:
  - apk add --update curl jq bash
  - is_fork=$(curl "https://$GITHUB_TOKEN@api.github.com/repos/grafana/grafana/pulls/$DRONE_PULL_REQUEST"
    | jq .head.repo.fork)
  - if [ "$is_fork" != false ]; then return 1; fi
  - git clone "https://$${GITHUB_TOKEN}@github.com/grafana/grafana-enterprise.git"
    ../grafana-enterprise
  - cd ../grafana-enterprise
  - if git checkout ${DRONE_SOURCE_BRANCH}; then echo "checked out ${DRONE_SOURCE_BRANCH}";
    elif git checkout ${DRONE_TARGET_BRANCH}; then echo "git checkout ${DRONE_TARGET_BRANCH}";
    else git checkout main; fi
  - cd ../
  - ln -s src grafana
  - cd ./grafana-enterprise
  - ./build.sh
  environment:
    GITHUB_TOKEN:
      from_secret: github_token
  failure: ignore
  image: alpine/git:2.40.1
  name: clone-enterprise
- commands:
  - echo $DRONE_RUNNER_NAME
  image: alpine:3.18.4
  name: identify-runner
- commands:
  - yarn install --immutable
  depends_on: []
  image: node:20.9.0-alpine
  name: yarn-install
- commands:
  - yarn run prettier:check
  - yarn run lint
  - yarn run typecheck
  depends_on:
  - yarn-install
  environment:
    TEST_MAX_WORKERS: 50%
  image: node:20.9.0-alpine
  name: lint-frontend
- commands:
  - apk add --update git
  - |-
    yarn run i18n:extract || (echo "
    Extraction failed. Make sure that you have no dynamic translation phrases, such as 't(\`preferences.theme.\$${themeID}\`, themeName)' and that no translation key is used twice. Search the output for '[warning]' to find the offending file." && false)
  - "\n            file_diff=$(git diff --dirstat public/locales)\n            if
    [ -n \"$file_diff\" ]; then\n                echo $file_diff\n                echo
    \"\nTranslation extraction has not been committed. Please run 'yarn i18n:extract',
    commit the changes and push again.\"\n                exit 1\n            fi\n
    \           "
  - yarn run i18n:compile
  depends_on:
  - yarn-install
  image: node:20.9.0-alpine
  name: verify-i18n
trigger:
  event:
  - pull_request
  paths:
    exclude:
    - docs/**
    - '*.md'
    - pkg/**
    - packaging/**
    - go.sum
    - go.mod
    include: []
type: docker
volumes:
- host:
    path: /var/run/docker.sock
  name: docker
---
clone:
  retries: 3
depends_on: []
environment:
  EDITION: oss
image_pull_secrets:
- dockerconfigjson
kind: pipeline
name: pr-test-backend
node:
  type: no-parallel
platform:
  arch: amd64
  os: linux
services: []
steps:
- commands:
  - apk add --update curl jq bash
  - is_fork=$(curl "https://$GITHUB_TOKEN@api.github.com/repos/grafana/grafana/pulls/$DRONE_PULL_REQUEST"
    | jq .head.repo.fork)
  - if [ "$is_fork" != false ]; then return 1; fi
  - git clone "https://$${GITHUB_TOKEN}@github.com/grafana/grafana-enterprise.git"
    ../grafana-enterprise
  - cd ../grafana-enterprise
  - if git checkout ${DRONE_SOURCE_BRANCH}; then echo "checked out ${DRONE_SOURCE_BRANCH}";
    elif git checkout ${DRONE_TARGET_BRANCH}; then echo "git checkout ${DRONE_TARGET_BRANCH}";
    else git checkout main; fi
  - cd ../
  - ln -s src grafana
  - cd ./grafana-enterprise
  - ./build.sh
  environment:
    GITHUB_TOKEN:
      from_secret: github_token
  failure: ignore
  image: alpine/git:2.40.1
  name: clone-enterprise
- commands:
  - echo $DRONE_RUNNER_NAME
  image: alpine:3.18.4
  name: identify-runner
- commands:
  - '# It is required that code generated from Thema/CUE be committed and in sync
    with its inputs.'
  - '# The following command will fail if running code generators produces any diff
    in output.'
  - apk add --update make
  - CODEGEN_VERIFY=1 make gen-cue
  depends_on: []
  image: golang:1.21.5-alpine3.18
  name: verify-gen-cue
- commands:
  - '# It is required that generated jsonnet is committed and in sync with its inputs.'
  - '# The following command will fail if running code generators produces any diff
    in output.'
  - apk add --update make
  - CODEGEN_VERIFY=1 make gen-jsonnet
  depends_on: []
  image: golang:1.21.5-alpine3.18
  name: verify-gen-jsonnet
- commands:
  - apk add --update make
  - make gen-go
  depends_on:
  - verify-gen-cue
  image: golang:1.21.5-alpine3.18
  name: wire-install
- commands:
  - apk add --update build-base shared-mime-info shared-mime-info-lang
  - go test -tags requires_buildifer -short -covermode=atomic -timeout=5m ./pkg/...
  depends_on:
  - wire-install
  image: golang:1.21.5-alpine3.18
  name: test-backend
- commands:
  - apk add --update build-base
  - go test -count=1 -covermode=atomic -timeout=5m -run '^TestIntegration' $(find
    ./pkg -type f -name '*_test.go' -exec grep -l '^func TestIntegration' '{}' '+'
    | grep -o '\(.*\)/' | sort -u)
  depends_on:
  - wire-install
  image: golang:1.21.5-alpine3.18
  name: test-backend-integration
trigger:
  event:
  - pull_request
  paths:
    exclude:
    - docs/**
    - '*.md'
    include:
    - pkg/**
    - packaging/**
    - .drone.yml
    - conf/**
    - go.sum
    - go.mod
    - public/app/plugins/**/plugin.json
    - docs/sources/setup-grafana/configure-grafana/feature-toggles/**
    - devenv/**
type: docker
volumes:
- host:
    path: /var/run/docker.sock
  name: docker
---
clone:
  retries: 3
depends_on: []
environment:
  EDITION: oss
image_pull_secrets:
- dockerconfigjson
kind: pipeline
name: pr-lint-backend
node:
  type: no-parallel
platform:
  arch: amd64
  os: linux
services: []
steps:
- commands:
  - echo $DRONE_RUNNER_NAME
  image: alpine:3.18.4
  name: identify-runner
- commands:
  - go build -o ./bin/build -ldflags '-extldflags -static' ./pkg/build/cmd
  depends_on: []
  environment:
    CGO_ENABLED: 0
  image: golang:1.21.5-alpine3.18
  name: compile-build-cmd
- commands:
  - apk add --update curl jq bash
  - is_fork=$(curl "https://$GITHUB_TOKEN@api.github.com/repos/grafana/grafana/pulls/$DRONE_PULL_REQUEST"
    | jq .head.repo.fork)
  - if [ "$is_fork" != false ]; then return 1; fi
  - git clone "https://$${GITHUB_TOKEN}@github.com/grafana/grafana-enterprise.git"
    ../grafana-enterprise
  - cd ../grafana-enterprise
  - if git checkout ${DRONE_SOURCE_BRANCH}; then echo "checked out ${DRONE_SOURCE_BRANCH}";
    elif git checkout ${DRONE_TARGET_BRANCH}; then echo "git checkout ${DRONE_TARGET_BRANCH}";
    else git checkout main; fi
  - cd ../
  - ln -s src grafana
  - cd ./grafana-enterprise
  - ./build.sh
  environment:
    GITHUB_TOKEN:
      from_secret: github_token
  failure: ignore
  image: alpine/git:2.40.1
  name: clone-enterprise
- commands:
  - apk add --update make
  - make gen-go
  depends_on: []
  image: golang:1.21.5-alpine3.18
  name: wire-install
- commands:
  - apk add --update make build-base
  - make lint-go
  depends_on:
  - wire-install
  environment:
    CGO_ENABLED: "1"
  image: golang:1.21.5-alpine3.18
  name: lint-backend
- commands:
  - go run scripts/modowners/modowners.go check go.mod
  image: golang:1.21.5-alpine3.18
  name: validate-modfile
- commands:
  - apk add --update make
  - make swagger-validate
  image: golang:1.21.5-alpine3.18
  name: validate-openapi-spec
trigger:
  event:
  - pull_request
  paths:
    exclude:
    - docs/**
    - '*.md'
    include:
    - pkg/**
    - packaging/**
    - .drone.yml
    - conf/**
    - go.sum
    - go.mod
    - public/app/plugins/**/plugin.json
    - devenv/**
    - .bingo/**
type: docker
volumes:
- host:
    path: /var/run/docker.sock
  name: docker
---
clone:
  retries: 3
depends_on: []
environment:
  EDITION: oss
image_pull_secrets:
- dockerconfigjson
kind: pipeline
name: pr-build-e2e
node:
  type: no-parallel
platform:
  arch: amd64
  os: linux
services: []
steps:
- commands:
  - echo $DRONE_RUNNER_NAME
  image: alpine:3.18.4
  name: identify-runner
- commands:
  - mkdir -p bin
  - curl -fL -o bin/grabpl https://grafana-downloads.storage.googleapis.com/grafana-build-pipeline/v3.0.46/grabpl
  - chmod +x bin/grabpl
  image: byrnedo/alpine-curl:0.1.8
  name: grabpl
- commands:
  - go build -o ./bin/build -ldflags '-extldflags -static' ./pkg/build/cmd
  depends_on: []
  environment:
    CGO_ENABLED: 0
  image: golang:1.21.5-alpine3.18
  name: compile-build-cmd
- commands:
  - '# It is required that code generated from Thema/CUE be committed and in sync
    with its inputs.'
  - '# The following command will fail if running code generators produces any diff
    in output.'
  - apk add --update make
  - CODEGEN_VERIFY=1 make gen-cue
  depends_on: []
  image: golang:1.21.5-alpine3.18
  name: verify-gen-cue
- commands:
  - '# It is required that generated jsonnet is committed and in sync with its inputs.'
  - '# The following command will fail if running code generators produces any diff
    in output.'
  - apk add --update make
  - CODEGEN_VERIFY=1 make gen-jsonnet
  depends_on: []
  image: golang:1.21.5-alpine3.18
  name: verify-gen-jsonnet
- commands:
  - apk add --update make
  - make gen-go
  depends_on:
  - verify-gen-cue
  image: golang:1.21.5-alpine3.18
  name: wire-install
- commands:
  - yarn install --immutable
  depends_on: []
  image: node:20.9.0-alpine
  name: yarn-install
- commands:
  - apk add --update jq bash
  - yarn packages:build
  - yarn packages:pack
  - ./scripts/validate-npm-packages.sh
  depends_on:
  - yarn-install
  environment:
    NODE_OPTIONS: --max_old_space_size=8192
  image: node:20.9.0-alpine
  name: build-frontend-packages
- failure: ignore
  image: grafana/drone-downstream
  name: trigger-enterprise-downstream
  settings:
    params:
    - SOURCE_BUILD_NUMBER=${DRONE_COMMIT}
    - SOURCE_COMMIT=${DRONE_COMMIT}
    - OSS_PULL_REQUEST=${DRONE_PULL_REQUEST}
    repositories:
    - grafana/grafana-enterprise@${DRONE_SOURCE_BRANCH}
    server: https://drone.grafana.net
    token:
      from_secret: drone_token
- commands:
<<<<<<< HEAD
  - /src/grafana-build artifacts -a targz:grafana:linux/amd64 -a targz:grafana:linux/arm64 -a targz:grafana:linux/arm/v7
    --go-version=1.21.4 --yarn-cache=$$YARN_CACHE_FOLDER --build-id=$$DRONE_BUILD_NUMBER
=======
  - /src/grafana-build artifacts -a targz:grafana:linux/amd64 -a targz:grafana:linux/arm64
    --go-version=1.21.5 --yarn-cache=$$YARN_CACHE_FOLDER --build-id=$$DRONE_BUILD_NUMBER
>>>>>>> db812162
    --grafana-dir=$$PWD > packages.txt
  depends_on:
  - yarn-install
  image: grafana/grafana-build:main
  name: rgm-package
  pull: always
  volumes:
  - name: docker
    path: /var/run/docker.sock
- commands:
  - apk add --update tar bash
  - mkdir grafana
  - tar --strip-components=1 -xvf ./dist/*amd64.tar.gz -C grafana
  - cp -r devenv scripts tools grafana && cd grafana && ./scripts/grafana-server/start-server
  depends_on:
  - rgm-package
  detach: true
  environment:
    GF_APP_MODE: development
    GF_SERVER_HTTP_PORT: "3001"
    GF_SERVER_ROUTER_LOGGING: "1"
  image: alpine:3.18.4
  name: grafana-server
- commands:
  - ./bin/build e2e-tests --port 3001 --suite dashboards-suite
  depends_on:
  - grafana-server
  environment:
    HOST: grafana-server
  image: cypress/included:13.1.0
  name: end-to-end-tests-dashboards-suite
- commands:
  - ./bin/build e2e-tests --port 3001 --suite smoke-tests-suite
  depends_on:
  - grafana-server
  environment:
    HOST: grafana-server
  image: cypress/included:13.1.0
  name: end-to-end-tests-smoke-tests-suite
- commands:
  - ./bin/build e2e-tests --port 3001 --suite panels-suite
  depends_on:
  - grafana-server
  environment:
    HOST: grafana-server
  image: cypress/included:13.1.0
  name: end-to-end-tests-panels-suite
- commands:
  - ./bin/build e2e-tests --port 3001 --suite various-suite
  depends_on:
  - grafana-server
  environment:
    HOST: grafana-server
  image: cypress/included:13.1.0
  name: end-to-end-tests-various-suite
- commands:
  - cd /
  - ./cpp-e2e/scripts/ci-run.sh azure ${DRONE_SOURCE_BRANCH}
  depends_on:
  - grafana-server
  environment:
    AZURE_SP_APP_ID:
      from_secret: azure_sp_app_id
    AZURE_SP_PASSWORD:
      from_secret: azure_sp_app_pw
    AZURE_TENANT:
      from_secret: azure_tenant
    CYPRESS_CI: "true"
    GITHUB_TOKEN:
      from_secret: github_token
    HOST: grafana-server
  image: us-docker.pkg.dev/grafanalabs-dev/cloud-data-sources/e2e:3.0.0
  name: end-to-end-tests-cloud-plugins-suite-azure
  when:
    paths:
      include:
      - pkg/tsdb/azuremonitor/**
      - public/app/plugins/datasource/azuremonitor/**
      - e2e/cloud-plugins-suite/azure-monitor.spec.ts
    repo:
    - grafana/grafana
- commands:
  - apt-get update
  - apt-get install -yq zip
  - printenv GCP_GRAFANA_UPLOAD_ARTIFACTS_KEY > /tmp/gcpkey_upload_artifacts.json
  - gcloud auth activate-service-account --key-file=/tmp/gcpkey_upload_artifacts.json
  - find ./e2e -type f -name "*spec.ts.mp4" | zip e2e/videos.zip -@
  - gsutil cp e2e/videos.zip gs://$${E2E_TEST_ARTIFACTS_BUCKET}/${DRONE_BUILD_NUMBER}/artifacts/videos/videos.zip
  - export E2E_ARTIFACTS_VIDEO_ZIP=https://storage.googleapis.com/$${E2E_TEST_ARTIFACTS_BUCKET}/${DRONE_BUILD_NUMBER}/artifacts/videos/videos.zip
  - 'echo "E2E Test artifacts uploaded to: $${E2E_ARTIFACTS_VIDEO_ZIP}"'
  - 'curl -X POST https://api.github.com/repos/${DRONE_REPO}/statuses/${DRONE_COMMIT_SHA}
    -H "Authorization: token $${GITHUB_TOKEN}" -d "{\"state\":\"success\",\"target_url\":\"$${E2E_ARTIFACTS_VIDEO_ZIP}\",
    \"description\": \"Click on the details to download e2e recording videos\", \"context\":
    \"e2e_artifacts\"}"'
  depends_on:
  - end-to-end-tests-dashboards-suite
  - end-to-end-tests-panels-suite
  - end-to-end-tests-smoke-tests-suite
  - end-to-end-tests-various-suite
  environment:
    E2E_TEST_ARTIFACTS_BUCKET: releng-pipeline-artifacts-dev
    GCP_GRAFANA_UPLOAD_ARTIFACTS_KEY:
      from_secret: gcp_upload_artifacts_key
    GITHUB_TOKEN:
      from_secret: github_token
  failure: ignore
  image: google/cloud-sdk:431.0.0
  name: e2e-tests-artifacts-upload
  when:
    status:
    - success
    - failure
- commands:
  - yarn storybook:build
  - ./bin/build verify-storybook
  depends_on:
  - rgm-package
  - build-frontend-packages
  environment:
    NODE_OPTIONS: --max_old_space_size=4096
  image: node:20.9.0-alpine
  name: build-storybook
  when:
    paths:
      include:
      - packages/grafana-ui/**
- commands:
  - npx wait-on@7.0.1 http://$HOST:$PORT
  - pa11y-ci --config .pa11yci-pr.conf.js
  depends_on:
  - grafana-server
  environment:
    GRAFANA_MISC_STATS_API_KEY:
      from_secret: grafana_misc_stats_api_key
    HOST: grafana-server
    PORT: 3001
  failure: always
  image: grafana/docker-puppeteer:1.1.0
  name: test-a11y-frontend
- commands:
  - docker run --privileged --rm tonistiigi/binfmt --install all
  - /src/grafana-build artifacts -a docker:grafana:linux/amd64 -a docker:grafana:linux/amd64:ubuntu
    -a docker:grafana:linux/arm64 -a docker:grafana:linux/arm64:ubuntu --yarn-cache=$$YARN_CACHE_FOLDER
    --build-id=$$DRONE_BUILD_NUMBER --ubuntu-base=ubuntu:22.04 --alpine-base=alpine:3.18.4
    --tag-format='{{ .version_base }}-{{ .buildID }}-{{ .arch }}' --grafana-dir=$$PWD
    --ubuntu-tag-format='{{ .version_base }}-{{ .buildID }}-ubuntu-{{ .arch }}' >
    docker.txt
  - find ./dist -name '*docker*.tar.gz' -type f | xargs -n1 docker load -i
  depends_on:
  - yarn-install
  image: grafana/grafana-build:main
  name: rgm-build-docker
  pull: always
  volumes:
  - name: docker
    path: /var/run/docker.sock
- commands:
  - ./bin/grabpl artifacts docker publish --dockerhub-repo grafana/grafana
  depends_on:
  - rgm-build-docker
  environment:
    DOCKER_PASSWORD:
      from_secret: docker_password
    DOCKER_USER:
      from_secret: docker_username
    GITHUB_APP_ID:
      from_secret: delivery-bot-app-id
    GITHUB_APP_INSTALLATION_ID:
      from_secret: delivery-bot-app-installation-id
    GITHUB_APP_PRIVATE_KEY:
      from_secret: delivery-bot-app-private-key
  failure: ignore
  image: google/cloud-sdk:431.0.0
  name: publish-images-grafana
  volumes:
  - name: docker
    path: /var/run/docker.sock
trigger:
  event:
  - pull_request
  paths:
    exclude:
    - '*.md'
    - docs/**
    - latest.json
type: docker
volumes:
- host:
    path: /var/run/docker.sock
  name: docker
---
clone:
  retries: 3
depends_on: []
environment:
  EDITION: oss
image_pull_secrets:
- dockerconfigjson
kind: pipeline
name: pr-integration-tests
node:
  type: no-parallel
platform:
  arch: amd64
  os: linux
services:
- environment:
    PGDATA: /var/lib/postgresql/data/pgdata
    POSTGRES_DB: grafanatest
    POSTGRES_PASSWORD: grafanatest
    POSTGRES_USER: grafanatest
  image: postgres:12.3-alpine
  name: postgres
  volumes:
  - name: postgres
    path: /var/lib/postgresql/data/pgdata
- commands:
  - docker-entrypoint.sh mysqld --character-set-server=utf8mb4 --collation-server=utf8mb4_unicode_ci
  environment:
    MYSQL_DATABASE: grafana_tests
    MYSQL_PASSWORD: password
    MYSQL_ROOT_PASSWORD: rootpass
    MYSQL_USER: grafana
  image: mysql:5.7.39
  name: mysql57
  volumes:
  - name: mysql57
    path: /var/lib/mysql
- commands:
  - docker-entrypoint.sh mysqld --default-authentication-plugin=mysql_native_password
  environment:
    MYSQL_DATABASE: grafana_tests
    MYSQL_PASSWORD: password
    MYSQL_ROOT_PASSWORD: rootpass
    MYSQL_USER: grafana
  image: mysql:8.0.32
  name: mysql80
  volumes:
  - name: mysql80
    path: /var/lib/mysql
- commands:
  - /bin/mimir -target=backend
  environment: {}
  image: us.gcr.io/kubernetes-dev/mimir:gotjosh-state-config-grafana-663a0ae78
  name: mimir_backend
- environment: {}
  image: redis:6.2.11-alpine
  name: redis
- environment: {}
  image: memcached:1.6.9-alpine
  name: memcached
steps:
- commands:
  - apk add --update curl jq bash
  - is_fork=$(curl "https://$GITHUB_TOKEN@api.github.com/repos/grafana/grafana/pulls/$DRONE_PULL_REQUEST"
    | jq .head.repo.fork)
  - if [ "$is_fork" != false ]; then return 1; fi
  - git clone "https://$${GITHUB_TOKEN}@github.com/grafana/grafana-enterprise.git"
    ../grafana-enterprise
  - cd ../grafana-enterprise
  - if git checkout ${DRONE_SOURCE_BRANCH}; then echo "checked out ${DRONE_SOURCE_BRANCH}";
    elif git checkout ${DRONE_TARGET_BRANCH}; then echo "git checkout ${DRONE_TARGET_BRANCH}";
    else git checkout main; fi
  - cd ../
  - ln -s src grafana
  - cd ./grafana-enterprise
  - ./build.sh
  environment:
    GITHUB_TOKEN:
      from_secret: github_token
  failure: ignore
  image: alpine/git:2.40.1
  name: clone-enterprise
- commands:
  - mkdir -p bin
  - curl -fL -o bin/grabpl https://grafana-downloads.storage.googleapis.com/grafana-build-pipeline/v3.0.46/grabpl
  - chmod +x bin/grabpl
  image: byrnedo/alpine-curl:0.1.8
  name: grabpl
- commands:
  - go build -o ./bin/build -ldflags '-extldflags -static' ./pkg/build/cmd
  depends_on: []
  environment:
    CGO_ENABLED: 0
  image: golang:1.21.5-alpine3.18
  name: compile-build-cmd
- commands:
  - echo $DRONE_RUNNER_NAME
  image: alpine:3.18.4
  name: identify-runner
- commands:
  - '# It is required that code generated from Thema/CUE be committed and in sync
    with its inputs.'
  - '# The following command will fail if running code generators produces any diff
    in output.'
  - apk add --update make
  - CODEGEN_VERIFY=1 make gen-cue
  depends_on: []
  image: golang:1.21.5-alpine3.18
  name: verify-gen-cue
- commands:
  - '# It is required that generated jsonnet is committed and in sync with its inputs.'
  - '# The following command will fail if running code generators produces any diff
    in output.'
  - apk add --update make
  - CODEGEN_VERIFY=1 make gen-jsonnet
  depends_on: []
  image: golang:1.21.5-alpine3.18
  name: verify-gen-jsonnet
- commands:
  - apk add --update make
  - make gen-go
  depends_on:
  - verify-gen-cue
  image: golang:1.21.5-alpine3.18
  name: wire-install
- commands:
  - dockerize -wait tcp://postgres:5432 -timeout 120s
  image: jwilder/dockerize:0.6.1
  name: wait-for-postgres
- commands:
  - apk add --update build-base
  - apk add --update postgresql-client
  - psql -p 5432 -h postgres -U grafanatest -d grafanatest -f devenv/docker/blocks/postgres_tests/setup.sql
  - go clean -testcache
  - go test -p=1 -count=1 -covermode=atomic -timeout=5m -run '^TestIntegration' $(find
    ./pkg -type f -name '*_test.go' -exec grep -l '^func TestIntegration' '{}' '+'
    | grep -o '\(.*\)/' | sort -u)
  depends_on:
  - wire-install
  - wait-for-postgres
  environment:
    GRAFANA_TEST_DB: postgres
    PGPASSWORD: grafanatest
    POSTGRES_HOST: postgres
  image: golang:1.21.5-alpine3.18
  name: postgres-integration-tests
- commands:
  - dockerize -wait tcp://mysql57:3306 -timeout 120s
  image: jwilder/dockerize:0.6.1
  name: wait-for-mysql-5.7
- commands:
  - apk add --update build-base
  - apk add --update mysql-client
  - cat devenv/docker/blocks/mysql_tests/setup.sql | mysql -h mysql57 -P 3306 -u root
    -prootpass
  - go clean -testcache
  - go test -p=1 -count=1 -covermode=atomic -timeout=5m -run '^TestIntegration' $(find
    ./pkg -type f -name '*_test.go' -exec grep -l '^func TestIntegration' '{}' '+'
    | grep -o '\(.*\)/' | sort -u)
  depends_on:
  - wire-install
  - wait-for-mysql-5.7
  environment:
    GRAFANA_TEST_DB: mysql
    MYSQL_HOST: mysql57
  image: golang:1.21.5-alpine3.18
  name: mysql-5.7-integration-tests
- commands:
  - dockerize -wait tcp://mysql80:3306 -timeout 120s
  image: jwilder/dockerize:0.6.1
  name: wait-for-mysql-8.0
- commands:
  - apk add --update build-base
  - apk add --update mysql-client
  - cat devenv/docker/blocks/mysql_tests/setup.sql | mysql -h mysql80 -P 3306 -u root
    -prootpass
  - go clean -testcache
  - go test -p=1 -count=1 -covermode=atomic -timeout=5m -run '^TestIntegration' $(find
    ./pkg -type f -name '*_test.go' -exec grep -l '^func TestIntegration' '{}' '+'
    | grep -o '\(.*\)/' | sort -u)
  depends_on:
  - wire-install
  - wait-for-mysql-8.0
  environment:
    GRAFANA_TEST_DB: mysql
    MYSQL_HOST: mysql80
  image: golang:1.21.5-alpine3.18
  name: mysql-8.0-integration-tests
- commands:
  - dockerize -wait tcp://redis:6379 -timeout 120s
  image: jwilder/dockerize:0.6.1
  name: wait-for-redis
- commands:
  - apk add --update build-base
  - go clean -testcache
  - go test -run IntegrationRedis -covermode=atomic -timeout=2m ./pkg/...
  depends_on:
  - wire-install
  - wait-for-redis
  environment:
    REDIS_URL: redis://redis:6379/0
  image: golang:1.21.5-alpine3.18
  name: redis-integration-tests
- commands:
  - dockerize -wait tcp://memcached:11211 -timeout 120s
  image: jwilder/dockerize:0.6.1
  name: wait-for-memcached
- commands:
  - apk add --update build-base
  - go clean -testcache
  - go test -run IntegrationMemcached -covermode=atomic -timeout=2m ./pkg/...
  depends_on:
  - wire-install
  - wait-for-memcached
  environment:
    MEMCACHED_HOSTS: memcached:11211
  image: golang:1.21.5-alpine3.18
  name: memcached-integration-tests
- commands:
  - dockerize -wait tcp://mimir_backend:8080 -timeout 120s
  image: jwilder/dockerize:0.6.1
  name: wait-for-remote-alertmanager
- commands:
  - apk add --update build-base
  - go clean -testcache
  - go test -run TestIntegrationRemoteAlertmanager -covermode=atomic -timeout=2m ./pkg/services/ngalert/...
  depends_on:
  - wire-install
  - wait-for-remote-alertmanager
  environment:
    AM_TENANT_ID: test
    AM_URL: http://mimir_backend:8080
  image: golang:1.21.5-alpine3.18
  name: remote-alertmanager-integration-tests
trigger:
  event:
  - pull_request
  paths:
    exclude:
    - docs/**
    - '*.md'
    include:
    - pkg/**
    - packaging/**
    - .drone.yml
    - conf/**
    - go.sum
    - go.mod
    - public/app/plugins/**/plugin.json
type: docker
volumes:
- host:
    path: /var/run/docker.sock
  name: docker
- name: postgres
  temp:
    medium: memory
- name: mysql57
  temp:
    medium: memory
- name: mysql80
  temp:
    medium: memory
---
clone:
  retries: 3
depends_on: []
environment:
  EDITION: oss
image_pull_secrets:
- dockerconfigjson
kind: pipeline
name: pr-docs
node:
  type: no-parallel
platform:
  arch: amd64
  os: linux
services: []
steps:
- commands:
  - echo $DRONE_RUNNER_NAME
  image: alpine:3.18.4
  name: identify-runner
- commands:
  - yarn install --immutable
  depends_on: []
  image: node:20.9.0-alpine
  name: yarn-install
- commands:
  - pip3 install codespell
  - codespell -I .codespellignore docs/
  image: python:3.8
  name: codespell
- commands:
  - yarn run prettier:checkDocs
  depends_on:
  - yarn-install
  environment:
    NODE_OPTIONS: --max_old_space_size=8192
  image: node:20.9.0-alpine
  name: lint-docs
- commands:
  - mkdir -p /hugo/content/docs/grafana/latest
  - 'echo -e ''---\nredirectURL: /docs/grafana/latest/\ntype: redirect\nversioned:
    true\n---\n'' > /hugo/content/docs/grafana/_index.md'
  - cp -r docs/sources/* /hugo/content/docs/grafana/latest/
  - cd /hugo && make prod
  image: grafana/docs-base:latest
  name: build-docs-website
  pull: always
- commands:
  - '# It is required that code generated from Thema/CUE be committed and in sync
    with its inputs.'
  - '# The following command will fail if running code generators produces any diff
    in output.'
  - apk add --update make
  - CODEGEN_VERIFY=1 make gen-cue
  depends_on: []
  image: golang:1.21.5-alpine3.18
  name: verify-gen-cue
trigger:
  event:
  - pull_request
  paths:
    include:
    - '*.md'
    - docs/**
    - packages/**/*.md
    - latest.json
  repo:
  - grafana/grafana
type: docker
volumes:
- host:
    path: /var/run/docker.sock
  name: docker
---
clone:
  retries: 3
depends_on: []
environment:
  EDITION: oss
image_pull_secrets:
- dockerconfigjson
kind: pipeline
name: pr-shellcheck
node:
  type: no-parallel
platform:
  arch: amd64
  os: linux
services: []
steps:
- commands:
  - go build -o ./bin/build -ldflags '-extldflags -static' ./pkg/build/cmd
  depends_on: []
  environment:
    CGO_ENABLED: 0
  image: golang:1.21.5-alpine3.18
  name: compile-build-cmd
- commands:
  - apt-get update -yq && apt-get install shellcheck
  - shellcheck -e SC1071 -e SC2162 scripts/**/*.sh
  image: ubuntu:22.04
  name: shellcheck
trigger:
  event:
  - pull_request
  paths:
    exclude:
    - '*.md'
    - docs/**
    - latest.json
    include:
    - scripts/**/*.sh
type: docker
volumes:
- host:
    path: /var/run/docker.sock
  name: docker
---
clone:
  retries: 3
depends_on: []
image_pull_secrets:
- dockerconfigjson
kind: pipeline
name: pr-swagger-gen
node:
  type: no-parallel
platform:
  arch: amd64
  os: linux
services: []
steps:
- commands:
  - apk add --update curl jq bash
  - is_fork=$(curl "https://$GITHUB_TOKEN@api.github.com/repos/grafana/grafana/pulls/$DRONE_PULL_REQUEST"
    | jq .head.repo.fork)
  - if [ "$is_fork" != false ]; then return 1; fi
  - git clone "https://$${GITHUB_TOKEN}@github.com/grafana/grafana-enterprise.git"
    grafana-enterprise
  - cd grafana-enterprise
  - if git checkout ${DRONE_SOURCE_BRANCH}; then echo "checked out ${DRONE_SOURCE_BRANCH}";
    elif git checkout main; then echo "git checkout main"; else git checkout main;
    fi
  environment:
    GITHUB_TOKEN:
      from_secret: github_token
  failure: ignore
  image: alpine/git:2.40.1
  name: clone-enterprise
- commands:
  - apk add --update git make
  - make swagger-clean && make openapi3-gen
  - for f in public/api-merged.json public/openapi3.json; do git add $f; done
  - if [ -z "$(git diff --name-only --cached)" ]; then echo "Everything seems up to
    date!"; else echo "Please ensure the branch is up-to-date, then regenerate the
    specification by running make swagger-clean && make openapi3-gen" && return 1;
    fi
  depends_on:
  - clone-enterprise
  environment:
    GITHUB_TOKEN:
      from_secret: github_token
  image: golang:1.21.5-alpine3.18
  name: swagger-gen
trigger:
  event:
  - pull_request
  paths:
    exclude:
    - docs/**
    - '*.md'
    include:
    - pkg/**
type: docker
volumes:
- host:
    path: /var/run/docker.sock
  name: docker
---
clone:
  retries: 3
depends_on: []
environment:
  EDITION: oss
image_pull_secrets:
- dockerconfigjson
kind: pipeline
name: pr-integration-benchmarks
node:
  type: no-parallel
platform:
  arch: amd64
  os: linux
services:
- environment:
    PGDATA: /var/lib/postgresql/data/pgdata
    POSTGRES_DB: grafanatest
    POSTGRES_PASSWORD: grafanatest
    POSTGRES_USER: grafanatest
  image: postgres:12.3-alpine
  name: postgres
  volumes:
  - name: postgres
    path: /var/lib/postgresql/data/pgdata
- commands:
  - docker-entrypoint.sh mysqld --character-set-server=utf8mb4 --collation-server=utf8mb4_unicode_ci
  environment:
    MYSQL_DATABASE: grafana_tests
    MYSQL_PASSWORD: password
    MYSQL_ROOT_PASSWORD: rootpass
    MYSQL_USER: grafana
  image: mysql:5.7.39
  name: mysql57
  volumes:
  - name: mysql57
    path: /var/lib/mysql
- commands:
  - docker-entrypoint.sh mysqld --default-authentication-plugin=mysql_native_password
  environment:
    MYSQL_DATABASE: grafana_tests
    MYSQL_PASSWORD: password
    MYSQL_ROOT_PASSWORD: rootpass
    MYSQL_USER: grafana
  image: mysql:8.0.32
  name: mysql80
  volumes:
  - name: mysql80
    path: /var/lib/mysql
- commands:
  - /bin/mimir -target=backend
  environment: {}
  image: us.gcr.io/kubernetes-dev/mimir:gotjosh-state-config-grafana-663a0ae78
  name: mimir_backend
- environment: {}
  image: redis:6.2.11-alpine
  name: redis
- environment: {}
  image: memcached:1.6.9-alpine
  name: memcached
steps:
- commands:
  - apk add --update curl jq bash
  - git clone "https://$${GITHUB_TOKEN}@github.com/grafana/grafana-enterprise.git"
    ../grafana-enterprise
  - cd ../grafana-enterprise
  - if git checkout ${DRONE_SOURCE_BRANCH}; then echo "checked out ${DRONE_SOURCE_BRANCH}";
    elif git checkout ${DRONE_TARGET_BRANCH}; then echo "git checkout ${DRONE_TARGET_BRANCH}";
    else git checkout main; fi
  - cd ../
  - ln -s src grafana
  - cd ./grafana-enterprise
  - ./build.sh
  environment:
    GITHUB_TOKEN:
      from_secret: github_token
  failure: ignore
  image: alpine/git:2.40.1
  name: clone-enterprise
- commands:
  - go build -o ./bin/build -ldflags '-extldflags -static' ./pkg/build/cmd
  depends_on: []
  environment:
    CGO_ENABLED: 0
  image: golang:1.21.5-alpine3.18
  name: compile-build-cmd
- commands:
  - '# It is required that code generated from Thema/CUE be committed and in sync
    with its inputs.'
  - '# The following command will fail if running code generators produces any diff
    in output.'
  - apk add --update make
  - CODEGEN_VERIFY=1 make gen-cue
  depends_on:
  - clone-enterprise
  image: golang:1.21.5-alpine3.18
  name: verify-gen-cue
- commands:
  - '# It is required that generated jsonnet is committed and in sync with its inputs.'
  - '# The following command will fail if running code generators produces any diff
    in output.'
  - apk add --update make
  - CODEGEN_VERIFY=1 make gen-jsonnet
  depends_on:
  - clone-enterprise
  image: golang:1.21.5-alpine3.18
  name: verify-gen-jsonnet
- commands:
  - apk add --update make
  - make gen-go
  depends_on:
  - verify-gen-cue
  image: golang:1.21.5-alpine3.18
  name: wire-install
- commands:
  - apk add --update build-base
  - if [ -z ${GO_PACKAGES} ]; then echo 'missing GO_PACKAGES'; false; fi
  - go test -v -run=^$ -benchmem -timeout=1h -count=8 -bench=. ${GO_PACKAGES}
  depends_on:
  - wire-install
  image: golang:1.21.5-alpine3.18
  name: sqlite-benchmark-integration-tests
- commands:
  - apk add --update build-base
  - if [ -z ${GO_PACKAGES} ]; then echo 'missing GO_PACKAGES'; false; fi
  - go test -v -run=^$ -benchmem -timeout=1h -count=8 -bench=. ${GO_PACKAGES}
  depends_on:
  - wire-install
  environment:
    GRAFANA_TEST_DB: postgres
    PGPASSWORD: grafanatest
    POSTGRES_HOST: postgres
  image: golang:1.21.5-alpine3.18
  name: postgres-benchmark-integration-tests
- commands:
  - apk add --update build-base
  - if [ -z ${GO_PACKAGES} ]; then echo 'missing GO_PACKAGES'; false; fi
  - go test -v -run=^$ -benchmem -timeout=1h -count=8 -bench=. ${GO_PACKAGES}
  depends_on:
  - wire-install
  environment:
    GRAFANA_TEST_DB: mysql
    MYSQL_HOST: mysql57
  image: golang:1.21.5-alpine3.18
  name: mysql-5.7-benchmark-integration-tests
- commands:
  - apk add --update build-base
  - if [ -z ${GO_PACKAGES} ]; then echo 'missing GO_PACKAGES'; false; fi
  - go test -v -run=^$ -benchmem -timeout=1h -count=8 -bench=. ${GO_PACKAGES}
  depends_on:
  - wire-install
  environment:
    GRAFANA_TEST_DB: mysql
    MYSQL_HOST: mysql80
  image: golang:1.21.5-alpine3.18
  name: mysql-8.0-benchmark-integration-tests
trigger:
  event:
  - promote
  target:
  - gobenchmarks
type: docker
volumes:
- host:
    path: /var/run/docker.sock
  name: docker
- name: postgres
  temp:
    medium: memory
- name: mysql57
  temp:
    medium: memory
- name: mysql80
  temp:
    medium: memory
---
clone:
  retries: 3
depends_on: []
environment:
  EDITION: oss
image_pull_secrets:
- dockerconfigjson
kind: pipeline
name: main-docs
node:
  type: no-parallel
platform:
  arch: amd64
  os: linux
services: []
steps:
- commands:
  - echo $DRONE_RUNNER_NAME
  image: alpine:3.18.4
  name: identify-runner
- commands:
  - yarn install --immutable
  depends_on: []
  image: node:20.9.0-alpine
  name: yarn-install
- commands:
  - pip3 install codespell
  - codespell -I .codespellignore docs/
  image: python:3.8
  name: codespell
- commands:
  - yarn run prettier:checkDocs
  depends_on:
  - yarn-install
  environment:
    NODE_OPTIONS: --max_old_space_size=8192
  image: node:20.9.0-alpine
  name: lint-docs
- commands:
  - mkdir -p /hugo/content/docs/grafana/latest
  - 'echo -e ''---\nredirectURL: /docs/grafana/latest/\ntype: redirect\nversioned:
    true\n---\n'' > /hugo/content/docs/grafana/_index.md'
  - cp -r docs/sources/* /hugo/content/docs/grafana/latest/
  - cd /hugo && make prod
  image: grafana/docs-base:latest
  name: build-docs-website
  pull: always
- commands:
  - '# It is required that code generated from Thema/CUE be committed and in sync
    with its inputs.'
  - '# The following command will fail if running code generators produces any diff
    in output.'
  - apk add --update make
  - CODEGEN_VERIFY=1 make gen-cue
  depends_on: []
  image: golang:1.21.5-alpine3.18
  name: verify-gen-cue
trigger:
  branch: main
  event:
  - push
  paths:
    include:
    - '*.md'
    - docs/**
    - packages/**/*.md
    - latest.json
  repo:
  - grafana/grafana
type: docker
volumes:
- host:
    path: /var/run/docker.sock
  name: docker
---
clone:
  retries: 3
depends_on: []
environment:
  EDITION: oss
image_pull_secrets:
- dockerconfigjson
kind: pipeline
name: main-test-frontend
node:
  type: no-parallel
platform:
  arch: amd64
  os: linux
services: []
steps:
- commands:
  - echo $DRONE_RUNNER_NAME
  image: alpine:3.18.4
  name: identify-runner
- commands:
  - yarn install --immutable
  depends_on: []
  image: node:20.9.0-alpine
  name: yarn-install
- commands:
  - apk add --update git bash
  - yarn betterer ci
  depends_on:
  - yarn-install
  image: node:20.9.0-alpine
  name: betterer-frontend
- commands:
  - yarn run ci:test-frontend
  depends_on:
  - yarn-install
  environment:
    TEST_MAX_WORKERS: 50%
  image: node:20.9.0-alpine
  name: test-frontend
trigger:
  branch: main
  event:
  - push
  paths:
    exclude:
    - '*.md'
    - docs/**
    - latest.json
  repo:
  - grafana/grafana
type: docker
volumes:
- host:
    path: /var/run/docker.sock
  name: docker
---
clone:
  retries: 3
depends_on: []
environment:
  EDITION: oss
image_pull_secrets:
- dockerconfigjson
kind: pipeline
name: main-lint-frontend
node:
  type: no-parallel
platform:
  arch: amd64
  os: linux
services: []
steps:
- commands:
  - echo $DRONE_RUNNER_NAME
  image: alpine:3.18.4
  name: identify-runner
- commands:
  - yarn install --immutable
  depends_on: []
  image: node:20.9.0-alpine
  name: yarn-install
- commands:
  - yarn run prettier:check
  - yarn run lint
  - yarn run typecheck
  depends_on:
  - yarn-install
  environment:
    TEST_MAX_WORKERS: 50%
  image: node:20.9.0-alpine
  name: lint-frontend
- commands:
  - apk add --update git
  - |-
    yarn run i18n:extract || (echo "
    Extraction failed. Make sure that you have no dynamic translation phrases, such as 't(\`preferences.theme.\$${themeID}\`, themeName)' and that no translation key is used twice. Search the output for '[warning]' to find the offending file." && false)
  - "\n            file_diff=$(git diff --dirstat public/locales)\n            if
    [ -n \"$file_diff\" ]; then\n                echo $file_diff\n                echo
    \"\nTranslation extraction has not been committed. Please run 'yarn i18n:extract',
    commit the changes and push again.\"\n                exit 1\n            fi\n
    \           "
  - yarn run i18n:compile
  depends_on:
  - yarn-install
  image: node:20.9.0-alpine
  name: verify-i18n
trigger:
  branch: main
  event:
  - push
  paths:
    exclude:
    - '*.md'
    - docs/**
    - latest.json
  repo:
  - grafana/grafana
type: docker
volumes:
- host:
    path: /var/run/docker.sock
  name: docker
---
clone:
  retries: 3
depends_on: []
environment:
  EDITION: oss
image_pull_secrets:
- dockerconfigjson
kind: pipeline
name: main-test-backend
node:
  type: no-parallel
platform:
  arch: amd64
  os: linux
services: []
steps:
- commands:
  - echo $DRONE_RUNNER_NAME
  image: alpine:3.18.4
  name: identify-runner
- commands:
  - '# It is required that code generated from Thema/CUE be committed and in sync
    with its inputs.'
  - '# The following command will fail if running code generators produces any diff
    in output.'
  - apk add --update make
  - CODEGEN_VERIFY=1 make gen-cue
  depends_on: []
  image: golang:1.21.5-alpine3.18
  name: verify-gen-cue
- commands:
  - '# It is required that generated jsonnet is committed and in sync with its inputs.'
  - '# The following command will fail if running code generators produces any diff
    in output.'
  - apk add --update make
  - CODEGEN_VERIFY=1 make gen-jsonnet
  depends_on: []
  image: golang:1.21.5-alpine3.18
  name: verify-gen-jsonnet
- commands:
  - apk add --update make
  - make gen-go
  depends_on:
  - verify-gen-cue
  image: golang:1.21.5-alpine3.18
  name: wire-install
- commands:
  - apk add --update build-base shared-mime-info shared-mime-info-lang
  - go test -tags requires_buildifer -short -covermode=atomic -timeout=5m ./pkg/...
  depends_on:
  - wire-install
  image: golang:1.21.5-alpine3.18
  name: test-backend
- commands:
  - apk add --update build-base
  - go test -count=1 -covermode=atomic -timeout=5m -run '^TestIntegration' $(find
    ./pkg -type f -name '*_test.go' -exec grep -l '^func TestIntegration' '{}' '+'
    | grep -o '\(.*\)/' | sort -u)
  depends_on:
  - wire-install
  image: golang:1.21.5-alpine3.18
  name: test-backend-integration
trigger:
  branch: main
  event:
  - push
  paths:
    exclude:
    - '*.md'
    - docs/**
    - latest.json
  repo:
  - grafana/grafana
type: docker
volumes:
- host:
    path: /var/run/docker.sock
  name: docker
---
clone:
  retries: 3
depends_on: []
environment:
  EDITION: oss
image_pull_secrets:
- dockerconfigjson
kind: pipeline
name: main-lint-backend
node:
  type: no-parallel
platform:
  arch: amd64
  os: linux
services: []
steps:
- commands:
  - echo $DRONE_RUNNER_NAME
  image: alpine:3.18.4
  name: identify-runner
- commands:
  - go build -o ./bin/build -ldflags '-extldflags -static' ./pkg/build/cmd
  depends_on: []
  environment:
    CGO_ENABLED: 0
  image: golang:1.21.5-alpine3.18
  name: compile-build-cmd
- commands:
  - apk add --update make
  - make gen-go
  depends_on: []
  image: golang:1.21.5-alpine3.18
  name: wire-install
- commands:
  - apk add --update make build-base
  - make lint-go
  depends_on:
  - wire-install
  environment:
    CGO_ENABLED: "1"
  image: golang:1.21.5-alpine3.18
  name: lint-backend
- commands:
  - go run scripts/modowners/modowners.go check go.mod
  image: golang:1.21.5-alpine3.18
  name: validate-modfile
- commands:
  - apk add --update make
  - make swagger-validate
  image: golang:1.21.5-alpine3.18
  name: validate-openapi-spec
- commands:
  - ./bin/build verify-drone
  depends_on:
  - compile-build-cmd
  image: byrnedo/alpine-curl:0.1.8
  name: lint-drone
trigger:
  branch: main
  event:
  - push
  paths:
    exclude:
    - '*.md'
    - docs/**
    - latest.json
  repo:
  - grafana/grafana
type: docker
volumes:
- host:
    path: /var/run/docker.sock
  name: docker
---
clone:
  retries: 3
depends_on: []
environment:
  EDITION: oss
image_pull_secrets:
- dockerconfigjson
kind: pipeline
name: main-build-e2e-publish
node:
  type: no-parallel
platform:
  arch: amd64
  os: linux
services: []
steps:
- commands:
  - echo $DRONE_RUNNER_NAME
  image: alpine:3.18.4
  name: identify-runner
- commands:
  - mkdir -p bin
  - curl -fL -o bin/grabpl https://grafana-downloads.storage.googleapis.com/grafana-build-pipeline/v3.0.46/grabpl
  - chmod +x bin/grabpl
  image: byrnedo/alpine-curl:0.1.8
  name: grabpl
- commands:
  - go build -o ./bin/build -ldflags '-extldflags -static' ./pkg/build/cmd
  depends_on: []
  environment:
    CGO_ENABLED: 0
  image: golang:1.21.5-alpine3.18
  name: compile-build-cmd
- commands:
  - '# It is required that code generated from Thema/CUE be committed and in sync
    with its inputs.'
  - '# The following command will fail if running code generators produces any diff
    in output.'
  - apk add --update make
  - CODEGEN_VERIFY=1 make gen-cue
  depends_on: []
  image: golang:1.21.5-alpine3.18
  name: verify-gen-cue
- commands:
  - '# It is required that generated jsonnet is committed and in sync with its inputs.'
  - '# The following command will fail if running code generators produces any diff
    in output.'
  - apk add --update make
  - CODEGEN_VERIFY=1 make gen-jsonnet
  depends_on: []
  image: golang:1.21.5-alpine3.18
  name: verify-gen-jsonnet
- commands:
  - apk add --update make
  - make gen-go
  depends_on:
  - verify-gen-cue
  image: golang:1.21.5-alpine3.18
  name: wire-install
- commands:
  - yarn install --immutable
  depends_on: []
  image: node:20.9.0-alpine
  name: yarn-install
- commands:
  - apk add --update jq
  - new_version=$(cat package.json | jq .version | sed s/pre/${DRONE_BUILD_NUMBER}/g)
  - 'echo "New version: $new_version"'
  - yarn run lerna version $new_version --exact --no-git-tag-version --no-push --force-publish
    -y
  - yarn install --mode=update-lockfile
  depends_on:
  - yarn-install
  image: node:20.9.0-alpine
  name: update-package-json-version
- commands:
  - apk add --update jq bash
  - yarn packages:build
  - yarn packages:pack
  - ./scripts/validate-npm-packages.sh
  depends_on:
  - yarn-install
  - update-package-json-version
  environment:
    NODE_OPTIONS: --max_old_space_size=8192
  image: node:20.9.0-alpine
  name: build-frontend-packages
- commands:
<<<<<<< HEAD
  - /src/grafana-build artifacts -a targz:grafana:linux/amd64 -a targz:grafana:linux/arm64 -a targz:grafana:linux/arm/v7
    --go-version=1.21.4 --yarn-cache=$$YARN_CACHE_FOLDER --build-id=$$DRONE_BUILD_NUMBER
=======
  - /src/grafana-build artifacts -a targz:grafana:linux/amd64 -a targz:grafana:linux/arm64
    --go-version=1.21.5 --yarn-cache=$$YARN_CACHE_FOLDER --build-id=$$DRONE_BUILD_NUMBER
>>>>>>> db812162
    --grafana-dir=$$PWD > packages.txt
  depends_on:
  - update-package-json-version
  image: grafana/grafana-build:main
  name: rgm-package
  pull: always
  volumes:
  - name: docker
    path: /var/run/docker.sock
- commands:
  - apk add --update tar bash
  - mkdir grafana
  - tar --strip-components=1 -xvf ./dist/*amd64.tar.gz -C grafana
  - cp -r devenv scripts tools grafana && cd grafana && ./scripts/grafana-server/start-server
  depends_on:
  - rgm-package
  detach: true
  environment:
    GF_APP_MODE: development
    GF_SERVER_HTTP_PORT: "3001"
    GF_SERVER_ROUTER_LOGGING: "1"
  image: alpine:3.18.4
  name: grafana-server
- commands:
  - ./bin/build e2e-tests --port 3001 --suite dashboards-suite
  depends_on:
  - grafana-server
  environment:
    HOST: grafana-server
  image: cypress/included:13.1.0
  name: end-to-end-tests-dashboards-suite
- commands:
  - ./bin/build e2e-tests --port 3001 --suite smoke-tests-suite
  depends_on:
  - grafana-server
  environment:
    HOST: grafana-server
  image: cypress/included:13.1.0
  name: end-to-end-tests-smoke-tests-suite
- commands:
  - ./bin/build e2e-tests --port 3001 --suite panels-suite
  depends_on:
  - grafana-server
  environment:
    HOST: grafana-server
  image: cypress/included:13.1.0
  name: end-to-end-tests-panels-suite
- commands:
  - ./bin/build e2e-tests --port 3001 --suite various-suite
  depends_on:
  - grafana-server
  environment:
    HOST: grafana-server
  image: cypress/included:13.1.0
  name: end-to-end-tests-various-suite
- commands:
  - cd /
  - ./cpp-e2e/scripts/ci-run.sh azure ${DRONE_SOURCE_BRANCH}
  depends_on:
  - grafana-server
  environment:
    AZURE_SP_APP_ID:
      from_secret: azure_sp_app_id
    AZURE_SP_PASSWORD:
      from_secret: azure_sp_app_pw
    AZURE_TENANT:
      from_secret: azure_tenant
    CYPRESS_CI: "true"
    GITHUB_TOKEN:
      from_secret: github_token
    HOST: grafana-server
  image: us-docker.pkg.dev/grafanalabs-dev/cloud-data-sources/e2e:3.0.0
  name: end-to-end-tests-cloud-plugins-suite-azure
  when:
    paths:
      include:
      - pkg/tsdb/azuremonitor/**
      - public/app/plugins/datasource/azuremonitor/**
      - e2e/cloud-plugins-suite/azure-monitor.spec.ts
    repo:
    - grafana/grafana
- commands:
  - apt-get update
  - apt-get install -yq zip
  - printenv GCP_GRAFANA_UPLOAD_ARTIFACTS_KEY > /tmp/gcpkey_upload_artifacts.json
  - gcloud auth activate-service-account --key-file=/tmp/gcpkey_upload_artifacts.json
  - find ./e2e -type f -name "*spec.ts.mp4" | zip e2e/videos.zip -@
  - gsutil cp e2e/videos.zip gs://$${E2E_TEST_ARTIFACTS_BUCKET}/${DRONE_BUILD_NUMBER}/artifacts/videos/videos.zip
  - export E2E_ARTIFACTS_VIDEO_ZIP=https://storage.googleapis.com/$${E2E_TEST_ARTIFACTS_BUCKET}/${DRONE_BUILD_NUMBER}/artifacts/videos/videos.zip
  - 'echo "E2E Test artifacts uploaded to: $${E2E_ARTIFACTS_VIDEO_ZIP}"'
  - 'curl -X POST https://api.github.com/repos/${DRONE_REPO}/statuses/${DRONE_COMMIT_SHA}
    -H "Authorization: token $${GITHUB_TOKEN}" -d "{\"state\":\"success\",\"target_url\":\"$${E2E_ARTIFACTS_VIDEO_ZIP}\",
    \"description\": \"Click on the details to download e2e recording videos\", \"context\":
    \"e2e_artifacts\"}"'
  depends_on:
  - end-to-end-tests-dashboards-suite
  - end-to-end-tests-panels-suite
  - end-to-end-tests-smoke-tests-suite
  - end-to-end-tests-various-suite
  environment:
    E2E_TEST_ARTIFACTS_BUCKET: releng-pipeline-artifacts-dev
    GCP_GRAFANA_UPLOAD_ARTIFACTS_KEY:
      from_secret: gcp_upload_artifacts_key
    GITHUB_TOKEN:
      from_secret: github_token
  failure: ignore
  image: google/cloud-sdk:431.0.0
  name: e2e-tests-artifacts-upload
  when:
    status:
    - success
    - failure
- commands:
  - yarn storybook:build
  - ./bin/build verify-storybook
  depends_on:
  - rgm-package
  - build-frontend-packages
  environment:
    NODE_OPTIONS: --max_old_space_size=4096
  image: node:20.9.0-alpine
  name: build-storybook
  when:
    paths:
      include:
      - packages/grafana-ui/**
- commands:
  - npx wait-on@7.0.1 http://$HOST:$PORT
  - pa11y-ci --config .pa11yci.conf.js --json > pa11y-ci-results.json
  depends_on:
  - grafana-server
  environment:
    GRAFANA_MISC_STATS_API_KEY:
      from_secret: grafana_misc_stats_api_key
    HOST: grafana-server
    PORT: 3001
  failure: ignore
  image: grafana/docker-puppeteer:1.1.0
  name: test-a11y-frontend
- commands:
  - ./bin/build store-storybook --deployment canary
  depends_on:
  - build-storybook
  - end-to-end-tests-dashboards-suite
  - end-to-end-tests-panels-suite
  - end-to-end-tests-smoke-tests-suite
  - end-to-end-tests-various-suite
  environment:
    GCP_KEY:
      from_secret: gcp_grafanauploads
    PRERELEASE_BUCKET:
      from_secret: prerelease_bucket
  image: grafana/grafana-ci-deploy:1.3.3
  name: store-storybook
  when:
    paths:
      include:
      - packages/grafana-ui/**
    repo:
    - grafana/grafana
- commands:
  - apk add --update bash grep git
  - ./scripts/ci-frontend-metrics.sh ./grafana/public/build | ./bin/build publish-metrics
    $$GRAFANA_MISC_STATS_API_KEY
  depends_on:
  - test-a11y-frontend
  environment:
    GRAFANA_MISC_STATS_API_KEY:
      from_secret: grafana_misc_stats_api_key
  failure: ignore
  image: node:20.9.0-alpine
  name: publish-frontend-metrics
  when:
    repo:
    - grafana/grafana
- commands:
  - docker run --privileged --rm tonistiigi/binfmt --install all
  - /src/grafana-build artifacts -a docker:grafana:linux/amd64 -a docker:grafana:linux/amd64:ubuntu
    -a docker:grafana:linux/arm64 -a docker:grafana:linux/arm64:ubuntu --yarn-cache=$$YARN_CACHE_FOLDER
    --build-id=$$DRONE_BUILD_NUMBER --ubuntu-base=ubuntu:22.04 --alpine-base=alpine:3.18.4
    --tag-format='{{ .version_base }}-{{ .buildID }}-{{ .arch }}' --grafana-dir=$$PWD
    --ubuntu-tag-format='{{ .version_base }}-{{ .buildID }}-ubuntu-{{ .arch }}' >
    docker.txt
  - find ./dist -name '*docker*.tar.gz' -type f | xargs -n1 docker load -i
  depends_on:
  - update-package-json-version
  image: grafana/grafana-build:main
  name: rgm-build-docker
  pull: always
  volumes:
  - name: docker
    path: /var/run/docker.sock
- commands:
  - ./bin/grabpl artifacts docker publish --dockerhub-repo grafana/grafana
  depends_on:
  - rgm-build-docker
  environment:
    DOCKER_PASSWORD:
      from_secret: docker_password
    DOCKER_USER:
      from_secret: docker_username
    GCP_KEY:
      from_secret: gcp_grafanauploads
    GITHUB_APP_ID:
      from_secret: delivery-bot-app-id
    GITHUB_APP_INSTALLATION_ID:
      from_secret: delivery-bot-app-installation-id
    GITHUB_APP_PRIVATE_KEY:
      from_secret: delivery-bot-app-private-key
  image: google/cloud-sdk:431.0.0
  name: publish-images-grafana
  volumes:
  - name: docker
    path: /var/run/docker.sock
  when:
    repo:
    - grafana/grafana
- commands:
  - ./bin/grabpl artifacts docker publish --dockerhub-repo grafana/grafana-oss
  depends_on:
  - rgm-build-docker
  environment:
    DOCKER_PASSWORD:
      from_secret: docker_password
    DOCKER_USER:
      from_secret: docker_username
    GCP_KEY:
      from_secret: gcp_grafanauploads
    GITHUB_APP_ID:
      from_secret: delivery-bot-app-id
    GITHUB_APP_INSTALLATION_ID:
      from_secret: delivery-bot-app-installation-id
    GITHUB_APP_PRIVATE_KEY:
      from_secret: delivery-bot-app-private-key
  image: google/cloud-sdk:431.0.0
  name: publish-images-grafana-oss
  volumes:
  - name: docker
    path: /var/run/docker.sock
  when:
    repo:
    - grafana/grafana
- commands:
  - apk add --update bash
  - ./scripts/publish-npm-packages.sh --dist-tag 'canary' --registry 'https://registry.npmjs.org'
  depends_on:
  - end-to-end-tests-dashboards-suite
  - end-to-end-tests-panels-suite
  - end-to-end-tests-smoke-tests-suite
  - end-to-end-tests-various-suite
  - build-frontend-packages
  environment:
    NPM_TOKEN:
      from_secret: npm_token
  image: node:20.9.0-alpine
  name: release-canary-npm-packages
  when:
    paths:
      include:
      - packages/**
    repo:
    - grafana/grafana
- commands:
  - ./bin/build upload-packages --edition oss
  depends_on:
  - end-to-end-tests-dashboards-suite
  - end-to-end-tests-panels-suite
  - end-to-end-tests-smoke-tests-suite
  - end-to-end-tests-various-suite
  environment:
    GCP_KEY:
      from_secret: gcp_grafanauploads_base64
    PRERELEASE_BUCKET:
      from_secret: prerelease_bucket
  image: grafana/grafana-ci-deploy:1.3.3
  name: upload-packages
  when:
    repo:
    - grafana/grafana
- commands:
  - ./bin/build upload-cdn --edition oss
  depends_on:
  - grafana-server
  environment:
    GCP_KEY:
      from_secret: gcp_grafanauploads
    PRERELEASE_BUCKET:
      from_secret: prerelease_bucket
  image: grafana/grafana-ci-deploy:1.3.3
  name: upload-cdn-assets
  when:
    repo:
    - grafana/grafana
trigger:
  branch: main
  event:
  - push
  paths:
    exclude:
    - '*.md'
    - docs/**
    - latest.json
  repo:
  - grafana/grafana
type: docker
volumes:
- host:
    path: /var/run/docker.sock
  name: docker
---
clone:
  retries: 3
depends_on: []
environment:
  EDITION: oss
image_pull_secrets:
- dockerconfigjson
kind: pipeline
name: main-integration-tests
node:
  type: no-parallel
platform:
  arch: amd64
  os: linux
services:
- environment:
    PGDATA: /var/lib/postgresql/data/pgdata
    POSTGRES_DB: grafanatest
    POSTGRES_PASSWORD: grafanatest
    POSTGRES_USER: grafanatest
  image: postgres:12.3-alpine
  name: postgres
  volumes:
  - name: postgres
    path: /var/lib/postgresql/data/pgdata
- commands:
  - docker-entrypoint.sh mysqld --character-set-server=utf8mb4 --collation-server=utf8mb4_unicode_ci
  environment:
    MYSQL_DATABASE: grafana_tests
    MYSQL_PASSWORD: password
    MYSQL_ROOT_PASSWORD: rootpass
    MYSQL_USER: grafana
  image: mysql:5.7.39
  name: mysql57
  volumes:
  - name: mysql57
    path: /var/lib/mysql
- commands:
  - docker-entrypoint.sh mysqld --default-authentication-plugin=mysql_native_password
  environment:
    MYSQL_DATABASE: grafana_tests
    MYSQL_PASSWORD: password
    MYSQL_ROOT_PASSWORD: rootpass
    MYSQL_USER: grafana
  image: mysql:8.0.32
  name: mysql80
  volumes:
  - name: mysql80
    path: /var/lib/mysql
- commands:
  - /bin/mimir -target=backend
  environment: {}
  image: us.gcr.io/kubernetes-dev/mimir:gotjosh-state-config-grafana-663a0ae78
  name: mimir_backend
- environment: {}
  image: redis:6.2.11-alpine
  name: redis
- environment: {}
  image: memcached:1.6.9-alpine
  name: memcached
steps:
- commands:
  - mkdir -p bin
  - curl -fL -o bin/grabpl https://grafana-downloads.storage.googleapis.com/grafana-build-pipeline/v3.0.46/grabpl
  - chmod +x bin/grabpl
  image: byrnedo/alpine-curl:0.1.8
  name: grabpl
- commands:
  - go build -o ./bin/build -ldflags '-extldflags -static' ./pkg/build/cmd
  depends_on: []
  environment:
    CGO_ENABLED: 0
  image: golang:1.21.5-alpine3.18
  name: compile-build-cmd
- commands:
  - echo $DRONE_RUNNER_NAME
  image: alpine:3.18.4
  name: identify-runner
- commands:
  - '# It is required that code generated from Thema/CUE be committed and in sync
    with its inputs.'
  - '# The following command will fail if running code generators produces any diff
    in output.'
  - apk add --update make
  - CODEGEN_VERIFY=1 make gen-cue
  depends_on: []
  image: golang:1.21.5-alpine3.18
  name: verify-gen-cue
- commands:
  - '# It is required that generated jsonnet is committed and in sync with its inputs.'
  - '# The following command will fail if running code generators produces any diff
    in output.'
  - apk add --update make
  - CODEGEN_VERIFY=1 make gen-jsonnet
  depends_on: []
  image: golang:1.21.5-alpine3.18
  name: verify-gen-jsonnet
- commands:
  - apk add --update make
  - make gen-go
  depends_on:
  - verify-gen-cue
  image: golang:1.21.5-alpine3.18
  name: wire-install
- commands:
  - dockerize -wait tcp://postgres:5432 -timeout 120s
  image: jwilder/dockerize:0.6.1
  name: wait-for-postgres
- commands:
  - apk add --update build-base
  - apk add --update postgresql-client
  - psql -p 5432 -h postgres -U grafanatest -d grafanatest -f devenv/docker/blocks/postgres_tests/setup.sql
  - go clean -testcache
  - go test -p=1 -count=1 -covermode=atomic -timeout=5m -run '^TestIntegration' $(find
    ./pkg -type f -name '*_test.go' -exec grep -l '^func TestIntegration' '{}' '+'
    | grep -o '\(.*\)/' | sort -u)
  depends_on:
  - wire-install
  - wait-for-postgres
  environment:
    GRAFANA_TEST_DB: postgres
    PGPASSWORD: grafanatest
    POSTGRES_HOST: postgres
  image: golang:1.21.5-alpine3.18
  name: postgres-integration-tests
- commands:
  - dockerize -wait tcp://mysql57:3306 -timeout 120s
  image: jwilder/dockerize:0.6.1
  name: wait-for-mysql-5.7
- commands:
  - apk add --update build-base
  - apk add --update mysql-client
  - cat devenv/docker/blocks/mysql_tests/setup.sql | mysql -h mysql57 -P 3306 -u root
    -prootpass
  - go clean -testcache
  - go test -p=1 -count=1 -covermode=atomic -timeout=5m -run '^TestIntegration' $(find
    ./pkg -type f -name '*_test.go' -exec grep -l '^func TestIntegration' '{}' '+'
    | grep -o '\(.*\)/' | sort -u)
  depends_on:
  - wire-install
  - wait-for-mysql-5.7
  environment:
    GRAFANA_TEST_DB: mysql
    MYSQL_HOST: mysql57
  image: golang:1.21.5-alpine3.18
  name: mysql-5.7-integration-tests
- commands:
  - dockerize -wait tcp://mysql80:3306 -timeout 120s
  image: jwilder/dockerize:0.6.1
  name: wait-for-mysql-8.0
- commands:
  - apk add --update build-base
  - apk add --update mysql-client
  - cat devenv/docker/blocks/mysql_tests/setup.sql | mysql -h mysql80 -P 3306 -u root
    -prootpass
  - go clean -testcache
  - go test -p=1 -count=1 -covermode=atomic -timeout=5m -run '^TestIntegration' $(find
    ./pkg -type f -name '*_test.go' -exec grep -l '^func TestIntegration' '{}' '+'
    | grep -o '\(.*\)/' | sort -u)
  depends_on:
  - wire-install
  - wait-for-mysql-8.0
  environment:
    GRAFANA_TEST_DB: mysql
    MYSQL_HOST: mysql80
  image: golang:1.21.5-alpine3.18
  name: mysql-8.0-integration-tests
- commands:
  - dockerize -wait tcp://redis:6379 -timeout 120s
  image: jwilder/dockerize:0.6.1
  name: wait-for-redis
- commands:
  - apk add --update build-base
  - go clean -testcache
  - go test -run IntegrationRedis -covermode=atomic -timeout=2m ./pkg/...
  depends_on:
  - wire-install
  - wait-for-redis
  environment:
    REDIS_URL: redis://redis:6379/0
  image: golang:1.21.5-alpine3.18
  name: redis-integration-tests
- commands:
  - dockerize -wait tcp://memcached:11211 -timeout 120s
  image: jwilder/dockerize:0.6.1
  name: wait-for-memcached
- commands:
  - apk add --update build-base
  - go clean -testcache
  - go test -run IntegrationMemcached -covermode=atomic -timeout=2m ./pkg/...
  depends_on:
  - wire-install
  - wait-for-memcached
  environment:
    MEMCACHED_HOSTS: memcached:11211
  image: golang:1.21.5-alpine3.18
  name: memcached-integration-tests
- commands:
  - dockerize -wait tcp://mimir_backend:8080 -timeout 120s
  image: jwilder/dockerize:0.6.1
  name: wait-for-remote-alertmanager
- commands:
  - apk add --update build-base
  - go clean -testcache
  - go test -run TestIntegrationRemoteAlertmanager -covermode=atomic -timeout=2m ./pkg/services/ngalert/...
  depends_on:
  - wire-install
  - wait-for-remote-alertmanager
  environment:
    AM_TENANT_ID: test
    AM_URL: http://mimir_backend:8080
  image: golang:1.21.5-alpine3.18
  name: remote-alertmanager-integration-tests
trigger:
  branch: main
  event:
  - push
  paths:
    exclude:
    - '*.md'
    - docs/**
    - latest.json
  repo:
  - grafana/grafana
type: docker
volumes:
- host:
    path: /var/run/docker.sock
  name: docker
- name: postgres
  temp:
    medium: memory
- name: mysql57
  temp:
    medium: memory
- name: mysql80
  temp:
    medium: memory
---
clone:
  retries: 3
depends_on:
- main-test-frontend
- main-test-backend
- main-build-e2e-publish
- main-integration-tests
environment:
  EDITION: oss
image_pull_secrets:
- dockerconfigjson
kind: pipeline
name: main-windows
platform:
  arch: amd64
  os: windows
  version: "1809"
services: []
steps:
- commands:
  - echo $env:DRONE_RUNNER_NAME
  image: mcr.microsoft.com/windows:1809
  name: identify-runner
- commands:
  - $$ProgressPreference = "SilentlyContinue"
  - Invoke-WebRequest https://grafana-downloads.storage.googleapis.com/grafana-build-pipeline/v3.0.46/windows/grabpl.exe
    -OutFile grabpl.exe
  image: grafana/ci-wix:0.1.1
  name: windows-init
trigger:
  branch: main
  event:
  - push
  paths:
    exclude:
    - '*.md'
    - docs/**
    - latest.json
  repo:
  - grafana/grafana
type: docker
volumes:
- host:
    path: //./pipe/docker_engine/
  name: docker
---
clone:
  retries: 3
depends_on:
- main-build-e2e-publish
- main-integration-tests
environment:
  EDITION: oss
image_pull_secrets:
- dockerconfigjson
kind: pipeline
name: main-trigger-downstream
node:
  type: no-parallel
platform:
  arch: amd64
  os: linux
services: []
steps:
- image: grafana/drone-downstream
  name: trigger-enterprise-downstream
  settings:
    params:
    - SOURCE_BUILD_NUMBER=${DRONE_COMMIT}
    - SOURCE_COMMIT=${DRONE_COMMIT}
    repositories:
    - grafana/grafana-enterprise@main
    server: https://drone.grafana.net
    token:
      from_secret: drone_token
trigger:
  branch: main
  event:
  - push
  paths:
    exclude:
    - '*.md'
    - docs/**
    - latest.json
  repo:
  - grafana/grafana-security-mirror
type: docker
volumes:
- host:
    path: /var/run/docker.sock
  name: docker
---
clone:
  retries: 3
depends_on:
- main-test-frontend
- main-test-backend
- main-build-e2e-publish
- main-integration-tests
- main-windows
kind: pipeline
name: main-notify
platform:
  arch: amd64
  os: linux
steps:
- image: plugins/slack
  name: slack
  settings:
    channel: grafana-ci-notifications
    template: |-
      Build {{build.number}} failed for commit: <https://github.com/{{repo.owner}}/{{repo.name}}/commit/{{build.commit}}|{{ truncate build.commit 8 }}>: {{build.link}}
      Branch: <https://github.com/{{ repo.owner }}/{{ repo.name }}/commits/{{ build.branch }}|{{ build.branch }}>
      Author: {{build.author}}
    webhook:
      from_secret: slack_webhook
trigger:
  branch: main
  event:
  - push
  paths:
    exclude:
    - '*.md'
    - docs/**
    - latest.json
  repo:
  - grafana/grafana
  status:
  - failure
type: docker
---
clone:
  retries: 3
depends_on: []
environment:
  EDITION: oss
image_pull_secrets:
- dockerconfigjson
kind: pipeline
name: publish-docker-public
node:
  type: no-parallel
platform:
  arch: amd64
  os: linux
services: []
steps:
- commands:
  - echo $DRONE_RUNNER_NAME
  image: alpine:3.18.4
  name: identify-runner
- commands:
  - mkdir -p bin
  - curl -fL -o bin/grabpl https://grafana-downloads.storage.googleapis.com/grafana-build-pipeline/v3.0.46/grabpl
  - chmod +x bin/grabpl
  image: byrnedo/alpine-curl:0.1.8
  name: grabpl
- commands:
  - go build -o ./bin/build -ldflags '-extldflags -static' ./pkg/build/cmd
  depends_on: []
  environment:
    CGO_ENABLED: 0
  image: golang:1.21.5-alpine3.18
  name: compile-build-cmd
- commands:
  - ./bin/build artifacts docker fetch --edition oss
  depends_on:
  - compile-build-cmd
  environment:
    DOCKER_PASSWORD:
      from_secret: docker_password
    DOCKER_USER:
      from_secret: docker_username
    GCP_KEY:
      from_secret: gcp_grafanauploads
  image: google/cloud-sdk:431.0.0
  name: fetch-images
  volumes:
  - name: docker
    path: /var/run/docker.sock
- commands:
  - ./bin/grabpl artifacts docker publish --dockerhub-repo grafana/grafana --version-tag
    ${DRONE_TAG}
  depends_on:
  - fetch-images
  environment:
    DOCKER_PASSWORD:
      from_secret: docker_password
    DOCKER_USER:
      from_secret: docker_username
    GCP_KEY:
      from_secret: gcp_grafanauploads
    GITHUB_APP_ID:
      from_secret: delivery-bot-app-id
    GITHUB_APP_INSTALLATION_ID:
      from_secret: delivery-bot-app-installation-id
    GITHUB_APP_PRIVATE_KEY:
      from_secret: delivery-bot-app-private-key
  image: google/cloud-sdk:431.0.0
  name: publish-images-grafana
  volumes:
  - name: docker
    path: /var/run/docker.sock
- commands:
  - ./bin/grabpl artifacts docker publish --dockerhub-repo grafana/grafana-oss --version-tag
    ${DRONE_TAG}
  depends_on:
  - fetch-images
  environment:
    DOCKER_PASSWORD:
      from_secret: docker_password
    DOCKER_USER:
      from_secret: docker_username
    GCP_KEY:
      from_secret: gcp_grafanauploads
    GITHUB_APP_ID:
      from_secret: delivery-bot-app-id
    GITHUB_APP_INSTALLATION_ID:
      from_secret: delivery-bot-app-installation-id
    GITHUB_APP_PRIVATE_KEY:
      from_secret: delivery-bot-app-private-key
  image: google/cloud-sdk:431.0.0
  name: publish-images-grafana-oss
  volumes:
  - name: docker
    path: /var/run/docker.sock
trigger:
  event:
  - promote
  target:
  - public
type: docker
volumes:
- host:
    path: /var/run/docker.sock
  name: docker
---
clone:
  retries: 3
depends_on: []
environment:
  EDITION: oss
image_pull_secrets:
- dockerconfigjson
kind: pipeline
name: publish-artifacts-public
node:
  type: no-parallel
platform:
  arch: amd64
  os: linux
services: []
steps:
- commands:
  - go build -o ./bin/build -ldflags '-extldflags -static' ./pkg/build/cmd
  depends_on: []
  environment:
    CGO_ENABLED: 0
  image: golang:1.21.5-alpine3.18
  name: compile-build-cmd
- commands:
  - ./bin/build artifacts packages --tag $${DRONE_TAG} --src-bucket $${PRERELEASE_BUCKET}
  depends_on:
  - compile-build-cmd
  environment:
    GCP_KEY:
      from_secret: gcp_grafanauploads_base64
    PRERELEASE_BUCKET:
      from_secret: prerelease_bucket
  image: grafana/grafana-ci-deploy:1.3.3
  name: publish-artifacts
- commands:
  - ./bin/build artifacts static-assets --tag ${DRONE_TAG} --static-asset-editions=grafana-oss
  depends_on:
  - compile-build-cmd
  environment:
    GCP_KEY:
      from_secret: gcp_grafanauploads_base64
    PRERELEASE_BUCKET:
      from_secret: prerelease_bucket
    STATIC_ASSET_EDITIONS:
      from_secret: static_asset_editions
  image: grafana/grafana-ci-deploy:1.3.3
  name: publish-static-assets
- commands:
  - ./bin/build artifacts storybook --tag ${DRONE_TAG}
  depends_on:
  - compile-build-cmd
  environment:
    GCP_KEY:
      from_secret: gcp_grafanauploads_base64
    PRERELEASE_BUCKET:
      from_secret: prerelease_bucket
  image: grafana/grafana-ci-deploy:1.3.3
  name: publish-storybook
trigger:
  event:
  - promote
  target:
  - public
type: docker
volumes:
- host:
    path: /var/run/docker.sock
  name: docker
---
clone:
  retries: 3
depends_on: []
environment:
  EDITION: oss
image_pull_secrets:
- dockerconfigjson
kind: pipeline
name: publish-npm-packages-public
node:
  type: no-parallel
platform:
  arch: amd64
  os: linux
services: []
steps:
- commands:
  - go build -o ./bin/build -ldflags '-extldflags -static' ./pkg/build/cmd
  depends_on: []
  environment:
    CGO_ENABLED: 0
  image: golang:1.21.5-alpine3.18
  name: compile-build-cmd
- commands:
  - yarn install --immutable
  depends_on: []
  image: node:20.9.0-alpine
  name: yarn-install
- commands:
  - ./bin/build artifacts npm retrieve --tag ${DRONE_TAG}
  depends_on:
  - compile-build-cmd
  - yarn-install
  environment:
    GCP_KEY:
      from_secret: gcp_grafanauploads_base64
    PRERELEASE_BUCKET:
      from_secret: prerelease_bucket
  failure: ignore
  image: grafana/grafana-ci-deploy:1.3.3
  name: retrieve-npm-packages
- commands:
  - ./bin/build artifacts npm release --tag ${DRONE_TAG}
  depends_on:
  - compile-build-cmd
  - retrieve-npm-packages
  environment:
    NPM_TOKEN:
      from_secret: npm_token
  failure: ignore
  image: node:20.9.0-alpine
  name: release-npm-packages
trigger:
  event:
  - promote
  target:
  - public
type: docker
volumes:
- host:
    path: /var/run/docker.sock
  name: docker
---
clone:
  retries: 3
depends_on:
- publish-artifacts-public
- publish-docker-public
environment:
  EDITION: oss
image_pull_secrets:
- dockerconfigjson
kind: pipeline
name: publish-packages
node:
  type: no-parallel
platform:
  arch: amd64
  os: linux
services: []
steps:
- commands:
  - go build -o ./bin/build -ldflags '-extldflags -static' ./pkg/build/cmd
  depends_on: []
  environment:
    CGO_ENABLED: 0
  image: golang:1.21.5-alpine3.18
  name: compile-build-cmd
- depends_on:
  - compile-build-cmd
  image: us.gcr.io/kubernetes-dev/package-publish:latest
  name: publish-linux-packages-deb
  privileged: true
  settings:
    access_key_id:
      from_secret: packages_access_key_id
    deb_distribution: auto
    gpg_passphrase:
      from_secret: packages_gpg_passphrase
    gpg_private_key:
      from_secret: packages_gpg_private_key
    gpg_public_key:
      from_secret: packages_gpg_public_key
    package_path: gs://grafana-prerelease/artifacts/downloads/*${DRONE_TAG}/oss/**.deb
    secret_access_key:
      from_secret: packages_secret_access_key
    service_account_json:
      from_secret: packages_service_account
    target_bucket: grafana-packages
- depends_on:
  - compile-build-cmd
  image: us.gcr.io/kubernetes-dev/package-publish:latest
  name: publish-linux-packages-rpm
  privileged: true
  settings:
    access_key_id:
      from_secret: packages_access_key_id
    deb_distribution: auto
    gpg_passphrase:
      from_secret: packages_gpg_passphrase
    gpg_private_key:
      from_secret: packages_gpg_private_key
    gpg_public_key:
      from_secret: packages_gpg_public_key
    package_path: gs://grafana-prerelease/artifacts/downloads/*${DRONE_TAG}/oss/**.rpm
    secret_access_key:
      from_secret: packages_secret_access_key
    service_account_json:
      from_secret: packages_service_account
    target_bucket: grafana-packages
- commands:
  - ./bin/build publish grafana-com --edition oss ${DRONE_TAG}
  depends_on:
  - publish-linux-packages-deb
  - publish-linux-packages-rpm
  environment:
    GCP_KEY:
      from_secret: gcp_grafanauploads_base64
    GRAFANA_COM_API_KEY:
      from_secret: grafana_api_key
  image: grafana/grafana-ci-deploy:1.3.3
  name: publish-grafanacom
trigger:
  event:
  - promote
  target:
  - public
type: docker
volumes:
- host:
    path: /var/run/docker.sock
  name: docker
---
clone:
  retries: 3
depends_on:
- main-test-backend
- main-test-frontend
image_pull_secrets:
- dockerconfigjson
kind: pipeline
name: rgm-main-prerelease
node:
  type: no-parallel
platform:
  arch: amd64
  os: linux
services: []
steps:
- commands:
  - export GRAFANA_DIR=$$(pwd)
  - cd /src && ./scripts/drone_build_main.sh
  environment:
    _EXPERIMENTAL_DAGGER_CLOUD_TOKEN:
      from_secret: dagger_token
    ALPINE_BASE: alpine:3.18.4
    CDN_DESTINATION:
      from_secret: rgm_cdn_destination
    DESTINATION:
      from_secret: destination
    DOCKER_PASSWORD:
      from_secret: docker_password
    DOCKER_USERNAME:
      from_secret: docker_username
    DOWNLOADS_DESTINATION:
      from_secret: rgm_downloads_destination
    GCOM_API_KEY:
      from_secret: grafana_api_key
    GCP_KEY_BASE64:
      from_secret: gcp_key_base64
    GITHUB_TOKEN:
      from_secret: github_token
    GO_VERSION: 1.21.5
    GPG_PASSPHRASE:
      from_secret: packages_gpg_passphrase
    GPG_PRIVATE_KEY:
      from_secret: packages_gpg_private_key
    GPG_PUBLIC_KEY:
      from_secret: packages_gpg_public_key
    NPM_TOKEN:
      from_secret: npm_token
    STORYBOOK_DESTINATION:
      from_secret: rgm_storybook_destination
    UBUNTU_BASE: ubuntu:22.04
  image: grafana/grafana-build:main
  name: rgm-build
  pull: always
  volumes:
  - name: docker
    path: /var/run/docker.sock
trigger:
  branch: main
  event:
  - push
  paths:
    exclude:
    - '*.md'
    - docs/**
    - packages/**/*.md
    - latest.json
  repo:
  - grafana/grafana
type: docker
volumes:
- host:
    path: /var/run/docker.sock
  name: docker
---
clone:
  retries: 3
depends_on: []
environment:
  EDITION: oss
image_pull_secrets:
- dockerconfigjson
kind: pipeline
name: release-whatsnew-checker
node:
  type: no-parallel
platform:
  arch: amd64
  os: linux
services: []
steps:
- commands:
  - go build -o ./bin/build -ldflags '-extldflags -static' ./pkg/build/cmd
  depends_on: []
  environment:
    CGO_ENABLED: 0
  image: golang:1.21.5-alpine3.18
  name: compile-build-cmd
- commands:
  - ./bin/build whatsnew-checker
  depends_on:
  - compile-build-cmd
  image: golang:1.21.5-alpine3.18
  name: whats-new-checker
trigger:
  event:
    exclude:
    - promote
  ref:
    exclude:
    - refs/tags/*-cloud*
    include:
    - refs/tags/v*
type: docker
volumes:
- host:
    path: /var/run/docker.sock
  name: docker
---
clone:
  retries: 3
depends_on: []
environment:
  EDITION: oss
image_pull_secrets:
- dockerconfigjson
kind: pipeline
name: release-test-frontend
node:
  type: no-parallel
platform:
  arch: amd64
  os: linux
services: []
steps:
- commands:
  - echo $DRONE_RUNNER_NAME
  image: alpine:3.18.4
  name: identify-runner
- commands:
  - yarn install --immutable
  depends_on: []
  image: node:20.9.0-alpine
  name: yarn-install
- commands:
  - apk add --update git bash
  - yarn betterer ci
  depends_on:
  - yarn-install
  image: node:20.9.0-alpine
  name: betterer-frontend
- commands:
  - yarn run ci:test-frontend
  depends_on:
  - yarn-install
  environment:
    TEST_MAX_WORKERS: 50%
  image: node:20.9.0-alpine
  name: test-frontend
trigger:
  event:
    exclude:
    - promote
  ref:
    exclude:
    - refs/tags/*-cloud*
    include:
    - refs/tags/v*
type: docker
volumes:
- host:
    path: /var/run/docker.sock
  name: docker
---
clone:
  retries: 3
depends_on: []
environment:
  EDITION: oss
image_pull_secrets:
- dockerconfigjson
kind: pipeline
name: release-test-backend
node:
  type: no-parallel
platform:
  arch: amd64
  os: linux
services: []
steps:
- commands:
  - echo $DRONE_RUNNER_NAME
  image: alpine:3.18.4
  name: identify-runner
- commands:
  - '# It is required that code generated from Thema/CUE be committed and in sync
    with its inputs.'
  - '# The following command will fail if running code generators produces any diff
    in output.'
  - apk add --update make
  - CODEGEN_VERIFY=1 make gen-cue
  depends_on: []
  image: golang:1.21.5-alpine3.18
  name: verify-gen-cue
- commands:
  - '# It is required that generated jsonnet is committed and in sync with its inputs.'
  - '# The following command will fail if running code generators produces any diff
    in output.'
  - apk add --update make
  - CODEGEN_VERIFY=1 make gen-jsonnet
  depends_on: []
  image: golang:1.21.5-alpine3.18
  name: verify-gen-jsonnet
- commands:
  - apk add --update make
  - make gen-go
  depends_on:
  - verify-gen-cue
  image: golang:1.21.5-alpine3.18
  name: wire-install
- commands:
  - apk add --update build-base shared-mime-info shared-mime-info-lang
  - go test -tags requires_buildifer -short -covermode=atomic -timeout=5m ./pkg/...
  depends_on:
  - wire-install
  image: golang:1.21.5-alpine3.18
  name: test-backend
- commands:
  - apk add --update build-base
  - go test -count=1 -covermode=atomic -timeout=5m -run '^TestIntegration' $(find
    ./pkg -type f -name '*_test.go' -exec grep -l '^func TestIntegration' '{}' '+'
    | grep -o '\(.*\)/' | sort -u)
  depends_on:
  - wire-install
  image: golang:1.21.5-alpine3.18
  name: test-backend-integration
trigger:
  event:
    exclude:
    - promote
  ref:
    exclude:
    - refs/tags/*-cloud*
    include:
    - refs/tags/v*
type: docker
volumes:
- host:
    path: /var/run/docker.sock
  name: docker
---
clone:
  retries: 3
depends_on:
- release-test-backend
- release-test-frontend
image_pull_secrets:
- dockerconfigjson
kind: pipeline
name: rgm-tag-prerelease
node:
  type: no-parallel
platform:
  arch: amd64
  os: linux
services: []
steps:
- commands:
  - export GRAFANA_DIR=$$(pwd)
  - cd /src && ./scripts/drone_build_tag_grafana.sh
  environment:
    _EXPERIMENTAL_DAGGER_CLOUD_TOKEN:
      from_secret: dagger_token
    ALPINE_BASE: alpine:3.18.4
    CDN_DESTINATION:
      from_secret: rgm_cdn_destination
    DESTINATION:
      from_secret: destination
    DOCKER_PASSWORD:
      from_secret: docker_password
    DOCKER_USERNAME:
      from_secret: docker_username
    DOWNLOADS_DESTINATION:
      from_secret: rgm_downloads_destination
    GCOM_API_KEY:
      from_secret: grafana_api_key
    GCP_KEY_BASE64:
      from_secret: gcp_key_base64
    GITHUB_TOKEN:
      from_secret: github_token
    GO_VERSION: 1.21.5
    GPG_PASSPHRASE:
      from_secret: packages_gpg_passphrase
    GPG_PRIVATE_KEY:
      from_secret: packages_gpg_private_key
    GPG_PUBLIC_KEY:
      from_secret: packages_gpg_public_key
    NPM_TOKEN:
      from_secret: npm_token
    STORYBOOK_DESTINATION:
      from_secret: rgm_storybook_destination
    UBUNTU_BASE: ubuntu:22.04
  image: grafana/grafana-build:main
  name: rgm-build
  pull: always
  volumes:
  - name: docker
    path: /var/run/docker.sock
trigger:
  event:
    exclude:
    - promote
  ref:
    exclude:
    - refs/tags/*-cloud*
    include:
    - refs/tags/v*
type: docker
volumes:
- host:
    path: /var/run/docker.sock
  name: docker
---
clone:
  retries: 3
depends_on:
- rgm-tag-prerelease
image_pull_secrets:
- dockerconfigjson
kind: pipeline
name: rgm-tag-prerelease-windows
platform:
  arch: amd64
  os: windows
  version: "1809"
services: []
steps:
- commands:
  - echo $env:DRONE_RUNNER_NAME
  image: mcr.microsoft.com/windows:1809
  name: identify-runner
- commands:
  - $$ProgressPreference = "SilentlyContinue"
  - Invoke-WebRequest https://grafana-downloads.storage.googleapis.com/grafana-build-pipeline/v3.0.46/windows/grabpl.exe
    -OutFile grabpl.exe
  image: grafana/ci-wix:0.1.1
  name: windows-init
- commands:
  - $$gcpKey = $$env:GCP_KEY
  - '[System.Text.Encoding]::UTF8.GetString([System.Convert]::FromBase64String($$gcpKey))
    > gcpkey.json'
  - dos2unix gcpkey.json
  - gcloud auth activate-service-account --key-file=gcpkey.json
  - rm gcpkey.json
  - cp C:\App\nssm-2.24.zip .
  - .\grabpl.exe windows-installer --target gs://grafana-prerelease/artifacts/downloads/${DRONE_TAG}/oss/release/grafana-${DRONE_TAG:1}.windows-amd64.zip
    --edition oss ${DRONE_TAG}
  - $$fname = ((Get-Childitem grafana*.msi -name) -split "`n")[0]
  - gsutil cp $$fname gs://grafana-prerelease/artifacts/downloads/${DRONE_TAG}/oss/release/
  - gsutil cp "$$fname.sha256" gs://grafana-prerelease/artifacts/downloads/${DRONE_TAG}/oss/release/
  depends_on:
  - windows-init
  environment:
    GCP_KEY:
      from_secret: gcp_grafanauploads_base64
    GITHUB_TOKEN:
      from_secret: github_token
    PRERELEASE_BUCKET:
      from_secret: prerelease_bucket
  image: grafana/ci-wix:0.1.1
  name: build-windows-installer
trigger:
  event:
    exclude:
    - promote
  ref:
    exclude:
    - refs/tags/*-cloud*
    include:
    - refs/tags/v*
type: docker
volumes:
- host:
    path: //./pipe/docker_engine/
  name: docker
---
clone:
  retries: 3
depends_on:
- rgm-tag-prerelease
- rgm-tag-prerelease-windows
image_pull_secrets:
- dockerconfigjson
kind: pipeline
name: rgm-tag-verify-prerelease-assets
node:
  type: no-parallel
platform:
  arch: amd64
  os: linux
services: []
steps:
- commands:
  - apt-get update && apt-get install -yq gettext
  - printenv GCP_KEY | base64 -d > /tmp/key.json
  - gcloud auth activate-service-account --key-file=/tmp/key.json
  - ./scripts/list-release-artifacts.sh ${DRONE_TAG} | xargs -n1 gsutil stat >> /tmp/stat.log
  - '! cat /tmp/stat.log | grep "No URLs matched"'
  depends_on:
  - clone
  environment:
    BUCKET: grafana-prerelease
    GCP_KEY:
      from_secret: gcp_key_base64
  image: google/cloud-sdk:431.0.0
  name: gsutil-stat
trigger:
  event:
    exclude:
    - promote
  ref:
    exclude:
    - refs/tags/*-cloud*
    include:
    - refs/tags/v*
type: docker
volumes:
- host:
    path: /var/run/docker.sock
  name: docker
---
clone:
  retries: 3
depends_on:
- release-test-backend
- release-test-frontend
image_pull_secrets:
- dockerconfigjson
kind: pipeline
name: rgm-version-branch-prerelease
node:
  type: no-parallel
platform:
  arch: amd64
  os: linux
services: []
steps:
- commands:
  - export GRAFANA_DIR=$$(pwd)
  - cd /src && ./scripts/drone_build_tag_grafana.sh
  environment:
    _EXPERIMENTAL_DAGGER_CLOUD_TOKEN:
      from_secret: dagger_token
    ALPINE_BASE: alpine:3.18.4
    CDN_DESTINATION:
      from_secret: rgm_cdn_destination
    DESTINATION:
      from_secret: destination
    DOCKER_PASSWORD:
      from_secret: docker_password
    DOCKER_USERNAME:
      from_secret: docker_username
    DOWNLOADS_DESTINATION:
      from_secret: rgm_downloads_destination
    GCOM_API_KEY:
      from_secret: grafana_api_key
    GCP_KEY_BASE64:
      from_secret: gcp_key_base64
    GITHUB_TOKEN:
      from_secret: github_token
    GO_VERSION: 1.21.5
    GPG_PASSPHRASE:
      from_secret: packages_gpg_passphrase
    GPG_PRIVATE_KEY:
      from_secret: packages_gpg_private_key
    GPG_PUBLIC_KEY:
      from_secret: packages_gpg_public_key
    NPM_TOKEN:
      from_secret: npm_token
    STORYBOOK_DESTINATION:
      from_secret: rgm_storybook_destination
    UBUNTU_BASE: ubuntu:22.04
  image: grafana/grafana-build:main
  name: rgm-build
  pull: always
  volumes:
  - name: docker
    path: /var/run/docker.sock
trigger:
  ref:
  - refs/heads/v[0-9]*
type: docker
volumes:
- host:
    path: /var/run/docker.sock
  name: docker
---
clone:
  retries: 3
depends_on:
- rgm-version-branch-prerelease
image_pull_secrets:
- dockerconfigjson
kind: pipeline
name: rgm-prerelease-verify-prerelease-assets
node:
  type: no-parallel
platform:
  arch: amd64
  os: linux
services: []
steps:
- commands:
  - apt-get update && apt-get install -yq gettext
  - printenv GCP_KEY | base64 -d > /tmp/key.json
  - gcloud auth activate-service-account --key-file=/tmp/key.json
  - ./scripts/list-release-artifacts.sh ${DRONE_TAG} | xargs -n1 gsutil stat >> /tmp/stat.log
  - '! cat /tmp/stat.log | grep "No URLs matched"'
  depends_on:
  - clone
  environment:
    BUCKET: grafana-prerelease
    GCP_KEY:
      from_secret: gcp_key_base64
  image: google/cloud-sdk:431.0.0
  name: gsutil-stat
trigger:
  ref:
  - refs/heads/v[0-9]*
type: docker
volumes:
- host:
    path: /var/run/docker.sock
  name: docker
---
clone:
  retries: 3
depends_on: []
environment:
  EDITION: oss
image_pull_secrets:
- dockerconfigjson
kind: pipeline
name: nightly-test-frontend
node:
  type: no-parallel
platform:
  arch: amd64
  os: linux
services: []
steps:
- commands:
  - echo $DRONE_RUNNER_NAME
  image: alpine:3.18.4
  name: identify-runner
- commands:
  - yarn install --immutable
  depends_on: []
  image: node:20.9.0-alpine
  name: yarn-install
- commands:
  - apk add --update git bash
  - yarn betterer ci
  depends_on:
  - yarn-install
  image: node:20.9.0-alpine
  name: betterer-frontend
- commands:
  - yarn run ci:test-frontend
  depends_on:
  - yarn-install
  environment:
    TEST_MAX_WORKERS: 50%
  image: node:20.9.0-alpine
  name: test-frontend
trigger:
  cron:
    include:
    - nightly-release
  event:
    include:
    - cron
type: docker
volumes:
- host:
    path: /var/run/docker.sock
  name: docker
---
clone:
  retries: 3
depends_on: []
environment:
  EDITION: oss
image_pull_secrets:
- dockerconfigjson
kind: pipeline
name: nightly-test-backend
node:
  type: no-parallel
platform:
  arch: amd64
  os: linux
services: []
steps:
- commands:
  - echo $DRONE_RUNNER_NAME
  image: alpine:3.18.4
  name: identify-runner
- commands:
  - '# It is required that code generated from Thema/CUE be committed and in sync
    with its inputs.'
  - '# The following command will fail if running code generators produces any diff
    in output.'
  - apk add --update make
  - CODEGEN_VERIFY=1 make gen-cue
  depends_on: []
  image: golang:1.21.5-alpine3.18
  name: verify-gen-cue
- commands:
  - '# It is required that generated jsonnet is committed and in sync with its inputs.'
  - '# The following command will fail if running code generators produces any diff
    in output.'
  - apk add --update make
  - CODEGEN_VERIFY=1 make gen-jsonnet
  depends_on: []
  image: golang:1.21.5-alpine3.18
  name: verify-gen-jsonnet
- commands:
  - apk add --update make
  - make gen-go
  depends_on:
  - verify-gen-cue
  image: golang:1.21.5-alpine3.18
  name: wire-install
- commands:
  - apk add --update build-base shared-mime-info shared-mime-info-lang
  - go test -tags requires_buildifer -short -covermode=atomic -timeout=5m ./pkg/...
  depends_on:
  - wire-install
  image: golang:1.21.5-alpine3.18
  name: test-backend
- commands:
  - apk add --update build-base
  - go test -count=1 -covermode=atomic -timeout=5m -run '^TestIntegration' $(find
    ./pkg -type f -name '*_test.go' -exec grep -l '^func TestIntegration' '{}' '+'
    | grep -o '\(.*\)/' | sort -u)
  depends_on:
  - wire-install
  image: golang:1.21.5-alpine3.18
  name: test-backend-integration
trigger:
  cron:
    include:
    - nightly-release
  event:
    include:
    - cron
type: docker
volumes:
- host:
    path: /var/run/docker.sock
  name: docker
---
clone:
  retries: 3
depends_on:
- nightly-test-backend
- nightly-test-frontend
image_pull_secrets:
- dockerconfigjson
kind: pipeline
name: rgm-nightly-build
node:
  type: no-parallel
platform:
  arch: amd64
  os: linux
services: []
steps:
- commands:
  - export GRAFANA_DIR=$$(pwd)
  - cd /src && ./scripts/drone_build_nightly_grafana.sh
  environment:
    _EXPERIMENTAL_DAGGER_CLOUD_TOKEN:
      from_secret: dagger_token
    ALPINE_BASE: alpine:3.18.4
    CDN_DESTINATION:
      from_secret: rgm_cdn_destination
    DESTINATION:
      from_secret: destination
    DOCKER_PASSWORD:
      from_secret: docker_password
    DOCKER_USERNAME:
      from_secret: docker_username
    DOWNLOADS_DESTINATION:
      from_secret: rgm_downloads_destination
    GCOM_API_KEY:
      from_secret: grafana_api_key
    GCP_KEY_BASE64:
      from_secret: gcp_key_base64
    GITHUB_TOKEN:
      from_secret: github_token
    GO_VERSION: 1.21.5
    GPG_PASSPHRASE:
      from_secret: packages_gpg_passphrase
    GPG_PRIVATE_KEY:
      from_secret: packages_gpg_private_key
    GPG_PUBLIC_KEY:
      from_secret: packages_gpg_public_key
    NPM_TOKEN:
      from_secret: npm_token
    STORYBOOK_DESTINATION:
      from_secret: rgm_storybook_destination
    UBUNTU_BASE: ubuntu:22.04
  image: grafana/grafana-build:main
  name: rgm-build
  pull: always
  volumes:
  - name: docker
    path: /var/run/docker.sock
- commands:
  - mkdir -p $${DESTINATION}/$${DRONE_BUILD_EVENT}
  - printenv GCP_KEY_BASE64 | base64 -d > /tmp/key.json
  - gcloud auth activate-service-account --key-file=/tmp/key.json
  - gcloud storage cp -r $${DRONE_WORKSPACE}/dist/* $${DESTINATION}/$${DRONE_BUILD_EVENT}
  depends_on:
  - rgm-build
  environment:
    _EXPERIMENTAL_DAGGER_CLOUD_TOKEN:
      from_secret: dagger_token
    CDN_DESTINATION:
      from_secret: rgm_cdn_destination
    DESTINATION:
      from_secret: destination
    DOCKER_PASSWORD:
      from_secret: docker_password
    DOCKER_USERNAME:
      from_secret: docker_username
    DOWNLOADS_DESTINATION:
      from_secret: rgm_downloads_destination
    GCOM_API_KEY:
      from_secret: grafana_api_key
    GCP_KEY_BASE64:
      from_secret: gcp_key_base64
    GITHUB_TOKEN:
      from_secret: github_token
    GPG_PASSPHRASE:
      from_secret: packages_gpg_passphrase
    GPG_PRIVATE_KEY:
      from_secret: packages_gpg_private_key
    GPG_PUBLIC_KEY:
      from_secret: packages_gpg_public_key
    NPM_TOKEN:
      from_secret: npm_token
    STORYBOOK_DESTINATION:
      from_secret: rgm_storybook_destination
  image: google/cloud-sdk:alpine
  name: rgm-copy
trigger:
  cron:
    include:
    - nightly-release
  event:
    include:
    - cron
type: docker
volumes:
- host:
    path: /var/run/docker.sock
  name: docker
---
clone:
  retries: 3
depends_on:
- rgm-nightly-build
image_pull_secrets:
- dockerconfigjson
kind: pipeline
name: rgm-nightly-publish
node:
  type: no-parallel
platform:
  arch: amd64
  os: linux
services: []
steps:
- commands:
  - mkdir -p $${DRONE_WORKSPACE}/dist
  - printenv GCP_KEY_BASE64 | base64 -d > /tmp/key.json
  - gcloud auth activate-service-account --key-file=/tmp/key.json
  - gcloud storage cp -r $${DESTINATION}/$${DRONE_BUILD_EVENT}/*_$${DRONE_BUILD_NUMBER}_*
    $${DRONE_WORKSPACE}/dist
  environment:
    _EXPERIMENTAL_DAGGER_CLOUD_TOKEN:
      from_secret: dagger_token
    CDN_DESTINATION:
      from_secret: rgm_cdn_destination
    DESTINATION:
      from_secret: destination
    DOCKER_PASSWORD:
      from_secret: docker_password
    DOCKER_USERNAME:
      from_secret: docker_username
    DOWNLOADS_DESTINATION:
      from_secret: rgm_downloads_destination
    GCOM_API_KEY:
      from_secret: grafana_api_key
    GCP_KEY_BASE64:
      from_secret: gcp_key_base64
    GITHUB_TOKEN:
      from_secret: github_token
    GPG_PASSPHRASE:
      from_secret: packages_gpg_passphrase
    GPG_PRIVATE_KEY:
      from_secret: packages_gpg_private_key
    GPG_PUBLIC_KEY:
      from_secret: packages_gpg_public_key
    NPM_TOKEN:
      from_secret: npm_token
    STORYBOOK_DESTINATION:
      from_secret: rgm_storybook_destination
  image: google/cloud-sdk:alpine
  name: rgm-copy
- commands:
  - export GRAFANA_DIR=$$(pwd)
  - cd /src && ./scripts/drone_publish_nightly_grafana.sh
  depends_on:
  - rgm-copy
  environment:
    _EXPERIMENTAL_DAGGER_CLOUD_TOKEN:
      from_secret: dagger_token
    ALPINE_BASE: alpine:3.18.4
    CDN_DESTINATION:
      from_secret: rgm_cdn_destination
    DESTINATION:
      from_secret: destination
    DOCKER_PASSWORD:
      from_secret: docker_password
    DOCKER_USERNAME:
      from_secret: docker_username
    DOWNLOADS_DESTINATION:
      from_secret: rgm_downloads_destination
    GCOM_API_KEY:
      from_secret: grafana_api_key
    GCP_KEY_BASE64:
      from_secret: gcp_key_base64
    GITHUB_TOKEN:
      from_secret: github_token
    GO_VERSION: 1.21.5
    GPG_PASSPHRASE:
      from_secret: packages_gpg_passphrase
    GPG_PRIVATE_KEY:
      from_secret: packages_gpg_private_key
    GPG_PUBLIC_KEY:
      from_secret: packages_gpg_public_key
    NPM_TOKEN:
      from_secret: npm_token
    STORYBOOK_DESTINATION:
      from_secret: rgm_storybook_destination
    UBUNTU_BASE: ubuntu:22.04
  image: grafana/grafana-build:main
  name: rgm-publish
  pull: always
  volumes:
  - name: docker
    path: /var/run/docker.sock
- depends_on:
  - rgm-publish
  image: us.gcr.io/kubernetes-dev/package-publish:latest
  name: publish-deb
  privileged: true
  settings:
    access_key_id:
      from_secret: packages_access_key_id
    gpg_passphrase:
      from_secret: packages_gpg_passphrase
    gpg_private_key:
      from_secret: packages_gpg_private_key
    gpg_public_key:
      from_secret: packages_gpg_public_key
    package_path: file:///drone/src/dist/*.deb
    secret_access_key:
      from_secret: packages_secret_access_key
    service_account_json:
      from_secret: packages_service_account
    target_bucket: grafana-packages
- depends_on:
  - rgm-publish
  image: us.gcr.io/kubernetes-dev/package-publish:latest
  name: publish-rpm
  privileged: true
  settings:
    access_key_id:
      from_secret: packages_access_key_id
    gpg_passphrase:
      from_secret: packages_gpg_passphrase
    gpg_private_key:
      from_secret: packages_gpg_private_key
    gpg_public_key:
      from_secret: packages_gpg_public_key
    package_path: file:///drone/src/dist/*.rpm
    secret_access_key:
      from_secret: packages_secret_access_key
    service_account_json:
      from_secret: packages_service_account
    target_bucket: grafana-packages
trigger:
  cron:
    include:
    - nightly-release
  event:
    include:
    - cron
type: docker
volumes:
- host:
    path: /var/run/docker.sock
  name: docker
---
clone:
  disable: true
depends_on: []
environment:
  EDITION: oss
image_pull_secrets:
- dockerconfigjson
kind: pipeline
name: testing-test-backend-windows
platform:
  arch: amd64
  os: windows
  version: "1809"
services: []
steps:
- commands:
  - git clone "https://$$env:GITHUB_TOKEN@github.com/$$env:DRONE_REPO.git" .
  - git checkout -f $$env:DRONE_COMMIT
  environment:
    GITHUB_TOKEN:
      from_secret: github_token
  image: grafana/ci-wix:0.1.1
  name: clone
- commands: []
  depends_on:
  - clone
  image: golang:1.21.5-windowsservercore-1809
  name: windows-init
- commands:
  - go install github.com/google/wire/cmd/wire@v0.5.0
  - wire gen -tags oss ./pkg/server
  depends_on:
  - windows-init
  image: golang:1.21.5-windowsservercore-1809
  name: wire-install
- commands:
  - go test -tags requires_buildifer -short -covermode=atomic -timeout=5m ./pkg/...
  depends_on:
  - wire-install
  image: golang:1.21.5-windowsservercore-1809
  name: test-backend
trigger:
  event:
  - promote
  target:
  - test-windows
type: docker
volumes:
- host:
    path: //./pipe/docker_engine/
  name: docker
---
clone:
  retries: 3
depends_on: []
environment:
  EDITION: oss
image_pull_secrets:
- dockerconfigjson
kind: pipeline
name: integration-tests
node:
  type: no-parallel
platform:
  arch: amd64
  os: linux
services:
- environment:
    PGDATA: /var/lib/postgresql/data/pgdata
    POSTGRES_DB: grafanatest
    POSTGRES_PASSWORD: grafanatest
    POSTGRES_USER: grafanatest
  image: postgres:12.3-alpine
  name: postgres
  volumes:
  - name: postgres
    path: /var/lib/postgresql/data/pgdata
- commands:
  - docker-entrypoint.sh mysqld --character-set-server=utf8mb4 --collation-server=utf8mb4_unicode_ci
  environment:
    MYSQL_DATABASE: grafana_tests
    MYSQL_PASSWORD: password
    MYSQL_ROOT_PASSWORD: rootpass
    MYSQL_USER: grafana
  image: mysql:5.7.39
  name: mysql57
  volumes:
  - name: mysql57
    path: /var/lib/mysql
- commands:
  - docker-entrypoint.sh mysqld --default-authentication-plugin=mysql_native_password
  environment:
    MYSQL_DATABASE: grafana_tests
    MYSQL_PASSWORD: password
    MYSQL_ROOT_PASSWORD: rootpass
    MYSQL_USER: grafana
  image: mysql:8.0.32
  name: mysql80
  volumes:
  - name: mysql80
    path: /var/lib/mysql
- commands:
  - /bin/mimir -target=backend
  environment: {}
  image: us.gcr.io/kubernetes-dev/mimir:gotjosh-state-config-grafana-663a0ae78
  name: mimir_backend
- environment: {}
  image: redis:6.2.11-alpine
  name: redis
- environment: {}
  image: memcached:1.6.9-alpine
  name: memcached
steps:
- commands:
  - mkdir -p bin
  - curl -fL -o bin/grabpl https://grafana-downloads.storage.googleapis.com/grafana-build-pipeline/v3.0.46/grabpl
  - chmod +x bin/grabpl
  image: byrnedo/alpine-curl:0.1.8
  name: grabpl
- commands:
  - echo $DRONE_RUNNER_NAME
  image: alpine:3.18.4
  name: identify-runner
- commands:
  - '# It is required that code generated from Thema/CUE be committed and in sync
    with its inputs.'
  - '# The following command will fail if running code generators produces any diff
    in output.'
  - apk add --update make
  - CODEGEN_VERIFY=1 make gen-cue
  depends_on: []
  image: golang:1.21.5-alpine3.18
  name: verify-gen-cue
- commands:
  - '# It is required that generated jsonnet is committed and in sync with its inputs.'
  - '# The following command will fail if running code generators produces any diff
    in output.'
  - apk add --update make
  - CODEGEN_VERIFY=1 make gen-jsonnet
  depends_on: []
  image: golang:1.21.5-alpine3.18
  name: verify-gen-jsonnet
- commands:
  - apk add --update make
  - make gen-go
  depends_on:
  - verify-gen-cue
  image: golang:1.21.5-alpine3.18
  name: wire-install
- commands:
  - dockerize -wait tcp://postgres:5432 -timeout 120s
  image: jwilder/dockerize:0.6.1
  name: wait-for-postgres
- commands:
  - apk add --update build-base
  - apk add --update postgresql-client
  - psql -p 5432 -h postgres -U grafanatest -d grafanatest -f devenv/docker/blocks/postgres_tests/setup.sql
  - go clean -testcache
  - go test -p=1 -count=1 -covermode=atomic -timeout=5m -run '^TestIntegration' $(find
    ./pkg -type f -name '*_test.go' -exec grep -l '^func TestIntegration' '{}' '+'
    | grep -o '\(.*\)/' | sort -u)
  depends_on:
  - wire-install
  - wait-for-postgres
  environment:
    GRAFANA_TEST_DB: postgres
    PGPASSWORD: grafanatest
    POSTGRES_HOST: postgres
  image: golang:1.21.5-alpine3.18
  name: postgres-integration-tests
- commands:
  - dockerize -wait tcp://mysql57:3306 -timeout 120s
  image: jwilder/dockerize:0.6.1
  name: wait-for-mysql-5.7
- commands:
  - apk add --update build-base
  - apk add --update mysql-client
  - cat devenv/docker/blocks/mysql_tests/setup.sql | mysql -h mysql57 -P 3306 -u root
    -prootpass
  - go clean -testcache
  - go test -p=1 -count=1 -covermode=atomic -timeout=5m -run '^TestIntegration' $(find
    ./pkg -type f -name '*_test.go' -exec grep -l '^func TestIntegration' '{}' '+'
    | grep -o '\(.*\)/' | sort -u)
  depends_on:
  - wire-install
  - wait-for-mysql-5.7
  environment:
    GRAFANA_TEST_DB: mysql
    MYSQL_HOST: mysql57
  image: golang:1.21.5-alpine3.18
  name: mysql-5.7-integration-tests
- commands:
  - dockerize -wait tcp://mysql80:3306 -timeout 120s
  image: jwilder/dockerize:0.6.1
  name: wait-for-mysql-8.0
- commands:
  - apk add --update build-base
  - apk add --update mysql-client
  - cat devenv/docker/blocks/mysql_tests/setup.sql | mysql -h mysql80 -P 3306 -u root
    -prootpass
  - go clean -testcache
  - go test -p=1 -count=1 -covermode=atomic -timeout=5m -run '^TestIntegration' $(find
    ./pkg -type f -name '*_test.go' -exec grep -l '^func TestIntegration' '{}' '+'
    | grep -o '\(.*\)/' | sort -u)
  depends_on:
  - wire-install
  - wait-for-mysql-8.0
  environment:
    GRAFANA_TEST_DB: mysql
    MYSQL_HOST: mysql80
  image: golang:1.21.5-alpine3.18
  name: mysql-8.0-integration-tests
- commands:
  - dockerize -wait tcp://redis:6379 -timeout 120s
  image: jwilder/dockerize:0.6.1
  name: wait-for-redis
- commands:
  - apk add --update build-base
  - go clean -testcache
  - go test -run IntegrationRedis -covermode=atomic -timeout=2m ./pkg/...
  depends_on:
  - wire-install
  - wait-for-redis
  environment:
    REDIS_URL: redis://redis:6379/0
  image: golang:1.21.5-alpine3.18
  name: redis-integration-tests
- commands:
  - dockerize -wait tcp://memcached:11211 -timeout 120s
  image: jwilder/dockerize:0.6.1
  name: wait-for-memcached
- commands:
  - apk add --update build-base
  - go clean -testcache
  - go test -run IntegrationMemcached -covermode=atomic -timeout=2m ./pkg/...
  depends_on:
  - wire-install
  - wait-for-memcached
  environment:
    MEMCACHED_HOSTS: memcached:11211
  image: golang:1.21.5-alpine3.18
  name: memcached-integration-tests
- commands:
  - dockerize -wait tcp://mimir_backend:8080 -timeout 120s
  image: jwilder/dockerize:0.6.1
  name: wait-for-remote-alertmanager
- commands:
  - apk add --update build-base
  - go clean -testcache
  - go test -run TestIntegrationRemoteAlertmanager -covermode=atomic -timeout=2m ./pkg/services/ngalert/...
  depends_on:
  - wire-install
  - wait-for-remote-alertmanager
  environment:
    AM_TENANT_ID: test
    AM_URL: http://mimir_backend:8080
  image: golang:1.21.5-alpine3.18
  name: remote-alertmanager-integration-tests
trigger:
  event:
  - promote
  target: integration-tests
type: docker
volumes:
- host:
    path: /var/run/docker.sock
  name: docker
- name: postgres
  temp:
    medium: memory
- name: mysql57
  temp:
    medium: memory
- name: mysql80
  temp:
    medium: memory
---
clone:
  disable: true
depends_on: []
image_pull_secrets:
- dockerconfigjson
kind: pipeline
name: publish-ci-windows-test-image
platform:
  arch: amd64
  os: windows
  version: "1809"
services: []
steps:
- commands:
  - git clone "https://$$env:GITHUB_TOKEN@github.com/grafana/grafana-ci-sandbox.git"
    .
  - git checkout -f $$env:DRONE_COMMIT
  environment:
    GITHUB_TOKEN:
      from_secret: github_token
  image: grafana/ci-wix:0.1.1
  name: clone
- commands:
  - cd scripts\build\ci-windows-test
  - docker login -u $$env:DOCKER_USERNAME -p $$env:DOCKER_PASSWORD
  - docker build -t grafana/grafana-ci-windows-test:$$env:TAG .
  - docker push grafana/grafana-ci-windows-test:$$env:TAG
  environment:
    DOCKER_PASSWORD:
      from_secret: docker_password
    DOCKER_USERNAME:
      from_secret: docker_username
  image: docker:windowsservercore-1809
  name: build-and-publish
  volumes:
  - name: docker
    path: //./pipe/docker_engine/
trigger:
  event:
  - promote
  target:
  - ci-windows-test-image
type: docker
volumes:
- host:
    path: //./pipe/docker_engine/
  name: docker
---
clone:
  retries: 3
kind: pipeline
name: scan-grafana/grafana:latest-image
platform:
  arch: amd64
  os: linux
steps:
- commands:
  - echo $${GCR_CREDENTIALS} | docker login -u _json_key --password-stdin https://us.gcr.io
  environment:
    GCR_CREDENTIALS:
      from_secret: gcr_credentials
  image: docker:dind
  name: authenticate-gcr
  volumes:
  - name: docker
    path: /var/run/docker.sock
  - name: config
    path: /root/.docker/
- commands:
  - trivy image --exit-code 0 --severity UNKNOWN,LOW,MEDIUM grafana/grafana:latest
  depends_on:
  - authenticate-gcr
  image: aquasec/trivy:0.21.0
  name: scan-unknown-low-medium-vulnerabilities
  volumes:
  - name: docker
    path: /var/run/docker.sock
  - name: config
    path: /root/.docker/
- commands:
  - trivy image --exit-code 1 --severity HIGH,CRITICAL grafana/grafana:latest
  depends_on:
  - authenticate-gcr
  environment:
    GOOGLE_APPLICATION_CREDENTIALS:
      from_secret: gcr_credentials_json
  image: aquasec/trivy:0.21.0
  name: scan-high-critical-vulnerabilities
  volumes:
  - name: docker
    path: /var/run/docker.sock
  - name: config
    path: /root/.docker/
- image: plugins/slack
  name: slack-notify-failure
  settings:
    channel: grafana-backend-ops
    template: 'Nightly docker image scan job for grafana/grafana:latest failed: {{build.link}}'
    webhook:
      from_secret: slack_webhook_backend
  when:
    status: failure
trigger:
  cron: nightly
  event: cron
type: docker
volumes:
- host:
    path: /var/run/docker.sock
  name: docker
- name: config
  temp: {}
---
clone:
  retries: 3
kind: pipeline
name: scan-grafana/grafana:main-image
platform:
  arch: amd64
  os: linux
steps:
- commands:
  - echo $${GCR_CREDENTIALS} | docker login -u _json_key --password-stdin https://us.gcr.io
  environment:
    GCR_CREDENTIALS:
      from_secret: gcr_credentials
  image: docker:dind
  name: authenticate-gcr
  volumes:
  - name: docker
    path: /var/run/docker.sock
  - name: config
    path: /root/.docker/
- commands:
  - trivy image --exit-code 0 --severity UNKNOWN,LOW,MEDIUM grafana/grafana:main
  depends_on:
  - authenticate-gcr
  image: aquasec/trivy:0.21.0
  name: scan-unknown-low-medium-vulnerabilities
  volumes:
  - name: docker
    path: /var/run/docker.sock
  - name: config
    path: /root/.docker/
- commands:
  - trivy image --exit-code 1 --severity HIGH,CRITICAL grafana/grafana:main
  depends_on:
  - authenticate-gcr
  environment:
    GOOGLE_APPLICATION_CREDENTIALS:
      from_secret: gcr_credentials_json
  image: aquasec/trivy:0.21.0
  name: scan-high-critical-vulnerabilities
  volumes:
  - name: docker
    path: /var/run/docker.sock
  - name: config
    path: /root/.docker/
- image: plugins/slack
  name: slack-notify-failure
  settings:
    channel: grafana-backend-ops
    template: 'Nightly docker image scan job for grafana/grafana:main failed: {{build.link}}'
    webhook:
      from_secret: slack_webhook_backend
  when:
    status: failure
trigger:
  cron: nightly
  event: cron
type: docker
volumes:
- host:
    path: /var/run/docker.sock
  name: docker
- name: config
  temp: {}
---
clone:
  retries: 3
kind: pipeline
name: scan-grafana/grafana:latest-ubuntu-image
platform:
  arch: amd64
  os: linux
steps:
- commands:
  - echo $${GCR_CREDENTIALS} | docker login -u _json_key --password-stdin https://us.gcr.io
  environment:
    GCR_CREDENTIALS:
      from_secret: gcr_credentials
  image: docker:dind
  name: authenticate-gcr
  volumes:
  - name: docker
    path: /var/run/docker.sock
  - name: config
    path: /root/.docker/
- commands:
  - trivy image --exit-code 0 --severity UNKNOWN,LOW,MEDIUM grafana/grafana:latest-ubuntu
  depends_on:
  - authenticate-gcr
  image: aquasec/trivy:0.21.0
  name: scan-unknown-low-medium-vulnerabilities
  volumes:
  - name: docker
    path: /var/run/docker.sock
  - name: config
    path: /root/.docker/
- commands:
  - trivy image --exit-code 1 --severity HIGH,CRITICAL grafana/grafana:latest-ubuntu
  depends_on:
  - authenticate-gcr
  environment:
    GOOGLE_APPLICATION_CREDENTIALS:
      from_secret: gcr_credentials_json
  image: aquasec/trivy:0.21.0
  name: scan-high-critical-vulnerabilities
  volumes:
  - name: docker
    path: /var/run/docker.sock
  - name: config
    path: /root/.docker/
- image: plugins/slack
  name: slack-notify-failure
  settings:
    channel: grafana-backend-ops
    template: 'Nightly docker image scan job for grafana/grafana:latest-ubuntu failed:
      {{build.link}}'
    webhook:
      from_secret: slack_webhook_backend
  when:
    status: failure
trigger:
  cron: nightly
  event: cron
type: docker
volumes:
- host:
    path: /var/run/docker.sock
  name: docker
- name: config
  temp: {}
---
clone:
  retries: 3
kind: pipeline
name: scan-grafana/grafana:main-ubuntu-image
platform:
  arch: amd64
  os: linux
steps:
- commands:
  - echo $${GCR_CREDENTIALS} | docker login -u _json_key --password-stdin https://us.gcr.io
  environment:
    GCR_CREDENTIALS:
      from_secret: gcr_credentials
  image: docker:dind
  name: authenticate-gcr
  volumes:
  - name: docker
    path: /var/run/docker.sock
  - name: config
    path: /root/.docker/
- commands:
  - trivy image --exit-code 0 --severity UNKNOWN,LOW,MEDIUM grafana/grafana:main-ubuntu
  depends_on:
  - authenticate-gcr
  image: aquasec/trivy:0.21.0
  name: scan-unknown-low-medium-vulnerabilities
  volumes:
  - name: docker
    path: /var/run/docker.sock
  - name: config
    path: /root/.docker/
- commands:
  - trivy image --exit-code 1 --severity HIGH,CRITICAL grafana/grafana:main-ubuntu
  depends_on:
  - authenticate-gcr
  environment:
    GOOGLE_APPLICATION_CREDENTIALS:
      from_secret: gcr_credentials_json
  image: aquasec/trivy:0.21.0
  name: scan-high-critical-vulnerabilities
  volumes:
  - name: docker
    path: /var/run/docker.sock
  - name: config
    path: /root/.docker/
- image: plugins/slack
  name: slack-notify-failure
  settings:
    channel: grafana-backend-ops
    template: 'Nightly docker image scan job for grafana/grafana:main-ubuntu failed:
      {{build.link}}'
    webhook:
      from_secret: slack_webhook_backend
  when:
    status: failure
trigger:
  cron: nightly
  event: cron
type: docker
volumes:
- host:
    path: /var/run/docker.sock
  name: docker
- name: config
  temp: {}
---
clone:
  retries: 3
kind: pipeline
name: scan-build-test-and-publish-docker-images
platform:
  arch: amd64
  os: linux
steps:
- commands:
  - echo $${GCR_CREDENTIALS} | docker login -u _json_key --password-stdin https://us.gcr.io
  environment:
    GCR_CREDENTIALS:
      from_secret: gcr_credentials
  image: docker:dind
  name: authenticate-gcr
  volumes:
  - name: docker
    path: /var/run/docker.sock
  - name: config
    path: /root/.docker/
- commands:
  - trivy --exit-code 0 --severity UNKNOWN,LOW,MEDIUM alpine/git:2.40.1
  - trivy --exit-code 0 --severity UNKNOWN,LOW,MEDIUM golang:1.21.5-alpine3.18
  - trivy --exit-code 0 --severity UNKNOWN,LOW,MEDIUM node:20.9.0-alpine
  - trivy --exit-code 0 --severity UNKNOWN,LOW,MEDIUM google/cloud-sdk:431.0.0
  - trivy --exit-code 0 --severity UNKNOWN,LOW,MEDIUM grafana/grafana-ci-deploy:1.3.3
  - trivy --exit-code 0 --severity UNKNOWN,LOW,MEDIUM alpine:3.18.4
  - trivy --exit-code 0 --severity UNKNOWN,LOW,MEDIUM ubuntu:22.04
  - trivy --exit-code 0 --severity UNKNOWN,LOW,MEDIUM byrnedo/alpine-curl:0.1.8
  - trivy --exit-code 0 --severity UNKNOWN,LOW,MEDIUM plugins/slack
  - trivy --exit-code 0 --severity UNKNOWN,LOW,MEDIUM python:3.8
  - trivy --exit-code 0 --severity UNKNOWN,LOW,MEDIUM postgres:12.3-alpine
  - trivy --exit-code 0 --severity UNKNOWN,LOW,MEDIUM us.gcr.io/kubernetes-dev/mimir:gotjosh-state-config-grafana-663a0ae78
  - trivy --exit-code 0 --severity UNKNOWN,LOW,MEDIUM mysql:5.7.39
  - trivy --exit-code 0 --severity UNKNOWN,LOW,MEDIUM mysql:8.0.32
  - trivy --exit-code 0 --severity UNKNOWN,LOW,MEDIUM redis:6.2.11-alpine
  - trivy --exit-code 0 --severity UNKNOWN,LOW,MEDIUM memcached:1.6.9-alpine
  - trivy --exit-code 0 --severity UNKNOWN,LOW,MEDIUM us.gcr.io/kubernetes-dev/package-publish:latest
  - trivy --exit-code 0 --severity UNKNOWN,LOW,MEDIUM osixia/openldap:1.4.0
  - trivy --exit-code 0 --severity UNKNOWN,LOW,MEDIUM grafana/drone-downstream
  - trivy --exit-code 0 --severity UNKNOWN,LOW,MEDIUM grafana/docker-puppeteer:1.1.0
  - trivy --exit-code 0 --severity UNKNOWN,LOW,MEDIUM grafana/docs-base:latest
  - trivy --exit-code 0 --severity UNKNOWN,LOW,MEDIUM cypress/included:13.1.0
  - trivy --exit-code 0 --severity UNKNOWN,LOW,MEDIUM jwilder/dockerize:0.6.1
  - trivy --exit-code 0 --severity UNKNOWN,LOW,MEDIUM koalaman/shellcheck:stable
  depends_on:
  - authenticate-gcr
  image: aquasec/trivy:0.21.0
  name: scan-unknown-low-medium-vulnerabilities
  volumes:
  - name: docker
    path: /var/run/docker.sock
  - name: config
    path: /root/.docker/
- commands:
  - trivy --exit-code 1 --severity HIGH,CRITICAL alpine/git:2.40.1
  - trivy --exit-code 1 --severity HIGH,CRITICAL golang:1.21.5-alpine3.18
  - trivy --exit-code 1 --severity HIGH,CRITICAL node:20.9.0-alpine
  - trivy --exit-code 1 --severity HIGH,CRITICAL google/cloud-sdk:431.0.0
  - trivy --exit-code 1 --severity HIGH,CRITICAL grafana/grafana-ci-deploy:1.3.3
  - trivy --exit-code 1 --severity HIGH,CRITICAL alpine:3.18.4
  - trivy --exit-code 1 --severity HIGH,CRITICAL ubuntu:22.04
  - trivy --exit-code 1 --severity HIGH,CRITICAL byrnedo/alpine-curl:0.1.8
  - trivy --exit-code 1 --severity HIGH,CRITICAL plugins/slack
  - trivy --exit-code 1 --severity HIGH,CRITICAL python:3.8
  - trivy --exit-code 1 --severity HIGH,CRITICAL postgres:12.3-alpine
  - trivy --exit-code 1 --severity HIGH,CRITICAL us.gcr.io/kubernetes-dev/mimir:gotjosh-state-config-grafana-663a0ae78
  - trivy --exit-code 1 --severity HIGH,CRITICAL mysql:5.7.39
  - trivy --exit-code 1 --severity HIGH,CRITICAL mysql:8.0.32
  - trivy --exit-code 1 --severity HIGH,CRITICAL redis:6.2.11-alpine
  - trivy --exit-code 1 --severity HIGH,CRITICAL memcached:1.6.9-alpine
  - trivy --exit-code 1 --severity HIGH,CRITICAL us.gcr.io/kubernetes-dev/package-publish:latest
  - trivy --exit-code 1 --severity HIGH,CRITICAL osixia/openldap:1.4.0
  - trivy --exit-code 1 --severity HIGH,CRITICAL grafana/drone-downstream
  - trivy --exit-code 1 --severity HIGH,CRITICAL grafana/docker-puppeteer:1.1.0
  - trivy --exit-code 1 --severity HIGH,CRITICAL grafana/docs-base:latest
  - trivy --exit-code 1 --severity HIGH,CRITICAL cypress/included:13.1.0
  - trivy --exit-code 1 --severity HIGH,CRITICAL jwilder/dockerize:0.6.1
  - trivy --exit-code 1 --severity HIGH,CRITICAL koalaman/shellcheck:stable
  depends_on:
  - authenticate-gcr
  environment:
    GOOGLE_APPLICATION_CREDENTIALS:
      from_secret: gcr_credentials_json
  image: aquasec/trivy:0.21.0
  name: scan-high-critical-vulnerabilities
  volumes:
  - name: docker
    path: /var/run/docker.sock
  - name: config
    path: /root/.docker/
- image: plugins/slack
  name: slack-notify-failure
  settings:
    channel: grafana-backend-ops
    template: 'Nightly docker image scan job for build-images failed: {{build.link}}'
    webhook:
      from_secret: slack_webhook_backend
  when:
    status: failure
trigger:
  cron: nightly
  event: cron
type: docker
volumes:
- host:
    path: /var/run/docker.sock
  name: docker
- name: config
  temp: {}
---
get:
  name: credentials.json
  path: infra/data/ci/grafana-release-eng/grafanauploads
kind: secret
name: gcp_grafanauploads
---
get:
  name: credentials_base64
  path: infra/data/ci/grafana-release-eng/grafanauploads
kind: secret
name: gcp_grafanauploads_base64
---
get:
  name: api_key
  path: infra/data/ci/grafana-release-eng/grafanacom
kind: secret
name: grafana_api_key
---
get:
  name: .dockerconfigjson
  path: secret/data/common/gcr
kind: secret
name: dockerconfigjson
---
get:
  name: pat
  path: infra/data/ci/github/grafanabot
kind: secret
name: github_token
---
get:
  name: machine-user-token
  path: infra/data/ci/drone
kind: secret
name: drone_token
---
get:
  name: bucket
  path: infra/data/ci/grafana/prerelease
kind: secret
name: prerelease_bucket
---
get:
  name: username
  path: infra/data/ci/grafanaci-docker-hub
kind: secret
name: docker_username
---
get:
  name: password
  path: infra/data/ci/grafanaci-docker-hub
kind: secret
name: docker_password
---
get:
  name: credentials.json
  path: infra/data/ci/grafana/releng/artifacts-uploader-service-account
kind: secret
name: gcp_upload_artifacts_key
---
get:
  name: credentials.json
  path: infra/data/ci/grafana/assets-downloader-build-container-service-account
kind: secret
name: gcp_download_build_container_assets_key
---
get:
  name: application_id
  path: infra/data/ci/datasources/cpp-azure-resourcemanager-credentials
kind: secret
name: azure_sp_app_id
---
get:
  name: application_secret
  path: infra/data/ci/datasources/cpp-azure-resourcemanager-credentials
kind: secret
name: azure_sp_app_pw
---
get:
  name: tenant_id
  path: infra/data/ci/datasources/cpp-azure-resourcemanager-credentials
kind: secret
name: azure_tenant
---
get:
  name: token
  path: infra/data/ci/grafana-release-eng/npm
kind: secret
name: npm_token
---
get:
  name: public-key-b64
  path: infra/data/ci/packages-publish/gpg
kind: secret
name: packages_gpg_public_key
---
get:
  name: private-key-b64
  path: infra/data/ci/packages-publish/gpg
kind: secret
name: packages_gpg_private_key
---
get:
  name: passphrase
  path: infra/data/ci/packages-publish/gpg
kind: secret
name: packages_gpg_passphrase
---
get:
  name: credentials.json
  path: infra/data/ci/packages-publish/service-account
kind: secret
name: packages_service_account
---
get:
  name: AccessID
  path: infra/data/ci/packages-publish/bucket-credentials
kind: secret
name: packages_access_key_id
---
get:
  name: Secret
  path: infra/data/ci/packages-publish/bucket-credentials
kind: secret
name: packages_secret_access_key
---
get:
  name: static_asset_editions
  path: infra/data/ci/grafana-release-eng/artifact-publishing
kind: secret
name: static_asset_editions
---
get:
  name: gcp_service_account_prod_base64
  path: infra/data/ci/grafana-release-eng/rgm
kind: secret
name: gcp_key_base64
---
get:
  name: destination_prod
  path: infra/data/ci/grafana-release-eng/rgm
kind: secret
name: destination
---
get:
  name: storybook_destination
  path: infra/data/ci/grafana-release-eng/rgm
kind: secret
name: rgm_storybook_destination
---
get:
  name: cdn_destination
  path: infra/data/ci/grafana-release-eng/rgm
kind: secret
name: rgm_cdn_destination
---
get:
  name: downloads_destination
  path: infra/data/ci/grafana-release-eng/rgm
kind: secret
name: rgm_downloads_destination
---
get:
  name: dagger_token
  path: infra/data/ci/grafana-release-eng/rgm
kind: secret
name: dagger_token
---
get:
  name: app-id
  path: infra/data/ci/grafana-release-eng/grafana-delivery-bot
kind: secret
name: delivery-bot-app-id
---
get:
  name: app-installation-id
  path: infra/data/ci/grafana-release-eng/grafana-delivery-bot
kind: secret
name: delivery-bot-app-installation-id
---
get:
  name: app-private-key
  path: infra/data/ci/grafana-release-eng/grafana-delivery-bot
kind: secret
name: delivery-bot-app-private-key
---
get:
  name: service-account
  path: secret/data/common/gcr
kind: secret
name: gcr_credentials
---
kind: signature
hmac: 04015469da0c5f55005a1b953231fbe9f2841a8d5c4e36b1e6833f255edc82bc

...<|MERGE_RESOLUTION|>--- conflicted
+++ resolved
@@ -557,13 +557,8 @@
     token:
       from_secret: drone_token
 - commands:
-<<<<<<< HEAD
   - /src/grafana-build artifacts -a targz:grafana:linux/amd64 -a targz:grafana:linux/arm64 -a targz:grafana:linux/arm/v7
-    --go-version=1.21.4 --yarn-cache=$$YARN_CACHE_FOLDER --build-id=$$DRONE_BUILD_NUMBER
-=======
-  - /src/grafana-build artifacts -a targz:grafana:linux/amd64 -a targz:grafana:linux/arm64
     --go-version=1.21.5 --yarn-cache=$$YARN_CACHE_FOLDER --build-id=$$DRONE_BUILD_NUMBER
->>>>>>> db812162
     --grafana-dir=$$PWD > packages.txt
   depends_on:
   - yarn-install
@@ -1814,13 +1809,8 @@
   image: node:20.9.0-alpine
   name: build-frontend-packages
 - commands:
-<<<<<<< HEAD
   - /src/grafana-build artifacts -a targz:grafana:linux/amd64 -a targz:grafana:linux/arm64 -a targz:grafana:linux/arm/v7
-    --go-version=1.21.4 --yarn-cache=$$YARN_CACHE_FOLDER --build-id=$$DRONE_BUILD_NUMBER
-=======
-  - /src/grafana-build artifacts -a targz:grafana:linux/amd64 -a targz:grafana:linux/arm64
     --go-version=1.21.5 --yarn-cache=$$YARN_CACHE_FOLDER --build-id=$$DRONE_BUILD_NUMBER
->>>>>>> db812162
     --grafana-dir=$$PWD > packages.txt
   depends_on:
   - update-package-json-version
