--- conflicted
+++ resolved
@@ -2861,12 +2861,7 @@
   environment:
     BUCKET: grafana-prerelease
     GCP_KEY:
-<<<<<<< HEAD
       from_secret: gcp_key_base64
-=======
-      from_secret: gcp_grafanauploads_base64
-  failure: ignore
->>>>>>> 0b026078
   image: google/cloud-sdk:431.0.0
   name: gsutil-stat
 trigger:
@@ -4325,10 +4320,6 @@
 name: gcr_credentials
 ---
 kind: signature
-<<<<<<< HEAD
-hmac: 43853395ba795100b3a69df8fce1336cefa06b7a65067cddee1d85ef79e62b11
-=======
-hmac: c835b2804679a3207697c8dc1b515ffbdcad5c12b4b0aabd1eb3ee01902c1223
->>>>>>> 0b026078
+hmac: 39fac391717124335cb454514c2c4757de5b19b17ac051192cd6bb62b89a50fe
 
 ...