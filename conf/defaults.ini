--- conflicted
+++ resolved
@@ -576,11 +576,7 @@
 tls_client_key =
 tls_client_ca =
 use_pkce = false
-<<<<<<< HEAD
-auth_style = 
-=======
 auth_style =
->>>>>>> a6b10908
 
 #################################### Basic Auth ##########################
 [auth.basic]
@@ -767,11 +763,7 @@
 instrumentations_webvitals_enabled = false
 
 # Api Key, only applies to Grafana Javascript Agent provider
-<<<<<<< HEAD
-api_key = 
-=======
 api_key =
->>>>>>> a6b10908
 
 #################################### Usage Quotas ########################
 [quota]
