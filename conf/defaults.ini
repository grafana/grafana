--- conflicted
+++ resolved
@@ -2199,13 +2199,7 @@
 [frontend_dev]
 # Should UI tests fail when console log/warn/erroring?
 # Does not affect the result when running on CI - only for allowing devs to choose this behaviour locally
-<<<<<<< HEAD
 fail_tests_on_console = true
-=======
-fail_tests_on_console = true
-# Whether to enable betterer eslint rules for local development
-# Useful if you want to always see betterer rules that we're trying to fix so they're more prevalent
-betterer_eslint_rules = false
 
 #################################### Plugin API Restrictions ##########################################
 # Configure which plugins can access specific restricted APIs.
@@ -2217,5 +2211,4 @@
 
 [plugins.restricted_apis_blocklist]
 # Example: Block specific plugins from accessing an API
-# addPanel = "untrusted-.*, experimental-.*"
->>>>>>> 4de9ec73
+# addPanel = "untrusted-.*, experimental-.*"