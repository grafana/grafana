##################### Grafana Configuration Defaults #####################
#
# Do not modify this file in grafana installs
#

# possible values : production, development
app_mode = production

#################################### Paths ####################################
[paths]
# Path to where grafana can store temp files, sessions, and the sqlite3 db (if that is used)
#
data = data
#
# Directory where grafana can store logs
#
logs = data/log
#
# Directory where grafana will automatically scan and look for plugins
#
plugins = data/plugins

#################################### Server ####################################
[server]
# Protocol (http or https)
protocol = http

# The ip address to bind to, empty will bind to all interfaces
http_addr =

# The http port  to use
http_port = 3000

# The public facing domain name used to access grafana from a browser
domain = localhost

# Redirect to correct domain if host header does not match domain
# Prevents DNS rebinding attacks
enforce_domain = false

# The full public facing url
root_url = %(protocol)s://%(domain)s:%(http_port)s/

# Log web requests
router_logging = false

# the path relative working path
static_root_path = public

# enable gzip
enable_gzip = false

# https certs & key file
cert_file =
cert_key =

#################################### Database ####################################
[database]
# Either "mysql", "postgres" or "sqlite3", it's your choice
;type = sqlite3
;host = 127.0.0.1:3306
;name = grafana
;user = root
;password =

type = mysql
host = 127.0.0.1:3306
name = grafana
user = CloudInsight
password = Cloud

# For "postgres", use either "disable", "require" or "verify-full"
# For "mysql", use either "true", "false", or "skip-verify".
ssl_mode = disable

ca_cert_path =
client_key_path =
client_cert_path =
server_cert_name =

# For "sqlite3" only, path relative to data_path setting
path = grafana.db

#################################### Session ####################################
[session]
<<<<<<< HEAD
# Either "memory", "file", "redis", "mysql", "postgres", default is "file"
provider = mysql
=======
# Either "memory", "file", "redis", "mysql", "postgres", "memcache", default is "file"
provider = file
>>>>>>> 2bf305b1

# Provider config options
# memory: not have any config yet
# file: session dir path, is relative to grafana data_path
# redis: config like redis server e.g. `addr=127.0.0.1:6379,pool_size=100,db=grafana`
# postgres: user=a password=b host=localhost port=5432 dbname=c sslmode=disable
# mysql: go-sql-driver/mysql dsn config string, examples:
#         `user:password@tcp(127.0.0.1:3306)/database_name`
#         `user:password@unix(/var/run/mysqld/mysqld.sock)/database_name`
# memcache: 127.0.0.1:11211


provider_config = CloudInsight:Cloud@tcp(192.168.1.204:3306)/grafana

# Session cookie name
cookie_name = grafana_sess

# If you use session in https only, default is false
cookie_secure = false

# Session life time, default is 86400
session_life_time = 86400
gc_interval_time = 86400

#################################### Analytics ####################################
[analytics]
# Server reporting, sends usage counters to stats.grafana.org every 24 hours.
# No ip addresses are being tracked, only simple counters to track
# running instances, dashboard and error counts. It is very helpful to us.
# Change this option to false to disable reporting.
reporting_enabled = false

# Google Analytics universal tracking code, only enabled if you specify an id here
google_analytics_ua_id =

# Google Tag Manager ID, only enabled if you specify an id here
google_tag_manager_id =

#################################### Security ####################################
[security]
# default admin user, created on startup
admin_user = admin

# default admin password, can be changed before first start of grafana,  or in profile settings
admin_password = admin

# used for signing
secret_key = SW2YcwTIb9zpOOhoPsMm

# Auto-login remember days
login_remember_days = 1
cookie_username = grafana_user
cookie_remember_name = grafana_remember

# disable gravatar profile images
disable_gravatar = false

# data source proxy whitelist (ip_or_domain:port seperated by spaces)
data_source_proxy_whitelist =

<<<<<<< HEAD
# should use .cloudwiz.cn cross all the sub domain
cookies_cross_domain = localhost
=======
[snapshots]
# snapshot sharing options
external_enabled = true
external_snapshot_url = https://snapshots-origin.raintank.io
external_snapshot_name = Publish to snapshot.raintank.io
>>>>>>> 2bf305b1

#################################### Users ####################################
[users]
# disable user signup / registration
allow_sign_up = true

# Allow non admin users to create organizations
allow_org_create = false

# Set to true to automatically assign new users to the default organization (id 1)
auto_assign_org = false

# Default role new users will be automatically assigned (if auto_assign_org above is set to true)
auto_assign_org_role = Viewer

# Require email validation before sign up completes
verify_email_enabled = true

# Background text for the user field on the login page
login_hint = email or username

#################################### Anonymous Auth ##########################
[auth.anonymous]
# enable anonymous access
enabled = false

# specify organization name that should be used for unauthenticated users
org_name = Main Org.

# specify role for unauthenticated users
org_role = Viewer

#################################### Github Auth ##########################
[auth.github]
enabled = false
allow_sign_up = false
client_id = some_id
client_secret = some_secret
scopes = user:email
auth_url = https://github.com/login/oauth/authorize
token_url = https://github.com/login/oauth/access_token
api_url = https://api.github.com/user
team_ids =
allowed_organizations =

#################################### Google Auth ##########################
[auth.google]
enabled = false
allow_sign_up = false
client_id = some_client_id
client_secret = some_client_secret
scopes = https://www.googleapis.com/auth/userinfo.profile https://www.googleapis.com/auth/userinfo.email
auth_url = https://accounts.google.com/o/oauth2/auth
token_url = https://accounts.google.com/o/oauth2/token
api_url = https://www.googleapis.com/oauth2/v1/userinfo
allowed_domains =

#################################### Basic Auth ##########################
[auth.basic]
enabled = true

#################################### Auth Proxy ##########################
[auth.proxy]
enabled = false
header_name = X-WEBAUTH-USER
header_property = username
auto_sign_up = true

#################################### Auth LDAP ##########################
[auth.ldap]
enabled = false
config_file = /etc/grafana/ldap.toml

#################################### SMTP / Emailing ##########################
[smtp]
enabled = yes
host = smtp.exmail.qq.com:465
user = service@cloudwiz.cn
password = Qwertyuiop123
cert_file =
key_file =
skip_verify = false
from_address = service@cloudwiz.cn

[emails]
welcome_email_on_sign_up = true
templates_pattern = emails/*.html

#################################### Logging ##########################
[log]
# Either "console", "file", default is "console"
# Use comma to separate multiple modes, e.g. "console, file"
mode = console, file

# Buffer length of channel, keep it as it is if you don't know what it is.
buffer_len = 10000

# Either "Trace", "Debug", "Info", "Warn", "Error", "Critical", default is "Trace"
level = Info

# For "console" mode only
[log.console]
level =
# Set formatting to "false" to disable color formatting of console logs
formatting = false

# For "file" mode only
[log.file]
level =
# This enables automated log rotate(switch of following options), default is true
log_rotate = true

# Max line number of single file, default is 1000000
max_lines = 1000000

# Max size shift of single file, default is 28 means 1 << 28, 256MB
max_lines_shift = 28

# Segment log daily, default is true
daily_rotate = true

# Expired days of log file(delete after max days), default is 7
max_days = 7

[log.syslog]
level =
# Syslog network type and address. This can be udp, tcp, or unix. If left blank, the default unix endpoints will be used.
network =
address =

# Syslog facility. user, daemon and local0 through local7 are valid.
facility =

# Syslog tag. By default, the process' argv[0] is used.
tag =

#################################### AMPQ Event Publisher ##########################
[event_publisher]
enabled = false
rabbitmq_url = amqp://localhost/
exchange = grafana_events

#################################### Dashboard JSON files ##########################
[dashboards.json]
enabled = false
path = /var/lib/grafana/dashboards

#################################### Usage Quotas ##########################
[quota]
enabled = false

#### set quotas to -1 to make unlimited. ####
# limit number of users per Org.
org_user = 10

# limit number of dashboards per Org.
org_dashboard = 100

# limit number of data_sources per Org.
org_data_source = 10

# limit number of api_keys per Org.
org_api_key = 10

# limit number of orgs a user can create.
user_org = 10

# Global limit of users.
global_user = -1

# global limit of orgs.
global_org = -1

# global limit of dashboards
global_dashboard = -1

# global limit of api_keys
global_api_key = -1

# global limit on number of logged in users.
global_session = -1

# deployment scripts should create the following sections

#################################### Data Source ####################################
[datasource]
# default datasource url
datasource_urlroot = http://127.0.0.1:4242

#################################### Alert Daemon ####################################
[alert]
# default alert daemon url
alert_urlroot = http://127.0.0.1:5001

#################################### ELK Source ####################################
[elk]
# default elk source
elk_source_url = https://log.cloudwiz.cn<|MERGE_RESOLUTION|>--- conflicted
+++ resolved
@@ -83,13 +83,8 @@
 
 #################################### Session ####################################
 [session]
-<<<<<<< HEAD
-# Either "memory", "file", "redis", "mysql", "postgres", default is "file"
+# Either "memory", "file", "redis", "mysql", "postgres", "memcache", default is "file"
 provider = mysql
-=======
-# Either "memory", "file", "redis", "mysql", "postgres", "memcache", default is "file"
-provider = file
->>>>>>> 2bf305b1
 
 # Provider config options
 # memory: not have any config yet
@@ -150,16 +145,14 @@
 # data source proxy whitelist (ip_or_domain:port seperated by spaces)
 data_source_proxy_whitelist =
 
-<<<<<<< HEAD
 # should use .cloudwiz.cn cross all the sub domain
 cookies_cross_domain = localhost
-=======
+
 [snapshots]
 # snapshot sharing options
 external_enabled = true
 external_snapshot_url = https://snapshots-origin.raintank.io
 external_snapshot_name = Publish to snapshot.raintank.io
->>>>>>> 2bf305b1
 
 #################################### Users ####################################
 [users]
