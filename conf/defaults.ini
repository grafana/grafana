--- conflicted
+++ resolved
@@ -260,12 +260,9 @@
 
 # Google Analytics 4 tracking code, only enabled if you specify an id here
 google_analytics_4_id =
-<<<<<<< HEAD
-=======
 
 # When Google Analytics 4 Enhanced event measurement is enabled, we will try to avoid sending duplicate events and let Google Analytics 4 detect navigation changes, etc.
 google_analytics_4_send_manual_page_views = false
->>>>>>> ae830f68
 
 # Google Tag Manager ID, only enabled if you specify an id here
 google_tag_manager_id =
@@ -701,8 +698,6 @@
 role_attribute_strict = false
 allow_assign_grafana_admin = false
 force_use_graph_api = false
-<<<<<<< HEAD
-=======
 tls_skip_verify_insecure = false
 tls_client_cert =
 tls_client_key =
@@ -710,7 +705,6 @@
 use_pkce = true
 skip_org_role_sync = false
 use_refresh_token = true
->>>>>>> ae830f68
 
 #################################### Okta OAuth #######################
 [auth.okta]
