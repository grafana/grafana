package datasource

import (
	"context"
	"errors"
	"time"

	"k8s.io/client-go/rest"
	ctrl "sigs.k8s.io/controller-runtime"
	"sigs.k8s.io/controller-runtime/pkg/reconcile"
)

type DatasourceReconciler struct {
	cli rest.Interface
	sto Store
}

type Store interface {
<<<<<<< HEAD
	Get(string) (CR, error)
	Upsert(string, CR) error
	Delete(string) error
=======
	Get(ctx context.Context, uid string) (DataSource, error)
	//Upsert(context.Context, string, DataSource) error
	Insert(ctx context.Context, ds DataSource) error
	Update(ctx context.Context, ds DataSource) error
	Delete(ctx context.Context, uid string) error
>>>>>>> ca54a52e
}

// We could also accept Bridge instead
func ProvideDatasourceController(mgr ctrl.Manager, cli rest.Interface, stor Store) (*DatasourceReconciler, error) {
	d := &DatasourceReconciler{
		cli: cli,
	}

	// TODO should Thema-based approaches differ from pure k8s here? (research!)
	if err := ctrl.NewControllerManagedBy(mgr).
		Named("datasource-controller").
		For(&CR{}).
		Complete(reconcile.Func(d.Reconcile)); err != nil {
		return nil, err
	}

	return d, nil
}

var errNotFound = errors.New("k8s obj not found")

func (d *DatasourceReconciler) Reconcile(ctx context.Context, req reconcile.Request) (reconcile.Result, error) {
	ds := CR{}

	err := d.cli.Get().Namespace(req.Namespace).Resource("datasources").Name(req.Name).Do(ctx).Into(&ds)

	// TODO: check ACTUAL error
	if errors.Is(err, errNotFound) {
		return reconcile.Result{}, d.sto.Delete(ctx, req.Name)
	}

	if err != nil {
		return reconcile.Result{
			Requeue:      true,
			RequeueAfter: 1 * time.Minute,
		}, err
	}

	// TODO: figure out insert vs Update
	if err := d.sto.Insert(ctx, ds); err != nil {
		return reconcile.Result{
			Requeue:      true,
			RequeueAfter: 1 * time.Minute,
		}, err
	}

	return reconcile.Result{}, nil
}<|MERGE_RESOLUTION|>--- conflicted
+++ resolved
@@ -16,17 +16,11 @@
 }
 
 type Store interface {
-<<<<<<< HEAD
-	Get(string) (CR, error)
-	Upsert(string, CR) error
-	Delete(string) error
-=======
-	Get(ctx context.Context, uid string) (DataSource, error)
+	Get(ctx context.Context, uid string) (Model, error)
 	//Upsert(context.Context, string, DataSource) error
-	Insert(ctx context.Context, ds DataSource) error
-	Update(ctx context.Context, ds DataSource) error
+	Insert(ctx context.Context, ds Model) error
+	Update(ctx context.Context, ds Model) error
 	Delete(ctx context.Context, uid string) error
->>>>>>> ca54a52e
 }
 
 // We could also accept Bridge instead
@@ -66,7 +60,7 @@
 	}
 
 	// TODO: figure out insert vs Update
-	if err := d.sto.Insert(ctx, ds); err != nil {
+	if err := d.sto.Insert(ctx, ds.Spec); err != nil {
 		return reconcile.Result{
 			Requeue:      true,
 			RequeueAfter: 1 * time.Minute,
