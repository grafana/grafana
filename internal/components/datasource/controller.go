package datasource

import (
	"context"
	"errors"
	"time"

<<<<<<< HEAD
	"github.com/grafana/grafana/internal/components/store"
	"github.com/grafana/grafana/pkg/models"
=======
>>>>>>> daf0566d
	"k8s.io/client-go/rest"
	ctrl "sigs.k8s.io/controller-runtime"
	"sigs.k8s.io/controller-runtime/pkg/reconcile"

	"github.com/grafana/grafana/internal/k8sbridge"
	"github.com/grafana/grafana/pkg/models"
)

// requeueAfter can be overidden by the tests
var requeueAfter = 1 * time.Minute

type DatasourceReconciler struct {
	cli rest.Interface
	sto store.Store
}


<<<<<<< HEAD
// We could also accept Bridge instead
func ProvideDatasourceController(mgr ctrl.Manager, cli rest.Interface, stor store.Store) (*DatasourceReconciler, error) {
=======
// TODO: Looks like this should be the other way around,
// Otherwise the reconciler will never be registered,
// since there are no components that depend on DatasourceReconciler
// I think we need some kind of reconciler registry (maybe just as part of the k8s bridge),
// similar to background services registry.
func ProvideDatasourceReconciler(bridge *k8sbridge.Service, store Store) (*DatasourceReconciler, error) {
>>>>>>> daf0566d
	d := &DatasourceReconciler{
		cli: bridge.Client().GrafanaCoreV1(),
	}

	// TODO should Thema-based approaches differ from pure k8s here? (research!)
	if err := ctrl.NewControllerManagedBy(bridge.ControllerManager()).
		Named("datasource-controller").
		For(&Datasource{}).
		Complete(reconcile.Func(d.Reconcile)); err != nil {
			return nil, err
		}

	return d, nil
}

var errNotFound = errors.New("k8s obj not found")

func (d *DatasourceReconciler) Reconcile(ctx context.Context, req reconcile.Request) (reconcile.Result, error) {
	ds := Datasource{}

	err := d.cli.Get().Namespace(req.Namespace).Resource("datasources").Name(req.Name).Do(ctx).Into(&ds)

	// TODO: check ACTUAL error
	if errors.Is(err, errNotFound) {
		return reconcile.Result{}, d.sto.Delete(ctx, ds.ObjectMeta.Name)
	}

	if err != nil {
		return reconcile.Result{
			Requeue:      true,
			RequeueAfter: requeueAfter,
		}, err
	}

	_, err = d.sto.Get(ctx, string(ds.ObjectMeta.Name))
	if err != nil {
		if !errors.Is(err, models.ErrDataSourceNotFound) {
			return reconcile.Result{
				Requeue:      true,
<<<<<<< HEAD
				RequeueAfter: requeueAfter,
			}, err 
=======
				RequeueAfter: 1 * time.Minute,
			}, err
>>>>>>> daf0566d
		}

		if err := d.sto.Insert(ctx, &ds); err != nil {
			return reconcile.Result{
				Requeue:      true,
				RequeueAfter: requeueAfter,
			}, err
		}
	}

	if err := d.sto.Update(ctx, &ds); err != nil {
		return reconcile.Result{
			Requeue:      true,
			RequeueAfter: requeueAfter,
		}, err
	}

	return reconcile.Result{}, nil
}<|MERGE_RESOLUTION|>--- conflicted
+++ resolved
@@ -5,11 +5,7 @@
 	"errors"
 	"time"
 
-<<<<<<< HEAD
 	"github.com/grafana/grafana/internal/components/store"
-	"github.com/grafana/grafana/pkg/models"
-=======
->>>>>>> daf0566d
 	"k8s.io/client-go/rest"
 	ctrl "sigs.k8s.io/controller-runtime"
 	"sigs.k8s.io/controller-runtime/pkg/reconcile"
@@ -27,17 +23,12 @@
 }
 
 
-<<<<<<< HEAD
-// We could also accept Bridge instead
-func ProvideDatasourceController(mgr ctrl.Manager, cli rest.Interface, stor store.Store) (*DatasourceReconciler, error) {
-=======
 // TODO: Looks like this should be the other way around,
 // Otherwise the reconciler will never be registered,
 // since there are no components that depend on DatasourceReconciler
 // I think we need some kind of reconciler registry (maybe just as part of the k8s bridge),
 // similar to background services registry.
 func ProvideDatasourceReconciler(bridge *k8sbridge.Service, store Store) (*DatasourceReconciler, error) {
->>>>>>> daf0566d
 	d := &DatasourceReconciler{
 		cli: bridge.Client().GrafanaCoreV1(),
 	}
@@ -77,13 +68,8 @@
 		if !errors.Is(err, models.ErrDataSourceNotFound) {
 			return reconcile.Result{
 				Requeue:      true,
-<<<<<<< HEAD
 				RequeueAfter: requeueAfter,
 			}, err 
-=======
-				RequeueAfter: 1 * time.Minute,
-			}, err
->>>>>>> daf0566d
 		}
 
 		if err := d.sto.Insert(ctx, &ds); err != nil {
