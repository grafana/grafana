// @ts-check
const emotionPlugin = require('@emotion/eslint-plugin');
const importPlugin = require('eslint-plugin-import');
const jestPlugin = require('eslint-plugin-jest');
const jsxA11yPlugin = require('eslint-plugin-jsx-a11y');
const lodashPlugin = require('eslint-plugin-lodash');
const barrelPlugin = require('eslint-plugin-no-barrel-files');
const reactPlugin = require('eslint-plugin-react');
const testingLibraryPlugin = require('eslint-plugin-testing-library');

const grafanaConfig = require('@grafana/eslint-config/flat');
const grafanaPlugin = require('@grafana/eslint-plugin');
const grafanaI18nPlugin = require('@grafana/i18n/eslint-plugin');

// Include the base Grafana configs and remove the rules,
// as we just want to pull in all of the necessary configuration but not run the rules
// (this should only be concerned with checking rules that we want to improve,
// so there's no need to try and run the rules that will be linted properly anyway)
const mappedBaseConfigs = grafanaConfig.map((/** @type {import('eslint').Linter.Config} */ config) => {
  const { rules, ...baseConfig } = config;
  return baseConfig;
});

/**
 * @type {Array<import('eslint').Linter.Config>}
 */
module.exports = [
  {
    name: 'grafana/betterer-ignores',
    ignores: [
      '.github',
      '.yarn',
      '**/.*',
      '**/*.gen.ts',
      '**/build/',
      '**/compiled/',
      '**/dist/',
      'data/',
      'deployment_tools_config.json',
      'devenv',
      'e2e-playwright/test-plugins',
      'e2e/tmp',
      'packages/grafana-ui/src/components/Icon/iconBundle.ts',
      'pkg',
      'playwright-report',
      'public/lib/monaco/',
      'public/locales/_build',
      'public/locales/**/*.js',
      'public/vendor/',
      'scripts/grafana-server/tmp',
      '!.betterer.eslint.config.js',
    ],
  },
  {
    name: 'react/jsx-runtime-rules',
    rules: reactPlugin.configs.flat['jsx-runtime'].rules,
  },
  ...mappedBaseConfigs,
  {
    files: ['**/*.{ts,tsx,js}'],
    plugins: {
      '@emotion': emotionPlugin,
      lodash: lodashPlugin,
      jest: jestPlugin,
      import: importPlugin,
      'jsx-a11y': jsxA11yPlugin,
      'no-barrel-files': barrelPlugin,
      '@grafana': grafanaPlugin,
      'testing-library': testingLibraryPlugin,
      '@grafana/i18n': grafanaI18nPlugin,
    },
    linterOptions: {
      // This reports unused disable directives that we can clean up but
      // it also conflicts with the betterer eslint rules so disabled
      reportUnusedDisableDirectives: false,
    },
  },
  {
    files: ['**/*.{js,jsx,ts,tsx}'],
    rules: {
      'react-hooks/rules-of-hooks': 'error',
      '@typescript-eslint/no-explicit-any': 'error',
      '@grafana/no-aria-label-selectors': 'error',
      'no-restricted-imports': [
        'error',
        {
          patterns: [
            {
              group: ['@grafana/ui/src/*', '@grafana/runtime/src/*', '@grafana/data/src/*'],
              message: 'Import from the public export instead.',
            },
          ],
        },
      ],
    },
  },
  {
    files: ['**/*.{js,jsx,ts,tsx}'],
    ignores: [
      '**/*.{test,spec}.{ts,tsx}',
      '**/__mocks__/**',
      '**/public/test/**',
      '**/mocks.{ts,tsx}',
      '**/mocks/**/*.{ts,tsx}',
      '**/spec/**/*.{ts,tsx}',
    ],
    rules: {
      '@typescript-eslint/consistent-type-assertions': ['error', { assertionStyle: 'never' }],
    },
  },
  {
    files: ['**/*.{js,jsx,ts,tsx}'],
    ignores: [
      '**/*.{test,spec}.{ts,tsx}',
      '**/__mocks__/**',
      '**/public/test/**',
      '**/mocks.{ts,tsx}',
      '**/spec/**/*.{ts,tsx}',
    ],
    rules: {
      'no-restricted-syntax': [
        'error',
        {
          selector: 'Identifier[name=localStorage]',
          message: 'Direct usage of localStorage is not allowed. import store from @grafana/data instead',
        },
        {
          selector: 'MemberExpression[object.name=localStorage]',
          message: 'Direct usage of localStorage is not allowed. import store from @grafana/data instead',
        },
        {
          selector:
            'Program:has(ImportDeclaration[source.value="@grafana/ui"] ImportSpecifier[imported.name="Card"]) JSXOpeningElement[name.name="Card"]:not(:has(JSXAttribute[name.name="noMargin"]))',
          message:
            'Add noMargin prop to Card components to remove built-in margins. Use layout components like Stack or Grid with the gap prop instead for consistent spacing.',
        },
        {
          selector:
            'Program:has(ImportDeclaration[source.value="@grafana/ui"] ImportSpecifier[imported.name="Field"]) JSXOpeningElement[name.name="Field"]:not(:has(JSXAttribute[name.name="noMargin"]))',
          message:
            'Add noMargin prop to Field components to remove built-in margins. Use layout components like Stack or Grid with the gap prop instead for consistent spacing.',
        },
        {
          selector: 'CallExpression[callee.type="MemberExpression"][callee.property.name="localeCompare"]',
          message:
            'Using localeCompare() can cause performance issues when sorting large datasets. Consider using Intl.Collator for better performance when sorting arrays, or add an eslint-disable comment if sorting a small, known dataset.',
        },
        {
<<<<<<< HEAD
          selector:
            "Property[key.name='a11y'][value.type='ObjectExpression'] Property[key.name='test'][value.value='off']",
          message: 'Skipping a11y tests is not allowed. Please fix the component or story instead.',
=======
          // eslint-disable-next-line no-restricted-syntax
          selector: 'Literal[value=/gf-form/], TemplateElement[value.cooked=/gf-form/]',
          // eslint-disable-next-line no-restricted-syntax
          message: 'gf-form usage has been deprecated. Use a component from @grafana/ui or custom CSS instead.',
>>>>>>> 2afb21f9
        },
      ],
    },
  },
  {
    files: ['public/app/**/*.{ts,tsx}'],
    rules: {
      'no-barrel-files/no-barrel-files': 'error',
    },
  },
  {
    // custom rule for Table to avoid performance regressions
    files: ['packages/grafana-ui/src/components/Table/TableNG/Cells/**/*.{ts,tsx}'],
    rules: {
      'no-restricted-imports': [
        'error',
        {
          patterns: [
            {
              group: ['**/themes/ThemeContext'],
              importNames: ['useStyles2', 'useTheme2'],
              message:
                'Do not use "useStyles2" or "useTheme2" in a cell directly. Instead, provide styles to cells via `getDefaultCellStyles` or `getCellSpecificStyles`.',
            },
          ],
        },
      ],
    },
  },
];<|MERGE_RESOLUTION|>--- conflicted
+++ resolved
@@ -146,16 +146,15 @@
             'Using localeCompare() can cause performance issues when sorting large datasets. Consider using Intl.Collator for better performance when sorting arrays, or add an eslint-disable comment if sorting a small, known dataset.',
         },
         {
-<<<<<<< HEAD
-          selector:
-            "Property[key.name='a11y'][value.type='ObjectExpression'] Property[key.name='test'][value.value='off']",
-          message: 'Skipping a11y tests is not allowed. Please fix the component or story instead.',
-=======
           // eslint-disable-next-line no-restricted-syntax
           selector: 'Literal[value=/gf-form/], TemplateElement[value.cooked=/gf-form/]',
           // eslint-disable-next-line no-restricted-syntax
           message: 'gf-form usage has been deprecated. Use a component from @grafana/ui or custom CSS instead.',
->>>>>>> 2afb21f9
+        },
+        {
+          selector:
+            "Property[key.name='a11y'][value.type='ObjectExpression'] Property[key.name='test'][value.value='off']",
+          message: 'Skipping a11y tests is not allowed. Please fix the component or story instead.',
         },
       ],
     },
