--- conflicted
+++ resolved
@@ -1,10 +1,6 @@
 {
   "name": "@grafana-plugins/input-datasource",
-<<<<<<< HEAD
-  "version": "10.3.1",
-=======
   "version": "10.4.0-pre",
->>>>>>> cc33f0bd
   "description": "Input Datasource",
   "private": true,
   "repository": {
@@ -32,13 +28,8 @@
     "webpack": "5.76.0"
   },
   "dependencies": {
-<<<<<<< HEAD
-    "@grafana/data": "10.3.1",
-    "@grafana/ui": "10.3.1",
-=======
     "@grafana/data": "10.4.0-pre",
     "@grafana/ui": "10.4.0-pre",
->>>>>>> cc33f0bd
     "react": "18.2.0",
     "tslib": "2.5.0"
   }
