{
  "name": "@grafana-plugins/input-datasource",
  "version": "8.3.0-pre",
  "description": "Input Datasource",
  "private": true,
  "repository": {
    "type": "git",
    "url": "http://github.com/grafana/grafana.git"
  },
  "scripts": {
    "build": "grafana-toolkit plugin:build",
    "test": "grafana-toolkit plugin:test",
    "dev": "grafana-toolkit plugin:dev",
    "watch": "grafana-toolkit plugin:dev --watch"
  },
  "author": "Grafana Labs",
  "devDependencies": {
<<<<<<< HEAD
    "@grafana/data": "workspace:*",
    "@grafana/toolkit": "workspace:*",
    "@grafana/ui": "workspace:*"
=======
    "@grafana/data": "8.3.0-pre",
    "@grafana/toolkit": "8.3.0-pre",
    "@grafana/ui": "8.3.0-pre"
>>>>>>> 0bf70b14
  },
  "volta": {
    "extends": "../../../package.json"
  }
}<|MERGE_RESOLUTION|>--- conflicted
+++ resolved
@@ -15,15 +15,9 @@
   },
   "author": "Grafana Labs",
   "devDependencies": {
-<<<<<<< HEAD
     "@grafana/data": "workspace:*",
     "@grafana/toolkit": "workspace:*",
     "@grafana/ui": "workspace:*"
-=======
-    "@grafana/data": "8.3.0-pre",
-    "@grafana/toolkit": "8.3.0-pre",
-    "@grafana/ui": "8.3.0-pre"
->>>>>>> 0bf70b14
   },
   "volta": {
     "extends": "../../../package.json"
