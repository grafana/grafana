{
  "name": "@grafana-plugins/input-datasource",
<<<<<<< HEAD
  "version": "9.1.1",
=======
  "version": "9.1.2",
>>>>>>> 3c13120c
  "description": "Input Datasource",
  "private": true,
  "repository": {
    "type": "git",
    "url": "http://github.com/grafana/grafana.git"
  },
  "scripts": {
    "build": "grafana-toolkit plugin:build",
    "test": "grafana-toolkit plugin:test",
    "dev": "grafana-toolkit plugin:dev",
    "watch": "grafana-toolkit plugin:dev --watch"
  },
  "author": "Grafana Labs",
  "devDependencies": {
<<<<<<< HEAD
    "@grafana/toolkit": "9.1.1",
=======
    "@grafana/toolkit": "9.1.2",
>>>>>>> 3c13120c
    "@types/jest": "26.0.15",
    "@types/lodash": "4.14.149",
    "@types/react": "17.0.30",
    "lodash": "4.17.21"
  },
  "dependencies": {
<<<<<<< HEAD
    "@grafana/data": "9.1.1",
    "@grafana/ui": "9.1.1",
=======
    "@grafana/data": "9.1.2",
    "@grafana/ui": "9.1.2",
>>>>>>> 3c13120c
    "jquery": "3.5.1",
    "react": "17.0.1",
    "react-dom": "17.0.1",
    "react-hook-form": "7.5.3",
    "react-router-dom": "^5.2.0",
    "tslib": "2.4.0"
  }
}<|MERGE_RESOLUTION|>--- conflicted
+++ resolved
@@ -1,10 +1,6 @@
 {
   "name": "@grafana-plugins/input-datasource",
-<<<<<<< HEAD
-  "version": "9.1.1",
-=======
   "version": "9.1.2",
->>>>>>> 3c13120c
   "description": "Input Datasource",
   "private": true,
   "repository": {
@@ -19,24 +15,15 @@
   },
   "author": "Grafana Labs",
   "devDependencies": {
-<<<<<<< HEAD
-    "@grafana/toolkit": "9.1.1",
-=======
     "@grafana/toolkit": "9.1.2",
->>>>>>> 3c13120c
     "@types/jest": "26.0.15",
     "@types/lodash": "4.14.149",
     "@types/react": "17.0.30",
     "lodash": "4.17.21"
   },
   "dependencies": {
-<<<<<<< HEAD
-    "@grafana/data": "9.1.1",
-    "@grafana/ui": "9.1.1",
-=======
     "@grafana/data": "9.1.2",
     "@grafana/ui": "9.1.2",
->>>>>>> 3c13120c
     "jquery": "3.5.1",
     "react": "17.0.1",
     "react-dom": "17.0.1",
