--- conflicted
+++ resolved
@@ -296,13 +296,8 @@
     "@grafana/plugin-ui": "^0.10.10",
     "@grafana/prometheus": "workspace:*",
     "@grafana/runtime": "workspace:*",
-<<<<<<< HEAD
     "@grafana/scenes": "6.40.0--canary.1278.18560955561.0",
     "@grafana/scenes-react": "6.40.0--canary.1278.18560955561.0",
-=======
-    "@grafana/scenes": "^6.41.0",
-    "@grafana/scenes-react": "^6.41.0",
->>>>>>> b5cf1923
     "@grafana/schema": "workspace:*",
     "@grafana/sql": "workspace:*",
     "@grafana/ui": "workspace:*",
