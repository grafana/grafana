--- conflicted
+++ resolved
@@ -217,15 +217,6 @@
     "remarkable": "1.7.1",
     "reselect": "4.0.0",
     "rst2html": "github:thoward/rst2html#990cb89",
-<<<<<<< HEAD
-    "rxjs": "^6.3.3",
-    "slate": "^0.33.4",
-    "slate-plain-serializer": "^0.5.10",
-    "slate-prism": "^0.5.0",
-    "slate-react": "^0.12.4",
-    "css-element-queries": "1.1.1",
-    "tether": "^1.4.0",
-=======
     "rxjs": "6.4.0",
     "search-query-parser": "1.5.2",
     "slate": "0.33.8",
@@ -233,7 +224,6 @@
     "slate-prism": "0.5.0",
     "slate-react": "0.12.11",
     "tether": "1.4.5",
->>>>>>> 493bf0c7
     "tether-drop": "https://github.com/torkelo/drop/tarball/master",
     "tinycolor2": "1.4.1",
     "xss": "1.0.3"
