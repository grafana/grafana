--- conflicted
+++ resolved
@@ -251,12 +251,8 @@
     "@grafana/o11y-ds-frontend": "workspace:*",
     "@grafana/prometheus": "workspace:*",
     "@grafana/runtime": "workspace:*",
-<<<<<<< HEAD
+    "@grafana/saga-icons": "workspace:*",
     "@grafana/scenes": "3.14.0",
-=======
-    "@grafana/saga-icons": "workspace:*",
-    "@grafana/scenes": "3.13.3",
->>>>>>> f30f7dfb
     "@grafana/schema": "workspace:*",
     "@grafana/sql": "workspace:*",
     "@grafana/ui": "workspace:*",
