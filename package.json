--- conflicted
+++ resolved
@@ -242,15 +242,9 @@
     "@grafana/aws-sdk": "0.1.3",
     "@grafana/data": "workspace:*",
     "@grafana/e2e-selectors": "workspace:*",
-<<<<<<< HEAD
     "@grafana/experimental": "1.7.2",
-    "@grafana/faro-core": "1.1.2",
-    "@grafana/faro-web-sdk": "1.1.2",
-=======
-    "@grafana/experimental": "1.7.0",
     "@grafana/faro-core": "1.2.1",
     "@grafana/faro-web-sdk": "1.2.1",
->>>>>>> da23aef8
     "@grafana/flamegraph": "workspace:*",
     "@grafana/google-sdk": "0.1.1",
     "@grafana/lezer-logql": "0.2.0",
