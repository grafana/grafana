--- conflicted
+++ resolved
@@ -6,12 +6,7 @@
   "version": "10.4.0-pre",
   "repository": "github:grafana/grafana",
   "scripts": {
-<<<<<<< HEAD
     "build": "NODE_ENV=production webpack --config scripts/webpack/webpack.prod.js",
-=======
-    "prebuild": "yarn plugin:build",
-    "build": "yarn prebuild & NODE_ENV=production webpack --progress --config scripts/webpack/webpack.prod.js",
->>>>>>> 75c2d39f
     "build:nominify": "yarn run build --env noMinify=1",
     "dev": "NODE_ENV=dev webpack --config scripts/webpack/webpack.dev.js",
     "e2e": "./e2e/start-and-run-suite",
@@ -201,13 +196,8 @@
     "jest-fail-on-console": "3.1.2",
     "jest-junit": "16.0.0",
     "jest-matcher-utils": "29.7.0",
-<<<<<<< HEAD
     "lerna": "8.0.2",
-    "mini-css-extract-plugin": "2.7.7",
-=======
-    "lerna": "7.4.1",
     "mini-css-extract-plugin": "2.8.0",
->>>>>>> 75c2d39f
     "msw": "1.3.2",
     "mutationobserver-shim": "0.3.7",
     "ngtemplate-loader": "2.1.0",
