{
  "author": {
    "name": "Torkel Ödegaard",
    "company": "Coding Instinct AB"
  },
  "name": "grafana",
<<<<<<< HEAD
  "version": "2.1.3",
=======
  "version": "2.5.0-pre1",
>>>>>>> cb7424ce
  "repository": {
    "type": "git",
    "url": "http://github.com/torkelo/grafana.git"
  },
  "devDependencies": {
    "expect.js": "~0.2.0",
    "glob": "~3.2.7",
    "grunt": "~0.4.0",
    "grunt-angular-templates": "^0.5.5",
    "grunt-cli": "~0.1.13",
    "grunt-contrib-clean": "~0.5.0",
    "grunt-contrib-compress": "~0.13.0",
    "grunt-contrib-concat": "^0.4.0",
    "grunt-contrib-connect": "~0.5.0",
    "grunt-contrib-copy": "~0.5.0",
    "grunt-contrib-cssmin": "~0.6.1",
    "grunt-contrib-htmlmin": "~0.1.3",
    "grunt-contrib-jshint": "~0.10.0",
    "grunt-contrib-less": "~0.7.0",
    "grunt-contrib-requirejs": "~0.4.4",
    "grunt-contrib-uglify": "~0.8.0",
    "grunt-contrib-watch": "^0.6.1",
    "grunt-filerev": "^0.2.1",
    "grunt-git-describe": "~2.3.2",
    "grunt-karma": "~0.8.3",
    "grunt-ng-annotate": "^0.9.2",
    "grunt-string-replace": "~0.2.4",
    "grunt-tslint": "^2.5.0",
    "grunt-typescript": "^0.7.0",
    "grunt-usemin": "3.0.0",
    "jshint-stylish": "~0.1.5",
    "karma": "~0.12.31",
    "karma-chrome-launcher": "~0.1.4",
    "karma-coffee-preprocessor": "~0.1.2",
    "karma-coverage": "0.3.1",
    "karma-coveralls": "0.1.5",
    "karma-expect": "~1.1.0",
    "karma-mocha": "~0.1.10",
    "karma-phantomjs-launcher": "0.1.4",
    "karma-requirejs": "0.2.2",
    "karma-script-launcher": "0.1.0",
    "load-grunt-tasks": "0.2.0",
    "mocha": "2.2.4",
    "requirejs": "2.1.17",
    "rjs-build-analysis": "0.0.3",
    "tslint": "^2.5.0-beta"
  },
  "engines": {
    "node": "0.4.x",
    "npm": "2.14.x"
  },
  "scripts": {
    "test": "grunt test",
    "coveralls": "grunt karma:coveralls && rm -rf ./coverage"
  },
  "license": "Apache-2.0",
  "dependencies": {
    "grunt-jscs": "~1.5.x",
    "grunt-sync": "^0.4.1",
    "karma-sinon": "^1.0.3",
    "lodash": "^2.4.1",
    "sinon": "1.16.1"
  }
}<|MERGE_RESOLUTION|>--- conflicted
+++ resolved
@@ -4,11 +4,7 @@
     "company": "Coding Instinct AB"
   },
   "name": "grafana",
-<<<<<<< HEAD
-  "version": "2.1.3",
-=======
   "version": "2.5.0-pre1",
->>>>>>> cb7424ce
   "repository": {
     "type": "git",
     "url": "http://github.com/torkelo/grafana.git"
