--- conflicted
+++ resolved
@@ -254,24 +254,14 @@
     "react-highlight-words": "0.16.0",
     "react-loadable": "5.5.0",
     "react-popper": "1.3.3",
-<<<<<<< HEAD
     "react-redux": "7.1.3",
-    "react-sizeme": "2.5.2",
-=======
-    "react-redux": "7.1.1",
     "react-sizeme": "2.6.12",
->>>>>>> 712564f6
     "react-split-pane": "0.1.89",
     "react-transition-group": "4.3.0",
     "react-use": "13.27.0",
     "react-virtualized-auto-sizer": "1.0.2",
-<<<<<<< HEAD
-    "react-window": "1.7.1",
+    "react-window": "1.8.5",
     "redux": "4.0.5",
-=======
-    "react-window": "1.8.5",
-    "redux": "4.0.4",
->>>>>>> 712564f6
     "redux-logger": "3.0.6",
     "redux-thunk": "2.3.0",
     "regenerator-runtime": "0.13.3",
