--- conflicted
+++ resolved
@@ -267,11 +267,7 @@
     "@grafana/prometheus": "workspace:*",
     "@grafana/runtime": "workspace:*",
     "@grafana/saga-icons": "workspace:*",
-<<<<<<< HEAD
     "@grafana/scenes": "link:/Users/dominik/Projects/grafana-scenes/packages/scenes",
-=======
-    "@grafana/scenes": "^5.10.1",
->>>>>>> ef832219
     "@grafana/schema": "workspace:*",
     "@grafana/sql": "workspace:*",
     "@grafana/ui": "workspace:*",
