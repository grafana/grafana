{
  "author": {
    "name": "Torkel Ödegaard",
    "company": "Coding Instinct AB"
  },
  "name": "grafana",
<<<<<<< HEAD
  "version": "2.1.1",
=======
  "version": "2.2.0-pre1",
>>>>>>> 364d9de7
  "repository": {
    "type": "git",
    "url": "http://github.com/raintank/grafana.git"
  },
  "devDependencies": {
    "expect.js": "~0.2.0",
    "glob": "~3.2.7",
    "grunt": "~0.4.0",
    "grunt-angular-templates": "^0.5.5",
    "grunt-cli": "~0.1.13",
    "grunt-contrib-clean": "~0.5.0",
    "grunt-contrib-compress": "~0.13.0",
    "grunt-contrib-concat": "^0.4.0",
    "grunt-contrib-connect": "~0.5.0",
    "grunt-contrib-copy": "~0.5.0",
    "grunt-contrib-cssmin": "~0.6.1",
    "grunt-contrib-htmlmin": "~0.1.3",
    "grunt-contrib-jshint": "~0.10.0",
    "grunt-contrib-less": "~0.7.0",
    "grunt-contrib-requirejs": "~0.4.1",
    "grunt-contrib-uglify": "~0.8.0",
    "grunt-contrib-watch": "^0.6.1",
    "grunt-filerev": "^0.2.1",
    "grunt-git-describe": "~2.3.2",
    "grunt-karma": "~0.8.3",
    "grunt-ng-annotate": "^0.9.2",
    "grunt-string-replace": "~0.2.4",
    "grunt-usemin": "3.0.0",
    "jshint-stylish": "~0.1.5",
    "karma": "~0.12.31",
    "karma-chrome-launcher": "~0.1.4",
    "karma-coffee-preprocessor": "~0.1.2",
    "karma-coverage": "0.3.1",
    "karma-coveralls": "0.1.5",
    "karma-expect": "~1.1.0",
    "karma-mocha": "~0.1.10",
    "karma-phantomjs-launcher": "0.1.4",
    "karma-requirejs": "0.2.2",
    "karma-script-launcher": "0.1.0",
    "load-grunt-tasks": "0.2.0",
    "mocha": "2.2.4",
    "requirejs": "2.1.17",
    "rjs-build-analysis": "0.0.3"
  },
  "engines": {
    "node": "0.10.x",
    "npm": "1.2.x"
  },
  "scripts": {
    "test": "grunt test",
    "coveralls": "grunt karma:coveralls && rm -rf ./coverage"
  },
  "license": "Apache License",
  "dependencies": {
    "grunt-jscs": "~1.5.x",
    "karma-sinon": "^1.0.4",
    "lodash": "^2.4.1",
    "sinon": "1.10.3"
  }
}<|MERGE_RESOLUTION|>--- conflicted
+++ resolved
@@ -4,11 +4,7 @@
     "company": "Coding Instinct AB"
   },
   "name": "grafana",
-<<<<<<< HEAD
-  "version": "2.1.1",
-=======
   "version": "2.2.0-pre1",
->>>>>>> 364d9de7
   "repository": {
     "type": "git",
     "url": "http://github.com/raintank/grafana.git"
