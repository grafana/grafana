{
  "author": "Grafana Labs",
  "license": "AGPL-3.0-only",
  "private": true,
  "name": "grafana",
  "version": "12.0.0-pre",
  "repository": "github:grafana/grafana",
  "scripts": {
    "build": "NODE_ENV=production nx exec --verbose -- webpack --config scripts/webpack/webpack.prod.js --progress",
    "build:nominify": "yarn run build -- --env noMinify=1",
    "build:stats": "NODE_ENV=production webpack --progress --config scripts/webpack/webpack.stats.js",
    "dev": "NODE_ENV=dev nx exec -- webpack --config scripts/webpack/webpack.dev.js",
    "e2e": "./e2e/start-and-run-suite",
    "e2e:old-arch": "./e2e/start-and-run-suite old-arch",
    "e2e:schema-v2": "./e2e/start-and-run-suite dashboards-schema-v2",
    "e2e:debug": "./e2e/start-and-run-suite debug",
    "e2e:dev": "./e2e/start-and-run-suite dev",
    "e2e:benchmark:live": "./e2e/start-and-run-suite benchmark live",
    "e2e:enterprise": "./e2e/start-and-run-suite enterprise",
    "e2e:enterprise:dev": "./e2e/start-and-run-suite enterprise dev",
    "e2e:enterprise:debug": "./e2e/start-and-run-suite enterprise debug",
    "e2e:playwright": "yarn playwright test",
    "e2e:playwright:server": "yarn e2e:plugin:build && ./e2e/plugin-e2e/start-and-run-suite",
    "e2e:storybook": "PORT=9001 ./e2e/run-suite storybook true",
    "e2e:plugin:build": "nx run-many -t build --projects='@test-plugins/*'",
    "e2e:plugin:build:dev": "nx run-many -t dev --projects='@test-plugins/*' --maxParallel=100",
    "test": "jest --notify --watch",
    "test:coverage": "jest --coverage",
    "test:coverage:changes": "jest --coverage --changedSince=origin/main",
    "test:accessibility-report": "./scripts/generate-a11y-report.sh",
    "lint": "yarn run lint:ts && yarn run lint:sass",
    "lint:ts": "eslint ./ ./public/app/extensions/ --cache --no-error-on-unmatched-pattern",
    "lint:sass": "yarn stylelint '{public/sass,packages}/**/*.scss' --cache",
    "test:ci": "mkdir -p reports/junit && JEST_JUNIT_OUTPUT_DIR=reports/junit jest --ci --reporters=default --reporters=jest-junit -w ${TEST_MAX_WORKERS:-100%} --shard=${TEST_SHARD:-1}/${TEST_SHARD_TOTAL:-1}",
    "lint:fix": "yarn lint:ts --fix",
    "packages:build": "nx run-many -t build --projects='tag:scope:package'",
    "packages:clean": "rimraf ./npm-artifacts && nx run-many -t clean --projects='tag:scope:package' --maxParallel=100",
    "packages:prepare": "lerna version --no-push --no-git-tag-version --force-publish --exact",
    "packages:pack": "mkdir -p ./npm-artifacts && lerna exec --no-private -- yarn pack --out \"../../npm-artifacts/%s-%v.tgz\"",
    "packages:typecheck": "nx run-many -t typecheck --projects='tag:scope:package'",
    "prettier:check": "prettier --check --list-different=false --log-level=warn \"**/*.{ts,tsx,scss,md,mdx,json,js}\"",
    "prettier:checkDocs": "prettier --check --list-different=false --log-level=warn \"docs/**/*.md\" \"*.md\" \"packages/**/*.{ts,tsx,scss,md,mdx,json}\"",
    "prettier:write": "prettier --list-different \"**/*.{js,ts,tsx,scss,md,mdx,json}\" --write",
    "start": "NODE_ENV=dev nx exec -- webpack --config scripts/webpack/webpack.dev.js --watch",
    "start:liveReload": "yarn start -- --env liveReload=1",
    "start:noTsCheck": "yarn start -- --env noTsCheck=1",
    "start:noLint": "yarn start -- --env noTsCheck=1 --env noLint=1",
    "stats": "webpack --mode production --config scripts/webpack/webpack.prod.js --profile --json > compilation-stats.json",
    "storybook": "yarn workspace @grafana/ui storybook --ci",
    "storybook:build": "yarn workspace @grafana/ui storybook:build",
    "themes-generate": "esbuild --target=es6 ./scripts/cli/generateSassVariableFiles.ts --bundle --platform=node --tsconfig=./scripts/cli/tsconfig.json | node",
    "themes:usage": "eslint . --ignore-pattern '*.test.ts*' --ignore-pattern '*.spec.ts*' --cache --plugin '@grafana' --rule '{ @grafana/theme-token-usage: \"error\" }'",
    "typecheck": "tsc --noEmit && yarn run packages:typecheck",
    "plugins:build-bundled": "echo 'bundled plugins are no longer supported'",
    "watch": "yarn start -d watch,start core:start --watchTheme",
    "ci:test-frontend": "yarn run test:ci",
    "i18n:stats": "node ./scripts/cli/reportI18nStats.mjs",
    "betterer": "betterer --tsconfig ./scripts/cli/tsconfig.json",
    "betterer:stats": "ts-node --transpile-only --project ./scripts/cli/tsconfig.json ./scripts/cli/reportBettererStats.ts",
    "betterer:issues": "ts-node --transpile-only --project ./scripts/cli/tsconfig.json ./scripts/cli/generateBettererIssues.ts",
    "betterer:ci": "betterer ci --tsconfig ./scripts/cli/tsconfig.json",
    "plugin:build": "nx run-many -t build --projects='tag:scope:plugin'",
    "plugin:build:commit": "nx run-many -t build:commit --projects='tag:scope:plugin'",
    "plugin:build:dev": "nx run-many -t dev --projects='tag:scope:plugin' --maxParallel=100",
    "generate-icons": "nx run grafana-icons:generate",
    "process-specs": "node --experimental-strip-types scripts/process-specs.ts",
    "generate-apis": "yarn process-specs && rtk-query-codegen-openapi ./scripts/generate-rtk-apis.ts"
  },
  "grafana": {
    "whatsNewUrl": "https://grafana.com/docs/grafana/next/whatsnew/whats-new-in-v%[1]s-%[2]s/",
    "releaseNotesUrl": "https://grafana.com/docs/grafana/next/release-notes/"
  },
  "devDependencies": {
    "@babel/core": "7.26.9",
    "@babel/preset-env": "7.26.9",
    "@babel/runtime": "7.26.10",
    "@betterer/betterer": "5.4.0",
    "@betterer/cli": "5.4.0",
    "@cypress/webpack-preprocessor": "6.0.2",
    "@emotion/eslint-plugin": "11.12.0",
    "@grafana/eslint-config": "8.0.0",
    "@grafana/eslint-plugin": "link:./packages/grafana-eslint-rules",
    "@grafana/plugin-e2e": "1.17.1",
    "@grafana/tsconfig": "^2.0.0",
    "@manypkg/get-packages": "^2.2.0",
    "@npmcli/package-json": "^5.2.0",
    "@playwright/test": "1.50.1",
    "@pmmmwh/react-refresh-webpack-plugin": "0.5.15",
    "@react-types/button": "3.10.2",
    "@react-types/menu": "3.9.14",
    "@react-types/overlays": "3.8.12",
    "@react-types/shared": "3.27.0",
    "@rsdoctor/webpack-plugin": "^0.4.6",
    "@rtk-query/codegen-openapi": "^2.0.0",
    "@rtsao/plugin-proposal-class-properties": "7.0.1-patch.1",
    "@stylistic/eslint-plugin-ts": "^3.0.0",
    "@swc/core": "1.10.12",
    "@swc/helpers": "0.5.15",
    "@testing-library/dom": "10.4.0",
    "@testing-library/jest-dom": "6.6.3",
    "@testing-library/react": "16.2.0",
    "@testing-library/user-event": "14.6.1",
    "@types/angular": "1.8.9",
    "@types/angular-route": "1.7.6",
    "@types/babel__core": "^7",
    "@types/babel__preset-env": "^7",
    "@types/chance": "^1.1.3",
    "@types/common-tags": "^1.8.0",
    "@types/d3": "7.4.3",
    "@types/d3-force": "^3.0.0",
    "@types/d3-scale-chromatic": "3.1.0",
    "@types/debounce-promise": "3.1.9",
    "@types/diff": "^7.0.0",
    "@types/eslint": "9.6.1",
    "@types/eslint-scope": "^3.7.7",
    "@types/file-saver": "2.0.7",
    "@types/glob": "^8.0.0",
    "@types/google.analytics": "^0.0.46",
    "@types/gtag.js": "^0.0.20",
    "@types/history": "4.7.11",
    "@types/ini": "^4",
    "@types/jest": "29.5.14",
    "@types/jquery": "3.5.32",
    "@types/js-yaml": "^4.0.5",
    "@types/jsurl": "^1.2.28",
    "@types/lodash": "4.17.15",
    "@types/logfmt": "^1.2.3",
    "@types/lucene": "^2",
    "@types/node": "22.12.0",
    "@types/node-forge": "^1",
    "@types/ol-ext": "npm:@siedlerchr/types-ol-ext@3.3.0",
    "@types/pluralize": "^0.0.33",
    "@types/prismjs": "1.26.5",
    "@types/react": "18.3.18",
    "@types/react-dom": "18.3.5",
    "@types/react-grid-layout": "1.3.5",
    "@types/react-highlight-words": "0.20.0",
    "@types/react-resizable": "3.0.8",
    "@types/react-router": "5.1.20",
    "@types/react-router-dom": "5.3.3",
    "@types/react-table": "7.7.20",
    "@types/react-transition-group": "4.4.12",
    "@types/react-virtualized-auto-sizer": "1.0.4",
    "@types/react-window": "1.8.8",
    "@types/react-window-infinite-loader": "^1",
    "@types/redux-mock-store": "1.5.0",
    "@types/semver": "7.5.8",
    "@types/slate": "0.47.11",
    "@types/slate-plain-serializer": "0.7.5",
    "@types/slate-react": "0.22.9",
    "@types/swagger-ui-react": "5.18.0",
    "@types/systemjs": "6.15.1",
    "@types/tinycolor2": "1.4.6",
    "@types/uuid": "10.0.0",
    "@types/webpack-assets-manifest": "^5",
    "@types/webpack-env": "^1.18.4",
    "@types/yargs": "17.0.33",
    "@typescript-eslint/eslint-plugin": "8.22.0",
    "@typescript-eslint/parser": "8.22.0",
    "autoprefixer": "10.4.20",
    "babel-loader": "9.2.1",
    "blob-polyfill": "9.0.20240710",
    "browserslist": "^4.21.4",
    "chance": "^1.0.10",
    "chrome-remote-interface": "0.33.2",
    "codeowners": "^5.1.1",
    "copy-webpack-plugin": "12.0.2",
    "core-js": "3.40.0",
    "crashme": "0.0.15",
    "css-loader": "7.1.2",
    "css-minimizer-webpack-plugin": "7.0.0",
    "cypress": "13.10.0",
    "cypress-file-upload": "5.0.8",
    "cypress-recurse": "^1.35.3",
    "esbuild": "0.25.0",
    "esbuild-loader": "4.3.0",
    "esbuild-plugin-browserslist": "^0.16.0",
    "eslint": "9.19.0",
    "eslint-config-prettier": "9.1.0",
    "eslint-plugin-import": "^2.31.0",
    "eslint-plugin-jest": "28.11.0",
    "eslint-plugin-jest-dom": "^5.4.0",
    "eslint-plugin-jsdoc": "50.6.3",
    "eslint-plugin-jsx-a11y": "6.10.2",
    "eslint-plugin-lodash": "8.0.0",
    "eslint-plugin-no-barrel-files": "^1.1.1",
    "eslint-plugin-react": "7.37.4",
    "eslint-plugin-react-hooks": "5.1.0",
    "eslint-plugin-testing-library": "^7.0.0",
    "eslint-plugin-unicorn": "^56.0.0",
    "eslint-scope": "^8.1.0",
    "eslint-webpack-plugin": "4.2.0",
    "expose-loader": "5.0.0",
    "fishery": "^2.2.2",
    "fork-ts-checker-webpack-plugin": "9.0.2",
    "glob": "11.0.1",
    "html-loader": "5.1.0",
    "html-webpack-plugin": "5.6.3",
    "http-server": "14.1.1",
    "i18next-parser": "9.3.0",
    "ini": "^5.0.0",
    "jest": "29.7.0",
    "jest-canvas-mock": "2.5.2",
    "jest-date-mock": "1.0.10",
    "jest-environment-jsdom": "29.7.0",
    "jest-fail-on-console": "3.3.1",
    "jest-junit": "16.0.0",
    "jest-matcher-utils": "29.7.0",
    "jest-watch-typeahead": "^2.2.2",
    "jimp": "^1.6.0",
    "jsdom-testing-mocks": "^1.13.1",
    "lerna": "8.1.8",
    "mini-css-extract-plugin": "2.9.2",
    "msw": "2.7.0",
    "mutationobserver-shim": "0.3.7",
    "ngtemplate-loader": "2.1.0",
    "node-notifier": "10.0.1",
    "nx": "19.8.2",
    "openapi-types": "^12.1.3",
    "pdf-parse": "^1.1.1",
    "postcss": "8.5.1",
    "postcss-loader": "8.1.1",
    "postcss-reporter": "7.1.0",
    "postcss-scss": "4.0.9",
    "prettier": "3.4.2",
    "react-refresh": "0.14.0",
    "react-select-event": "5.5.1",
    "redux-mock-store": "1.5.5",
    "rimraf": "6.0.1",
    "rudder-sdk-js": "2.48.44",
    "sass": "1.83.4",
    "sass-loader": "16.0.4",
    "smtp-tester": "^2.1.0",
    "style-loader": "4.0.0",
    "stylelint": "16.14.1",
    "stylelint-config-sass-guidelines": "12.1.0",
    "terser-webpack-plugin": "5.3.11",
    "testing-library-selector": "0.3.1",
    "tracelib": "1.0.1",
    "ts-jest": "29.2.5",
    "ts-node": "10.9.2",
    "typescript": "5.7.3",
    "webpack": "5.97.1",
    "webpack-assets-manifest": "^5.1.0",
    "webpack-cli": "6.0.1",
    "webpack-dev-server": "5.2.0",
    "webpack-livereload-plugin": "3.0.2",
    "webpack-manifest-plugin": "5.0.0",
    "webpack-merge": "6.0.1",
    "webpack-subresource-integrity": "^5.2.0-rc.1",
    "webpackbar": "^7.0.0",
    "yaml": "^2.0.0",
    "yargs": "^17.5.1"
  },
  "dependencies": {
    "@bsull/augurs": "^0.9.0",
    "@emotion/css": "11.13.5",
    "@emotion/react": "11.14.0",
    "@fingerprintjs/fingerprintjs": "^3.4.2",
    "@floating-ui/react": "0.27.5",
    "@formatjs/intl-durationformat": "^0.7.0",
    "@glideapps/glide-data-grid": "^6.0.0",
    "@grafana/aws-sdk": "0.6.0",
    "@grafana/azure-sdk": "0.0.5",
    "@grafana/data": "workspace:*",
    "@grafana/e2e-selectors": "workspace:*",
    "@grafana/faro-core": "^1.13.2",
    "@grafana/faro-web-sdk": "^1.13.2",
    "@grafana/faro-web-tracing": "^1.13.2",
    "@grafana/flamegraph": "workspace:*",
    "@grafana/google-sdk": "0.1.2",
    "@grafana/lezer-logql": "0.2.7",
    "@grafana/llm": "0.13.2",
    "@grafana/monaco-logql": "^0.0.8",
    "@grafana/o11y-ds-frontend": "workspace:*",
    "@grafana/plugin-ui": "0.10.1",
    "@grafana/prometheus": "workspace:*",
    "@grafana/runtime": "workspace:*",
    "@grafana/saga-icons": "workspace:*",
<<<<<<< HEAD
    "@grafana/scenes": "6.5.3",
    "@grafana/scenes-react": "6.5.3",
=======
    "@grafana/scenes": "6.5.2",
    "@grafana/scenes-react": "6.5.2",
>>>>>>> 7d435e5d
    "@grafana/schema": "workspace:*",
    "@grafana/sql": "workspace:*",
    "@grafana/ui": "workspace:*",
    "@hello-pangea/dnd": "17.0.0",
    "@kusto/monaco-kusto": "^10.0.0",
    "@leeoniya/ufuzzy": "1.0.18",
    "@lezer/common": "1.2.3",
    "@lezer/highlight": "1.2.1",
    "@lezer/lr": "1.4.2",
    "@locker/near-membrane-dom": "0.13.6",
    "@locker/near-membrane-shared": "0.13.6",
    "@locker/near-membrane-shared-dom": "0.13.6",
    "@msagl/core": "^1.1.19",
    "@msagl/parser": "^1.1.19",
    "@opentelemetry/api": "1.9.0",
    "@opentelemetry/exporter-collector": "0.25.0",
    "@opentelemetry/semantic-conventions": "1.28.0",
    "@popperjs/core": "2.11.8",
    "@react-aria/dialog": "3.5.21",
    "@react-aria/focus": "3.19.1",
    "@react-aria/overlays": "3.25.0",
    "@react-aria/utils": "3.27.0",
    "@react-awesome-query-builder/ui": "6.6.4",
    "@reduxjs/toolkit": "2.5.1",
    "@visx/event": "3.12.0",
    "@visx/gradient": "3.12.0",
    "@visx/group": "3.12.0",
    "@visx/shape": "3.12.0",
    "@visx/tooltip": "3.12.0",
    "@welldone-software/why-did-you-render": "8.0.3",
    "angular": "1.8.3",
    "angular-bindonce": "0.3.1",
    "angular-route": "1.8.3",
    "angular-sanitize": "1.8.3",
    "ansicolor": "2.0.3",
    "baron": "3.0.3",
    "brace": "0.11.1",
    "centrifuge": "5.3.4",
    "classnames": "2.5.1",
    "combokeys": "^3.0.0",
    "comlink": "4.4.2",
    "common-tags": "1.8.2",
    "croner": "^9.0.0",
    "d3": "7.9.0",
    "d3-force": "3.0.0",
    "d3-scale-chromatic": "3.1.0",
    "dangerously-set-html-content": "1.1.0",
    "date-fns": "4.1.0",
    "debounce-promise": "3.1.2",
    "diff": "^7.0.0",
    "fast-deep-equal": "^3.1.3",
    "fast-json-patch": "3.1.1",
    "file-saver": "2.0.5",
    "history": "4.10.1",
    "i18next": "^24.0.0",
    "i18next-browser-languagedetector": "^8.0.0",
    "i18next-pseudo": "^2.2.1",
    "immer": "10.1.1",
    "immutable": "5.0.3",
    "ix": "^7.0.0",
    "jquery": "3.7.1",
    "js-yaml": "^4.1.0",
    "json-markup": "^1.1.0",
    "json-source-map": "0.6.1",
    "jsurl": "^0.1.5",
    "kbar": "0.1.0-beta.45",
    "leven": "^4.0.0",
    "lodash": "4.17.21",
    "logfmt": "^1.3.2",
    "lru-cache": "11.0.2",
    "lru-memoize": "^1.1.0",
    "lucene": "^2.1.1",
    "marked": "15.0.6",
    "memoize-one": "6.0.0",
    "micro-memoize": "^4.1.2",
    "ml-regression-polynomial": "^3.0.0",
    "ml-regression-simple-linear": "^3.0.0",
    "moment": "2.30.1",
    "moment-timezone": "0.5.47",
    "monaco-editor": "0.34.1",
    "moveable": "0.53.0",
    "nanoid": "^5.0.4",
    "node-forge": "^1.3.1",
    "ol": "7.4.0",
    "ol-ext": "4.0.26",
    "pluralize": "^8.0.0",
    "prismjs": "1.30.0",
    "rc-slider": "11.1.8",
    "rc-tree": "5.13.0",
    "re-resizable": "6.10.3",
    "react": "18.3.1",
    "react-diff-viewer-continued": "^3.4.0",
    "react-dom": "18.3.1",
    "react-draggable": "4.4.6",
    "react-dropzone": "^14.2.3",
    "react-grid-layout": "patch:react-grid-layout@npm%3A1.4.4#~/.yarn/patches/react-grid-layout-npm-1.4.4-4024c5395b.patch",
    "react-highlight-words": "0.21.0",
    "react-hook-form": "^7.49.2",
    "react-i18next": "^15.0.0",
    "react-inlinesvg": "4.2.0",
    "react-loading-skeleton": "3.5.0",
    "react-moveable": "0.56.0",
    "react-redux": "9.2.0",
    "react-resizable": "3.0.5",
    "react-responsive-carousel": "^3.2.23",
    "react-router": "5.3.4",
    "react-router-dom": "5.3.4",
    "react-router-dom-v5-compat": "^6.26.1",
    "react-select": "5.10.0",
    "react-split-pane": "0.1.92",
    "react-table": "7.8.0",
    "react-transition-group": "4.4.5",
    "react-use": "17.6.0",
    "react-virtual": "2.10.4",
    "react-virtualized-auto-sizer": "1.0.25",
    "react-window": "1.8.11",
    "react-window-infinite-loader": "1.0.10",
    "react-zoom-pan-pinch": "^3.3.0",
    "reduce-reducers": "^1.0.4",
    "redux": "5.0.1",
    "redux-thunk": "3.1.0",
    "regenerator-runtime": "0.14.1",
    "reselect": "5.1.1",
    "rxjs": "7.8.1",
    "selecto": "1.26.3",
    "semver": "7.7.0",
    "slate": "0.47.9",
    "slate-plain-serializer": "0.7.13",
    "slate-react": "0.22.10",
    "swagger-ui-react": "5.18.3",
    "symbol-observable": "4.0.0",
    "systemjs": "6.15.1",
    "systemjs-cjs-extra": "0.2.1",
    "tether-drop": "https://github.com/torkelo/drop",
    "tinycolor2": "1.6.0",
    "tslib": "2.8.1",
    "tween-functions": "^1.2.0",
    "type-fest": "^4.18.2",
    "uplot": "1.6.32",
    "uuid": "11.0.5",
    "visjs-network": "4.25.0",
    "whatwg-fetch": "3.6.20"
  },
  "resolutions": {
    "underscore": "1.13.7",
    "@types/slate": "0.47.11",
    "ngtemplate-loader/loader-utils": "^2.0.0",
    "semver@~7.0.0": "7.5.4",
    "semver@7.3.4": "7.5.4",
    "debug@npm:^0.7.2": "2.6.9",
    "debug@npm:^0.7.4": "2.6.9",
    "slate-dev-environment@^0.2.2": "patch:slate-dev-environment@npm:0.2.5#.yarn/patches/slate-dev-environment-npm-0.2.5-9aeb7da7b5.patch",
    "react-split-pane@0.1.92": "patch:react-split-pane@npm:0.1.92#.yarn/patches/react-split-pane-npm-0.1.92-93dbf51dff.patch",
    "history@4.10.1": "patch:history@npm%3A4.10.1#./.yarn/patches/history-npm-4.10.1-ee217563ae.patch",
    "redux": "^5.0.0",
    "react-grid-layout": "patch:react-grid-layout@npm%3A1.4.4#~/.yarn/patches/react-grid-layout-npm-1.4.4-4024c5395b.patch",
    "@grafana/plugin-e2e/@grafana/e2e-selectors": "workspace:*",
    "@grafana/scenes/@grafana/e2e-selectors": "workspace:*",
    "@grafana/scenes-react/@grafana/e2e-selectors": "workspace:*",
    "swagger-ui-react/dompurify": "3.2.4"
  },
  "workspaces": {
    "packages": [
      "packages/*",
      "packages/!(grafana-icons)/**",
      "public/app/plugins/*/*",
      "e2e/test-plugins/*"
    ]
  },
  "engines": {
    "node": ">= 22"
  },
  "packageManager": "yarn@4.6.0",
  "dependenciesMeta": {
    "prettier@3.4.2": {
      "unplugged": true
    }
  },
  "msw": {
    "workerDirectory": [
      "public"
    ]
  }
}<|MERGE_RESOLUTION|>--- conflicted
+++ resolved
@@ -277,13 +277,8 @@
     "@grafana/prometheus": "workspace:*",
     "@grafana/runtime": "workspace:*",
     "@grafana/saga-icons": "workspace:*",
-<<<<<<< HEAD
     "@grafana/scenes": "6.5.3",
     "@grafana/scenes-react": "6.5.3",
-=======
-    "@grafana/scenes": "6.5.2",
-    "@grafana/scenes-react": "6.5.2",
->>>>>>> 7d435e5d
     "@grafana/schema": "workspace:*",
     "@grafana/sql": "workspace:*",
     "@grafana/ui": "workspace:*",
