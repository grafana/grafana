--- conflicted
+++ resolved
@@ -3,11 +3,7 @@
   "license": "AGPL-3.0-only",
   "private": true,
   "name": "grafana",
-<<<<<<< HEAD
-  "version": "9.0.2",
-=======
   "version": "9.0.3",
->>>>>>> 023f9251
   "repository": "github:grafana/grafana",
   "scripts": {
     "api-tests": "jest --notify --watch --config=devenv/e2e-api-tests/jest.js",
