{
  "author": "Grafana Labs",
  "license": "AGPL-3.0-only",
  "private": true,
  "name": "grafana",
  "version": "10.4.0-pre",
  "repository": "github:grafana/grafana",
  "scripts": {
    "prebuild": "yarn plugin:build",
    "build": "yarn prebuild & NODE_ENV=production webpack --progress --config scripts/webpack/webpack.prod.js",
    "build:nominify": "yarn run build --env noMinify=1",
    "dev": "yarn prebuild & NODE_ENV=dev webpack --progress --color --config scripts/webpack/webpack.dev.js",
    "e2e": "./e2e/start-and-run-suite",
    "e2e:debug": "./e2e/start-and-run-suite debug",
    "e2e:dev": "./e2e/start-and-run-suite dev",
    "e2e:benchmark:live": "./e2e/start-and-run-suite benchmark live",
    "e2e:enterprise": "./e2e/start-and-run-suite enterprise",
    "e2e:enterprise:dev": "./e2e/start-and-run-suite enterprise dev",
    "e2e:enterprise:debug": "./e2e/start-and-run-suite enterprise debug",
    "test": "jest --notify --watch",
    "test:coverage": "jest --coverage",
    "test:coverage:changes": "jest --coverage --changedSince=origin/main",
    "test:accessibility-report": "./scripts/generate-a11y-report.sh",
    "lint": "yarn run lint:ts && yarn run lint:sass",
    "lint:ts": "eslint . --ext .js,.tsx,.ts --cache",
    "lint:sass": "yarn stylelint '{public/sass,packages}/**/*.scss' --cache",
    "test:ci": "mkdir -p reports/junit && JEST_JUNIT_OUTPUT_DIR=reports/junit jest --ci --reporters=default --reporters=jest-junit -w ${TEST_MAX_WORKERS:-100%}",
    "lint:fix": "yarn lint:ts --fix",
    "packages:build": "lerna run build --ignore '@grafana-plugins/*'",
    "packages:clean": "rimraf ./npm-artifacts && lerna run clean --parallel",
    "packages:prepare": "lerna version --no-push --no-git-tag-version --force-publish --exact",
    "packages:pack": "mkdir -p ./npm-artifacts && lerna exec --no-private -- yarn pack --out \"../../npm-artifacts/%s-%v.tgz\"",
    "packages:typecheck": "lerna run typecheck",
    "prettier:check": "prettier --check --list-different=false --log-level=warn \"**/*.{ts,tsx,scss,md,mdx,json}\"",
    "prettier:checkDocs": "prettier --check --list-different=false --log-level=warn \"docs/**/*.md\" \"*.md\" \"packages/**/*.{ts,tsx,scss,md,mdx,json}\"",
    "prettier:write": "prettier --list-different \"**/*.{js,ts,tsx,scss,md,mdx,json}\" --write",
    "start": "yarn themes:generate && yarn dev --watch",
    "start:noTsCheck": "yarn start --env noTsCheck=1",
    "start:noLint": "yarn start --env noTsCheck=1 --env noLint=1",
    "stats": "webpack --mode production --config scripts/webpack/webpack.prod.js --profile --json > compilation-stats.json",
    "storybook": "yarn workspace @grafana/ui storybook --ci",
    "storybook:build": "yarn workspace @grafana/ui storybook:build",
    "themes:generate": "esbuild --target=es6 ./scripts/cli/generateSassVariableFiles.ts --bundle --platform=node --tsconfig=./scripts/cli/tsconfig.json | node",
    "themes:usage": "eslint . --ext .tsx,.ts --ignore-pattern '*.test.ts*' --ignore-pattern '*.spec.ts*' --cache --rule '{ @grafana/theme-token-usage: \"error\" }'",
    "typecheck": "tsc --noEmit && yarn run packages:typecheck",
    "plugins:build-bundled": "find plugins-bundled -name package.json -not -path '*/node_modules/*' -execdir yarn build \\;",
    "watch": "yarn start -d watch,start core:start --watchTheme",
    "ci:test-frontend": "yarn run test:ci",
    "i18n:clean": "rimraf public/locales/en-US/grafana.json",
    "i18n:extract": "yarn run i18next -c public/locales/i18next-parser.config.js 'public/**/*.{tsx,ts}' 'packages/grafana-ui/**/*.{tsx,ts}' && yarn i18n:pseudo",
    "i18n:pseudo": "node ./public/locales/pseudo.js",
    "i18n:stats": "node ./scripts/cli/reportI18nStats.mjs",
    "betterer": "betterer",
    "betterer:merge": "betterer merge",
    "betterer:stats": "ts-node --transpile-only --project ./scripts/cli/tsconfig.json ./scripts/cli/reportBettererStats.ts",
    "betterer:issues": "ts-node --transpile-only --project ./scripts/cli/tsconfig.json ./scripts/cli/generateBettererIssues.ts",
    "generate-icons-bundle-cache-file": "node ./scripts/generate-icon-bundle.js",
    "plugin:build": "lerna run build --ignore=\"@grafana/*\" --ignore=\"@grafana-plugins/input-datasource\"",
    "plugin:build:commit": "lerna run build:commit --ignore=\"@grafana/*\" --ignore=\"@grafana-plugins/input-datasource\"",
    "plugin:build:dev": "lerna run dev --ignore=\"@grafana/*\" --ignore=\"@grafana-plugins/input-datasource\""
  },
  "grafana": {
    "whatsNewUrl": "https://grafana.com/docs/grafana/next/whatsnew/whats-new-in-v10-3/",
    "releaseNotesUrl": "https://grafana.com/docs/grafana/next/release-notes/"
  },
  "devDependencies": {
    "@babel/runtime": "7.23.9",
    "@betterer/betterer": "5.4.0",
    "@betterer/cli": "5.4.0",
    "@betterer/eslint": "5.4.0",
    "@cypress/webpack-preprocessor": "6.0.1",
    "@emotion/eslint-plugin": "11.11.0",
    "@grafana/eslint-config": "7.0.0",
    "@grafana/eslint-plugin": "link:./packages/grafana-eslint-rules",
    "@grafana/tsconfig": "^1.3.0-rc1",
    "@pmmmwh/react-refresh-webpack-plugin": "0.5.11",
    "@react-types/button": "3.9.1",
    "@react-types/menu": "3.9.6",
    "@react-types/overlays": "3.8.4",
    "@react-types/shared": "3.22.0",
    "@rtsao/plugin-proposal-class-properties": "7.0.1-patch.1",
    "@swc/core": "1.4.0",
    "@swc/helpers": "0.5.6",
    "@testing-library/dom": "9.3.4",
    "@testing-library/jest-dom": "6.4.2",
    "@testing-library/react": "14.2.1",
    "@testing-library/user-event": "14.5.2",
    "@types/angular": "1.8.9",
    "@types/angular-route": "1.7.6",
    "@types/chance": "^1.1.3",
    "@types/common-tags": "^1.8.0",
    "@types/d3": "7.4.3",
    "@types/d3-force": "^3.0.0",
    "@types/d3-scale-chromatic": "3.0.3",
    "@types/debounce-promise": "3.1.9",
    "@types/diff": "^5",
    "@types/eslint": "8.56.2",
    "@types/file-saver": "2.0.7",
    "@types/glob": "^8.0.0",
    "@types/google.analytics": "^0.0.46",
    "@types/gtag.js": "^0.0.19",
    "@types/history": "4.7.11",
    "@types/hoist-non-react-statics": "3.3.5",
    "@types/jest": "29.5.12",
    "@types/jquery": "3.5.29",
    "@types/js-yaml": "^4.0.5",
    "@types/jsurl": "^1.2.28",
    "@types/lodash": "4.14.202",
    "@types/logfmt": "^1.2.3",
    "@types/lucene": "^2",
    "@types/marked": "5.0.2",
    "@types/mousetrap": "1.6.15",
    "@types/node": "20.11.17",
    "@types/node-forge": "^1",
    "@types/ol-ext": "npm:@siedlerchr/types-ol-ext@3.2.4",
    "@types/papaparse": "5.3.14",
    "@types/pluralize": "^0.0.33",
    "@types/prismjs": "1.26.3",
    "@types/react": "18.2.55",
    "@types/react-beautiful-dnd": "13.1.8",
    "@types/react-dom": "18.2.19",
    "@types/react-grid-layout": "1.3.5",
    "@types/react-highlight-words": "0.16.7",
    "@types/react-router": "5.1.20",
    "@types/react-router-dom": "5.3.3",
    "@types/react-table": "7.7.19",
    "@types/react-test-renderer": "18.0.7",
    "@types/react-transition-group": "4.4.10",
    "@types/react-virtualized-auto-sizer": "1.0.4",
    "@types/react-window": "1.8.8",
    "@types/react-window-infinite-loader": "^1",
    "@types/redux-mock-store": "1.0.6",
    "@types/semver": "7.5.6",
    "@types/slate": "0.47.11",
    "@types/slate-plain-serializer": "0.7.5",
    "@types/slate-react": "0.22.9",
    "@types/systemjs": "6.13.5",
    "@types/testing-library__jest-dom": "5.14.9",
    "@types/tinycolor2": "1.4.6",
    "@types/uuid": "9.0.8",
    "@types/webpack-assets-manifest": "^5",
    "@types/yargs": "17.0.32",
    "@typescript-eslint/eslint-plugin": "6.21.0",
    "@typescript-eslint/parser": "6.21.0",
    "autoprefixer": "10.4.17",
    "blob-polyfill": "7.0.20220408",
    "browserslist": "^4.21.4",
    "chance": "^1.0.10",
    "chrome-remote-interface": "0.33.0",
    "codeowners": "^5.1.1",
    "copy-webpack-plugin": "12.0.2",
    "core-js": "3.35.1",
    "css-loader": "6.10.0",
    "css-minimizer-webpack-plugin": "6.0.0",
    "cypress": "13.1.0",
    "cypress-file-upload": "5.0.8",
    "esbuild": "0.18.12",
    "esbuild-loader": "3.0.1",
    "esbuild-plugin-browserslist": "^0.11.0",
    "eslint": "8.56.0",
    "eslint-config-prettier": "9.1.0",
    "eslint-plugin-import": "^2.26.0",
    "eslint-plugin-jest": "27.6.3",
    "eslint-plugin-jsdoc": "48.0.6",
    "eslint-plugin-jsx-a11y": "6.8.0",
    "eslint-plugin-lodash": "7.4.0",
    "eslint-plugin-react": "7.33.2",
    "eslint-plugin-react-hooks": "4.6.0",
    "eslint-webpack-plugin": "4.0.1",
    "expose-loader": "5.0.0",
    "fork-ts-checker-webpack-plugin": "9.0.2",
    "glob": "10.3.10",
    "html-loader": "5.0.0",
    "html-webpack-plugin": "5.6.0",
    "http-server": "14.1.1",
    "i18next-parser": "8.12.0",
    "jest": "29.7.0",
    "jest-canvas-mock": "2.5.2",
    "jest-date-mock": "1.0.8",
    "jest-environment-jsdom": "29.7.0",
    "jest-fail-on-console": "3.1.2",
    "jest-junit": "16.0.0",
    "jest-matcher-utils": "29.7.0",
    "lerna": "7.4.1",
    "mini-css-extract-plugin": "2.8.0",
    "msw": "1.3.2",
    "mutationobserver-shim": "0.3.7",
    "ngtemplate-loader": "2.1.0",
    "node-notifier": "10.0.1",
    "postcss": "8.4.35",
    "postcss-loader": "7.3.4",
    "postcss-reporter": "7.1.0",
    "postcss-scss": "4.0.9",
    "prettier": "3.2.5",
    "react-refresh": "0.14.0",
    "react-select-event": "5.5.1",
    "react-simple-compat": "1.2.3",
    "react-test-renderer": "18.2.0",
    "redux-mock-store": "1.5.4",
    "rimraf": "5.0.5",
    "rudder-sdk-js": "2.48.1",
    "sass": "1.70.0",
    "sass-loader": "13.3.2",
    "style-loader": "3.3.4",
    "stylelint": "15.11.0",
    "stylelint-config-prettier": "9.0.5",
    "stylelint-config-sass-guidelines": "10.0.0",
    "terser-webpack-plugin": "5.3.10",
    "testing-library-selector": "0.3.1",
    "tracelib": "1.0.1",
    "ts-jest": "29.1.2",
    "ts-node": "10.9.2",
    "typescript": "5.3.3",
    "webpack": "5.90.1",
    "webpack-bundle-analyzer": "4.10.1",
    "webpack-cli": "5.1.4",
    "webpack-dev-server": "4.15.1",
    "webpack-manifest-plugin": "5.0.0",
    "webpack-merge": "5.10.0",
    "yaml": "^2.0.0",
    "yargs": "^17.5.1"
  },
  "dependencies": {
    "@daybrush/utils": "1.13.0",
    "@emotion/css": "11.11.2",
    "@emotion/react": "11.11.3",
    "@fingerprintjs/fingerprintjs": "^3.4.2",
    "@floating-ui/react": "0.26.9",
    "@glideapps/glide-data-grid": "^6.0.0",
    "@grafana-plugins/grafana-azure-monitor-datasource": "workspace:*",
    "@grafana-plugins/grafana-pyroscope-datasource": "workspace:*",
    "@grafana-plugins/grafana-testdata-datasource": "workspace:*",
    "@grafana-plugins/parca": "workspace:*",
    "@grafana-plugins/stackdriver": "workspace:*",
    "@grafana-plugins/tempo": "workspace:*",
    "@grafana/aws-sdk": "0.3.1",
    "@grafana/data": "workspace:*",
    "@grafana/e2e-selectors": "workspace:*",
    "@grafana/experimental": "1.7.10",
    "@grafana/faro-core": "^1.3.6",
    "@grafana/faro-web-sdk": "^1.3.6",
    "@grafana/flamegraph": "workspace:*",
    "@grafana/google-sdk": "0.1.2",
    "@grafana/lezer-logql": "0.2.2",
    "@grafana/monaco-logql": "^0.0.7",
    "@grafana/o11y-ds-frontend": "workspace:*",
    "@grafana/prometheus": "workspace:*",
    "@grafana/runtime": "workspace:*",
<<<<<<< HEAD
    "@grafana/scenes": "2.6.6",
=======
    "@grafana/scenes": "^2.6.5",
>>>>>>> 082f020b
    "@grafana/schema": "workspace:*",
    "@grafana/sql": "workspace:*",
    "@grafana/ui": "workspace:*",
    "@kusto/monaco-kusto": "^7.4.0",
    "@leeoniya/ufuzzy": "1.0.14",
    "@lezer/common": "1.2.1",
    "@lezer/highlight": "1.2.0",
    "@lezer/lr": "1.3.3",
    "@locker/near-membrane-dom": "0.13.6",
    "@locker/near-membrane-shared": "0.13.6",
    "@locker/near-membrane-shared-dom": "0.13.6",
    "@msagl/core": "^1.1.16",
    "@msagl/parser": "^1.1.16",
    "@opentelemetry/api": "1.7.0",
    "@opentelemetry/exporter-collector": "0.25.0",
    "@opentelemetry/semantic-conventions": "1.21.0",
    "@popperjs/core": "2.11.8",
    "@prometheus-io/lezer-promql": "^0.37.0-rc.1",
    "@react-aria/dialog": "3.5.10",
    "@react-aria/focus": "3.16.0",
    "@react-aria/overlays": "3.20.0",
    "@react-aria/utils": "3.23.0",
    "@react-awesome-query-builder/core": "6.4.2",
    "@react-awesome-query-builder/ui": "6.4.2",
    "@reduxjs/toolkit": "1.9.5",
    "@remix-run/router": "^1.5.0",
    "@testing-library/react-hooks": "^8.0.1",
    "@types/react-resizable": "3.0.7",
    "@types/trusted-types": "2.0.7",
    "@types/webpack-env": "1.18.4",
    "@visx/event": "3.3.0",
    "@visx/gradient": "3.3.0",
    "@visx/group": "3.3.0",
    "@visx/scale": "3.5.0",
    "@visx/shape": "3.5.0",
    "@visx/tooltip": "3.3.0",
    "@welldone-software/why-did-you-render": "8.0.1",
    "angular": "1.8.3",
    "angular-bindonce": "0.3.1",
    "angular-route": "1.8.3",
    "angular-sanitize": "1.8.3",
    "ansicolor": "2.0.1",
    "baron": "3.0.3",
    "brace": "0.11.1",
    "calculate-size": "1.1.1",
    "centrifuge": "5.0.1",
    "classnames": "2.5.1",
    "combokeys": "^3.0.0",
    "comlink": "4.4.1",
    "common-tags": "1.8.2",
    "d3": "7.8.5",
    "d3-force": "3.0.0",
    "d3-scale-chromatic": "3.0.0",
    "dangerously-set-html-content": "1.1.0",
    "date-fns": "3.3.1",
    "debounce-promise": "3.1.2",
    "diff": "^5.1.0",
    "emotion": "11.0.0",
    "eventemitter3": "5.0.1",
    "fast-deep-equal": "^3.1.3",
    "fast-json-patch": "3.1.1",
    "file-saver": "2.0.5",
    "framework-utils": "^1.1.0",
    "history": "4.10.1",
    "hoist-non-react-statics": "3.3.2",
    "i18next": "^23.0.0",
    "i18next-browser-languagedetector": "^7.0.2",
    "immer": "10.0.3",
    "immutable": "4.3.5",
    "jquery": "3.7.1",
    "js-yaml": "^4.1.0",
    "json-markup": "^1.1.0",
    "json-source-map": "0.6.1",
    "jsurl": "^0.1.5",
    "kbar": "0.1.0-beta.45",
    "leven": "^4.0.0",
    "lodash": "4.17.21",
    "logfmt": "^1.3.2",
    "lru-cache": "10.2.0",
    "lru-memoize": "^1.1.0",
    "lucene": "^2.1.1",
    "marked": "5.1.1",
    "marked-mangle": "1.1.7",
    "memoize-one": "6.0.0",
    "ml-regression-polynomial": "^3.0.0",
    "ml-regression-simple-linear": "^3.0.0",
    "moment": "2.30.1",
    "moment-timezone": "0.5.45",
    "monaco-editor": "0.34.0",
    "monaco-promql": "1.7.4",
    "mousetrap": "1.6.5",
    "mousetrap-global-bind": "1.1.0",
    "moveable": "0.53.0",
    "nanoid": "^5.0.4",
    "node-forge": "^1.3.1",
    "ol": "7.4.0",
    "ol-ext": "4.0.14",
    "papaparse": "5.4.1",
    "pluralize": "^8.0.0",
    "prismjs": "1.29.0",
    "prop-types": "15.8.1",
    "pseudoizer": "^0.1.0",
    "rc-cascader": "3.21.2",
    "rc-drawer": "6.5.2",
    "rc-slider": "10.5.0",
    "rc-time-picker": "3.7.3",
    "rc-tree": "5.8.5",
    "re-resizable": "6.9.11",
    "react": "18.2.0",
    "react-beautiful-dnd": "13.1.1",
    "react-diff-viewer": "^3.1.1",
    "react-dom": "18.2.0",
    "react-draggable": "4.4.6",
    "react-dropzone": "^14.2.3",
    "react-grid-layout": "1.4.4",
    "react-highlight-words": "0.20.0",
    "react-hook-form": "^7.49.2",
    "react-i18next": "^12.0.0",
    "react-inlinesvg": "3.0.2",
    "react-loading-skeleton": "3.4.0",
    "react-moveable": "0.56.0",
    "react-popper": "2.3.0",
    "react-redux": "8.1.3",
    "react-resizable": "3.0.5",
    "react-responsive-carousel": "^3.2.23",
    "react-router": "5.3.3",
    "react-router-dom": "5.3.3",
    "react-router-dom-v5-compat": "^6.10.0",
    "react-select": "5.8.0",
    "react-split-pane": "0.1.92",
    "react-table": "7.8.0",
    "react-transition-group": "4.4.5",
    "react-use": "17.5.0",
    "react-virtual": "2.10.4",
    "react-virtualized-auto-sizer": "1.0.22",
    "react-window": "1.8.10",
    "react-window-infinite-loader": "1.0.9",
    "react-zoom-pan-pinch": "^3.3.0",
    "redux": "4.2.1",
    "redux-thunk": "2.4.2",
    "regenerator-runtime": "0.14.1",
    "reselect": "4.1.8",
    "rxjs": "7.8.1",
    "selecto": "1.26.3",
    "semver": "7.6.0",
    "slate": "0.47.9",
    "slate-plain-serializer": "0.7.13",
    "slate-react": "0.22.10",
    "symbol-observable": "4.0.0",
    "tether-drop": "https://github.com/torkelo/drop",
    "tinycolor2": "1.6.0",
    "tslib": "2.6.2",
    "tween-functions": "^1.2.0",
    "uplot": "1.6.30",
    "uuid": "9.0.1",
    "visjs-network": "4.25.0",
    "webpack-assets-manifest": "^5.1.0",
    "whatwg-fetch": "3.6.20",
    "xlsx": "https://cdn.sheetjs.com/xlsx-0.19.1/xlsx-0.19.1.tgz"
  },
  "resolutions": {
    "underscore": "1.13.6",
    "@types/slate": "0.47.11",
    "ngtemplate-loader/loader-utils": "^2.0.0",
    "semver@~7.0.0": "7.5.4",
    "semver@7.3.4": "7.5.4",
    "debug@npm:^0.7.2": "2.6.9",
    "debug@npm:^0.7.4": "2.6.9",
    "slate-dev-environment@^0.2.2": "patch:slate-dev-environment@npm:0.2.5#.yarn/patches/slate-dev-environment-npm-0.2.5-9aeb7da7b5.patch",
    "react-split-pane@0.1.92": "patch:react-split-pane@npm:0.1.92#.yarn/patches/react-split-pane-npm-0.1.92-93dbf51dff.patch",
    "@storybook/blocks@7.4.5": "patch:@storybook/blocks@npm%3A7.4.5#./.yarn/patches/@storybook-blocks-npm-7.4.5-5a2374564a.patch",
    "history@4.10.1": "patch:history@npm%3A4.10.1#./.yarn/patches/history-npm-4.10.1-ee217563ae.patch",
    "history@^4.9.0": "patch:history@npm%3A4.10.1#./.yarn/patches/history-npm-4.10.1-ee217563ae.patch"
  },
  "workspaces": {
    "packages": [
      "packages/*",
      "plugins-bundled/internal/*",
      "public/app/plugins/*/*"
    ]
  },
  "engines": {
    "node": ">= 20"
  },
  "packageManager": "yarn@4.1.0",
  "dependenciesMeta": {
    "prettier@3.2.5": {
      "unplugged": true
    }
  }
}<|MERGE_RESOLUTION|>--- conflicted
+++ resolved
@@ -246,11 +246,7 @@
     "@grafana/o11y-ds-frontend": "workspace:*",
     "@grafana/prometheus": "workspace:*",
     "@grafana/runtime": "workspace:*",
-<<<<<<< HEAD
     "@grafana/scenes": "2.6.6",
-=======
-    "@grafana/scenes": "^2.6.5",
->>>>>>> 082f020b
     "@grafana/schema": "workspace:*",
     "@grafana/sql": "workspace:*",
     "@grafana/ui": "workspace:*",
