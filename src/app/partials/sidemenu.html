<section class="pro-sidemenu-items">
	<div class="dropdown">
		<a class="pro-sidemenu-link pointer gravatar" data-toggle="dropdown" title="{{grafana.user.email}}">
			<span class="gravatar-missing">f</span>
			<img ng-src="{{grafana.user.gravatarUrl}}" width="35"> <span class="gravatar-email small">{{grafana.user.login}}</span>
		</a>
		<ul class="dropdown-menu">
			<li><a href="/login?logout">Logout</a></li>
		</ul>
	</div>
	<a class="pro-sidemenu-link" ng-href="{{appSubUrl}}/">
		<i class="fa fa-th-large"></i>
		Dashboards
	</a>
	<a class="pro-sidemenu-link" href="account/datasources">
		<i class="fa fa-sitemap"></i>
		Data
	</a>
	<a class="pro-sidemenu-link" href="account/users">
		<i class="fa fa-users"></i>Users
	</a>
	<a class="pro-sidemenu-link" href="account/apikeys">
		<i class="fa fa-key"></i>API Keys
	</a>
	<a class="pro-sidemenu-link" href="account/import">
		<i class="fa fa-download"></i>
		Import
	</a>

	<a class="pro-sidemenu-link" href="profile">
		<i class="fa fa-user"></i>
		Profile
	</a>

	<a class="pro-sidemenu-link" href="admin/users" ng-if="grafana.user.isGrafanaAdmin">
		<i class="fa fa-institution"></i>Admin
	</a>
<<<<<<< HEAD
	<a class="pro-sidemenu-link" href="location">
		<i class="fa fa-globe"></i>
		Locations
	</a>
	<a class="pro-sidemenu-link" href="monitor">
		<i class="fa fa-cloud"></i>
		Monitors
	</a>
	<a class="pro-sidemenu-link" href="login?logout">
		<i class="fa fa-sign-out"></i>
		Sign out
=======

  <a class="pro-sidemenu-link" href="login?logout">
		<i class="fa fa-sign-out"></i>Sign out
>>>>>>> 590c3b4b
	</a>

</section>

</div><|MERGE_RESOLUTION|>--- conflicted
+++ resolved
@@ -35,7 +35,6 @@
 	<a class="pro-sidemenu-link" href="admin/users" ng-if="grafana.user.isGrafanaAdmin">
 		<i class="fa fa-institution"></i>Admin
 	</a>
-<<<<<<< HEAD
 	<a class="pro-sidemenu-link" href="location">
 		<i class="fa fa-globe"></i>
 		Locations
@@ -45,13 +44,7 @@
 		Monitors
 	</a>
 	<a class="pro-sidemenu-link" href="login?logout">
-		<i class="fa fa-sign-out"></i>
-		Sign out
-=======
-
-  <a class="pro-sidemenu-link" href="login?logout">
 		<i class="fa fa-sign-out"></i>Sign out
->>>>>>> 590c3b4b
 	</a>
 
 </section>
