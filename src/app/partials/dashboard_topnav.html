--- conflicted
+++ resolved
@@ -5,61 +5,6 @@
 			<div class="top-nav">
 				<a class="pointer top-nav-menu-btn" ng-if="!grafana.sidemenu" ng-click="toggleSideMenu()">
 					<img class="logo-icon" src="img/fav32.png"></img>
-<<<<<<< HEAD
-					<i class="fa fa-angle-right"></i>
-				</a>
-
-				<a class="top-nav-dashboards-btn pointer" ng-click="openSearch()">
-					<i class="fa fa-th-large"></i>
-					<i class="fa fa-angle-down"></i>
-				</a>
-
-				<a ng-click="asd()" class="top-nav-title pointer">
-					 {{dashboard.title}}
-				 </a>
-			 </div>
-
-			<ul class="nav pull-left">
-				<li>
-					<a class="pointer" ng-click="starDashboard()"><i class="fa fa-star-o" style="color: orange;"></i></a>
-				</li>
-				<li>
-					<a class="pointer" ng-click="asd()"><i class="fa fa-share-square-o"></i></a>
-				</li>
-				<li>
-					<a ng-click="saveDashboard()"><i class="fa fa-save"></i></a>
-				</li>
-				<li class="dropdown">
-					<a class="pointer" data-toggle="dropdown"><i class="fa fa-cog"></i></a>
-					<ul class="dropdown-menu">
-						<li><a class="pointer" ng-click="openEditView('settings');">Settings</a></li>
-						<li><a class="pointer" ng-click="openEditView('annotations');">Annotations</a></li>
-						<li><a class="pointer" ng-click="openEditView('templating');">Templating</a></li>
-						<li><a class="pointer" ng-click="exportDashboard();">Export</a></li>
-						<li><a class="pointer" ng-click="editJson();">View JSON</a></li>
-					</ul>
-				</li>
-			</ul>
-
-			<ul class="nav pull-right">
-				<li ng-show="dashboardViewState.fullscreen">
-					<a ng-click="exitFullscreen()">
-						Back to dashboard
-					</a>
-				</li>
-
-				<li ng-repeat="pulldown in dashboard.nav" ng-controller="PulldownCtrl" ng-show="pulldown.enable">
-					<grafana-simple-panel type="pulldown.type" ng-cloak>
-					</grafana-simple-panel>
-				</li>
-
-				<!-- <li class="dropdown grafana&#45;menu&#45;save"> -->
-				<!-- 	<a bs&#45;tooltip="'Save'" data&#45;placement="bottom" class="dropdown&#45;toggle" data&#45;toggle="dropdown" ng&#45;click="saveDashboard()"> -->
-				<!-- 		<i class='fa fa&#45;save'></i> -->
-				<!-- 	</a> -->
-				<!-- </li> -->
-        <!--  -->
-=======
 					<i class="fa fa-bars"></i>
 				</a>
 
@@ -114,7 +59,6 @@
 					</grafana-simple-panel>
 				</li>
 
->>>>>>> df51be02
 				<li class="grafana-menu-stop-playlist hide">
 					<a class='small' ng-click='stopPlaylist(2)'>
 						Stop playlist
