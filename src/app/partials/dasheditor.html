--- conflicted
+++ resolved
@@ -83,17 +83,12 @@
 			<ng-include src="'app/partials/import.html'"></ng-include>
 		</div>
 
-<<<<<<< HEAD
 		<div ng-if="editor.index == 4">
 			<ng-include src="'app/partials/cqs.html'"></ng-include>
 		</div>
 
 		<div ng-repeat="pulldown in dashboard.nav" ng-controller="SubmenuCtrl" ng-show="editor.index == 5+$index">
-			<ng-include ng-show="pulldown.enable" src="edit_path(pulldown.type)"></ng-include>
-=======
-		<div ng-repeat="pulldown in dashboard.nav" ng-controller="SubmenuCtrl" ng-show="editor.index == 4+$index">
 			<ng-include ng-show="pulldown.enable" src="pulldownEditorPath(pulldown.type)"></ng-include>
->>>>>>> 1330488e
 			<button ng-hide="pulldown.enable" class="btn" ng-click="pulldown.enable = true">Enable the {{pulldown.type}}</button>
 		</div>
 
