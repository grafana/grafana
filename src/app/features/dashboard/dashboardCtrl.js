--- conflicted
+++ resolved
@@ -44,6 +44,7 @@
       $rootScope.performance.panelsRendered = 0;
 
       $scope.dashboard = dashboardSrv.create(dashboard.model);
+      console.log($scope.dashboard);
       $scope.dashboardViewState = dashboardViewStateSrv.create($scope);
       $scope.dashboardMeta = dashboard.meta;
 
@@ -61,14 +62,7 @@
 
     $scope.setWindowTitleAndTheme = function() {
       window.document.title = config.window_title_prefix + $scope.dashboard.title;
-<<<<<<< HEAD
-      $scope.grafana.style = $scope.dashboard.style;
-      $scope.topnav.title = $scope.dashboard.title;
-      $scope.topnav.icon = "fa fa-th-large";
-      $scope.topnav.titleAction = function() { alert("hej"); };
-=======
       $scope.grafana.lightTheme = $scope.dashboard.style === 'light';
->>>>>>> df51be02
     };
 
     $scope.styleUpdated = function() {
