define([
  'angular',
  'config',
  'lodash',
  'jquery',
  'store',
],
function (angular, config, _, $, store) {
  "use strict";

  var module = angular.module('grafana.controllers');

  module.controller('GrafanaCtrl', function($scope, alertSrv, utilSrv, grafanaVersion, $rootScope, $controller, userSrv, $timeout) {

    $scope.init = function() {
      $scope.grafana = {};
      $scope.grafana.version = grafanaVersion;
      $scope._ = _;

      $rootScope.profilingEnabled = store.getBool('profilingEnabled');
      $rootScope.performance = { loadStart: new Date().getTime() };
      $rootScope.appSubUrl = config.appSubUrl;

      if ($rootScope.profilingEnabled) { $scope.initProfiling(); }

      alertSrv.init();
      utilSrv.init();

      $scope.dashAlerts = alertSrv;
<<<<<<< HEAD
      $scope.grafana.style = 'dark';
=======
      $scope.grafana.lightTheme = false;
>>>>>>> df51be02
      $scope.grafana.user = userSrv.getSignedInUser();
      $scope.grafana.sidemenu = store.getBool('grafana.sidemenu');
      $scope.topnav = { title: 'Grafana' };

      $scope.onAppEvent('logged-out', function() {
        $scope.grafana.sidemenu = false;
        $scope.grafana.user = {};
      });
    };

    $scope.initDashboard = function(dashboardData, viewScope) {
      $controller('DashboardCtrl', { $scope: viewScope }).init(dashboardData);
    };

    $scope.toggleSideMenu = function() {
      $scope.grafana.sidemenu = !$scope.grafana.sidemenu;
      store.set('grafana.sidemenu', $scope.grafana.sidemenu);

      $timeout(function() {
        $scope.$broadcast("render");
      }, 50);
    };

    $rootScope.onAppEvent = function(name, callback) {
      var unbind = $rootScope.$on(name, callback);
      this.$on('$destroy', unbind);
    };

    $rootScope.appEvent = function(name, payload) {
      $rootScope.$emit(name, payload);
    };

    $rootScope.colors = [
      "#7EB26D","#EAB839","#6ED0E0","#EF843C","#E24D42","#1F78C1","#BA43A9","#705DA0", //1
      "#508642","#CCA300","#447EBC","#C15C17","#890F02","#0A437C","#6D1F62","#584477", //2
      "#B7DBAB","#F4D598","#70DBED","#F9BA8F","#F29191","#82B5D8","#E5A8E2","#AEA2E0", //3
      "#629E51","#E5AC0E","#64B0C8","#E0752D","#BF1B00","#0A50A1","#962D82","#614D93", //4
      "#9AC48A","#F2C96D","#65C5DB","#F9934E","#EA6460","#5195CE","#D683CE","#806EB7", //5
      "#3F6833","#967302","#2F575E","#99440A","#58140C","#052B51","#511749","#3F2B5B", //6
      "#E0F9D7","#FCEACA","#CFFAFF","#F9E2D2","#FCE2DE","#BADFF4","#F9D9F9","#DEDAF7"  //7
    ];

    $scope.getTotalWatcherCount = function() {
      var count = 0;
      var scopes = 0;
      var root = $(document.getElementsByTagName('body'));

      var f = function (element) {
        if (element.data().hasOwnProperty('$scope')) {
          scopes++;
          angular.forEach(element.data().$scope.$$watchers, function () {
            count++;
          });
        }

        angular.forEach(element.children(), function (childElement) {
          f($(childElement));
        });
      };

      f(root);
      $rootScope.performance.scopeCount = scopes;
      return count;
    };

    $scope.initProfiling = function() {
      var count = 0;

      $scope.$watch(function digestCounter() {
        count++;
      }, function() {
      });

<<<<<<< HEAD
      $scope.onAppEvent('setup-dashboard', function() {
=======
      $scope.onAppEvent('dashboard-loaded', function() {
>>>>>>> df51be02
        count = 0;

        setTimeout(function() {
          console.log("Dashboard::Performance Total Digests: " + count);
          console.log("Dashboard::Performance Total Watchers: " + $scope.getTotalWatcherCount());
          console.log("Dashboard::Performance Total ScopeCount: " + $rootScope.performance.scopeCount);

          var timeTaken = $rootScope.performance.allPanelsInitialized - $rootScope.performance.dashboardLoadStart;
          console.log("Dashboard::Performance - All panels initialized in " + timeTaken + " ms");

          // measure digest performance
          var rootDigestStart = window.performance.now();
          for (var i = 0; i < 30; i++) {
            $rootScope.$apply();
          }
          console.log("Dashboard::Performance Root Digest " + ((window.performance.now() - rootDigestStart) / 30));

        }, 3000);

      });

    };

    $scope.init();

  });
});<|MERGE_RESOLUTION|>--- conflicted
+++ resolved
@@ -27,11 +27,7 @@
       utilSrv.init();
 
       $scope.dashAlerts = alertSrv;
-<<<<<<< HEAD
-      $scope.grafana.style = 'dark';
-=======
       $scope.grafana.lightTheme = false;
->>>>>>> df51be02
       $scope.grafana.user = userSrv.getSignedInUser();
       $scope.grafana.sidemenu = store.getBool('grafana.sidemenu');
       $scope.topnav = { title: 'Grafana' };
@@ -105,11 +101,7 @@
       }, function() {
       });
 
-<<<<<<< HEAD
-      $scope.onAppEvent('setup-dashboard', function() {
-=======
       $scope.onAppEvent('dashboard-loaded', function() {
->>>>>>> df51be02
         count = 0;
 
         setTimeout(function() {
