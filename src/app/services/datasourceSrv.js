define([
  'angular',
  'lodash',
  'config',
  './graphite/graphiteDatasource',
  './influxdb/influxdbDatasource',
  './mon/monDatasource',
  './opentsdb/opentsdbDatasource',
  './elasticsearch/es-datasource',
],
function (angular, _, config) {
  'use strict';

  var module = angular.module('grafana.services');

  module.service('datasourceSrv', function($q, $http, $injector) {
    var datasources = {};
    var metricSources = [];
    var annotationSources = [];
    var grafanaDB = {};

    this.init = function() {
      _.each(config.datasources, function(value, key) {
        var ds = this.datasourceFactory(value);
        if (value.default) {
          this.default = ds;
          ds.default = true;
        }
        datasources[key] = ds;
      }, this);

      if (!this.default) {
        this.default = datasources[_.keys(datasources)[0]];
        this.default.default = true;
      }

      // create list of different source types
      _.each(datasources, function(value, key) {
        if (value.supportMetrics) {
          metricSources.push({
            name: value.name,
            value: value.default ? null : key,
            default: value.default,
          });
        }
        if (value.supportAnnotations) {
          annotationSources.push({
            name: key,
            editorSrc: value.annotationEditorSrc,
          });
        }
        if (value.grafanaDB) {
          grafanaDB = value;
        }
      });

    };

    this.datasourceFactory = function(ds) {
      var Datasource = null;
      switch(ds.type) {
      case 'graphite':
        Datasource = $injector.get('GraphiteDatasource');
        break;
      case 'influxdb':
        Datasource = $injector.get('InfluxDatasource');
        break;
      case 'opentsdb':
        Datasource = $injector.get('OpenTSDBDatasource');
        break;
      case 'elasticsearch':
        Datasource = $injector.get('ElasticDatasource');
        break;
<<<<<<< HEAD
      case 'mon':
        Datasource = $injector.get('MonDatasource');
        break;
=======
      default:
        Datasource = $injector.get(ds.type);
>>>>>>> 7a407740
      }
      return new Datasource(ds);
    };

    this.get = function(name) {
      if (!name) { return this.default; }
      if (datasources[name]) { return datasources[name]; }

      return this.default;
    };

    this.getAnnotationSources = function() {
      return annotationSources;
    };

    this.getMetricSources = function() {
      return metricSources;
    };

    this.getGrafanaDB = function() {
      return grafanaDB;
    };

    this.init();
  });
});<|MERGE_RESOLUTION|>--- conflicted
+++ resolved
@@ -71,14 +71,11 @@
       case 'elasticsearch':
         Datasource = $injector.get('ElasticDatasource');
         break;
-<<<<<<< HEAD
       case 'mon':
         Datasource = $injector.get('MonDatasource');
         break;
-=======
       default:
         Datasource = $injector.get(ds.type);
->>>>>>> 7a407740
       }
       return new Datasource(ds);
     };
