define([
  'angular',
  'underscore',
  'jquery',
  'config',
  'kbn',
  'moment'
],
function (angular, _, $, config, kbn, moment) {
  'use strict';

  var module = angular.module('kibana.services');

  module.factory('GraphiteDatasource', function(dashboard, $q, filterSrv, $http) {

    function GraphiteDatasource(datasource) {
      this.type = 'graphite';
      this.basicAuth = datasource.basicAuth;
      this.url = datasource.url;
      this.editorSrc = 'app/partials/graphite/editor.html';
      this.name = datasource.name;
      this.render_method = datasource.render_method || 'POST';
    }

    GraphiteDatasource.prototype.query = function(options) {
      try {
        var graphOptions = {
          from: this.translateTime(options.range.from, 'round-down'),
          until: this.translateTime(options.range.to, 'round-up'),
          targets: options.targets,
          format: options.format,
          maxDataPoints: options.maxDataPoints,
        };

        var params = this.buildGraphiteParams(graphOptions);

        if (options.format === 'png') {
          return $q.when(this.url + '/render' + '?' + params.join('&'));
        }

<<<<<<< HEAD
        /// workaround for a graphite-web bug:  the format=json parameter is ignored when using POST
        // -- bruce@lyft.com Thu Apr 10 14:48:14 PDT 2014
        return this.doGraphiteRequest({
          method: 'GET',
          url: '/render?' + params.join('&'),
          // method: 'POST',
          //data: params.join('&'),
          headers: {
            'Content-Type': 'application/x-www-form-urlencoded',
          }
        });
=======
        var httpOptions = { method: this.render_method, url: '/render' };

        if (httpOptions.method === 'GET') {
          httpOptions.url = httpOptions.url + '?' + params.join('&');
        }
        else {
          httpOptions.data = params.join('&');
          httpOptions.headers = { 'Content-Type': 'application/x-www-form-urlencoded' };
        }

        return this.doGraphiteRequest(httpOptions);
>>>>>>> 21b96068
      }
      catch(err) {
        return $q.reject(err);
      }
    };

    GraphiteDatasource.prototype.events = function(options) {
      try {
        var tags = '';
        if (options.tags) {
          tags = '&tags=' + options.tags;
        }

        return this.doGraphiteRequest({
          method: 'GET',
          url: '/events/get_data?from=' + this.translateTime(options.range.from) + '&until=' + this.translateTime(options.range.to) + tags,
        });
      }
      catch(err) {
        return $q.reject(err);
      }
    };

    GraphiteDatasource.prototype.translateTime = function(date, rounding) {
      if (_.isString(date)) {
        if (date === 'now') {
          return 'now';
        }
        else if (date.indexOf('now') >= 0) {
          date = date.substring(3);
          date = date.replace('m', 'min');
          date = date.replace('M', 'mon');
          return date;
        }

        date = kbn.parseDate(date);
      }

      date = moment.utc(date);

      if (rounding === 'round-up') {
        if (date.get('s')) {
          date.add('m', 1);
        }
      }
      else if (rounding === 'round-down') {
        // graphite' s from filter is exclusive
        // here we step back one minute in order
        // to guarantee that we get all the data that
        // exists for the specified range
        if (date.get('s')) {
          date.subtract('m', 1);
        }
      }

      if (dashboard.current.timezone === 'browser') {
        date = date.local();
      }

      if (config.timezoneOffset) {
        date = date.zone(config.timezoneOffset);
      }

      return date.format('HH:mm_YYYYMMDD');
    };

    GraphiteDatasource.prototype.metricFindQuery = function(query) {
      var interpolated;
      try {
        interpolated = filterSrv.applyFilterToTarget(query);
      }
      catch(err) {
        return $q.reject(err);
      }

      return this.doGraphiteRequest({method: 'GET', url: '/metrics/find/?query=' + interpolated })
        .then(function(results) {
          return _.map(results.data, function(metric) {
            return {
              text: metric.text,
              expandable: metric.expandable ? true : false
            };
          });
        });
    };

    GraphiteDatasource.prototype.listDashboards = function(query) {
      return this.doGraphiteRequest({ method: 'GET',  url: '/dashboard/find/', params: {query: query || ''} })
        .then(function(results) {
          return results.data.dashboards;
        });
    };

    GraphiteDatasource.prototype.loadDashboard = function(dashName) {
      return this.doGraphiteRequest({method: 'GET', url: '/dashboard/load/' + encodeURIComponent(dashName) });
    };

    GraphiteDatasource.prototype.doGraphiteRequest = function(options) {
      if (this.basicAuth) {
        options.withCredentials = true;
        options.headers = options.headers || {};
        options.headers.Authorization = 'Basic ' + this.basicAuth;
      }

      options.url = this.url + options.url;

      return $http(options);
    };

    GraphiteDatasource.prototype.buildGraphiteParams = function(options) {
      var clean_options = [];
      var graphite_options = ['target', 'targets', 'from', 'until', 'rawData', 'format', 'maxDataPoints'];

      if (options.format !== 'png') {
        options['format'] = 'json';
      }

      _.each(options, function (value, key) {
        if ($.inArray(key, graphite_options) === -1) {
          return;
        }

        if (key === "targets") {
          _.each(value, function (value) {
            if (!value.hide) {
              var targetValue = filterSrv.applyFilterToTarget(value.target);
              clean_options.push("target=" + encodeURIComponent(targetValue));
            }
          }, this);
        }
        else if (value !== null) {
          clean_options.push(key + "=" + encodeURIComponent(value));
        }
      }, this);
      return clean_options;
    };


    return GraphiteDatasource;

  });

});<|MERGE_RESOLUTION|>--- conflicted
+++ resolved
@@ -38,19 +38,6 @@
           return $q.when(this.url + '/render' + '?' + params.join('&'));
         }
 
-<<<<<<< HEAD
-        /// workaround for a graphite-web bug:  the format=json parameter is ignored when using POST
-        // -- bruce@lyft.com Thu Apr 10 14:48:14 PDT 2014
-        return this.doGraphiteRequest({
-          method: 'GET',
-          url: '/render?' + params.join('&'),
-          // method: 'POST',
-          //data: params.join('&'),
-          headers: {
-            'Content-Type': 'application/x-www-form-urlencoded',
-          }
-        });
-=======
         var httpOptions = { method: this.render_method, url: '/render' };
 
         if (httpOptions.method === 'GET') {
@@ -62,7 +49,6 @@
         }
 
         return this.doGraphiteRequest(httpOptions);
->>>>>>> 21b96068
       }
       catch(err) {
         return $q.reject(err);
