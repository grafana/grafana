--- conflicted
+++ resolved
@@ -1,52 +1,5 @@
 
 <div class="editor-row">
-<<<<<<< HEAD
-  <div class="section">
-    <h5>Left Y Axis</h5>
-       <div class="editor-option">
-        <label class="small">Format <tip>Y-axis formatting</tip></label>
-        <select class="input-small" ng-model="panel.y_formats[0]" ng-options="f for f in ['none','short','bytes', 'bits', 'bps', 's', 'ms', 'µs', 'ns', 'percent']" ng-change="render()"></select>
-      </div>
-      <div class="editor-option">
-        <label class="small">Min / <a ng-click="toggleGridMinMax('leftMin')">Auto <i class="icon-star" ng-show="_.isNull(panel.grid.leftMin)"></i></a></label>
-        <input type="number" class="input-small" ng-model="panel.grid.leftMin" ng-change="render()" ng-model-onblur />
-      </div>
-      <div class="editor-option">
-        <label class="small">Max / <a ng-click="toggleGridMinMax('leftMax')">Auto <i class="icon-star" ng-show="_.isNull(panel.grid.leftMax)"></i></a></label>
-        <input type="number" class="input-small" ng-model="panel.grid.leftMax" ng-change="render()" ng-model-onblur />
-      </div>
-      <div class="editor-option">
-        <label class="small">Label</label>
-        <input ng-change="get_data()" ng-model-onblur placeholder="" type="text" class="input-medium" ng-model="panel.leftYAxisLabel">
-      </div>
-  </div>
-  <div class="section">
-    <h5>Right Y Axis</h5>
-       <div class="editor-option">
-        <label class="small">Format <tip>Y-axis formatting</tip></label>
-        <select class="input-small" ng-model="panel.y_formats[1]" ng-options="f for f in ['none','short','bytes', 'bits', 'bps', 's', 'ms', 'µs', 'ns', 'percent']" ng-change="render()"></select>
-      </div>
-      <div class="editor-option">
-        <label class="small">Min / <a ng-click="toggleGridMinMax('rightMin')">Auto <i class="icon-star" ng-show="_.isNull(panel.grid.rightMin)"></i></a></label>
-        <input type="number" class="input-small" ng-model="panel.grid.rightMin" ng-change="render()" ng-model-onblur />
-      </div>
-      <div class="editor-option">
-        <label class="small">Max / <a ng-click="toggleGridMinMax('rightMax')">Auto <i class="icon-star" ng-show="_.isNull(panel.grid.rightMax)"></i></a></label>
-        <input type="number" class="input-small" ng-model="panel.grid.rightMax" ng-change="render()" ng-model-onblur />
-      </div>
-  </div>
-</div>
-
-
-<div class="editor-row">
-  <div class="section">
-    <h5>Legend styles</h5>
-		<editor-opt-bool text="Show" model="panel.legend.show" change="get_data();"></editor-opt-bool>
-		<editor-opt-bool text="Full screen only" model="panel.legend.fullscreen"></editor-opt-bool>
-		<editor-opt-bool text="Values" model="panel.legend.values" change="render()"></editor-opt-bool>
-		<editor-opt-bool text="Table" model="panel.legend.alignAsTable" change="render()"></editor-opt-bool>
-		<editor-opt-bool text="Right side" model="panel.legend.rightSide" change="render()"></editor-opt-bool>
-=======
 	<div class="section" style="margin-bottom: 20px">
 		<div class="tight-form">
 			<ul class="tight-form-list">
@@ -126,7 +79,6 @@
 			</ul>
 			<div class="clearfix"></div>
 		</div>
->>>>>>> 15cb1d89
 	</div>
 
 	<div class="section" style="margin-bottom: 20px">
