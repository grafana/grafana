--- conflicted
+++ resolved
@@ -188,11 +188,7 @@
 of the root span. It involves several features and architectural changes:
   * **Shared sampling state**: the sampling state is shared across all local
     (i.e. in-process) spans for a given trace.
-<<<<<<< HEAD
-  * **New `SamplerV2` API** allows the sampler to be called at multiple points
-=======
   * **New `SamplerV2` API** allows the sampler to be called at multiple points 
->>>>>>> 6c2375e4
     in the life cycle of a span:
     * on span creation
     * on overwriting span operation name
