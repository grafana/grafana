name: Backend Unit Tests

on:
  pull_request:
    paths-ignore:
      - 'docs/**'
      - '**/*.md'
  push:
    branches:
      - main
      - release-*.*.*
    paths-ignore:
      - 'docs/**'
      - '**/*.md'

concurrency:
  group: ${{ github.workflow }}-${{ github.ref }}
  cancel-in-progress: ${{ startsWith(github.ref, 'refs/pull/') }}

permissions: {}

jobs:
  grafana:
    # Run this workflow only for PRs from forks
    # the `pr-backend-unit-tests-enterprise` workflow will run instead
    if: github.event_name == 'pull_request' && github.event.pull_request.head.repo.fork == true
    strategy:
      matrix:
        shard: [
          1/8, 2/8, 3/8, 4/8,
          5/8, 6/8, 7/8, 8/8,
        ]
      fail-fast: false

    name: Grafana (${{ matrix.shard }})
    runs-on: ubuntu-latest-8-cores
    continue-on-error: true
    permissions:
      contents: read
      id-token: write
    steps:
      - name: Checkout code
        uses: actions/checkout@v4
        with:
          persist-credentials: false
      - name: Setup Go
        uses: actions/setup-go@v5
        with:
          go-version-file: go.mod
      - name: Generate Go code
        run: make gen-go
      - name: Run unit tests
        env:
          SHARD: ${{ matrix.shard }}
        run: |
          readarray -t PACKAGES <<< "$(./scripts/ci/backend-tests/shard.sh -N"$SHARD")"
          go test -short -timeout=30m "${PACKAGES[@]}"

  grafana-enterprise:
    # Run this workflow for non-PR events (like pushes to `main` or `release-*`) OR for internal PRs (PRs not from forks)
    # If it gets merged into `main` or `release-*`, then a junit test result is uploaded to GCS.
    if: github.event_name != 'pull_request' || github.event.pull_request.head.repo.fork == false
    strategy:
      matrix:
        shard: [
          1/8, 2/8, 3/8, 4/8,
          5/8, 6/8, 7/8, 8/8,
        ]
      fail-fast: false

    name: Grafana Enterprise (${{ matrix.shard }})
    runs-on: ubuntu-latest-8-cores
    permissions:
      contents: read
      id-token: write
    steps:
      # Set up repository clone
      - name: Checkout code
        uses: actions/checkout@v4
        with:
          persist-credentials: false
      - name: Setup Go
        uses: actions/setup-go@v5
        with:
          go-version-file: go.mod
      - name: Setup Enterprise
        uses: ./.github/actions/setup-enterprise
        with:
          github-app-name: 'grafana-ci-bot'

      # Prepare what we need to upload test results
      - run: echo "RESULTS_FILE=$(date --rfc-3339=seconds --utc | sed -s 's/ /-/g')_${SHARD/\//_}.xml" >> "$GITHUB_ENV"
        env:
          SHARD: ${{ matrix.shard }}
      - run: go install github.com/jstemmer/go-junit-report/v2@85bf4716ac1f025f2925510a9f5e9f5bb347c009

      # Run code
      - name: Generate Go code
        run: make gen-go

      # Enterprise setup is needed for complete OpenAPI spec generation
      # We only do this for internal PRs
      - name: Setup Grafana Bench
        if: github.event.pull_request.head.repo.fork == false
        uses: ./.github/actions/setup-grafana-bench

      - name: Run unit tests with bench
        if: github.event.pull_request.head.repo.fork == false
        env:
          SHARD: ${{ matrix.shard }}
        run: |
          set -euo pipefail

          readarray -t PACKAGES <<< "$(./scripts/ci/backend-tests/shard.sh -N"$SHARD")"
<<<<<<< HEAD
          SUITE_REPO_DIRS=""
          for PACKAGE in "${PACKAGES[@]}"; do
            SUITE_REPO_DIRS+="--suite-repo-dirs $PACKAGE "
          done
          grafana-bench test --grafana-version 12.0.0-test --test-runner go --go-retries 2 --go-test-args "-short -v -timeout=30m" $SUITE_REPO_DIRS
=======
          # This tee requires pipefail to be set, otherwise `go test`'s exit code is thrown away.
          # That means having no `-o pipefail` => failing tests => exit code 0, which is wrong.
          go test -short -v -timeout=30m "${PACKAGES[@]}" | tee >(go-junit-report -set-exit-code > "$RESULTS_FILE")

      # Upload results to GCS
      - name: Log in to GCS
        if: github.repository == 'grafana/grafana' && (success() || failure())
        uses: grafana/shared-workflows/actions/login-to-gcs@login-to-gcs-v0.2.0
        with:
          service_account: github-junit-uploader@grafanalabs-workload-identity.iam.gserviceaccount.com
          bucket: grafana-test-results
      - if: github.repository == 'grafana/grafana' && (success() || failure())
        run: echo "BUCKET_PATH=go-unit-tests/$(echo ${REF_NAME} | sed 's/\//-/g')" >> "$GITHUB_ENV"
        env:
          REF_NAME: ${{ github.ref_name }}
      - name: Upload test results
        if: github.repository == 'grafana/grafana' && (success() || failure())
        uses: grafana/shared-workflows/actions/push-to-gcs@push-to-gcs-v0.2.0
        with:
          bucket: grafana-test-results
          service_account: github-junit-uploader@grafanalabs-workload-identity.iam.gserviceaccount.com
          environment: "dev" # Can be dev/prod (defaults to dev)
          path: ${{ env.RESULTS_FILE }}
          bucket_path: ${{ env.BUCKET_PATH }}
>>>>>>> 45b92f2a
<|MERGE_RESOLUTION|>--- conflicted
+++ resolved
@@ -112,35 +112,5 @@
           set -euo pipefail
 
           readarray -t PACKAGES <<< "$(./scripts/ci/backend-tests/shard.sh -N"$SHARD")"
-<<<<<<< HEAD
-          SUITE_REPO_DIRS=""
-          for PACKAGE in "${PACKAGES[@]}"; do
-            SUITE_REPO_DIRS+="--suite-repo-dirs $PACKAGE "
-          done
-          grafana-bench test --grafana-version 12.0.0-test --test-runner go --go-retries 2 --go-test-args "-short -v -timeout=30m" $SUITE_REPO_DIRS
-=======
-          # This tee requires pipefail to be set, otherwise `go test`'s exit code is thrown away.
-          # That means having no `-o pipefail` => failing tests => exit code 0, which is wrong.
-          go test -short -v -timeout=30m "${PACKAGES[@]}" | tee >(go-junit-report -set-exit-code > "$RESULTS_FILE")
 
-      # Upload results to GCS
-      - name: Log in to GCS
-        if: github.repository == 'grafana/grafana' && (success() || failure())
-        uses: grafana/shared-workflows/actions/login-to-gcs@login-to-gcs-v0.2.0
-        with:
-          service_account: github-junit-uploader@grafanalabs-workload-identity.iam.gserviceaccount.com
-          bucket: grafana-test-results
-      - if: github.repository == 'grafana/grafana' && (success() || failure())
-        run: echo "BUCKET_PATH=go-unit-tests/$(echo ${REF_NAME} | sed 's/\//-/g')" >> "$GITHUB_ENV"
-        env:
-          REF_NAME: ${{ github.ref_name }}
-      - name: Upload test results
-        if: github.repository == 'grafana/grafana' && (success() || failure())
-        uses: grafana/shared-workflows/actions/push-to-gcs@push-to-gcs-v0.2.0
-        with:
-          bucket: grafana-test-results
-          service_account: github-junit-uploader@grafanalabs-workload-identity.iam.gserviceaccount.com
-          environment: "dev" # Can be dev/prod (defaults to dev)
-          path: ${{ env.RESULTS_FILE }}
-          bucket_path: ${{ env.BUCKET_PATH }}
->>>>>>> 45b92f2a
+          grafana-bench test --grafana-version 12.0.0-test --test-runner go --go-retries 2 --go-test-args "-short -v -timeout=30m" --go-test-packages "${PACKAGES[@]}"