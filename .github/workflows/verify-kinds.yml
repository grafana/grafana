--- conflicted
+++ resolved
@@ -18,11 +18,7 @@
       - name: "Setup Go"
         uses: "actions/setup-go@v4"
         with:
-<<<<<<< HEAD
-          go-version: '1.21.8'
-=======
           go-version-file: go.mod
->>>>>>> 5b85c4c2
 
       - name: "Verify kinds"
         run: go run .github/workflows/scripts/kinds/verify-kinds.go
