{
  "extends": [
    "config:base"
  ],
  "enabledManagers": ["npm"],
  "ignoreDeps": [
    "@types/systemjs",
    "@types/d3-force", // we should bump this once we move to esm modules
    "@types/d3-interpolate", // we should bump this once we move to esm modules
    "@types/d3-scale-chromatic", // we should bump this once we move to esm modules
    "d3",
    "d3-force", // we should bump this once we move to esm modules
    "d3-interpolate", // we should bump this once we move to esm modules
    "d3-scale-chromatic", // we should bump this once we move to esm modules
    "eslint", // wait until `eslint-plugin-react-hooks>4.2.0` is released
    "globby", // we should bump this once we move to esm modules
    "slate",
    "slate-plain-serializer",
    "systemjs",
    "ts-loader", // we should remove ts-loader and use babel-loader instead
    "ora" // we should bump this once we move to esm modules
  ],
  "ignorePaths": ["emails/**", "plugins-bundled/**", "**/mocks/**"],
  "labels": ["area/frontend", "dependencies"],
  "minor": {
    "enabled": false
  },
  "packageRules": [
    {
      "matchPaths": ["grafana-toolkit/package.json"],
      "ignoreDeps": [
        "copy-webpack-plugin", // need to wait for Grafana 9 to upgrade toolkit to webpack 5
        "css-loader", // need to wait for Grafana 9 to upgrade toolkit to webpack 5
        "html-loader", // need to wait for Grafana 9 to upgrade toolkit to webpack 5
<<<<<<< HEAD
        "postcss-loader", // need to wait for Grafana 9 to upgrade toolkit to webpack 5
=======
        "less", // need to wait for Grafana 9 to upgrade toolkit to webpack 5
        "less-loader", // need to wait for Grafana 9 to upgrade toolkit to webpack 5
>>>>>>> a3f69824
      ]
    }
  ],
  "patch": {
    "enabled": false
  },
  "pin": {
    "enabled": false
  },
  "prConcurrentLimit": 10,
  "reviewers": ["team:grafana/frontend-ops"],
  "separateMajorMinor": false,
  "vulnerabilityAlerts": {
    "addLabels": ["area/security"]
  }
}<|MERGE_RESOLUTION|>--- conflicted
+++ resolved
@@ -32,12 +32,9 @@
         "copy-webpack-plugin", // need to wait for Grafana 9 to upgrade toolkit to webpack 5
         "css-loader", // need to wait for Grafana 9 to upgrade toolkit to webpack 5
         "html-loader", // need to wait for Grafana 9 to upgrade toolkit to webpack 5
-<<<<<<< HEAD
         "postcss-loader", // need to wait for Grafana 9 to upgrade toolkit to webpack 5
-=======
         "less", // need to wait for Grafana 9 to upgrade toolkit to webpack 5
         "less-loader", // need to wait for Grafana 9 to upgrade toolkit to webpack 5
->>>>>>> a3f69824
       ]
     }
   ],
