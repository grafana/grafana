--- conflicted
+++ resolved
@@ -5,19 +5,13 @@
   "enabledManagers": ["npm"],
   "ignoreDeps": [
     "@types/systemjs",
-<<<<<<< HEAD
-    "@types/d3-force",
+    "@types/d3-force", // we should bump this once we move to esm modules
     "@types/d3-interpolate", // we should bump this once we move to esm modules
+    "@types/d3-scale-chromatic", // we should bump this once we move to esm modules
     "d3",
     "d3-force", // we should bump this once we move to esm modules
     "d3-interpolate", // we should bump this once we move to esm modules
-=======
-    "@types/d3-force", // we should bump this once we move to esm modules
-    "@types/d3-scale-chromatic", // we should bump this once we move to esm modules
-    "d3",
-    "d3-force", // we should bump this once we move to esm modules
     "d3-scale-chromatic", // we should bump this once we move to esm modules
->>>>>>> 07d3bde4
     "eslint", // wait until `eslint-plugin-react-hooks>4.2.0` is released
     "globby", // we should bump this once we move to esm modules
     "slate",
