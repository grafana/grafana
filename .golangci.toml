[run]
timeout = "10m"

[linters-settings.goconst]
min-len = 5
min-occurrences = 5

[linters-settings.exhaustive]
default-signifies-exhaustive = true

[linters-settings.revive]
ignore-generated-header = false
severity = "warning"
confidence = 3

[linters-settings.depguard.rules.main]
allow = [] # allow all
deny = [
  { pkg = "io/ioutil", desc = "Deprecated: As of Go 1.16, the same functionality is now provided by package io or package os, and those implementations should be preferred in new code. See the specific function documentation for details." },
  { pkg = "gopkg.in/yaml.v2", desc = "Grafana packages are not allowed to depend on gopkg.in/yaml.v2 as gopkg.in/yaml.v3 is now available" },
  { pkg = "github.com/pkg/errors", desc = "Deprecated: Go 1.13 supports the functionality provided by pkg/errors in the standard library." },
  { pkg = "github.com/xorcare/pointer", desc = "Use pkg/util.Pointer instead, which is a generic one-liner alternative" },
  { pkg = "github.com/gofrs/uuid", desc = "Use github.com/google/uuid instead, which we already depend on." },
]

[linters-settings.depguard.rules.coreplugins]
deny = [
  { pkg = "github.com/grafana/grafana/pkg/api", desc = "Core plugins are not allowed to depend on Grafana core packages" },
  { pkg = "github.com/grafana/grafana/pkg/cmd", desc = "Core plugins are not allowed to depend on Grafana core packages" },
  { pkg = "github.com/grafana/grafana/pkg/cuectx", desc = "Core plugins are not allowed to depend on Grafana core packages" },
  { pkg = "github.com/grafana/grafana/pkg/extensions", desc = "Core plugins are not allowed to depend on Grafana core packages" },
  { pkg = "github.com/grafana/grafana/pkg/kinds", desc = "Core plugins are not allowed to depend on Grafana core packages" },
  { pkg = "github.com/grafana/grafana/pkg/middleware", desc = "Core plugins are not allowed to depend on Grafana core packages" },
  { pkg = "github.com/grafana/grafana/pkg/modules", desc = "Core plugins are not allowed to depend on Grafana core packages" },
  { pkg = "github.com/grafana/grafana/pkg/registry", desc = "Core plugins are not allowed to depend on Grafana core packages" },
  { pkg = "github.com/grafana/grafana/pkg/services", desc = "Core plugins are not allowed to depend on Grafana core packages" },
  { pkg = "github.com/grafana/grafana/pkg/build", desc = "Core plugins are not allowed to depend on Grafana core packages" },
  { pkg = "github.com/grafana/grafana/pkg/codegen", desc = "Core plugins are not allowed to depend on Grafana core packages" },
  { pkg = "github.com/grafana/grafana/pkg/events", desc = "Core plugins are not allowed to depend on Grafana core packages" },
  { pkg = "github.com/grafana/grafana/pkg/ifaces", desc = "Core plugins are not allowed to depend on Grafana core packages" },
  { pkg = "github.com/grafana/grafana/pkg/kindsysreport", desc = "Core plugins are not allowed to depend on Grafana core packages" },
  { pkg = "github.com/grafana/grafana/pkg/mocks", desc = "Core plugins are not allowed to depend on Grafana core packages" },
  { pkg = "github.com/grafana/grafana/pkg/plugins", desc = "Core plugins are not allowed to depend on Grafana core packages" },
  { pkg = "github.com/grafana/grafana/pkg/setting", desc = "Core plugins are not allowed to depend on Grafana core packages" },
  { pkg = "github.com/grafana/grafana/pkg/util", desc = "Core plugins are not allowed to depend on Grafana core packages" },
  { pkg = "github.com/grafana/grafana/pkg/bus", desc = "Core plugins are not allowed to depend on Grafana core packages" },
  { pkg = "github.com/grafana/grafana/pkg/components", desc = "Core plugins are not allowed to depend on Grafana core packages" },
  { pkg = "github.com/grafana/grafana/pkg/expr", desc = "Core plugins are not allowed to depend on Grafana core packages" },
  { pkg = "github.com/grafana/grafana/pkg/infra", desc = "Core plugins are not allowed to depend on Grafana core packages" },
  { pkg = "github.com/grafana/grafana/pkg/login", desc = "Core plugins are not allowed to depend on Grafana core packages" },
  { pkg = "github.com/grafana/grafana/pkg/models", desc = "Core plugins are not allowed to depend on Grafana core packages" },
  { pkg = "github.com/grafana/grafana/pkg/server", desc = "Core plugins are not allowed to depend on Grafana core packages" },
  { pkg = "github.com/grafana/grafana/pkg/tests", desc = "Core plugins are not allowed to depend on Grafana core packages" },
  { pkg = "github.com/grafana/grafana/pkg/web", desc = "Core plugins are not allowed to depend on Grafana core packages" },
]
files = [
  "**/pkg/tsdb/grafana-testdata-datasource/*",
  "**/pkg/tsdb/grafana-testdata-datasource/**/*",
<<<<<<< HEAD
  "**/pkg/tsdb/tempo/*",
  "**/pkg/tsdb/tempo/**/*",
=======
  "**/pkg/tsdb/parca/*",
  "**/pkg/tsdb/parca/**/*",
>>>>>>> 54369158
]

[linters-settings.gocritic]
enabled-checks = ["ruleguard"]
[linters-settings.gocritic.settings.ruleguard]
rules = "pkg/ruleguard.rules.go"

[linters-settings.nakedret]
max-func-lines = 60

[linters]
disable-all = true
enable = [
  "bodyclose",
  "depguard",
  "dogsled",
  "errcheck",
  # "gochecknoinits",
  "goconst",
  # "gocritic", # Temporarily disabled on 2022-09-09, running into weird bug "ruleguard: execution error: used Run() with an empty rule set; forgot to call Load() first?"
  "goimports",
  "goprintffuncname",
  "gosec",
  "gosimple",
  "govet",
  "ineffassign",
  "misspell",
  "nakedret",
  "exportloopref",
  "staticcheck",
  "stylecheck",
  "typecheck",
  "unconvert",
  "unused",
  "whitespace",
  "gocyclo",
  "exhaustive",
  "typecheck",
  "asciicheck",
  "errorlint",
  "revive",
]

# Disabled linters (might want them later)
# "unparam"
# "rowserrcheck" # The linter doesn't detect that both Scan and Close also returns the error message returned by Err.

[issues]
exclude-use-default = false

# Enable when appropriate
# Poorly chosen identifier
[[issues.exclude-rules]]
linters = ["stylecheck"]
text = "ST1003"

# Enable when appropriate
# Dot imports that aren't in external test packages are discouraged.
[[issues.exclude-rules]]
linters = ["stylecheck"]
text = "ST1001"

# Enable when appropriate
# http.CloseNotifier has been deprecated since Go 1.11 and an alternative has been available since Go 1.7: We currently need it in pkg/web/response_writer.go.
[[issues.exclude-rules]]
linters = ["staticcheck"]
text = "SA1019: http.CloseNotifier"

# strings.Title has been deprecated since Go 1.18 and an alternative has been available since Go 1.0: The rule Title uses for word boundaries does not handle Unicode punctuation properly.
# Use golang.org/x/text/cases instead.
[[issues.exclude-rules]]
linters = ["staticcheck"]
text = "SA1019: strings.Title"

[[issues.exclude-rules]]
linters = ["staticcheck"]
text = "use fake service and real access control evaluator instead"

[[issues.exclude-rules]]
linters = ["gosec"]
text = "G108"

[[issues.exclude-rules]]
linters = ["gosec"]
text = "G110"

[[issues.exclude-rules]]
linters = ["gosec"]
text = "G201"

[[issues.exclude-rules]]
linters = ["gosec"]
text = "G202"

[[issues.exclude-rules]]
linters = ["gosec"]
text = "G306"

[[issues.exclude-rules]]
linters = ["gosec"]
text = "401"

[[issues.exclude-rules]]
linters = ["gosec"]
text = "402"

[[issues.exclude-rules]]
linters = ["gosec"]
text = "501"

[[issues.exclude-rules]]
linters = ["gosec"]
text = "404"

[[issues.exclude-rules]]
linters = ["misspell"]
text = "Unknwon` is a misspelling of `Unknown"

[[issues.exclude-rules]]
linters = ["errorlint"]
text = "non-wrapping format verb for fmt.Errorf"

# TODO: Enable
[[issues.exclude-rules]]
linters = ["stylecheck"]
text = "ST1000"

# TODO: Enable
[[issues.exclude-rules]]
linters = ["stylecheck"]
text = "ST1020"

# TODO: Enable
[[issues.exclude-rules]]
linters = ["stylecheck"]
text = "ST1021"<|MERGE_RESOLUTION|>--- conflicted
+++ resolved
@@ -56,13 +56,10 @@
 files = [
   "**/pkg/tsdb/grafana-testdata-datasource/*",
   "**/pkg/tsdb/grafana-testdata-datasource/**/*",
-<<<<<<< HEAD
+  "**/pkg/tsdb/parca/*",
+  "**/pkg/tsdb/parca/**/*",
   "**/pkg/tsdb/tempo/*",
   "**/pkg/tsdb/tempo/**/*",
-=======
-  "**/pkg/tsdb/parca/*",
-  "**/pkg/tsdb/parca/**/*",
->>>>>>> 54369158
 ]
 
 [linters-settings.gocritic]
