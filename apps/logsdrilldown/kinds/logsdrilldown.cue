package kinds

<<<<<<< HEAD
import (
	"github.com/grafana/grafana/apps/logsdrilldown/kinds/v0alpha1"
)

=======
>>>>>>> f4b8f2d0
LogsDrilldownSpecv1alpha1: {
	defaultFields: [...string] | *[]
	prettifyJSON: bool
	wrapLogMessage: bool
	interceptDismissed: bool
}

<<<<<<< HEAD
// Users API
=======
>>>>>>> f4b8f2d0
logsdrilldownv1alpha1: {
	kind:       "LogsDrilldown"  // note: must be uppercase
	schema: {
		spec: LogsDrilldownSpecv1alpha1
	}
}

<<<<<<< HEAD
// Admins API
=======
>>>>>>> f4b8f2d0
logsdrilldownDefaultsv1alpha1: {
	kind:       "LogsDrilldownDefaults"  // note: must be uppercase
	pluralName: "LogsDrilldownDefaults"
	schema: {
		spec: LogsDrilldownSpecv1alpha1
<<<<<<< HEAD
	}
}

// Default columns API
logsdrilldownDefaultColumnsv0alpha1: {
	kind: "LogsDrilldownDefaultColumns"
	pluralName: "LogsDrilldownDefaultColumns"
	schema: {
		spec: v0alpha1.LogsDefaultColumns
=======
>>>>>>> f4b8f2d0
	}
}<|MERGE_RESOLUTION|>--- conflicted
+++ resolved
@@ -1,12 +1,9 @@
 package kinds
 
-<<<<<<< HEAD
 import (
 	"github.com/grafana/grafana/apps/logsdrilldown/kinds/v0alpha1"
 )
 
-=======
->>>>>>> f4b8f2d0
 LogsDrilldownSpecv1alpha1: {
 	defaultFields: [...string] | *[]
 	prettifyJSON: bool
@@ -14,10 +11,6 @@
 	interceptDismissed: bool
 }
 
-<<<<<<< HEAD
-// Users API
-=======
->>>>>>> f4b8f2d0
 logsdrilldownv1alpha1: {
 	kind:       "LogsDrilldown"  // note: must be uppercase
 	schema: {
@@ -25,16 +18,11 @@
 	}
 }
 
-<<<<<<< HEAD
-// Admins API
-=======
->>>>>>> f4b8f2d0
 logsdrilldownDefaultsv1alpha1: {
 	kind:       "LogsDrilldownDefaults"  // note: must be uppercase
 	pluralName: "LogsDrilldownDefaults"
 	schema: {
 		spec: LogsDrilldownSpecv1alpha1
-<<<<<<< HEAD
 	}
 }
 
@@ -44,7 +32,5 @@
 	pluralName: "LogsDrilldownDefaultColumns"
 	schema: {
 		spec: v0alpha1.LogsDefaultColumns
-=======
->>>>>>> f4b8f2d0
 	}
 }