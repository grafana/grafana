--- conflicted
+++ resolved
@@ -11,12 +11,7 @@
 		--tsgenpath=../../packages/grafana-schema/src/schema \
 		--grouping=group \
 		--defencoding=none \
-		--genoperatorstate=false \
-<<<<<<< HEAD
-		--useoldmanifestkinds
-=======
-		--noschemasinmanifest 
->>>>>>> 5ac702a4
+		--genoperatorstate=false
 
 .PHONY: post-generate-cleanup
 post-generate-cleanup: ## Clean up the generated code
