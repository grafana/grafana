package v2alpha2

DashboardSpec: {
	annotations: [...AnnotationQueryKind] | *[]

	// Configuration of dashboard cursor sync behavior.
	// "Off" for no shared crosshair or tooltip (default).
	// "Crosshair" for shared crosshair.
	// "Tooltip" for shared crosshair AND shared tooltip.
	cursorSync: DashboardCursorSync

	// Description of dashboard.
	description?: string

	// Whether a dashboard is editable or not.
	editable?: bool | *true

	elements: [ElementReference.name]: Element | *{}

	layout: GridLayoutKind | RowsLayoutKind | AutoGridLayoutKind | TabsLayoutKind

	// Links with references to other dashboards or external websites.
	links: [...DashboardLink] | *[]

	// When set to true, the dashboard will redraw panels at an interval matching the pixel width.
	// This will keep data "moving left" regardless of the query refresh rate. This setting helps
	// avoid dashboards presenting stale live data.
	liveNow?: bool

	// When set to true, the dashboard will load all panels in the dashboard when it's loaded.
	preload: bool | *false

	// Plugins only. The version of the dashboard installed together with the plugin.
	// This is used to determine if the dashboard should be updated when the plugin is updated.
	revision?: uint16

	// Tags associated with dashboard.
	tags: [...string] | *[]

	timeSettings: TimeSettingsSpec

	// Title of dashboard.
	title: string

	// Configured template variables.
	variables: [...VariableKind] | *[]
}

// Supported dashboard elements
Element: PanelKind | LibraryPanelKind // |* more element types in the future

LibraryPanelKind: {
	kind: "LibraryPanel"
	spec: LibraryPanelKindSpec
}

LibraryPanelKindSpec: {
	// Panel ID for the library panel in the dashboard
	id: number
	// Title for the library panel in the dashboard
	title: string

	libraryPanel: LibraryPanelRef
}

// A library panel is a reusable panel that you can use in any dashboard.
// When you make a change to a library panel, that change propagates to all instances of where the panel is used.
// Library panels streamline reuse of panels across multiple dashboards.
LibraryPanelRef: {
	// Library panel name
	name: string
	// Library panel uid
	uid: string
}

AnnotationPanelFilter: {
	// Should the specified panels be included or excluded
	exclude?: bool | *false

	// Panel IDs that should be included or excluded
	ids: [...uint32]
}

// "Off" for no shared crosshair or tooltip (default).
// "Crosshair" for shared crosshair.
// "Tooltip" for shared crosshair AND shared tooltip.
DashboardCursorSync: "Crosshair" | "Tooltip" | *"Off"

// Links with references to other dashboards or external resources
DashboardLink: {
	// Title to display with the link
	title: string
	// Link type. Accepted values are dashboards (to refer to another dashboard) and link (to refer to an external resource)
	// FIXME: The type is generated as `type: DashboardLinkType | dashboardLinkType.Link;` but it should be `type: DashboardLinkType`
	type: DashboardLinkType
	// Icon name to be displayed with the link
	icon: string
	// Tooltip to display when the user hovers their mouse over it
	tooltip: string
	// Link URL. Only required/valid if the type is link
	url?: string
	// List of tags to limit the linked dashboards. If empty, all dashboards will be displayed. Only valid if the type is dashboards
	tags: [...string] | *[]
	// If true, all dashboards links will be displayed in a dropdown. If false, all dashboards links will be displayed side by side. Only valid if the type is dashboards
	asDropdown: bool | *false
	// If true, the link will be opened in a new tab
	targetBlank: bool | *false
	// If true, includes current template variables values in the link as query params
	includeVars: bool | *false
	// If true, includes current time range in the link as query params
	keepTime: bool | *false
}

// Keeping this for backwards compatibility for GroupByVariableSpec and AdhocVariableSpec
// This type is widely used in the codebase and changing it will have a big impact
DataSourceRef: {
	// The plugin type-id
	type?: string

	// Specific datasource instance
	uid?: string
}

// A topic is attached to DataFrame metadata in query results.
// This specifies where the data should be used.
DataTopic: "series" | "annotations" | "alertStates" @cog(kind="enum",memberNames="Series|Annotations|AlertStates")

// Transformations allow to manipulate data returned by a query before the system applies a visualization.
// Using transformations you can: rename fields, join time series data, perform mathematical operations across queries,
// use the output of one transformation as the input to another transformation, etc.
DataTransformerConfig: {
	// Unique identifier of transformer
	id: string
	// Disabled transformations are skipped
	disabled?: bool
	// Optional frame matcher. When missing it will be applied to all results
	filter?: MatcherConfig
	// Where to pull DataFrames from as input to transformation
	topic?: DataTopic
	// Options to be passed to the transformer
	// Valid options depend on the transformer id
	options: _
}

DataLink: {
	title:        string
	url:          string
	targetBlank?: bool
}

// The data model used in Grafana, namely the data frame, is a columnar-oriented table structure that unifies both time series and table query results.
// Each column within this structure is called a field. A field can represent a single time series or table column.
// Field options allow you to change how the data is displayed in your visualizations.
FieldConfigSource: {
	// Defaults are the options applied to all fields.
	defaults: FieldConfig
	// Overrides are the options applied to specific fields overriding the defaults.
	overrides: [...{
		matcher: MatcherConfig
		properties: [...DynamicConfigValue]
	}]
}

// The data model used in Grafana, namely the data frame, is a columnar-oriented table structure that unifies both time series and table query results.
// Each column within this structure is called a field. A field can represent a single time series or table column.
// Field options allow you to change how the data is displayed in your visualizations.
FieldConfig: {
	// The display value for this field.  This supports template variables blank is auto
	displayName?: string

	// This can be used by data sources that return and explicit naming structure for values and labels
	// When this property is configured, this value is used rather than the default naming strategy.
	displayNameFromDS?: string

	// Human readable field metadata
	description?: string

	// An explicit path to the field in the datasource.  When the frame meta includes a path,
	// This will default to `${frame.meta.path}/${field.name}
	//
	// When defined, this value can be used as an identifier within the datasource scope, and
	// may be used to update the results
	path?: string

	// True if data source can write a value to the path. Auth/authz are supported separately
	writeable?: bool

	// True if data source field supports ad-hoc filters
	filterable?: bool

	// Unit a field should use. The unit you select is applied to all fields except time.
	// You can use the units ID availables in Grafana or a custom unit.
	// Available units in Grafana: https://github.com/grafana/grafana/blob/main/packages/grafana-data/src/valueFormats/categories.ts
	// As custom unit, you can use the following formats:
	// `suffix:<suffix>` for custom unit that should go after value.
	// `prefix:<prefix>` for custom unit that should go before value.
	// `time:<format>` For custom date time formats type for example `time:YYYY-MM-DD`.
	// `si:<base scale><unit characters>` for custom SI units. For example: `si: mF`. This one is a bit more advanced as you can specify both a unit and the source data scale. So if your source data is represented as milli (thousands of) something prefix the unit with that SI scale character.
	// `count:<unit>` for a custom count unit.
	// `currency:<unit>` for custom a currency unit.
	unit?: string

	// Specify the number of decimals Grafana includes in the rendered value.
	// If you leave this field blank, Grafana automatically truncates the number of decimals based on the value.
	// For example 1.1234 will display as 1.12 and 100.456 will display as 100.
	// To display all decimals, set the unit to `String`.
	decimals?: number

	// The minimum value used in percentage threshold calculations. Leave blank for auto calculation based on all series and fields.
	min?: number
	// The maximum value used in percentage threshold calculations. Leave blank for auto calculation based on all series and fields.
	max?: number

	// Convert input values into a display string
	mappings?: [...ValueMapping]

	// Map numeric values to states
	thresholds?: ThresholdsConfig

	// Panel color configuration
	color?: FieldColor

	// The behavior when clicking on a result
	links?: [...]

	// Alternative to empty string
	noValue?: string

	// custom is specified by the FieldConfig field
	// in panel plugin schemas.
	custom?: {...}
}

DynamicConfigValue: {
	id:     string | *""
	value?: _
}

// Matcher is a predicate configuration. Based on the config a set of field(s) or values is filtered in order to apply override / transformation.
// It comes with in id ( to resolve implementation from registry) and a configuration that’s specific to a particular matcher type.
MatcherConfig: {
	// The matcher id. This is used to find the matcher implementation from registry.
	id: string | *""
	// The matcher options. This is specific to the matcher implementation.
	options?: _
}

Threshold: {
	value: number
	color: string
}

ThresholdsMode: "absolute" | "percentage"

ThresholdsConfig: {
	mode: ThresholdsMode
	steps: [...Threshold]
}

ValueMapping: ValueMap | RangeMap | RegexMap | SpecialValueMap

// Supported value mapping types
// `value`: Maps text values to a color or different display text and color. For example, you can configure a value mapping so that all instances of the value 10 appear as Perfection! rather than the number.
// `range`: Maps numerical ranges to a display text and color. For example, if a value is within a certain range, you can configure a range value mapping to display Low or High rather than the number.
// `regex`: Maps regular expressions to replacement text and a color. For example, if a value is www.example.com, you can configure a regex value mapping so that Grafana displays www and truncates the domain.
// `special`: Maps special values like Null, NaN (not a number), and boolean values like true and false to a display text and color. See SpecialValueMatch to see the list of special values. For example, you can configure a special value mapping so that null values appear as N/A.
MappingType: "value" | "range" | "regex" | "special"

// Maps text values to a color or different display text and color.
// For example, you can configure a value mapping so that all instances of the value 10 appear as Perfection! rather than the number.
ValueMap: {
	type: MappingType & "value"
	// Map with <value_to_match>: ValueMappingResult. For example: { "10": { text: "Perfection!", color: "green" } }
	options: [string]: ValueMappingResult
}

// Maps numerical ranges to a display text and color.
// For example, if a value is within a certain range, you can configure a range value mapping to display Low or High rather than the number.
RangeMap: {
	type: MappingType & "range"
	// Range to match against and the result to apply when the value is within the range
	options: {
		// Min value of the range. It can be null which means -Infinity
		from: float64 | null
		// Max value of the range. It can be null which means +Infinity
		to: float64 | null
		// Config to apply when the value is within the range
		result: ValueMappingResult
	}
}

// Maps regular expressions to replacement text and a color.
// For example, if a value is www.example.com, you can configure a regex value mapping so that Grafana displays www and truncates the domain.
RegexMap: {
	type: MappingType & "regex"
	// Regular expression to match against and the result to apply when the value matches the regex
	options: {
		// Regular expression to match against
		pattern: string
		// Config to apply when the value matches the regex
		result: ValueMappingResult
	}
}

// Maps special values like Null, NaN (not a number), and boolean values like true and false to a display text and color.
// See SpecialValueMatch to see the list of special values.
// For example, you can configure a special value mapping so that null values appear as N/A.
SpecialValueMap: {
	type: MappingType & "special"
	options: {
		// Special value to match against
		match: SpecialValueMatch
		// Config to apply when the value matches the special value
		result: ValueMappingResult
	}
}

// Special value types supported by the `SpecialValueMap`
SpecialValueMatch: "true" | "false" | "null" | "nan" | "null+nan" | "empty" @cog(kind="enum",memberNames="True|False|Null|NaN|NullAndNaN|Empty")

// Result used as replacement with text and color when the value matches
ValueMappingResult: {
	// Text to display when the value matches
	text?: string
	// Text to use when the value matches
	color?: string
	// Icon to display when the value matches. Only specific visualizations.
	icon?: string
	// Position in the mapping array. Only used internally.
	index?: int32
}

// Color mode for a field. You can specify a single color, or select a continuous (gradient) color schemes, based on a value.
// Continuous color interpolates a color using the percentage of a value relative to min and max.
// Accepted values are:
// `thresholds`: From thresholds. Informs Grafana to take the color from the matching threshold
// `palette-classic`: Classic palette. Grafana will assign color by looking up a color in a palette by series index. Useful for Graphs and pie charts and other categorical data visualizations
// `palette-classic-by-name`: Classic palette (by name). Grafana will assign color by looking up a color in a palette by series name. Useful for Graphs and pie charts and other categorical data visualizations
// `continuous-GrYlRd`: ontinuous Green-Yellow-Red palette mode
// `continuous-RdYlGr`: Continuous Red-Yellow-Green palette mode
// `continuous-BlYlRd`: Continuous Blue-Yellow-Red palette mode
// `continuous-YlRd`: Continuous Yellow-Red palette mode
// `continuous-BlPu`: Continuous Blue-Purple palette mode
// `continuous-YlBl`: Continuous Yellow-Blue palette mode
// `continuous-blues`: Continuous Blue palette mode
// `continuous-reds`: Continuous Red palette mode
// `continuous-greens`: Continuous Green palette mode
// `continuous-purples`: Continuous Purple palette mode
// `shades`: Shades of a single color. Specify a single color, useful in an override rule.
// `fixed`: Fixed color mode. Specify a single color, useful in an override rule.
FieldColorModeId: "thresholds" | "palette-classic" | "palette-classic-by-name" | "continuous-GrYlRd" | "continuous-RdYlGr" | "continuous-BlYlRd" | "continuous-YlRd" | "continuous-BlPu" | "continuous-YlBl" | "continuous-blues" | "continuous-reds" | "continuous-greens" | "continuous-purples" | "fixed" | "shades"

// Defines how to assign a series color from "by value" color schemes. For example for an aggregated data points like a timeseries, the color can be assigned by the min, max or last value.
FieldColorSeriesByMode: "min" | "max" | "last"

// Map a field to a color.
FieldColor: {
	// The main color scheme mode.
	mode: FieldColorModeId
	// The fixed color value for fixed or shades color modes.
	fixedColor?: string
	// Some visualizations need to know how to assign a series color from by value color schemes.
	seriesBy?: FieldColorSeriesByMode
}

// Dashboard Link type. Accepted values are dashboards (to refer to another dashboard) and link (to refer to an external resource)
DashboardLinkType: "link" | "dashboards"

// --- Common types ---
Kind: {
	kind:      string
	spec:      _
	metadata?: _
}

// --- Kinds ---
VizConfigSpec: {
	options: [string]: _
	fieldConfig: FieldConfigSource
}

VizConfigKind: {
	kind: "VizConfig"
	// The group is the plugin ID
	group: string
	version: string
	spec: VizConfigSpec
}

AnnotationQuerySpec: {
<<<<<<< HEAD
	query?:      DataQueryKind
=======
	query:      DataQueryKind
>>>>>>> 2307a6ac
	enable:      bool
	hide:        bool
	iconColor:   string
	name:        string
	builtIn?:    bool | *false
	filter?:     AnnotationPanelFilter
	legacyOptions?:     [string]: _ // Catch-all field for datasource-specific properties. Should not be available in as code tooling.
}

AnnotationQueryKind: {
	kind: "AnnotationQuery"
	spec: AnnotationQuerySpec
}

QueryOptionsSpec: {
	timeFrom?:         string
	maxDataPoints?:    int
	timeShift?:        string
	queryCachingTTL?:  int
	interval?:         string
	cacheTimeout?:     string
	hideTimeOverride?: bool
}

DataQueryKind: {
	kind: "DataQuery"
	group: string
	version: string | *"v0"
	// New type for datasource reference
	// Not creating a new type until we figure out how to handle DS refs for group by, adhoc, and every place that uses DataSourceRef in TS.
	datasource?: {
		name?: string
	}
	spec: [string]: _
}

PanelQuerySpec: {
<<<<<<< HEAD
	query: DataQueryKind
=======
	query:       DataQueryKind
>>>>>>> 2307a6ac
	refId:  string
	hidden: bool
}

PanelQueryKind: {
	kind: "PanelQuery"
	spec: PanelQuerySpec
}

TransformationKind: {
	// The kind of a TransformationKind is the transformation ID
	kind: string
	spec: DataTransformerConfig
}

QueryGroupSpec: {
	queries: [...PanelQueryKind]
	transformations: [...TransformationKind]
	queryOptions: QueryOptionsSpec
}

QueryGroupKind: {
	kind: "QueryGroup"
	spec: QueryGroupSpec
}

TimeRangeOption: {
	display: string | *"Last 6 hours"
	from:    string | *"now-6h"
	to:      string | *"now"
}

// Time configuration
// It defines the default time config for the time picker, the refresh picker for the specific dashboard.
TimeSettingsSpec: {
	// Timezone of dashboard. Accepted values are IANA TZDB zone ID or "browser" or "utc".
	timezone?: string | *"browser"
	// Start time range for dashboard.
	// Accepted values are relative time strings like "now-6h" or absolute time strings like "2020-07-10T08:00:00.000Z".
	from: string | *"now-6h"
	// End time range for dashboard.
	// Accepted values are relative time strings like "now-6h" or absolute time strings like "2020-07-10T08:00:00.000Z".
	to: string | *"now"
	// Refresh rate of dashboard. Represented via interval string, e.g. "5s", "1m", "1h", "1d".
	autoRefresh: string | *"" // v1: refresh
	// Interval options available in the refresh picker dropdown.
	autoRefreshIntervals: [...string] | *["5s", "10s", "30s", "1m", "5m", "15m", "30m", "1h", "2h", "1d"] // v1: timepicker.refresh_intervals
	// Selectable options available in the time picker dropdown. Has no effect on provisioned dashboard.
	quickRanges?: [...TimeRangeOption] // v1: timepicker.quick_ranges , not exposed in the UI
	// Whether timepicker is visible or not.
	hideTimepicker: bool | *false // v1: timepicker.hidden
	// Day when the week starts. Expressed by the name of the day in lowercase, e.g. "monday".
	weekStart?: "saturday" | "monday" | "sunday"
	// The month that the fiscal year starts on. 0 = January, 11 = December
	fiscalYearStartMonth: int | *0
	// Override the now time by entering a time delay. Use this option to accommodate known delays in data aggregation to avoid null values.
	nowDelay?: string // v1: timepicker.nowDelay
}

RepeatMode: "variable" // other repeat modes will be added in the future: label, frame

RepeatOptions: {
	mode:       RepeatMode
	value:      string
	direction?: "h" | "v"
	maxPerRow?: int
}

RowRepeatOptions: {
	mode:  RepeatMode
	value: string
}

TabRepeatOptions: {
	mode:  RepeatMode
	value: string
}

AutoGridRepeatOptions: {
	mode:  RepeatMode
	value: string
}

GridLayoutItemSpec: {
	x:       int
	y:       int
	width:   int
	height:  int
	element: ElementReference // reference to a PanelKind from dashboard.spec.elements Expressed as JSON Schema reference
	repeat?: RepeatOptions
}

GridLayoutItemKind: {
	kind: "GridLayoutItem"
	spec: GridLayoutItemSpec
}

GridLayoutSpec: {
	items: [...GridLayoutItemKind]
}

GridLayoutKind: {
	kind: "GridLayout"
	spec: GridLayoutSpec
}

RowsLayoutKind: {
	kind: "RowsLayout"
	spec: RowsLayoutSpec
}

RowsLayoutSpec: {
	rows: [...RowsLayoutRowKind]
}

RowsLayoutRowKind: {
	kind: "RowsLayoutRow"
	spec: RowsLayoutRowSpec
}

RowsLayoutRowSpec: {
	title?:                string
	collapse?:             bool
	hideHeader?:           bool
	fillScreen?:           bool
	conditionalRendering?: ConditionalRenderingGroupKind
	repeat?:               RowRepeatOptions
	layout:                GridLayoutKind | AutoGridLayoutKind | TabsLayoutKind | RowsLayoutKind
}

AutoGridLayoutKind: {
	kind: "AutoGridLayout"
	spec: AutoGridLayoutSpec
}

AutoGridLayoutSpec: {
	maxColumnCount?: number | *3
	columnWidthMode: "narrow" | *"standard" | "wide" | "custom"
	columnWidth?: number
	rowHeightMode: "short" | *"standard" | "tall" | "custom"
	rowHeight?: number
	fillScreen?: bool | *false
	items: [...AutoGridLayoutItemKind]
}

AutoGridLayoutItemKind: {
	kind: "AutoGridLayoutItem"
	spec: AutoGridLayoutItemSpec
}

AutoGridLayoutItemSpec: {
	element:               ElementReference
	repeat?:               AutoGridRepeatOptions
	conditionalRendering?: ConditionalRenderingGroupKind
}

TabsLayoutKind: {
	kind: "TabsLayout"
	spec: TabsLayoutSpec
}

TabsLayoutSpec: {
	tabs: [...TabsLayoutTabKind]
}

TabsLayoutTabKind: {
	kind: "TabsLayoutTab"
	spec: TabsLayoutTabSpec
}

TabsLayoutTabSpec: {
	title?:                string
	layout:                GridLayoutKind | RowsLayoutKind | AutoGridLayoutKind | TabsLayoutKind
	conditionalRendering?: ConditionalRenderingGroupKind
	repeat?:               TabRepeatOptions
}

PanelSpec: {
	id:          number
	title:       string
	description: string
	links: [...DataLink]
	data:         QueryGroupKind
	vizConfig:    VizConfigKind
	transparent?: bool
}

PanelKind: {
	kind: "Panel"
	spec: PanelSpec
}

ElementReference: {
	kind: "ElementReference"
	name: string
}

// Start FIXME: variables - in CUE PR - this are things that should be added into the cue schema
// TODO: properties such as `hide`, `skipUrlSync`, `multi` are type boolean, and in the old schema they are conditional,
// should we make them conditional in the new schema as well? or should we make them required but default to false?

// Variable types
VariableValue: VariableValueSingle | [...VariableValueSingle]

VariableValueSingle: string | bool | number | CustomVariableValue

// Custom formatter variable
CustomFormatterVariable: {
	name:       string
	type:       VariableType
	multi:      bool
	includeAll: bool
}

// Custom variable value
CustomVariableValue: {
	// The format name or function used in the expression
	formatter: *null | string | VariableCustomFormatterFn
}

// Custom formatter function
VariableCustomFormatterFn: {
	value: _
	legacyVariableModel: {
		name:       string
		type:       VariableType
		multi:      bool
		includeAll: bool
	}
	legacyDefaultFormatter?: VariableCustomFormatterFn
}

// Dashboard variable type
// `query`: Query-generated list of values such as metric names, server names, sensor IDs, data centers, and so on.
// `adhoc`: Key/value filters that are automatically added to all metric queries for a data source (Prometheus, Loki, InfluxDB, and Elasticsearch only).
// `constant`: 	Define a hidden constant.
// `datasource`: Quickly change the data source for an entire dashboard.
// `interval`: Interval variables represent time spans.
// `textbox`: Display a free text input field with an optional default value.
// `custom`: Define the variable options manually using a comma-separated list.
// `system`: Variables defined by Grafana. See: https://grafana.com/docs/grafana/latest/dashboards/variables/add-template-variables/#global-variables
VariableType: "query" | "adhoc" | "groupby" | "constant" | "datasource" | "interval" | "textbox" | "custom" |
	"system" | "snapshot"

VariableKind: QueryVariableKind | TextVariableKind | ConstantVariableKind | DatasourceVariableKind | IntervalVariableKind | CustomVariableKind | GroupByVariableKind | AdhocVariableKind

// Sort variable options
// Accepted values are:
// `disabled`: No sorting
// `alphabeticalAsc`: Alphabetical ASC
// `alphabeticalDesc`: Alphabetical DESC
// `numericalAsc`: Numerical ASC
// `numericalDesc`: Numerical DESC
// `alphabeticalCaseInsensitiveAsc`: Alphabetical Case Insensitive ASC
// `alphabeticalCaseInsensitiveDesc`: Alphabetical Case Insensitive DESC
// `naturalAsc`: Natural ASC
// `naturalDesc`: Natural DESC
// VariableSort enum with default value
VariableSort: "disabled" | "alphabeticalAsc" | "alphabeticalDesc" | "numericalAsc" | "numericalDesc" | "alphabeticalCaseInsensitiveAsc" | "alphabeticalCaseInsensitiveDesc" | "naturalAsc" | "naturalDesc"

// Options to config when to refresh a variable
// `never`: Never refresh the variable
// `onDashboardLoad`: Queries the data source every time the dashboard loads.
// `onTimeRangeChanged`: Queries the data source when the dashboard time range changes.
VariableRefresh: *"never" | "onDashboardLoad" | "onTimeRangeChanged"

// Determine if the variable shows on dashboard
// Accepted values are `dontHide` (show label and value), `hideLabel` (show value only), `hideVariable` (show nothing).
VariableHide: *"dontHide" | "hideLabel" | "hideVariable"

// Determine the origin of the adhoc variable filter
FilterOrigin: "dashboard"

// FIXME: should we introduce this? --- Variable value option
VariableValueOption: {
	label:  string
	value:  VariableValueSingle
	group?: string
}

// Variable option specification
VariableOption: {
	// Whether the option is selected or not
	selected?: bool
	// Text to be displayed for the option
	text: string | [...string]
	// Value of the option
	value: string | [...string]
}

// Query variable specification
QueryVariableSpec: {
	name: string | *""
	current: VariableOption | *{
		text:  ""
		value: ""
	}
	label?:       string
	hide:         VariableHide
	refresh:      VariableRefresh
	skipUrlSync:  bool | *false
	description?: string
	query:        DataQueryKind
	regex:        string | *""
	sort:         VariableSort
	definition?:  string
	options: [...VariableOption] | *[]
	multi:        bool | *false
	includeAll:   bool | *false
	allValue?:    string
	placeholder?: string
	allowCustomValue: bool | *true
	staticOptions?: [...VariableOption]
	staticOptionsOrder?: "before" | "after" | "sorted"
}

// Query variable kind
QueryVariableKind: {
	kind: "QueryVariable"
	spec: QueryVariableSpec
}

// Text variable specification
TextVariableSpec: {
	name: string | *""
	current: VariableOption | *{
		text:  ""
		value: ""
	}
	query:        string | *""
	label?:       string
	hide:         VariableHide
	skipUrlSync:  bool | *false
	description?: string
}

// Text variable kind
TextVariableKind: {
	kind: "TextVariable"
	spec: TextVariableSpec
}

// Constant variable specification
ConstantVariableSpec: {
	name:  string | *""
	query: string | *""
	current: VariableOption | *{
		text:  ""
		value: ""
	}
	label?:       string
	hide:         VariableHide
	skipUrlSync:  bool | *false
	description?: string
}

// Constant variable kind
ConstantVariableKind: {
	kind: "ConstantVariable"
	spec: ConstantVariableSpec
}

// Datasource variable specification
DatasourceVariableSpec: {
	name:     string | *""
	pluginId: string | *""
	refresh:  VariableRefresh
	regex:    string | *""
	current: VariableOption | *{
		text:  ""
		value: ""
	}
	options: [...VariableOption] | *[]
	multi:        bool | *false
	includeAll:   bool | *false
	allValue?:    string
	label?:       string
	hide:         VariableHide
	skipUrlSync:  bool | *false
	description?: string
	allowCustomValue: bool | *true
}

// Datasource variable kind
DatasourceVariableKind: {
	kind: "DatasourceVariable"
	spec: DatasourceVariableSpec
}

// Interval variable specification
IntervalVariableSpec: {
	name:  string | *""
	query: string | *""
	current: VariableOption | *{
		text:  ""
		value: ""
	}
	options: [...VariableOption] | *[]
	auto:         bool | *false
	auto_min:     string | *""
	auto_count:   int | *0
	refresh:      VariableRefresh
	label?:       string
	hide:         VariableHide
	skipUrlSync:  bool | *false
	description?: string
}

// Interval variable kind
IntervalVariableKind: {
	kind: "IntervalVariable"
	spec: IntervalVariableSpec
}

// Custom variable specification
CustomVariableSpec: {
	name:    string | *""
	query:   string | *""
	current: VariableOption
	options: [...VariableOption] | *[]
	multi:        bool | *false
	includeAll:   bool | *false
	allValue?:    string
	label?:       string
	hide:         VariableHide
	skipUrlSync:  bool | *false
	description?: string
	allowCustomValue: bool | *true
}

// Custom variable kind
CustomVariableKind: {
	kind: "CustomVariable"
	spec: CustomVariableSpec
}

// GroupBy variable specification
GroupByVariableSpec: {
	name:        string | *""
	datasource?: DataSourceRef
	defaultValue?: VariableOption
	current: VariableOption | *{
		text:  ""
		value: ""
	}
	options: [...VariableOption] | *[]
	multi:        bool | *false
	label?:       string
	hide:         VariableHide
	skipUrlSync:  bool | *false
	description?: string
}

// Group variable kind
GroupByVariableKind: {
	kind: "GroupByVariable"
	spec: GroupByVariableSpec
}

// Adhoc variable specification
AdhocVariableSpec: {
	name:        string | *""
	datasource?: DataSourceRef
	baseFilters: [...AdHocFilterWithLabels] | *[]
	filters: [...AdHocFilterWithLabels] | *[]
	defaultKeys: [...MetricFindValue] | *[]
	label?:       string
	hide:         VariableHide
	skipUrlSync:  bool | *false
	description?: string
	allowCustomValue: bool | *true
}

// Define the MetricFindValue type
MetricFindValue: {
	text:        string
	value?:      string | number
	group?:      string
	expandable?: bool
}

// Define the AdHocFilterWithLabels type
AdHocFilterWithLabels: {
	key:      string
	operator: string
	value:    string
	values?: [...string]
	keyLabel?: string
	valueLabels?: [...string]
	forceEdit?: bool
	origin?: FilterOrigin
	// @deprecated
	condition?: string
}

// Adhoc variable kind
AdhocVariableKind: {
	kind: "AdhocVariable"
	spec: AdhocVariableSpec
}

ConditionalRenderingGroupKind: {
	kind: "ConditionalRenderingGroup"
	spec: ConditionalRenderingGroupSpec
}

ConditionalRenderingGroupSpec: {
	visibility: "show" | "hide"
	condition: "and" | "or"
	items: [...ConditionalRenderingVariableKind | ConditionalRenderingDataKind | ConditionalRenderingTimeRangeSizeKind]
}

ConditionalRenderingVariableKind: {
	kind: "ConditionalRenderingVariable"
	spec: ConditionalRenderingVariableSpec
}

ConditionalRenderingVariableSpec: {
	variable: string
	operator: "equals" | "notEquals"
	value:    string
}

ConditionalRenderingDataKind: {
	kind: "ConditionalRenderingData"
	spec: ConditionalRenderingDataSpec
}

ConditionalRenderingDataSpec: {
	value: bool
}

ConditionalRenderingTimeRangeSizeKind: {
	kind: "ConditionalRenderingTimeRangeSize"
	spec: ConditionalRenderingTimeRangeSizeSpec
}

ConditionalRenderingTimeRangeSizeSpec: {
	value: string
}<|MERGE_RESOLUTION|>--- conflicted
+++ resolved
@@ -388,11 +388,7 @@
 }
 
 AnnotationQuerySpec: {
-<<<<<<< HEAD
-	query?:      DataQueryKind
-=======
 	query:      DataQueryKind
->>>>>>> 2307a6ac
 	enable:      bool
 	hide:        bool
 	iconColor:   string
@@ -430,11 +426,7 @@
 }
 
 PanelQuerySpec: {
-<<<<<<< HEAD
-	query: DataQueryKind
-=======
 	query:       DataQueryKind
->>>>>>> 2307a6ac
 	refId:  string
 	hidden: bool
 }
