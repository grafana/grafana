module github.com/grafana/grafana/apps/dashboard

go 1.25.3

require (
	cuelang.org/go v0.11.1
	github.com/grafana/authlib/types v0.0.0-20250926065801-df98203cff37
	github.com/grafana/grafana-app-sdk v0.48.2
	github.com/grafana/grafana-app-sdk/logging v0.48.1
	github.com/grafana/grafana-plugin-sdk-go v0.281.0
	github.com/grafana/grafana/pkg/apimachinery v0.0.0-20250514132646-acbc7b54ed9e
	github.com/prometheus/client_golang v1.23.2
	github.com/stretchr/testify v1.11.1
<<<<<<< HEAD
	golang.org/x/net v0.47.0
	k8s.io/apimachinery v0.34.2
	k8s.io/apiserver v0.34.2
=======
	k8s.io/apimachinery v0.34.1
	k8s.io/apiserver v0.34.1
>>>>>>> 1ef7c68f
	k8s.io/kube-openapi v0.0.0-20250910181357-589584f1c912
	k8s.io/utils v0.0.0-20250604170112-4c0f3b243397
)

require (
	github.com/apache/arrow-go/v18 v18.4.1 // indirect
	github.com/beorn7/perks v1.0.1 // indirect
	github.com/blang/semver/v4 v4.0.0 // indirect
	github.com/cenkalti/backoff/v5 v5.0.3 // indirect
	github.com/cespare/xxhash/v2 v2.3.0 // indirect
	github.com/cheekybits/genny v1.0.0 // indirect
	github.com/cockroachdb/apd/v3 v3.2.1 // indirect
	github.com/davecgh/go-spew v1.1.2-0.20180830191138-d8f796af33cc // indirect
	github.com/emicklei/go-restful/v3 v3.13.0 // indirect
	github.com/fatih/color v1.18.0 // indirect
	github.com/fxamacker/cbor/v2 v2.9.0 // indirect
	github.com/getkin/kin-openapi v0.133.0 // indirect
	github.com/go-jose/go-jose/v4 v4.1.2 // indirect
	github.com/go-logr/logr v1.4.3 // indirect
	github.com/go-logr/stdr v1.2.2 // indirect
	github.com/go-openapi/jsonpointer v0.22.1 // indirect
	github.com/go-openapi/jsonreference v0.21.2 // indirect
	github.com/go-openapi/swag v0.23.0 // indirect
	github.com/go-openapi/swag/jsonname v0.25.1 // indirect
	github.com/go-test/deep v1.1.1 // indirect
	github.com/goccy/go-json v0.10.5 // indirect
	github.com/gogo/googleapis v1.4.1 // indirect
	github.com/gogo/protobuf v1.3.2 // indirect
	github.com/golang/protobuf v1.5.4 // indirect
	github.com/google/flatbuffers v25.2.10+incompatible // indirect
	github.com/google/gnostic-models v0.7.0 // indirect
	github.com/google/go-cmp v0.7.0 // indirect
	github.com/google/uuid v1.6.0 // indirect
	github.com/grafana/authlib v0.0.0-20250930082137-a40e2c2b094f // indirect
	github.com/grafana/dskit v0.0.0-20250908063411-6b6da59b5cc4 // indirect
	github.com/grafana/otel-profiling-go v0.5.1 // indirect
	github.com/grafana/pyroscope-go/godeltaprof v0.1.9 // indirect
	github.com/grpc-ecosystem/go-grpc-middleware/providers/prometheus v1.1.0 // indirect
	github.com/grpc-ecosystem/go-grpc-middleware/v2 v2.3.2 // indirect
	github.com/grpc-ecosystem/grpc-gateway/v2 v2.27.2 // indirect
	github.com/hashicorp/errwrap v1.1.0 // indirect
	github.com/hashicorp/go-hclog v1.6.3 // indirect
	github.com/hashicorp/go-multierror v1.1.1 // indirect
	github.com/hashicorp/go-plugin v1.7.0 // indirect
	github.com/hashicorp/yamux v0.1.2 // indirect
	github.com/jaegertracing/jaeger-idl v0.5.0 // indirect
	github.com/josharian/intern v1.0.0 // indirect
	github.com/json-iterator/go v1.1.12 // indirect
	github.com/jszwedko/go-datemath v0.1.1-0.20230526204004-640a500621d6 // indirect
	github.com/klauspost/compress v1.18.0 // indirect
	github.com/klauspost/cpuid/v2 v2.3.0 // indirect
	github.com/lib/pq v1.10.9 // indirect
	github.com/mailru/easyjson v0.9.0 // indirect
	github.com/mattetti/filebuffer v1.0.1 // indirect
	github.com/mattn/go-colorable v0.1.14 // indirect
	github.com/mattn/go-isatty v0.0.20 // indirect
	github.com/mattn/go-runewidth v0.0.16 // indirect
	github.com/modern-go/concurrent v0.0.0-20180306012644-bacd9c7ef1dd // indirect
	github.com/modern-go/reflect2 v1.0.3-0.20250322232337-35a7c28c31ee // indirect
	github.com/mohae/deepcopy v0.0.0-20170929034955-c48cc78d4826 // indirect
	github.com/munnerz/goautoneg v0.0.0-20191010083416-a7dc8b61c822 // indirect
	github.com/oasdiff/yaml v0.0.0-20250309154309-f31be36b4037 // indirect
	github.com/oasdiff/yaml3 v0.0.0-20250309153720-d2182401db90 // indirect
	github.com/oklog/run v1.1.0 // indirect
	github.com/olekukonko/tablewriter v0.0.5 // indirect
	github.com/patrickmn/go-cache v2.1.0+incompatible // indirect
	github.com/pelletier/go-toml/v2 v2.2.3 // indirect
	github.com/perimeterx/marshmallow v1.1.5 // indirect
	github.com/pierrec/lz4/v4 v4.1.22 // indirect
	github.com/pmezard/go-difflib v1.0.1-0.20181226105442-5d4384ee4fb2 // indirect
	github.com/prometheus/client_model v0.6.2 // indirect
	github.com/prometheus/common v0.67.1 // indirect
	github.com/prometheus/procfs v0.16.1 // indirect
	github.com/rivo/uniseg v0.4.7 // indirect
	github.com/spf13/pflag v1.0.10 // indirect
	github.com/stretchr/objx v0.5.2 // indirect
	github.com/woodsbury/decimal128 v1.3.0 // indirect
	github.com/x448/float16 v0.8.4 // indirect
	github.com/zeebo/xxh3 v1.0.2 // indirect
	go.opentelemetry.io/auto/sdk v1.1.0 // indirect
	go.opentelemetry.io/contrib/instrumentation/google.golang.org/grpc/otelgrpc v0.63.0 // indirect
	go.opentelemetry.io/contrib/instrumentation/net/http/httptrace/otelhttptrace v0.63.0 // indirect
	go.opentelemetry.io/contrib/propagators/jaeger v1.38.0 // indirect
	go.opentelemetry.io/contrib/samplers/jaegerremote v0.32.0 // indirect
	go.opentelemetry.io/otel v1.38.0 // indirect
	go.opentelemetry.io/otel/exporters/otlp/otlptrace v1.38.0 // indirect
	go.opentelemetry.io/otel/exporters/otlp/otlptrace/otlptracegrpc v1.38.0 // indirect
	go.opentelemetry.io/otel/metric v1.38.0 // indirect
	go.opentelemetry.io/otel/sdk v1.38.0 // indirect
	go.opentelemetry.io/otel/trace v1.38.0 // indirect
	go.opentelemetry.io/proto/otlp v1.7.1 // indirect
	go.yaml.in/yaml/v2 v2.4.3 // indirect
	go.yaml.in/yaml/v3 v3.0.4 // indirect
	golang.org/x/crypto v0.44.0 // indirect
	golang.org/x/exp v0.0.0-20251002181428-27f1f14c8bb9 // indirect
<<<<<<< HEAD
	golang.org/x/mod v0.30.0 // indirect
=======
	golang.org/x/mod v0.29.0 // indirect
	golang.org/x/net v0.46.0 // indirect
>>>>>>> 1ef7c68f
	golang.org/x/oauth2 v0.32.0 // indirect
	golang.org/x/sync v0.18.0 // indirect
	golang.org/x/sys v0.38.0 // indirect
	golang.org/x/telemetry v0.0.0-20251111182119-bc8e575c7b54 // indirect
	golang.org/x/term v0.37.0 // indirect
	golang.org/x/text v0.31.0 // indirect
	golang.org/x/time v0.14.0 // indirect
	golang.org/x/tools v0.39.0 // indirect
	golang.org/x/xerrors v0.0.0-20240903120638-7835f813f4da // indirect
	google.golang.org/genproto/googleapis/api v0.0.0-20250908214217-97024824d090 // indirect
	google.golang.org/genproto/googleapis/rpc v0.0.0-20251002232023-7c0ddcbb5797 // indirect
	google.golang.org/grpc v1.76.0 // indirect
	google.golang.org/protobuf v1.36.10 // indirect
	gopkg.in/inf.v0 v0.9.1 // indirect
	gopkg.in/yaml.v3 v3.0.1 // indirect
	k8s.io/client-go v0.34.2 // indirect
	k8s.io/component-base v0.34.2 // indirect
	k8s.io/klog/v2 v2.130.1 // indirect
	sigs.k8s.io/json v0.0.0-20241014173422-cfa47c3a1cc8 // indirect
	sigs.k8s.io/randfill v1.0.0 // indirect
	sigs.k8s.io/structured-merge-diff/v6 v6.3.0 // indirect
	sigs.k8s.io/yaml v1.6.0 // indirect
)<|MERGE_RESOLUTION|>--- conflicted
+++ resolved
@@ -11,14 +11,8 @@
 	github.com/grafana/grafana/pkg/apimachinery v0.0.0-20250514132646-acbc7b54ed9e
 	github.com/prometheus/client_golang v1.23.2
 	github.com/stretchr/testify v1.11.1
-<<<<<<< HEAD
-	golang.org/x/net v0.47.0
 	k8s.io/apimachinery v0.34.2
 	k8s.io/apiserver v0.34.2
-=======
-	k8s.io/apimachinery v0.34.1
-	k8s.io/apiserver v0.34.1
->>>>>>> 1ef7c68f
 	k8s.io/kube-openapi v0.0.0-20250910181357-589584f1c912
 	k8s.io/utils v0.0.0-20250604170112-4c0f3b243397
 )
@@ -114,12 +108,8 @@
 	go.yaml.in/yaml/v3 v3.0.4 // indirect
 	golang.org/x/crypto v0.44.0 // indirect
 	golang.org/x/exp v0.0.0-20251002181428-27f1f14c8bb9 // indirect
-<<<<<<< HEAD
 	golang.org/x/mod v0.30.0 // indirect
-=======
-	golang.org/x/mod v0.29.0 // indirect
-	golang.org/x/net v0.46.0 // indirect
->>>>>>> 1ef7c68f
+	golang.org/x/net v0.47.0 // indirect
 	golang.org/x/oauth2 v0.32.0 // indirect
 	golang.org/x/sync v0.18.0 // indirect
 	golang.org/x/sys v0.38.0 // indirect
