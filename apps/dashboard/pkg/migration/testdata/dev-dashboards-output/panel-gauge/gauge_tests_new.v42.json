{
  "annotations": {
    "list": [
      {
        "builtIn": 1,
        "datasource": {
          "type": "grafana",
          "uid": "-- Grafana --"
        },
        "enable": true,
        "hide": true,
        "iconColor": "rgba(0, 211, 255, 1)",
        "name": "Annotations \u0026 Alerts",
        "type": "dashboard"
      }
    ]
  },
  "editable": true,
  "fiscalYearStartMonth": 0,
  "graphTooltip": 0,
  "id": 525,
  "links": [],
  "panels": [
    {
      "collapsed": false,
      "gridPos": {
        "h": 1,
        "w": 24,
        "x": 0,
        "y": 0
      },
      "id": 2,
      "panels": [],
      "title": "Basic single ",
      "type": "row"
    },
    {
      "datasource": {
        "type": "grafana-testdata-datasource"
      },
      "fieldConfig": {
        "defaults": {
          "color": {
            "mode": "thresholds"
          },
          "mappings": [],
          "max": 100,
          "min": 0,
          "thresholds": {
            "mode": "absolute",
            "steps": [
              {
                "color": "green",
                "value": 0
              },
              {
                "color": "red",
                "value": 80
              }
            ]
          }
        },
        "overrides": []
      },
      "gridPos": {
        "h": 6,
        "w": 4,
        "x": 0,
        "y": 1
      },
      "id": 1,
      "maxDataPoints": 20,
      "options": {
        "barWidthFactor": 0.4,
        "effects": {
          "barGlow": false,
          "centerGlow": false,
<<<<<<< HEAD
          "gradient": false
=======
          "gradient": false,
          "rounded": true,
          "spotlight": false
>>>>>>> 8979808e
        },
        "barShape": "rounded",
        "orientation": "auto",
        "reduceOptions": {
          "calcs": [
            "lastNotNull"
          ],
          "fields": "",
          "values": false
        },
        "segmentCount": 1,
        "segmentSpacing": 0.3,
        "shape": "circle",
        "showThresholdLabels": false,
        "showThresholdMarkers": false,
        "sparkline": false
      },
      "pluginVersion": "13.0.0-pre",
      "targets": [
        {
          "alias": "1",
          "datasource": {
            "type": "grafana-testdata-datasource"
          },
          "max": 100,
          "min": 1,
          "noise": 22,
          "refId": "A",
          "scenarioId": "random_walk",
          "spread": 22,
          "startValue": 1
        }
      ],
      "title": "Plain",
      "type": "radialbar"
    },
    {
      "datasource": {
        "type": "grafana-testdata-datasource"
      },
      "fieldConfig": {
        "defaults": {
          "color": {
            "mode": "thresholds"
          },
          "mappings": [],
          "max": 100,
          "min": 0,
          "thresholds": {
            "mode": "absolute",
            "steps": [
              {
                "color": "green",
                "value": 0
              },
              {
                "color": "red",
                "value": 80
              }
            ]
          }
        },
        "overrides": []
      },
      "gridPos": {
        "h": 6,
        "w": 4,
        "x": 4,
        "y": 1
      },
      "id": 4,
      "maxDataPoints": 20,
      "options": {
        "barWidthFactor": 0.4,
        "effects": {
          "barGlow": false,
          "centerGlow": true,
<<<<<<< HEAD
          "gradient": false
=======
          "gradient": false,
          "rounded": true,
          "spotlight": false
>>>>>>> 8979808e
        },
        "barShape": "rounded",
        "orientation": "auto",
        "reduceOptions": {
          "calcs": [
            "lastNotNull"
          ],
          "fields": "",
          "values": false
        },
        "segmentCount": 1,
        "segmentSpacing": 0.3,
        "shape": "circle",
        "showThresholdLabels": false,
        "showThresholdMarkers": false,
        "sparkline": false
      },
      "pluginVersion": "13.0.0-pre",
      "targets": [
        {
          "alias": "1",
          "datasource": {
            "type": "grafana-testdata-datasource"
          },
          "max": 100,
          "min": 1,
          "noise": 22,
          "refId": "A",
          "scenarioId": "random_walk",
          "spread": 22,
          "startValue": 1
        }
      ],
      "title": "Center glow",
      "type": "radialbar"
    },
    {
      "datasource": {
        "type": "grafana-testdata-datasource"
      },
      "fieldConfig": {
        "defaults": {
          "color": {
            "mode": "thresholds"
          },
          "mappings": [],
          "max": 100,
          "min": 0,
          "thresholds": {
            "mode": "absolute",
            "steps": [
              {
                "color": "green",
                "value": 0
              },
              {
                "color": "red",
                "value": 80
              }
            ]
          }
        },
        "overrides": []
      },
      "gridPos": {
        "h": 6,
        "w": 4,
        "x": 8,
        "y": 1
      },
      "id": 3,
      "maxDataPoints": 20,
      "options": {
        "barWidthFactor": 0.4,
        "effects": {
          "barGlow": true,
          "centerGlow": true,
<<<<<<< HEAD
          "gradient": false
=======
          "gradient": false,
          "rounded": true,
          "spotlight": false
>>>>>>> 8979808e
        },
        "barShape": "rounded",
        "orientation": "auto",
        "reduceOptions": {
          "calcs": [
            "lastNotNull"
          ],
          "fields": "",
          "values": false
        },
        "segmentCount": 1,
        "segmentSpacing": 0.3,
        "shape": "circle",
        "showThresholdLabels": false,
        "showThresholdMarkers": false,
        "sparkline": false
      },
      "pluginVersion": "13.0.0-pre",
      "targets": [
        {
          "alias": "1",
          "datasource": {
            "type": "grafana-testdata-datasource"
          },
          "max": 100,
          "min": 1,
          "noise": 22,
          "refId": "A",
          "scenarioId": "random_walk",
          "spread": 22,
          "startValue": 1
        }
      ],
      "title": "Center and bar glow",
      "type": "radialbar"
    },
    {
      "datasource": {
        "type": "grafana-testdata-datasource"
      },
      "fieldConfig": {
        "defaults": {
          "color": {
            "mode": "thresholds"
          },
          "mappings": [],
          "max": 100,
          "min": 0,
          "thresholds": {
            "mode": "absolute",
            "steps": [
              {
                "color": "green",
                "value": 0
              },
              {
                "color": "red",
                "value": 80
              }
            ]
          }
        },
        "overrides": []
      },
      "gridPos": {
        "h": 6,
        "w": 4,
        "x": 12,
        "y": 1
      },
      "id": 5,
      "maxDataPoints": 20,
      "options": {
        "barWidthFactor": 0.4,
        "effects": {
          "barGlow": true,
          "centerGlow": true,
<<<<<<< HEAD
          "gradient": false
=======
          "gradient": false,
          "rounded": true,
          "spotlight": true
>>>>>>> 8979808e
        },
        "barShape": "rounded",
        "orientation": "auto",
        "reduceOptions": {
          "calcs": [
            "lastNotNull"
          ],
          "fields": "",
          "values": false
        },
        "segmentCount": 1,
        "segmentSpacing": 0.3,
        "shape": "circle",
        "showThresholdLabels": false,
        "showThresholdMarkers": false,
        "sparkline": false
      },
      "pluginVersion": "13.0.0-pre",
      "targets": [
        {
          "alias": "1",
          "datasource": {
            "type": "grafana-testdata-datasource"
          },
          "max": 100,
          "min": 1,
          "noise": 22,
          "refId": "A",
          "scenarioId": "random_walk",
          "spread": 22,
          "startValue": 1
        }
      ],
      "title": "Spotlight",
      "type": "radialbar"
    },
    {
      "datasource": {
        "type": "grafana-testdata-datasource"
      },
      "fieldConfig": {
        "defaults": {
          "color": {
            "mode": "thresholds"
          },
          "mappings": [],
          "max": 100,
          "min": 0,
          "thresholds": {
            "mode": "absolute",
            "steps": [
              {
                "color": "green",
                "value": 0
              },
              {
                "color": "red",
                "value": 80
              }
            ]
          }
        },
        "overrides": []
      },
      "gridPos": {
        "h": 6,
        "w": 4,
        "x": 16,
        "y": 1
      },
      "id": 8,
      "maxDataPoints": 20,
      "options": {
        "barWidthFactor": 0.4,
        "effects": {
          "barGlow": true,
          "centerGlow": true,
<<<<<<< HEAD
          "gradient": false
=======
          "gradient": false,
          "rounded": true,
          "spotlight": true
>>>>>>> 8979808e
        },
        "barShape": "rounded",
        "orientation": "auto",
        "reduceOptions": {
          "calcs": [
            "lastNotNull"
          ],
          "fields": "",
          "values": false
        },
        "segmentCount": 1,
        "segmentSpacing": 0.3,
        "shape": "circle",
        "showThresholdLabels": false,
        "showThresholdMarkers": false,
        "sparkline": true
      },
      "pluginVersion": "13.0.0-pre",
      "targets": [
        {
          "alias": "1",
          "datasource": {
            "type": "grafana-testdata-datasource"
          },
          "max": 100,
          "min": 1,
          "noise": 22,
          "refId": "A",
          "scenarioId": "random_walk",
          "spread": 22,
          "startValue": 1
        }
      ],
      "title": "Sparkline",
      "type": "radialbar"
    },
    {
      "datasource": {
        "type": "grafana-testdata-datasource"
      },
      "fieldConfig": {
        "defaults": {
          "color": {
            "mode": "thresholds"
          },
          "mappings": [],
          "max": 100,
          "min": 0,
          "thresholds": {
            "mode": "absolute",
            "steps": [
              {
                "color": "green",
                "value": 0
              },
              {
                "color": "red",
                "value": 80
              }
            ]
          }
        },
        "overrides": []
      },
      "gridPos": {
        "h": 6,
        "w": 4,
        "x": 0,
        "y": 7
      },
      "id": 22,
      "maxDataPoints": 20,
      "options": {
        "barWidthFactor": 0.72,
        "effects": {
          "barGlow": true,
          "centerGlow": true,
<<<<<<< HEAD
          "gradient": false
=======
          "gradient": false,
          "rounded": false,
          "spotlight": true
>>>>>>> 8979808e
        },
        "barShape": "flat",
        "orientation": "auto",
        "reduceOptions": {
          "calcs": [
            "lastNotNull"
          ],
          "fields": "",
          "values": false
        },
        "segmentCount": 1,
        "segmentSpacing": 0.3,
        "shape": "circle",
        "showThresholdLabels": false,
        "showThresholdMarkers": false,
        "sparkline": false
      },
      "pluginVersion": "13.0.0-pre",
      "targets": [
        {
          "alias": "1",
          "datasource": {
            "type": "grafana-testdata-datasource"
          },
          "max": 100,
          "min": 1,
          "noise": 22,
          "refId": "A",
          "scenarioId": "random_walk",
          "spread": 22,
          "startValue": 1
        }
      ],
      "title": "Square butts",
      "type": "radialbar"
    },
    {
      "datasource": {
        "type": "grafana-testdata-datasource"
      },
      "fieldConfig": {
        "defaults": {
          "color": {
            "mode": "thresholds"
          },
          "mappings": [],
          "max": 100,
          "min": 0,
          "thresholds": {
            "mode": "absolute",
            "steps": [
              {
                "color": "green",
                "value": 0
              },
              {
                "color": "red",
                "value": 80
              }
            ]
          }
        },
        "overrides": []
      },
      "gridPos": {
        "h": 6,
        "w": 4,
        "x": 4,
        "y": 7
      },
      "id": 23,
      "maxDataPoints": 20,
      "options": {
        "barWidthFactor": 0.72,
        "effects": {
          "barGlow": true,
          "centerGlow": true,
<<<<<<< HEAD
          "gradient": false
=======
          "gradient": false,
          "rounded": false,
          "spotlight": true
>>>>>>> 8979808e
        },
        "barShape": "flat",
        "orientation": "auto",
        "reduceOptions": {
          "calcs": [
            "lastNotNull"
          ],
          "fields": "",
          "values": false
        },
        "segmentCount": 1,
        "segmentSpacing": 0.3,
        "shape": "gauge",
        "showThresholdLabels": false,
        "showThresholdMarkers": false,
        "sparkline": false
      },
      "pluginVersion": "13.0.0-pre",
      "targets": [
        {
          "alias": "1",
          "datasource": {
            "type": "grafana-testdata-datasource"
          },
          "max": 100,
          "min": 1,
          "noise": 22,
          "refId": "A",
          "scenarioId": "random_walk",
          "spread": 22,
          "startValue": 1
        }
      ],
      "title": "Square butts gauge",
      "type": "radialbar"
    },
    {
      "collapsed": false,
      "gridPos": {
        "h": 1,
        "w": 24,
        "x": 0,
        "y": 13
      },
      "id": 17,
      "panels": [],
      "title": "Bar width",
      "type": "row"
    },
    {
      "datasource": {
        "type": "grafana-testdata-datasource"
      },
      "fieldConfig": {
        "defaults": {
          "color": {
            "mode": "thresholds"
          },
          "mappings": [],
          "max": 100,
          "min": 0,
          "thresholds": {
            "mode": "absolute",
            "steps": [
              {
                "color": "green",
                "value": 0
              },
              {
                "color": "red",
                "value": 80
              }
            ]
          }
        },
        "overrides": []
      },
      "gridPos": {
        "h": 6,
        "w": 5,
        "x": 0,
        "y": 14
      },
      "id": 18,
      "maxDataPoints": 20,
      "options": {
        "barWidthFactor": 0.1,
        "effects": {
          "barGlow": true,
          "centerGlow": true,
<<<<<<< HEAD
          "gradient": false
=======
          "gradient": false,
          "rounded": true,
          "spotlight": true
>>>>>>> 8979808e
        },
        "barShape": "rounded",
        "orientation": "auto",
        "reduceOptions": {
          "calcs": [
            "lastNotNull"
          ],
          "fields": "",
          "values": false
        },
        "segmentCount": 1,
        "segmentSpacing": 0.3,
        "shape": "circle",
        "showThresholdLabels": false,
        "showThresholdMarkers": false,
        "sparkline": false
      },
      "pluginVersion": "13.0.0-pre",
      "targets": [
        {
          "alias": "1",
          "datasource": {
            "type": "grafana-testdata-datasource"
          },
          "max": 100,
          "min": 1,
          "noise": 22,
          "refId": "A",
          "scenarioId": "random_walk",
          "spread": 22,
          "startValue": 1
        }
      ],
      "title": "Bar width 0,1",
      "type": "radialbar"
    },
    {
      "datasource": {
        "type": "grafana-testdata-datasource"
      },
      "fieldConfig": {
        "defaults": {
          "color": {
            "mode": "thresholds"
          },
          "mappings": [],
          "max": 100,
          "min": 0,
          "thresholds": {
            "mode": "absolute",
            "steps": [
              {
                "color": "green",
                "value": 0
              },
              {
                "color": "red",
                "value": 80
              }
            ]
          }
        },
        "overrides": []
      },
      "gridPos": {
        "h": 6,
        "w": 5,
        "x": 5,
        "y": 14
      },
      "id": 19,
      "maxDataPoints": 20,
      "options": {
        "barWidthFactor": 0.32,
        "effects": {
          "barGlow": true,
          "centerGlow": true,
<<<<<<< HEAD
          "gradient": false
=======
          "gradient": false,
          "rounded": true,
          "spotlight": true
>>>>>>> 8979808e
        },
        "barShape": "rounded",
        "orientation": "auto",
        "reduceOptions": {
          "calcs": [
            "lastNotNull"
          ],
          "fields": "",
          "values": false
        },
        "segmentCount": 1,
        "segmentSpacing": 0.3,
        "shape": "circle",
        "showThresholdLabels": false,
        "showThresholdMarkers": false,
        "sparkline": false
      },
      "pluginVersion": "13.0.0-pre",
      "targets": [
        {
          "alias": "1",
          "datasource": {
            "type": "grafana-testdata-datasource"
          },
          "max": 100,
          "min": 1,
          "noise": 22,
          "refId": "A",
          "scenarioId": "random_walk",
          "spread": 22,
          "startValue": 1
        }
      ],
      "title": "Bar width 0,32",
      "type": "radialbar"
    },
    {
      "datasource": {
        "type": "grafana-testdata-datasource"
      },
      "fieldConfig": {
        "defaults": {
          "color": {
            "mode": "thresholds"
          },
          "mappings": [],
          "max": 100,
          "min": 0,
          "thresholds": {
            "mode": "absolute",
            "steps": [
              {
                "color": "green",
                "value": 0
              },
              {
                "color": "red",
                "value": 80
              }
            ]
          }
        },
        "overrides": []
      },
      "gridPos": {
        "h": 6,
        "w": 5,
        "x": 10,
        "y": 14
      },
      "id": 20,
      "maxDataPoints": 20,
      "options": {
        "barWidthFactor": 0.57,
        "effects": {
          "barGlow": true,
          "centerGlow": true,
<<<<<<< HEAD
          "gradient": false
=======
          "gradient": false,
          "rounded": true,
          "spotlight": true
>>>>>>> 8979808e
        },
        "barShape": "rounded",
        "orientation": "auto",
        "reduceOptions": {
          "calcs": [
            "lastNotNull"
          ],
          "fields": "",
          "values": false
        },
        "segmentCount": 1,
        "segmentSpacing": 0.3,
        "shape": "circle",
        "showThresholdLabels": false,
        "showThresholdMarkers": false,
        "sparkline": false
      },
      "pluginVersion": "13.0.0-pre",
      "targets": [
        {
          "alias": "1",
          "datasource": {
            "type": "grafana-testdata-datasource"
          },
          "max": 100,
          "min": 1,
          "noise": 22,
          "refId": "A",
          "scenarioId": "random_walk",
          "spread": 22,
          "startValue": 1
        }
      ],
      "title": "Bar width 0,57",
      "type": "radialbar"
    },
    {
      "datasource": {
        "type": "grafana-testdata-datasource"
      },
      "fieldConfig": {
        "defaults": {
          "color": {
            "mode": "thresholds"
          },
          "mappings": [],
          "max": 100,
          "min": 0,
          "thresholds": {
            "mode": "absolute",
            "steps": [
              {
                "color": "green",
                "value": 0
              },
              {
                "color": "red",
                "value": 80
              }
            ]
          }
        },
        "overrides": []
      },
      "gridPos": {
        "h": 6,
        "w": 5,
        "x": 15,
        "y": 14
      },
      "id": 21,
      "maxDataPoints": 20,
      "options": {
        "barWidthFactor": 0.8,
        "effects": {
          "barGlow": true,
          "centerGlow": true,
<<<<<<< HEAD
          "gradient": false
=======
          "gradient": false,
          "rounded": true,
          "spotlight": true
>>>>>>> 8979808e
        },
        "barShape": "rounded",
        "orientation": "auto",
        "reduceOptions": {
          "calcs": [
            "lastNotNull"
          ],
          "fields": "",
          "values": false
        },
        "segmentCount": 1,
        "segmentSpacing": 0.3,
        "shape": "circle",
        "showThresholdLabels": false,
        "showThresholdMarkers": false,
        "sparkline": false
      },
      "pluginVersion": "13.0.0-pre",
      "targets": [
        {
          "alias": "1",
          "datasource": {
            "type": "grafana-testdata-datasource"
          },
          "max": 100,
          "min": 1,
          "noise": 22,
          "refId": "A",
          "scenarioId": "random_walk",
          "spread": 22,
          "startValue": 1
        }
      ],
      "title": "Bar width 0,8",
      "type": "radialbar"
    },
    {
      "collapsed": false,
      "gridPos": {
        "h": 1,
        "w": 24,
        "x": 0,
        "y": 20
      },
      "id": 24,
      "panels": [],
      "title": "Thresholds",
      "type": "row"
    },
    {
      "datasource": {
        "type": "grafana-testdata-datasource"
      },
      "fieldConfig": {
        "defaults": {
          "color": {
            "mode": "thresholds"
          },
          "mappings": [],
          "max": 100,
          "min": 0,
          "thresholds": {
            "mode": "absolute",
            "steps": [
              {
                "color": "green",
                "value": 0
              },
              {
                "color": "orange",
                "value": 65
              },
              {
                "color": "red",
                "value": 85
              }
            ]
          }
        },
        "overrides": []
      },
      "gridPos": {
        "h": 6,
        "w": 6,
        "x": 0,
        "y": 21
      },
      "id": 25,
      "maxDataPoints": 20,
      "options": {
        "barWidthFactor": 0.9,
        "effects": {
          "barGlow": false,
          "centerGlow": false,
<<<<<<< HEAD
          "gradient": false
=======
          "gradient": false,
          "rounded": false,
          "spotlight": false
>>>>>>> 8979808e
        },
        "barShape": "flat",
        "orientation": "auto",
        "reduceOptions": {
          "calcs": [
            "lastNotNull"
          ],
          "fields": "",
          "values": false
        },
        "segmentCount": 1,
        "segmentSpacing": 0.3,
        "shape": "gauge",
        "showThresholdLabels": false,
        "showThresholdMarkers": true,
        "sparkline": false
      },
      "pluginVersion": "13.0.0-pre",
      "targets": [
        {
          "alias": "1",
          "datasource": {
            "type": "grafana-testdata-datasource"
          },
          "refId": "A",
          "scenarioId": "csv_metric_values",
          "stringInput": "1,20,90,30,5,70"
        }
      ],
      "title": "Plain thresholds",
      "type": "radialbar"
    },
    {
      "datasource": {
        "type": "grafana-testdata-datasource"
      },
      "fieldConfig": {
        "defaults": {
          "color": {
            "mode": "thresholds"
          },
          "mappings": [],
          "max": 100,
          "min": 0,
          "thresholds": {
            "mode": "absolute",
            "steps": [
              {
                "color": "green",
                "value": 0
              },
              {
                "color": "orange",
                "value": 65
              },
              {
                "color": "red",
                "value": 85
              }
            ]
          }
        },
        "overrides": []
      },
      "gridPos": {
        "h": 6,
        "w": 6,
        "x": 6,
        "y": 21
      },
      "id": 26,
      "maxDataPoints": 20,
      "options": {
        "barWidthFactor": 0.72,
        "effects": {
          "barGlow": false,
          "centerGlow": false,
<<<<<<< HEAD
          "gradient": false
=======
          "gradient": false,
          "rounded": false,
          "spotlight": false
>>>>>>> 8979808e
        },
        "barShape": "flat",
        "orientation": "auto",
        "reduceOptions": {
          "calcs": [
            "lastNotNull"
          ],
          "fields": "",
          "values": false
        },
        "segmentCount": 37,
        "segmentSpacing": 0.31,
        "shape": "gauge",
        "showThresholdLabels": false,
        "showThresholdMarkers": true,
        "sparkline": false
      },
      "pluginVersion": "13.0.0-pre",
      "targets": [
        {
          "alias": "1",
          "datasource": {
            "type": "grafana-testdata-datasource"
          },
          "refId": "A",
          "scenarioId": "csv_metric_values",
          "stringInput": "1,20,90,30,5,70"
        }
      ],
      "title": "Thresholds segmented",
      "type": "radialbar"
    },
    {
      "datasource": {
        "type": "grafana-testdata-datasource"
      },
      "fieldConfig": {
        "defaults": {
          "color": {
            "mode": "thresholds"
          },
          "mappings": [],
          "max": 100,
          "min": 0,
          "thresholds": {
            "mode": "absolute",
            "steps": [
              {
                "color": "green",
                "value": 0
              },
              {
                "color": "orange",
                "value": 65
              },
              {
                "color": "red",
                "value": 85
              }
            ]
          }
        },
        "overrides": []
      },
      "gridPos": {
        "h": 6,
        "w": 5,
        "x": 12,
        "y": 21
      },
      "id": 29,
      "maxDataPoints": 20,
      "options": {
        "barWidthFactor": 0.72,
        "effects": {
          "barGlow": false,
          "centerGlow": false,
<<<<<<< HEAD
          "gradient": true
=======
          "gradient": true,
          "rounded": false,
          "spotlight": false
>>>>>>> 8979808e
        },
        "barShape": "flat",
        "orientation": "auto",
        "reduceOptions": {
          "calcs": [
            "lastNotNull"
          ],
          "fields": "",
          "values": false
        },
        "segmentCount": 46,
        "segmentSpacing": 0.3,
        "shape": "gauge",
        "showThresholdLabels": false,
        "showThresholdMarkers": true,
        "sparkline": false
      },
      "pluginVersion": "13.0.0-pre",
      "targets": [
        {
          "alias": "1",
          "datasource": {
            "type": "grafana-testdata-datasource"
          },
          "refId": "A",
          "scenarioId": "csv_metric_values",
          "stringInput": "1,20,90,30,5,70"
        }
      ],
      "title": "Segmented + gradient",
      "type": "radialbar"
    },
    {
      "datasource": {
        "type": "grafana-testdata-datasource"
      },
      "fieldConfig": {
        "defaults": {
          "color": {
            "mode": "thresholds"
          },
          "mappings": [],
          "max": 100,
          "min": 0,
          "thresholds": {
            "mode": "absolute",
            "steps": [
              {
                "color": "green",
                "value": 0
              },
              {
                "color": "orange",
                "value": 65
              },
              {
                "color": "red",
                "value": 85
              }
            ]
          }
        },
        "overrides": []
      },
      "gridPos": {
        "h": 7,
        "w": 6,
        "x": 0,
        "y": 27
      },
      "id": 30,
      "maxDataPoints": 20,
      "options": {
        "barWidthFactor": 0.9,
        "effects": {
          "barGlow": false,
          "centerGlow": false,
<<<<<<< HEAD
          "gradient": false
=======
          "gradient": false,
          "rounded": false,
          "spotlight": false
>>>>>>> 8979808e
        },
        "barShape": "flat",
        "orientation": "auto",
        "reduceOptions": {
          "calcs": [
            "lastNotNull"
          ],
          "fields": "",
          "values": false
        },
        "segmentCount": 1,
        "segmentSpacing": 0.3,
        "shape": "gauge",
        "showThresholdLabels": false,
        "showThresholdMarkers": true,
        "sparkline": false
      },
      "pluginVersion": "13.0.0-pre",
      "targets": [
        {
          "alias": "1",
          "datasource": {
            "type": "grafana-testdata-datasource"
          },
          "refId": "A",
          "scenarioId": "csv_metric_values",
          "stringInput": "1,20,90,30,5,70"
        }
      ],
      "title": "Plain thresholds",
      "type": "radialbar"
    },
    {
      "datasource": {
        "type": "grafana-testdata-datasource"
      },
      "fieldConfig": {
        "defaults": {
          "color": {
            "mode": "thresholds"
          },
          "mappings": [],
          "max": 100,
          "min": 0,
          "thresholds": {
            "mode": "absolute",
            "steps": [
              {
                "color": "green",
                "value": 0
              },
              {
                "color": "orange",
                "value": 65
              },
              {
                "color": "red",
                "value": 85
              }
            ]
          }
        },
        "overrides": []
      },
      "gridPos": {
        "h": 7,
        "w": 6,
        "x": 6,
        "y": 27
      },
      "id": 28,
      "maxDataPoints": 20,
      "options": {
        "barWidthFactor": 0.72,
        "effects": {
          "barGlow": false,
          "centerGlow": false,
<<<<<<< HEAD
          "gradient": false
=======
          "gradient": false,
          "rounded": false,
          "spotlight": false
>>>>>>> 8979808e
        },
        "barShape": "flat",
        "orientation": "auto",
        "reduceOptions": {
          "calcs": [
            "lastNotNull"
          ],
          "fields": "",
          "values": false
        },
        "segmentCount": 62,
        "segmentSpacing": 0.3,
        "shape": "circle",
        "showThresholdLabels": false,
        "showThresholdMarkers": true,
        "sparkline": false
      },
      "pluginVersion": "13.0.0-pre",
      "targets": [
        {
          "alias": "1",
          "datasource": {
            "type": "grafana-testdata-datasource"
          },
          "refId": "A",
          "scenarioId": "csv_metric_values",
          "stringInput": "1,20,90,30,5,70"
        }
      ],
      "title": "Thresholds circle segmented",
      "type": "radialbar"
    },
    {
      "collapsed": false,
      "gridPos": {
        "h": 1,
        "w": 24,
        "x": 0,
        "y": 34
      },
      "id": 31,
      "panels": [],
      "title": "Threshold labels",
      "type": "row"
    },
    {
      "datasource": {
        "type": "grafana-testdata-datasource"
      },
      "fieldConfig": {
        "defaults": {
          "color": {
            "mode": "thresholds"
          },
          "mappings": [],
          "max": 100,
          "min": 0,
          "thresholds": {
            "mode": "absolute",
            "steps": [
              {
                "color": "green",
                "value": 0
              },
              {
                "color": "semi-dark-yellow",
                "value": 40
              },
              {
                "color": "orange",
                "value": 65
              },
              {
                "color": "red",
                "value": 85
              }
            ]
          }
        },
        "overrides": []
      },
      "gridPos": {
        "h": 10,
        "w": 7,
        "x": 0,
        "y": 35
      },
      "id": 32,
      "maxDataPoints": 20,
      "options": {
        "barWidthFactor": 0.9,
        "effects": {
          "barGlow": false,
          "centerGlow": false,
<<<<<<< HEAD
          "gradient": true
=======
          "gradient": true,
          "rounded": false,
          "spotlight": false
>>>>>>> 8979808e
        },
        "barShape": "flat",
        "orientation": "auto",
        "reduceOptions": {
          "calcs": [
            "lastNotNull"
          ],
          "fields": "",
          "values": false
        },
        "segmentCount": 62,
        "segmentSpacing": 0.3,
        "shape": "gauge",
        "showThresholdLabels": true,
        "showThresholdMarkers": true,
        "sparkline": false
      },
      "pluginVersion": "13.0.0-pre",
      "targets": [
        {
          "alias": "1",
          "datasource": {
            "type": "grafana-testdata-datasource"
          },
          "refId": "A",
          "scenarioId": "csv_metric_values",
          "stringInput": "1,20,90,30,5,70"
        }
      ],
      "title": "Thresholds labels",
      "type": "radialbar"
    },
    {
      "datasource": {
        "type": "grafana-testdata-datasource"
      },
      "fieldConfig": {
        "defaults": {
          "color": {
            "mode": "thresholds"
          },
          "mappings": [],
          "max": 100,
          "min": 0,
          "thresholds": {
            "mode": "absolute",
            "steps": [
              {
                "color": "green",
                "value": 0
              },
              {
                "color": "semi-dark-yellow",
                "value": 40
              },
              {
                "color": "orange",
                "value": 65
              },
              {
                "color": "red",
                "value": 85
              }
            ]
          }
        },
        "overrides": []
      },
      "gridPos": {
        "h": 10,
        "w": 7,
        "x": 7,
        "y": 35
      },
      "id": 34,
      "maxDataPoints": 20,
      "options": {
        "barWidthFactor": 0.9,
        "effects": {
          "barGlow": false,
          "centerGlow": false,
<<<<<<< HEAD
          "gradient": true
=======
          "gradient": true,
          "rounded": false,
          "spotlight": false
>>>>>>> 8979808e
        },
        "barShape": "flat",
        "orientation": "auto",
        "reduceOptions": {
          "calcs": [
            "lastNotNull"
          ],
          "fields": "",
          "values": false
        },
        "segmentCount": 62,
        "segmentSpacing": 0.3,
        "shape": "gauge",
        "showThresholdLabels": true,
        "showThresholdMarkers": false,
        "sparkline": false
      },
      "pluginVersion": "13.0.0-pre",
      "targets": [
        {
          "alias": "1",
          "datasource": {
            "type": "grafana-testdata-datasource"
          },
          "refId": "A",
          "scenarioId": "csv_metric_values",
          "stringInput": "1,20,90,30,5,70"
        }
      ],
      "title": "Thresholds labels only",
      "type": "radialbar"
    },
    {
      "datasource": {
        "type": "grafana-testdata-datasource"
      },
      "fieldConfig": {
        "defaults": {
          "color": {
            "mode": "thresholds"
          },
          "mappings": [],
          "max": 100,
          "min": 0,
          "thresholds": {
            "mode": "absolute",
            "steps": [
              {
                "color": "green",
                "value": 0
              },
              {
                "color": "semi-dark-yellow",
                "value": 40
              },
              {
                "color": "orange",
                "value": 65
              },
              {
                "color": "red",
                "value": 85
              }
            ]
          }
        },
        "overrides": []
      },
      "gridPos": {
        "h": 10,
        "w": 6,
        "x": 14,
        "y": 35
      },
      "id": 33,
      "maxDataPoints": 20,
      "options": {
        "barWidthFactor": 0.9,
        "effects": {
          "barGlow": false,
          "centerGlow": false,
<<<<<<< HEAD
          "gradient": true
=======
          "gradient": true,
          "rounded": false,
          "spotlight": false
>>>>>>> 8979808e
        },
        "barShape": "flat",
        "orientation": "auto",
        "reduceOptions": {
          "calcs": [
            "lastNotNull"
          ],
          "fields": "",
          "values": false
        },
        "segmentCount": 80,
        "segmentSpacing": 0.59,
        "shape": "circle",
        "showThresholdLabels": true,
        "showThresholdMarkers": true,
        "sparkline": false
      },
      "pluginVersion": "13.0.0-pre",
      "targets": [
        {
          "alias": "1",
          "datasource": {
            "type": "grafana-testdata-datasource"
          },
          "refId": "A",
          "scenarioId": "csv_metric_values",
          "stringInput": "1,20,90,30,5,70"
        }
      ],
      "title": "Thresholds labels + circle",
      "type": "radialbar"
    },
    {
      "collapsed": false,
      "gridPos": {
        "h": 1,
        "w": 24,
        "x": 0,
        "y": 45
      },
      "id": 6,
      "panels": [],
      "title": "Gradient modes",
      "type": "row"
    },
    {
      "datasource": {
        "type": "grafana-testdata-datasource"
      },
      "fieldConfig": {
        "defaults": {
          "color": {
            "fixedColor": "blue",
            "mode": "palette-classic"
          },
          "mappings": [],
          "max": 100,
          "min": 1,
          "thresholds": {
            "mode": "absolute",
            "steps": [
              {
                "color": "green",
                "value": 0
              },
              {
                "color": "red",
                "value": 80
              }
            ]
          },
          "unit": "percent"
        },
        "overrides": []
      },
      "gridPos": {
        "h": 6,
        "w": 24,
        "x": 0,
        "y": 46
      },
      "id": 9,
      "maxDataPoints": 20,
      "options": {
        "barWidth": 12,
        "barWidthFactor": 0.4,
        "effects": {
          "barGlow": true,
          "centerGlow": true,
<<<<<<< HEAD
          "gradient": true
=======
          "gradient": true,
          "rounded": true,
          "spotlight": true
>>>>>>> 8979808e
        },
        "barShape": "rounded",
        "glow": "both",
        "orientation": "auto",
        "reduceOptions": {
          "calcs": [
            "lastNotNull"
          ],
          "fields": "",
          "values": false
        },
        "segmentCount": 1,
        "segmentSpacing": 0.3,
        "shape": "circle",
        "showThresholdLabels": false,
        "showThresholdMarkers": false,
        "sparkline": false
      },
      "pluginVersion": "13.0.0-pre",
      "targets": [
        {
          "datasource": {
            "type": "grafana-testdata-datasource"
          },
          "max": 98,
          "min": 5,
          "noise": 22,
          "refId": "A",
          "scenarioId": "random_walk",
          "seriesCount": 5,
          "spread": 12,
          "startValue": 50
        }
      ],
      "title": "Auto gradient + classic palette",
      "type": "radialbar"
    },
    {
      "datasource": {
        "type": "grafana-testdata-datasource"
      },
      "fieldConfig": {
        "defaults": {
          "color": {
            "fixedColor": "blue",
            "mode": "continuous-GrYlRd"
          },
          "mappings": [],
          "max": 100,
          "min": 1,
          "thresholds": {
            "mode": "absolute",
            "steps": [
              {
                "color": "green",
                "value": 0
              },
              {
                "color": "red",
                "value": 80
              }
            ]
          },
          "unit": "percent"
        },
        "overrides": []
      },
      "gridPos": {
        "h": 6,
        "w": 24,
        "x": 0,
        "y": 52
      },
      "id": 11,
      "maxDataPoints": 20,
      "options": {
        "barWidth": 12,
        "barWidthFactor": 0.4,
        "effects": {
          "barGlow": true,
          "centerGlow": true,
<<<<<<< HEAD
          "gradient": true
=======
          "gradient": true,
          "rounded": true,
          "spotlight": true
>>>>>>> 8979808e
        },
        "barShape": "rounded",
        "glow": "both",
        "orientation": "auto",
        "reduceOptions": {
          "calcs": [
            "lastNotNull"
          ],
          "fields": "",
          "values": false
        },
        "segmentCount": 1,
        "segmentSpacing": 0.3,
        "shape": "gauge",
        "showThresholdLabels": false,
        "showThresholdMarkers": false,
        "sparkline": true
      },
      "pluginVersion": "13.0.0-pre",
      "targets": [
        {
          "datasource": {
            "type": "grafana-testdata-datasource"
          },
          "max": 98,
          "min": 5,
          "noise": 22,
          "refId": "A",
          "scenarioId": "random_walk",
          "seriesCount": 5,
          "spread": 12,
          "startValue": 50
        }
      ],
      "title": "Continuous color scheme ",
      "type": "radialbar"
    },
    {
      "collapsed": false,
      "gridPos": {
        "h": 1,
        "w": 24,
        "x": 0,
        "y": 58
      },
      "id": 12,
      "panels": [],
      "title": "Segmented",
      "type": "row"
    },
    {
      "datasource": {
        "type": "grafana-testdata-datasource"
      },
      "fieldConfig": {
        "defaults": {
          "color": {
            "fixedColor": "blue",
            "mode": "continuous-GrYlRd"
          },
          "decimals": 0,
          "mappings": [],
          "max": 8,
          "min": 0,
          "thresholds": {
            "mode": "absolute",
            "steps": [
              {
                "color": "green",
                "value": 0
              },
              {
                "color": "red",
                "value": 80
              }
            ]
          },
          "unit": "suffix:/ 8 "
        },
        "overrides": []
      },
      "gridPos": {
        "h": 7,
        "w": 4,
        "x": 0,
        "y": 59
      },
      "id": 13,
      "maxDataPoints": 20,
      "options": {
        "barWidth": 12,
        "barWidthFactor": 0.49,
        "effects": {
          "barGlow": true,
          "centerGlow": true,
<<<<<<< HEAD
          "gradient": true
=======
          "gradient": true,
          "rounded": true,
          "spotlight": true
>>>>>>> 8979808e
        },
        "barShape": "rounded",
        "glow": "both",
        "orientation": "auto",
        "reduceOptions": {
          "calcs": [
            "lastNotNull"
          ],
          "fields": "",
          "values": false
        },
        "segmentCount": 8,
        "segmentSpacing": 0.3,
        "shape": "circle",
        "showThresholdLabels": false,
        "showThresholdMarkers": false,
        "sparkline": false
      },
      "pluginVersion": "13.0.0-pre",
      "targets": [
        {
          "datasource": {
            "type": "grafana-testdata-datasource"
          },
          "max": 8,
          "min": 1,
          "noise": 2,
          "refId": "A",
          "scenarioId": "random_walk",
          "seriesCount": 1,
          "spread": 6,
          "startValue": 0
        }
      ],
      "title": "Active gateways",
      "type": "radialbar"
    },
    {
      "datasource": {
        "type": "grafana-testdata-datasource"
      },
      "fieldConfig": {
        "defaults": {
          "color": {
            "fixedColor": "blue",
            "mode": "continuous-GrYlRd"
          },
          "decimals": 0,
          "mappings": [],
          "max": 12,
          "min": 0,
          "thresholds": {
            "mode": "absolute",
            "steps": [
              {
                "color": "green",
                "value": 0
              },
              {
                "color": "red",
                "value": 80
              }
            ]
          },
          "unit": "suffix:/ 12"
        },
        "overrides": []
      },
      "gridPos": {
        "h": 7,
        "w": 5,
        "x": 4,
        "y": 59
      },
      "id": 14,
      "maxDataPoints": 20,
      "options": {
        "barWidth": 12,
        "barWidthFactor": 0.49,
        "effects": {
          "barGlow": true,
          "centerGlow": true,
<<<<<<< HEAD
          "gradient": true
=======
          "gradient": true,
          "rounded": true,
          "spotlight": true
>>>>>>> 8979808e
        },
        "barShape": "rounded",
        "glow": "both",
        "orientation": "auto",
        "reduceOptions": {
          "calcs": [
            "lastNotNull"
          ],
          "fields": "",
          "values": false
        },
        "segmentCount": 12,
        "segmentSpacing": 0.3,
        "shape": "circle",
        "showThresholdLabels": false,
        "showThresholdMarkers": false,
        "sparkline": false
      },
      "pluginVersion": "13.0.0-pre",
      "targets": [
        {
          "datasource": {
            "type": "grafana-testdata-datasource"
          },
          "max": 12,
          "min": 1,
          "noise": 2,
          "refId": "A",
          "scenarioId": "random_walk",
          "seriesCount": 1,
          "spread": 6,
          "startValue": 0
        }
      ],
      "title": "Active pods",
      "type": "radialbar"
    },
    {
      "datasource": {
        "type": "grafana-testdata-datasource"
      },
      "fieldConfig": {
        "defaults": {
          "color": {
            "fixedColor": "red",
            "mode": "fixed"
          },
          "mappings": [],
          "max": 100,
          "min": 0,
          "thresholds": {
            "mode": "absolute",
            "steps": [
              {
                "color": "green",
                "value": 0
              },
              {
                "color": "red",
                "value": 80
              }
            ]
          },
          "unit": "percent"
        },
        "overrides": []
      },
      "gridPos": {
        "h": 7,
        "w": 5,
        "x": 9,
        "y": 59
      },
      "id": 15,
      "maxDataPoints": 20,
      "options": {
        "barWidth": 12,
        "barWidthFactor": 0.84,
        "effects": {
          "barGlow": true,
          "centerGlow": true,
<<<<<<< HEAD
          "gradient": true
=======
          "gradient": true,
          "rounded": true,
          "spotlight": true
>>>>>>> 8979808e
        },
        "barShape": "rounded",
        "glow": "both",
        "orientation": "auto",
        "reduceOptions": {
          "calcs": [
            "lastNotNull"
          ],
          "fields": "",
          "values": false
        },
        "segmentCount": 39,
        "segmentSpacing": 0.76,
        "shape": "circle",
        "showThresholdLabels": false,
        "showThresholdMarkers": false,
        "sparkline": false
      },
      "pluginVersion": "13.0.0-pre",
      "targets": [
        {
          "datasource": {
            "type": "grafana-testdata-datasource"
          },
          "max": 100,
          "min": 10,
          "noise": 22,
          "refId": "A",
          "scenarioId": "random_walk",
          "seriesCount": 1,
          "spread": 12,
          "startValue": 10
        }
      ],
      "title": "Backend",
      "type": "radialbar"
    },
    {
      "datasource": {
        "type": "grafana-testdata-datasource"
      },
      "fieldConfig": {
        "defaults": {
          "color": {
            "fixedColor": "red",
            "mode": "fixed"
          },
          "mappings": [],
          "max": 100,
          "min": 0,
          "thresholds": {
            "mode": "absolute",
            "steps": [
              {
                "color": "green",
                "value": 0
              },
              {
                "color": "red",
                "value": 80
              }
            ]
          },
          "unit": "percent"
        },
        "overrides": []
      },
      "gridPos": {
        "h": 7,
        "w": 6,
        "x": 14,
        "y": 59
      },
      "id": 16,
      "maxDataPoints": 20,
      "options": {
        "barWidth": 12,
        "barWidthFactor": 0.66,
        "effects": {
          "barGlow": true,
          "centerGlow": true,
<<<<<<< HEAD
          "gradient": true
=======
          "gradient": true,
          "rounded": true,
          "spotlight": true
>>>>>>> 8979808e
        },
        "barShape": "rounded",
        "glow": "both",
        "orientation": "auto",
        "reduceOptions": {
          "calcs": [
            "lastNotNull"
          ],
          "fields": "",
          "values": false
        },
        "segmentCount": 81,
        "segmentSpacing": 0.28,
        "shape": "circle",
        "showThresholdLabels": false,
        "showThresholdMarkers": false,
        "sparkline": false
      },
      "pluginVersion": "13.0.0-pre",
      "targets": [
        {
          "datasource": {
            "type": "grafana-testdata-datasource"
          },
          "max": 100,
          "min": 10,
          "noise": 22,
          "refId": "A",
          "scenarioId": "random_walk",
          "seriesCount": 1,
          "spread": 12,
          "startValue": 10
        }
      ],
      "title": "Backend",
      "type": "radialbar"
    },
    {
      "collapsed": false,
      "gridPos": {
        "h": 1,
        "w": 24,
        "x": 0,
        "y": 66
      },
      "id": 35,
      "panels": [],
      "title": "Empty data",
      "type": "row"
    },
    {
      "datasource": {
        "type": "grafana-testdata-datasource"
      },
      "fieldConfig": {
        "defaults": {
          "mappings": [],
          "thresholds": {
            "mode": "absolute",
            "steps": [
              {
                "color": "green",
                "value": 0
              },
              {
                "color": "red",
                "value": 80
              }
            ]
          }
        },
        "overrides": []
      },
      "gridPos": {
        "h": 8,
        "w": 6,
        "x": 0,
        "y": 67
      },
      "id": 36,
      "options": {
        "barWidthFactor": 0.5,
        "effects": {
          "barGlow": false,
          "centerGlow": false,
          "gradient": true
        },
        "barShape": "flat",
        "orientation": "auto",
        "reduceOptions": {
          "calcs": [
            "lastNotNull"
          ],
          "fields": "",
          "values": false
        },
        "segmentCount": 1,
        "segmentSpacing": 0.3,
        "shape": "gauge",
        "showThresholdLabels": false,
        "showThresholdMarkers": true,
        "sparkline": true
      },
      "pluginVersion": "13.0.0-pre",
      "targets": [
        {
          "refId": "A",
          "scenarioId": "random_walk",
          "seriesCount": 0
        }
      ],
      "title": "Numeric, no series",
      "type": "gauge"
    },
    {
      "datasource": {
        "type": "grafana-testdata-datasource"
      },
      "fieldConfig": {
        "defaults": {
          "color": {
            "mode": "thresholds"
          },
          "mappings": [],
          "thresholds": {
            "mode": "absolute",
            "steps": [
              {
                "color": "green",
                "value": 0
              },
              {
                "color": "red",
                "value": 80
              }
            ]
          }
        },
        "overrides": []
      },
      "gridPos": {
        "h": 8,
        "w": 6,
        "x": 6,
        "y": 67
      },
      "id": 37,
      "options": {
        "barWidthFactor": 0.5,
        "effects": {
          "barGlow": false,
          "centerGlow": false,
          "gradient": true
        },
        "barShape": "flat",
        "orientation": "auto",
        "reduceOptions": {
          "calcs": [
            "lastNotNull"
          ],
          "fields": "",
          "values": false
        },
        "segmentCount": 1,
        "segmentSpacing": 0.3,
        "shape": "gauge",
        "showThresholdLabels": false,
        "showThresholdMarkers": true,
        "sparkline": true
      },
      "pluginVersion": "13.0.0-pre",
      "targets": [
        {
          "refId": "A",
          "scenarioId": "logs"
        }
      ],
      "title": "Non-numeric",
      "type": "gauge"
    }
  ],
  "preload": false,
  "schemaVersion": 42,
  "tags": [],
  "templating": {
    "list": []
  },
  "time": {
    "from": "now-6h",
    "to": "now"
  },
  "timepicker": {},
  "timezone": "browser",
  "title": "Panel tests - Gauge (new)",
  "uid": "panel-tests-gauge-new",
  "weekStart": ""
}<|MERGE_RESOLUTION|>--- conflicted
+++ resolved
@@ -75,13 +75,7 @@
         "effects": {
           "barGlow": false,
           "centerGlow": false,
-<<<<<<< HEAD
           "gradient": false
-=======
-          "gradient": false,
-          "rounded": true,
-          "spotlight": false
->>>>>>> 8979808e
         },
         "barShape": "rounded",
         "orientation": "auto",
@@ -159,13 +153,7 @@
         "effects": {
           "barGlow": false,
           "centerGlow": true,
-<<<<<<< HEAD
           "gradient": false
-=======
-          "gradient": false,
-          "rounded": true,
-          "spotlight": false
->>>>>>> 8979808e
         },
         "barShape": "rounded",
         "orientation": "auto",
@@ -243,13 +231,7 @@
         "effects": {
           "barGlow": true,
           "centerGlow": true,
-<<<<<<< HEAD
           "gradient": false
-=======
-          "gradient": false,
-          "rounded": true,
-          "spotlight": false
->>>>>>> 8979808e
         },
         "barShape": "rounded",
         "orientation": "auto",
@@ -327,13 +309,7 @@
         "effects": {
           "barGlow": true,
           "centerGlow": true,
-<<<<<<< HEAD
           "gradient": false
-=======
-          "gradient": false,
-          "rounded": true,
-          "spotlight": true
->>>>>>> 8979808e
         },
         "barShape": "rounded",
         "orientation": "auto",
@@ -411,13 +387,7 @@
         "effects": {
           "barGlow": true,
           "centerGlow": true,
-<<<<<<< HEAD
           "gradient": false
-=======
-          "gradient": false,
-          "rounded": true,
-          "spotlight": true
->>>>>>> 8979808e
         },
         "barShape": "rounded",
         "orientation": "auto",
@@ -495,13 +465,7 @@
         "effects": {
           "barGlow": true,
           "centerGlow": true,
-<<<<<<< HEAD
           "gradient": false
-=======
-          "gradient": false,
-          "rounded": false,
-          "spotlight": true
->>>>>>> 8979808e
         },
         "barShape": "flat",
         "orientation": "auto",
@@ -579,13 +543,7 @@
         "effects": {
           "barGlow": true,
           "centerGlow": true,
-<<<<<<< HEAD
           "gradient": false
-=======
-          "gradient": false,
-          "rounded": false,
-          "spotlight": true
->>>>>>> 8979808e
         },
         "barShape": "flat",
         "orientation": "auto",
@@ -676,13 +634,7 @@
         "effects": {
           "barGlow": true,
           "centerGlow": true,
-<<<<<<< HEAD
           "gradient": false
-=======
-          "gradient": false,
-          "rounded": true,
-          "spotlight": true
->>>>>>> 8979808e
         },
         "barShape": "rounded",
         "orientation": "auto",
@@ -760,13 +712,7 @@
         "effects": {
           "barGlow": true,
           "centerGlow": true,
-<<<<<<< HEAD
           "gradient": false
-=======
-          "gradient": false,
-          "rounded": true,
-          "spotlight": true
->>>>>>> 8979808e
         },
         "barShape": "rounded",
         "orientation": "auto",
@@ -844,13 +790,7 @@
         "effects": {
           "barGlow": true,
           "centerGlow": true,
-<<<<<<< HEAD
           "gradient": false
-=======
-          "gradient": false,
-          "rounded": true,
-          "spotlight": true
->>>>>>> 8979808e
         },
         "barShape": "rounded",
         "orientation": "auto",
@@ -928,13 +868,7 @@
         "effects": {
           "barGlow": true,
           "centerGlow": true,
-<<<<<<< HEAD
           "gradient": false
-=======
-          "gradient": false,
-          "rounded": true,
-          "spotlight": true
->>>>>>> 8979808e
         },
         "barShape": "rounded",
         "orientation": "auto",
@@ -1029,13 +963,7 @@
         "effects": {
           "barGlow": false,
           "centerGlow": false,
-<<<<<<< HEAD
           "gradient": false
-=======
-          "gradient": false,
-          "rounded": false,
-          "spotlight": false
->>>>>>> 8979808e
         },
         "barShape": "flat",
         "orientation": "auto",
@@ -1113,13 +1041,7 @@
         "effects": {
           "barGlow": false,
           "centerGlow": false,
-<<<<<<< HEAD
           "gradient": false
-=======
-          "gradient": false,
-          "rounded": false,
-          "spotlight": false
->>>>>>> 8979808e
         },
         "barShape": "flat",
         "orientation": "auto",
@@ -1197,13 +1119,7 @@
         "effects": {
           "barGlow": false,
           "centerGlow": false,
-<<<<<<< HEAD
           "gradient": true
-=======
-          "gradient": true,
-          "rounded": false,
-          "spotlight": false
->>>>>>> 8979808e
         },
         "barShape": "flat",
         "orientation": "auto",
@@ -1281,13 +1197,7 @@
         "effects": {
           "barGlow": false,
           "centerGlow": false,
-<<<<<<< HEAD
           "gradient": false
-=======
-          "gradient": false,
-          "rounded": false,
-          "spotlight": false
->>>>>>> 8979808e
         },
         "barShape": "flat",
         "orientation": "auto",
@@ -1365,13 +1275,7 @@
         "effects": {
           "barGlow": false,
           "centerGlow": false,
-<<<<<<< HEAD
           "gradient": false
-=======
-          "gradient": false,
-          "rounded": false,
-          "spotlight": false
->>>>>>> 8979808e
         },
         "barShape": "flat",
         "orientation": "auto",
@@ -1466,13 +1370,7 @@
         "effects": {
           "barGlow": false,
           "centerGlow": false,
-<<<<<<< HEAD
           "gradient": true
-=======
-          "gradient": true,
-          "rounded": false,
-          "spotlight": false
->>>>>>> 8979808e
         },
         "barShape": "flat",
         "orientation": "auto",
@@ -1554,13 +1452,7 @@
         "effects": {
           "barGlow": false,
           "centerGlow": false,
-<<<<<<< HEAD
           "gradient": true
-=======
-          "gradient": true,
-          "rounded": false,
-          "spotlight": false
->>>>>>> 8979808e
         },
         "barShape": "flat",
         "orientation": "auto",
@@ -1642,13 +1534,7 @@
         "effects": {
           "barGlow": false,
           "centerGlow": false,
-<<<<<<< HEAD
           "gradient": true
-=======
-          "gradient": true,
-          "rounded": false,
-          "spotlight": false
->>>>>>> 8979808e
         },
         "barShape": "flat",
         "orientation": "auto",
@@ -1738,13 +1624,7 @@
         "effects": {
           "barGlow": true,
           "centerGlow": true,
-<<<<<<< HEAD
           "gradient": true
-=======
-          "gradient": true,
-          "rounded": true,
-          "spotlight": true
->>>>>>> 8979808e
         },
         "barShape": "rounded",
         "glow": "both",
@@ -1826,13 +1706,7 @@
         "effects": {
           "barGlow": true,
           "centerGlow": true,
-<<<<<<< HEAD
           "gradient": true
-=======
-          "gradient": true,
-          "rounded": true,
-          "spotlight": true
->>>>>>> 8979808e
         },
         "barShape": "rounded",
         "glow": "both",
@@ -1928,13 +1802,7 @@
         "effects": {
           "barGlow": true,
           "centerGlow": true,
-<<<<<<< HEAD
           "gradient": true
-=======
-          "gradient": true,
-          "rounded": true,
-          "spotlight": true
->>>>>>> 8979808e
         },
         "barShape": "rounded",
         "glow": "both",
@@ -2017,13 +1885,7 @@
         "effects": {
           "barGlow": true,
           "centerGlow": true,
-<<<<<<< HEAD
           "gradient": true
-=======
-          "gradient": true,
-          "rounded": true,
-          "spotlight": true
->>>>>>> 8979808e
         },
         "barShape": "rounded",
         "glow": "both",
@@ -2105,13 +1967,7 @@
         "effects": {
           "barGlow": true,
           "centerGlow": true,
-<<<<<<< HEAD
           "gradient": true
-=======
-          "gradient": true,
-          "rounded": true,
-          "spotlight": true
->>>>>>> 8979808e
         },
         "barShape": "rounded",
         "glow": "both",
@@ -2193,13 +2049,7 @@
         "effects": {
           "barGlow": true,
           "centerGlow": true,
-<<<<<<< HEAD
           "gradient": true
-=======
-          "gradient": true,
-          "rounded": true,
-          "spotlight": true
->>>>>>> 8979808e
         },
         "barShape": "rounded",
         "glow": "both",
