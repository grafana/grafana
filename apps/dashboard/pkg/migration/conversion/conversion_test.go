package conversion

import (
	"bytes"
	"encoding/json"
	"errors"
	"fmt"
	"log/slog"
	"os"
	"path/filepath"
	"strings"
	"testing"

	"github.com/prometheus/client_golang/prometheus"
	"github.com/stretchr/testify/require"
	metav1 "k8s.io/apimachinery/pkg/apis/meta/v1"
	"k8s.io/apimachinery/pkg/conversion"
	"k8s.io/apimachinery/pkg/runtime"
	"k8s.io/apimachinery/pkg/runtime/schema"

	"github.com/grafana/grafana/apps/dashboard/pkg/apis"
	dashv0 "github.com/grafana/grafana/apps/dashboard/pkg/apis/dashboard/v0alpha1"
	dashv1 "github.com/grafana/grafana/apps/dashboard/pkg/apis/dashboard/v1beta1"
	dashv2alpha1 "github.com/grafana/grafana/apps/dashboard/pkg/apis/dashboard/v2alpha1"
	dashv2beta1 "github.com/grafana/grafana/apps/dashboard/pkg/apis/dashboard/v2beta1"
	"github.com/grafana/grafana/apps/dashboard/pkg/migration"
	"github.com/grafana/grafana/apps/dashboard/pkg/migration/schemaversion"
	migrationtestutil "github.com/grafana/grafana/apps/dashboard/pkg/migration/testutil"
	common "github.com/grafana/grafana/pkg/apimachinery/apis/common/v0alpha1"
	"github.com/grafana/grafana/pkg/apimachinery/utils"
)

func TestConversionMatrixExist(t *testing.T) {
	// Initialize the migrator with a test data source provider
	dsProvider := migrationtestutil.NewDataSourceProvider(migrationtestutil.StandardTestConfig)
	migration.Initialize(dsProvider)
<<<<<<< HEAD
	SetDataSourceProvider(dsProvider)
=======
>>>>>>> 5e2a5798

	versions := []metav1.Object{
		&dashv0.Dashboard{Spec: common.Unstructured{Object: map[string]any{"title": "dashboardV0"}}},
		&dashv1.Dashboard{Spec: common.Unstructured{Object: map[string]any{"title": "dashboardV1"}}},
		&dashv2alpha1.Dashboard{Spec: dashv2alpha1.DashboardSpec{Title: "dashboardV2alpha1"}},
		&dashv2beta1.Dashboard{Spec: dashv2beta1.DashboardSpec{Title: "dashboardV2beta1"}},
	}

	scheme := runtime.NewScheme()
	err := RegisterConversions(scheme, dsProvider)
	require.NoError(t, err)

	for idx, in := range versions {
		kind := fmt.Sprintf("%T", in)[1:]
		t.Run(kind, func(t *testing.T) {
			for i, out := range versions {
				if i == idx {
					continue // skip the same version
				}
				err = scheme.Convert(in, out, nil)
				require.NoError(t, err)
			}

			// Make sure we get the right title for each value
			meta, err := utils.MetaAccessor(in)
			require.NoError(t, err)
			require.True(t, strings.HasPrefix(meta.FindTitle(""), "dashboard"))
		})
	}
}

func TestDeepCopyValid(t *testing.T) {
	dash1 := &dashv0.Dashboard{}
	meta1, err := utils.MetaAccessor(dash1)
	require.NoError(t, err)
	meta1.SetFolder("f1")
	require.Equal(t, "f1", dash1.Annotations[utils.AnnoKeyFolder])

	dash1Copy := dash1.DeepCopyObject()
	metaCopy, err := utils.MetaAccessor(dash1Copy)
	require.NoError(t, err)
	require.Equal(t, "f1", metaCopy.GetFolder())

	// Changing a property on the copy should not effect the original
	metaCopy.SetFolder("XYZ")
	require.Equal(t, "f1", meta1.GetFolder()) // 💣💣💣
}

func TestDashboardConversionToAllVersions(t *testing.T) {
	// Initialize the migrator with a test data source provider
	dsProvider := migrationtestutil.NewDataSourceProvider(migrationtestutil.StandardTestConfig)
	migration.Initialize(dsProvider)
<<<<<<< HEAD
	SetDataSourceProvider(dsProvider)
=======
>>>>>>> 5e2a5798

	// Set up conversion scheme
	scheme := runtime.NewScheme()
	err := RegisterConversions(scheme, dsProvider)
	require.NoError(t, err)

	// Read all files from input directory
	files, err := os.ReadDir(filepath.Join("testdata", "input"))
	require.NoError(t, err, "Failed to read input directory")

	for _, file := range files {
		if file.IsDir() {
			continue
		}

		t.Run(fmt.Sprintf("Convert_%s", file.Name()), func(t *testing.T) {
			// Read input dashboard file
			inputFile := filepath.Join("testdata", "input", file.Name())
			// ignore gosec G304 as this function is only used in the test process
			//nolint:gosec
			inputData, err := os.ReadFile(inputFile)
			require.NoError(t, err, "Failed to read input file")

			// Parse the input dashboard to get its version
			var rawDash map[string]interface{}
			err = json.Unmarshal(inputData, &rawDash)
			require.NoError(t, err, "Failed to unmarshal dashboard JSON")

			// Extract apiVersion
			apiVersion, ok := rawDash["apiVersion"].(string)
			require.True(t, ok, "apiVersion not found or not a string")

			// Parse group and version from apiVersion (format: "group/version")
			gv, err := schema.ParseGroupVersion(apiVersion)
			require.NoError(t, err)
			require.Equal(t, dashv0.GROUP, gv.Group)

			// Validate that the input file starts with the apiVersion declared in the object
			expectedPrefix := fmt.Sprintf("%s.", gv.Version)
			if !strings.HasPrefix(file.Name(), expectedPrefix) {
				t.Fatalf(
					"Input file %s does not match its declared apiVersion %s. "+
						"Expected filename to start with \"%s\". "+
						"Example: if apiVersion is \"dashboard.grafana.app/v1beta1\", "+
						"filename should start with \"v1beta1.<descriptive-name>.json\"",
					file.Name(), apiVersion, expectedPrefix)
			}

			// Create source object based on version
			var sourceDash metav1.Object
			switch gv.Version {
			case "v0alpha1":
				var dash dashv0.Dashboard
				err = json.Unmarshal(inputData, &dash)
				sourceDash = &dash
			case "v1beta1":
				var dash dashv1.Dashboard
				err = json.Unmarshal(inputData, &dash)
				sourceDash = &dash
			case "v2alpha1":
				var dash dashv2alpha1.Dashboard
				err = json.Unmarshal(inputData, &dash)
				sourceDash = &dash
			case "v2beta1":
				var dash dashv2beta1.Dashboard
				err = json.Unmarshal(inputData, &dash)
				sourceDash = &dash
			default:
				t.Fatalf("Unsupported source version: %s", gv.Version)
			}
			require.NoError(t, err, "Failed to unmarshal dashboard into typed object")

			// Ensure output directory exists
			outDir := filepath.Join("testdata", "output")
			// ignore gosec G301 as this function is only used in the test process
			//nolint:gosec
			err = os.MkdirAll(outDir, 0755)
			require.NoError(t, err, "Failed to create output directory")

			// Get target versions from the dashboard manifest
			manifest := apis.LocalManifest()
			targetVersions := make(map[string]runtime.Object)

			// Get original filename without extension
			originalName := strings.TrimSuffix(file.Name(), ".json")

			// Get all Dashboard versions from the manifest
			for _, kind := range manifest.ManifestData.Kinds() {
				if kind.Kind == "Dashboard" {
					for _, version := range kind.Versions {
						// Skip converting to the same version
						if version.VersionName == gv.Version {
							continue
						}

						filename := fmt.Sprintf("%s.%s.json", originalName, version.VersionName)
						typeMeta := metav1.TypeMeta{
							APIVersion: fmt.Sprintf("%s/%s", dashv0.APIGroup, version.VersionName),
							Kind:       kind.Kind, // Dashboard
						}

						// Create target object based on version
						switch version.VersionName {
						case "v0alpha1":
							targetVersions[filename] = &dashv0.Dashboard{TypeMeta: typeMeta}
						case "v1beta1":
							targetVersions[filename] = &dashv1.Dashboard{TypeMeta: typeMeta}
						case "v2alpha1":
							targetVersions[filename] = &dashv2alpha1.Dashboard{TypeMeta: typeMeta}
						case "v2beta1":
							targetVersions[filename] = &dashv2beta1.Dashboard{TypeMeta: typeMeta}
						default:
							t.Logf("Unknown version %s, skipping", version.VersionName)
						}
					}
					break
				}
			}

			// Convert to each target version
			for filename, target := range targetVersions {
				t.Run(fmt.Sprintf("Convert_to_%s", filename), func(t *testing.T) {
					// Create a copy of the input dashboard for conversion
					inputCopy := sourceDash.(runtime.Object).DeepCopyObject()

					// Convert to target version
					err = scheme.Convert(inputCopy, target, nil)

					// Check if this is a V2→V0/V1 downgrade conversion (not yet implemented)
					var dataLossErr *ConversionDataLossError
<<<<<<< HEAD
					isV2Downgrade := false
=======
>>>>>>> 5e2a5798
					if err != nil && errors.As(err, &dataLossErr) {
						// Check if this is a V2 downgrade
						if strings.HasPrefix(gv.Version, "v2") &&
							(strings.Contains(filename, "v0alpha1") || strings.Contains(filename, "v1beta1")) {
<<<<<<< HEAD
							isV2Downgrade = true
=======
>>>>>>> 5e2a5798
							// Write output file anyway for V2 downgrades (even with data loss)
							// This helps with debugging and understanding what data is preserved
							t.Logf("V2→V0/V1 conversion has expected data loss: %v", err)
							testConversion(t, target.(metav1.Object), filename, outDir)
							t.Skipf("V2→V0/V1 conversions not yet fully implemented - data loss expected")
							return
						}
<<<<<<< HEAD
					}

					// For non-V2-downgrade conversions, data loss is a real error
					if !isV2Downgrade {
=======
						// For non-V2-downgrade conversions, data loss is a real error
>>>>>>> 5e2a5798
						require.NoError(t, err, "Conversion failed for %s", filename)
					}

					// Test the changes in the conversion result
					testConversion(t, target.(metav1.Object), filename, outDir)
				})
			}
		})
	}
}

// TestMigratedDashboardsConversion tests conversion of already-migrated dashboards
// from the migration package's latest_version output directory
func TestMigratedDashboardsConversion(t *testing.T) {
	// Initialize the migrator with a test data source provider
	dsProvider := migrationtestutil.NewDataSourceProvider(migrationtestutil.StandardTestConfig)
	migration.Initialize(dsProvider)
<<<<<<< HEAD
	SetDataSourceProvider(dsProvider)

	// Set up conversion scheme
	scheme := runtime.NewScheme()
	err := RegisterConversions(scheme)
=======

	// Set up conversion scheme
	scheme := runtime.NewScheme()
	err := RegisterConversions(scheme, dsProvider)
>>>>>>> 5e2a5798
	require.NoError(t, err)

	// Read all files from migration package's latest_version directory
	inputDir := filepath.Join("..", "testdata", "output", "latest_version")
	files, err := os.ReadDir(inputDir)
	require.NoError(t, err, "Failed to read latest_version directory")

	for _, file := range files {
		if file.IsDir() {
			continue
		}

		t.Run(fmt.Sprintf("Convert_%s", file.Name()), func(t *testing.T) {
			// Read input dashboard file
			inputFile := filepath.Join(inputDir, file.Name())
			// ignore gosec G304 as this function is only used in the test process
			//nolint:gosec
			inputData, err := os.ReadFile(inputFile)
			require.NoError(t, err, "Failed to read input file")

			// Parse the raw dashboard JSON
			var rawDash map[string]interface{}
			err = json.Unmarshal(inputData, &rawDash)
			require.NoError(t, err, "Failed to unmarshal dashboard JSON")

			// These files are from the old migration system and are raw dashboard JSON
			// We need to wrap them in the proper v1beta1 API structure
			sourceDash := &dashv1.Dashboard{
				TypeMeta: metav1.TypeMeta{
					Kind:       "Dashboard",
					APIVersion: dashv1.APIVERSION,
				},
				ObjectMeta: metav1.ObjectMeta{
					Name: strings.TrimSuffix(file.Name(), ".json"),
				},
				Spec: common.Unstructured{Object: rawDash},
			}

			// Ensure output directory exists
			outDir := filepath.Join("testdata", "migrated_dashboards_output")
			// ignore gosec G301 as this function is only used in the test process
			//nolint:gosec
			err = os.MkdirAll(outDir, 0755)
			require.NoError(t, err, "Failed to create output directory")

			// Get target versions from the dashboard manifest
			manifest := apis.LocalManifest()
			targetVersions := make(map[string]runtime.Object)

			// Get original filename without extension
			originalName := strings.TrimSuffix(file.Name(), ".json")

			// Get all Dashboard versions from the manifest
			for _, kind := range manifest.ManifestData.Kinds() {
				if kind.Kind == "Dashboard" {
					for _, version := range kind.Versions {
						// Skip v1beta1 since that's our source version
						if version.VersionName == "v1beta1" {
							continue
						}

						// Prefix with v1beta1-mig- to indicate these came from v1beta1 dashboards
						// that went through the migration pipeline
						filename := fmt.Sprintf("v1beta1-mig-%s.%s.json", originalName, version.VersionName)
						typeMeta := metav1.TypeMeta{
							APIVersion: fmt.Sprintf("%s/%s", dashv0.APIGroup, version.VersionName),
							Kind:       kind.Kind, // Dashboard
						}

						// Create target object based on version
						switch version.VersionName {
						case "v0alpha1":
							targetVersions[filename] = &dashv0.Dashboard{TypeMeta: typeMeta}
						case "v2alpha1":
							targetVersions[filename] = &dashv2alpha1.Dashboard{TypeMeta: typeMeta}
						case "v2beta1":
							targetVersions[filename] = &dashv2beta1.Dashboard{TypeMeta: typeMeta}
						default:
							t.Logf("Unknown version %s, skipping", version.VersionName)
						}
					}
					break
				}
			}

			// Convert to each target version
			for filename, target := range targetVersions {
				t.Run(fmt.Sprintf("Convert_to_%s", filename), func(t *testing.T) {
					// Create a copy of the input dashboard for conversion
					inputCopy := sourceDash.DeepCopyObject()

					// Convert to target version
					err := scheme.Convert(inputCopy, target, nil)
					require.NoError(t, err, "Conversion failed for %s", filename)

					// Test the changes in the conversion result
					testConversion(t, target.(metav1.Object), filename, outDir)
				})
			}
		})
	}
}

func testConversion(t *testing.T, convertedDash metav1.Object, filename, outputDir string) {
	t.Helper()

	outPath := filepath.Join(outputDir, filename)
	outBytes, err := json.MarshalIndent(convertedDash, "", "  ")
	require.NoError(t, err, "failed to marshal converted dashboard")

	if _, err := os.Stat(outPath); os.IsNotExist(err) {
		err = os.WriteFile(outPath, outBytes, 0644)
		require.NoError(t, err, "failed to write new output file %s", outPath)
		t.Logf("✓ Created new output file: %s", filename)
		return
	}

	// ignore gosec G304 as this function is only used in the test process
	//nolint:gosec
	existingBytes, err := os.ReadFile(outPath)
	require.NoError(t, err, "failed to read existing output file")
	require.JSONEq(t, string(existingBytes), string(outBytes), "%s did not match", outPath)
	t.Logf("✓ Conversion to %s matches existing file", filename)
}

// TestConversionMetrics tests that conversion-level metrics are recorded correctly
func TestConversionMetrics(t *testing.T) {
	// Initialize migration with test providers
	dsProvider := migrationtestutil.NewDataSourceProvider(migrationtestutil.StandardTestConfig)
	migration.Initialize(dsProvider)
<<<<<<< HEAD
	SetDataSourceProvider(dsProvider)
=======
>>>>>>> 5e2a5798

	// Create a test registry for metrics
	registry := prometheus.NewRegistry()
	migration.RegisterMetrics(registry)

	// Set up conversion scheme
	scheme := runtime.NewScheme()
	err := RegisterConversions(scheme, dsProvider)
	require.NoError(t, err)

	tests := []struct {
		name                 string
		source               metav1.Object
		target               metav1.Object
		expectAPISuccess     bool
		expectMetricsSuccess bool
		expectedSourceAPI    string
		expectedTargetAPI    string
		expectedSourceSchema string
		expectedTargetSchema string
		expectedErrorType    string
	}{
		{
			name: "successful v0 to v1 conversion with schema migration",
			source: &dashv0.Dashboard{
				ObjectMeta: metav1.ObjectMeta{UID: "test-uid-1"},
				Spec: common.Unstructured{Object: map[string]any{
					"title":         "test dashboard",
					"schemaVersion": 14,
					"panels":        []any{}, // Add empty panels array to avoid data loss detection issues
				}},
			},
			target:               &dashv1.Dashboard{},
			expectAPISuccess:     true,
			expectMetricsSuccess: true,
			expectedSourceAPI:    dashv0.APIVERSION,
			expectedTargetAPI:    dashv1.APIVERSION,
			expectedSourceSchema: "14",
			expectedTargetSchema: fmt.Sprintf("%d", 41), // LATEST_VERSION
		},
		{
			name: "successful v1 to v0 conversion without schema migration",
			source: &dashv1.Dashboard{
				ObjectMeta: metav1.ObjectMeta{UID: "test-uid-2"},
				Spec: common.Unstructured{Object: map[string]any{
					"title":         "test dashboard",
					"schemaVersion": 42,
					"panels":        []any{}, // Add empty panels array to avoid data loss detection issues
				}},
			},
			target:               &dashv0.Dashboard{},
			expectAPISuccess:     true,
			expectMetricsSuccess: true,
			expectedSourceAPI:    dashv1.APIVERSION,
			expectedTargetAPI:    dashv0.APIVERSION,
			expectedSourceSchema: "42",
			expectedTargetSchema: "42", // V1→V0 keeps same schema version
		},
		{
			name: "successful v2alpha1 to v2beta1 conversion",
			source: &dashv2alpha1.Dashboard{
				ObjectMeta: metav1.ObjectMeta{UID: "test-uid-3"},
				Spec: dashv2alpha1.DashboardSpec{
					Title:       "test dashboard",
					Elements:    map[string]dashv2alpha1.DashboardElement{}, // Add empty elements
					Annotations: []dashv2alpha1.DashboardAnnotationQueryKind{},
					Links:       []dashv2alpha1.DashboardDashboardLink{},
				},
			},
			target:               &dashv2beta1.Dashboard{},
			expectAPISuccess:     true,
			expectMetricsSuccess: true,
			expectedSourceAPI:    dashv2alpha1.APIVERSION,
			expectedTargetAPI:    dashv2beta1.APIVERSION,
			expectedSourceSchema: "v2alpha1",
			expectedTargetSchema: "v2beta1",
		},
	}

	for _, tt := range tests {
		t.Run(tt.name, func(t *testing.T) {
			// Reset metrics before each test
			migration.MDashboardConversionSuccessTotal.Reset()
			migration.MDashboardConversionFailureTotal.Reset()

			// Execute conversion
			err := scheme.Convert(tt.source, tt.target, nil)

			// Check error expectation
			if tt.expectAPISuccess {
				require.NoError(t, err, "expected successful conversion")
			} else {
				require.Error(t, err, "expected conversion to fail")
			}

			// Collect metrics and verify they were recorded correctly
			metricFamilies, err := registry.Gather()
			require.NoError(t, err)

			var successTotal, failureTotal float64
			for _, mf := range metricFamilies {
				if mf.GetName() == "grafana_dashboard_migration_conversion_success_total" {
					for _, metric := range mf.GetMetric() {
						successTotal += metric.GetCounter().GetValue()
					}
				} else if mf.GetName() == "grafana_dashboard_migration_conversion_failure_total" {
					for _, metric := range mf.GetMetric() {
						failureTotal += metric.GetCounter().GetValue()
					}
				}
			}

			if tt.expectAPISuccess && tt.expectMetricsSuccess {
				require.GreaterOrEqual(t, successTotal, float64(1), "success metric should be incremented")
				require.Equal(t, float64(0), failureTotal, "failure metric should not be incremented")
			} else {
				require.Equal(t, float64(0), successTotal, "success metric should not be incremented")
				require.GreaterOrEqual(t, failureTotal, float64(1), "failure metric should be incremented")
			}
		})
	}
}

// TestConversionMetricsWrapper tests the withConversionMetrics wrapper function
func TestConversionMetricsWrapper(t *testing.T) {
	dsProvider := migrationtestutil.NewDataSourceProvider(migrationtestutil.StandardTestConfig)
	migration.Initialize(dsProvider)
<<<<<<< HEAD
	SetDataSourceProvider(dsProvider)
=======
>>>>>>> 5e2a5798

	// Create a test registry for metrics
	registry := prometheus.NewRegistry()
	migration.RegisterMetrics(registry)

	tests := []struct {
		name                 string
		source               interface{}
		target               interface{}
		conversionFunction   func(a, b interface{}, scope conversion.Scope) error
		expectAPISuccess     bool
		expectMetricsSuccess bool
		expectedSourceUID    string
		expectedSourceAPI    string
		expectedTargetAPI    string
	}{
		{
			name: "successful conversion wrapper",
			source: &dashv0.Dashboard{
				ObjectMeta: metav1.ObjectMeta{UID: "test-wrapper-1"},
				Spec: common.Unstructured{Object: map[string]any{
					"title":         "test dashboard",
					"schemaVersion": 20,
					"panels":        []any{}, // Add empty panels array
				}},
			},
			target: &dashv1.Dashboard{},
			conversionFunction: func(a, b interface{}, scope conversion.Scope) error {
				// Simulate successful conversion - need to set target panels too
				tgt := b.(*dashv1.Dashboard)
				tgt.Spec = common.Unstructured{Object: map[string]any{
					"title":         "test dashboard",
					"schemaVersion": 20,
					"panels":        []any{},
				}}
				return nil
			},
			expectAPISuccess:     true,
			expectMetricsSuccess: true,
			expectedSourceUID:    "test-wrapper-1",
			expectedSourceAPI:    dashv0.APIVERSION,
			expectedTargetAPI:    dashv1.APIVERSION,
		},
		{
			name: "failed conversion wrapper",
			source: &dashv1.Dashboard{
				ObjectMeta: metav1.ObjectMeta{UID: "test-wrapper-2"},
				Spec: common.Unstructured{Object: map[string]any{
					"title":         "test dashboard",
					"schemaVersion": 30,
					"panels":        []any{}, // Add empty panels
				}},
			},
			target: &dashv0.Dashboard{},
			conversionFunction: func(a, b interface{}, scope conversion.Scope) error {
				// Simulate conversion failure
				return fmt.Errorf("conversion failed")
			},
<<<<<<< HEAD
			expectAPISuccess:     false, // FIXED: wrapper should propagate errors
			expectMetricsSuccess: false,
=======
			expectAPISuccess:     true,  // wrapper returns nil to avoid 500 response
			expectMetricsSuccess: false, // but still records failure metrics
>>>>>>> 5e2a5798
			expectedSourceUID:    "test-wrapper-2",
			expectedSourceAPI:    dashv1.APIVERSION,
			expectedTargetAPI:    dashv0.APIVERSION,
		},
	}

	for _, tt := range tests {
		t.Run(tt.name, func(t *testing.T) {
			// Reset metrics
			migration.MDashboardConversionSuccessTotal.Reset()
			migration.MDashboardConversionFailureTotal.Reset()

			// Create wrapped function
			wrappedFunc := withConversionMetrics(tt.expectedSourceAPI, tt.expectedTargetAPI, tt.conversionFunction)

			// Execute wrapped function
			err := wrappedFunc(tt.source, tt.target, nil)

			// Check error expectation
			if tt.expectAPISuccess {
				require.NoError(t, err, "expected successful conversion")
			} else {
				require.Error(t, err, "expected conversion to fail")
			}

			// Collect metrics and verify they were recorded correctly
			metricFamilies, err := registry.Gather()
			require.NoError(t, err)

			var successTotal, failureTotal float64
			for _, mf := range metricFamilies {
				if mf.GetName() == "grafana_dashboard_migration_conversion_success_total" {
					for _, metric := range mf.GetMetric() {
						successTotal += metric.GetCounter().GetValue()
					}
				} else if mf.GetName() == "grafana_dashboard_migration_conversion_failure_total" {
					for _, metric := range mf.GetMetric() {
						failureTotal += metric.GetCounter().GetValue()
					}
				}
			}

			if tt.expectAPISuccess && tt.expectMetricsSuccess {
				require.GreaterOrEqual(t, successTotal, float64(1), "success metric should be incremented")
				require.Equal(t, float64(0), failureTotal, "failure metric should not be incremented")
			} else {
				require.Equal(t, float64(0), successTotal, "success metric should not be incremented")
				require.GreaterOrEqual(t, failureTotal, float64(1), "failure metric should be incremented")
			}
		})
	}
}

// TestSchemaVersionExtraction tests that schema versions are extracted correctly from different dashboard types
func TestSchemaVersionExtraction(t *testing.T) {
	tests := []struct {
		name            string
		dashboard       interface{}
		expectedVersion string
	}{
		{
			name: "v0 dashboard with numeric schema version",
			dashboard: &dashv0.Dashboard{
				Spec: common.Unstructured{Object: map[string]any{
					"schemaVersion": 25,
				}},
			},
			expectedVersion: "25",
		},
		{
			name: "v1 dashboard with float schema version",
			dashboard: &dashv1.Dashboard{
				Spec: common.Unstructured{Object: map[string]any{
					"schemaVersion": 30.0,
				}},
			},
			expectedVersion: "30",
		},
		{
			name: "v2alpha1 dashboard without numeric schema version",
			dashboard: &dashv2alpha1.Dashboard{
				Spec: dashv2alpha1.DashboardSpec{Title: "test"},
			},
			expectedVersion: "", // v2+ dashboards don't track schema versions
		},
		{
			name: "v2beta1 dashboard without numeric schema version",
			dashboard: &dashv2beta1.Dashboard{
				Spec: dashv2beta1.DashboardSpec{Title: "test"},
			},
			expectedVersion: "", // v2+ dashboards don't track schema versions
		},
		{
			name: "dashboard with missing schema version",
			dashboard: &dashv0.Dashboard{
				Spec: common.Unstructured{Object: map[string]any{
					"title": "test",
				}},
			},
			expectedVersion: "0", // When schema version is missing, GetSchemaVersion() returns 0
		},
	}

	for _, tt := range tests {
		t.Run(tt.name, func(t *testing.T) {
			// Test the schema version extraction logic by creating a wrapper and checking the metrics labels
			dsProvider := migrationtestutil.NewDataSourceProvider(migrationtestutil.StandardTestConfig)
			migration.Initialize(dsProvider)
<<<<<<< HEAD
			SetDataSourceProvider(dsProvider)
=======
>>>>>>> 5e2a5798

			// Create a test registry for metrics
			registry := prometheus.NewRegistry()
			migration.RegisterMetrics(registry)

			// Reset metrics
			migration.MDashboardConversionFailureTotal.Reset()

			// Create a wrapper that always fails so we can inspect the failure metrics labels
			wrappedFunc := withConversionMetrics("test/source", "test/target", func(a, b interface{}, scope conversion.Scope) error {
				return fmt.Errorf("test error")
			})

			// Execute wrapper with a dummy target
			_ = wrappedFunc(tt.dashboard, &dashv0.Dashboard{}, nil)

			// Collect metrics and verify schema version label
			metricFamilies, err := registry.Gather()
			require.NoError(t, err)

			found := false
			for _, mf := range metricFamilies {
				if mf.GetName() == "grafana_dashboard_migration_conversion_failure_total" {
					for _, metric := range mf.GetMetric() {
						labels := make(map[string]string)
						for _, label := range metric.GetLabel() {
							labels[label.GetName()] = label.GetValue()
						}
						if labels["source_schema_version"] == tt.expectedVersion {
							found = true
							break
						}
					}
				}
			}
			require.True(t, found, "expected schema version %s not found in metrics", tt.expectedVersion)
		})
	}
}

// TestConversionLogging tests that conversion-level logging works correctly
func TestConversionLogging(t *testing.T) {
	dsProvider := migrationtestutil.NewDataSourceProvider(migrationtestutil.StandardTestConfig)
	migration.Initialize(dsProvider)
<<<<<<< HEAD
	SetDataSourceProvider(dsProvider)
=======
>>>>>>> 5e2a5798

	// Create a test registry for metrics
	registry := prometheus.NewRegistry()
	migration.RegisterMetrics(registry)

	// Set up conversion scheme
	scheme := runtime.NewScheme()
	err := RegisterConversions(scheme, dsProvider)
	require.NoError(t, err)

	tests := []struct {
		name           string
		source         metav1.Object
		target         metav1.Object
		expectSuccess  bool
		expectedLogMsg string
		expectedFields map[string]interface{}
	}{
		{
			name: "successful v0 to v1 conversion logging",
			source: &dashv0.Dashboard{
				ObjectMeta: metav1.ObjectMeta{UID: "test-uid-log-1"},
				Spec: common.Unstructured{Object: map[string]any{
					"title":         "test dashboard",
					"schemaVersion": 20,
				}},
			},
			target:         &dashv1.Dashboard{},
			expectSuccess:  true,
			expectedLogMsg: "Dashboard conversion succeeded",
			expectedFields: map[string]interface{}{
				"sourceVersionAPI":    dashv0.APIVERSION,
				"targetVersionAPI":    dashv1.APIVERSION,
				"dashboardUID":        "test-uid-log-1",
				"sourceSchemaVersion": "20",
				"targetSchemaVersion": fmt.Sprintf("%d", 42), // LATEST_VERSION
			},
		},
		{
			name: "failed conversion logging",
			source: &dashv0.Dashboard{
				ObjectMeta: metav1.ObjectMeta{UID: "test-uid-log-2"},
				Spec: common.Unstructured{Object: map[string]any{
					"title":         "old dashboard",
					"schemaVersion": 5, // Below minimum version
				}},
			},
			target:         &dashv1.Dashboard{},
			expectSuccess:  true,                             // Conversion succeeds but with error status
			expectedLogMsg: "Dashboard conversion succeeded", // Still logs success since conversion doesn't fail
			expectedFields: map[string]interface{}{
				"sourceVersionAPI":    dashv0.APIVERSION,
				"targetVersionAPI":    dashv1.APIVERSION,
				"dashboardUID":        "test-uid-log-2",
				"sourceSchemaVersion": "5",
				"targetSchemaVersion": fmt.Sprintf("%d", 42), // LATEST_VERSION
			},
		},
	}

	for _, tt := range tests {
		t.Run(tt.name, func(t *testing.T) {
			// Reset metrics
			migration.MDashboardConversionSuccessTotal.Reset()
			migration.MDashboardConversionFailureTotal.Reset()

			// Execute conversion
			err := scheme.Convert(tt.source, tt.target, nil)

			// Check error expectation
			if tt.expectSuccess {
				require.NoError(t, err, "expected successful conversion")
			} else {
				require.Error(t, err, "expected conversion to fail")
			}

			// Note: Similar to schema migration tests, we can't easily capture
			// the actual log output since the logger is global and uses grafana-app-sdk.
			// However, we verify that the conversion completes, ensuring the logging
			// code paths in withConversionMetrics are executed.

			t.Logf("Conversion completed - logging code paths executed for: %s", tt.expectedLogMsg)
			t.Logf("Expected log fields: %+v", tt.expectedFields)
		})
	}
}

// TestConversionLogLevels tests that appropriate log levels are used
func TestConversionLogLevels(t *testing.T) {
	dsProvider := migrationtestutil.NewDataSourceProvider(migrationtestutil.StandardTestConfig)
	migration.Initialize(dsProvider)
<<<<<<< HEAD
	SetDataSourceProvider(dsProvider)
=======
>>>>>>> 5e2a5798

	t.Run("log levels and structured fields verification", func(t *testing.T) {
		// Create test wrapper to verify logging behavior
		var logBuffer bytes.Buffer
		handler := slog.NewTextHandler(&logBuffer, &slog.HandlerOptions{
			Level: slog.LevelDebug,
		})
		_ = slog.New(handler) // We would use this if we could inject it

		// Test successful conversion wrapper
		successWrapper := withConversionMetrics(
			dashv0.APIVERSION,
			dashv1.APIVERSION,
			func(a, b interface{}, scope conversion.Scope) error {
				return nil // Simulate success
			},
		)

		source := &dashv0.Dashboard{
			ObjectMeta: metav1.ObjectMeta{UID: "log-test-1"},
			Spec: common.Unstructured{Object: map[string]any{
				"schemaVersion": 25,
				"title":         "test",
			}},
		}
		target := &dashv1.Dashboard{}

		err := successWrapper(source, target, nil)
		require.NoError(t, err, "successful conversion should not error")

		// Test failed conversion wrapper
		failureWrapper := withConversionMetrics(
			dashv1.APIVERSION,
			dashv0.APIVERSION,
			func(a, b interface{}, scope conversion.Scope) error {
				return fmt.Errorf("simulated conversion failure")
			},
		)

		source2 := &dashv1.Dashboard{
			ObjectMeta: metav1.ObjectMeta{UID: "log-test-2"},
			Spec: common.Unstructured{Object: map[string]any{
				"schemaVersion": 30,
				"title":         "test",
			}},
		}
		target2 := &dashv0.Dashboard{}

		err = failureWrapper(source2, target2, nil)
<<<<<<< HEAD
		require.Error(t, err, "conversion wrapper should propagate errors from the conversion function")
		require.Equal(t, "simulated conversion failure", err.Error(), "error should match the simulated failure")
=======
		require.NoError(t, err, "conversion wrapper returns nil to avoid 500 response, but logs error and records metrics")
>>>>>>> 5e2a5798

		// The logging code paths are executed in both cases above
		// Success case logs at Debug level with fields:
		// - sourceVersionAPI, targetVersionAPI, dashboardUID, sourceSchemaVersion, targetSchemaVersion

		// Failure case logs at Error level with additional fields:
		// - errorType, error (in addition to the success fields)

		t.Log("✓ Success logging uses Debug level")
		t.Log("✓ Failure logging uses Error level")
		t.Log("✓ All structured fields included in log messages")
		t.Log("✓ Dashboard UID extraction works for different dashboard types")
<<<<<<< HEAD
		t.Log("✓ Errors are properly propagated (bug fix: previously returned nil)")
=======
		t.Log("✓ Wrapper returns nil to avoid 500 response even on errors")
>>>>>>> 5e2a5798
		t.Log("✓ Schema version extraction handles various formats")
	})
}

// TestConversionLoggingFields tests that all expected fields are included in log messages
func TestConversionLoggingFields(t *testing.T) {
	dsProvider := migrationtestutil.NewDataSourceProvider(migrationtestutil.StandardTestConfig)
	migration.Initialize(dsProvider)
<<<<<<< HEAD
	SetDataSourceProvider(dsProvider)
=======
>>>>>>> 5e2a5798

	t.Run("verify all log fields are present", func(t *testing.T) {
		// Test that the conversion wrapper includes all expected structured fields
		// This is verified by ensuring conversions complete successfully, which means
		// the logging code in withConversionMetrics is executed with all field extractions

		testCases := []struct {
			name   string
			source interface{}
			target interface{}
		}{
			{
				name: "v0 dashboard logging fields",
				source: &dashv0.Dashboard{
					ObjectMeta: metav1.ObjectMeta{UID: "field-test-1"},
					Spec:       common.Unstructured{Object: map[string]any{"schemaVersion": 20}},
				},
				target: &dashv1.Dashboard{},
			},
			{
				name: "v1 dashboard logging fields",
				source: &dashv1.Dashboard{
					ObjectMeta: metav1.ObjectMeta{UID: "field-test-2"},
					Spec:       common.Unstructured{Object: map[string]any{"schemaVersion": 35}},
				},
				target: &dashv0.Dashboard{},
			},
			{
				name: "v2alpha1 dashboard logging fields",
				source: &dashv2alpha1.Dashboard{
					ObjectMeta: metav1.ObjectMeta{UID: "field-test-3"},
					Spec:       dashv2alpha1.DashboardSpec{Title: "test"},
				},
				target: &dashv2beta1.Dashboard{},
			},
		}

		for _, tc := range testCases {
			t.Run(tc.name, func(t *testing.T) {
				wrapper := withConversionMetrics("test/source", "test/target", func(a, b interface{}, scope conversion.Scope) error {
					return nil
				})

				err := wrapper(tc.source, tc.target, nil)
				require.NoError(t, err, "conversion should succeed")

				// The wrapper executed successfully, meaning all field extractions
				// and logging statements were executed with proper structured logging
				t.Log("✓ UID extraction executed")
				t.Log("✓ Schema version extraction executed")
				t.Log("✓ API version identification executed")
				t.Log("✓ Structured logging fields populated")
			})
		}
	})
}

func TestConvertAPIVersionToFuncName(t *testing.T) {
	testCases := []struct {
		name     string
		input    string
		expected string
	}{
		{
			name:     "v0alpha1 with full API version",
			input:    "dashboard.grafana.app/v0alpha1",
			expected: "V0",
		},
		{
			name:     "v1beta1 with full API version",
			input:    "dashboard.grafana.app/v1beta1",
			expected: "V1",
		},
		{
			name:     "v2alpha1 with full API version",
			input:    "dashboard.grafana.app/v2alpha1",
			expected: "V2alpha1",
		},
		{
			name:     "v2beta1 with full API version",
			input:    "dashboard.grafana.app/v2beta1",
			expected: "V2beta1",
		},
		{
			name:     "v0alpha1 without group",
			input:    "v0alpha1",
			expected: "V0",
		},
		{
			name:     "v1beta1 without group",
			input:    "v1beta1",
			expected: "V1",
		},
		{
			name:     "v2alpha1 without group",
			input:    "v2alpha1",
			expected: "V2alpha1",
		},
		{
			name:     "v2beta1 without group",
			input:    "v2beta1",
			expected: "V2beta1",
		},
		{
			name:     "unknown version",
			input:    "unknown/version",
			expected: "version",
		},
	}

	for _, tc := range testCases {
		t.Run(tc.name, func(t *testing.T) {
			result := convertAPIVersionToFuncName(tc.input)
			require.Equal(t, tc.expected, result)
		})
	}
}

func TestGetErroredConversionFunc(t *testing.T) {
	testCases := []struct {
		name           string
		err            error
		expectedResult string
	}{
		{
			name:           "conversion error with function name",
			err:            NewConversionError("test error", "v2alpha1", "v2beta1", "ConvertDashboard_V2alpha1_to_V2beta1"),
			expectedResult: "ConvertDashboard_V2alpha1_to_V2beta1",
		},
		{
			name:           "migration error with function name",
			err:            schemaversion.NewMigrationError("test error", 1, 2, "migration.Migrate"),
			expectedResult: "migration.Migrate",
		},
		{
			name:           "regular error",
			err:            fmt.Errorf("regular error"),
			expectedResult: "",
		},
		{
			name:           "nil error",
			err:            nil,
			expectedResult: "",
		},
	}

	for _, tc := range testCases {
		t.Run(tc.name, func(t *testing.T) {
			result := getErroredConversionFunc(tc.err)
			require.Equal(t, tc.expectedResult, result)
		})
	}
}

func TestConversionError(t *testing.T) {
	t.Run("conversion error creation and methods", func(t *testing.T) {
		err := NewConversionError("test error message", "v0alpha1", "v1beta1", "TestFunction")

		// Test Error() method
		expectedErrorMsg := "conversion from v0alpha1 to v1beta1 failed in TestFunction: test error message"
		require.Equal(t, expectedErrorMsg, err.Error())

		// Test GetFunctionName() method
		require.Equal(t, "TestFunction", err.GetFunctionName())

		// Test GetCurrentAPIVersion() method
		require.Equal(t, "v0alpha1", err.GetCurrentAPIVersion())

		// Test GetTargetAPIVersion() method
		require.Equal(t, "v1beta1", err.GetTargetAPIVersion())

		// Test that it implements the error interface
		var _ error = err
	})
}<|MERGE_RESOLUTION|>--- conflicted
+++ resolved
@@ -34,10 +34,6 @@
 	// Initialize the migrator with a test data source provider
 	dsProvider := migrationtestutil.NewDataSourceProvider(migrationtestutil.StandardTestConfig)
 	migration.Initialize(dsProvider)
-<<<<<<< HEAD
-	SetDataSourceProvider(dsProvider)
-=======
->>>>>>> 5e2a5798
 
 	versions := []metav1.Object{
 		&dashv0.Dashboard{Spec: common.Unstructured{Object: map[string]any{"title": "dashboardV0"}}},
@@ -90,10 +86,6 @@
 	// Initialize the migrator with a test data source provider
 	dsProvider := migrationtestutil.NewDataSourceProvider(migrationtestutil.StandardTestConfig)
 	migration.Initialize(dsProvider)
-<<<<<<< HEAD
-	SetDataSourceProvider(dsProvider)
-=======
->>>>>>> 5e2a5798
 
 	// Set up conversion scheme
 	scheme := runtime.NewScheme()
@@ -224,18 +216,10 @@
 
 					// Check if this is a V2→V0/V1 downgrade conversion (not yet implemented)
 					var dataLossErr *ConversionDataLossError
-<<<<<<< HEAD
-					isV2Downgrade := false
-=======
->>>>>>> 5e2a5798
 					if err != nil && errors.As(err, &dataLossErr) {
 						// Check if this is a V2 downgrade
 						if strings.HasPrefix(gv.Version, "v2") &&
 							(strings.Contains(filename, "v0alpha1") || strings.Contains(filename, "v1beta1")) {
-<<<<<<< HEAD
-							isV2Downgrade = true
-=======
->>>>>>> 5e2a5798
 							// Write output file anyway for V2 downgrades (even with data loss)
 							// This helps with debugging and understanding what data is preserved
 							t.Logf("V2→V0/V1 conversion has expected data loss: %v", err)
@@ -243,14 +227,7 @@
 							t.Skipf("V2→V0/V1 conversions not yet fully implemented - data loss expected")
 							return
 						}
-<<<<<<< HEAD
-					}
-
-					// For non-V2-downgrade conversions, data loss is a real error
-					if !isV2Downgrade {
-=======
 						// For non-V2-downgrade conversions, data loss is a real error
->>>>>>> 5e2a5798
 						require.NoError(t, err, "Conversion failed for %s", filename)
 					}
 
@@ -268,18 +245,10 @@
 	// Initialize the migrator with a test data source provider
 	dsProvider := migrationtestutil.NewDataSourceProvider(migrationtestutil.StandardTestConfig)
 	migration.Initialize(dsProvider)
-<<<<<<< HEAD
-	SetDataSourceProvider(dsProvider)
-
-	// Set up conversion scheme
-	scheme := runtime.NewScheme()
-	err := RegisterConversions(scheme)
-=======
 
 	// Set up conversion scheme
 	scheme := runtime.NewScheme()
 	err := RegisterConversions(scheme, dsProvider)
->>>>>>> 5e2a5798
 	require.NoError(t, err)
 
 	// Read all files from migration package's latest_version directory
@@ -410,10 +379,6 @@
 	// Initialize migration with test providers
 	dsProvider := migrationtestutil.NewDataSourceProvider(migrationtestutil.StandardTestConfig)
 	migration.Initialize(dsProvider)
-<<<<<<< HEAD
-	SetDataSourceProvider(dsProvider)
-=======
->>>>>>> 5e2a5798
 
 	// Create a test registry for metrics
 	registry := prometheus.NewRegistry()
@@ -541,10 +506,6 @@
 func TestConversionMetricsWrapper(t *testing.T) {
 	dsProvider := migrationtestutil.NewDataSourceProvider(migrationtestutil.StandardTestConfig)
 	migration.Initialize(dsProvider)
-<<<<<<< HEAD
-	SetDataSourceProvider(dsProvider)
-=======
->>>>>>> 5e2a5798
 
 	// Create a test registry for metrics
 	registry := prometheus.NewRegistry()
@@ -603,13 +564,8 @@
 				// Simulate conversion failure
 				return fmt.Errorf("conversion failed")
 			},
-<<<<<<< HEAD
-			expectAPISuccess:     false, // FIXED: wrapper should propagate errors
-			expectMetricsSuccess: false,
-=======
 			expectAPISuccess:     true,  // wrapper returns nil to avoid 500 response
 			expectMetricsSuccess: false, // but still records failure metrics
->>>>>>> 5e2a5798
 			expectedSourceUID:    "test-wrapper-2",
 			expectedSourceAPI:    dashv1.APIVERSION,
 			expectedTargetAPI:    dashv0.APIVERSION,
@@ -718,10 +674,6 @@
 			// Test the schema version extraction logic by creating a wrapper and checking the metrics labels
 			dsProvider := migrationtestutil.NewDataSourceProvider(migrationtestutil.StandardTestConfig)
 			migration.Initialize(dsProvider)
-<<<<<<< HEAD
-			SetDataSourceProvider(dsProvider)
-=======
->>>>>>> 5e2a5798
 
 			// Create a test registry for metrics
 			registry := prometheus.NewRegistry()
@@ -766,10 +718,6 @@
 func TestConversionLogging(t *testing.T) {
 	dsProvider := migrationtestutil.NewDataSourceProvider(migrationtestutil.StandardTestConfig)
 	migration.Initialize(dsProvider)
-<<<<<<< HEAD
-	SetDataSourceProvider(dsProvider)
-=======
->>>>>>> 5e2a5798
 
 	// Create a test registry for metrics
 	registry := prometheus.NewRegistry()
@@ -861,10 +809,6 @@
 func TestConversionLogLevels(t *testing.T) {
 	dsProvider := migrationtestutil.NewDataSourceProvider(migrationtestutil.StandardTestConfig)
 	migration.Initialize(dsProvider)
-<<<<<<< HEAD
-	SetDataSourceProvider(dsProvider)
-=======
->>>>>>> 5e2a5798
 
 	t.Run("log levels and structured fields verification", func(t *testing.T) {
 		// Create test wrapper to verify logging behavior
@@ -914,12 +858,7 @@
 		target2 := &dashv0.Dashboard{}
 
 		err = failureWrapper(source2, target2, nil)
-<<<<<<< HEAD
-		require.Error(t, err, "conversion wrapper should propagate errors from the conversion function")
-		require.Equal(t, "simulated conversion failure", err.Error(), "error should match the simulated failure")
-=======
 		require.NoError(t, err, "conversion wrapper returns nil to avoid 500 response, but logs error and records metrics")
->>>>>>> 5e2a5798
 
 		// The logging code paths are executed in both cases above
 		// Success case logs at Debug level with fields:
@@ -932,11 +871,7 @@
 		t.Log("✓ Failure logging uses Error level")
 		t.Log("✓ All structured fields included in log messages")
 		t.Log("✓ Dashboard UID extraction works for different dashboard types")
-<<<<<<< HEAD
-		t.Log("✓ Errors are properly propagated (bug fix: previously returned nil)")
-=======
 		t.Log("✓ Wrapper returns nil to avoid 500 response even on errors")
->>>>>>> 5e2a5798
 		t.Log("✓ Schema version extraction handles various formats")
 	})
 }
@@ -945,10 +880,6 @@
 func TestConversionLoggingFields(t *testing.T) {
 	dsProvider := migrationtestutil.NewDataSourceProvider(migrationtestutil.StandardTestConfig)
 	migration.Initialize(dsProvider)
-<<<<<<< HEAD
-	SetDataSourceProvider(dsProvider)
-=======
->>>>>>> 5e2a5798
 
 	t.Run("verify all log fields are present", func(t *testing.T) {
 		// Test that the conversion wrapper includes all expected structured fields
