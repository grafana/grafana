package conversion

import (
	"k8s.io/apimachinery/pkg/conversion"
	"k8s.io/apimachinery/pkg/runtime"

	dashv0 "github.com/grafana/grafana/apps/dashboard/pkg/apis/dashboard/v0alpha1"
	dashv1 "github.com/grafana/grafana/apps/dashboard/pkg/apis/dashboard/v1beta1"
	dashv2alpha1 "github.com/grafana/grafana/apps/dashboard/pkg/apis/dashboard/v2alpha1"
	dashv2beta1 "github.com/grafana/grafana/apps/dashboard/pkg/apis/dashboard/v2beta1"
<<<<<<< HEAD
	"github.com/grafana/grafana/apps/dashboard/pkg/migration/schemaversion"
	"github.com/grafana/grafana/pkg/infra/log"
	"github.com/grafana/grafana/pkg/services/librarypanels"
)

var (
	converterInstance = &converter{
		dsProvider: nil,
		ready:      make(chan struct{}),
	}
	converterOnce sync.Once
)

type converter struct {
	dsProvider  schemaversion.DataSourceInfoProvider
	libPanelSvc librarypanels.Service
	ready       chan struct{}
}

// Initialize provides the converter singleton with required dependencies
func Initialize(dsProvider schemaversion.DataSourceInfoProvider, libPanelSvc librarypanels.Service) {
	converterOnce.Do(func() {
		converterInstance.dsProvider = dsProvider
		converterInstance.libPanelSvc = libPanelSvc
		close(converterInstance.ready)
	})
}

// GetDataSourceProvider returns the datasource provider from the converter instance
func GetDataSourceProvider() schemaversion.DataSourceInfoProvider {
	<-converterInstance.ready
	return converterInstance.dsProvider
}

// GetLibraryPanelService returns the library panel service from the converter instance
func GetLibraryPanelService() librarypanels.Service {
	<-converterInstance.ready
	return converterInstance.libPanelSvc
}

var logger = log.New("dashboard.conversion")

=======
)

>>>>>>> f7f2ed9f
func RegisterConversions(s *runtime.Scheme) error {
	// v0 conversions
	if err := s.AddConversionFunc((*dashv0.Dashboard)(nil), (*dashv1.Dashboard)(nil),
		withConversionMetrics(dashv0.APIVERSION, dashv1.APIVERSION, func(a, b interface{}, scope conversion.Scope) error {
			return Convert_V0_to_V1beta1(a.(*dashv0.Dashboard), b.(*dashv1.Dashboard), scope)
		})); err != nil {
		return err
	}
	if err := s.AddConversionFunc((*dashv0.Dashboard)(nil), (*dashv2alpha1.Dashboard)(nil),
		withConversionMetrics(dashv0.APIVERSION, dashv2alpha1.APIVERSION, func(a, b interface{}, scope conversion.Scope) error {
			return Convert_V0_to_V2alpha1(a.(*dashv0.Dashboard), b.(*dashv2alpha1.Dashboard), scope)
		})); err != nil {
		return err
	}
	if err := s.AddConversionFunc((*dashv0.Dashboard)(nil), (*dashv2beta1.Dashboard)(nil),
		withConversionMetrics(dashv0.APIVERSION, dashv2beta1.APIVERSION, func(a, b interface{}, scope conversion.Scope) error {
			return Convert_V0_to_V2beta1(a.(*dashv0.Dashboard), b.(*dashv2beta1.Dashboard), scope)
		})); err != nil {
		return err
	}

	// v1 conversions
	if err := s.AddConversionFunc((*dashv1.Dashboard)(nil), (*dashv0.Dashboard)(nil),
		withConversionMetrics(dashv1.APIVERSION, dashv0.APIVERSION, func(a, b interface{}, scope conversion.Scope) error {
			return Convert_V1beta1_to_V0(a.(*dashv1.Dashboard), b.(*dashv0.Dashboard), scope)
		})); err != nil {
		return err
	}
	if err := s.AddConversionFunc((*dashv1.Dashboard)(nil), (*dashv2alpha1.Dashboard)(nil),
		withConversionMetrics(dashv1.APIVERSION, dashv2alpha1.APIVERSION, func(a, b interface{}, scope conversion.Scope) error {
			return Convert_V1beta1_to_V2alpha1(a.(*dashv1.Dashboard), b.(*dashv2alpha1.Dashboard), scope)
		})); err != nil {
		return err
	}
	if err := s.AddConversionFunc((*dashv1.Dashboard)(nil), (*dashv2beta1.Dashboard)(nil),
		withConversionMetrics(dashv1.APIVERSION, dashv2beta1.APIVERSION, func(a, b interface{}, scope conversion.Scope) error {
			return Convert_V1beta1_to_V2beta1(a.(*dashv1.Dashboard), b.(*dashv2beta1.Dashboard), scope)
		})); err != nil {
		return err
	}

	// v2alpha1 conversions
	if err := s.AddConversionFunc((*dashv2alpha1.Dashboard)(nil), (*dashv0.Dashboard)(nil),
		withConversionMetrics(dashv2alpha1.APIVERSION, dashv0.APIVERSION, func(a, b interface{}, scope conversion.Scope) error {
			return Convert_V2alpha1_to_V0(a.(*dashv2alpha1.Dashboard), b.(*dashv0.Dashboard), scope)
		})); err != nil {
		return err
	}
	if err := s.AddConversionFunc((*dashv2alpha1.Dashboard)(nil), (*dashv1.Dashboard)(nil),
		withConversionMetrics(dashv2alpha1.APIVERSION, dashv1.APIVERSION, func(a, b interface{}, scope conversion.Scope) error {
			return Convert_V2alpha1_to_V1beta1(a.(*dashv2alpha1.Dashboard), b.(*dashv1.Dashboard), scope)
		})); err != nil {
		return err
	}
	if err := s.AddConversionFunc((*dashv2alpha1.Dashboard)(nil), (*dashv2beta1.Dashboard)(nil),
		withConversionMetrics(dashv2alpha1.APIVERSION, dashv2beta1.APIVERSION, func(a, b interface{}, scope conversion.Scope) error {
			return Convert_V2alpha1_to_V2beta1(a.(*dashv2alpha1.Dashboard), b.(*dashv2beta1.Dashboard), scope)
		})); err != nil {
		return err
	}

	// v2beta1 conversions
	if err := s.AddConversionFunc((*dashv2beta1.Dashboard)(nil), (*dashv0.Dashboard)(nil),
		withConversionMetrics(dashv2beta1.APIVERSION, dashv0.APIVERSION, func(a, b interface{}, scope conversion.Scope) error {
			return Convert_V2beta1_to_V0(a.(*dashv2beta1.Dashboard), b.(*dashv0.Dashboard), scope)
		})); err != nil {
		return err
	}
	if err := s.AddConversionFunc((*dashv2beta1.Dashboard)(nil), (*dashv1.Dashboard)(nil),
		withConversionMetrics(dashv2beta1.APIVERSION, dashv1.APIVERSION, func(a, b interface{}, scope conversion.Scope) error {
			return Convert_V2beta1_to_V1beta1(a.(*dashv2beta1.Dashboard), b.(*dashv1.Dashboard), scope)
		})); err != nil {
		return err
	}
	if err := s.AddConversionFunc((*dashv2beta1.Dashboard)(nil), (*dashv2alpha1.Dashboard)(nil),
		withConversionMetrics(dashv2beta1.APIVERSION, dashv2alpha1.APIVERSION, func(a, b interface{}, scope conversion.Scope) error {
			return Convert_V2beta1_to_V2alpha1(a.(*dashv2beta1.Dashboard), b.(*dashv2alpha1.Dashboard), scope)
		})); err != nil {
		return err
	}

	return nil
}<|MERGE_RESOLUTION|>--- conflicted
+++ resolved
@@ -8,53 +8,8 @@
 	dashv1 "github.com/grafana/grafana/apps/dashboard/pkg/apis/dashboard/v1beta1"
 	dashv2alpha1 "github.com/grafana/grafana/apps/dashboard/pkg/apis/dashboard/v2alpha1"
 	dashv2beta1 "github.com/grafana/grafana/apps/dashboard/pkg/apis/dashboard/v2beta1"
-<<<<<<< HEAD
-	"github.com/grafana/grafana/apps/dashboard/pkg/migration/schemaversion"
-	"github.com/grafana/grafana/pkg/infra/log"
-	"github.com/grafana/grafana/pkg/services/librarypanels"
 )
 
-var (
-	converterInstance = &converter{
-		dsProvider: nil,
-		ready:      make(chan struct{}),
-	}
-	converterOnce sync.Once
-)
-
-type converter struct {
-	dsProvider  schemaversion.DataSourceInfoProvider
-	libPanelSvc librarypanels.Service
-	ready       chan struct{}
-}
-
-// Initialize provides the converter singleton with required dependencies
-func Initialize(dsProvider schemaversion.DataSourceInfoProvider, libPanelSvc librarypanels.Service) {
-	converterOnce.Do(func() {
-		converterInstance.dsProvider = dsProvider
-		converterInstance.libPanelSvc = libPanelSvc
-		close(converterInstance.ready)
-	})
-}
-
-// GetDataSourceProvider returns the datasource provider from the converter instance
-func GetDataSourceProvider() schemaversion.DataSourceInfoProvider {
-	<-converterInstance.ready
-	return converterInstance.dsProvider
-}
-
-// GetLibraryPanelService returns the library panel service from the converter instance
-func GetLibraryPanelService() librarypanels.Service {
-	<-converterInstance.ready
-	return converterInstance.libPanelSvc
-}
-
-var logger = log.New("dashboard.conversion")
-
-=======
-)
-
->>>>>>> f7f2ed9f
 func RegisterConversions(s *runtime.Scheme) error {
 	// v0 conversions
 	if err := s.AddConversionFunc((*dashv0.Dashboard)(nil), (*dashv1.Dashboard)(nil),
