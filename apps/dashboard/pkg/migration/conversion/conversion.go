--- conflicted
+++ resolved
@@ -41,21 +41,13 @@
 	}
 	if err := s.AddConversionFunc((*dashv1.Dashboard)(nil), (*dashv2alpha1.Dashboard)(nil),
 		withConversionMetrics(dashv1.APIVERSION, dashv2alpha1.APIVERSION, func(a, b interface{}, scope conversion.Scope) error {
-<<<<<<< HEAD
-			return Convert_V1beta1_to_V2alpha1(a.(*dashv1.Dashboard), b.(*dashv2alpha1.Dashboard), scope)
-=======
 			return Convert_V1beta1_to_V2alpha1(a.(*dashv1.Dashboard), b.(*dashv2alpha1.Dashboard), scope, dsInfoProvider)
->>>>>>> 5e2a5798
 		})); err != nil {
 		return err
 	}
 	if err := s.AddConversionFunc((*dashv1.Dashboard)(nil), (*dashv2beta1.Dashboard)(nil),
 		withConversionMetrics(dashv1.APIVERSION, dashv2beta1.APIVERSION, func(a, b interface{}, scope conversion.Scope) error {
-<<<<<<< HEAD
-			return Convert_V1beta1_to_V2beta1(a.(*dashv1.Dashboard), b.(*dashv2beta1.Dashboard), scope)
-=======
 			return Convert_V1beta1_to_V2beta1(a.(*dashv1.Dashboard), b.(*dashv2beta1.Dashboard), scope, dsInfoProvider)
->>>>>>> 5e2a5798
 		})); err != nil {
 		return err
 	}
