package testutil

import (
	"context"

	"github.com/grafana/grafana/apps/dashboard/pkg/migration/schemaversion"
)

type TestDataSourceProvider struct{}

<<<<<<< HEAD
func (m *TestDataSourceProvider) GetDataSourceInfo() []schemaversion.DataSourceInfo {
=======
type TestPanelProvider struct {
	customPanels []schemaversion.PanelPluginInfo
}

func (m *TestDataSourceProvider) GetDataSourceInfo(_ context.Context) []schemaversion.DataSourceInfo {
>>>>>>> c9707a74
	return []schemaversion.DataSourceInfo{
		{
			Default:    true,
			UID:        "default-ds-uid",
			Type:       "prometheus",
			APIVersion: "v1",
			Name:       "Default Test Datasource Name",
			ID:         1,
		},
		{
			Default:    false,
			UID:        "non-default-test-ds-uid",
			Type:       "loki",
			APIVersion: "1",
			Name:       "Non Default Test Datasource Name",
			ID:         2,
		},
		{
			Default:    false,
			UID:        "existing-ref-uid",
			Type:       "prometheus",
			APIVersion: "v1",
			Name:       "Existing Ref Name",
			ID:         3,
		},
		{
			Default:    false,
			UID:        "existing-target-uid",
			Type:       "elasticsearch",
			APIVersion: "v2",
			Name:       "Existing Target Name",
			ID:         4,
		},
		{
			Default:    false,
			UID:        "existing-ref",
			Type:       "prometheus",
			APIVersion: "v1",
			Name:       "Existing Ref Name",
			ID:         5,
		},
		{
			Default:    false,
			UID:        "-- Mixed --",
			Type:       "mixed",
			APIVersion: "v1",
			Name:       "-- Mixed --",
			ID:         6,
		},
	}
}

// GetTestDataSourceProvider returns a singleton instance of the test provider
func GetTestDataSourceProvider() *TestDataSourceProvider {
	return &TestDataSourceProvider{}
}<|MERGE_RESOLUTION|>--- conflicted
+++ resolved
@@ -8,15 +8,7 @@
 
 type TestDataSourceProvider struct{}
 
-<<<<<<< HEAD
-func (m *TestDataSourceProvider) GetDataSourceInfo() []schemaversion.DataSourceInfo {
-=======
-type TestPanelProvider struct {
-	customPanels []schemaversion.PanelPluginInfo
-}
-
 func (m *TestDataSourceProvider) GetDataSourceInfo(_ context.Context) []schemaversion.DataSourceInfo {
->>>>>>> c9707a74
 	return []schemaversion.DataSourceInfo{
 		{
 			Default:    true,
