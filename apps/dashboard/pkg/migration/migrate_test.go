--- conflicted
+++ resolved
@@ -93,7 +93,7 @@
 	require.NoError(t, err)
 
 	// Use the same datasource provider as the frontend test to ensure consistency
-	migration.Initialize(testutil.GetTestDataSourceProvider(), testutil.GetTestPanelProvider())
+	migration.Initialize(migrationtestutil.GetTestDataSourceProvider(), migrationtestutil.GetTestPanelProvider())
 
 	for _, f := range files {
 		if f.IsDir() {
@@ -140,17 +140,13 @@
 
 func testSingleMigration(t *testing.T, dash map[string]interface{}, inputFileName string, inputVersion, targetVersion int) {
 	t.Helper()
-<<<<<<< HEAD
-=======
-	require.NoError(t, migration.Migrate(context.Background(), dash, targetVersion), "%d migration failed", targetVersion)
->>>>>>> c7b3662d
 
 	// Verify input version matches filename
 	actualInputVersion := getSchemaVersion(t, dash)
 	require.Equal(t, inputVersion, actualInputVersion, "input version mismatch for %s", inputFileName)
 
 	// Run migration to target version
-	require.NoError(t, migration.Migrate(dash, targetVersion), "atomic migration from v%d to v%d failed", inputVersion, targetVersion)
+	require.NoError(t, migration.Migrate(context.Background(), dash, targetVersion), "atomic migration from v%d to v%d failed", inputVersion, targetVersion)
 
 	// Verify final schema version
 	finalVersion := getSchemaVersion(t, dash)
@@ -179,7 +175,7 @@
 
 func testMigration(t *testing.T, dash map[string]interface{}, inputFileName string, targetVersion int) {
 	t.Helper()
-	require.NoError(t, migration.Migrate(dash, targetVersion), "migration to v%d failed", targetVersion)
+	require.NoError(t, migration.Migrate(context.Background(), dash, targetVersion), "migration to v%d failed", targetVersion)
 	finalVersion := getSchemaVersion(t, dash)
 	require.Equal(t, targetVersion, finalVersion, "dashboard not migrated to target version %d", targetVersion)
 
