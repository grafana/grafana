package schemaversion

import (
	"context"
)

// V24 migration handles setting autoMigrateFrom
// This is a hacky way that matches frontend's logic
// For reason see https://github.com/grafana/grafana/pull/102146
// The issue is that if panel is "table" and it has styles, it should be migrated to "table-old"

// Example before migration:
// {
// 	"id": 4,
// 	"type": "table",
// 	"title": "Table with Timeseries to Rows Transform",
// 	"description": "Tests migration of timeseries_to_rows transform to seriesToRows transformation.",
// 	"styles": [
// 		{
// 			"pattern": "/.*/",
// 			"unit": "short"
// 		}
// 	],
// 	"transform": "timeseries_to_rows",
// 	"targets": [{ "refId": "A" }]
// }
//
// Example after migration:
// {
// 	"autoMigrateFrom": "table-old",
// 	"datasource": {
// 	  "apiVersion": "v1",
// 	  "type": "prometheus",
// 	  "uid": "default-ds-uid"
// 	},
// 	"description": "Tests migration of timeseries_to_rows transform to seriesToRows transformation.",
// 	"id": 4,
// 	"styles": [
// 	  {
// 		"pattern": "/.*/",
// 		"unit": "short"
// 	  }
// 	],
// 	"targets": [
// 	  {
// 		"datasource": {
// 		  "apiVersion": "v1",
// 		  "type": "prometheus",
// 		  "uid": "default-ds-uid"
// 		},
// 		"refId": "A"
// 	  }
// 	],
// 	"title": "Table with Timeseries to Rows Transform",
// 	"transform": "timeseries_to_rows",
// 	"type": "table"
//   }

func V24(_ context.Context, dashboard map[string]interface{}) error {
	dashboard["schemaVersion"] = 24

	panels, ok := dashboard["panels"].([]interface{})
	if !ok {
		return nil
	}

	for _, panel := range panels {
		panelMap, ok := panel.(map[string]interface{})
		if !ok {
			continue
		}

		wasAngularTable := panelMap["type"] == "table"
		wasReactTable := panelMap["table"] == "table2"

		if wasAngularTable && panelMap["styles"] == nil {
			continue
		}

		if !wasAngularTable || wasReactTable {
			continue
		}

<<<<<<< HEAD
		// The grafana version that matches the hardcoded autoMigrate plugins
		panelMap["pluginVersion"] = pluginVersionForAutoMigrate
		err := tablePanelChangedHandler(panelMap)
		if err != nil {
			return err
		}
	}

	return nil
}

func tablePanelChangedHandler(panel map[string]interface{}) error {
	prevOptions := getOptionsToRemember(panel)

	transformations := migrateTransformations(panel, prevOptions)

	prevDefaults := findDefaultStyle(prevOptions)
	defaults := migrateDefaults(prevDefaults)

	overrides := findNonDefaultStyles(prevOptions)

	if len(overrides) == 0 {
		overrides = []interface{}{}
	}

	// Only add transformations if they're not empty - frontend omits empty arrays
	if len(transformations) > 0 {
		panel["transformations"] = transformations
	}
	panel["fieldConfig"] = map[string]interface{}{
		"defaults":  defaults,
		"overrides": overrides,
	}

	// Add minimal table panel options to match frontend behavior
	// Frontend doesn't add default footer options, so we don't either
	panel["options"] = map[string]interface{}{
		"cellHeight": "sm",
		"showHeader": true,
	}

	// Remove deprecated properties
	delete(panel, "styles")
	delete(panel, "transform")
	delete(panel, "columns")

	// Remove legend property - frontend table panel migration doesn't preserve it
	delete(panel, "legend")

	return nil
}

// findDefaultStyle finds the style with pattern '/.*/' (default style)
func findDefaultStyle(prevOptions map[string]interface{}) map[string]interface{} {
	if styles, ok := prevOptions["styles"].([]interface{}); ok {
		for _, style := range styles {
			if styleMap, ok := style.(map[string]interface{}); ok {
				if pattern, ok := styleMap["pattern"].(string); ok && pattern == "/.*/" {
					return styleMap
				}
			}
		}
	}
	return nil
}

// findNonDefaultStyles finds all styles that don't have pattern '/.*/'
func findNonDefaultStyles(prevOptions map[string]interface{}) []interface{} {
	var overrides []interface{}

	if styles, ok := prevOptions["styles"].([]interface{}); ok {
		for _, style := range styles {
			if styleMap, ok := style.(map[string]interface{}); ok {
				pattern, hasPattern := styleMap["pattern"].(string)

				// If no pattern is specified, treat it as a named field override
				// This matches frontend behavior for styles without explicit patterns
				if !hasPattern {
					// Generate a pattern based on index or use a generic pattern
					styleMap["pattern"] = "" // Empty pattern will be handled by migrateTableStyleToOverride
				}

				// Create override for non-default patterns (anything except "/.*/" or missing pattern with defaults)
				if !hasPattern || (pattern != "/.*/" && pattern != "") {
					override := migrateTableStyleToOverride(styleMap)
					overrides = append(overrides, override)
				}
			}
		}
	}
	return overrides
}

// migrateTransformations converts old table transformations to new format
func migrateTransformations(panel map[string]interface{}, oldOpts map[string]interface{}) []interface{} {
	transformations := []interface{}{}
	if existing, ok := panel["transformations"].([]interface{}); ok {
		transformations = existing
	}

	// Check if oldOpts has a transform that we can map
	if transform, ok := oldOpts["transform"].(string); ok {
		if newTransformID, exists := transformsMap[transform]; exists {
			opts := map[string]interface{}{
				"reducers": []interface{}{},
			}

			// Handle timeseries_aggregations specifically
			if transform == "timeseries_aggregations" {
				opts["includeTimeField"] = false

				// Map columns to reducers
				if columns, ok := oldOpts["columns"].([]interface{}); ok {
					var reducers []interface{}
					for _, column := range columns {
						if columnMap, ok := column.(map[string]interface{}); ok {
							if value, ok := columnMap["value"].(string); ok {
								if reducer, exists := columnsMap[value]; exists {
									reducers = append(reducers, reducer)
								}
							}
						}
					}
					opts["reducers"] = reducers
				}
			}

			// Add the transformation
			transformation := map[string]interface{}{
				"id":      newTransformID,
				"options": opts,
			}
			transformations = append(transformations, transformation)
		}
	}

	return transformations
}

// transformsMap maps old transform names to new transformation IDs
var transformsMap = map[string]string{
	"timeseries_to_rows":      "seriesToRows",
	"timeseries_to_columns":   "seriesToColumns",
	"timeseries_aggregations": "reduce",
	"table":                   "merge",
}

// columnsMap maps old column values to new reducer names
var columnsMap = map[string]string{
	"avg":     "mean",
	"min":     "min",
	"max":     "max",
	"total":   "sum",
	"current": "lastNotNull",
	"count":   "count",
}

// migrateTableStyleToOverride converts a table style to a field config override
func migrateTableStyleToOverride(style map[string]interface{}) map[string]interface{} {
	pattern, _ := style["pattern"].(string)

	// Determine field matcher ID based on pattern
	fieldMatcherID := "byName"
	if pattern != "" && len(pattern) >= 2 && pattern[0] == '/' && pattern[len(pattern)-1] == '/' {
		fieldMatcherID = "byRegexp"
	}

	matcher := map[string]interface{}{
		"id": fieldMatcherID,
	}

	// Only add options if pattern is not empty (matches frontend behavior)
	if pattern != "" {
		matcher["options"] = pattern
	}

	override := map[string]interface{}{
		"matcher":    matcher,
		"properties": []interface{}{},
	}

	properties := override["properties"].([]interface{})

	// Add display name
	if alias, ok := style["alias"].(string); ok && alias != "" {
		properties = append(properties, map[string]interface{}{
			"id":    "displayName",
			"value": alias,
		})
	}

	// Add unit
	if unit, ok := style["unit"].(string); ok && unit != "" {
		properties = append(properties, map[string]interface{}{
			"id":    "unit",
			"value": unit,
		})
	}

	// Add decimals
	if decimals := GetIntValue(style, "decimals", -1); decimals != -1 {
		properties = append(properties, map[string]interface{}{
			"id":    "decimals",
			"value": decimals,
		})
	}

	// Handle date type
	if styleType, ok := style["type"].(string); ok && styleType == "date" {
		if dateFormat, ok := style["dateFormat"].(string); ok {
			properties = append(properties, map[string]interface{}{
				"id":    "unit",
				"value": "time: " + dateFormat,
			})
		}
	}

	// Handle hidden type
	if styleType, ok := style["type"].(string); ok && styleType == "hidden" {
		properties = append(properties, map[string]interface{}{
			"id":    "custom.hideFrom.viz",
			"value": true,
		})
	}

	// Handle links
	if link, ok := style["link"].(bool); ok && link {
		linkTooltip, _ := style["linkTooltip"].(string)
		linkUrl, _ := style["linkUrl"].(string)
		linkTargetBlank, _ := style["linkTargetBlank"].(bool)

		properties = append(properties, map[string]interface{}{
			"id": "links",
			"value": []interface{}{
				map[string]interface{}{
					"title":       linkTooltip,
					"url":         linkUrl,
					"targetBlank": linkTargetBlank,
				},
			},
		})
	}

	// Handle color mode
	if colorMode, ok := style["colorMode"].(string); ok && colorMode != "" {
		if newColorMode, exists := colorModeMap[colorMode]; exists {
			properties = append(properties, map[string]interface{}{
				"id": "custom.cellOptions",
				"value": map[string]interface{}{
					"type": newColorMode,
				},
			})
		}
	}

	// Handle alignment
	if align, ok := style["align"].(string); ok && align != "" {
		var alignValue interface{}
		if align == "auto" {
			alignValue = nil // Frontend sets to null and filters it out
		} else {
			alignValue = align
		}
		properties = append(properties, map[string]interface{}{
			"id":    "custom.align",
			"value": alignValue,
		})
	}

	// Handle thresholds
	if thresholds, ok := style["thresholds"].([]interface{}); ok && len(thresholds) > 0 {
		if colors, ok := style["colors"].([]interface{}); ok && len(colors) > 0 {
			steps := generateThresholds(thresholds, colors)
			properties = append(properties, map[string]interface{}{
				"id": "thresholds",
				"value": map[string]interface{}{
					"mode":  "absolute",
					"steps": steps,
				},
			})
		}
	}

	override["properties"] = properties
	return override
}

// migrateDefaults converts default table styles to field config defaults
func migrateDefaults(prevDefaults map[string]interface{}) map[string]interface{} {
	defaults := map[string]interface{}{
		"custom": map[string]interface{}{
			"align": "auto",
			"cellOptions": map[string]interface{}{
				"type": "auto",
			},
			"inspect": false,
			"footer": map[string]interface{}{
				"reducers": []interface{}{},
			},
		},
		"mappings": []interface{}{},
	}

	// Add default thresholds for all table panels to match frontend behavior
	// The frontend applies the table panel's default field config which includes thresholds
	hasThresholds := false
	if prevDefaults != nil {
		if thresholds, ok := prevDefaults["thresholds"].([]interface{}); ok && len(thresholds) > 0 {
			hasThresholds = true
		}
	}

	// Add default thresholds for all table panels (when prevDefaults exists) without existing thresholds
	if !hasThresholds {
		defaults["thresholds"] = map[string]interface{}{
			"mode": "absolute",
			"steps": []interface{}{
				map[string]interface{}{"color": "green", "value": (*float64)(nil)},
				map[string]interface{}{"color": "red", "value": 80},
			},
		}
	}

	if prevDefaults == nil {
		return defaults
	}

	if unit := GetStringValue(prevDefaults, "unit"); unit != "" {
		defaults["unit"] = unit
	}

	if decimals := GetIntValue(prevDefaults, "decimals", -1); decimals != -1 {
		defaults["decimals"] = decimals
	}

	if alias, ok := prevDefaults["alias"].(string); ok {
		defaults["displayName"] = alias
	}

	if align, ok := prevDefaults["align"].(string); ok && align != "" {
		var alignValue interface{}
		if align == "auto" {
			alignValue = nil // Frontend sets to null and filters it out
=======
		var currentType string
		if wasAngularTable {
			currentType = "table-old"
>>>>>>> feb6bcf3
		} else {
			currentType = "table"
		}

		if currentType == "table-old" {
			panelMap["autoMigrateFrom"] = "table-old"
			panelMap["type"] = "table"
		}
	}

	return nil
}<|MERGE_RESOLUTION|>--- conflicted
+++ resolved
@@ -81,355 +81,9 @@
 			continue
 		}
 
-<<<<<<< HEAD
-		// The grafana version that matches the hardcoded autoMigrate plugins
-		panelMap["pluginVersion"] = pluginVersionForAutoMigrate
-		err := tablePanelChangedHandler(panelMap)
-		if err != nil {
-			return err
-		}
-	}
-
-	return nil
-}
-
-func tablePanelChangedHandler(panel map[string]interface{}) error {
-	prevOptions := getOptionsToRemember(panel)
-
-	transformations := migrateTransformations(panel, prevOptions)
-
-	prevDefaults := findDefaultStyle(prevOptions)
-	defaults := migrateDefaults(prevDefaults)
-
-	overrides := findNonDefaultStyles(prevOptions)
-
-	if len(overrides) == 0 {
-		overrides = []interface{}{}
-	}
-
-	// Only add transformations if they're not empty - frontend omits empty arrays
-	if len(transformations) > 0 {
-		panel["transformations"] = transformations
-	}
-	panel["fieldConfig"] = map[string]interface{}{
-		"defaults":  defaults,
-		"overrides": overrides,
-	}
-
-	// Add minimal table panel options to match frontend behavior
-	// Frontend doesn't add default footer options, so we don't either
-	panel["options"] = map[string]interface{}{
-		"cellHeight": "sm",
-		"showHeader": true,
-	}
-
-	// Remove deprecated properties
-	delete(panel, "styles")
-	delete(panel, "transform")
-	delete(panel, "columns")
-
-	// Remove legend property - frontend table panel migration doesn't preserve it
-	delete(panel, "legend")
-
-	return nil
-}
-
-// findDefaultStyle finds the style with pattern '/.*/' (default style)
-func findDefaultStyle(prevOptions map[string]interface{}) map[string]interface{} {
-	if styles, ok := prevOptions["styles"].([]interface{}); ok {
-		for _, style := range styles {
-			if styleMap, ok := style.(map[string]interface{}); ok {
-				if pattern, ok := styleMap["pattern"].(string); ok && pattern == "/.*/" {
-					return styleMap
-				}
-			}
-		}
-	}
-	return nil
-}
-
-// findNonDefaultStyles finds all styles that don't have pattern '/.*/'
-func findNonDefaultStyles(prevOptions map[string]interface{}) []interface{} {
-	var overrides []interface{}
-
-	if styles, ok := prevOptions["styles"].([]interface{}); ok {
-		for _, style := range styles {
-			if styleMap, ok := style.(map[string]interface{}); ok {
-				pattern, hasPattern := styleMap["pattern"].(string)
-
-				// If no pattern is specified, treat it as a named field override
-				// This matches frontend behavior for styles without explicit patterns
-				if !hasPattern {
-					// Generate a pattern based on index or use a generic pattern
-					styleMap["pattern"] = "" // Empty pattern will be handled by migrateTableStyleToOverride
-				}
-
-				// Create override for non-default patterns (anything except "/.*/" or missing pattern with defaults)
-				if !hasPattern || (pattern != "/.*/" && pattern != "") {
-					override := migrateTableStyleToOverride(styleMap)
-					overrides = append(overrides, override)
-				}
-			}
-		}
-	}
-	return overrides
-}
-
-// migrateTransformations converts old table transformations to new format
-func migrateTransformations(panel map[string]interface{}, oldOpts map[string]interface{}) []interface{} {
-	transformations := []interface{}{}
-	if existing, ok := panel["transformations"].([]interface{}); ok {
-		transformations = existing
-	}
-
-	// Check if oldOpts has a transform that we can map
-	if transform, ok := oldOpts["transform"].(string); ok {
-		if newTransformID, exists := transformsMap[transform]; exists {
-			opts := map[string]interface{}{
-				"reducers": []interface{}{},
-			}
-
-			// Handle timeseries_aggregations specifically
-			if transform == "timeseries_aggregations" {
-				opts["includeTimeField"] = false
-
-				// Map columns to reducers
-				if columns, ok := oldOpts["columns"].([]interface{}); ok {
-					var reducers []interface{}
-					for _, column := range columns {
-						if columnMap, ok := column.(map[string]interface{}); ok {
-							if value, ok := columnMap["value"].(string); ok {
-								if reducer, exists := columnsMap[value]; exists {
-									reducers = append(reducers, reducer)
-								}
-							}
-						}
-					}
-					opts["reducers"] = reducers
-				}
-			}
-
-			// Add the transformation
-			transformation := map[string]interface{}{
-				"id":      newTransformID,
-				"options": opts,
-			}
-			transformations = append(transformations, transformation)
-		}
-	}
-
-	return transformations
-}
-
-// transformsMap maps old transform names to new transformation IDs
-var transformsMap = map[string]string{
-	"timeseries_to_rows":      "seriesToRows",
-	"timeseries_to_columns":   "seriesToColumns",
-	"timeseries_aggregations": "reduce",
-	"table":                   "merge",
-}
-
-// columnsMap maps old column values to new reducer names
-var columnsMap = map[string]string{
-	"avg":     "mean",
-	"min":     "min",
-	"max":     "max",
-	"total":   "sum",
-	"current": "lastNotNull",
-	"count":   "count",
-}
-
-// migrateTableStyleToOverride converts a table style to a field config override
-func migrateTableStyleToOverride(style map[string]interface{}) map[string]interface{} {
-	pattern, _ := style["pattern"].(string)
-
-	// Determine field matcher ID based on pattern
-	fieldMatcherID := "byName"
-	if pattern != "" && len(pattern) >= 2 && pattern[0] == '/' && pattern[len(pattern)-1] == '/' {
-		fieldMatcherID = "byRegexp"
-	}
-
-	matcher := map[string]interface{}{
-		"id": fieldMatcherID,
-	}
-
-	// Only add options if pattern is not empty (matches frontend behavior)
-	if pattern != "" {
-		matcher["options"] = pattern
-	}
-
-	override := map[string]interface{}{
-		"matcher":    matcher,
-		"properties": []interface{}{},
-	}
-
-	properties := override["properties"].([]interface{})
-
-	// Add display name
-	if alias, ok := style["alias"].(string); ok && alias != "" {
-		properties = append(properties, map[string]interface{}{
-			"id":    "displayName",
-			"value": alias,
-		})
-	}
-
-	// Add unit
-	if unit, ok := style["unit"].(string); ok && unit != "" {
-		properties = append(properties, map[string]interface{}{
-			"id":    "unit",
-			"value": unit,
-		})
-	}
-
-	// Add decimals
-	if decimals := GetIntValue(style, "decimals", -1); decimals != -1 {
-		properties = append(properties, map[string]interface{}{
-			"id":    "decimals",
-			"value": decimals,
-		})
-	}
-
-	// Handle date type
-	if styleType, ok := style["type"].(string); ok && styleType == "date" {
-		if dateFormat, ok := style["dateFormat"].(string); ok {
-			properties = append(properties, map[string]interface{}{
-				"id":    "unit",
-				"value": "time: " + dateFormat,
-			})
-		}
-	}
-
-	// Handle hidden type
-	if styleType, ok := style["type"].(string); ok && styleType == "hidden" {
-		properties = append(properties, map[string]interface{}{
-			"id":    "custom.hideFrom.viz",
-			"value": true,
-		})
-	}
-
-	// Handle links
-	if link, ok := style["link"].(bool); ok && link {
-		linkTooltip, _ := style["linkTooltip"].(string)
-		linkUrl, _ := style["linkUrl"].(string)
-		linkTargetBlank, _ := style["linkTargetBlank"].(bool)
-
-		properties = append(properties, map[string]interface{}{
-			"id": "links",
-			"value": []interface{}{
-				map[string]interface{}{
-					"title":       linkTooltip,
-					"url":         linkUrl,
-					"targetBlank": linkTargetBlank,
-				},
-			},
-		})
-	}
-
-	// Handle color mode
-	if colorMode, ok := style["colorMode"].(string); ok && colorMode != "" {
-		if newColorMode, exists := colorModeMap[colorMode]; exists {
-			properties = append(properties, map[string]interface{}{
-				"id": "custom.cellOptions",
-				"value": map[string]interface{}{
-					"type": newColorMode,
-				},
-			})
-		}
-	}
-
-	// Handle alignment
-	if align, ok := style["align"].(string); ok && align != "" {
-		var alignValue interface{}
-		if align == "auto" {
-			alignValue = nil // Frontend sets to null and filters it out
-		} else {
-			alignValue = align
-		}
-		properties = append(properties, map[string]interface{}{
-			"id":    "custom.align",
-			"value": alignValue,
-		})
-	}
-
-	// Handle thresholds
-	if thresholds, ok := style["thresholds"].([]interface{}); ok && len(thresholds) > 0 {
-		if colors, ok := style["colors"].([]interface{}); ok && len(colors) > 0 {
-			steps := generateThresholds(thresholds, colors)
-			properties = append(properties, map[string]interface{}{
-				"id": "thresholds",
-				"value": map[string]interface{}{
-					"mode":  "absolute",
-					"steps": steps,
-				},
-			})
-		}
-	}
-
-	override["properties"] = properties
-	return override
-}
-
-// migrateDefaults converts default table styles to field config defaults
-func migrateDefaults(prevDefaults map[string]interface{}) map[string]interface{} {
-	defaults := map[string]interface{}{
-		"custom": map[string]interface{}{
-			"align": "auto",
-			"cellOptions": map[string]interface{}{
-				"type": "auto",
-			},
-			"inspect": false,
-			"footer": map[string]interface{}{
-				"reducers": []interface{}{},
-			},
-		},
-		"mappings": []interface{}{},
-	}
-
-	// Add default thresholds for all table panels to match frontend behavior
-	// The frontend applies the table panel's default field config which includes thresholds
-	hasThresholds := false
-	if prevDefaults != nil {
-		if thresholds, ok := prevDefaults["thresholds"].([]interface{}); ok && len(thresholds) > 0 {
-			hasThresholds = true
-		}
-	}
-
-	// Add default thresholds for all table panels (when prevDefaults exists) without existing thresholds
-	if !hasThresholds {
-		defaults["thresholds"] = map[string]interface{}{
-			"mode": "absolute",
-			"steps": []interface{}{
-				map[string]interface{}{"color": "green", "value": (*float64)(nil)},
-				map[string]interface{}{"color": "red", "value": 80},
-			},
-		}
-	}
-
-	if prevDefaults == nil {
-		return defaults
-	}
-
-	if unit := GetStringValue(prevDefaults, "unit"); unit != "" {
-		defaults["unit"] = unit
-	}
-
-	if decimals := GetIntValue(prevDefaults, "decimals", -1); decimals != -1 {
-		defaults["decimals"] = decimals
-	}
-
-	if alias, ok := prevDefaults["alias"].(string); ok {
-		defaults["displayName"] = alias
-	}
-
-	if align, ok := prevDefaults["align"].(string); ok && align != "" {
-		var alignValue interface{}
-		if align == "auto" {
-			alignValue = nil // Frontend sets to null and filters it out
-=======
 		var currentType string
 		if wasAngularTable {
 			currentType = "table-old"
->>>>>>> feb6bcf3
 		} else {
 			currentType = "table"
 		}
