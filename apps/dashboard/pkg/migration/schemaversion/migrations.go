--- conflicted
+++ resolved
@@ -7,16 +7,8 @@
 )
 
 const (
-<<<<<<< HEAD
-	MIN_VERSION    = 13
+	MIN_VERSION    = 0
 	LATEST_VERSION = 43
-
-	// The pluginVersion to set after simulating auto-migrate for angular panels
-	pluginVersionForAutoMigrate = "12.1.0"
-=======
-	MIN_VERSION    = 0
-	LATEST_VERSION = 42
->>>>>>> 7b2ea9a7
 )
 
 type SchemaVersionMigrationFunc func(context.Context, map[string]interface{}) error
