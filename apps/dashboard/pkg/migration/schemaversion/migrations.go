package schemaversion

import (
	"strconv"

	"golang.org/x/net/context"
)

const (
	MIN_VERSION    = 13
<<<<<<< HEAD
	LATEST_VERSION = 42
=======
	LATEST_VERSION = 41

	// The pluginVersion to set after simulating auto-migrate for angular panels
	pluginVersionForAutoMigrate = "12.1.0"
>>>>>>> f1dffca1
)

type SchemaVersionMigrationFunc func(context.Context, map[string]interface{}) error

type DataSourceInfo struct {
	Default    bool
	UID        string
	Name       string
	Type       string
	ID         int64
	APIVersion string
}

type DataSourceInfoProvider interface {
	// GetDataSourceInfo returns a list of all data sources with their info
	// The context must have the namespace in it
	GetDataSourceInfo(ctx context.Context) []DataSourceInfo
}

type PanelPluginInfo struct {
	ID      string
	Version string
}

func GetMigrations(dsInfoProvider DataSourceInfoProvider) map[int]SchemaVersionMigrationFunc {
	return map[int]SchemaVersionMigrationFunc{
		14: V14,
		15: V15,
		16: V16,
		17: V17,
		18: V18,
		19: V19,
		20: V20,
		21: V21,
		22: V22,
		23: V23,
		24: V24,
		25: V25,
		26: V26,
		27: V27,
		28: V28,
		29: V29,
		30: V30,
		31: V31,
		32: V32,
		33: V33(dsInfoProvider),
		34: V34,
		35: V35,
		36: V36(dsInfoProvider),
		37: V37,
		38: V38,
		39: V39,
		40: V40,
		41: V41,
		42: V42,
	}
}

func GetSchemaVersion(dash map[string]interface{}) int {
	if v, ok := dash["schemaVersion"]; ok {
		switch v := v.(type) {
		case int:
			return v
		case float64:
			return int(v)
		case string:
			if version, err := strconv.Atoi(v); err == nil {
				return version
			}
			return 0
		}
	}
	return 0
}<|MERGE_RESOLUTION|>--- conflicted
+++ resolved
@@ -8,14 +8,10 @@
 
 const (
 	MIN_VERSION    = 13
-<<<<<<< HEAD
 	LATEST_VERSION = 42
-=======
-	LATEST_VERSION = 41
 
 	// The pluginVersion to set after simulating auto-migrate for angular panels
 	pluginVersionForAutoMigrate = "12.1.0"
->>>>>>> f1dffca1
 )
 
 type SchemaVersionMigrationFunc func(context.Context, map[string]interface{}) error
