package schemaversion

<<<<<<< HEAD
// V36 migrates dashboard datasource references from string names to structured objects.
//
// This migration addresses the need to standardize datasource references across dashboards.
// Previously, datasources could be referenced as simple strings (names or UIDs), which created
// inconsistencies and made it difficult to track datasource metadata like type and API version.
//
// The migration works by:
// 1. Converting all annotation datasource references to structured objects
// 2. Migrating query-type template variable datasource references
// 3. Transforming panel-level datasource references with special handling for null values
// 4. Processing target-level datasources with inheritance logic for mixed panels
//
// This ensures consistent datasource referencing throughout the dashboard while preserving
// existing functionality. Unknown datasources are handled gracefully by creating fallback
// objects that maintain the original reference string as the UID.
//
// Example transformation:
//
// Before migration:
//
//	annotations: {
//	  list: [{ datasource: "prometheus-uid" }]
//	},
//	panels: [{
//	  datasource: "Elasticsearch",
//	  targets: [{ datasource: null }]
//	}]
//
// After migration:
//
//	annotations: {
//	  list: [{ datasource: { uid: "prometheus-uid", type: "prometheus" } }]
//	},
//	panels: [{
//	  datasource: { uid: "elasticsearch-uid", type: "elasticsearch" },
//	  targets: [{ datasource: { uid: "elasticsearch-uid", type: "elasticsearch" } }]
//	}]
=======
// V36 migrates dashboard datasource references from string names to UIDs.
// This migration converts datasource references in annotations, template variables, and panels
// from the old format (string name or UID) to the new format (object with uid, type, apiVersion).
>>>>>>> 55c5b7cf
func V36(dsInfo DataSourceInfoProvider) SchemaVersionMigrationFunc {
	datasources := dsInfo.GetDataSourceInfo()
	return func(dashboard map[string]interface{}) error {
		dashboard["schemaVersion"] = int(36)

		migrateAnnotations(dashboard, datasources)
		migrateTemplateVariables(dashboard, datasources)
		migratePanels(dashboard, datasources)

		return nil
	}
}

// migrateAnnotations updates datasource references in dashboard annotations
func migrateAnnotations(dashboard map[string]interface{}, datasources []DataSourceInfo) {
	annotations, ok := dashboard["annotations"].(map[string]interface{})
	if !ok {
		return
	}

	list, ok := annotations["list"].([]interface{})
	if !ok {
		return
	}

	for _, query := range list {
		queryMap, ok := query.(map[string]interface{})
		if !ok {
			continue
		}

		ds, exists := queryMap["datasource"]
		if !exists {
			continue
		}

		queryMap["datasource"] = MigrateDatasourceNameToRef(ds, map[string]bool{"returnDefaultAsNull": false}, datasources)
	}
}

// migrateTemplateVariables updates datasource references in dashboard variables
func migrateTemplateVariables(dashboard map[string]interface{}, datasources []DataSourceInfo) {
	templating, ok := dashboard["templating"].(map[string]interface{})
	if !ok {
		return
	}

	list, ok := templating["list"].([]interface{})
	if !ok {
		return
	}

	for _, variable := range list {
		varMap, ok := variable.(map[string]interface{})
		if !ok {
			continue
		}

		varType, ok := varMap["type"].(string)
		if !ok || varType != "query" {
			continue
		}

		ds, exists := varMap["datasource"]
		if !exists {
			continue
		}

		varMap["datasource"] = MigrateDatasourceNameToRef(ds, map[string]bool{"returnDefaultAsNull": false}, datasources)
	}
}

// migratePanels updates datasource references in dashboard panels
func migratePanels(dashboard map[string]interface{}, datasources []DataSourceInfo) {
	panels, ok := dashboard["panels"].([]interface{})
	if !ok {
		return
	}

	for _, panel := range panels {
		panelMap, ok := panel.(map[string]interface{})
		if !ok {
			continue
		}
		migratePanelDatasources(panelMap, datasources)
	}
}

// migratePanelDatasources updates datasource references in a single panel and its targets
func migratePanelDatasources(panelMap map[string]interface{}, datasources []DataSourceInfo) {
	targets, hasTargets := panelMap["targets"].([]interface{})
	if !hasTargets || len(targets) == 0 {
		return
	}

	panelDataSourceWasDefault := false

	// Handle panel datasource
	if ds, exists := panelMap["datasource"]; exists {
		if ds == nil {
			defaultDS := GetDefaultDSInstanceSettings(datasources)
			panelMap["datasource"] = GetDataSourceRef(defaultDS)
			panelDataSourceWasDefault = true
		} else {
			panelMap["datasource"] = MigrateDatasourceNameToRef(ds, map[string]bool{"returnDefaultAsNull": true}, datasources)
		}
	}

	// Handle target datasources
	for _, target := range targets {
		targetMap, ok := target.(map[string]interface{})
		if !ok {
			continue
		}

		ds, exists := targetMap["datasource"]

		// Check if target datasource is null or has no uid
		isNullOrNoUID := !exists || ds == nil
		if !isNullOrNoUID {
			dsMap, ok := ds.(map[string]interface{})
			if ok {
				uid, hasUID := dsMap["uid"]
				if !hasUID || uid == nil {
					isNullOrNoUID = true
				}
			}
		}

		if isNullOrNoUID {
			// If panel doesn't have mixed datasource, use panel's datasource
			panelDS, ok := panelMap["datasource"].(map[string]interface{})
			if !ok {
				continue
			}

			uid, hasUID := panelDS["uid"].(string)
			if hasUID && uid != "-- Mixed --" {
				targetMap["datasource"] = panelDS
			}
		} else {
			// Migrate existing target datasource
			targetDS := MigrateDatasourceNameToRef(ds, map[string]bool{"returnDefaultAsNull": false}, datasources)
			targetMap["datasource"] = targetDS
		}

		// Update panel datasource if it was default and target is not an expression
		if !panelDataSourceWasDefault {
			continue
		}

		targetDS, ok := targetMap["datasource"].(map[string]interface{})
		if !ok {
			continue
		}

		uid, ok := targetDS["uid"].(string)
		if ok && uid != "__expr__" {
			panelMap["datasource"] = targetDS
		}
	}
}<|MERGE_RESOLUTION|>--- conflicted
+++ resolved
@@ -1,6 +1,5 @@
 package schemaversion
 
-<<<<<<< HEAD
 // V36 migrates dashboard datasource references from string names to structured objects.
 //
 // This migration addresses the need to standardize datasource references across dashboards.
@@ -38,11 +37,6 @@
 //	  datasource: { uid: "elasticsearch-uid", type: "elasticsearch" },
 //	  targets: [{ datasource: { uid: "elasticsearch-uid", type: "elasticsearch" } }]
 //	}]
-=======
-// V36 migrates dashboard datasource references from string names to UIDs.
-// This migration converts datasource references in annotations, template variables, and panels
-// from the old format (string name or UID) to the new format (object with uid, type, apiVersion).
->>>>>>> 55c5b7cf
 func V36(dsInfo DataSourceInfoProvider) SchemaVersionMigrationFunc {
 	datasources := dsInfo.GetDataSourceInfo()
 	return func(dashboard map[string]interface{}) error {
