# Dashboard migrations

This document describes the Grafana dashboard migration system, focusing on conversion-level practices including metrics, logging, and testing infrastructure for API version conversions. For schema version migration implementation details, see the [SchemaVersion Migration Guide](./schemaversion/README.md).

## Table of Contents

- [Overview](#overview)
  - [Conversion Flow](#conversion-flow-v0--v1--v2)
  - [v0 to v1 Conversion](#v0-to-v1-conversion)
  - [v1 to v2 Conversion](#v1-to-v2-conversion)
- [Conversion Matrix](#conversion-matrix)
- [API Versions](#api-versions)
- [Schema Versions](#schema-versions)
- [Testing](#testing)
  - [Backend conversion tests](#backend-conversion-tests)
  - [Frontend migration comparison tests](#frontend-migration-comparison-tests)
- [Monitoring Migrations](#monitoring-migrations)
  - [Metrics](#metrics)
    - [Dashboard conversion success metric](#1-dashboard-conversion-success-metric)
    - [Dashboard conversion failure metric](#2-dashboard-conversion-failure-metric)
  - [Error Types](#error-types)
  - [Logging](#logging)
    - [Log structure](#log-structure)
    - [Log levels](#log-levels)
  - [Implementation Details](#implementation-details)
    - [Automatic instrumentation](#automatic-instrumentation)
    - [Error handling](#error-handling)
  - [Registration](#registration)
    - [Metrics registration](#metrics-registration)
    - [Available metrics](#available-metrics)
- [Related Documentation](#related-documentation)

## Overview

The Grafana dashboard migration system operates across three main conversion layers:

### Conversion Flow: v0 → v1 → v2

```
v0alpha1 (Legacy JSON) → v1beta1 (Migrated JSON) → v2alpha1/v2beta1 (Structured)
```

#### v0 to v1 Conversion:
- All schema migrations (v0-v42) are executed in the backend
- Ports the logic from DashboardMigrator and implements built-in plugin migrations for panel plugins since backend cannot load plugins
- Transforms legacy JSON dashboards to migrated JSON format
- Handles backward compatibility for older dashboard formats
- See [SchemaVersion Migration Guide](./schemaversion/README.md) for detailed instructions on creating new schema migrations

#### v1 to v2 Conversion:
- API version conversions between different Kubernetes API versions
- Transforms JSON dashboards to structured dashboard format
- v2 schema is the stable, typed schema with proper type definitions
- Handles modern dashboard features and Kubernetes-native storage

## Conversion Matrix

The system supports conversions between all dashboard API versions:

| From ↓ / To → | v0alpha1 | v1beta1 | v2alpha1 | v2beta1 |
|---------------|----------|---------|----------|---------|
| **v0alpha1**  | ✓        | ✓       | ✓        | ✓       |
| **v1beta1**   | ✓        | ✓       | ✓        | ✓       |
| **v2alpha1**  | ✓        | ✓       | ✓        | ✓       |
| **v2beta1**   | ✓        | ✓       | ✓        | ✓       |

Each conversion path is automatically instrumented with metrics and logging.

## API Versions

The supported dashboard API versions are:

- `dashboard.grafana.app/v0alpha1` - Legacy JSON dashboard format
- `dashboard.grafana.app/v1beta1` - Migrated JSON dashboard format  
- `dashboard.grafana.app/v2alpha1` - New structured dashboard format
- `dashboard.grafana.app/v2beta1` - Enhanced structured dashboard format

## Schema Versions

Schema versions (v13-v42) apply only to v0alpha1 and v1beta1 dashboards:

- **Minimum supported version**: v13
- **Latest version**: v42  
- **Migration path**: Sequential (v13→v14→v15...→v42)

For detailed information about creating schema version migrations, see the [SchemaVersion Migration Guide](./schemaversion/README.md).

## Testing

The implementation includes comprehensive test coverage for conversion-level operations:

- **Backend conversion tests**: API version conversions with metrics validation
- **Frontend tests**: TypeScript conversion tests  
- **Integration tests**: End-to-end conversion validation
- **Metrics tests**: Prometheus counter validation

### Backend conversion tests

The backend conversion tests validate API version conversions and metrics instrumentation:

- **API conversion tests**: Test conversions between v0alpha1, v1beta1, v2alpha1, v2beta1
- **Metrics validation**: Tests verify that conversion metrics are properly recorded
- **Error handling**: Tests validate error classification and logging
- **Performance**: Tests ensure conversion operations are efficient

**Test execution:**
```bash
# All backend conversion tests
go test ./apps/dashboard/pkg/migration/conversion/... -v

# Metrics validation tests
go test ./apps/dashboard/pkg/migration/... -run TestSchemaMigrationMetrics
```

### Frontend migration comparison tests

The frontend migration comparison tests validate that backend and frontend conversion logic produce consistent results:

- **Test methodology**: Compares backend vs frontend conversion outputs through DashboardModel integration
- **Dataset coverage**: Tests run against curated test files covering various conversion scenarios
- **Test location**: `public/app/features/dashboard/state/DashboardMigratorToBackend.test.ts`
- **Test data**: Located in `apps/dashboard/pkg/migration/testdata/input/` and `testdata/output/`

**Test execution:**
```bash
# Frontend migration comparison tests
yarn test DashboardMigratorToBackend.test.ts
```

**Test approach:**
- **Frontend path**: `jsonInput → DashboardModel → DashboardMigrator → getSaveModelClone()`
- **Backend path**: `jsonInput → Backend Conversion → backendOutput → DashboardModel → getSaveModelClone()`
- **Comparison**: Direct comparison of final converted states from both paths

For schema version migration testing details, see the [SchemaVersion Migration Guide](./schemaversion/README.md).

## Monitoring Migrations

The dashboard migration system provides comprehensive observability through metrics, logging, and error classification to monitor conversion operations.

### Metrics

The dashboard migration system now provides comprehensive observability through:
- **Prometheus metrics** for tracking conversion success/failure rates and performance
- **Structured logging** for debugging and monitoring conversion operations
- **Automatic instrumentation** via wrapper functions that eliminate code duplication
- **Error classification** to distinguish between different types of migration failures

#### 1. Dashboard conversion success metric

**Metric Name:** `grafana_dashboard_migration_conversion_success_total`

**Type:** Counter

**Description:** Total number of successful dashboard conversions

**Labels:**
- `source_version_api` - Source API version (e.g., "dashboard.grafana.app/v0alpha1")
- `target_version_api` - Target API version (e.g., "dashboard.grafana.app/v1beta1")
- `source_schema_version` - Source schema version (e.g., "16") - only for v0/v1 dashboards
- `target_schema_version` - Target schema version (e.g., "41") - only for v0/v1 dashboards

**Example:**
```prometheus
grafana_dashboard_migration_conversion_success_total{
  source_version_api="dashboard.grafana.app/v0alpha1",
  target_version_api="dashboard.grafana.app/v1beta1",
  source_schema_version="16",
  target_schema_version="41"
} 1250
```

#### 2. Dashboard conversion failure metric

**Metric Name:** `grafana_dashboard_migration_conversion_failure_total`

**Type:** Counter

**Description:** Total number of failed dashboard conversions

**Labels:**
- `source_version_api` - Source API version
- `target_version_api` - Target API version  
- `source_schema_version` - Source schema version (only for v0/v1 dashboards)
- `target_schema_version` - Target schema version (only for v0/v1 dashboards)
- `error_type` - Classification of the error (see Error Types section)

**Example:**
```prometheus
grafana_dashboard_migration_conversion_failure_total{
  source_version_api="dashboard.grafana.app/v0alpha1",
  target_version_api="dashboard.grafana.app/v1beta1",
  source_schema_version="14",
  target_schema_version="41",
  error_type="schema_version_migration_error"
} 42
```

### Error Types

The `error_type` label classifies failures into four categories:

#### 1. `conversion_error`
- General conversion failures not related to schema migration
- API-level conversion issues
- Programming errors in conversion functions

#### 2. `schema_version_migration_error`
- Failures during individual schema version migrations (v14→v15, v15→v16, etc.)
- Schema-specific transformation errors
- Data format incompatibilities

#### 3. `schema_minimum_version_error`
- Dashboards with schema versions below the minimum supported version (< v13)
- These are logged as warnings rather than errors
- Indicates dashboards that cannot be migrated automatically

#### 4. `conversion_data_loss_error`
<<<<<<< HEAD
- **NEW**: Data loss detected during conversion
=======
- Data loss detected during conversion
>>>>>>> 5e2a5798
- Automatically checks that panels, queries, annotations, and links are preserved
- Triggered when target has fewer items than source
- Includes detailed loss metrics in logs (see [Data Loss Detection](#data-loss-detection))

### Logging

#### Log structure

All migration logs use structured logging with consistent field names:

**Base Fields (always present):**
- `sourceVersionAPI` - Source API version
- `targetVersionAPI` - Target API version
- `dashboardUID` - Unique identifier of the dashboard being converted

**Schema Version Fields (v0/v1 dashboards only):**
- `sourceSchemaVersion` - Source schema version number
- `targetSchemaVersion` - Target schema version number
- `erroredSchemaVersionFunc` - Name of the schema migration function that failed (on error)

**Error Fields (failures only):**
- `errorType` - Same classification as metrics error_type label
- `erroredConversionFunc` - Name of the conversion function that failed
- `error` - The actual error message

**Data Loss Fields (conversion_data_loss_error only):**
<<<<<<< HEAD
- `panelsLost` - Number of panels lost (0 if none lost)
=======
- `panelsLost` - Number of panels lost
>>>>>>> 5e2a5798
- `queriesLost` - Number of queries lost
- `annotationsLost` - Number of annotations lost
- `linksLost` - Number of links lost
- `variablesLost` - Number of template variables lost

#### Log levels

##### Success (DEBUG level)
```json
{
  "level": "debug",
  "msg": "Dashboard conversion succeeded",
  "sourceVersionAPI": "dashboard.grafana.app/v0alpha1",
  "targetVersionAPI": "dashboard.grafana.app/v1beta1",
  "dashboardUID": "abc123",
  "sourceSchemaVersion": 16,
  "targetSchemaVersion": 41
}
```

##### Conversion/Migration Error (ERROR level)
```json
{
  "level": "error", 
  "msg": "Dashboard conversion failed",
  "sourceVersionAPI": "dashboard.grafana.app/v0alpha1",
  "targetVersionAPI": "dashboard.grafana.app/v1beta1",
  "erroredConversionFunc": "Convert_V0_to_V1",
  "dashboardUID": "abc123",
  "sourceSchemaVersion": 16,
  "targetSchemaVersion": 41,
  "erroredSchemaVersionFunc": "V24",
  "errorType": "schema_version_migration_error",
  "error": "migration failed: table panel plugin not found"
}
```

##### Minimum Version Error (WARN level)
```json
{
  "level": "warn",
  "msg": "Dashboard conversion failed", 
  "sourceVersionAPI": "dashboard.grafana.app/v0alpha1",
  "targetVersionAPI": "dashboard.grafana.app/v1beta1",
  "erroredConversionFunc": "Convert_V0_to_V1",
  "dashboardUID": "def456",
  "sourceSchemaVersion": 10,
  "targetSchemaVersion": 41,
  "erroredSchemaVersionFunc": "",
  "errorType": "schema_minimum_version_error",
  "error": "dashboard schema version 10 cannot be migrated"
}
```

##### Data Loss Error (ERROR level)
```json
{
  "level": "error",
  "msg": "Dashboard conversion failed",
  "sourceVersionAPI": "dashboard.grafana.app/v1beta1",
  "targetVersionAPI": "dashboard.grafana.app/v2alpha1",
  "erroredConversionFunc": "V1beta1_to_V2alpha1",
  "dashboardUID": "abc123",
  "sourceSchemaVersion": 42,
  "targetSchemaVersion": 42,
  "panelsLost": 0,
  "queriesLost": 2,
  "annotationsLost": 0,
  "linksLost": 0,
  "variablesLost": 0,
  "errorType": "conversion_data_loss_error",
  "error": "data loss detected: query count decreased from 7 to 5"
}
```

### Data Loss Detection

**Automatic Runtime Checks:**

Every conversion automatically detects data loss by comparing:
- **Panel count** - Visualization panels (regular + library panels)
- **Query count** - Data source queries (excludes invalid row panel queries)
- **Annotation count** - Dashboard-level annotations
- **Link count** - Navigation links
- **Variable count** - Template variables (from `templating.list` in v0/v1, `variables` in v2)

**Detection Logic:**
- ✅ **Allows additions**: Default annotations, enriched data
- ❌ **Detects losses**: Any decrease in counts triggers `conversion_data_loss_error`

**Testing:**

Run comprehensive data loss tests on all conversion test files:

```bash
# Test all conversions for data loss
go test ./apps/dashboard/pkg/migration/conversion/... -run TestDataLossDetectionOnAllInputFiles -v

# Test shows detailed panel/query analysis when loss is detected
```

**Implementation:** See `conversion/conversion_data_loss_detection.go` and `conversion/README.md` for details.

### Implementation Details

#### Automatic instrumentation

All dashboard conversions are automatically instrumented via the `withConversionMetrics` wrapper function:

```go
// All conversion functions are wrapped automatically
// Includes metrics, logging, and data loss detection
s.AddConversionFunc((*dashv0.Dashboard)(nil), (*dashv1.Dashboard)(nil),
    withConversionMetrics(dashv0.APIVERSION, dashv1.APIVERSION, func(a, b interface{}, scope conversion.Scope) error {
        return Convert_V0_to_V1(a.(*dashv0.Dashboard), b.(*dashv1.Dashboard), scope)
    }))
```

#### Error handling

Custom error types provide structured error information:

```go
// Schema migration errors
type MigrationError struct {
    msg            string
    targetVersion  int
    currentVersion int
    functionName   string
}

// API conversion errors  
type ConversionError struct {
    msg               string
    functionName      string
    currentAPIVersion string
    targetAPIVersion  string
}

<<<<<<< HEAD
// Data loss errors (NEW)
// Detected when dashboard components (panels, queries, annotations, links, variables) 
=======
// Data loss errors are detected when dashboard components (panels, queries, annotations, links, variables) 
>>>>>>> 5e2a5798
// are lost during conversion
type ConversionDataLossError struct {
    functionName     string  // Function where data loss was detected (e.g., "V1_to_V2alpha1")
    message          string  // Detailed error message with loss statistics
    sourceAPIVersion string  // Source API version (e.g., "dashboard.grafana.app/v1beta1")
    targetAPIVersion string  // Target API version (e.g., "dashboard.grafana.app/v2alpha1")
}
```

### Registration

#### Metrics registration

Metrics must be registered with Prometheus during service initialization:

```go
import "github.com/grafana/grafana/apps/dashboard/pkg/migration"

// Register metrics with Prometheus
migration.RegisterMetrics(prometheusRegistry)
```

#### Available metrics

The following metrics are available after registration:

```go
// Success counter
migration.MDashboardConversionSuccessTotal

// Failure counter  
migration.MDashboardConversionFailureTotal
```

## Related Documentation

- [Schema Migration Guide](./schemaversion/README.md) - Complete guide for creating new dashboard schema migrations
- [PR #110178 - Dashboard migration: Add missing metrics registration](https://github.com/grafana/grafana/pull/110178)<|MERGE_RESOLUTION|>--- conflicted
+++ resolved
@@ -216,11 +216,7 @@
 - Indicates dashboards that cannot be migrated automatically
 
 #### 4. `conversion_data_loss_error`
-<<<<<<< HEAD
-- **NEW**: Data loss detected during conversion
-=======
 - Data loss detected during conversion
->>>>>>> 5e2a5798
 - Automatically checks that panels, queries, annotations, and links are preserved
 - Triggered when target has fewer items than source
 - Includes detailed loss metrics in logs (see [Data Loss Detection](#data-loss-detection))
@@ -247,11 +243,7 @@
 - `error` - The actual error message
 
 **Data Loss Fields (conversion_data_loss_error only):**
-<<<<<<< HEAD
-- `panelsLost` - Number of panels lost (0 if none lost)
-=======
 - `panelsLost` - Number of panels lost
->>>>>>> 5e2a5798
 - `queriesLost` - Number of queries lost
 - `annotationsLost` - Number of annotations lost
 - `linksLost` - Number of links lost
@@ -391,12 +383,7 @@
     targetAPIVersion  string
 }
 
-<<<<<<< HEAD
-// Data loss errors (NEW)
-// Detected when dashboard components (panels, queries, annotations, links, variables) 
-=======
 // Data loss errors are detected when dashboard components (panels, queries, annotations, links, variables) 
->>>>>>> 5e2a5798
 // are lost during conversion
 type ConversionDataLossError struct {
     functionName     string  // Function where data loss was detected (e.g., "V1_to_V2alpha1")
