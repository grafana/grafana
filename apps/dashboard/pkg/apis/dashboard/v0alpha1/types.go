package v0alpha1

import (
	metav1 "k8s.io/apimachinery/pkg/apis/meta/v1"
)

// +k8s:deepcopy-gen=true
// +k8s:deepcopy-gen:interfaces=k8s.io/apimachinery/pkg/runtime.Object
<<<<<<< HEAD
type DashboardVersionList struct {
	metav1.TypeMeta `json:",inline"`
	metav1.ListMeta `json:"metadata,omitempty"`

	Items []DashboardVersionInfo `json:"items"`
}

// +k8s:deepcopy-gen=true
type DashboardVersionInfo struct {
	// The internal ID for this version (will be replaced with resourceVersion)
	Version int `json:"version"`

	// If the dashboard came from a previous version, it is set here
	ParentVersion int `json:"parentVersion,omitempty"`

	// The creation timestamp for this version
	Created int64 `json:"created"`

	// The user who created this version
	CreatedBy string `json:"createdBy,omitempty"`

	// Message passed while saving the version
	Message string `json:"message,omitempty"`
}

// +k8s:deepcopy-gen=true
// +k8s:conversion-gen:explicit-from=net/url.Values
// +k8s:deepcopy-gen:interfaces=k8s.io/apimachinery/pkg/runtime.Object
type VersionsQueryOptions struct {
	metav1.TypeMeta `json:",inline"`

	// Path is the URL path
	// +optional
	Path string `json:"path,omitempty"`

	// +optional
	Version int64 `json:"version,omitempty"`
=======
type LibraryPanel struct {
	metav1.TypeMeta `json:",inline"`
	// Standard object's metadata
	// More info: https://git.k8s.io/community/contributors/devel/sig-architecture/api-conventions.md#metadata
	// +optional
	metav1.ObjectMeta `json:"metadata,omitempty"`

	// Panel properties
	Spec LibraryPanelSpec `json:"spec"`

	// Status will show errors
	Status *LibraryPanelStatus `json:"status,omitempty"`
}

// +k8s:deepcopy-gen=true
// +k8s:deepcopy-gen:interfaces=k8s.io/apimachinery/pkg/runtime.Object
type LibraryPanelList struct {
	metav1.TypeMeta `json:",inline"`
	// +optional
	metav1.ListMeta `json:"metadata,omitempty"`

	Items []LibraryPanel `json:"items"`
}

// +k8s:deepcopy-gen=true
type LibraryPanelSpec struct {
	// The panel type
	Type string `json:"type"`

	// The panel type
	PluginVersion string `json:"pluginVersion,omitempty"`

	// The title of the library panel
	Title string `json:"title,omitempty"`

	// The title of the panel when displayed in the dashboard
	PanelTitle string `json:"panelTitle,omitempty"`

	// Library panel description
	Description string `json:"description,omitempty"`

	// The options schema depends on the panel type
	Options common.Unstructured `json:"options"`

	// The fieldConfig schema depends on the panel type
	FieldConfig common.Unstructured `json:"fieldConfig"`

	// The default datasource type
	Datasource *data.DataSourceRef `json:"datasource,omitempty"`

	// The grid position
	GridPos GridPos `json:"gridPos,omitempty"`

	// Whether the panel is transparent
	Transparent bool `json:"transparent,omitempty"`

	// The links for the panel
	Links []common.Unstructured `json:"links,omitempty"`

	// The datasource queries
	// +listType=set
	Targets []data.DataQuery `json:"targets,omitempty"`
}

// +k8s:deepcopy-gen=true
type GridPos struct {
	W int `json:"w"`
	H int `json:"h"`
	X int `json:"x"`
	Y int `json:"y"`
}

// +k8s:deepcopy-gen=true
type LibraryPanelStatus struct {
	// Translation warnings (mostly things that were in SQL columns but not found in the saved body)
	Warnings []string `json:"warnings,omitempty"`

	// The properties previously stored in SQL that are not included in this model
	Missing common.Unstructured `json:"missing,omitempty"`
>>>>>>> 6783c7f9
}

// This is like the legacy DTO where access and metadata are all returned in a single call
// +k8s:deepcopy-gen=true
// +k8s:deepcopy-gen:interfaces=k8s.io/apimachinery/pkg/runtime.Object
type DashboardWithAccessInfo struct {
	Dashboard `json:",inline"`

	Access DashboardAccess `json:"access"`
}

// +k8s:deepcopy-gen=true
type DashboardAccess struct {
	// Metadata fields
	Slug string `json:"slug,omitempty"`
	Url  string `json:"url,omitempty"`

	// The permissions part
	CanSave                bool                  `json:"canSave"`
	CanEdit                bool                  `json:"canEdit"`
	CanAdmin               bool                  `json:"canAdmin"`
	CanStar                bool                  `json:"canStar"`
	CanDelete              bool                  `json:"canDelete"`
	AnnotationsPermissions *AnnotationPermission `json:"annotationsPermissions"`
}

// +k8s:deepcopy-gen=true
type AnnotationPermission struct {
	Dashboard    AnnotationActions `json:"dashboard"`
	Organization AnnotationActions `json:"organization"`
}

// +k8s:deepcopy-gen=true
type AnnotationActions struct {
	CanAdd    bool `json:"canAdd"`
	CanEdit   bool `json:"canEdit"`
	CanDelete bool `json:"canDelete"`
}<|MERGE_RESOLUTION|>--- conflicted
+++ resolved
@@ -1,131 +1,4 @@
 package v0alpha1
-
-import (
-	metav1 "k8s.io/apimachinery/pkg/apis/meta/v1"
-)
-
-// +k8s:deepcopy-gen=true
-// +k8s:deepcopy-gen:interfaces=k8s.io/apimachinery/pkg/runtime.Object
-<<<<<<< HEAD
-type DashboardVersionList struct {
-	metav1.TypeMeta `json:",inline"`
-	metav1.ListMeta `json:"metadata,omitempty"`
-
-	Items []DashboardVersionInfo `json:"items"`
-}
-
-// +k8s:deepcopy-gen=true
-type DashboardVersionInfo struct {
-	// The internal ID for this version (will be replaced with resourceVersion)
-	Version int `json:"version"`
-
-	// If the dashboard came from a previous version, it is set here
-	ParentVersion int `json:"parentVersion,omitempty"`
-
-	// The creation timestamp for this version
-	Created int64 `json:"created"`
-
-	// The user who created this version
-	CreatedBy string `json:"createdBy,omitempty"`
-
-	// Message passed while saving the version
-	Message string `json:"message,omitempty"`
-}
-
-// +k8s:deepcopy-gen=true
-// +k8s:conversion-gen:explicit-from=net/url.Values
-// +k8s:deepcopy-gen:interfaces=k8s.io/apimachinery/pkg/runtime.Object
-type VersionsQueryOptions struct {
-	metav1.TypeMeta `json:",inline"`
-
-	// Path is the URL path
-	// +optional
-	Path string `json:"path,omitempty"`
-
-	// +optional
-	Version int64 `json:"version,omitempty"`
-=======
-type LibraryPanel struct {
-	metav1.TypeMeta `json:",inline"`
-	// Standard object's metadata
-	// More info: https://git.k8s.io/community/contributors/devel/sig-architecture/api-conventions.md#metadata
-	// +optional
-	metav1.ObjectMeta `json:"metadata,omitempty"`
-
-	// Panel properties
-	Spec LibraryPanelSpec `json:"spec"`
-
-	// Status will show errors
-	Status *LibraryPanelStatus `json:"status,omitempty"`
-}
-
-// +k8s:deepcopy-gen=true
-// +k8s:deepcopy-gen:interfaces=k8s.io/apimachinery/pkg/runtime.Object
-type LibraryPanelList struct {
-	metav1.TypeMeta `json:",inline"`
-	// +optional
-	metav1.ListMeta `json:"metadata,omitempty"`
-
-	Items []LibraryPanel `json:"items"`
-}
-
-// +k8s:deepcopy-gen=true
-type LibraryPanelSpec struct {
-	// The panel type
-	Type string `json:"type"`
-
-	// The panel type
-	PluginVersion string `json:"pluginVersion,omitempty"`
-
-	// The title of the library panel
-	Title string `json:"title,omitempty"`
-
-	// The title of the panel when displayed in the dashboard
-	PanelTitle string `json:"panelTitle,omitempty"`
-
-	// Library panel description
-	Description string `json:"description,omitempty"`
-
-	// The options schema depends on the panel type
-	Options common.Unstructured `json:"options"`
-
-	// The fieldConfig schema depends on the panel type
-	FieldConfig common.Unstructured `json:"fieldConfig"`
-
-	// The default datasource type
-	Datasource *data.DataSourceRef `json:"datasource,omitempty"`
-
-	// The grid position
-	GridPos GridPos `json:"gridPos,omitempty"`
-
-	// Whether the panel is transparent
-	Transparent bool `json:"transparent,omitempty"`
-
-	// The links for the panel
-	Links []common.Unstructured `json:"links,omitempty"`
-
-	// The datasource queries
-	// +listType=set
-	Targets []data.DataQuery `json:"targets,omitempty"`
-}
-
-// +k8s:deepcopy-gen=true
-type GridPos struct {
-	W int `json:"w"`
-	H int `json:"h"`
-	X int `json:"x"`
-	Y int `json:"y"`
-}
-
-// +k8s:deepcopy-gen=true
-type LibraryPanelStatus struct {
-	// Translation warnings (mostly things that were in SQL columns but not found in the saved body)
-	Warnings []string `json:"warnings,omitempty"`
-
-	// The properties previously stored in SQL that are not included in this model
-	Missing common.Unstructured `json:"missing,omitempty"`
->>>>>>> 6783c7f9
-}
 
 // This is like the legacy DTO where access and metadata are all returned in a single call
 // +k8s:deepcopy-gen=true
