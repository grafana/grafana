--- conflicted
+++ resolved
@@ -392,11 +392,7 @@
 }
 
 AnnotationQuerySpec: {
-<<<<<<< HEAD
-	query?:      DataQueryKind
-=======
 	query:      DataQueryKind
->>>>>>> 2307a6ac
 	enable:      bool
 	hide:        bool
 	iconColor:   string
@@ -434,11 +430,7 @@
 }
 
 PanelQuerySpec: {
-<<<<<<< HEAD
-	query: DataQueryKind
-=======
 	query:       DataQueryKind
->>>>>>> 2307a6ac
 	refId:  string
 	hidden: bool
 }
