--- conflicted
+++ resolved
@@ -50,17 +50,6 @@
 });
 
 export interface Spec {
-<<<<<<< HEAD
-	description?: string;
-	label: string;
-	datasource: DataSourceRef;
-	target: DataSourceRef[];
-	config: ConfigSpec;
-	type: CorrelationType;
-}
-
-export const defaultSpec = (): Spec => ({
-=======
 	type: CorrelationType;
 	source: DataSourceRef;
 	target?: DataSourceRef;
@@ -72,13 +61,6 @@
 export const defaultSpec = (): Spec => ({
 	type: CorrelationType.Query,
 	source: defaultDataSourceRef(),
->>>>>>> b14319b9
 	label: "",
-	datasource: defaultDataSourceRef(),
-	target: [],
 	config: defaultConfigSpec(),
-<<<<<<< HEAD
-	type: CorrelationType.Query,
-=======
->>>>>>> b14319b9
 });
