package kinds

correlationsv0alpha1: {
	kind:       "Correlation"  // note: must be uppercase
	pluralName: "Correlations"
	schema: {
		spec: {
<<<<<<< HEAD
			description?: string
			label:       string
			datasource:  DataSourceRef
			target:  [...DataSourceRef]
			config:      ConfigSpec
			type:        CorrelationType
=======
			type:         CorrelationType
			source:       DataSourceRef
			target?:      DataSourceRef
			description?: string
			label:        string
			config:       ConfigSpec
>>>>>>> b14319b9
		}
	}
	selectableFields: [
		"spec.datasource.name"
	]
}

DataSourceRef: {
   group: string // same as pluginId
   name: string // same as grafana uid
}


// there was a deprecated field here called type, we will need to move that for conversion and provisioning
ConfigSpec: {
	field: string
	target: TargetSpec
	transformations?: [...TransformationSpec]
}

TargetSpec:  [string]: _

TransformationSpec: {
	type: "regex" | "logfmt"
	expression: string
	field: string
	mapValue: string
}

CorrelationType: "query" | "external"<|MERGE_RESOLUTION|>--- conflicted
+++ resolved
@@ -5,21 +5,12 @@
 	pluralName: "Correlations"
 	schema: {
 		spec: {
-<<<<<<< HEAD
-			description?: string
-			label:       string
-			datasource:  DataSourceRef
-			target:  [...DataSourceRef]
-			config:      ConfigSpec
-			type:        CorrelationType
-=======
 			type:         CorrelationType
 			source:       DataSourceRef
 			target?:      DataSourceRef
 			description?: string
 			label:        string
 			config:       ConfigSpec
->>>>>>> b14319b9
 		}
 	}
 	selectableFields: [
