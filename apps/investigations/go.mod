module github.com/grafana/grafana/apps/investigations

<<<<<<< HEAD
go 1.24.0

toolchain go1.24.1
=======
go 1.24.1
>>>>>>> cbadf9fa

require (
	github.com/grafana/grafana-app-sdk v0.35.0
	k8s.io/apimachinery v0.32.3
	k8s.io/klog/v2 v2.130.1
	k8s.io/kube-openapi v0.0.0-20241105132330-32ad38e42d3f
)

require (
	github.com/beorn7/perks v1.0.1 // indirect
	github.com/bradfitz/gomemcache v0.0.0-20230905024940-24af94b03874 // indirect
	github.com/cenkalti/backoff/v4 v4.3.0 // indirect
	github.com/cespare/xxhash/v2 v2.3.0 // indirect
	github.com/davecgh/go-spew v1.1.2-0.20180830191138-d8f796af33cc // indirect
	github.com/emicklei/go-restful/v3 v3.11.0 // indirect
	github.com/evanphx/json-patch v5.6.0+incompatible // indirect
	github.com/fxamacker/cbor/v2 v2.7.0 // indirect
	github.com/getkin/kin-openapi v0.131.0 // indirect
	github.com/go-logr/logr v1.4.2 // indirect
	github.com/go-logr/stdr v1.2.2 // indirect
	github.com/go-openapi/jsonpointer v0.21.0 // indirect
	github.com/go-openapi/jsonreference v0.21.0 // indirect
	github.com/go-openapi/swag v0.23.0 // indirect
	github.com/gogo/protobuf v1.3.2 // indirect
	github.com/golang/protobuf v1.5.4 // indirect
	github.com/google/gnostic-models v0.6.8 // indirect
	github.com/google/go-cmp v0.7.0 // indirect
	github.com/google/gofuzz v1.2.0 // indirect
	github.com/google/pprof v0.0.0-20241210010833-40e02aabc2ad // indirect
	github.com/google/uuid v1.6.0 // indirect
	github.com/grafana/grafana-app-sdk/logging v0.34.0 // indirect
	github.com/grpc-ecosystem/grpc-gateway/v2 v2.26.1 // indirect
	github.com/hashicorp/errwrap v1.1.0 // indirect
	github.com/hashicorp/go-multierror v1.1.1 // indirect
	github.com/josharian/intern v1.0.0 // indirect
	github.com/json-iterator/go v1.1.12 // indirect
	github.com/klauspost/compress v1.18.0 // indirect
	github.com/mailru/easyjson v0.7.7 // indirect
	github.com/modern-go/concurrent v0.0.0-20180306012644-bacd9c7ef1dd // indirect
	github.com/modern-go/reflect2 v1.0.2 // indirect
	github.com/mohae/deepcopy v0.0.0-20170929034955-c48cc78d4826 // indirect
	github.com/munnerz/goautoneg v0.0.0-20191010083416-a7dc8b61c822 // indirect
	github.com/oasdiff/yaml v0.0.0-20250309154309-f31be36b4037 // indirect
	github.com/oasdiff/yaml3 v0.0.0-20250309153720-d2182401db90 // indirect
	github.com/onsi/ginkgo/v2 v2.22.0 // indirect
	github.com/onsi/gomega v1.36.1 // indirect
	github.com/perimeterx/marshmallow v1.1.5 // indirect
	github.com/prometheus/client_golang v1.21.1 // indirect
	github.com/prometheus/client_model v0.6.1 // indirect
	github.com/prometheus/common v0.62.0 // indirect
	github.com/prometheus/procfs v0.15.1 // indirect
	github.com/puzpuzpuz/xsync/v2 v2.5.1 // indirect
	github.com/spf13/pflag v1.0.6 // indirect
	github.com/x448/float16 v0.8.4 // indirect
	go.opentelemetry.io/auto/sdk v1.1.0 // indirect
	go.opentelemetry.io/otel v1.35.0 // indirect
	go.opentelemetry.io/otel/exporters/otlp/otlptrace v1.35.0 // indirect
	go.opentelemetry.io/otel/exporters/otlp/otlptrace/otlptracegrpc v1.35.0 // indirect
	go.opentelemetry.io/otel/exporters/otlp/otlptrace/otlptracehttp v1.35.0 // indirect
	go.opentelemetry.io/otel/metric v1.35.0 // indirect
	go.opentelemetry.io/otel/sdk v1.35.0 // indirect
	go.opentelemetry.io/otel/trace v1.35.0 // indirect
	go.opentelemetry.io/proto/otlp v1.5.0 // indirect
	golang.org/x/net v0.36.0 // indirect
	golang.org/x/oauth2 v0.27.0 // indirect
	golang.org/x/sync v0.12.0 // indirect
	golang.org/x/sys v0.31.0 // indirect
	golang.org/x/term v0.29.0 // indirect
	golang.org/x/text v0.22.0 // indirect
	golang.org/x/time v0.9.0 // indirect
	gomodules.xyz/jsonpatch/v2 v2.5.0 // indirect
	google.golang.org/genproto/googleapis/api v0.0.0-20250218202821-56aae31c358a // indirect
	google.golang.org/genproto/googleapis/rpc v0.0.0-20250218202821-56aae31c358a // indirect
	google.golang.org/grpc v1.71.0 // indirect
	google.golang.org/protobuf v1.36.5 // indirect
	gopkg.in/inf.v0 v0.9.1 // indirect
	gopkg.in/yaml.v3 v3.0.1 // indirect
	k8s.io/api v0.32.3 // indirect
	k8s.io/apiextensions-apiserver v0.32.3 // indirect
	k8s.io/client-go v0.32.3 // indirect
	k8s.io/utils v0.0.0-20241104100929-3ea5e8cea738 // indirect
	sigs.k8s.io/json v0.0.0-20241010143419-9aa6b5e7a4b3 // indirect
	sigs.k8s.io/structured-merge-diff/v4 v4.5.0 // indirect
	sigs.k8s.io/yaml v1.4.0 // indirect
)<|MERGE_RESOLUTION|>--- conflicted
+++ resolved
@@ -1,12 +1,6 @@
 module github.com/grafana/grafana/apps/investigations
 
-<<<<<<< HEAD
-go 1.24.0
-
-toolchain go1.24.1
-=======
 go 1.24.1
->>>>>>> cbadf9fa
 
 require (
 	github.com/grafana/grafana-app-sdk v0.35.0
