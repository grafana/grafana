--- conflicted
+++ resolved
@@ -20,11 +20,7 @@
 		KubeConfig: cfg.KubeConfig,
 		InformerConfig: simple.AppInformerConfig{
 			InformerOptions: operator.InformerOptions{
-<<<<<<< HEAD
-				ErrorHandler: func(ctx context.Context, err error) {
-=======
 				ErrorHandler: func(_ context.Context, err error) {
->>>>>>> 8ec162af
 					klog.ErrorS(err, "Informer processing error")
 				},
 			},
