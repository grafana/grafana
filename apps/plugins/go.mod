module github.com/grafana/grafana/apps/plugins

go 1.25.5

replace github.com/grafana/grafana => ../..

replace github.com/grafana/grafana/pkg/apimachinery => ../../pkg/apimachinery

replace github.com/grafana/grafana/pkg/apiserver => ../../pkg/apiserver

require (
	github.com/emicklei/go-restful/v3 v3.13.0
	github.com/grafana/grafana v0.0.0-00010101000000-000000000000
	github.com/grafana/grafana-app-sdk v0.48.5
	github.com/grafana/grafana-app-sdk/logging v0.48.3
	github.com/stretchr/testify v1.11.1
	k8s.io/apimachinery v0.34.2
	k8s.io/apiserver v0.34.2
	k8s.io/client-go v0.34.2
	k8s.io/klog/v2 v2.130.1
	k8s.io/kube-openapi v0.0.0-20250910181357-589584f1c912
)

require (
<<<<<<< HEAD
	github.com/ProtonMail/go-crypto v1.1.6 // indirect
=======
	cel.dev/expr v0.24.0 // indirect
	github.com/NYTimes/gziphandler v1.1.1 // indirect
>>>>>>> 0c82f925
	github.com/antlr4-go/antlr/v4 v4.13.1 // indirect
	github.com/apache/arrow-go/v18 v18.4.1 // indirect
	github.com/armon/go-metrics v0.4.1 // indirect
	github.com/aws/aws-sdk-go-v2 v1.39.1 // indirect
	github.com/aws/aws-sdk-go-v2/credentials v1.18.14 // indirect
	github.com/aws/aws-sdk-go-v2/internal/configsources v1.4.8 // indirect
	github.com/aws/aws-sdk-go-v2/internal/endpoints/v2 v2.7.8 // indirect
	github.com/aws/aws-sdk-go-v2/service/internal/accept-encoding v1.13.1 // indirect
	github.com/aws/aws-sdk-go-v2/service/internal/presigned-url v1.13.8 // indirect
	github.com/aws/aws-sdk-go-v2/service/sts v1.38.5 // indirect
	github.com/aws/smithy-go v1.23.1 // indirect
	github.com/barkimedes/go-deepcopy v0.0.0-20220514131651-17c30cfc62df // indirect
	github.com/beorn7/perks v1.0.1 // indirect
	github.com/blang/semver v3.5.1+incompatible // indirect
	github.com/blang/semver/v4 v4.0.0 // indirect
	github.com/bluele/gcache v0.0.2 // indirect
	github.com/bradfitz/gomemcache v0.0.0-20230905024940-24af94b03874 // indirect
	github.com/bwmarrin/snowflake v0.3.0 // indirect
	github.com/cenkalti/backoff/v5 v5.0.3 // indirect
	github.com/cespare/xxhash/v2 v2.3.0 // indirect
	github.com/cheekybits/genny v1.0.0 // indirect
<<<<<<< HEAD
	github.com/cloudflare/circl v1.6.1 // indirect
	github.com/coreos/go-systemd/v22 v22.5.0 // indirect
	github.com/davecgh/go-spew v1.1.2-0.20180830191138-d8f796af33cc // indirect
	github.com/diegoholiveira/jsonlogic/v3 v3.7.4 // indirect
	github.com/emicklei/go-restful/v3 v3.13.0 // indirect
=======
	github.com/coreos/go-semver v0.3.1 // indirect
	github.com/coreos/go-systemd/v22 v22.5.0 // indirect
	github.com/davecgh/go-spew v1.1.2-0.20180830191138-d8f796af33cc // indirect
>>>>>>> 0c82f925
	github.com/evanphx/json-patch v5.9.11+incompatible // indirect
	github.com/fatih/color v1.18.0 // indirect
	github.com/felixge/httpsnoop v1.0.4 // indirect
	github.com/fsnotify/fsnotify v1.9.0 // indirect
	github.com/fxamacker/cbor/v2 v2.9.0 // indirect
	github.com/getkin/kin-openapi v0.133.0 // indirect
	github.com/go-jose/go-jose/v4 v4.1.3 // indirect
	github.com/go-kit/log v0.2.1 // indirect
	github.com/go-logfmt/logfmt v0.6.1 // indirect
	github.com/go-logr/logr v1.4.3 // indirect
	github.com/go-logr/stdr v1.2.2 // indirect
	github.com/go-openapi/jsonpointer v0.22.1 // indirect
	github.com/go-openapi/jsonreference v0.21.2 // indirect
	github.com/go-openapi/swag v0.23.1 // indirect
	github.com/go-openapi/swag/jsonname v0.25.1 // indirect
	github.com/go-stack/stack v1.8.1 // indirect
	github.com/go-test/deep v1.1.1 // indirect
	github.com/gobwas/glob v0.2.3 // indirect
	github.com/goccy/go-json v0.10.5 // indirect
	github.com/gogo/googleapis v1.4.1 // indirect
	github.com/gogo/protobuf v1.3.2 // indirect
	github.com/golang-jwt/jwt/v5 v5.3.0 // indirect
	github.com/golang/protobuf v1.5.4 // indirect
	github.com/google/btree v1.1.3 // indirect
	github.com/google/cel-go v0.26.1 // indirect
	github.com/google/flatbuffers v25.2.10+incompatible // indirect
	github.com/google/gnostic-models v0.7.0 // indirect
	github.com/google/go-cmp v0.7.0 // indirect
	github.com/google/uuid v1.6.0 // indirect
	github.com/grafana/alerting v0.0.0-20251204145817-de8c2bbf9eba // indirect
	github.com/grafana/authlib v0.0.0-20250930082137-a40e2c2b094f // indirect
	github.com/grafana/authlib/types v0.0.0-20251119142549-be091cf2f4d4 // indirect
	github.com/grafana/dataplane/sdata v0.0.9 // indirect
	github.com/grafana/dskit v0.0.0-20250908063411-6b6da59b5cc4 // indirect
	github.com/grafana/grafana-aws-sdk v1.3.0 // indirect
	github.com/grafana/grafana-azure-sdk-go/v2 v2.3.1 // indirect
	github.com/grafana/grafana-plugin-sdk-go v0.284.0 // indirect
	github.com/grafana/grafana/pkg/apimachinery v0.0.0 // indirect
	github.com/grafana/grafana/pkg/apiserver v0.0.0 // indirect
	github.com/grafana/otel-profiling-go v0.5.1 // indirect
	github.com/grafana/pyroscope-go/godeltaprof v0.1.9 // indirect
	github.com/grafana/sqlds/v4 v4.2.7 // indirect
	github.com/grpc-ecosystem/go-grpc-middleware/providers/prometheus v1.1.0 // indirect
	github.com/grpc-ecosystem/go-grpc-middleware/v2 v2.3.3 // indirect
	github.com/grpc-ecosystem/go-grpc-prometheus v1.2.1-0.20191002090509-6af20e3a5340 // indirect
	github.com/grpc-ecosystem/grpc-gateway/v2 v2.27.3 // indirect
	github.com/hashicorp/errwrap v1.1.0 // indirect
	github.com/hashicorp/go-hclog v1.6.3 // indirect
	github.com/hashicorp/go-immutable-radix v1.3.1 // indirect
	github.com/hashicorp/go-metrics v0.5.4 // indirect
	github.com/hashicorp/go-msgpack/v2 v2.1.2 // indirect
	github.com/hashicorp/go-multierror v1.1.1 // indirect
	github.com/hashicorp/go-plugin v1.7.0 // indirect
	github.com/hashicorp/go-sockaddr v1.0.7 // indirect
	github.com/hashicorp/golang-lru v1.0.2 // indirect
	github.com/hashicorp/golang-lru/v2 v2.0.7 // indirect
	github.com/hashicorp/memberlist v0.5.2 // indirect
	github.com/hashicorp/yamux v0.1.2 // indirect
	github.com/inconshreveable/mousetrap v1.1.0 // indirect
	github.com/jaegertracing/jaeger-idl v0.5.0 // indirect
	github.com/jmespath-community/go-jmespath v1.1.1 // indirect
	github.com/josharian/intern v1.0.0 // indirect
	github.com/jpillora/backoff v1.0.0 // indirect
	github.com/json-iterator/go v1.1.12 // indirect
	github.com/jszwedko/go-datemath v0.1.1-0.20230526204004-640a500621d6 // indirect
	github.com/klauspost/compress v1.18.0 // indirect
	github.com/klauspost/cpuid/v2 v2.3.0 // indirect
	github.com/kylelemons/godebug v1.1.0 // indirect
	github.com/mailru/easyjson v0.9.0 // indirect
	github.com/mattetti/filebuffer v1.0.1 // indirect
	github.com/mattn/go-colorable v0.1.14 // indirect
	github.com/mattn/go-isatty v0.0.20 // indirect
	github.com/mattn/go-runewidth v0.0.16 // indirect
	github.com/mdlayher/socket v0.4.1 // indirect
	github.com/mdlayher/vsock v1.2.1 // indirect
	github.com/miekg/dns v1.1.63 // indirect
	github.com/mitchellh/go-homedir v1.1.0 // indirect
	github.com/mithrandie/csvq v1.18.1 // indirect
	github.com/mithrandie/csvq-driver v1.7.0 // indirect
	github.com/mithrandie/go-file/v2 v2.1.0 // indirect
	github.com/mithrandie/go-text v1.6.0 // indirect
	github.com/mithrandie/ternary v1.1.1 // indirect
	github.com/modern-go/concurrent v0.0.0-20180306012644-bacd9c7ef1dd // indirect
	github.com/modern-go/reflect2 v1.0.3-0.20250322232337-35a7c28c31ee // indirect
	github.com/mohae/deepcopy v0.0.0-20170929034955-c48cc78d4826 // indirect
	github.com/munnerz/goautoneg v0.0.0-20191010083416-a7dc8b61c822 // indirect
	github.com/mwitkow/go-conntrack v0.0.0-20190716064945-2f068394615f // indirect
	github.com/nikunjy/rules v1.5.0 // indirect
	github.com/oasdiff/yaml v0.0.0-20250309154309-f31be36b4037 // indirect
	github.com/oasdiff/yaml3 v0.0.0-20250309153720-d2182401db90 // indirect
	github.com/oklog/run v1.1.0 // indirect
	github.com/oklog/ulid v1.3.1 // indirect
	github.com/olekukonko/tablewriter v0.0.5 // indirect
	github.com/open-feature/go-sdk v1.16.0 // indirect
	github.com/open-feature/go-sdk-contrib/providers/go-feature-flag v0.2.6 // indirect
	github.com/open-feature/go-sdk-contrib/providers/ofrep v0.1.6 // indirect
	github.com/patrickmn/go-cache v2.1.0+incompatible // indirect
	github.com/perimeterx/marshmallow v1.1.5 // indirect
	github.com/pierrec/lz4/v4 v4.1.22 // indirect
	github.com/pkg/errors v0.9.1 // indirect
	github.com/pmezard/go-difflib v1.0.1-0.20181226105442-5d4384ee4fb2 // indirect
	github.com/prometheus/alertmanager v0.28.2 // indirect
	github.com/prometheus/client_golang v1.23.2 // indirect
	github.com/prometheus/client_model v0.6.2 // indirect
	github.com/prometheus/common v0.67.3 // indirect
	github.com/prometheus/exporter-toolkit v0.14.0 // indirect
	github.com/prometheus/procfs v0.16.1 // indirect
	github.com/puzpuzpuz/xsync/v2 v2.5.1 // indirect
	github.com/rivo/uniseg v0.4.7 // indirect
	github.com/sean-/seed v0.0.0-20170313163322-e2103e2c3529 // indirect
	github.com/spf13/cobra v1.10.1 // indirect
	github.com/spf13/pflag v1.0.10 // indirect
	github.com/stoewer/go-strcase v1.3.1 // indirect
	github.com/stretchr/objx v0.5.2 // indirect
	github.com/thomaspoignant/go-feature-flag v1.42.0 // indirect
	github.com/tjhop/slog-gokit v0.1.5 // indirect
	github.com/woodsbury/decimal128 v1.3.0 // indirect
	github.com/x448/float16 v0.8.4 // indirect
	github.com/zeebo/xxh3 v1.0.2 // indirect
	go.etcd.io/etcd/api/v3 v3.6.4 // indirect
	go.etcd.io/etcd/client/pkg/v3 v3.6.4 // indirect
	go.etcd.io/etcd/client/v3 v3.6.4 // indirect
	go.opentelemetry.io/auto/sdk v1.2.1 // indirect
	go.opentelemetry.io/contrib/instrumentation/google.golang.org/grpc/otelgrpc v0.63.0 // indirect
	go.opentelemetry.io/contrib/instrumentation/net/http/httptrace/otelhttptrace v0.63.0 // indirect
	go.opentelemetry.io/contrib/instrumentation/net/http/otelhttp v0.63.0 // indirect
	go.opentelemetry.io/contrib/propagators/jaeger v1.38.0 // indirect
	go.opentelemetry.io/contrib/samplers/jaegerremote v0.32.0 // indirect
	go.opentelemetry.io/otel v1.38.0 // indirect
	go.opentelemetry.io/otel/exporters/otlp/otlptrace v1.38.0 // indirect
	go.opentelemetry.io/otel/exporters/otlp/otlptrace/otlptracegrpc v1.38.0 // indirect
	go.opentelemetry.io/otel/exporters/otlp/otlptrace/otlptracehttp v1.38.0 // indirect
	go.opentelemetry.io/otel/metric v1.38.0 // indirect
	go.opentelemetry.io/otel/sdk v1.38.0 // indirect
	go.opentelemetry.io/otel/trace v1.38.0 // indirect
<<<<<<< HEAD
	go.opentelemetry.io/proto/otlp v1.7.1 // indirect
	go.uber.org/atomic v1.11.0 // indirect
	go.uber.org/mock v0.6.0 // indirect
=======
	go.opentelemetry.io/proto/otlp v1.9.0 // indirect
	go.uber.org/multierr v1.11.0 // indirect
	go.uber.org/zap v1.27.1 // indirect
>>>>>>> 0c82f925
	go.yaml.in/yaml/v2 v2.4.3 // indirect
	go.yaml.in/yaml/v3 v3.0.4 // indirect
	golang.org/x/crypto v0.45.0 // indirect
	golang.org/x/exp v0.0.0-20251002181428-27f1f14c8bb9 // indirect
	golang.org/x/mod v0.30.0 // indirect
	golang.org/x/net v0.47.0 // indirect
	golang.org/x/oauth2 v0.33.0 // indirect
	golang.org/x/sync v0.18.0 // indirect
	golang.org/x/sys v0.38.0 // indirect
	golang.org/x/telemetry v0.0.0-20251111182119-bc8e575c7b54 // indirect
	golang.org/x/term v0.37.0 // indirect
	golang.org/x/text v0.31.0 // indirect
	golang.org/x/time v0.14.0 // indirect
	golang.org/x/tools v0.39.0 // indirect
	golang.org/x/xerrors v0.0.0-20240903120638-7835f813f4da // indirect
	gomodules.xyz/jsonpatch/v2 v2.5.0 // indirect
	google.golang.org/genproto/googleapis/api v0.0.0-20251111163417-95abcf5c77ba // indirect
	google.golang.org/genproto/googleapis/rpc v0.0.0-20251111163417-95abcf5c77ba // indirect
	google.golang.org/grpc v1.77.0 // indirect
	google.golang.org/protobuf v1.36.10 // indirect
	gopkg.in/evanphx/json-patch.v4 v4.12.0 // indirect
	gopkg.in/inf.v0 v0.9.1 // indirect
	gopkg.in/ini.v1 v1.67.0 // indirect
	gopkg.in/natefinch/lumberjack.v2 v2.2.1 // indirect
	gopkg.in/yaml.v2 v2.4.0 // indirect
	gopkg.in/yaml.v3 v3.0.1 // indirect
	k8s.io/api v0.34.2 // indirect
	k8s.io/apiextensions-apiserver v0.34.2 // indirect
	k8s.io/component-base v0.34.2 // indirect
	k8s.io/kms v0.34.2 // indirect
	k8s.io/utils v0.0.0-20250604170112-4c0f3b243397 // indirect
	sigs.k8s.io/apiserver-network-proxy/konnectivity-client v0.31.2 // indirect
	sigs.k8s.io/json v0.0.0-20241014173422-cfa47c3a1cc8 // indirect
	sigs.k8s.io/randfill v1.0.0 // indirect
	sigs.k8s.io/structured-merge-diff/v6 v6.3.1 // indirect
	sigs.k8s.io/yaml v1.6.0 // indirect
)

// Use our fork of the upstream Alertmanager.
replace github.com/prometheus/alertmanager => github.com/grafana/prometheus-alertmanager v0.25.1-0.20250911094103-5456b6e45604<|MERGE_RESOLUTION|>--- conflicted
+++ resolved
@@ -22,12 +22,9 @@
 )
 
 require (
-<<<<<<< HEAD
-	github.com/ProtonMail/go-crypto v1.1.6 // indirect
-=======
 	cel.dev/expr v0.24.0 // indirect
 	github.com/NYTimes/gziphandler v1.1.1 // indirect
->>>>>>> 0c82f925
+	github.com/ProtonMail/go-crypto v1.1.6 // indirect
 	github.com/antlr4-go/antlr/v4 v4.13.1 // indirect
 	github.com/apache/arrow-go/v18 v18.4.1 // indirect
 	github.com/armon/go-metrics v0.4.1 // indirect
@@ -49,17 +46,11 @@
 	github.com/cenkalti/backoff/v5 v5.0.3 // indirect
 	github.com/cespare/xxhash/v2 v2.3.0 // indirect
 	github.com/cheekybits/genny v1.0.0 // indirect
-<<<<<<< HEAD
 	github.com/cloudflare/circl v1.6.1 // indirect
+	github.com/coreos/go-semver v0.3.1 // indirect
 	github.com/coreos/go-systemd/v22 v22.5.0 // indirect
 	github.com/davecgh/go-spew v1.1.2-0.20180830191138-d8f796af33cc // indirect
 	github.com/diegoholiveira/jsonlogic/v3 v3.7.4 // indirect
-	github.com/emicklei/go-restful/v3 v3.13.0 // indirect
-=======
-	github.com/coreos/go-semver v0.3.1 // indirect
-	github.com/coreos/go-systemd/v22 v22.5.0 // indirect
-	github.com/davecgh/go-spew v1.1.2-0.20180830191138-d8f796af33cc // indirect
->>>>>>> 0c82f925
 	github.com/evanphx/json-patch v5.9.11+incompatible // indirect
 	github.com/fatih/color v1.18.0 // indirect
 	github.com/felixge/httpsnoop v1.0.4 // indirect
@@ -195,15 +186,11 @@
 	go.opentelemetry.io/otel/metric v1.38.0 // indirect
 	go.opentelemetry.io/otel/sdk v1.38.0 // indirect
 	go.opentelemetry.io/otel/trace v1.38.0 // indirect
-<<<<<<< HEAD
-	go.opentelemetry.io/proto/otlp v1.7.1 // indirect
+	go.opentelemetry.io/proto/otlp v1.9.0 // indirect
 	go.uber.org/atomic v1.11.0 // indirect
 	go.uber.org/mock v0.6.0 // indirect
-=======
-	go.opentelemetry.io/proto/otlp v1.9.0 // indirect
 	go.uber.org/multierr v1.11.0 // indirect
 	go.uber.org/zap v1.27.1 // indirect
->>>>>>> 0c82f925
 	go.yaml.in/yaml/v2 v2.4.3 // indirect
 	go.yaml.in/yaml/v3 v3.0.4 // indirect
 	golang.org/x/crypto v0.45.0 // indirect
