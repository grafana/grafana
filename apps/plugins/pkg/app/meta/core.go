package meta

import (
	"context"
	"errors"
	"os"
	"path/filepath"
	"sync"
	"time"

	"github.com/grafana/grafana-app-sdk/logging"

	pluginsv0alpha1 "github.com/grafana/grafana/apps/plugins/pkg/apis/plugins/v0alpha1"
	"github.com/grafana/grafana/pkg/plugins"
	"github.com/grafana/grafana/pkg/plugins/manager/sources"
)

const (
	defaultCoreTTL = 24 * time.Hour
)

// CoreProvider retrieves plugin metadata for core plugins.
type CoreProvider struct {
	mu            sync.RWMutex
<<<<<<< HEAD
	loadedPlugins map[string]pluginsv0alpha1.PluginMetaSpec
=======
	loadedPlugins map[string]pluginsv0alpha1.MetaJSONData
>>>>>>> 0c82f925
	initialized   bool
	ttl           time.Duration
}

// NewCoreProvider creates a new CoreProvider for core plugins.
func NewCoreProvider() *CoreProvider {
	return NewCoreProviderWithTTL(defaultCoreTTL)
}

// NewCoreProviderWithTTL creates a new CoreProvider with a custom TTL.
func NewCoreProviderWithTTL(ttl time.Duration) *CoreProvider {
	return &CoreProvider{
<<<<<<< HEAD
		loadedPlugins: make(map[string]pluginsv0alpha1.PluginMetaSpec),
=======
		loadedPlugins: make(map[string]pluginsv0alpha1.MetaJSONData),
>>>>>>> 0c82f925
		ttl:           ttl,
	}
}

// GetMeta retrieves plugin metadata for core plugins.
func (p *CoreProvider) GetMeta(ctx context.Context, pluginID, _ string) (*Result, error) {
	// Check cache first
	p.mu.RLock()
	if meta, found := p.loadedPlugins[pluginID]; found {
		p.mu.RUnlock()
		return &Result{
			Meta: meta,
			TTL:  p.ttl,
		}, nil
	}
	p.mu.RUnlock()

	// Initialize cache if not already done
	p.mu.Lock()
	defer p.mu.Unlock()

	// Double-check after acquiring write lock
	if meta, found := p.loadedPlugins[pluginID]; found {
		return &Result{
			Meta: meta,
			TTL:  p.ttl,
		}, nil
	}

	if !p.initialized {
		if err := p.loadPlugins(ctx); err != nil {
			logging.DefaultLogger.Warn("CoreProvider: could not load core plugins, will return ErrMetaNotFound for all lookups", "error", err)
			// Mark as initialized even on failure so we don't keep trying
			p.initialized = true
			return nil, ErrMetaNotFound
		}
		p.initialized = true
	}

	if spec, found := p.loadedPlugins[pluginID]; found {
		return &Result{
			Meta: spec,
			TTL:  p.ttl,
		}, nil
	}

	return nil, ErrMetaNotFound
}

// loadPlugins discovers and caches all core plugins.
// Returns an error if the static root path cannot be found or if plugin discovery fails.
// This error will be handled gracefully by GetMeta, which will return ErrMetaNotFound
// to allow other providers to handle the request.
func (p *CoreProvider) loadPlugins(ctx context.Context) error {
	var staticRootPath string
	if wd, err := os.Getwd(); err == nil {
		// Check if we're in the Grafana root
		publicPath := filepath.Join(wd, "public", "app", "plugins")
		if _, err = os.Stat(publicPath); err == nil {
			staticRootPath = filepath.Join(wd, "public")
		}
	}

	if staticRootPath == "" {
		return errors.New("could not find Grafana static root path")
	}

	datasourcePath := filepath.Join(staticRootPath, "app", "plugins", "datasource")
	panelPath := filepath.Join(staticRootPath, "app", "plugins", "panel")

	src := sources.NewLocalSource(plugins.ClassCore, []string{datasourcePath, panelPath})
	ps, err := src.Discover(ctx)
	if err != nil {
		return err
	}

	if len(ps) == 0 {
		logging.DefaultLogger.Warn("CoreProvider: no core plugins found during discovery")
		return nil
	}

	for _, bundle := range ps {
<<<<<<< HEAD
		spec := pluginsv0alpha1.PluginMetaSpec{
			PluginJson: jsonDataToPluginMetaJSONData(bundle.Primary.JSONData),
=======
		meta := jsonDataToMetaJSONData(bundle.Primary.JSONData)
		p.loadedPlugins[bundle.Primary.JSONData.ID] = meta
	}

	return nil
}

// jsonDataToMetaJSONData converts a plugins.JSONData to a pluginsv0alpha1.MetaJSONData.
// nolint:gocyclo
func jsonDataToMetaJSONData(jsonData plugins.JSONData) pluginsv0alpha1.MetaJSONData {
	meta := pluginsv0alpha1.MetaJSONData{
		Id:   jsonData.ID,
		Name: jsonData.Name,
	}

	// Map plugin type
	switch jsonData.Type {
	case plugins.TypeApp:
		meta.Type = pluginsv0alpha1.MetaJSONDataTypeApp
	case plugins.TypeDataSource:
		meta.Type = pluginsv0alpha1.MetaJSONDataTypeDatasource
	case plugins.TypePanel:
		meta.Type = pluginsv0alpha1.MetaJSONDataTypePanel
	case plugins.TypeRenderer:
		meta.Type = pluginsv0alpha1.MetaJSONDataTypeRenderer
	}

	// Map Info
	meta.Info = pluginsv0alpha1.MetaInfo{
		Keywords: jsonData.Info.Keywords,
		Logos: pluginsv0alpha1.MetaV0alpha1InfoLogos{
			Small: jsonData.Info.Logos.Small,
			Large: jsonData.Info.Logos.Large,
		},
		Updated: jsonData.Info.Updated,
		Version: jsonData.Info.Version,
	}

	if jsonData.Info.Description != "" {
		meta.Info.Description = &jsonData.Info.Description
	}

	if jsonData.Info.Author.Name != "" || jsonData.Info.Author.URL != "" {
		author := &pluginsv0alpha1.MetaV0alpha1InfoAuthor{}
		if jsonData.Info.Author.Name != "" {
			author.Name = &jsonData.Info.Author.Name
		}
		if jsonData.Info.Author.URL != "" {
			author.Url = &jsonData.Info.Author.URL
		}
		meta.Info.Author = author
	}

	if len(jsonData.Info.Links) > 0 {
		meta.Info.Links = make([]pluginsv0alpha1.MetaV0alpha1InfoLinks, 0, len(jsonData.Info.Links))
		for _, link := range jsonData.Info.Links {
			v0Link := pluginsv0alpha1.MetaV0alpha1InfoLinks{}
			if link.Name != "" {
				v0Link.Name = &link.Name
			}
			if link.URL != "" {
				v0Link.Url = &link.URL
			}
			meta.Info.Links = append(meta.Info.Links, v0Link)
		}
	}

	if len(jsonData.Info.Screenshots) > 0 {
		meta.Info.Screenshots = make([]pluginsv0alpha1.MetaV0alpha1InfoScreenshots, 0, len(jsonData.Info.Screenshots))
		for _, screenshot := range jsonData.Info.Screenshots {
			v0Screenshot := pluginsv0alpha1.MetaV0alpha1InfoScreenshots{}
			if screenshot.Name != "" {
				v0Screenshot.Name = &screenshot.Name
			}
			if screenshot.Path != "" {
				v0Screenshot.Path = &screenshot.Path
			}
			meta.Info.Screenshots = append(meta.Info.Screenshots, v0Screenshot)
>>>>>>> 0c82f925
		}
		p.loadedPlugins[bundle.Primary.JSONData.ID] = spec
	}

<<<<<<< HEAD
	return nil
=======
	// Map Dependencies
	meta.Dependencies = pluginsv0alpha1.MetaDependencies{
		GrafanaDependency: jsonData.Dependencies.GrafanaDependency,
	}

	if jsonData.Dependencies.GrafanaVersion != "" {
		meta.Dependencies.GrafanaVersion = &jsonData.Dependencies.GrafanaVersion
	}

	if len(jsonData.Dependencies.Plugins) > 0 {
		meta.Dependencies.Plugins = make([]pluginsv0alpha1.MetaV0alpha1DependenciesPlugins, 0, len(jsonData.Dependencies.Plugins))
		for _, dep := range jsonData.Dependencies.Plugins {
			var depType pluginsv0alpha1.MetaV0alpha1DependenciesPluginsType
			switch dep.Type {
			case "app":
				depType = pluginsv0alpha1.MetaV0alpha1DependenciesPluginsTypeApp
			case "datasource":
				depType = pluginsv0alpha1.MetaV0alpha1DependenciesPluginsTypeDatasource
			case "panel":
				depType = pluginsv0alpha1.MetaV0alpha1DependenciesPluginsTypePanel
			}
			meta.Dependencies.Plugins = append(meta.Dependencies.Plugins, pluginsv0alpha1.MetaV0alpha1DependenciesPlugins{
				Id:   dep.ID,
				Type: depType,
				Name: dep.Name,
			})
		}
	}

	if len(jsonData.Dependencies.Extensions.ExposedComponents) > 0 {
		meta.Dependencies.Extensions = &pluginsv0alpha1.MetaV0alpha1DependenciesExtensions{
			ExposedComponents: jsonData.Dependencies.Extensions.ExposedComponents,
		}
	}

	// Map optional boolean fields
	if jsonData.Alerting {
		meta.Alerting = &jsonData.Alerting
	}
	if jsonData.Annotations {
		meta.Annotations = &jsonData.Annotations
	}
	if jsonData.AutoEnabled {
		meta.AutoEnabled = &jsonData.AutoEnabled
	}
	if jsonData.Backend {
		meta.Backend = &jsonData.Backend
	}
	if jsonData.BuiltIn {
		meta.BuiltIn = &jsonData.BuiltIn
	}
	if jsonData.HideFromList {
		meta.HideFromList = &jsonData.HideFromList
	}
	if jsonData.Logs {
		meta.Logs = &jsonData.Logs
	}
	if jsonData.Metrics {
		meta.Metrics = &jsonData.Metrics
	}
	if jsonData.MultiValueFilterOperators {
		meta.MultiValueFilterOperators = &jsonData.MultiValueFilterOperators
	}
	if jsonData.Preload {
		meta.Preload = &jsonData.Preload
	}
	if jsonData.SkipDataQuery {
		meta.SkipDataQuery = &jsonData.SkipDataQuery
	}
	if jsonData.Streaming {
		meta.Streaming = &jsonData.Streaming
	}
	if jsonData.Tracing {
		meta.Tracing = &jsonData.Tracing
	}

	// Map category
	if jsonData.Category != "" {
		var category pluginsv0alpha1.MetaJSONDataCategory
		switch jsonData.Category {
		case "tsdb":
			category = pluginsv0alpha1.MetaJSONDataCategoryTsdb
		case "logging":
			category = pluginsv0alpha1.MetaJSONDataCategoryLogging
		case "cloud":
			category = pluginsv0alpha1.MetaJSONDataCategoryCloud
		case "tracing":
			category = pluginsv0alpha1.MetaJSONDataCategoryTracing
		case "profiling":
			category = pluginsv0alpha1.MetaJSONDataCategoryProfiling
		case "sql":
			category = pluginsv0alpha1.MetaJSONDataCategorySql
		case "enterprise":
			category = pluginsv0alpha1.MetaJSONDataCategoryEnterprise
		case "iot":
			category = pluginsv0alpha1.MetaJSONDataCategoryIot
		case "other":
			category = pluginsv0alpha1.MetaJSONDataCategoryOther
		default:
			category = pluginsv0alpha1.MetaJSONDataCategoryOther
		}
		meta.Category = &category
	}

	// Map state
	if jsonData.State != "" {
		var state pluginsv0alpha1.MetaJSONDataState
		switch jsonData.State {
		case plugins.ReleaseStateAlpha:
			state = pluginsv0alpha1.MetaJSONDataStateAlpha
		case plugins.ReleaseStateBeta:
			state = pluginsv0alpha1.MetaJSONDataStateBeta
		default:
		}
		if state != "" {
			meta.State = &state
		}
	}

	// Map executable
	if jsonData.Executable != "" {
		meta.Executable = &jsonData.Executable
	}

	// Map QueryOptions
	if len(jsonData.QueryOptions) > 0 {
		queryOptions := &pluginsv0alpha1.MetaQueryOptions{}
		if val, ok := jsonData.QueryOptions["maxDataPoints"]; ok {
			queryOptions.MaxDataPoints = &val
		}
		if val, ok := jsonData.QueryOptions["minInterval"]; ok {
			queryOptions.MinInterval = &val
		}
		if val, ok := jsonData.QueryOptions["cacheTimeout"]; ok {
			queryOptions.CacheTimeout = &val
		}
		meta.QueryOptions = queryOptions
	}

	// Map Includes
	if len(jsonData.Includes) > 0 {
		meta.Includes = make([]pluginsv0alpha1.MetaInclude, 0, len(jsonData.Includes))
		for _, include := range jsonData.Includes {
			v0Include := pluginsv0alpha1.MetaInclude{}
			if include.UID != "" {
				v0Include.Uid = &include.UID
			}
			if include.Type != "" {
				var includeType pluginsv0alpha1.MetaIncludeType
				switch include.Type {
				case "dashboard":
					includeType = pluginsv0alpha1.MetaIncludeTypeDashboard
				case "page":
					includeType = pluginsv0alpha1.MetaIncludeTypePage
				case "panel":
					includeType = pluginsv0alpha1.MetaIncludeTypePanel
				case "datasource":
					includeType = pluginsv0alpha1.MetaIncludeTypeDatasource
				}
				v0Include.Type = &includeType
			}
			if include.Name != "" {
				v0Include.Name = &include.Name
			}
			if include.Component != "" {
				v0Include.Component = &include.Component
			}
			if include.Role != "" {
				var role pluginsv0alpha1.MetaIncludeRole
				switch include.Role {
				case "Admin":
					role = pluginsv0alpha1.MetaIncludeRoleAdmin
				case "Editor":
					role = pluginsv0alpha1.MetaIncludeRoleEditor
				case "Viewer":
					role = pluginsv0alpha1.MetaIncludeRoleViewer
				}
				v0Include.Role = &role
			}
			if include.Action != "" {
				v0Include.Action = &include.Action
			}
			if include.Path != "" {
				v0Include.Path = &include.Path
			}
			if include.AddToNav {
				v0Include.AddToNav = &include.AddToNav
			}
			if include.DefaultNav {
				v0Include.DefaultNav = &include.DefaultNav
			}
			if include.Icon != "" {
				v0Include.Icon = &include.Icon
			}
			meta.Includes = append(meta.Includes, v0Include)
		}
	}

	// Map Routes
	if len(jsonData.Routes) > 0 {
		meta.Routes = make([]pluginsv0alpha1.MetaRoute, 0, len(jsonData.Routes))
		for _, route := range jsonData.Routes {
			v0Route := pluginsv0alpha1.MetaRoute{}
			if route.Path != "" {
				v0Route.Path = &route.Path
			}
			if route.Method != "" {
				v0Route.Method = &route.Method
			}
			if route.URL != "" {
				v0Route.Url = &route.URL
			}
			if route.ReqRole != "" {
				reqRole := string(route.ReqRole)
				v0Route.ReqRole = &reqRole
			}
			if route.ReqAction != "" {
				v0Route.ReqAction = &route.ReqAction
			}
			if len(route.Headers) > 0 {
				headers := make([]string, 0, len(route.Headers))
				for _, header := range route.Headers {
					headers = append(headers, header.Name+": "+header.Content)
				}
				v0Route.Headers = headers
			}
			if len(route.URLParams) > 0 {
				v0Route.UrlParams = make([]pluginsv0alpha1.MetaV0alpha1RouteUrlParams, 0, len(route.URLParams))
				for _, param := range route.URLParams {
					v0Param := pluginsv0alpha1.MetaV0alpha1RouteUrlParams{}
					if param.Name != "" {
						v0Param.Name = &param.Name
					}
					if param.Content != "" {
						v0Param.Content = &param.Content
					}
					v0Route.UrlParams = append(v0Route.UrlParams, v0Param)
				}
			}
			if route.TokenAuth != nil {
				v0Route.TokenAuth = &pluginsv0alpha1.MetaV0alpha1RouteTokenAuth{}
				if route.TokenAuth.Url != "" {
					v0Route.TokenAuth.Url = &route.TokenAuth.Url
				}
				if len(route.TokenAuth.Scopes) > 0 {
					v0Route.TokenAuth.Scopes = route.TokenAuth.Scopes
				}
				if len(route.TokenAuth.Params) > 0 {
					v0Route.TokenAuth.Params = make(map[string]interface{})
					for k, v := range route.TokenAuth.Params {
						v0Route.TokenAuth.Params[k] = v
					}
				}
			}
			if route.JwtTokenAuth != nil {
				v0Route.JwtTokenAuth = &pluginsv0alpha1.MetaV0alpha1RouteJwtTokenAuth{}
				if route.JwtTokenAuth.Url != "" {
					v0Route.JwtTokenAuth.Url = &route.JwtTokenAuth.Url
				}
				if len(route.JwtTokenAuth.Scopes) > 0 {
					v0Route.JwtTokenAuth.Scopes = route.JwtTokenAuth.Scopes
				}
				if len(route.JwtTokenAuth.Params) > 0 {
					v0Route.JwtTokenAuth.Params = make(map[string]interface{})
					for k, v := range route.JwtTokenAuth.Params {
						v0Route.JwtTokenAuth.Params[k] = v
					}
				}
			}
			if len(route.Body) > 0 {
				var bodyMap map[string]interface{}
				if err := json.Unmarshal(route.Body, &bodyMap); err == nil {
					v0Route.Body = bodyMap
				}
			}
			meta.Routes = append(meta.Routes, v0Route)
		}
	}

	// Map Extensions
	if len(jsonData.Extensions.AddedLinks) > 0 || len(jsonData.Extensions.AddedComponents) > 0 ||
		len(jsonData.Extensions.ExposedComponents) > 0 || len(jsonData.Extensions.ExtensionPoints) > 0 {
		extensions := &pluginsv0alpha1.MetaExtensions{}

		if len(jsonData.Extensions.AddedLinks) > 0 {
			extensions.AddedLinks = make([]pluginsv0alpha1.MetaV0alpha1ExtensionsAddedLinks, 0, len(jsonData.Extensions.AddedLinks))
			for _, link := range jsonData.Extensions.AddedLinks {
				v0Link := pluginsv0alpha1.MetaV0alpha1ExtensionsAddedLinks{
					Targets: link.Targets,
					Title:   link.Title,
				}
				if link.Description != "" {
					v0Link.Description = &link.Description
				}
				extensions.AddedLinks = append(extensions.AddedLinks, v0Link)
			}
		}

		if len(jsonData.Extensions.AddedComponents) > 0 {
			extensions.AddedComponents = make([]pluginsv0alpha1.MetaV0alpha1ExtensionsAddedComponents, 0, len(jsonData.Extensions.AddedComponents))
			for _, comp := range jsonData.Extensions.AddedComponents {
				v0Comp := pluginsv0alpha1.MetaV0alpha1ExtensionsAddedComponents{
					Targets: comp.Targets,
					Title:   comp.Title,
				}
				if comp.Description != "" {
					v0Comp.Description = &comp.Description
				}
				extensions.AddedComponents = append(extensions.AddedComponents, v0Comp)
			}
		}

		if len(jsonData.Extensions.ExposedComponents) > 0 {
			extensions.ExposedComponents = make([]pluginsv0alpha1.MetaV0alpha1ExtensionsExposedComponents, 0, len(jsonData.Extensions.ExposedComponents))
			for _, comp := range jsonData.Extensions.ExposedComponents {
				v0Comp := pluginsv0alpha1.MetaV0alpha1ExtensionsExposedComponents{
					Id: comp.Id,
				}
				if comp.Title != "" {
					v0Comp.Title = &comp.Title
				}
				if comp.Description != "" {
					v0Comp.Description = &comp.Description
				}
				extensions.ExposedComponents = append(extensions.ExposedComponents, v0Comp)
			}
		}

		if len(jsonData.Extensions.ExtensionPoints) > 0 {
			extensions.ExtensionPoints = make([]pluginsv0alpha1.MetaV0alpha1ExtensionsExtensionPoints, 0, len(jsonData.Extensions.ExtensionPoints))
			for _, point := range jsonData.Extensions.ExtensionPoints {
				v0Point := pluginsv0alpha1.MetaV0alpha1ExtensionsExtensionPoints{
					Id: point.Id,
				}
				if point.Title != "" {
					v0Point.Title = &point.Title
				}
				if point.Description != "" {
					v0Point.Description = &point.Description
				}
				extensions.ExtensionPoints = append(extensions.ExtensionPoints, v0Point)
			}
		}

		meta.Extensions = extensions
	}

	// Map Roles
	if len(jsonData.Roles) > 0 {
		meta.Roles = make([]pluginsv0alpha1.MetaRole, 0, len(jsonData.Roles))
		for _, role := range jsonData.Roles {
			v0Role := pluginsv0alpha1.MetaRole{
				Grants: role.Grants,
			}
			if role.Role.Name != "" || role.Role.Description != "" || len(role.Role.Permissions) > 0 {
				v0RoleRole := &pluginsv0alpha1.MetaV0alpha1RoleRole{}
				if role.Role.Name != "" {
					v0RoleRole.Name = &role.Role.Name
				}
				if role.Role.Description != "" {
					v0RoleRole.Description = &role.Role.Description
				}
				if len(role.Role.Permissions) > 0 {
					v0RoleRole.Permissions = make([]pluginsv0alpha1.MetaV0alpha1RoleRolePermissions, 0, len(role.Role.Permissions))
					for _, perm := range role.Role.Permissions {
						v0Perm := pluginsv0alpha1.MetaV0alpha1RoleRolePermissions{}
						if perm.Action != "" {
							v0Perm.Action = &perm.Action
						}
						if perm.Scope != "" {
							v0Perm.Scope = &perm.Scope
						}
						v0RoleRole.Permissions = append(v0RoleRole.Permissions, v0Perm)
					}
				}
				v0Role.Role = v0RoleRole
			}
			meta.Roles = append(meta.Roles, v0Role)
		}
	}

	// Map IAM
	if jsonData.IAM != nil && len(jsonData.IAM.Permissions) > 0 {
		iam := &pluginsv0alpha1.MetaIAM{
			Permissions: make([]pluginsv0alpha1.MetaV0alpha1IAMPermissions, 0, len(jsonData.IAM.Permissions)),
		}
		for _, perm := range jsonData.IAM.Permissions {
			v0Perm := pluginsv0alpha1.MetaV0alpha1IAMPermissions{}
			if perm.Action != "" {
				v0Perm.Action = &perm.Action
			}
			if perm.Scope != "" {
				v0Perm.Scope = &perm.Scope
			}
			iam.Permissions = append(iam.Permissions, v0Perm)
		}
		meta.Iam = iam
	}

	return meta
>>>>>>> 0c82f925
}<|MERGE_RESOLUTION|>--- conflicted
+++ resolved
@@ -2,6 +2,7 @@
 
 import (
 	"context"
+	"encoding/json"
 	"errors"
 	"os"
 	"path/filepath"
@@ -22,11 +23,7 @@
 // CoreProvider retrieves plugin metadata for core plugins.
 type CoreProvider struct {
 	mu            sync.RWMutex
-<<<<<<< HEAD
-	loadedPlugins map[string]pluginsv0alpha1.PluginMetaSpec
-=======
-	loadedPlugins map[string]pluginsv0alpha1.MetaJSONData
->>>>>>> 0c82f925
+	loadedPlugins map[string]pluginsv0alpha1.MetaSpec
 	initialized   bool
 	ttl           time.Duration
 }
@@ -39,11 +36,7 @@
 // NewCoreProviderWithTTL creates a new CoreProvider with a custom TTL.
 func NewCoreProviderWithTTL(ttl time.Duration) *CoreProvider {
 	return &CoreProvider{
-<<<<<<< HEAD
-		loadedPlugins: make(map[string]pluginsv0alpha1.PluginMetaSpec),
-=======
-		loadedPlugins: make(map[string]pluginsv0alpha1.MetaJSONData),
->>>>>>> 0c82f925
+		loadedPlugins: make(map[string]pluginsv0alpha1.MetaSpec),
 		ttl:           ttl,
 	}
 }
@@ -126,12 +119,16 @@
 	}
 
 	for _, bundle := range ps {
-<<<<<<< HEAD
-		spec := pluginsv0alpha1.PluginMetaSpec{
-			PluginJson: jsonDataToPluginMetaJSONData(bundle.Primary.JSONData),
-=======
-		meta := jsonDataToMetaJSONData(bundle.Primary.JSONData)
-		p.loadedPlugins[bundle.Primary.JSONData.ID] = meta
+		spec := pluginsv0alpha1.MetaSpec{
+			PluginJson:   jsonDataToMetaJSONData(bundle.Primary.JSONData),
+			Module:       nil,
+			BaseURL:      nil,
+			Signature:    nil,
+			Angular:      nil,
+			Translations: nil,
+			Children:     nil,
+		}
+		p.loadedPlugins[bundle.Primary.JSONData.ID] = spec
 	}
 
 	return nil
@@ -208,14 +205,9 @@
 				v0Screenshot.Path = &screenshot.Path
 			}
 			meta.Info.Screenshots = append(meta.Info.Screenshots, v0Screenshot)
->>>>>>> 0c82f925
-		}
-		p.loadedPlugins[bundle.Primary.JSONData.ID] = spec
-	}
-
-<<<<<<< HEAD
-	return nil
-=======
+		}
+	}
+
 	// Map Dependencies
 	meta.Dependencies = pluginsv0alpha1.MetaDependencies{
 		GrafanaDependency: jsonData.Dependencies.GrafanaDependency,
@@ -616,5 +608,4 @@
 	}
 
 	return meta
->>>>>>> 0c82f925
 }