package meta

import (
	"context"
	"errors"
	"time"

	pluginsv0alpha1 "github.com/grafana/grafana/apps/plugins/pkg/apis/plugins/v0alpha1"
)

var (
	ErrMetaNotFound = errors.New("not found")
)

// Result contains plugin metadata along with its recommended TTL.
type Result struct {
<<<<<<< HEAD
	Meta pluginsv0alpha1.PluginMetaSpec
=======
	Meta pluginsv0alpha1.MetaJSONData
>>>>>>> 0c82f925
	TTL  time.Duration
}

// Provider is used for retrieving plugin metadata.
type Provider interface {
	// GetMeta retrieves plugin metadata for the given plugin ID and version.
<<<<<<< HEAD
	// Returns the Result containing the PluginMetaSpec and its recommended TTL.
=======
	// Returns the Result containing the MetaJSONData and its recommended TTL.
>>>>>>> 0c82f925
	// If the plugin is not found, returns ErrMetaNotFound.
	GetMeta(ctx context.Context, pluginID, version string) (*Result, error)
}<|MERGE_RESOLUTION|>--- conflicted
+++ resolved
@@ -14,22 +14,14 @@
 
 // Result contains plugin metadata along with its recommended TTL.
 type Result struct {
-<<<<<<< HEAD
-	Meta pluginsv0alpha1.PluginMetaSpec
-=======
-	Meta pluginsv0alpha1.MetaJSONData
->>>>>>> 0c82f925
+	Meta pluginsv0alpha1.MetaSpec
 	TTL  time.Duration
 }
 
 // Provider is used for retrieving plugin metadata.
 type Provider interface {
 	// GetMeta retrieves plugin metadata for the given plugin ID and version.
-<<<<<<< HEAD
-	// Returns the Result containing the PluginMetaSpec and its recommended TTL.
-=======
 	// Returns the Result containing the MetaJSONData and its recommended TTL.
->>>>>>> 0c82f925
 	// If the plugin is not found, returns ErrMetaNotFound.
 	GetMeta(ctx context.Context, pluginID, version string) (*Result, error)
 }