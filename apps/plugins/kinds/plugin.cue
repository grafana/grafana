--- conflicted
+++ resolved
@@ -6,29 +6,10 @@
 	scope:  "Namespaced"
 	schema: {
 		spec: {
-<<<<<<< HEAD
 			id:      string
 			version: string
 			url?:    string
-			class:   "core" | "external" | "cdn"
-=======
-			id:       string
-			version:  string
-			url?: string
-			class: "core" | "external"
+			class:   "core" | "external"
 		}
 	}
-	routes: {
-		"/meta": {
-			"GET": {
-				request: {}
-				response:  #JSONData,
-				responseMetadata: {
-					typeMeta: false
-					objectMeta: false
-				}
-			}
->>>>>>> 0c965a9c
-		}
-	}
-}
+}