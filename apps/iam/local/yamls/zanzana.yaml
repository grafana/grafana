--- conflicted
+++ resolved
@@ -162,14 +162,10 @@
             - target
             - --config=/etc/grafana-config/grafana.ini
             - --homepath=/usr/share/grafana
-<<<<<<< HEAD
-          image: grafana/grafana-oss-dev:12.2.0-257970
-=======
           env:
             - name: GF_PATHS_CONFIG
               value: /etc/grafana-config/grafana.ini
           image: grafana/grafana-dev:12.2.0-257970
->>>>>>> e78f6b6b
           imagePullPolicy: IfNotPresent
           name: zanzana
           ports:
@@ -190,10 +186,4 @@
         - configMap:
             name: zanzana-config
           name: zanzana-config
-<<<<<<< HEAD
 ---
-=======
-        - emptyDir: {}
-          name: zanzana-storage
----
->>>>>>> e78f6b6b
