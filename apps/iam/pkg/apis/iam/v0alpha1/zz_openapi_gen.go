--- conflicted
+++ resolved
@@ -19,12 +19,9 @@
 		"github.com/grafana/grafana/apps/iam/pkg/apis/iam/v0alpha1.ExternalGroupMappingTeamRef":                                       schema_pkg_apis_iam_v0alpha1_ExternalGroupMappingTeamRef(ref),
 		"github.com/grafana/grafana/apps/iam/pkg/apis/iam/v0alpha1.GetGroups":                                                         schema_pkg_apis_iam_v0alpha1_GetGroups(ref),
 		"github.com/grafana/grafana/apps/iam/pkg/apis/iam/v0alpha1.GetGroupsBody":                                                     schema_pkg_apis_iam_v0alpha1_GetGroupsBody(ref),
-<<<<<<< HEAD
-		"github.com/grafana/grafana/apps/iam/pkg/apis/iam/v0alpha1.GetSearchUser":                                                     schema_pkg_apis_iam_v0alpha1_GetSearchUser(ref),
-=======
 		"github.com/grafana/grafana/apps/iam/pkg/apis/iam/v0alpha1.GetSearchTeams":                                                    schema_pkg_apis_iam_v0alpha1_GetSearchTeams(ref),
 		"github.com/grafana/grafana/apps/iam/pkg/apis/iam/v0alpha1.GetSearchTeamsBody":                                                schema_pkg_apis_iam_v0alpha1_GetSearchTeamsBody(ref),
->>>>>>> 4b999cd9
+		"github.com/grafana/grafana/apps/iam/pkg/apis/iam/v0alpha1.GetSearchUsers":                                                    schema_pkg_apis_iam_v0alpha1_GetSearchUsers(ref),
 		"github.com/grafana/grafana/apps/iam/pkg/apis/iam/v0alpha1.GlobalRole":                                                        schema_pkg_apis_iam_v0alpha1_GlobalRole(ref),
 		"github.com/grafana/grafana/apps/iam/pkg/apis/iam/v0alpha1.GlobalRoleBinding":                                                 schema_pkg_apis_iam_v0alpha1_GlobalRoleBinding(ref),
 		"github.com/grafana/grafana/apps/iam/pkg/apis/iam/v0alpha1.GlobalRoleBindingList":                                             schema_pkg_apis_iam_v0alpha1_GlobalRoleBindingList(ref),
@@ -566,9 +563,6 @@
 	}
 }
 
-<<<<<<< HEAD
-func schema_pkg_apis_iam_v0alpha1_GetSearchUser(ref common.ReferenceCallback) common.OpenAPIDefinition {
-=======
 func schema_pkg_apis_iam_v0alpha1_GetSearchTeams(ref common.ReferenceCallback) common.OpenAPIDefinition {
 	return common.OpenAPIDefinition{
 		Schema: spec.Schema{
@@ -640,7 +634,6 @@
 }
 
 func schema_pkg_apis_iam_v0alpha1_GetSearchTeamsBody(ref common.ReferenceCallback) common.OpenAPIDefinition {
->>>>>>> 4b999cd9
 	return common.OpenAPIDefinition{
 		Schema: spec.Schema{
 			SchemaProps: spec.SchemaProps{
@@ -667,11 +660,7 @@
 								Schema: &spec.Schema{
 									SchemaProps: spec.SchemaProps{
 										Default: map[string]interface{}{},
-<<<<<<< HEAD
-										Ref:     ref("github.com/grafana/grafana/apps/iam/pkg/apis/iam/v0alpha1.UserHit"),
-=======
 										Ref:     ref("github.com/grafana/grafana/apps/iam/pkg/apis/iam/v0alpha1.VersionsV0alpha1RoutesNamespacedSearchTeamsGETResponseTeamHit"),
->>>>>>> 4b999cd9
 									},
 								},
 							},
@@ -696,11 +685,63 @@
 			},
 		},
 		Dependencies: []string{
-<<<<<<< HEAD
+			"github.com/grafana/grafana/apps/iam/pkg/apis/iam/v0alpha1.VersionsV0alpha1RoutesNamespacedSearchTeamsGETResponseTeamHit"},
+	}
+}
+
+func schema_pkg_apis_iam_v0alpha1_GetSearchUsers(ref common.ReferenceCallback) common.OpenAPIDefinition {
+	return common.OpenAPIDefinition{
+		Schema: spec.Schema{
+			SchemaProps: spec.SchemaProps{
+				Type: []string{"object"},
+				Properties: map[string]spec.Schema{
+					"offset": {
+						SchemaProps: spec.SchemaProps{
+							Default: 0,
+							Type:    []string{"integer"},
+							Format:  "int64",
+						},
+					},
+					"totalHits": {
+						SchemaProps: spec.SchemaProps{
+							Default: 0,
+							Type:    []string{"integer"},
+							Format:  "int64",
+						},
+					},
+					"hits": {
+						SchemaProps: spec.SchemaProps{
+							Type: []string{"array"},
+							Items: &spec.SchemaOrArray{
+								Schema: &spec.Schema{
+									SchemaProps: spec.SchemaProps{
+										Default: map[string]interface{}{},
+										Ref:     ref("github.com/grafana/grafana/apps/iam/pkg/apis/iam/v0alpha1.UserHit"),
+									},
+								},
+							},
+						},
+					},
+					"queryCost": {
+						SchemaProps: spec.SchemaProps{
+							Default: 0,
+							Type:    []string{"number"},
+							Format:  "double",
+						},
+					},
+					"maxScore": {
+						SchemaProps: spec.SchemaProps{
+							Default: 0,
+							Type:    []string{"number"},
+							Format:  "double",
+						},
+					},
+				},
+				Required: []string{"offset", "totalHits", "hits", "queryCost", "maxScore"},
+			},
+		},
+		Dependencies: []string{
 			"github.com/grafana/grafana/apps/iam/pkg/apis/iam/v0alpha1.UserHit"},
-=======
-			"github.com/grafana/grafana/apps/iam/pkg/apis/iam/v0alpha1.VersionsV0alpha1RoutesNamespacedSearchTeamsGETResponseTeamHit"},
->>>>>>> 4b999cd9
 	}
 }
 
