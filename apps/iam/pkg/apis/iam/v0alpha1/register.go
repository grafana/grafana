--- conflicted
+++ resolved
@@ -79,10 +79,6 @@
 	utils.TableColumns{
 		Definition: []metav1.TableColumnDefinition{
 			{Name: "Name", Type: "string", Format: "name"},
-<<<<<<< HEAD
-			{Name: "Resource", Type: "string", Format: "string", Description: "Resource type"},
-=======
->>>>>>> b6226c61
 			{Name: "Created At", Type: "date"},
 		},
 		Reader: func(obj any) ([]interface{}, error) {
@@ -91,10 +87,6 @@
 				if perm != nil {
 					return []interface{}{
 						perm.Name,
-<<<<<<< HEAD
-						perm.Spec.Resource.Resource,
-=======
->>>>>>> b6226c61
 						perm.CreationTimestamp.UTC().Format(time.RFC3339),
 					}, nil
 				}
