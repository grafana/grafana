--- conflicted
+++ resolved
@@ -22,11 +22,10 @@
 		serviceaccountv0alpha1,
 		externalGroupMappingv0alpha1
 	]
-<<<<<<< HEAD
 
 	routes: {
 		namespaced: {
-			"/searchUser": {
+			"/searchUsers": {
 				"GET": {
 					response: {
 						offset: int64
@@ -48,23 +47,6 @@
 					}
 				}
 			}
-		}
-	}
-}
-
-#UserHit: {
-	name: string
-	title: string
-	login: string
-	email: string
-	role: string
-	lastSeenAt: int64
-	lastSeenAtAge: string
-	provisioned: bool
-	score: float64
-=======
-	routes: {
-		namespaced: {
 			"/searchTeams": {
 				"GET": {
 					request: {
@@ -91,5 +73,16 @@
 			}
 		}
 	}
->>>>>>> 4b999cd9
+}
+
+#UserHit: {
+	name: string
+	title: string
+	login: string
+	email: string
+	role: string
+	lastSeenAt: int64
+	lastSeenAtAge: string
+	provisioned: bool
+	score: float64
 }