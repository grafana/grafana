--- conflicted
+++ resolved
@@ -3,7 +3,6 @@
 manifest: {
 	appName: 	   "iam"
 	groupOverride: "iam.grafana.app"
-<<<<<<< HEAD
 	extraPermissions: {
 		accessKinds: [
 			{
@@ -13,8 +12,6 @@
 			}
 		]
 	}
-=======
->>>>>>> 35f0dd8e
 	versions: {
 	    "v0alpha1": v0alpha1
 	}
@@ -22,7 +19,7 @@
 
 v0alpha1: {
     kinds: [
-		globalrolev0alpha1, 
+		globalrolev0alpha1,
 		globalrolebindingv0alpha1,
 		corerolev0alpha1,
 		rolev0alpha1,
