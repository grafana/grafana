module github.com/grafana/grafana/apps/provisioning

go 1.24.6

require (
	github.com/google/go-github/v70 v70.0.0
	github.com/google/uuid v1.6.0
	github.com/grafana/authlib v0.0.0-20250710201142-9542f2f28d43
	github.com/grafana/grafana-app-sdk/logging v0.40.3
	github.com/grafana/grafana/apps/secret v0.0.0-20250902093454-b56b7add012f
	github.com/grafana/grafana/pkg/apimachinery v0.0.0-20250804150913-990f1c69ecc2
	github.com/grafana/nanogit v0.0.0-20250723104447-68f58f5ecec0
	github.com/migueleliasweb/go-github-mock v1.1.0
	github.com/stretchr/testify v1.11.1
	golang.org/x/oauth2 v0.30.0
	k8s.io/apimachinery v0.33.3
	k8s.io/apiserver v0.33.3
	k8s.io/client-go v0.33.3
	k8s.io/kube-openapi v0.0.0-20250318190949-c8a335a9a2ff
	sigs.k8s.io/structured-merge-diff/v4 v4.7.0
)

require (
	github.com/beorn7/perks v1.0.1 // indirect
	github.com/blang/semver/v4 v4.0.0 // indirect
	github.com/cespare/xxhash/v2 v2.3.0 // indirect
	github.com/davecgh/go-spew v1.1.2-0.20180830191138-d8f796af33cc // indirect
	github.com/emicklei/go-restful/v3 v3.12.1 // indirect
	github.com/fxamacker/cbor/v2 v2.7.0 // indirect
	github.com/go-jose/go-jose/v3 v3.0.4 // indirect
	github.com/go-logr/logr v1.4.3 // indirect
	github.com/go-logr/stdr v1.2.2 // indirect
	github.com/go-openapi/jsonpointer v0.21.0 // indirect
	github.com/go-openapi/jsonreference v0.21.0 // indirect
	github.com/go-openapi/swag v0.23.0 // indirect
	github.com/gogo/protobuf v1.3.2 // indirect
	github.com/google/gnostic-models v0.6.9 // indirect
	github.com/google/go-cmp v0.7.0 // indirect
	github.com/google/go-github/v64 v64.0.0 // indirect
	github.com/google/go-querystring v1.1.0 // indirect
	github.com/gorilla/mux v1.8.1 // indirect
	github.com/grafana/authlib/types v0.0.0-20250710201142-9542f2f28d43 // indirect
	github.com/grafana/dskit v0.0.0-20250818234656-8ff9c6532e85 // indirect
	github.com/grafana/grafana-app-sdk v0.40.3 // indirect
	github.com/josharian/intern v1.0.0 // indirect
	github.com/json-iterator/go v1.1.12 // indirect
	github.com/klauspost/compress v1.18.0 // indirect
	github.com/mailru/easyjson v0.9.0 // indirect
	github.com/modern-go/concurrent v0.0.0-20180306012644-bacd9c7ef1dd // indirect
	github.com/modern-go/reflect2 v1.0.2 // indirect
	github.com/munnerz/goautoneg v0.0.0-20191010083416-a7dc8b61c822 // indirect
	github.com/patrickmn/go-cache v2.1.0+incompatible // indirect
	github.com/pkg/errors v0.9.1 // indirect
	github.com/pmezard/go-difflib v1.0.1-0.20181226105442-5d4384ee4fb2 // indirect
	github.com/prometheus/client_golang v1.23.0 // indirect
	github.com/prometheus/client_model v0.6.2 // indirect
	github.com/prometheus/common v0.65.0 // indirect
	github.com/prometheus/procfs v0.16.1 // indirect
	github.com/spf13/pflag v1.0.7 // indirect
	github.com/stretchr/objx v0.5.2 // indirect
	github.com/x448/float16 v0.8.4 // indirect
	go.opentelemetry.io/auto/sdk v1.1.0 // indirect
	go.opentelemetry.io/otel v1.38.0 // indirect
	go.opentelemetry.io/otel/metric v1.38.0 // indirect
	go.opentelemetry.io/otel/sdk/metric v1.38.0 // indirect
	go.opentelemetry.io/otel/trace v1.38.0 // indirect
	go.yaml.in/yaml/v2 v2.4.2 // indirect
<<<<<<< HEAD
	golang.org/x/crypto v0.41.0 // indirect
	golang.org/x/net v0.43.0 // indirect
	golang.org/x/sync v0.16.0 // indirect
	golang.org/x/sys v0.35.0 // indirect
	golang.org/x/term v0.34.0 // indirect
	golang.org/x/text v0.28.0 // indirect
	golang.org/x/time v0.11.0 // indirect
	golang.org/x/tools v0.36.0 // indirect
	google.golang.org/genproto/googleapis/rpc v0.0.0-20250707201910-8d1bb00bc6a7 // indirect
	google.golang.org/grpc v1.75.0 // indirect
	google.golang.org/protobuf v1.36.6 // indirect
=======
	go.yaml.in/yaml/v3 v3.0.4 // indirect
	golang.org/x/crypto v0.42.0 // indirect
	golang.org/x/net v0.44.0 // indirect
	golang.org/x/sync v0.17.0 // indirect
	golang.org/x/sys v0.36.0 // indirect
	golang.org/x/term v0.35.0 // indirect
	golang.org/x/text v0.29.0 // indirect
	golang.org/x/time v0.13.0 // indirect
	golang.org/x/tools v0.37.0 // indirect
	google.golang.org/genproto/googleapis/rpc v0.0.0-20250825161204-c5933d9347a5 // indirect
	google.golang.org/grpc v1.75.0 // indirect
	google.golang.org/protobuf v1.36.8 // indirect
>>>>>>> 1b066c35
	gopkg.in/evanphx/json-patch.v4 v4.12.0 // indirect
	gopkg.in/inf.v0 v0.9.1 // indirect
	gopkg.in/yaml.v3 v3.0.1 // indirect
	k8s.io/api v0.33.3 // indirect
	k8s.io/component-base v0.33.3 // indirect
	k8s.io/klog/v2 v2.130.1 // indirect
	k8s.io/utils v0.0.0-20241210054802-24370beab758 // indirect
	sigs.k8s.io/json v0.0.0-20241014173422-cfa47c3a1cc8 // indirect
	sigs.k8s.io/randfill v1.0.0 // indirect
	sigs.k8s.io/yaml v1.5.0 // indirect
)<|MERGE_RESOLUTION|>--- conflicted
+++ resolved
@@ -40,7 +40,7 @@
 	github.com/google/go-querystring v1.1.0 // indirect
 	github.com/gorilla/mux v1.8.1 // indirect
 	github.com/grafana/authlib/types v0.0.0-20250710201142-9542f2f28d43 // indirect
-	github.com/grafana/dskit v0.0.0-20250818234656-8ff9c6532e85 // indirect
+	github.com/grafana/dskit v0.0.0-20250611075409-46f51e1ce914 // indirect
 	github.com/grafana/grafana-app-sdk v0.40.3 // indirect
 	github.com/josharian/intern v1.0.0 // indirect
 	github.com/json-iterator/go v1.1.12 // indirect
@@ -65,19 +65,6 @@
 	go.opentelemetry.io/otel/sdk/metric v1.38.0 // indirect
 	go.opentelemetry.io/otel/trace v1.38.0 // indirect
 	go.yaml.in/yaml/v2 v2.4.2 // indirect
-<<<<<<< HEAD
-	golang.org/x/crypto v0.41.0 // indirect
-	golang.org/x/net v0.43.0 // indirect
-	golang.org/x/sync v0.16.0 // indirect
-	golang.org/x/sys v0.35.0 // indirect
-	golang.org/x/term v0.34.0 // indirect
-	golang.org/x/text v0.28.0 // indirect
-	golang.org/x/time v0.11.0 // indirect
-	golang.org/x/tools v0.36.0 // indirect
-	google.golang.org/genproto/googleapis/rpc v0.0.0-20250707201910-8d1bb00bc6a7 // indirect
-	google.golang.org/grpc v1.75.0 // indirect
-	google.golang.org/protobuf v1.36.6 // indirect
-=======
 	go.yaml.in/yaml/v3 v3.0.4 // indirect
 	golang.org/x/crypto v0.42.0 // indirect
 	golang.org/x/net v0.44.0 // indirect
@@ -90,7 +77,6 @@
 	google.golang.org/genproto/googleapis/rpc v0.0.0-20250825161204-c5933d9347a5 // indirect
 	google.golang.org/grpc v1.75.0 // indirect
 	google.golang.org/protobuf v1.36.8 // indirect
->>>>>>> 1b066c35
 	gopkg.in/evanphx/json-patch.v4 v4.12.0 // indirect
 	gopkg.in/inf.v0 v0.9.1 // indirect
 	gopkg.in/yaml.v3 v3.0.1 // indirect
