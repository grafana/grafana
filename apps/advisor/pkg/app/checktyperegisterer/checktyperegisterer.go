--- conflicted
+++ resolved
@@ -64,8 +64,7 @@
 	if err != nil {
 		if errors.IsAlreadyExists(err) {
 			// Already exists, update
-<<<<<<< HEAD
-			r.log.Debug("Check type already exists, updating", "identifier", id)
+			log.Debug("Check type already exists, updating", "identifier", id)
 			// Retrieve current annotations to avoid overriding them
 			current, err := r.client.Get(ctx, obj.GetStaticMetadata().Identifier())
 			if err != nil {
@@ -73,9 +72,6 @@
 			}
 			annotations := current.GetAnnotations()
 			obj.SetAnnotations(annotations)
-=======
-			log.Debug("Check type already exists, updating", "identifier", id)
->>>>>>> a9b6d098
 			_, err = r.client.Update(ctx, id, obj, resource.UpdateOptions{})
 			if err != nil {
 				// Ignore the error, it's probably due to a race condition
