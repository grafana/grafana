package checks

import (
	"context"

	"github.com/grafana/grafana-app-sdk/logging"
	advisorv0alpha1 "github.com/grafana/grafana/apps/advisor/pkg/apis/advisor/v0alpha1"
)

// Check returns metadata about the check being executed and the list of Steps
type Check interface {
	// ID returns the unique identifier of the check
	ID() string
	// Item returns the item that will be checked
	Item(ctx context.Context, id string) (any, error)
	// Items returns the list of items that will be checked
	Items(ctx context.Context) ([]any, error)
	// Steps returns the list of steps that will be executed
	Steps() []Step
}

// Step is a single step in a check, including its metadata
type Step interface {
	// ID returns the unique identifier of the step
	ID() string
	// Title returns the title of the step
	Title() string
	// Description returns the description of the step
	Description() string
	// Explains the action that needs to be taken to resolve the issue
	Resolution() string
	// Run executes the step for an item and returns a report
<<<<<<< HEAD
	Run(ctx context.Context, obj *advisorv0alpha1.CheckSpec, item any) ([]advisorv0alpha1.CheckReportFailure, error)
=======
	Run(ctx context.Context, log logging.Logger, obj *advisorv0alpha1.CheckSpec, item any) (*advisorv0alpha1.CheckReportFailure, error)
>>>>>>> f79f6efd
}<|MERGE_RESOLUTION|>--- conflicted
+++ resolved
@@ -30,9 +30,5 @@
 	// Explains the action that needs to be taken to resolve the issue
 	Resolution() string
 	// Run executes the step for an item and returns a report
-<<<<<<< HEAD
-	Run(ctx context.Context, obj *advisorv0alpha1.CheckSpec, item any) ([]advisorv0alpha1.CheckReportFailure, error)
-=======
-	Run(ctx context.Context, log logging.Logger, obj *advisorv0alpha1.CheckSpec, item any) (*advisorv0alpha1.CheckReportFailure, error)
->>>>>>> f79f6efd
+	Run(ctx context.Context, log logging.Logger, obj *advisorv0alpha1.CheckSpec, item any) ([]advisorv0alpha1.CheckReportFailure, error)
 }