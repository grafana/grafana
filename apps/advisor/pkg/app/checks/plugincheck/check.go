package plugincheck

import (
	"context"
	"fmt"
	sysruntime "runtime"
	"slices"

	"github.com/Masterminds/semver/v3"
	"github.com/grafana/grafana-app-sdk/logging"
	advisor "github.com/grafana/grafana/apps/advisor/pkg/apis/advisor/v0alpha1"
	"github.com/grafana/grafana/apps/advisor/pkg/app/checks"
	"github.com/grafana/grafana/pkg/cmd/grafana-cli/services"
	"github.com/grafana/grafana/pkg/plugins/repo"
	"github.com/grafana/grafana/pkg/services/pluginsintegration/managedplugins"
	"github.com/grafana/grafana/pkg/services/pluginsintegration/plugininstaller"
	"github.com/grafana/grafana/pkg/services/pluginsintegration/pluginstore"
	"github.com/grafana/grafana/pkg/services/pluginsintegration/provisionedplugins"
)

const (
	CheckID           = "plugin"
	DeprecationStepID = "deprecation"
	UpdateStepID      = "update"
)

func New(
	pluginStore pluginstore.Store,
	pluginRepo repo.Service,
	pluginPreinstall plugininstaller.Preinstall,
	managedPlugins managedplugins.Manager,
	provisionedPlugins provisionedplugins.Manager,
) checks.Check {
	return &check{
		PluginStore:        pluginStore,
		PluginRepo:         pluginRepo,
		PluginPreinstall:   pluginPreinstall,
		ManagedPlugins:     managedPlugins,
		ProvisionedPlugins: provisionedPlugins,
	}
}

type check struct {
	PluginStore        pluginstore.Store
	PluginRepo         repo.Service
	PluginPreinstall   plugininstaller.Preinstall
	ManagedPlugins     managedplugins.Manager
	ProvisionedPlugins provisionedplugins.Manager
}

func (c *check) ID() string {
	return CheckID
}

func (c *check) Items(ctx context.Context) ([]any, error) {
	ps := c.PluginStore.Plugins(ctx)
	res := make([]any, len(ps))
	for i, p := range ps {
		res[i] = p
	}
	return res, nil
}

func (c *check) Item(ctx context.Context, id string) (any, error) {
	p, exists := c.PluginStore.Plugin(ctx, id)
	if !exists {
		return nil, fmt.Errorf("plugin %s not found", id)
	}
	return p, nil
}

func (c *check) Steps() []checks.Step {
	return []checks.Step{
		&deprecationStep{
			PluginRepo: c.PluginRepo,
		},
		&updateStep{
			PluginRepo:         c.PluginRepo,
			PluginPreinstall:   c.PluginPreinstall,
			ManagedPlugins:     c.ManagedPlugins,
			ProvisionedPlugins: c.ProvisionedPlugins,
		},
	}
}

type deprecationStep struct {
	PluginRepo repo.Service
}

func (s *deprecationStep) Title() string {
	return "Deprecation check"
}

func (s *deprecationStep) Description() string {
	return "Check if any installed plugins are deprecated."
}

func (s *deprecationStep) Resolution() string {
	return "Check the <a href='https://grafana.com/legal/plugin-deprecation/#a-plugin-i-use-is-deprecated-what-should-i-do'" +
		"target=_blank>documentation</a> for recommended steps or delete the plugin."
}

func (s *deprecationStep) ID() string {
	return DeprecationStepID
}

<<<<<<< HEAD
func (s *deprecationStep) Run(ctx context.Context, _ *advisor.CheckSpec, it any) ([]advisor.CheckReportFailure, error) {
=======
func (s *deprecationStep) Run(ctx context.Context, log logging.Logger, _ *advisor.CheckSpec, it any) (*advisor.CheckReportFailure, error) {
>>>>>>> f79f6efd
	p, ok := it.(pluginstore.Plugin)
	if !ok {
		return nil, fmt.Errorf("invalid item type %T", it)
	}

	// Skip if it's a core plugin
	if p.IsCorePlugin() {
		return nil, nil
	}

	// Check if plugin is deprecated
	i, err := s.PluginRepo.PluginInfo(ctx, p.ID)
	if err != nil {
		// Unable to check deprecation status
		return nil, nil
	}
	if i.Status == "deprecated" {
		return []advisor.CheckReportFailure{*checks.NewCheckReportFailure(
			advisor.CheckReportFailureSeverityHigh,
			s.ID(),
			p.Name,
			p.ID,
			[]advisor.CheckErrorLink{
				{
					Message: "Admin",
					Url:     fmt.Sprintf("/plugins/%s", p.ID),
				},
			},
		)}, nil
	}
	return nil, nil
}

type updateStep struct {
	PluginRepo         repo.Service
	PluginPreinstall   plugininstaller.Preinstall
	ManagedPlugins     managedplugins.Manager
	ProvisionedPlugins provisionedplugins.Manager
	provisionedPlugins []string
}

func (s *updateStep) Title() string {
	return "Update check"
}

func (s *updateStep) Description() string {
	return "Checks if an installed plugins has a newer version available."
}

func (s *updateStep) Resolution() string {
	return "Go to the plugin admin page and upgrade to the latest version."
}

func (s *updateStep) ID() string {
	return UpdateStepID
}

<<<<<<< HEAD
func (s *updateStep) Run(ctx context.Context, _ *advisor.CheckSpec, i any) ([]advisor.CheckReportFailure, error) {
=======
func (s *updateStep) Run(ctx context.Context, log logging.Logger, _ *advisor.CheckSpec, i any) (*advisor.CheckReportFailure, error) {
>>>>>>> f79f6efd
	p, ok := i.(pluginstore.Plugin)
	if !ok {
		return nil, fmt.Errorf("invalid item type %T", i)
	}

	// Skip if it's a core plugin
	if p.IsCorePlugin() {
		log.Debug("Skipping core plugin", "plugin", p.ID)
		return nil, nil
	}

	// Skip if it's managed or pinned
	if s.isManaged(ctx, p.ID) || s.PluginPreinstall.IsPinned(p.ID) {
		log.Debug("Skipping managed or pinned plugin", "plugin", p.ID)
		return nil, nil
	}

	// Skip if it's provisioned
	if s.isProvisioned(ctx, p.ID) {
		log.Debug("Skipping provisioned plugin", "plugin", p.ID)
		return nil, nil
	}

	// Check if plugin has a newer version available
	compatOpts := repo.NewCompatOpts(services.GrafanaVersion, sysruntime.GOOS, sysruntime.GOARCH)
	info, err := s.PluginRepo.GetPluginArchiveInfo(ctx, p.ID, "", compatOpts)
	if err != nil {
		// Unable to check updates
		return nil, nil
	}
	if hasUpdate(p, info) {
		return []advisor.CheckReportFailure{*checks.NewCheckReportFailure(
			advisor.CheckReportFailureSeverityLow,
			s.ID(),
			p.Name,
			p.ID,
			[]advisor.CheckErrorLink{
				{
					Message: "Upgrade",
					Url:     fmt.Sprintf("/plugins/%s?page=version-history", p.ID),
				},
			},
		)}, nil
	}

	return nil, nil
}

func hasUpdate(current pluginstore.Plugin, latest *repo.PluginArchiveInfo) bool {
	// If both versions are semver-valid, compare them
	v1, err1 := semver.NewVersion(current.Info.Version)
	v2, err2 := semver.NewVersion(latest.Version)
	if err1 == nil && err2 == nil {
		return v1.LessThan(v2)
	}
	// In other case, assume that a different latest version will always be newer
	return current.Info.Version != latest.Version
}

func (s *updateStep) isManaged(ctx context.Context, pluginID string) bool {
	for _, managedPlugin := range s.ManagedPlugins.ManagedPlugins(ctx) {
		if managedPlugin == pluginID {
			return true
		}
	}
	return false
}

func (s *updateStep) isProvisioned(ctx context.Context, pluginID string) bool {
	if s.provisionedPlugins == nil {
		var err error
		s.provisionedPlugins, err = s.ProvisionedPlugins.ProvisionedPlugins(ctx)
		if err != nil {
			return false
		}
	}
	return slices.Contains(s.provisionedPlugins, pluginID)
}<|MERGE_RESOLUTION|>--- conflicted
+++ resolved
@@ -104,11 +104,7 @@
 	return DeprecationStepID
 }
 
-<<<<<<< HEAD
-func (s *deprecationStep) Run(ctx context.Context, _ *advisor.CheckSpec, it any) ([]advisor.CheckReportFailure, error) {
-=======
-func (s *deprecationStep) Run(ctx context.Context, log logging.Logger, _ *advisor.CheckSpec, it any) (*advisor.CheckReportFailure, error) {
->>>>>>> f79f6efd
+func (s *deprecationStep) Run(ctx context.Context, log logging.Logger, _ *advisor.CheckSpec, it any) ([]advisor.CheckReportFailure, error) {
 	p, ok := it.(pluginstore.Plugin)
 	if !ok {
 		return nil, fmt.Errorf("invalid item type %T", it)
@@ -166,11 +162,7 @@
 	return UpdateStepID
 }
 
-<<<<<<< HEAD
-func (s *updateStep) Run(ctx context.Context, _ *advisor.CheckSpec, i any) ([]advisor.CheckReportFailure, error) {
-=======
-func (s *updateStep) Run(ctx context.Context, log logging.Logger, _ *advisor.CheckSpec, i any) (*advisor.CheckReportFailure, error) {
->>>>>>> f79f6efd
+func (s *updateStep) Run(ctx context.Context, log logging.Logger, _ *advisor.CheckSpec, i any) ([]advisor.CheckReportFailure, error) {
 	p, ok := i.(pluginstore.Plugin)
 	if !ok {
 		return nil, fmt.Errorf("invalid item type %T", i)
