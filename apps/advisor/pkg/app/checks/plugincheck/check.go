--- conflicted
+++ resolved
@@ -73,19 +73,12 @@
 			continue
 		}
 		if hasUpdate(p, info) {
-<<<<<<< HEAD
 			errs = append(errs, advisor.CheckReportError{
 				Severity: advisor.CheckReportErrorSeverityLow,
 				Reason:   fmt.Sprintf("New version available: %s", p.ID),
-				Action:   "Update plugin",
-=======
-			errs = append(errs, advisor.CheckV0alpha1StatusReportErrors{
-				Severity: advisor.CheckStatusSeverityLow,
-				Reason:   fmt.Sprintf("New version available for %s", p.ID),
 				Action: fmt.Sprintf(
 					"Go to the <a href='/plugins/%s?page=version-history'>plugin admin page</a>"+
 						" and upgrade to the latest version.", p.ID),
->>>>>>> 1e3783cc
 			})
 		}
 	}
