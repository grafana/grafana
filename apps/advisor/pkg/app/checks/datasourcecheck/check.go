--- conflicted
+++ resolved
@@ -54,17 +54,10 @@
 		// Data source UID validation
 		err := util.ValidateUID(ds.UID)
 		if err != nil {
-<<<<<<< HEAD
 			dsErrs = append(dsErrs, advisor.CheckReportError{
 				Severity: advisor.CheckReportErrorSeverityLow,
 				Reason:   fmt.Sprintf("Invalid UID: %s", ds.UID),
-				Action:   "Change UID",
-=======
-			dsErrs = append(dsErrs, advisor.CheckV0alpha1StatusReportErrors{
-				Severity: advisor.CheckStatusSeverityLow,
-				Reason:   fmt.Sprintf("Invalid UID '%s' for data source %s", ds.UID, ds.Name),
 				Action:   "Check the <a href='https://grafana.com/docs/grafana/latest/upgrade-guide/upgrade-v11.2/#grafana-data-source-uid-format-enforcement' target=_blank>documentation</a> for more information.",
->>>>>>> 1e3783cc
 			})
 		}
 
@@ -88,19 +81,12 @@
 			continue
 		}
 		if resp.Status != backend.HealthStatusOk {
-<<<<<<< HEAD
 			dsErrs = append(dsErrs, advisor.CheckReportError{
 				Severity: advisor.CheckReportErrorSeverityHigh,
 				Reason:   fmt.Sprintf("Health check failed: %s", ds.Name),
-				Action:   "Check datasource",
-=======
-			dsErrs = append(dsErrs, advisor.CheckV0alpha1StatusReportErrors{
-				Severity: advisor.CheckStatusSeverityHigh,
-				Reason:   fmt.Sprintf("Health check failed for %s", ds.Name),
 				Action: fmt.Sprintf(
 					"Go to the <a href='/connections/datasources/edit/%s'>data source configuration</a>"+
 						" and address the issues reported.", ds.UID),
->>>>>>> 1e3783cc
 			})
 		}
 	}
