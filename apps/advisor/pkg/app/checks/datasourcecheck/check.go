--- conflicted
+++ resolved
@@ -108,11 +108,7 @@
 		"target=_blank>documentation</a> for more information or delete the data source and create a new one."
 }
 
-<<<<<<< HEAD
-func (s *uidValidationStep) Run(ctx context.Context, obj *advisor.CheckSpec, i any) ([]advisor.CheckReportFailure, error) {
-=======
-func (s *uidValidationStep) Run(ctx context.Context, log logging.Logger, obj *advisor.CheckSpec, i any) (*advisor.CheckReportFailure, error) {
->>>>>>> f79f6efd
+func (s *uidValidationStep) Run(ctx context.Context, log logging.Logger, obj *advisor.CheckSpec, i any) ([]advisor.CheckReportFailure, error) {
 	ds, ok := i.(*datasources.DataSource)
 	if !ok {
 		return nil, fmt.Errorf("invalid item type %T", i)
@@ -152,11 +148,7 @@
 	return HealthCheckStepID
 }
 
-<<<<<<< HEAD
-func (s *healthCheckStep) Run(ctx context.Context, obj *advisor.CheckSpec, i any) ([]advisor.CheckReportFailure, error) {
-=======
-func (s *healthCheckStep) Run(ctx context.Context, log logging.Logger, obj *advisor.CheckSpec, i any) (*advisor.CheckReportFailure, error) {
->>>>>>> f79f6efd
+func (s *healthCheckStep) Run(ctx context.Context, log logging.Logger, obj *advisor.CheckSpec, i any) ([]advisor.CheckReportFailure, error) {
 	ds, ok := i.(*datasources.DataSource)
 	if !ok {
 		return nil, fmt.Errorf("invalid item type %T", i)
@@ -229,11 +221,7 @@
 	return MissingPluginStepID
 }
 
-<<<<<<< HEAD
-func (s *missingPluginStep) Run(ctx context.Context, obj *advisor.CheckSpec, i any) ([]advisor.CheckReportFailure, error) {
-=======
-func (s *missingPluginStep) Run(ctx context.Context, log logging.Logger, obj *advisor.CheckSpec, i any) (*advisor.CheckReportFailure, error) {
->>>>>>> f79f6efd
+func (s *missingPluginStep) Run(ctx context.Context, log logging.Logger, obj *advisor.CheckSpec, i any) ([]advisor.CheckReportFailure, error) {
 	ds, ok := i.(*datasources.DataSource)
 	if !ok {
 		return nil, fmt.Errorf("invalid item type %T", i)
