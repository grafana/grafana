package datasourcecheck

import (
	"context"
	"testing"

	"github.com/grafana/grafana-plugin-sdk-go/backend"
	advisor "github.com/grafana/grafana/apps/advisor/pkg/apis/advisor/v0alpha1"
	"github.com/grafana/grafana/pkg/apimachinery/identity"
	"github.com/grafana/grafana/pkg/plugins"
	"github.com/grafana/grafana/pkg/services/datasources"
	"github.com/grafana/grafana/pkg/services/user"
	"github.com/stretchr/testify/assert"
)

func TestCheck_Run(t *testing.T) {
	t.Run("should return no errors when all datasources are healthy", func(t *testing.T) {
		datasources := []*datasources.DataSource{
			{UID: "valid-uid-1", Type: "prometheus", Name: "Prometheus"},
			{UID: "valid-uid-2", Type: "mysql", Name: "MySQL"},
		}

		mockDatasourceSvc := &MockDatasourceSvc{dss: datasources}
		mockPluginContextProvider := &MockPluginContextProvider{pCtx: backend.PluginContext{}}
		mockPluginClient := &MockPluginClient{res: &backend.CheckHealthResult{Status: backend.HealthStatusOk}}

		check := &check{
			DatasourceSvc:         mockDatasourceSvc,
			PluginContextProvider: mockPluginContextProvider,
			PluginClient:          mockPluginClient,
		}

<<<<<<< HEAD
		items, err := check.Items(context.Background())
		assert.NoError(t, err)
		errs := []advisor.CheckReportError{}
		for _, step := range check.Steps() {
			stepErrs, err := step.Run(context.Background(), &advisor.CheckSpec{}, items)
			assert.NoError(t, err)
			errs = append(errs, stepErrs...)
		}
=======
		ctx := identity.WithRequester(context.Background(), &user.SignedInUser{})
		report, err := check.Run(ctx, &advisor.CheckSpec{})
>>>>>>> 6d159b62

		assert.NoError(t, err)
		assert.Equal(t, 2, len(items))
		assert.Empty(t, errs)
	})

	t.Run("should return errors when datasource UID is invalid", func(t *testing.T) {
		datasources := []*datasources.DataSource{
			{UID: "invalid uid", Type: "prometheus", Name: "Prometheus"},
		}

		mockDatasourceSvc := &MockDatasourceSvc{dss: datasources}
		mockPluginContextProvider := &MockPluginContextProvider{pCtx: backend.PluginContext{}}
		mockPluginClient := &MockPluginClient{res: &backend.CheckHealthResult{Status: backend.HealthStatusOk}}

		check := &check{
			DatasourceSvc:         mockDatasourceSvc,
			PluginContextProvider: mockPluginContextProvider,
			PluginClient:          mockPluginClient,
		}

<<<<<<< HEAD
		items, err := check.Items(context.Background())
		assert.NoError(t, err)
		errs := []advisor.CheckReportError{}
		for _, step := range check.Steps() {
			stepErrs, err := step.Run(context.Background(), &advisor.CheckSpec{}, items)
			assert.NoError(t, err)
			errs = append(errs, stepErrs...)
		}
=======
		ctx := identity.WithRequester(context.Background(), &user.SignedInUser{})
		report, err := check.Run(ctx, &advisor.CheckSpec{})
>>>>>>> 6d159b62

		assert.NoError(t, err)
		assert.Equal(t, 1, len(items))
		assert.Len(t, errs, 1)
		assert.Equal(t, "Invalid UID 'invalid uid' for data source Prometheus", errs[0].Reason)
	})

	t.Run("should return errors when datasource health check fails", func(t *testing.T) {
		datasources := []*datasources.DataSource{
			{UID: "valid-uid-1", Type: "prometheus", Name: "Prometheus"},
		}

		mockDatasourceSvc := &MockDatasourceSvc{dss: datasources}
		mockPluginContextProvider := &MockPluginContextProvider{pCtx: backend.PluginContext{}}
		mockPluginClient := &MockPluginClient{res: &backend.CheckHealthResult{Status: backend.HealthStatusError}}

		check := &check{
			DatasourceSvc:         mockDatasourceSvc,
			PluginContextProvider: mockPluginContextProvider,
			PluginClient:          mockPluginClient,
		}

<<<<<<< HEAD
		items, err := check.Items(context.Background())
		assert.NoError(t, err)
		errs := []advisor.CheckReportError{}
		for _, step := range check.Steps() {
			stepErrs, err := step.Run(context.Background(), &advisor.CheckSpec{}, items)
			assert.NoError(t, err)
			errs = append(errs, stepErrs...)
		}
=======
		ctx := identity.WithRequester(context.Background(), &user.SignedInUser{})
		report, err := check.Run(ctx, &advisor.CheckSpec{})
>>>>>>> 6d159b62

		assert.NoError(t, err)
		assert.Equal(t, 1, len(items))
		assert.Len(t, errs, 1)
		assert.Equal(t, "Health check failed for Prometheus", errs[0].Reason)
	})
}

type MockDatasourceSvc struct {
	datasources.DataSourceService

	dss []*datasources.DataSource
}

func (m *MockDatasourceSvc) GetAllDataSources(ctx context.Context, query *datasources.GetAllDataSourcesQuery) ([]*datasources.DataSource, error) {
	return m.dss, nil
}

type MockPluginContextProvider struct {
	pCtx backend.PluginContext
}

func (m *MockPluginContextProvider) GetWithDataSource(ctx context.Context, pluginID string, user identity.Requester, ds *datasources.DataSource) (backend.PluginContext, error) {
	return m.pCtx, nil
}

type MockPluginClient struct {
	plugins.Client

	res *backend.CheckHealthResult
}

func (m *MockPluginClient) CheckHealth(ctx context.Context, req *backend.CheckHealthRequest) (*backend.CheckHealthResult, error) {
	return m.res, nil
}<|MERGE_RESOLUTION|>--- conflicted
+++ resolved
@@ -30,19 +30,15 @@
 			PluginClient:          mockPluginClient,
 		}
 
-<<<<<<< HEAD
-		items, err := check.Items(context.Background())
+		ctx := identity.WithRequester(context.Background(), &user.SignedInUser{})
+		items, err := check.Items(ctx)
 		assert.NoError(t, err)
 		errs := []advisor.CheckReportError{}
 		for _, step := range check.Steps() {
-			stepErrs, err := step.Run(context.Background(), &advisor.CheckSpec{}, items)
+			stepErrs, err := step.Run(ctx, &advisor.CheckSpec{}, items)
 			assert.NoError(t, err)
 			errs = append(errs, stepErrs...)
 		}
-=======
-		ctx := identity.WithRequester(context.Background(), &user.SignedInUser{})
-		report, err := check.Run(ctx, &advisor.CheckSpec{})
->>>>>>> 6d159b62
 
 		assert.NoError(t, err)
 		assert.Equal(t, 2, len(items))
@@ -64,19 +60,15 @@
 			PluginClient:          mockPluginClient,
 		}
 
-<<<<<<< HEAD
-		items, err := check.Items(context.Background())
+		ctx := identity.WithRequester(context.Background(), &user.SignedInUser{})
+		items, err := check.Items(ctx)
 		assert.NoError(t, err)
 		errs := []advisor.CheckReportError{}
 		for _, step := range check.Steps() {
-			stepErrs, err := step.Run(context.Background(), &advisor.CheckSpec{}, items)
+			stepErrs, err := step.Run(ctx, &advisor.CheckSpec{}, items)
 			assert.NoError(t, err)
 			errs = append(errs, stepErrs...)
 		}
-=======
-		ctx := identity.WithRequester(context.Background(), &user.SignedInUser{})
-		report, err := check.Run(ctx, &advisor.CheckSpec{})
->>>>>>> 6d159b62
 
 		assert.NoError(t, err)
 		assert.Equal(t, 1, len(items))
@@ -99,19 +91,15 @@
 			PluginClient:          mockPluginClient,
 		}
 
-<<<<<<< HEAD
-		items, err := check.Items(context.Background())
+		ctx := identity.WithRequester(context.Background(), &user.SignedInUser{})
+		items, err := check.Items(ctx)
 		assert.NoError(t, err)
 		errs := []advisor.CheckReportError{}
 		for _, step := range check.Steps() {
-			stepErrs, err := step.Run(context.Background(), &advisor.CheckSpec{}, items)
+			stepErrs, err := step.Run(ctx, &advisor.CheckSpec{}, items)
 			assert.NoError(t, err)
 			errs = append(errs, stepErrs...)
 		}
-=======
-		ctx := identity.WithRequester(context.Background(), &user.SignedInUser{})
-		report, err := check.Run(ctx, &advisor.CheckSpec{})
->>>>>>> 6d159b62
 
 		assert.NoError(t, err)
 		assert.Equal(t, 1, len(items))
