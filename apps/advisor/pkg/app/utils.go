package app

import (
	"context"
	"errors"
	"fmt"
	"slices"
	"strings"
	"sync"

	"github.com/grafana/grafana-app-sdk/logging"
	"github.com/grafana/grafana-app-sdk/resource"
	advisorv0alpha1 "github.com/grafana/grafana/apps/advisor/pkg/apis/advisor/v0alpha1"
	"github.com/grafana/grafana/apps/advisor/pkg/app/checks"
)

func getCheck(obj resource.Object, checkMap map[string]checks.Check) (checks.Check, error) {
	labels := obj.GetLabels()
	objTypeLabel, ok := labels[checks.TypeLabel]
	if !ok {
		return nil, errors.New("missing check type as label")
	}
	c, ok := checkMap[objTypeLabel]
	if !ok {
		supportedTypes := ""
		for k := range checkMap {
			supportedTypes += k + ", "
		}
		return nil, fmt.Errorf("unknown check type %s. Supported types are: %s", objTypeLabel, supportedTypes)
	}

	return c, nil
}

func processCheck(ctx context.Context, log logging.Logger, client resource.Client, typesClient resource.Client, obj resource.Object, check checks.Check) error {
	status := checks.GetStatusAnnotation(obj)
	if status != "" {
		// Check already processed
		return nil
	}
	c, ok := obj.(*advisorv0alpha1.Check)
	if !ok {
		return fmt.Errorf("invalid object type")
	}
	// Get the items to check
	err := check.Init(ctx)
	if err != nil {
		return fmt.Errorf("error initializing check: %w", err)
	}
	items, err := check.Items(ctx)
	if err != nil {
		setErr := checks.SetStatusAnnotation(ctx, client, obj, checks.StatusAnnotationError)
		if setErr != nil {
			return setErr
		}
		return fmt.Errorf("error listing items for check: %w", err)
	}
	// Get the check type
	var checkType resource.Object
	checkType, err = typesClient.Get(ctx, resource.Identifier{
		Namespace: obj.GetNamespace(),
		Name:      check.ID(),
	})
	if err != nil {
		return err
	}
	// Run the steps
	steps, err := filterSteps(checkType, check.Steps())
	if err != nil {
		return err
	}
	failures, err := runStepsInParallel(ctx, log, &c.Spec, steps, items)
	if err != nil {
		setErr := checks.SetStatusAnnotation(ctx, client, obj, checks.StatusAnnotationError)
		if setErr != nil {
			return setErr
		}
		return fmt.Errorf("error running steps: %w", err)
	}

	report := &advisorv0alpha1.CheckReport{
		Failures: failures,
		Count:    int64(len(items)),
	}
	c.Status.Report = *report
	err = checks.SetStatus(ctx, client, obj, c.Status)
	if err != nil {
		return err
	}
	// Set the status annotation to processed and annotate the steps ignored
	annotations := checks.AddAnnotations(ctx, obj, map[string]string{
		checks.StatusAnnotation:          checks.StatusAnnotationProcessed,
		checks.IgnoreStepsAnnotationList: checkType.GetAnnotations()[checks.IgnoreStepsAnnotationList],
	})
	return checks.SetAnnotations(ctx, client, obj, annotations)
}

func processCheckRetry(ctx context.Context, log logging.Logger, client resource.Client, typesClient resource.Client, obj resource.Object, check checks.Check) error {
	status := checks.GetStatusAnnotation(obj)
	if status == "" || status == checks.StatusAnnotationError {
		// Check not processed yet or errored
		return nil
	}
	// Get the item to retry from the annotation
	itemToRetry := checks.GetRetryAnnotation(obj)
	if itemToRetry == "" {
		// No item to retry, nothing to do
		return nil
	}
	c, ok := obj.(*advisorv0alpha1.Check)
	if !ok {
		return fmt.Errorf("invalid object type")
	}
	// Get the items to check
	err := check.Init(ctx)
	if err != nil {
		return fmt.Errorf("error initializing check: %w", err)
	}
	failures := []advisorv0alpha1.CheckReportFailure{}
	item, err := check.Item(ctx, itemToRetry)
	if err != nil {
		setErr := checks.SetStatusAnnotation(ctx, client, obj, checks.StatusAnnotationError)
		if setErr != nil {
			return setErr
		}
		return fmt.Errorf("error getting item for check: %w", err)
	}
	if item != nil {
		// Get the check type
		var checkType resource.Object
		checkType, err = typesClient.Get(ctx, resource.Identifier{
			Namespace: obj.GetNamespace(),
			Name:      check.ID(),
		})
		if err != nil {
			return err
		}
		// Run the steps
		steps, err := filterSteps(checkType, check.Steps())
		if err != nil {
			return err
		}
		failures, err = runStepsInParallel(ctx, log, &c.Spec, steps, []any{item})
		if err != nil {
			setErr := checks.SetStatusAnnotation(ctx, client, obj, checks.StatusAnnotationError)
			if setErr != nil {
				return setErr
			}
			return fmt.Errorf("error running steps: %w", err)
		}
	}
	// Pull failures from the report for the items to retry
	c.Status.Report.Failures = slices.DeleteFunc(c.Status.Report.Failures, func(f advisorv0alpha1.CheckReportFailure) bool {
		if f.ItemID == itemToRetry {
			for _, newFailure := range failures {
				if newFailure.StepID == f.StepID {
					// Same failure found, keep it
					return false
				}
			}
			// Failure no longer found, remove it
			return true
		}
		// Failure not in the list of items to retry, keep it
		return false
	})
	err = checks.SetStatus(ctx, client, obj, c.Status)
	if err != nil {
		return err
	}
	// Delete the retry annotation to mark the check as processed
	annotations := checks.DeleteAnnotations(ctx, obj, []string{checks.RetryAnnotation})
<<<<<<< HEAD
	return client.PatchInto(ctx, obj.GetStaticMetadata().Identifier(), resource.PatchRequest{
		Operations: []resource.PatchOperation{{
			Operation: resource.PatchOpAdd,
			Path:      "/status/report",
			Value:     c.Status.Report,
		}, {
			Operation: resource.PatchOpAdd,
			Path:      "/metadata/annotations",
			Value:     annotations,
		}},
	}, resource.PatchOptions{}, obj)
=======
	return checks.SetAnnotations(ctx, client, obj, annotations)
>>>>>>> 1f3dc053
}

func runStepsInParallel(ctx context.Context, log logging.Logger, spec *advisorv0alpha1.CheckSpec, steps []checks.Step, items []any) ([]advisorv0alpha1.CheckReportFailure, error) {
	reportFailures := []advisorv0alpha1.CheckReportFailure{}
	var internalErr error
	var wg sync.WaitGroup
	var mu sync.Mutex
	// Avoid too many concurrent requests
	limit := make(chan struct{}, 10)

	for _, step := range steps {
		for _, item := range items {
			wg.Add(1)
			limit <- struct{}{}
			go func(step checks.Step, item any) {
				defer wg.Done()
				defer func() { <-limit }()
				var stepErr []advisorv0alpha1.CheckReportFailure
				var err error
				func() {
					defer func() {
						if r := recover(); r != nil {
							log.Error("panic recovered in step", "step", step.ID(), "error", r, "item", item)
						}
					}()
					logger := log.With("step", step.ID())
					stepErr, err = step.Run(ctx, logger, spec, item)
				}()
				mu.Lock()
				defer mu.Unlock()
				if err != nil {
					internalErr = fmt.Errorf("error running step %s: %w", step.ID(), err)
					return
				}
				if len(stepErr) > 0 {
					reportFailures = append(reportFailures, stepErr...)
				}
			}(step, item)
		}
	}
	wg.Wait()
	return reportFailures, internalErr
}

func filterSteps(checkType resource.Object, steps []checks.Step) ([]checks.Step, error) {
	ignoreStepsList := checkType.GetAnnotations()[checks.IgnoreStepsAnnotationList]
	if ignoreStepsList != "" {
		filteredSteps := []checks.Step{}
		ignoreStepsList := strings.Split(ignoreStepsList, ",")
		for _, step := range steps {
			if !slices.Contains(ignoreStepsList, step.ID()) {
				filteredSteps = append(filteredSteps, step)
			}
		}
		return filteredSteps, nil
	}
	return steps, nil
}<|MERGE_RESOLUTION|>--- conflicted
+++ resolved
@@ -170,21 +170,8 @@
 	}
 	// Delete the retry annotation to mark the check as processed
 	annotations := checks.DeleteAnnotations(ctx, obj, []string{checks.RetryAnnotation})
-<<<<<<< HEAD
-	return client.PatchInto(ctx, obj.GetStaticMetadata().Identifier(), resource.PatchRequest{
-		Operations: []resource.PatchOperation{{
-			Operation: resource.PatchOpAdd,
-			Path:      "/status/report",
-			Value:     c.Status.Report,
-		}, {
-			Operation: resource.PatchOpAdd,
-			Path:      "/metadata/annotations",
-			Value:     annotations,
-		}},
-	}, resource.PatchOptions{}, obj)
-=======
+
 	return checks.SetAnnotations(ctx, client, obj, annotations)
->>>>>>> 1f3dc053
 }
 
 func runStepsInParallel(ctx context.Context, log logging.Logger, spec *advisorv0alpha1.CheckSpec, steps []checks.Step, items []any) ([]advisorv0alpha1.CheckReportFailure, error) {
