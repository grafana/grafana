--- conflicted
+++ resolved
@@ -78,30 +78,6 @@
 			},
 		}
 
-<<<<<<< HEAD
-func TestRunner_checkLastCreated_UnprocessedCheck(t *testing.T) {
-	var updatedObj resource.Object
-	identifier := resource.Identifier{}
-
-	mockClient := &MockClient{
-		listFunc: func(ctx context.Context, namespace string, options resource.ListOptions) (resource.ListObject, error) {
-			return &advisorv0alpha1.CheckList{
-				Items: []advisorv0alpha1.Check{
-					{
-						ObjectMeta: metav1.ObjectMeta{
-							Name: "check-1",
-						},
-					},
-				},
-			}, nil
-		},
-		updateFunc: func(ctx context.Context, id resource.Identifier, obj resource.Object, options resource.UpdateOptions) (resource.Object, error) {
-			updatedObj = obj
-			identifier = id
-			return obj, nil
-		},
-	}
-=======
 		mockTypesClient := &MockClient{
 			listFunc: func(ctx context.Context, namespace string, options resource.ListOptions) (resource.ListObject, error) {
 				return &advisorv0alpha1.CheckTypeList{
@@ -118,30 +94,16 @@
 				}, nil
 			},
 		}
->>>>>>> 13f44336
 
 		// Create a mock check service with one check to match the check type
 		mockCheckService := &MockCheckService{checks: []checks.Check{&mockCheck{id: "test-check"}}}
 		runner := createTestRunnerWithRegistry(mockClient, mockTypesClient, mockCheckService)
 
-<<<<<<< HEAD
-	lastCreated, err := runner.checkLastCreated(context.Background(), &logging.NoOpLogger{})
-	assert.NoError(t, err)
-	assert.True(t, lastCreated.IsZero())
-	assert.Equal(t, "check-1", identifier.Name)
-	assert.NotNil(t, updatedObj)
-	expectedAnnotations := map[string]string{
-		checks.StatusAnnotation: "error",
-	}
-	assert.Equal(t, expectedAnnotations, updatedObj.GetAnnotations())
-}
-=======
 		err := runAndTimeout(runner)
 		assert.ErrorAs(t, err, &context.DeadlineExceeded)
 		// Should not create checks on first run when no previous checks exist
 		assert.Empty(t, checksCreated, "Should not create checks on first run when no previous checks exist")
 	})
->>>>>>> 13f44336
 
 	t.Run("creates checks when evaluation interval has passed", func(t *testing.T) {
 		checksCreated := []string{}
@@ -222,6 +184,9 @@
 				checksDeleted = append(checksDeleted, id.Name)
 				return nil
 			},
+			updateFunc: func(ctx context.Context, id resource.Identifier, obj resource.Object, opts resource.UpdateOptions) (resource.Object, error) {
+				return obj, nil
+			},
 		}
 
 		mockTypesClient := &MockClient{
@@ -242,7 +207,7 @@
 // TestRunner_Run_UnprocessedChecks tests handling of unprocessed checks
 func TestRunner_Run_UnprocessedChecks(t *testing.T) {
 	t.Run("marks unprocessed checks as error", func(t *testing.T) {
-		patchOperations := []resource.PatchOperation{}
+		updateCalls := 0
 
 		mockClient := &MockClient{
 			listFunc: func(ctx context.Context, namespace string, options resource.ListOptions) (resource.ListObject, error) {
@@ -257,9 +222,9 @@
 					},
 				}, nil
 			},
-			patchFunc: func(ctx context.Context, id resource.Identifier, patch resource.PatchRequest, options resource.PatchOptions, into resource.Object) error {
-				patchOperations = append(patchOperations, patch.Operations...)
-				return nil
+			updateFunc: func(ctx context.Context, id resource.Identifier, obj resource.Object, opts resource.UpdateOptions) (resource.Object, error) {
+				updateCalls++
+				return obj, nil
 			},
 		}
 
@@ -273,8 +238,8 @@
 
 		err := runAndTimeout(runner)
 		assert.ErrorAs(t, err, &context.DeadlineExceeded)
-		// Should patch unprocessed check with error status
-		assert.Greater(t, len(patchOperations), 0)
+		// Should update unprocessed check with error status
+		assert.Greater(t, updateCalls, 0)
 	})
 }
 
@@ -300,6 +265,9 @@
 					},
 				}, nil
 			},
+			updateFunc: func(ctx context.Context, id resource.Identifier, obj resource.Object, opts resource.UpdateOptions) (resource.Object, error) {
+				return obj, nil
+			},
 		}
 
 		mockTypesClient := &MockClient{
@@ -351,8 +319,8 @@
 		}
 	}
 	if checkClient.patchFunc == nil {
-		checkClient.patchFunc = func(ctx context.Context, id resource.Identifier, patch resource.PatchRequest, opts resource.PatchOptions, into resource.Object) error {
-			return nil
+		checkClient.patchFunc = func(ctx context.Context, id resource.Identifier, patch resource.PatchRequest, opts resource.PatchOptions) (resource.Object, error) {
+			return nil, nil
 		}
 	}
 
@@ -382,6 +350,7 @@
 	createFunc func(ctx context.Context, identifier resource.Identifier, obj resource.Object, options resource.CreateOptions) (resource.Object, error)
 	deleteFunc func(ctx context.Context, identifier resource.Identifier, options resource.DeleteOptions) error
 	updateFunc func(ctx context.Context, identifier resource.Identifier, obj resource.Object, options resource.UpdateOptions) (resource.Object, error)
+	patchFunc  func(ctx context.Context, id resource.Identifier, patch resource.PatchRequest, options resource.PatchOptions) (resource.Object, error)
 }
 
 func (m *MockClient) List(ctx context.Context, namespace string, options resource.ListOptions) (resource.ListObject, error) {
@@ -398,6 +367,10 @@
 
 func (m *MockClient) Update(ctx context.Context, identifier resource.Identifier, obj resource.Object, options resource.UpdateOptions) (resource.Object, error) {
 	return m.updateFunc(ctx, identifier, obj, options)
+}
+
+func (m *MockClient) Patch(ctx context.Context, id resource.Identifier, patch resource.PatchRequest, options resource.PatchOptions) (resource.Object, error) {
+	return m.patchFunc(ctx, id, patch, options)
 }
 
 type MockCheckService struct {
