--- conflicted
+++ resolved
@@ -42,28 +42,18 @@
 	github.com/prometheus/common v0.65.0 // indirect
 	github.com/prometheus/procfs v0.16.1 // indirect
 	github.com/stretchr/objx v0.5.2 // indirect
-	github.com/stretchr/testify v1.11.1 // indirect
+	github.com/stretchr/testify v1.10.0 // indirect
 	github.com/x448/float16 v0.8.4 // indirect
-	go.opentelemetry.io/otel v1.38.0 // indirect
-	go.opentelemetry.io/otel/trace v1.38.0 // indirect
+	go.opentelemetry.io/otel v1.37.0 // indirect
+	go.opentelemetry.io/otel/trace v1.37.0 // indirect
 	go.yaml.in/yaml/v2 v2.4.2 // indirect
-<<<<<<< HEAD
-	go.yaml.in/yaml/v3 v3.0.4 // indirect
-	golang.org/x/net v0.43.0 // indirect
-=======
 	golang.org/x/net v0.44.0 // indirect
->>>>>>> 165e2f50
 	golang.org/x/oauth2 v0.30.0 // indirect
 	golang.org/x/sys v0.36.0 // indirect
 	golang.org/x/term v0.35.0 // indirect
 	golang.org/x/text v0.29.0 // indirect
-<<<<<<< HEAD
-	golang.org/x/time v0.11.0 // indirect
-	google.golang.org/protobuf v1.36.8 // indirect
-=======
 	golang.org/x/time v0.13.0 // indirect
 	google.golang.org/protobuf v1.36.6 // indirect
->>>>>>> 165e2f50
 	gopkg.in/inf.v0 v0.9.1 // indirect
 	gopkg.in/yaml.v3 v3.0.1 // indirect
 	k8s.io/client-go v0.33.3 // indirect
