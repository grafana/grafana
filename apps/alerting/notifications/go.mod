module github.com/grafana/grafana/apps/alerting/notifications

go 1.23.1

replace github.com/grafana/grafana => ../../..

require (
	github.com/grafana/grafana v0.0.0-00010101000000-000000000000
	github.com/grafana/grafana-app-sdk v0.23.1
	k8s.io/apimachinery v0.32.0
	k8s.io/apiserver v0.32.0
	k8s.io/kube-openapi v0.0.0-20241105132330-32ad38e42d3f
)

require (
	github.com/beorn7/perks v1.0.1 // indirect
	github.com/blang/semver/v4 v4.0.0 // indirect
	github.com/bwmarrin/snowflake v0.3.0 // indirect
	github.com/cenkalti/backoff/v4 v4.3.0 // indirect
	github.com/cespare/xxhash/v2 v2.3.0 // indirect
	github.com/cockroachdb/apd/v3 v3.2.1 // indirect
	github.com/coreos/go-semver v0.3.1 // indirect
	github.com/coreos/go-systemd/v22 v22.5.0 // indirect
	github.com/davecgh/go-spew v1.1.2-0.20180830191138-d8f796af33cc // indirect
	github.com/emicklei/go-restful/v3 v3.11.0 // indirect
	github.com/felixge/httpsnoop v1.0.4 // indirect
	github.com/fxamacker/cbor/v2 v2.7.0 // indirect
	github.com/go-logr/logr v1.4.2 // indirect
	github.com/go-logr/stdr v1.2.2 // indirect
	github.com/go-openapi/jsonpointer v0.21.0 // indirect
	github.com/go-openapi/jsonreference v0.21.0 // indirect
	github.com/go-openapi/swag v0.23.0 // indirect
	github.com/gogo/protobuf v1.3.2 // indirect
	github.com/golang/protobuf v1.5.4 // indirect
	github.com/google/gnostic-models v0.6.8 // indirect
	github.com/google/go-cmp v0.6.0 // indirect
	github.com/google/gofuzz v1.2.0 // indirect
	github.com/google/uuid v1.6.0 // indirect
	github.com/grafana/grafana/pkg/apimachinery v0.0.0-20240821155123-6891eb1d35da // indirect
	github.com/grpc-ecosystem/go-grpc-prometheus v1.2.1-0.20191002090509-6af20e3a5340 // indirect
	github.com/grpc-ecosystem/grpc-gateway/v2 v2.24.0 // indirect
	github.com/inconshreveable/mousetrap v1.1.0 // indirect
	github.com/jmespath-community/go-jmespath v1.1.1 // indirect
	github.com/josharian/intern v1.0.0 // indirect
	github.com/json-iterator/go v1.1.12 // indirect
	github.com/klauspost/compress v1.17.11 // indirect
	github.com/kylelemons/godebug v1.1.0 // indirect
	github.com/mailru/easyjson v0.7.7 // indirect
	github.com/modern-go/concurrent v0.0.0-20180306012644-bacd9c7ef1dd // indirect
	github.com/modern-go/reflect2 v1.0.2 // indirect
	github.com/munnerz/goautoneg v0.0.0-20191010083416-a7dc8b61c822 // indirect
	github.com/pkg/errors v0.9.1 // indirect
	github.com/prometheus/client_golang v1.20.5 // indirect
	github.com/prometheus/client_model v0.6.1 // indirect
	github.com/prometheus/common v0.61.0 // indirect
	github.com/prometheus/procfs v0.15.1 // indirect
	github.com/spf13/cobra v1.8.1 // indirect
	github.com/spf13/pflag v1.0.5 // indirect
	github.com/x448/float16 v0.8.4 // indirect
	go.etcd.io/etcd/api/v3 v3.5.16 // indirect
	go.etcd.io/etcd/client/pkg/v3 v3.5.16 // indirect
	go.etcd.io/etcd/client/v3 v3.5.16 // indirect
	go.opentelemetry.io/auto/sdk v1.1.0 // indirect
	go.opentelemetry.io/contrib/instrumentation/google.golang.org/grpc/otelgrpc v0.58.0 // indirect
	go.opentelemetry.io/contrib/instrumentation/net/http/otelhttp v0.57.0 // indirect
	go.opentelemetry.io/otel v1.33.0 // indirect
	go.opentelemetry.io/otel/exporters/otlp/otlptrace v1.33.0 // indirect
	go.opentelemetry.io/otel/exporters/otlp/otlptrace/otlptracegrpc v1.33.0 // indirect
	go.opentelemetry.io/otel/metric v1.33.0 // indirect
	go.opentelemetry.io/otel/sdk v1.33.0 // indirect
	go.opentelemetry.io/otel/trace v1.33.0 // indirect
	go.opentelemetry.io/proto/otlp v1.4.0 // indirect
	go.uber.org/multierr v1.11.0 // indirect
	go.uber.org/zap v1.27.0 // indirect
<<<<<<< HEAD
	golang.org/x/net v0.34.0 // indirect
=======
	golang.org/x/crypto v0.32.0 // indirect
	golang.org/x/exp v0.0.0-20240909161429-701f63a606c0 // indirect
	golang.org/x/net v0.33.0 // indirect
>>>>>>> fa7f5d1a
	golang.org/x/oauth2 v0.24.0 // indirect
	golang.org/x/sys v0.29.0 // indirect
	golang.org/x/term v0.28.0 // indirect
	golang.org/x/text v0.21.0 // indirect
	golang.org/x/time v0.7.0 // indirect
<<<<<<< HEAD
	golang.org/x/tools v0.29.0 // indirect
	google.golang.org/genproto v0.0.0-20240820151423-278611b39280 // indirect
=======
>>>>>>> fa7f5d1a
	google.golang.org/genproto/googleapis/api v0.0.0-20241209162323-e6fa225c2576 // indirect
	google.golang.org/genproto/googleapis/rpc v0.0.0-20241209162323-e6fa225c2576 // indirect
	google.golang.org/grpc v1.69.2 // indirect
	google.golang.org/protobuf v1.35.2 // indirect
	gopkg.in/evanphx/json-patch.v4 v4.12.0 // indirect
	gopkg.in/inf.v0 v0.9.1 // indirect
	gopkg.in/yaml.v3 v3.0.1 // indirect
	k8s.io/api v0.32.0 // indirect
	k8s.io/client-go v0.32.0 // indirect
	k8s.io/component-base v0.32.0 // indirect
	k8s.io/klog/v2 v2.130.1 // indirect
	k8s.io/utils v0.0.0-20241104100929-3ea5e8cea738 // indirect
	sigs.k8s.io/apiserver-network-proxy/konnectivity-client v0.31.0 // indirect
	sigs.k8s.io/json v0.0.0-20241010143419-9aa6b5e7a4b3 // indirect
	sigs.k8s.io/structured-merge-diff/v4 v4.5.0 // indirect
	sigs.k8s.io/yaml v1.4.0 // indirect
)<|MERGE_RESOLUTION|>--- conflicted
+++ resolved
@@ -18,7 +18,6 @@
 	github.com/bwmarrin/snowflake v0.3.0 // indirect
 	github.com/cenkalti/backoff/v4 v4.3.0 // indirect
 	github.com/cespare/xxhash/v2 v2.3.0 // indirect
-	github.com/cockroachdb/apd/v3 v3.2.1 // indirect
 	github.com/coreos/go-semver v0.3.1 // indirect
 	github.com/coreos/go-systemd/v22 v22.5.0 // indirect
 	github.com/davecgh/go-spew v1.1.2-0.20180830191138-d8f796af33cc // indirect
@@ -72,23 +71,14 @@
 	go.opentelemetry.io/proto/otlp v1.4.0 // indirect
 	go.uber.org/multierr v1.11.0 // indirect
 	go.uber.org/zap v1.27.0 // indirect
-<<<<<<< HEAD
-	golang.org/x/net v0.34.0 // indirect
-=======
 	golang.org/x/crypto v0.32.0 // indirect
 	golang.org/x/exp v0.0.0-20240909161429-701f63a606c0 // indirect
-	golang.org/x/net v0.33.0 // indirect
->>>>>>> fa7f5d1a
+	golang.org/x/net v0.34.0 // indirect
 	golang.org/x/oauth2 v0.24.0 // indirect
 	golang.org/x/sys v0.29.0 // indirect
 	golang.org/x/term v0.28.0 // indirect
 	golang.org/x/text v0.21.0 // indirect
 	golang.org/x/time v0.7.0 // indirect
-<<<<<<< HEAD
-	golang.org/x/tools v0.29.0 // indirect
-	google.golang.org/genproto v0.0.0-20240820151423-278611b39280 // indirect
-=======
->>>>>>> fa7f5d1a
 	google.golang.org/genproto/googleapis/api v0.0.0-20241209162323-e6fa225c2576 // indirect
 	google.golang.org/genproto/googleapis/rpc v0.0.0-20241209162323-e6fa225c2576 // indirect
 	google.golang.org/grpc v1.69.2 // indirect
