module github.com/grafana/grafana/hack

go 1.24.3

require k8s.io/code-generator v0.33.0

require (
	github.com/go-logr/logr v1.4.2 // indirect
<<<<<<< HEAD
	github.com/spf13/pflag v1.0.5 // indirect
	golang.org/x/mod v0.21.0 // indirect
	golang.org/x/sync v0.13.0 // indirect
	golang.org/x/text v0.24.0 // indirect
	golang.org/x/tools v0.26.0 // indirect
	k8s.io/gengo/v2 v2.0.0-20250207200755-1244d31929d7 // indirect
=======
	github.com/google/go-cmp v0.7.0 // indirect
	github.com/spf13/pflag v1.0.6 // indirect
	golang.org/x/mod v0.24.0 // indirect
	golang.org/x/sync v0.14.0 // indirect
	golang.org/x/text v0.25.0 // indirect
	golang.org/x/tools v0.31.0 // indirect
	k8s.io/gengo/v2 v2.0.0-20240911193312-2b36238f13e9 // indirect
>>>>>>> b2387c1a
	k8s.io/klog/v2 v2.130.1 // indirect
)<|MERGE_RESOLUTION|>--- conflicted
+++ resolved
@@ -6,14 +6,6 @@
 
 require (
 	github.com/go-logr/logr v1.4.2 // indirect
-<<<<<<< HEAD
-	github.com/spf13/pflag v1.0.5 // indirect
-	golang.org/x/mod v0.21.0 // indirect
-	golang.org/x/sync v0.13.0 // indirect
-	golang.org/x/text v0.24.0 // indirect
-	golang.org/x/tools v0.26.0 // indirect
-	k8s.io/gengo/v2 v2.0.0-20250207200755-1244d31929d7 // indirect
-=======
 	github.com/google/go-cmp v0.7.0 // indirect
 	github.com/spf13/pflag v1.0.6 // indirect
 	golang.org/x/mod v0.24.0 // indirect
@@ -21,6 +13,5 @@
 	golang.org/x/text v0.25.0 // indirect
 	golang.org/x/tools v0.31.0 // indirect
 	k8s.io/gengo/v2 v2.0.0-20240911193312-2b36238f13e9 // indirect
->>>>>>> b2387c1a
 	k8s.io/klog/v2 v2.130.1 // indirect
 )