--- conflicted
+++ resolved
@@ -44,11 +44,7 @@
 	$(DOCKER_RUN_DOCS) "$(DOCKER_DOCS_IMAGE)" ./test.sh
 
 docs-build:
-<<<<<<< HEAD
-	git fetch https://github.com/Cepave/grafana.git docs-1.x && git diff --name-status FETCH_HEAD...HEAD -- . > changed-files
-=======
 	git fetch https://github.com/grafana/grafana.git docs-2.1 && git diff --name-status FETCH_HEAD...HEAD -- . > changed-files
->>>>>>> 887b34cc
 	echo "$(GIT_BRANCH)" > GIT_BRANCH
 	echo "$(GITCOMMIT)" > GITCOMMIT
 	docker build -t "$(DOCKER_DOCS_IMAGE)" .