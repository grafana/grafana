.PHONY: docs docs-no-pull docs-test

IMAGE = grafana/grafana-docs-dev:latest

<<<<<<< HEAD
docs-generate-frontend:
	yarn install --pure-lockfile
	yarn run packages:build
	yarn run packages:docsExtract
	yarn run packages:docsToMarkdown
	yarn run packages:clean

docs-no-generate-frontend:
	docker run -v $(shell pwd)/sources:/hugo/content/docs/grafana/latest -p 3002:3002 --rm -it $(IMAGE) /bin/bash -c 'hugo server -p 3002'

docs: docs-generate-frontend
=======
docs:
>>>>>>> b35d4e1e
	docker pull $(IMAGE)
	docker run -v $(shell pwd)/sources:/hugo/content/docs/grafana/latest -p 3002:3002 --rm -it $(IMAGE)
	
docs-no-pull:
	docker run -v $(shell pwd)/sources:/hugo/content/docs/grafana/latest -p 3002:3002 --rm -it $(IMAGE)

docs-test:
	docker pull $(IMAGE)
	docker run -v $(shell pwd)/sources:/hugo/content/docs/grafana/latest --rm -it $(IMAGE) /bin/bash -c 'make prod'

docs-file-based:
	docker run -v $(shell pwd)/sources:/hugo/content/docs/grafana/latest -p 3002:3002 --rm -it grafana/docs-base:file-based-menu /bin/bash -c 'hugo server -p 3002 --bind 0.0.0.0'<|MERGE_RESOLUTION|>--- conflicted
+++ resolved
@@ -2,30 +2,13 @@
 
 IMAGE = grafana/grafana-docs-dev:latest
 
-<<<<<<< HEAD
-docs-generate-frontend:
-	yarn install --pure-lockfile
-	yarn run packages:build
-	yarn run packages:docsExtract
-	yarn run packages:docsToMarkdown
-	yarn run packages:clean
-
-docs-no-generate-frontend:
-	docker run -v $(shell pwd)/sources:/hugo/content/docs/grafana/latest -p 3002:3002 --rm -it $(IMAGE) /bin/bash -c 'hugo server -p 3002'
-
-docs: docs-generate-frontend
-=======
 docs:
->>>>>>> b35d4e1e
 	docker pull $(IMAGE)
 	docker run -v $(shell pwd)/sources:/hugo/content/docs/grafana/latest -p 3002:3002 --rm -it $(IMAGE)
-	
+
 docs-no-pull:
 	docker run -v $(shell pwd)/sources:/hugo/content/docs/grafana/latest -p 3002:3002 --rm -it $(IMAGE)
 
 docs-test:
 	docker pull $(IMAGE)
-	docker run -v $(shell pwd)/sources:/hugo/content/docs/grafana/latest --rm -it $(IMAGE) /bin/bash -c 'make prod'
-
-docs-file-based:
-	docker run -v $(shell pwd)/sources:/hugo/content/docs/grafana/latest -p 3002:3002 --rm -it grafana/docs-base:file-based-menu /bin/bash -c 'hugo server -p 3002 --bind 0.0.0.0'+	docker run -v $(shell pwd)/sources:/hugo/content/docs/grafana/latest --rm -it $(IMAGE) /bin/bash -c 'make prod'