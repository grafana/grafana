+++
title = "RBAC HTTP API"
description = ""
keywords = ["grafana", "http", "documentation", "api", "role-based-access-control", "acl", "enterprise"]
aliases = ["/docs/grafana/latest/http_api/accesscontrol/"]
+++

# RBAC API

> Role-based access control API is only available in Grafana Enterprise. Read more about [Grafana Enterprise]({{< relref "../enterprise" >}}).

<<<<<<< HEAD
The API can be used to create, update, get and list roles, and create or remove built-in role assignments.
=======
The API can be used to create, update, get and list roles, and create or remove assignments.
To use the API, you would need to [enable role-based access control]({{< relref "../enterprise/access-control/_index.md#enable-role-based-access-control" >}}).

>>>>>>> 7cb7290a
The API does not currently work with an API Token. So in order to use these API endpoints you will have to use [Basic auth]({{< relref "./auth/#basic-auth" >}}).

## Get status

`GET /api/access-control/status`

Returns an indicator to check if role-based access control is enabled or not.

#### Required permissions

[RBAC role definitions]({{< ref "../enterprise/access-control/rbac-fixed-basic-role-definitions.md" >}})

| Action               | Scope                  |
| -------------------- | ---------------------- |
| status:accesscontrol | services:accesscontrol |

#### Example request

```http
GET /api/access-control/status
Accept: application/json
Content-Type: application/json
```

#### Example response

```http
HTTP/1.1 200 OK
Content-Type: application/json; charset=UTF-8

{
  "enabled": true
}
```

#### Status codes

| Code | Description                                                                      |
| ---- | -------------------------------------------------------------------------------- |
| 200  | Returned a flag indicating if the role-based access control is enabled or no.    |
| 403  | Access denied                                                                    |
| 404  | Not found, an indication that role-based access control is not available at all. |
| 500  | Unexpected error. Refer to body and/or server logs for more details.             |

## Create and manage custom roles

### Get all roles

`GET /api/access-control/roles`

Gets all existing roles. The response contains all global and organization local roles, for the organization which user is signed in.

Query Parameters:

- `includeHidden`: Optional. Set to `true` to include roles that are `hidden`.

#### Required permissions

[RBAC role definitions]({{< ref "../enterprise/access-control/rbac-fixed-basic-role-definitions.md" >}})

| Action     | Scope    |
| ---------- | -------- |
| roles:list | roles:\* |

#### Example request

```http
GET /api/access-control/roles
Accept: application/json
Content-Type: application/json
```

#### Example response

```http
HTTP/1.1 200 OK
Content-Type: application/json; charset=UTF-8

[
    {
        "version": 3,
        "uid": "XvHQJq57z",
        "name": "fixed:reports:reader",
        "displayName": "Report reader",
        "description": "Read all reports and shared report settings.",
        "group": "Reports",
        "updated": "2021-11-19T10:48:00+01:00",
        "created": "2021-11-19T10:48:00+01:00",
        "global": false
    },
    {
        "version": 5,
        "uid": "vi9mlLjGz",
        "name": "fixed:datasources.permissions:writer",
        "description: "Create, read or delete data source permissions.",
        "global": true,
        "updated": "2021-05-13T22:41:49+02:00",
        "created": "2021-05-13T16:24:26+02:00"
    }
]
```

#### Status codes

| Code | Description                                                          |
| ---- | -------------------------------------------------------------------- |
| 200  | Global and organization local roles are returned.                    |
| 403  | Access denied                                                        |
| 500  | Unexpected error. Refer to body and/or server logs for more details. |

### Get a role

`GET /api/access-control/roles/:uid`

Get a role for the given UID.

#### Required permissions

[RBAC role definitions]({{< ref "../enterprise/access-control/rbac-fixed-basic-role-definitions.md" >}})

| Action     | Scope    |
| ---------- | -------- |
| roles:read | roles:\* |

#### Example request

```http
GET /api/access-control/roles/PYnDO3rMk
Accept: application/json
Content-Type: application/json
```

#### Example response

```http
HTTP/1.1 200 OK
Content-Type: application/json; charset=UTF-8

{
    "version": 4,
    "uid": "6dNwJq57z",
    "name": "fixed:reports:writer",
    "displayName": "Report writer",
    "description": "Create, read, update, or delete all reports and shared report settings.",
    "group": "Reports",
    "permissions": [
        {
            "action": "reports:delete",
            "scope": "reports:*",
            "updated": "2021-11-19T10:48:00+01:00",
            "created": "2021-11-19T10:48:00+01:00"
        },
        {
            "action": "reports:read",
            "scope": "reports:*",
            "updated": "2021-11-19T10:48:00+01:00",
            "created": "2021-11-19T10:48:00+01:00"
        },
        {
            "action": "reports:send",
            "scope": "reports:*",
            "updated": "2021-11-19T10:48:00+01:00",
            "created": "2021-11-19T10:48:00+01:00"
        },
        {
            "action": "reports.admin:create",
            "scope": "",
            "updated": "2021-11-19T10:48:00+01:00",
            "created": "2021-11-19T10:48:00+01:00"
        },
        {
            "action": "reports.admin:write",
            "scope": "reports:*",
            "updated": "2021-11-19T10:48:00+01:00",
            "created": "2021-11-19T10:48:00+01:00"
        },
        {
            "action": "reports.settings:read",
            "scope": "",
            "updated": "2021-11-19T10:48:00+01:00",
            "created": "2021-11-19T10:48:00+01:00"
        },
        {
            "action": "reports.settings:write",
            "scope": "",
            "updated": "2021-11-19T10:48:00+01:00",
            "created": "2021-11-19T10:48:00+01:00"
        }
    ],
    "updated": "2021-11-19T10:48:00+01:00",
    "created": "2021-11-19T10:48:00+01:00",
    "global": false
}
```

#### Status codes

| Code | Description                                                          |
| ---- | -------------------------------------------------------------------- |
| 200  | Role is returned.                                                    |
| 403  | Access denied.                                                       |
| 500  | Unexpected error. Refer to body and/or server logs for more details. |

### Create a new custom role

`POST /api/access-control/roles`

Creates a new custom role and maps given permissions to that role. Note that roles with the same prefix as [Fixed roles]({{< relref "../enterprise/access-control/about-rbac#fixed-roles" >}}) can't be created.

#### Required permissions

[RBAC role definitions]({{< ref "../enterprise/access-control/rbac-fixed-basic-role-definitions.md" >}})

`permissions:type:delegate` scope ensures that users can only create custom roles with the same, or a subset of permissions which the user has.
For example, if a user does not have required permissions for creating users, they won't be able to create a custom role which allows to do that. This is done to prevent escalation of privileges.

| Action      | Scope                     |
| ----------- | ------------------------- |
| roles:write | permissions:type:delegate |

#### Example request

```http
POST /api/access-control/roles
Accept: application/json
Content-Type: application/json

{
    "version": 1,
    "uid": "jZrmlLCGka",
    "name": "custom:delete:roles",
    "displayName": "custom delete roles",
    "description": "My custom role which gives users permissions to delete roles",
    "group":"My Group",
    "displayName": "My Custom Role",
    "global": false,
    "permissions": [
        {
            "action": "roles:delete",
            "scope": "permissions:type:delegate"
        }
    ]
}
```

#### JSON body schema

| Field Name  | Date Type  | Required | Description                                                                                                                                                                                                                        |
| ----------- | ---------- | -------- | ---------------------------------------------------------------------------------------------------------------------------------------------------------------------------------------------------------------------------------- |
| uid         | string     | No       | UID of the role. If not present, the UID will be automatically created for you and returned in response. Refer to the [Custom roles]({{< relref "../enterprise/access-control/about-rbac#custom-roles" >}}) for more information.  |
| global      | boolean    | No       | A flag indicating if the role is global or not. If set to `false`, the default org ID of the authenticated user will be used from the request.                                                                                     |
| version     | number     | No       | Version of the role. If not present, version 0 will be assigned to the role and returned in the response. Refer to the [Custom roles]({{< relref "../enterprise/access-control/about-rbac#custom-roles" >}}) for more information. |
| name        | string     | Yes      | Name of the role. Refer to [Custom roles]({{< relref "../enterprise/access-control/about-rbac#custom-roles" >}}) for more information.                                                                                             |
| description | string     | No       | Description of the role.                                                                                                                                                                                                           |
| displayName | string     | No       | Display name of the role, visible in the UI.                                                                                                                                                                                       |
| group       | string     | No       | The group name the role belongs to.                                                                                                                                                                                                |
| hidden      | boolean    | No       | Specify whether the role is hidden or not. If set to `true`, then the role does not show in the role picker. It will not be listed by API endpoints unless explicitly specified.                                                   |
| permissions | Permission | No       | If not present, the role will be created without any permissions.                                                                                                                                                                  |

**Permission**

| Field Name | Data Type | Required | Description                                                                                                                                                                                                        |
| ---------- | --------- | -------- | ------------------------------------------------------------------------------------------------------------------------------------------------------------------------------------------------------------------ |
| action     | string    | Yes      | Refer to [Custom role actions and scopes]({{< relref "../enterprise/access-control/custom-role-actions-scopes" >}}) for full list of available actions.                                                            |
| scope      | string    | No       | If not present, no scope will be mapped to the permission. Refer to [[Custom role actions and scopes]({{< relref "../enterprise/access-control/custom-role-actions-scopes" >}}) for full list of available scopes. |

#### Example response

```http
HTTP/1.1 200 OK
Content-Type: application/json; charset=UTF-8

{
    "version": 2,
    "uid": "jZrmlLCGka",
    "name": "custom:delete:create:roles",
    "displayName": "custom delete create roles",
    "description": "My custom role which gives users permissions to delete and create roles",
    "group":"My Group",
    "displayName": "My Custom Role",
    "global": false,
    "permissions": [
        {
            "action": "roles:delete",
            "scope": "permissions:type:delegate",
            "updated": "2021-05-13T23:19:46+02:00",
            "created": "2021-05-13T23:19:46+02:00"
        }
    ],
    "updated": "2021-05-13T23:20:51.416518+02:00",
    "created": "2021-05-13T23:19:46+02:00"
}
```

#### Status codes

| Code | Description                                                                        |
| ---- | ---------------------------------------------------------------------------------- |
| 200  | Role is updated.                                                                   |
| 400  | Bad request (invalid json, missing content-type, missing or invalid fields, etc.). |
| 403  | Access denied                                                                      |
| 500  | Unexpected error. Refer to body and/or server logs for more details.               |

### Update a role

`PUT /api/access-control/roles/:uid`

Update the role with the given UID, and its permissions. The operation is idempotent and all permissions of the role will be replaced based on the request content. You need to increment the version of the role with each update, otherwise the request will fail.

You can update `custom` roles and `basic` roles permissions. However `fixed` roles cannot be updated.

#### Required permissions

[RBAC role definitions]({{< ref "../enterprise/access-control/rbac-fixed-basic-role-definitions.md" >}})

`permissions:type:delegate` scope ensures that users can only update custom roles with the same, or a subset of permissions which the user has.
For example, if a user does not have required permissions for creating users, they won't be able to update a custom role which allows to do that. This is done to prevent escalation of privileges.

| Action      | Scope                     |
| ----------- | ------------------------- |
| roles:write | permissions:type:delegate |

#### Example request

```http
PUT /api/access-control/roles/jZrmlLCGka
Accept: application/json
Content-Type: application/json

{
    "version": 3,
    "name": "custom:delete:write:roles",
    "displayName": "custom delete write roles",
    "description": "My custom role which gives users permissions to delete and write roles",
    "group":"My Group",
    "displayName": "My Custom Role",
    "global": false,
    "permissions": [
        {
            "action": "roles:delete",
            "scope": "permissions:type:delegate"
        },
        {
            "action": "roles:write",
            "scope": "permissions:type:delegate"
        }
    ]
}
```

#### JSON body schema

| Field Name  | Data Type           | Required | Description                                                                                                                                                                      |
| ----------- | ------------------- | -------- | -------------------------------------------------------------------------------------------------------------------------------------------------------------------------------- |
| version     | number              | Yes      | Version of the role. Must be incremented for update to work.                                                                                                                     |
| name        | string              | Yes      | Name of the role.                                                                                                                                                                |
| description | string              | No       | Description of the role.                                                                                                                                                         |
| displayName | string              | No       | Display name of the role, visible in the UI.                                                                                                                                     |
| group       | string              | No       | The group name the role belongs to.                                                                                                                                              |
| hidden      | boolean             | No       | Specify whether the role is hidden or not. If set to `true`, then the role does not show in the role picker. It will not be listed by API endpoints unless explicitly specified. |
| permissions | List of Permissions | No       | The full list of permissions for the role after the update.                                                                                                                      |

**Permission**

| Field Name | Data Type | Required | Description                                                                                                                                                                                                       |
| ---------- | --------- | -------- | ----------------------------------------------------------------------------------------------------------------------------------------------------------------------------------------------------------------- |
| action     | string    | Yes      | Refer to [Custom role actions and scopes]({{< relref "../enterprise/access-control/custom-role-actions-scopes" >}}) for full list of available actions.                                                           |
| scope      | string    | No       | If not present, no scope will be mapped to the permission. Refer to [Custom role actions and scopes]({{< relref "../enterprise/access-control/custom-role-actions-scopes" >}}) for full list of available scopes. |

#### Example response

```http
HTTP/1.1 200 OK
Content-Type: application/json; charset=UTF-8

{
    "version":3,
    "uid":"jZrmlLCGka",
    "name":"custom:delete:write:roles",
    "displayName":"custom delete write roles",
    "description":"My custom role which gives users permissions to delete and write roles",
    "group":"My Group",
    "displayName": "My Custom Role",
    "permissions":[
        {
            "action":"roles:delete",
            "scope":"permissions:type:delegate",
            "updated":"2021-08-06T18:27:40+02:00",
            "created":"2021-08-06T18:27:40+02:00"
        },
        {
            "action":"roles:write",
            "scope":"permissions:type:delegate",
            "updated":"2021-08-06T18:27:41+02:00",
            "created":"2021-08-06T18:27:41+02:00"
        }
    ],
    "updated":"2021-08-06T18:27:41+02:00",
    "created":"2021-08-06T18:27:40+02:00",
    "global":false
}
```

#### Status codes

| Code | Description                                                                        |
| ---- | ---------------------------------------------------------------------------------- |
| 200  | Role is updated.                                                                   |
| 400  | Bad request (invalid json, missing content-type, missing or invalid fields, etc.). |
| 403  | Access denied                                                                      |
| 404  | Role was not found to update.                                                      |
| 500  | Unexpected error. Refer to body and/or server logs for more details.               |

### Delete a custom role

`DELETE /api/access-control/roles/:uid?force=false`

Delete a role with the given UID, and it's permissions. If the role is assigned, the deletion operation will fail, unless the `force` query param is set to `true`, and in that case all assignments will also be deleted.

#### Required permissions

[RBAC role definitions]({{< ref "../enterprise/access-control/rbac-fixed-basic-role-definitions.md" >}})

`permissions:type:delegate` scope ensures that users can only delete a custom role with the same, or a subset of permissions which the user has.
For example, if a user does not have required permissions for creating users, they won't be able to delete a custom role which allows to do that.

| Action       | Scope                     |
| ------------ | ------------------------- |
| roles:delete | permissions:type:delegate |

#### Example request

```http
DELETE /api/access-control/roles/jZrmlLCGka?force=true&global=false
Accept: application/json
```

#### Query parameters

| Param  | Type    | Required | Description                                                                                                                                                                                                                                            |
| ------ | ------- | -------- | ------------------------------------------------------------------------------------------------------------------------------------------------------------------------------------------------------------------------------------------------------ |
| force  | boolean | No       | When set to `true`, the role will be deleted with all it's assignments.                                                                                                                                                                                |
| global | boolean | No       | A flag indicating if the role is global or not. If set to false, the default org ID of the authenticated user will be used from the request. Refer to the [About RBAC]({{< relref "../enterprise/access-control/about-rbac" >}}) for more information. |

#### Example response

```http
HTTP/1.1 200 OK
Content-Type: application/json; charset=UTF-8

{
    "message": "Role deleted"
}
```

#### Status codes

| Code | Description                                                                        |
| ---- | ---------------------------------------------------------------------------------- |
| 200  | Role is deleted.                                                                   |
| 400  | Bad request (invalid json, missing content-type, missing or invalid fields, etc.). |
| 403  | Access denied                                                                      |
| 500  | Unexpected error. Refer to body and/or server logs for more details.               |

## Create and remove user role assignments

### List roles assigned to a user

`GET /api/access-control/users/:userId/roles`

Lists the roles that have been directly assigned to a given user. The list does not include basic roles (Viewer, Editor, Admin or Grafana Admin), and it does not include roles that have been inherited from a team.

Query Parameters:

- `includeHidden`: Optional. Set to `true` to include roles that are `hidden`.

#### Required permissions

[RBAC role definitions]({{< ref "../enterprise/access-control/rbac-fixed-basic-role-definitions.md" >}})

| Action           | Scope                |
| ---------------- | -------------------- |
| users.roles:list | users:id:`<user ID>` |

#### Example request

```http
GET /api/access-control/users/1/roles
Accept: application/json
```

#### Example response

```http
HTTP/1.1 200 OK
Content-Type: application/json; charset=UTF-8

[
    {
        "version": 4,
        "uid": "6dNwJq57z",
        "name": "fixed:reports:writer",
        "displayName": "Report writer",
        "description": "Create, read, update, or delete all reports and shared report settings.",
        "group": "Reports",
        "updated": "2021-11-19T10:48:00+01:00",
        "created": "2021-11-19T10:48:00+01:00",
        "global": false
    }
]
```

#### Status codes

| Code | Description                                                          |
| ---- | -------------------------------------------------------------------- |
| 200  | Set of assigned roles is returned.                                   |
| 403  | Access denied.                                                       |
| 500  | Unexpected error. Refer to body and/or server logs for more details. |

### List permissions assigned to a user

`GET /api/access-control/users/:userId/permissions`

Lists the permissions that a given user has.

#### Required permissions

[RBAC role definitions]({{< ref "../enterprise/access-control/rbac-fixed-basic-role-definitions.md" >}})

| Action                 | Scope                |
| ---------------------- | -------------------- |
| users.permissions:list | users:id:`<user ID>` |

#### Example request

```http
GET /api/access-control/users/1/permissions
Accept: application/json
```

#### Example response

```http
HTTP/1.1 200 OK
Content-Type: application/json; charset=UTF-8

[
    {
        "action": "ldap.status:read",
        "scope": ""
    },
    {
        "action": "ldap.user:read",
        "scope": ""
    }
]
```

#### Status codes

| Code | Description                                                          |
| ---- | -------------------------------------------------------------------- |
| 200  | Set of assigned permissions is returned.                             |
| 403  | Access denied.                                                       |
| 500  | Unexpected error. Refer to body and/or server logs for more details. |

### Add a user role assignment

`POST /api/access-control/users/:userId/roles`

Assign a role to a specific user.

For bulk updates consider
[Set user role assignments]({{< ref "#set-user-role-assignments" >}}).

#### Required permissions

[RBAC role definitions]({{< ref "../enterprise/access-control/rbac-fixed-basic-role-definitions.md" >}})

`permissions:type:delegate` scope ensures that users can only assign roles which have same, or a subset of permissions which the user has.
For example, if a user does not have required permissions for creating users, they won't be able to assign a role which will allow to do that. This is done to prevent escalation of privileges.

| Action          | Scope                     |
| --------------- | ------------------------- |
| users.roles:add | permissions:type:delegate |

#### Example request

```http
POST /api/access-control/users/1/roles
Accept: application/json
Content-Type: application/json

{
    "global": false,
    "roleUid": "XvHQJq57z"
}
```

#### JSON body schema

| Field Name | Data Type | Required | Description                                                                                                                                                                                  |
| ---------- | --------- | -------- | -------------------------------------------------------------------------------------------------------------------------------------------------------------------------------------------- |
| roleUid    | string    | Yes      | UID of the role.                                                                                                                                                                             |
| global     | boolean   | No       | A flag indicating if the assignment is global or not. If set to `false`, the default org ID of the authenticated user will be used from the request to create organization local assignment. |

#### Example response

```http
HTTP/1.1 200 OK
Content-Type: application/json; charset=UTF-8

{
    "message": "Role added to the user."
}
```

#### Status codes

| Code | Description                                                          |
| ---- | -------------------------------------------------------------------- |
| 200  | Role is assigned to a user.                                          |
| 403  | Access denied.                                                       |
| 404  | Role not found.                                                      |
| 500  | Unexpected error. Refer to body and/or server logs for more details. |

## Remove a user role assignment

`DELETE /api/access-control/users/:userId/roles/:roleUID`

Revoke a role from a user.

For bulk updates consider
[Set user role assignments]({{< ref "#set-user-role-assignments" >}}).

#### Required permissions

[RBAC role definitions]({{< ref "../enterprise/access-control/rbac-fixed-basic-role-definitions.md" >}})

`permissions:type:delegate` scope ensures that users can only unassign roles which have same, or a subset of permissions which the user has.
For example, if a user does not have required permissions for creating users, they won't be able to unassign a role which will allow to do that. This is done to prevent escalation of privileges.

| Action             | Scope                     |
| ------------------ | ------------------------- |
| users.roles:remove | permissions:type:delegate |

#### Query parameters

| Param  | Type    | Required | Description                                                                                                                                                               |
| ------ | ------- | -------- | ------------------------------------------------------------------------------------------------------------------------------------------------------------------------- |
| global | boolean | No       | A flag indicating if the assignment is global or not. If set to `false`, the default org ID of the authenticated user will be used from the request to remove assignment. |

#### Example request

```http
DELETE /api/access-control/users/1/roles/AFUXBHKnk
Accept: application/json
```

#### Example response

```http
HTTP/1.1 200 OK
Content-Type: application/json; charset=UTF-8

{
    "message": "Role removed from user."
}
```

#### Status codes

| Code | Description                                                          |
| ---- | -------------------------------------------------------------------- |
| 200  | Role is unassigned.                                                  |
| 403  | Access denied.                                                       |
| 500  | Unexpected error. Refer to body and/or server logs for more details. |

### Set user role assignments

`PUT /api/access-control/users/:userId/roles`

Update the user's role assignments to match the provided set of UIDs.
This will remove any assigned roles that aren't in the request and add
roles that are in the set but are not already assigned to the user.

If you want to add or remove a single role, consider using
[Add a user role assignment]({{< ref "#add-a-user-role-assignment" >}}) or
[Remove a user role assignment]({{< ref "#remove-a-user-role-assignment" >}})
instead.

#### Required permissions

[RBAC role definitions]({{< ref "../enterprise/access-control/rbac-fixed-basic-role-definitions.md" >}})

`permissions:type:delegate` scope ensures that users can only assign or unassign roles which have same, or a subset of permissions which the user has.
For example, if a user does not have required permissions for creating users, they won't be able to assign or unassign a role which will allow to do that. This is done to prevent escalation of privileges.

| Action             | Scope                     |
| ------------------ | ------------------------- |
| users.roles:add    | permissions:type:delegate |
| users.roles:remove | permissions:type:delegate |

#### Example request

```http
PUT /api/access-control/users/1/roles
Accept: application/json
Content-Type: application/json

{
    "global": false,
    "roleUids": [
        "ZiHQJq5nk",
        "GzNQ1357k"
    ]
}
```

#### JSON body schema

| Field Name    | Date Type | Required | Description                                                                                                                                          |
| ------------- | --------- | -------- | ---------------------------------------------------------------------------------------------------------------------------------------------------- |
| global        | boolean   | No       | A flag indicating if the assignment is global or not. If set to `false`, the default org ID of the authenticated user will be used from the request. |
| roleUids      | list      | Yes      | List of role UIDs.                                                                                                                                   |
| includeHidden | boolean   | No       | Specify whether the hidden role assignments should be updated.                                                                                       |

#### Example response

```http
HTTP/1.1 200 OK
Content-Type: application/json; charset=UTF-8

{
    "message": "User roles have been updated."
}
```

#### Status codes

| Code | Description                                                          |
| ---- | -------------------------------------------------------------------- |
| 200  | Roles have been assigned.                                            |
| 403  | Access denied.                                                       |
| 404  | Role not found.                                                      |
| 500  | Unexpected error. Refer to body and/or server logs for more details. |

## Create and remove team role assignments

### List roles assigned to a team

`GET /api/access-control/teams/:teamId/roles`

Lists the roles that have been directly assigned to a given team.

Query Parameters:

- `includeHidden`: Optional. Set to `true` to include roles that are `hidden`.

#### Required permissions

[RBAC role definitions]({{< ref "../enterprise/access-control/rbac-fixed-basic-role-definitions.md" >}})

| Action           | Scope                |
| ---------------- | -------------------- |
| teams.roles:list | teams:id:`<team ID>` |

#### Example request

```http
GET /api/access-control/teams/1/roles
Accept: application/json
```

#### Example response

```http
HTTP/1.1 200 OK
Content-Type: application/json; charset=UTF-8

[
    {
        "version": 4,
        "uid": "j08ZBi-nk",
        "name": "fixed:licensing:reader",
        "displayName": "Licensing reader",
        "description": "Read licensing information and licensing reports.",
        "group": "Licenses",
        "updated": "2022-02-03T14:19:50+01:00",
        "created": "0001-01-01T00:00:00Z",
        "global": false
    }
]
```

#### Status codes

| Code | Description                                                          |
| ---- | -------------------------------------------------------------------- |
| 200  | Set of assigned roles is returned.                                   |
| 403  | Access denied.                                                       |
| 500  | Unexpected error. Refer to body and/or server logs for more details. |

### Add a team role assignment

`POST /api/access-control/teams/:teamId/roles`

Assign a role to a specific team.

For bulk updates consider [Set team role assignments]({{< ref "#set-team-role-assignments" >}}).

#### Required permissions

[RBAC role definitions]({{< ref "../enterprise/access-control/rbac-fixed-basic-role-definitions.md" >}})

`permissions:type:delegate` scope ensures that users can only assign roles which have same, or a subset of permissions which the user has.
For example, if a user does not have the permissions required to create users, they won't be able to assign a role that contains these permissions. This is done to prevent escalation of privileges.

| Action          | Scope                     |
| --------------- | ------------------------- |
| teams.roles:add | permissions:type:delegate |

#### Example request

```http
POST /api/access-control/teams/1/roles
Accept: application/json
Content-Type: application/json

{
    "roleUid": "XvHQJq57z"
}
```

#### JSON body schema

| Field Name | Data Type | Required | Description      |
| ---------- | --------- | -------- | ---------------- |
| roleUid    | string    | Yes      | UID of the role. |

#### Example response

```http
HTTP/1.1 200 OK
Content-Type: application/json; charset=UTF-8

{
    "message": "Role added to the team."
}
```

#### Status codes

| Code | Description                                                          |
| ---- | -------------------------------------------------------------------- |
| 200  | Role is assigned to a team.                                          |
| 403  | Access denied.                                                       |
| 404  | Role not found.                                                      |
| 500  | Unexpected error. Refer to body and/or server logs for more details. |

## Remove a team role assignment

`DELETE /api/access-control/teams/:teams/roles/:roleUID`

Revoke a role from a team.

For bulk updates consider [Set team role assignments]({{< ref "#set-team-role-assignments" >}}).

#### Required permissions

[RBAC role definitions]({{< ref "../enterprise/access-control/rbac-fixed-basic-role-definitions.md" >}})

`permissions:type:delegate` scope ensures that users can only unassign roles which have same, or a subset of permissions which the user has.
For example, if a user does not have the permissions required to create users, they won't be able to assign a role that contains these permissions. This is done to prevent escalation of privileges.```

| Action             | Scope                     |
| ------------------ | ------------------------- |
| teams.roles:remove | permissions:type:delegate |

#### Example request

```http
DELETE /api/access-control/teams/1/roles/AFUXBHKnk
Accept: application/json
```

#### Example response

```http
HTTP/1.1 200 OK
Content-Type: application/json; charset=UTF-8

{
    "message": "Role removed from team."
}
```

#### Status codes

| Code | Description                                                          |
| ---- | -------------------------------------------------------------------- |
| 200  | Role is unassigned.                                                  |
| 403  | Access denied.                                                       |
| 500  | Unexpected error. Refer to body and/or server logs for more details. |

### Set team role assignments

`PUT /api/access-control/teams/:teamId/roles`

Update the team's role assignments to match the provided set of UIDs.
This will remove any assigned roles that aren't in the request and add
roles that are in the set but are not already assigned to the user.

If you want to add or remove a single role, consider using
[Add a team role assignment]({{< ref "#add-a-team-role-assignment" >}}) or
[Remove a team role assignment]({{< ref "#remove-a-team-role-assignment" >}})
instead.

#### Required permissions

[RBAC role definitions]({{< ref "../enterprise/access-control/rbac-fixed-basic-role-definitions.md" >}})

`permissions:type:delegate` scope ensures that users can only assign or unassign roles which have same, or a subset of permissions which the user has.
For example, if a user does not have required permissions for creating users, they won't be able to assign or unassign a role to a team which will allow to do that. This is done to prevent escalation of privileges.

| Action             | Scope                     |
| ------------------ | ------------------------- |
| teams.roles:add    | permissions:type:delegate |
| teams.roles:remove | permissions:type:delegate |

#### Example request

```http
PUT /api/access-control/teams/1/roles
Accept: application/json
Content-Type: application/json

{
    "roleUids": [
        "ZiHQJq5nk",
        "GzNQ1357k"
    ]
}
```

#### JSON body schema

| Field Name    | Date Type | Required | Description                                                    |
| ------------- | --------- | -------- | -------------------------------------------------------------- |
| roleUids      | list      | Yes      | List of role UIDs.                                             |
| includeHidden | boolean   | No       | Specify whether the hidden role assignments should be updated. |

#### Example response

```http
HTTP/1.1 200 OK
Content-Type: application/json; charset=UTF-8

{
    "message": "Team roles have been updated."
}
```

#### Status codes

| Code | Description                                                          |
| ---- | -------------------------------------------------------------------- |
| 200  | Roles have been assigned.                                            |
| 403  | Access denied.                                                       |
| 404  | Role not found.                                                      |
| 500  | Unexpected error. Refer to body and/or server logs for more details. |

<<<<<<< HEAD
## Create and remove built-in (basic) role assignments

API set allows to create or remove [basic role assignments]({{< relref "../enterprise/access-control/assign-rbac-roles" >}}) and list current assignments.

> **Note:** Basic roles are referred to as **"built-in"** roles in the API. "Basic" and "built-in" refer to the same thing: the Grafana Administrator, Org Administrator, Editor, and Viewer roles.

### Get all built-in role assignments

`GET /api/access-control/builtin-roles`

Gets all built-in role assignments.

Query Parameters:

- `includeHidden`: Optional. Set to `true` to include roles that are `hidden`.

#### Required permissions

[RBAC role definitions]({{< ref "../enterprise/access-control/rbac-fixed-basic-role-definitions.md" >}})

| Action             | Scope    |
| ------------------ | -------- |
| roles.builtin:list | roles:\* |

#### Example request

```http
GET /api/access-control/builtin-roles
Accept: application/json
Content-Type: application/json
```

#### Example response

```http
HTTP/1.1 200 OK
Content-Type: application/json; charset=UTF-8

{
    "Admin": [
        {
            "version": 1,
            "uid": "qQui_LCMk",
            "name": "fixed:users:writer",
            "name": "User writer",
            "description": "Read and update all attributes and settings for all users in Grafana: update user information, read user information, create or enable or disable a user, make a user a Grafana administrator, sign out a user, update a user’s authentication token, or update quotas for all users",
            "global": true,
            "updated": "2021-05-13T16:24:26+02:00",
            "created": "2021-05-13T16:24:26+02:00"
        },
        {
            "version": 1,
            "uid": "PeXmlYjMk",
            "name": "fixed:users:reader",
            "displayName": "User reader",
            "description": "Allows every read action for user organizations and in addition allows to administer user organizations",
            "global": true,
            "updated": "2021-05-13T16:24:26+02:00",
            "created": "2021-05-13T16:24:26+02:00"
        }
    ],
    "Grafana Admin": [
        {
            "version": 1,
            "uid": "qQui_LCMk",
            "name": "fixed:users:writer",
            "displayName": "User writer",
            "description": "Read and update all attributes and settings for all users in Grafana: update user information, read user information, create or enable or disable a user, make a user a Grafana administrator, sign out a user, update a user’s authentication token, or update quotas for all users",
            "global": true,
            "updated": "2021-05-13T16:24:26+02:00",
            "created": "2021-05-13T16:24:26+02:00"
        }
    ]
}
```

#### Status codes

| Code | Description                                                          |
| ---- | -------------------------------------------------------------------- |
| 200  | Built-in role assignments are returned.                              |
| 403  | Access denied                                                        |
| 500  | Unexpected error. Refer to body and/or server logs for more details. |
=======
## Reset basic roles to their default
>>>>>>> 7cb7290a

`POST /api/access-control/roles/hard-reset`

`permissions:type:escalate` scope enables users to reset basic roles permissions.
This could result in basic roles having permissions exceedind those of callers.

Reset basic roles permissions to their default.

#### Required permissions

<<<<<<< HEAD
[RBAC role definitions]({{< ref "../enterprise/access-control/rbac-fixed-basic-role-definitions.md" >}})

`permissions:type:delegate` scope ensures that users can only create built-in role assignments with the roles which have same, or a subset of permissions which the user has.
For example, if a user does not have required permissions for creating users, they won't be able to create a built-in role assignment which will allow to do that. This is done to prevent escalation of privileges.

| Action            | Scope                     |
| ----------------- | ------------------------- |
| roles.builtin:add | permissions:type:delegate |
=======
| Action      | Scope                     |
| ----------- | ------------------------- |
| roles:write | permissions:type:escalate |
>>>>>>> 7cb7290a

#### Example request

```http
POST /api/access-control/roles/hard-reset
Accept: application/json
Content-Type: application/json

{
    "BasicRoles": true
}
```

#### JSON body schema

| Field Name | Data Type | Required | Description                              |
| ---------- | --------- | -------- | ---------------------------------------- |
| BasicRoles | boolean   | No       | Option to reset basic roles permissions. |

#### Example response

```http
HTTP/1.1 200 OK
Content-Type: application/json; charset=UTF-8

{
    "message": "Reset performed"
}
```

#### Status codes

<<<<<<< HEAD
| Code | Description                                                                        |
| ---- | ---------------------------------------------------------------------------------- |
| 200  | Role was assigned to built-in role.                                                |
| 400  | Bad request (invalid json, missing content-type, missing or invalid fields, etc.). |
| 403  | Access denied                                                                      |
| 404  | Role not found                                                                     |
| 500  | Unexpected error. Refer to body and/or server logs for more details.               |

### Remove a built-in role assignment

`DELETE /api/access-control/builtin-roles/:builtinRole/roles/:roleUID`

Deletes a built-in role assignment (for one of _Viewer_, _Editor_, _Admin_, or _Grafana Admin_) to the role with the provided UID.

#### Required permissions

[RBAC role definitions]({{< ref "../enterprise/access-control/rbac-fixed-basic-role-definitions.md" >}})

`permissions:type:delegate` scope ensures that users can only remove built-in role assignments with the roles which have same, or a subset of permissions which the user has.
For example, if a user does not have required permissions for creating users, they won't be able to remove a built-in role assignment which allows to do that.

| Action               | Scope                     |
| -------------------- | ------------------------- |
| roles.builtin:remove | permissions:type:delegate |

#### Example request

```http
DELETE /api/access-control/builtin-roles/Grafana%20Admin/roles/LPMGN99Mk?global=false
Accept: application/json
```

#### Query parameters

| Param  | Type    | Required | Description                                                                                                                                                               |
| ------ | ------- | -------- | ------------------------------------------------------------------------------------------------------------------------------------------------------------------------- |
| global | boolean | No       | A flag indicating if the assignment is global or not. If set to `false`, the default org ID of the authenticated user will be used from the request to remove assignment. |

#### Example response

```http
HTTP/1.1 200 OK
Content-Type: application/json; charset=UTF-8

{
    "message": "Built-in role grant removed"
}
```

#### Status codes

| Code | Description                                                                        |
| ---- | ---------------------------------------------------------------------------------- |
| 200  | Role was unassigned from built-in role.                                            |
| 400  | Bad request (invalid json, missing content-type, missing or invalid fields, etc.). |
| 403  | Access denied                                                                      |
| 404  | Role not found.                                                                    |
| 500  | Unexpected error. Refer to body and/or server logs for more details.               |
=======
| Code | Description                 |
| ---- | --------------------------- |
| 200  | Reset performed             |
| 500  | Failed to reset basic roles |
>>>>>>> 7cb7290a
<|MERGE_RESOLUTION|>--- conflicted
+++ resolved
@@ -9,13 +9,7 @@
 
 > Role-based access control API is only available in Grafana Enterprise. Read more about [Grafana Enterprise]({{< relref "../enterprise" >}}).
 
-<<<<<<< HEAD
-The API can be used to create, update, get and list roles, and create or remove built-in role assignments.
-=======
-The API can be used to create, update, get and list roles, and create or remove assignments.
-To use the API, you would need to [enable role-based access control]({{< relref "../enterprise/access-control/_index.md#enable-role-based-access-control" >}}).
-
->>>>>>> 7cb7290a
+The API can be used to create, update, get and list roles.
 The API does not currently work with an API Token. So in order to use these API endpoints you will have to use [Basic auth]({{< relref "./auth/#basic-auth" >}}).
 
 ## Get status
@@ -989,93 +983,7 @@
 | 404  | Role not found.                                                      |
 | 500  | Unexpected error. Refer to body and/or server logs for more details. |
 
-<<<<<<< HEAD
-## Create and remove built-in (basic) role assignments
-
-API set allows to create or remove [basic role assignments]({{< relref "../enterprise/access-control/assign-rbac-roles" >}}) and list current assignments.
-
-> **Note:** Basic roles are referred to as **"built-in"** roles in the API. "Basic" and "built-in" refer to the same thing: the Grafana Administrator, Org Administrator, Editor, and Viewer roles.
-
-### Get all built-in role assignments
-
-`GET /api/access-control/builtin-roles`
-
-Gets all built-in role assignments.
-
-Query Parameters:
-
-- `includeHidden`: Optional. Set to `true` to include roles that are `hidden`.
-
-#### Required permissions
-
-[RBAC role definitions]({{< ref "../enterprise/access-control/rbac-fixed-basic-role-definitions.md" >}})
-
-| Action             | Scope    |
-| ------------------ | -------- |
-| roles.builtin:list | roles:\* |
-
-#### Example request
-
-```http
-GET /api/access-control/builtin-roles
-Accept: application/json
-Content-Type: application/json
-```
-
-#### Example response
-
-```http
-HTTP/1.1 200 OK
-Content-Type: application/json; charset=UTF-8
-
-{
-    "Admin": [
-        {
-            "version": 1,
-            "uid": "qQui_LCMk",
-            "name": "fixed:users:writer",
-            "name": "User writer",
-            "description": "Read and update all attributes and settings for all users in Grafana: update user information, read user information, create or enable or disable a user, make a user a Grafana administrator, sign out a user, update a user’s authentication token, or update quotas for all users",
-            "global": true,
-            "updated": "2021-05-13T16:24:26+02:00",
-            "created": "2021-05-13T16:24:26+02:00"
-        },
-        {
-            "version": 1,
-            "uid": "PeXmlYjMk",
-            "name": "fixed:users:reader",
-            "displayName": "User reader",
-            "description": "Allows every read action for user organizations and in addition allows to administer user organizations",
-            "global": true,
-            "updated": "2021-05-13T16:24:26+02:00",
-            "created": "2021-05-13T16:24:26+02:00"
-        }
-    ],
-    "Grafana Admin": [
-        {
-            "version": 1,
-            "uid": "qQui_LCMk",
-            "name": "fixed:users:writer",
-            "displayName": "User writer",
-            "description": "Read and update all attributes and settings for all users in Grafana: update user information, read user information, create or enable or disable a user, make a user a Grafana administrator, sign out a user, update a user’s authentication token, or update quotas for all users",
-            "global": true,
-            "updated": "2021-05-13T16:24:26+02:00",
-            "created": "2021-05-13T16:24:26+02:00"
-        }
-    ]
-}
-```
-
-#### Status codes
-
-| Code | Description                                                          |
-| ---- | -------------------------------------------------------------------- |
-| 200  | Built-in role assignments are returned.                              |
-| 403  | Access denied                                                        |
-| 500  | Unexpected error. Refer to body and/or server logs for more details. |
-=======
 ## Reset basic roles to their default
->>>>>>> 7cb7290a
 
 `POST /api/access-control/roles/hard-reset`
 
@@ -1086,20 +994,9 @@
 
 #### Required permissions
 
-<<<<<<< HEAD
-[RBAC role definitions]({{< ref "../enterprise/access-control/rbac-fixed-basic-role-definitions.md" >}})
-
-`permissions:type:delegate` scope ensures that users can only create built-in role assignments with the roles which have same, or a subset of permissions which the user has.
-For example, if a user does not have required permissions for creating users, they won't be able to create a built-in role assignment which will allow to do that. This is done to prevent escalation of privileges.
-
-| Action            | Scope                     |
-| ----------------- | ------------------------- |
-| roles.builtin:add | permissions:type:delegate |
-=======
 | Action      | Scope                     |
 | ----------- | ------------------------- |
 | roles:write | permissions:type:escalate |
->>>>>>> 7cb7290a
 
 #### Example request
 
@@ -1132,68 +1029,7 @@
 
 #### Status codes
 
-<<<<<<< HEAD
-| Code | Description                                                                        |
-| ---- | ---------------------------------------------------------------------------------- |
-| 200  | Role was assigned to built-in role.                                                |
-| 400  | Bad request (invalid json, missing content-type, missing or invalid fields, etc.). |
-| 403  | Access denied                                                                      |
-| 404  | Role not found                                                                     |
-| 500  | Unexpected error. Refer to body and/or server logs for more details.               |
-
-### Remove a built-in role assignment
-
-`DELETE /api/access-control/builtin-roles/:builtinRole/roles/:roleUID`
-
-Deletes a built-in role assignment (for one of _Viewer_, _Editor_, _Admin_, or _Grafana Admin_) to the role with the provided UID.
-
-#### Required permissions
-
-[RBAC role definitions]({{< ref "../enterprise/access-control/rbac-fixed-basic-role-definitions.md" >}})
-
-`permissions:type:delegate` scope ensures that users can only remove built-in role assignments with the roles which have same, or a subset of permissions which the user has.
-For example, if a user does not have required permissions for creating users, they won't be able to remove a built-in role assignment which allows to do that.
-
-| Action               | Scope                     |
-| -------------------- | ------------------------- |
-| roles.builtin:remove | permissions:type:delegate |
-
-#### Example request
-
-```http
-DELETE /api/access-control/builtin-roles/Grafana%20Admin/roles/LPMGN99Mk?global=false
-Accept: application/json
-```
-
-#### Query parameters
-
-| Param  | Type    | Required | Description                                                                                                                                                               |
-| ------ | ------- | -------- | ------------------------------------------------------------------------------------------------------------------------------------------------------------------------- |
-| global | boolean | No       | A flag indicating if the assignment is global or not. If set to `false`, the default org ID of the authenticated user will be used from the request to remove assignment. |
-
-#### Example response
-
-```http
-HTTP/1.1 200 OK
-Content-Type: application/json; charset=UTF-8
-
-{
-    "message": "Built-in role grant removed"
-}
-```
-
-#### Status codes
-
-| Code | Description                                                                        |
-| ---- | ---------------------------------------------------------------------------------- |
-| 200  | Role was unassigned from built-in role.                                            |
-| 400  | Bad request (invalid json, missing content-type, missing or invalid fields, etc.). |
-| 403  | Access denied                                                                      |
-| 404  | Role not found.                                                                    |
-| 500  | Unexpected error. Refer to body and/or server logs for more details.               |
-=======
 | Code | Description                 |
 | ---- | --------------------------- |
 | 200  | Reset performed             |
-| 500  | Failed to reset basic roles |
->>>>>>> 7cb7290a
+| 500  | Failed to reset basic roles |