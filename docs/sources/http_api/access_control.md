--- conflicted
+++ resolved
@@ -86,26 +86,6 @@
 
 [
     {
-<<<<<<< HEAD
-        "version": 1,
-        "uid": "Kz9m_YjGz",
-        "name": "fixed:reports:writer",
-        "displayName": "Report writer",
-        "description": "Create, read, update, or delete all reports and shared report settings",
-        "global": true,
-        "updated": "2021-05-13T16:24:26+02:00",
-        "created": "2021-05-13T16:24:26+02:00"
-    },
-    {
-        "version": 5,
-        "uid": "vi9mlLjGz",
-        "name": "fixed:datasources.permissions:writer",
-        "description: "Create, read or delete data source permissions.",
-        "global": true,
-        "updated": "2021-05-13T22:41:49+02:00",
-        "created": "2021-05-13T16:24:26+02:00"
-    }
-=======
         "version": 3,
         "uid": "XvHQJq57z",
         "name": "fixed:reports:reader",
@@ -117,17 +97,14 @@
         "global": false
     },
     {
-        "version": 4,
-        "uid": "6dNwJq57z",
-        "name": "fixed:reports:writer",
-        "displayName": "Report writer",
-        "description": "Create, read, update, or delete all reports and shared report settings.",
-        "group": "Reports",
-        "updated": "2021-11-19T10:48:00+01:00",
-        "created": "2021-11-19T10:48:00+01:00",
-        "global": false
-    },
->>>>>>> d9cdcb55
+        "version": 5,
+        "uid": "vi9mlLjGz",
+        "name": "fixed:datasources.permissions:writer",
+        "description: "Create, read or delete data source permissions.",
+        "global": true,
+        "updated": "2021-05-13T22:41:49+02:00",
+        "created": "2021-05-13T16:24:26+02:00"
+    }
 ]
 ```
 
@@ -166,20 +143,12 @@
 Content-Type: application/json; charset=UTF-8
 
 {
-<<<<<<< HEAD
-    "version": 2,
-    "uid": "jZrmlLCGk",
-    "name": "fixed:datasources.permissions:writer",
-    "description": "Create, read or delete data source permissions.",
-    "global": true,
-=======
     "version": 4,
     "uid": "6dNwJq57z",
     "name": "fixed:reports:writer",
     "displayName": "Report writer",
     "description": "Create, read, update, or delete all reports and shared report settings.",
     "group": "Reports",
->>>>>>> d9cdcb55
     "permissions": [
         {
             "action": "reports:delete",
@@ -792,32 +761,20 @@
         {
             "version": 1,
             "uid": "qQui_LCMk",
-<<<<<<< HEAD
             "name": "fixed:users:writer",
             "name": "User writer",
             "description": "Read and update all attributes and settings for all users in Grafana: update user information, read user information, create or enable or disable a user, make a user a Grafana administrator, sign out a user, update a user’s authentication token, or update quotas for all users",
             "global": true,
-=======
-            "name": "fixed:users:org:edit",
-            "description": "",
-            "global": false,
->>>>>>> d9cdcb55
             "updated": "2021-05-13T16:24:26+02:00",
             "created": "2021-05-13T16:24:26+02:00"
         },
         {
             "version": 1,
             "uid": "PeXmlYjMk",
-<<<<<<< HEAD
             "name": "fixed:users:reader",
             "displayName": "User reader",
             "description": "Allows every read action for user organizations and in addition allows to administer user organizations",
             "global": true,
-=======
-            "name": "fixed:users:org:read",
-            "description": "",
-            "global": false,
->>>>>>> d9cdcb55
             "updated": "2021-05-13T16:24:26+02:00",
             "created": "2021-05-13T16:24:26+02:00"
         }
@@ -826,16 +783,10 @@
         {
             "version": 1,
             "uid": "qQui_LCMk",
-<<<<<<< HEAD
             "name": "fixed:users:writer",
             "displayName": "User writer",
             "description": "Read and update all attributes and settings for all users in Grafana: update user information, read user information, create or enable or disable a user, make a user a Grafana administrator, sign out a user, update a user’s authentication token, or update quotas for all users",
             "global": true,
-=======
-            "name": "fixed:users:org:edit",
-            "description": "",
-            "global": false,
->>>>>>> d9cdcb55
             "updated": "2021-05-13T16:24:26+02:00",
             "created": "2021-05-13T16:24:26+02:00"
         }
