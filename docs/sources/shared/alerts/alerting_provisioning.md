---
labels:
  products:
    - enterprise
    - oss
title: 'Alerting Provisioning HTTP API '
---

The Alerting Provisioning HTTP API can be used to create, modify, and delete resources relevant to Grafana-managed alerts. This API is the one used by our [Grafana Terraform provider](https://registry.terraform.io/providers/grafana/grafana/latest/docs).

For more information on the differences between Grafana-managed and data source-managed alerts, refer to [Introduction to alert rules](https://grafana.com/docs/grafana/<GRAFANA_VERSION>/alerting/fundamentals/alert-rules/).

> If you are running Grafana Enterprise, you need to add specific permissions for some endpoints. For more information, refer to [Role-based access control permissions](https://grafana.com/docs/grafana/<GRAFANA_VERSION>/administration/roles-and-permissions/access-control/custom-role-actions-scopes/).

## Grafana-managed endpoints

Note that the JSON format from most of the following endpoints is not fully compatible with [provisioning via configuration JSON files](https://grafana.com/docs/grafana/<GRAFANA_VERSION>/alerting/set-up/provision-alerting-resources/file-provisioning/).

### Alert rules

| Method | URI                                                              | Name                                                                    | Summary                                                               |
| ------ | ---------------------------------------------------------------- | ----------------------------------------------------------------------- | --------------------------------------------------------------------- |
| DELETE | /api/v1/provisioning/alert-rules/:uid                            | [route delete alert rule](#route-delete-alert-rule)                     | Delete a specific alert rule by UID.                                  |
| GET    | /api/v1/provisioning/alert-rules/:uid                            | [route get alert rule](#route-get-alert-rule)                           | Get a specific alert rule by UID.                                     |
| POST   | /api/v1/provisioning/alert-rules                                 | [route post alert rule](#route-post-alert-rule)                         | Create a new alert rule.                                              |
| PUT    | /api/v1/provisioning/alert-rules/:uid                            | [route put alert rule](#route-put-alert-rule)                           | Update an existing alert rule.                                        |
| GET    | /api/v1/provisioning/alert-rules/:uid/export                     | [route get alert rule export](#route-get-alert-rule-export)             | Export an alert rule in provisioning file format.                     |
| GET    | /api/v1/provisioning/folder/:folderUid/rule-groups/:group        | [route get alert rule group](#route-get-alert-rule-group)               | Get a rule group.                                                     |
| PUT    | /api/v1/provisioning/folder/:folderUid/rule-groups/:group        | [route put alert rule group](#route-put-alert-rule-group)               | Update the interval of a rule group or modify the rules of the group. |
| GET    | /api/v1/provisioning/folder/:folderUid/rule-groups/:group/export | [route get alert rule group export](#route-get-alert-rule-group-export) | Export an alert rule group in provisioning file format.               |
| GET    | /api/v1/provisioning/alert-rules                                 | [route get alert rules](#route-get-alert-rules)                         | Get all the alert rules.                                              |
| GET    | /api/v1/provisioning/alert-rules/export                          | [route get alert rules export](#route-get-alert-rules-export)           | Export all alert rules in provisioning file format.                   |

**Example request for new alert rule:**

```http
POST /api/v1/provisioning/alert-rules
Accept: application/json
Content-Type: application/json
Authorization: Bearer eyJrIjoiT0tTcG1pUlY2RnVKZTFVaDFsNFZXdE9ZWmNrMkZYbk

{
  "title": "TEST-API_1",
  "ruleGroup": "API",
  "folderUID": "SET_FOLDER_UID",
  "noDataState": "OK",
  "execErrState": "OK",
  "for": "5m",
  "orgId": 1,
  "uid": "",
  "condition": "B",
  "annotations": {
    "summary": "test_api_1"
  },
  "labels": {
    "API": "test1"
  },
  "data": [
    {
      "refId": "A",
      "queryType": "",
      "relativeTimeRange": {
        "from": 600,
        "to": 0
      },
      "datasourceUid": "XXXXXXXXX-XXXXXXXXX-XXXXXXXXXX",
      "model": {
        "expr": "up",
        "hide": false,
        "intervalMs": 1000,
        "maxDataPoints": 43200,
        "refId": "A"
      }
    },
    {
      "refId": "B",
      "queryType": "",
      "relativeTimeRange": {
        "from": 0,
        "to": 0
      },
      "datasourceUid": "-100",
      "model": {
        "conditions": [
          {
            "evaluator": {
              "params": [6],
              "type": "gt"
            },
            "operator": {
              "type": "and"
            },
            "query": {
              "params": ["A"]
            },
            "reducer": {
              "params": [],
              "type": "last"
            },
            "type": "query"
          }
        ],
        "datasource": {
          "type": "__expr__",
          "uid": "-100"
        },
        "hide": false,
        "intervalMs": 1000,
        "maxDataPoints": 43200,
        "refId": "B",
        "type": "classic_conditions"
      }
    }
  ]
}

```

#### Example Response:

```http
HTTP/1.1 201 Created
Content-Type: application/json

{
  "id": 1,
  "uid": "XXXXXXXXX",
  "orgID": 1,
  "folderUID": "SET_FOLDER_UID",
  "ruleGroup": "API3",
  "title": "TEST-API_1",
  "condition": "B",
  "data": [
    {
      "refId": "A",
      "queryType": "",
      "relativeTimeRange": {
        "from": 600,
        "to": 0
      },
      "datasourceUid": "XXXXXXXXX-XXXXXXXXX-XXXXXXXXXX",
      "model": {
        "expr": "up",
        "hide": false,
        "intervalMs": 1000,
        "maxDataPoints": 43200,
        "refId": "A"
      }
    },
    {
      "refId": "B",
      "queryType": "",
      "relativeTimeRange": {
        "from": 0,
        "to": 0
      },
      "datasourceUid": "-100",
      "model": {
        "conditions": [
          {
            "evaluator": {
              "params": [
                6
              ],
              "type": "gt"
            },
            "operator": {
              "type": "and"
            },
            "query": {
              "params": [
                "A"
              ]
            },
            "reducer": {
              "params": [],
              "type": "last"
            },
            "type": "query"
          }
        ],
        "datasource": {
          "type": "__expr__",
          "uid": "-100"
        },
        "hide": false,
        "intervalMs": 1000,
        "maxDataPoints": 43200,
        "refId": "B",
        "type": "classic_conditions"
      }
    }
  ],
  "updated": "2024-08-02T13:19:32.609640048Z",
  "noDataState": "OK",
  "execErrState": "OK",
  "for": "5m",
  "annotations": {
    "summary": "test_api_1"
  },
  "labels": {
    "API": "test1"
  },
  "provenance": "api",
  "isPaused": false,
  "notification_settings": null,
  "record": null
}
```

### Contact points

| Method | URI                                        | Name                                                              | Summary                                                |
| ------ | ------------------------------------------ | ----------------------------------------------------------------- | ------------------------------------------------------ |
| DELETE | /api/v1/provisioning/contact-points/:uid   | [route delete contactpoints](#route-delete-contactpoints)         | Delete a contact point.                                |
| GET    | /api/v1/provisioning/contact-points        | [route get contactpoints](#route-get-contactpoints)               | Get all the contact points.                            |
| POST   | /api/v1/provisioning/contact-points        | [route post contactpoints](#route-post-contactpoints)             | Create a contact point.                                |
| PUT    | /api/v1/provisioning/contact-points/:uid   | [route put contactpoint](#route-put-contactpoint)                 | Update an existing contact point.                      |
| GET    | /api/v1/provisioning/contact-points/export | [route get contactpoints export](#route-get-contactpoints-export) | Export all contact points in provisioning file format. |

**Example Request for all the contact points:**

```http
GET /api/v1/provisioning/contact-points
Accept: application/json
Content-Type: application/json
Authorization: Bearer eyJrIjoiT0tTcG1pUlY2RnVKZTFVaDFsNFZXdE9ZWmNrMkZYbk
```

**Example Response:**

```http
HTTP/1.1 200 OK
Content-Type: application/json

[
  {
    "uid": "",
    "name": "email receiver",
    "type": "email",
    "settings": {
      "addresses": "<example@email.com>"
    },
    "disableResolveMessage": false
  }
]
```

### Notification policies

| Method | URI                                  | Name                                                          | Summary                                                          |
| ------ | ------------------------------------ | ------------------------------------------------------------- | ---------------------------------------------------------------- |
| DELETE | /api/v1/provisioning/policies        | [route reset policy tree](#route-reset-policy-tree)           | Clears the notification policy tree.                             |
| GET    | /api/v1/provisioning/policies        | [route get policy tree](#route-get-policy-tree)               | Get the notification policy tree.                                |
| PUT    | /api/v1/provisioning/policies        | [route put policy tree](#route-put-policy-tree)               | Sets the notification policy tree.                               |
| GET    | /api/v1/provisioning/policies/export | [route get policy tree export](#route-get-policy-tree-export) | Export the notification policy tree in provisioning file format. |

**Example Request for exporting the notification policy tree in YAML format:**

```http
GET /api/v1/provisioning/policies/export?format=yaml
Accept: application/json
Content-Type: application/json
Authorization: Bearer eyJrIjoiT0tTcG1pUlY2RnVKZTFVaDFsNFZXdE9ZWmNrMkZYbk
```

**Example Response:**

```http
HTTP/1.1 200 OK
Content-Type: text/yaml

apiVersion: 1
policies:
    - orgId: 1
      receiver: My Contact Email Point
      group_by:
        - grafana_folder
        - alertname
      routes:
        - receiver: My Contact Email Point
          object_matchers:
            - - monitor
              - =
              - testdata
          mute_time_intervals:
            - weekends
```

<<<<<<< HEAD
=======
### Notification template groups

Template groups enable you to define multiple notification templates (`{{ define "" }}`) within a single group. They can be managed from the Grafana Alerting UI.

| Method | URI                                  | Name                                            | Summary                                         |
| ------ | ------------------------------------ | ----------------------------------------------- | ----------------------------------------------- |
| DELETE | /api/v1/provisioning/templates/:name | [route delete template](#route-delete-template) | Delete a notification template group.           |
| GET    | /api/v1/provisioning/templates/:name | [route get template](#route-get-template)       | Get a notification template group.              |
| GET    | /api/v1/provisioning/templates       | [route get template](#route-get-templates)      | Get all notification template groups.           |
| PUT    | /api/v1/provisioning/templates/:name | [route put template](#route-put-template)       | Create or update a notification template group. |

**Example Request for all notification template groups:**

```http
GET /api/v1/provisioning/templates
Accept: application/json
Content-Type: application/json
Authorization: Bearer eyJrIjoiT0tTcG1pUlY2RnVKZTFVaDFsNFZXdE9ZWmNrMkZYbk
```

**Example Response:**

```http
HTTP/1.1 200 OK
Content-Type: application/json

[
  {
    "name": "custom_email.message",
    "template": "{{ define \"custom_email.message\" }}\n  Custom alert!\n{{ end }}",
    "provenance": "file"
  },
  {
    "name": "custom_email.subject",
    "template": "{{ define \"custom_email.subject\" }}\n{{ len .Alerts.Firing }} firing alert(s), {{ len .Alerts.Resolved }} resolved alert(s)\n{{ end }}",
    "provenance": "file"
  }
]
```

>>>>>>> 9e942dcb
### Mute timings

| Method | URI                                            | Name                                                            | Summary                                              |
| ------ | ---------------------------------------------- | --------------------------------------------------------------- | ---------------------------------------------------- |
| DELETE | /api/v1/provisioning/mute-timings/:name        | [route delete mute timing](#route-delete-mute-timing)           | Delete a mute timing.                                |
| GET    | /api/v1/provisioning/mute-timings/:name        | [route get mute timing](#route-get-mute-timing)                 | Get a mute timing.                                   |
| GET    | /api/v1/provisioning/mute-timings              | [route get mute timings](#route-get-mute-timings)               | Get all the mute timings.                            |
| POST   | /api/v1/provisioning/mute-timings              | [route post mute timing](#route-post-mute-timing)               | Create a new mute timing.                            |
| PUT    | /api/v1/provisioning/mute-timings/:name        | [route put mute timing](#route-put-mute-timing)                 | Replace an existing mute timing.                     |
| GET    | /api/v1/provisioning/mute-timings/export       | [route get mute timings export](#route-get-mute-timings-export) | Export all mute timings in provisioning file format. |
| GET    | /api/v1/provisioning/mute-timings/:name/export | [route get mute timing export](#route-get-mute-timing-export)   | Export a mute timing in provisioning file format.    |

**Example Request for all mute timings:**
<<<<<<< HEAD

```http
GET /api/v1/provisioning/mute-timings
Accept: application/json
Content-Type: application/json
Authorization: Bearer eyJrIjoiT0tTcG1pUlY2RnVKZTFVaDFsNFZXdE9ZWmNrMkZYbk
```

**Example Response:**

```http
HTTP/1.1 200 OK
Content-Type: application/json

[
  {
    "name": "weekends",
    "time_intervals": [
      {
        "weekdays": [
          "saturday",
          "sunday"
        ]
      }
    ],
    "version": "",
    "provenance": "file"
  }
]
```

### Templates
=======
>>>>>>> 9e942dcb

```http
GET /api/v1/provisioning/mute-timings
Accept: application/json
Content-Type: application/json
Authorization: Bearer eyJrIjoiT0tTcG1pUlY2RnVKZTFVaDFsNFZXdE9ZWmNrMkZYbk
```

<<<<<<< HEAD
**Example Request for all notification templates:**

```http
GET /api/v1/provisioning/templates
Accept: application/json
Content-Type: application/json
Authorization: Bearer eyJrIjoiT0tTcG1pUlY2RnVKZTFVaDFsNFZXdE9ZWmNrMkZYbk
```

=======
>>>>>>> 9e942dcb
**Example Response:**

```http
HTTP/1.1 200 OK
Content-Type: application/json

[
  {
<<<<<<< HEAD
    "name": "custom_email.message",
    "template": "{{ define \"custom_email.message\" }}\n  Custom alert!\n{{ end }}",
    "provenance": "file"
  },
  {
    "name": "custom_email.subject",
    "template": "{{ define \"custom_email.subject\" }}\n{{ len .Alerts.Firing }} firing alert(s), {{ len .Alerts.Resolved }} resolved alert(s)\n{{ end }}",
=======
    "name": "weekends",
    "time_intervals": [
      {
        "weekdays": [
          "saturday",
          "sunday"
        ]
      }
    ],
    "version": "",
>>>>>>> 9e942dcb
    "provenance": "file"
  }
]
```

### Edit resources in the Grafana UI

By default, you cannot edit API-provisioned alerting resources in Grafana. To enable editing these resources in the Grafana UI, add the `X-Disable-Provenance` header to the following requests in the API:

- `POST /api/v1/provisioning/alert-rules`
- `PUT /api/v1/provisioning/folder/{FolderUID}/rule-groups/{Group}` (calling this endpoint will change provenance for all alert rules within the alert group)
- `POST /api/v1/provisioning/contact-points`
- `POST /api/v1/provisioning/mute-timings`
- `PUT /api/v1/provisioning/policies`
- `PUT /api/v1/provisioning/templates/{name}`

To reset the notification policy tree to the default and unlock it for editing in the Grafana UI, use the `DELETE /api/v1/provisioning/policies` endpoint.

## Data source-managed resources

<<<<<<< HEAD
The Alerting Provisioning HTTP API can only be used to manage Grafana-managed alert resources. To manage resources related to [data source-managed alerts](https://grafana.com/docs/grafana/<GRAFANA_VERSION>/alerting/alerting-rules/create-mimir-loki-managed-rule/), consider the following tools:
=======
The Alerting Provisioning HTTP API can only be used to manage Grafana-managed alert resources. To manage resources related to [data source-managed alerts](https://grafana.com/docs/grafana/<GRAFANA_VERSION>/alerting/alerting-rules/create-data-source-managed-rule/), consider the following tools:
>>>>>>> 9e942dcb

- [mimirtool](https://grafana.com/docs/mimir/<GRAFANA_VERSION>/manage/tools/mimirtool/): to interact with the Mimir alertmanager and ruler configuration.
- [cortex-tools](https://github.com/grafana/cortex-tools#cortextool): to interact with the Cortex alertmanager and ruler configuration.
- [lokitool](https://grafana.com/docs/loki/<GRAFANA_VERSION>/alert/#lokitool): to configure the Loki Ruler.

Alternatively, the [Grafana Alerting API](https://editor.swagger.io/?url=https://raw.githubusercontent.com/grafana/grafana/main/pkg/services/ngalert/api/tooling/post.json) can be used to access data from data source-managed alerts. This API is primarily intended for internal usage, with the exception of the `/api/v1/provisioning/` endpoints. It's important to note that internal APIs may undergo changes without prior notice and are not officially supported for user consumption.

For Prometheus, `amtool` can also be used to interact with the [AlertManager API](https://petstore.swagger.io/?url=https://raw.githubusercontent.com/prometheus/alertmanager/main/api/v2/openapi.yaml#/).

## Paths

### <span id="route-delete-alert-rule"></span> Delete a specific alert rule by UID. (_RouteDeleteAlertRule_)

```
DELETE /api/v1/provisioning/alert-rules/:uid
```

#### Parameters

{{% responsive-table %}}

| Name                       | Source   | Type   | Go type  | Separator | Required | Default | Description                                               |
| -------------------------- | -------- | ------ | -------- | --------- | :------: | ------- | --------------------------------------------------------- |
| UID                        | `path`   | string | `string` |           |    ✓     |         | Alert rule UID                                            |
| X-Disable-Provenance: true | `header` | string | `string` |           |          |         | Allows editing of provisioned resources in the Grafana UI |

{{% /responsive-table %}}

#### All responses

| Code                                | Status     | Description                              | Has headers | Schema                                        |
| ----------------------------------- | ---------- | ---------------------------------------- | :---------: | --------------------------------------------- |
| [204](#route-delete-alert-rule-204) | No Content | The alert rule was deleted successfully. |             | [schema](#route-delete-alert-rule-204-schema) |

#### Responses

##### <span id="route-delete-alert-rule-204"></span> 204 - The alert rule was deleted successfully.

Status: No Content

###### <span id="route-delete-alert-rule-204-schema"></span> Schema

### <span id="route-delete-contactpoints"></span> Delete a contact point. (_RouteDeleteContactpoints_)

```
DELETE /api/v1/provisioning/contact-points/:uid
```

#### Parameters

| Name | Source | Type   | Go type  | Separator | Required | Default | Description                                |
| ---- | ------ | ------ | -------- | --------- | :------: | ------- | ------------------------------------------ |
| UID  | `path` | string | `string` |           |    ✓     |         | UID is the contact point unique identifier |

#### All responses

| Code                                   | Status     | Description                                 | Has headers | Schema                                           |
| -------------------------------------- | ---------- | ------------------------------------------- | :---------: | ------------------------------------------------ |
| [204](#route-delete-contactpoints-204) | No Content | The contact point was deleted successfully. |             | [schema](#route-delete-contactpoints-204-schema) |

#### Responses

##### <span id="route-delete-contactpoints-204"></span> 204 - The contact point was deleted successfully.

Status: No Content

###### <span id="route-delete-contactpoints-204-schema"></span> Schema

### <span id="route-delete-mute-timing"></span> Delete a mute timing. (_RouteDeleteMuteTiming_)

```
DELETE /api/v1/provisioning/mute-timings/:name
```

#### Parameters

| Name    | Source  | Type   | Go type  | Separator | Required | Default | Description                                                                                                   |
| ------- | ------- | ------ | -------- | --------- | :------: | ------- | ------------------------------------------------------------------------------------------------------------- |
| name    | `path`  | string | `string` |           |    ✓     |         | Mute timing name                                                                                              |
| version | `query` | string | `string` |           |          |         | Current version of the resource. Used for optimistic concurrency validation. Keep empty to bypass validation. |

#### All responses

| Code                                 | Status     | Description                               | Has headers | Schema                                         |
| ------------------------------------ | ---------- | ----------------------------------------- | :---------: | ---------------------------------------------- |
| [204](#route-delete-mute-timing-204) | No Content | The mute timing was deleted successfully. |             | [schema](#route-delete-mute-timing-204-schema) |
| [409](#route-delete-mute-timing-409) | Conflict   | GenericPublicError                        |             | [schema](#route-delete-mute-timing-409-schema) |

#### Responses

##### <span id="route-delete-mute-timing-204"></span> 204 - The mute timing was deleted successfully.

Status: No Content

###### <span id="route-delete-mute-timing-204-schema"></span> Schema

##### <span id="route-delete-mute-timing-409"></span> 409 - Conflict

Status: Conflict

###### <span id="route-delete-mute-timing-409-schema"></span> Schema

[GenericPublicError](#generic-public-error)

### <span id="route-delete-template"></span> Delete a notification template group. (_RouteDeleteTemplate_)

```
DELETE /api/v1/provisioning/templates/:name
```

#### Parameters

| Name    | Source  | Type   | Go type  | Separator | Required | Default | Description                                                                                                   |
| ------- | ------- | ------ | -------- | --------- | :------: | ------- | ------------------------------------------------------------------------------------------------------------- |
| name    | `path`  | string | `string` |           |    ✓     |         | Name of the template group                                                                                    |
| version | `query` | string | `string` |           |          |         | Current version of the resource. Used for optimistic concurrency validation. Keep empty to bypass validation. |

#### All responses

| Code                              | Status     | Description                            | Has headers | Schema                                      |
| --------------------------------- | ---------- | -------------------------------------- | :---------: | ------------------------------------------- |
| [204](#route-delete-template-204) | No Content | The template was deleted successfully. |             | [schema](#route-delete-template-204-schema) |
| [409](#route-delete-template-409) | Conflict   | GenericPublicError                     |             | [schema](#route-delete-template-409-schema) |

#### Responses

##### <span id="route-delete-template-204"></span> 204 - The template was deleted successfully.

Status: No Content

###### <span id="route-delete-template-204-schema"></span> Schema

##### <span id="route-delete-template-409"></span> 409 - Conflict

Status: Conflict

###### <span id="route-delete-template-409-schema"></span> Schema

[GenericPublicError](#generic-public-error)

### <span id="route-get-alert-rule"></span> Get a specific alert rule by UID. (_RouteGetAlertRule_)

```
GET /api/v1/provisioning/alert-rules/:uid
```

#### Parameters

| Name | Source | Type   | Go type  | Separator | Required | Default | Description    |
| ---- | ------ | ------ | -------- | --------- | :------: | ------- | -------------- |
| UID  | `path` | string | `string` |           |    ✓     |         | Alert rule UID |

#### All responses

| Code                             | Status    | Description          | Has headers | Schema                                     |
| -------------------------------- | --------- | -------------------- | :---------: | ------------------------------------------ |
| [200](#route-get-alert-rule-200) | OK        | ProvisionedAlertRule |             | [schema](#route-get-alert-rule-200-schema) |
| [404](#route-get-alert-rule-404) | Not Found | Not found.           |             | [schema](#route-get-alert-rule-404-schema) |

#### Responses

##### <span id="route-get-alert-rule-200"></span> 200 - ProvisionedAlertRule

Status: OK

###### <span id="route-get-alert-rule-200-schema"></span> Schema

[ProvisionedAlertRule](#provisioned-alert-rule)

##### <span id="route-get-alert-rule-404"></span> 404 - Not found.

Status: Not Found

###### <span id="route-get-alert-rule-404-schema"></span> Schema

### <span id="route-get-alert-rule-export"></span> Export an alert rule in provisioning file format. (_RouteGetAlertRuleExport_)

```
GET /api/v1/provisioning/alert-rules/:uid/export
```

#### Produces

- application/json
- application/yaml
- application/terraform+hcl
- text/yaml
- text/hcl

#### Parameters

| Name     | Source  | Type    | Go type  | Separator | Required | Default  | Description                                                                                                                            |
| -------- | ------- | ------- | -------- | --------- | :------: | -------- | -------------------------------------------------------------------------------------------------------------------------------------- |
| UID      | `path`  | string  | `string` |           |    ✓     |          | Alert rule UID                                                                                                                         |
| download | `query` | boolean | `bool`   |           |          |          | Whether to initiate a download of the file or not.                                                                                     |
| format   | `query` | string  | `string` |           |          | `"yaml"` | Format of the downloaded file, either yaml, json or hcl. Accept header can also be used, but the query parameter will take precedence. |

#### All responses

| Code                                    | Status    | Description        | Has headers | Schema                                            |
| --------------------------------------- | --------- | ------------------ | :---------: | ------------------------------------------------- |
| [200](#route-get-alert-rule-export-200) | OK        | AlertingFileExport |             | [schema](#route-get-alert-rule-export-200-schema) |
| [404](#route-get-alert-rule-export-404) | Not Found | Not found.         |             | [schema](#route-get-alert-rule-export-404-schema) |

#### Responses

##### <span id="route-get-alert-rule-export-200"></span> 200 - AlertingFileExport

Status: OK

###### <span id="route-get-alert-rule-export-200-schema"></span> Schema

[AlertingFileExport](#alerting-file-export)

##### <span id="route-get-alert-rule-export-404"></span> 404 - Not found.

Status: Not Found

###### <span id="route-get-alert-rule-export-404-schema"></span> Schema

### <span id="route-get-alert-rule-group"></span> Get a rule group. (_RouteGetAlertRuleGroup_)

```
GET /api/v1/provisioning/folder/:folderUid/rule-groups/:group
```

#### Parameters

| Name      | Source | Type   | Go type  | Separator | Required | Default | Description |
| --------- | ------ | ------ | -------- | --------- | :------: | ------- | ----------- |
| FolderUID | `path` | string | `string` |           |    ✓     |         |             |
| Group     | `path` | string | `string` |           |    ✓     |         |             |

#### All responses

| Code                                   | Status    | Description    | Has headers | Schema                                           |
| -------------------------------------- | --------- | -------------- | :---------: | ------------------------------------------------ |
| [200](#route-get-alert-rule-group-200) | OK        | AlertRuleGroup |             | [schema](#route-get-alert-rule-group-200-schema) |
| [404](#route-get-alert-rule-group-404) | Not Found | Not found.     |             | [schema](#route-get-alert-rule-group-404-schema) |

#### Responses

##### <span id="route-get-alert-rule-group-200"></span> 200 - AlertRuleGroup

Status: OK

###### <span id="route-get-alert-rule-group-200-schema"></span> Schema

[AlertRuleGroup](#alert-rule-group)

##### <span id="route-get-alert-rule-group-404"></span> 404 - Not found.

Status: Not Found

###### <span id="route-get-alert-rule-group-404-schema"></span> Schema

### <span id="route-get-alert-rule-group-export"></span> Export an alert rule group in provisioning file format. (_RouteGetAlertRuleGroupExport_)

```
GET /api/v1/provisioning/folder/:folderUid/rule-groups/:group/export
```

#### Produces

- application/json
- application/yaml
- application/terraform+hcl
- text/yaml
- text/hcl

#### Parameters

| Name      | Source  | Type    | Go type  | Separator | Required | Default  | Description                                                                                                                            |
| --------- | ------- | ------- | -------- | --------- | :------: | -------- | -------------------------------------------------------------------------------------------------------------------------------------- |
| FolderUID | `path`  | string  | `string` |           |    ✓     |          |                                                                                                                                        |
| Group     | `path`  | string  | `string` |           |    ✓     |          |                                                                                                                                        |
| download  | `query` | boolean | `bool`   |           |          |          | Whether to initiate a download of the file or not.                                                                                     |
| format    | `query` | string  | `string` |           |          | `"yaml"` | Format of the downloaded file, either yaml, json or hcl. Accept header can also be used, but the query parameter will take precedence. |

#### All responses

| Code                                          | Status    | Description        | Has headers | Schema                                                  |
| --------------------------------------------- | --------- | ------------------ | :---------: | ------------------------------------------------------- |
| [200](#route-get-alert-rule-group-export-200) | OK        | AlertingFileExport |             | [schema](#route-get-alert-rule-group-export-200-schema) |
| [404](#route-get-alert-rule-group-export-404) | Not Found | Not found.         |             | [schema](#route-get-alert-rule-group-export-404-schema) |

#### Responses

##### <span id="route-get-alert-rule-group-export-200"></span> 200 - AlertingFileExport

Status: OK

###### <span id="route-get-alert-rule-group-export-200-schema"></span> Schema

[AlertingFileExport](#alerting-file-export)

##### <span id="route-get-alert-rule-group-export-404"></span> 404 - Not found.

Status: Not Found

###### <span id="route-get-alert-rule-group-export-404-schema"></span> Schema

### <span id="route-get-alert-rules"></span> Get all the alert rules. (_RouteGetAlertRules_)

```
GET /api/v1/provisioning/alert-rules
```

#### All responses

| Code                              | Status | Description           | Has headers | Schema                                      |
| --------------------------------- | ------ | --------------------- | :---------: | ------------------------------------------- |
| [200](#route-get-alert-rules-200) | OK     | ProvisionedAlertRules |             | [schema](#route-get-alert-rules-200-schema) |

#### Responses

##### <span id="route-get-alert-rules-200"></span> 200 - ProvisionedAlertRules

Status: OK

###### <span id="route-get-alert-rules-200-schema"></span> Schema

[ProvisionedAlertRules](#provisioned-alert-rules)

### <span id="route-get-alert-rules-export"></span> Export all alert rules in provisioning file format. (_RouteGetAlertRulesExport_)

```
GET /api/v1/provisioning/alert-rules/export
```

#### Produces

- application/json
- application/yaml
- application/terraform+hcl
- text/yaml
- text/hcl

#### Parameters

| Name     | Source  | Type    | Go type  | Separator | Required | Default  | Description                                                                                                                            |
| -------- | ------- | ------- | -------- | --------- | :------: | -------- | -------------------------------------------------------------------------------------------------------------------------------------- |
| download | `query` | boolean | `bool`   |           |          |          | Whether to initiate a download of the file or not.                                                                                     |
| format   | `query` | string  | `string` |           |          | `"yaml"` | Format of the downloaded file, either yaml, json or hcl. Accept header can also be used, but the query parameter will take precedence. |

#### All responses

| Code                                     | Status    | Description        | Has headers | Schema                                             |
| ---------------------------------------- | --------- | ------------------ | :---------: | -------------------------------------------------- |
| [200](#route-get-alert-rules-export-200) | OK        | AlertingFileExport |             | [schema](#route-get-alert-rules-export-200-schema) |
| [404](#route-get-alert-rules-export-404) | Not Found | Not found.         |             | [schema](#route-get-alert-rules-export-404-schema) |

#### Responses

##### <span id="route-get-alert-rules-export-200"></span> 200 - AlertingFileExport

Status: OK

###### <span id="route-get-alert-rules-export-200-schema"></span> Schema

[AlertingFileExport](#alerting-file-export)

##### <span id="route-get-alert-rules-export-404"></span> 404 - Not found.

Status: Not Found

###### <span id="route-get-alert-rules-export-404-schema"></span> Schema

### <span id="route-get-contactpoints"></span> Get all the contact points. (_RouteGetContactpoints_)

```
GET /api/v1/provisioning/contact-points
```

#### Parameters

| Name | Source  | Type   | Go type  | Separator | Required | Default | Description    |
| ---- | ------- | ------ | -------- | --------- | :------: | ------- | -------------- |
| name | `query` | string | `string` |           |          |         | Filter by name |

#### All responses

| Code                                | Status | Description   | Has headers | Schema                                        |
| ----------------------------------- | ------ | ------------- | :---------: | --------------------------------------------- |
| [200](#route-get-contactpoints-200) | OK     | ContactPoints |             | [schema](#route-get-contactpoints-200-schema) |

#### Responses

##### <span id="route-get-contactpoints-200"></span> 200 - ContactPoints

Status: OK

###### <span id="route-get-contactpoints-200-schema"></span> Schema

[ContactPoints](#contact-points)

### <span id="route-get-contactpoints-export"></span> Export all contact points in provisioning file format. (_RouteGetContactpointsExport_)

```
GET /api/v1/provisioning/contact-points/export
```

#### Produces

- application/json
- application/yaml
- application/terraform+hcl
- text/yaml
- text/hcl

#### Parameters

| Name     | Source  | Type    | Go type  | Separator | Required | Default  | Description                                                                                                                                                                                     |
| -------- | ------- | ------- | -------- | --------- | :------: | -------- | ----------------------------------------------------------------------------------------------------------------------------------------------------------------------------------------------- |
| decrypt  | `query` | boolean | `bool`   |           |          |          | Whether any contained secure settings should be decrypted or left redacted. Redacted settings will contain RedactedValue instead. Currently, only org admin can view decrypted secure settings. |
| download | `query` | boolean | `bool`   |           |          |          | Whether to initiate a download of the file or not.                                                                                                                                              |
| format   | `query` | string  | `string` |           |          | `"yaml"` | Format of the downloaded file, either yaml, json or hcl. Accept header can also be used, but the query parameter will take precedence.                                                          |
| name     | `query` | string  | `string` |           |          |          | Filter by name                                                                                                                                                                                  |

#### All responses

| Code                                       | Status    | Description        | Has headers | Schema                                               |
| ------------------------------------------ | --------- | ------------------ | :---------: | ---------------------------------------------------- |
| [200](#route-get-contactpoints-export-200) | OK        | AlertingFileExport |             | [schema](#route-get-contactpoints-export-200-schema) |
| [403](#route-get-contactpoints-export-403) | Forbidden | PermissionDenied   |             | [schema](#route-get-contactpoints-export-403-schema) |

#### Responses

##### <span id="route-get-contactpoints-export-200"></span> 200 - AlertingFileExport

Status: OK

###### <span id="route-get-contactpoints-export-200-schema"></span> Schema

[AlertingFileExport](#alerting-file-export)

##### <span id="route-get-contactpoints-export-403"></span> 403 - PermissionDenied

Status: Forbidden

###### <span id="route-get-contactpoints-export-403-schema"></span> Schema

[PermissionDenied](#permission-denied)

### <span id="route-get-mute-timing"></span> Get a mute timing. (_RouteGetMuteTiming_)

```
GET /api/v1/provisioning/mute-timings/:name
```

#### Parameters

| Name | Source | Type   | Go type  | Separator | Required | Default | Description      |
| ---- | ------ | ------ | -------- | --------- | :------: | ------- | ---------------- |
| name | `path` | string | `string` |           |    ✓     |         | Mute timing name |

#### All responses

| Code                              | Status    | Description      | Has headers | Schema                                      |
| --------------------------------- | --------- | ---------------- | :---------: | ------------------------------------------- |
| [200](#route-get-mute-timing-200) | OK        | MuteTimeInterval |             | [schema](#route-get-mute-timing-200-schema) |
| [404](#route-get-mute-timing-404) | Not Found | Not found.       |             | [schema](#route-get-mute-timing-404-schema) |

#### Responses

##### <span id="route-get-mute-timing-200"></span> 200 - MuteTimeInterval

Status: OK

###### <span id="route-get-mute-timing-200-schema"></span> Schema

[MuteTimeInterval](#mute-time-interval)

##### <span id="route-get-mute-timing-404"></span> 404 - Not found.

Status: Not Found

###### <span id="route-get-mute-timing-404-schema"></span> Schema

### <span id="route-get-mute-timings"></span> Get all the mute timings. (_RouteGetMuteTimings_)

```
GET /api/v1/provisioning/mute-timings
```

#### All responses

| Code                               | Status | Description | Has headers | Schema                                       |
| ---------------------------------- | ------ | ----------- | :---------: | -------------------------------------------- |
| [200](#route-get-mute-timings-200) | OK     | MuteTimings |             | [schema](#route-get-mute-timings-200-schema) |

#### Responses

##### <span id="route-get-mute-timings-200"></span> 200 - MuteTimings

Status: OK

###### <span id="route-get-mute-timings-200-schema"></span> Schema

[MuteTimings](#mute-timings)

### <span id="route-get-mute-timings-export"></span> Export all mute timings in provisioning file format. (_RouteGetMuteTimingsExport_)

```
GET /api/v1/provisioning/mute-timings/export
```

#### Produces

- application/json
- application/yaml
- application/terraform+hcl
- text/yaml
- text/hcl

#### Parameters

| Name     | Source  | Type    | Go type  | Separator | Required | Default  | Description                                                                                                                            |
| -------- | ------- | ------- | -------- | --------- | :------: | -------- | -------------------------------------------------------------------------------------------------------------------------------------- |
| download | `query` | boolean | `bool`   |           |          |          | Whether to initiate a download of the file or not.                                                                                     |
| format   | `query` | string  | `string` |           |          | `"yaml"` | Format of the downloaded file, either yaml, json or hcl. Accept header can also be used, but the query parameter will take precedence. |

#### All responses

| Code                                      | Status    | Description       | Has headers | Schema                                              |
| ----------------------------------------- | --------- | ----------------- | :---------: | --------------------------------------------------- |
| [200](#route-get-mute-timings-export-200) | OK        | MuteTimingsExport |             | [schema](#route-get-mute-timings-export-200-schema) |
| [403](#route-get-mute-timings-export-403) | Forbidden | PermissionDenied  |             | [schema](#route-get-mute-timings-export-403-schema) |

#### Responses

##### <span id="route-get-mute-timings-export-200"></span> 200 - MuteTimingsExport

Status: OK

###### <span id="route-get-mute-timings-export-200-schema"></span> Schema

[AlertingFileExport](#alerting-file-export)

##### <span id="route-get-mute-timings-export-403"></span> 403 - PermissionDenied

Status: Forbidden

###### <span id="route-get-mute-timings-export-403-schema"></span> Schema

[PermissionDenied](#permission-denied)

### <span id="route-get-mute-timing-export"></span> Export a mute timing in provisioning file format. (_RouteGetMuteTimingExport_)

```
GET /api/v1/provisioning/mute-timings/:name/export
```

#### Produces

- application/json
- application/yaml
- application/terraform+hcl
- text/yaml
- text/hcl

#### Parameters

| Name     | Source  | Type    | Go type  | Separator | Required | Default  | Description                                                                                                                            |
| -------- | ------- | ------- | -------- | --------- | :------: | -------- | -------------------------------------------------------------------------------------------------------------------------------------- |
| name     | `path`  | string  | `string` |           |    ✓     |          | Mute timing name.                                                                                                                      |
| download | `query` | boolean | `bool`   |           |          |          | Whether to initiate a download of the file or not.                                                                                     |
| format   | `query` | string  | `string` |           |          | `"yaml"` | Format of the downloaded file, either yaml, json or hcl. Accept header can also be used, but the query parameter will take precedence. |

#### All responses

| Code                                     | Status    | Description      | Has headers | Schema                                              |
| ---------------------------------------- | --------- | ---------------- | :---------: | --------------------------------------------------- |
| [200](#route-get-mute-timing-export-200) | OK        | MuteTimingExport |             | [schema](#route-get-mute-timings-export-200-schema) |
| [403](#route-get-mute-timing-export-403) | Forbidden | PermissionDenied |             | [schema](#route-get-mute-timings-export-403-schema) |

#### Responses

##### <span id="route-get-mute-timing-export-200"></span> 200 - MuteTimingExport

Status: OK

###### <span id="route-get-mute-timing-export-200-schema"></span> Schema

[AlertingFileExport](#alerting-file-export)

##### <span id="route-get-mute-timing-export-403"></span> 403 - PermissionDenied

Status: Forbidden

###### <span id="route-get-mute-timing-export-403-schema"></span> Schema

[PermissionDenied](#permission-denied)

### <span id="route-get-policy-tree"></span> Get the notification policy tree. (_RouteGetPolicyTree_)

```
GET /api/v1/provisioning/policies
```

#### All responses

| Code                              | Status | Description | Has headers | Schema                                      |
| --------------------------------- | ------ | ----------- | :---------: | ------------------------------------------- |
| [200](#route-get-policy-tree-200) | OK     | Route       |             | [schema](#route-get-policy-tree-200-schema) |

#### Responses

##### <span id="route-get-policy-tree-200"></span> 200 - Route

Status: OK

###### <span id="route-get-policy-tree-200-schema"></span> Schema

[Route](#route)

### <span id="route-get-policy-tree-export"></span> Export the notification policy tree in provisioning file format. (_RouteGetPolicyTreeExport_)

```
GET /api/v1/provisioning/policies/export
```

#### Produces

- application/json
- application/yaml
- application/terraform+hcl
- text/yaml
- text/hcl

#### Parameters

| Name     | Source  | Type    | Go type  | Separator | Required | Default  | Description                                                                                                                            |
| -------- | ------- | ------- | -------- | --------- | :------: | -------- | -------------------------------------------------------------------------------------------------------------------------------------- |
| download | `query` | boolean | `bool`   |           |          |          | Whether to initiate a download of the file or not.                                                                                     |
| format   | `query` | string  | `string` |           |          | `"yaml"` | Format of the downloaded file, either yaml, json or hcl. Accept header can also be used, but the query parameter will take precedence. |

#### All responses

| Code                                     | Status    | Description        | Has headers | Schema                                             |
| ---------------------------------------- | --------- | ------------------ | :---------: | -------------------------------------------------- |
| [200](#route-get-policy-tree-export-200) | OK        | AlertingFileExport |             | [schema](#route-get-policy-tree-export-200-schema) |
| [404](#route-get-policy-tree-export-404) | Not Found | NotFound           |             | [schema](#route-get-policy-tree-export-404-schema) |

#### Responses

##### <span id="route-get-policy-tree-export-200"></span> 200 - AlertingFileExport

Status: OK

###### <span id="route-get-policy-tree-export-200-schema"></span> Schema

[AlertingFileExport](#alerting-file-export)

##### <span id="route-get-policy-tree-export-404"></span> 404 - NotFound

Status: Not Found

###### <span id="route-get-policy-tree-export-404-schema"></span> Schema

[NotFound](#not-found)

### <span id="route-get-template"></span> Get a notification template group. (_RouteGetTemplate_)

```
GET /api/v1/provisioning/templates/:name
```

#### Parameters

| Name | Source | Type   | Go type  | Separator | Required | Default | Description                |
| ---- | ------ | ------ | -------- | --------- | :------: | ------- | -------------------------- |
| name | `path` | string | `string` |           |    ✓     |         | Name of the template group |

#### All responses

| Code                           | Status    | Description          | Has headers | Schema                                   |
| ------------------------------ | --------- | -------------------- | :---------: | ---------------------------------------- |
| [200](#route-get-template-200) | OK        | NotificationTemplate |             | [schema](#route-get-template-200-schema) |
| [404](#route-get-template-404) | Not Found | GenericPublicError   |             | [schema](#route-get-template-404-schema) |

#### Responses

##### <span id="route-get-template-200"></span> 200 - NotificationTemplate

Status: OK

###### <span id="route-get-template-200-schema"></span> Schema

[NotificationTemplate](#notification-template)

##### <span id="route-get-template-404"></span> 404 - Not found.

[GenericPublicError](#generic-public-error)

###### <span id="route-get-template-404-schema"></span> Schema

### <span id="route-get-templates"></span> Get all notification template groups. (_RouteGetTemplates_)

```
GET /api/v1/provisioning/templates
```

#### All responses

| Code                            | Status | Description           | Has headers | Schema                                    |
| ------------------------------- | ------ | --------------------- | :---------: | ----------------------------------------- |
| [200](#route-get-templates-200) | OK     | NotificationTemplates |             | [schema](#route-get-templates-200-schema) |

#### Responses

##### <span id="route-get-templates-200"></span> 200 - NotificationTemplates

Status: OK

###### <span id="route-get-templates-200-schema"></span> Schema

[NotificationTemplates](#notification-templates)

### <span id="route-post-alert-rule"></span> Create a new alert rule. (_RoutePostAlertRule_)

```
POST /api/v1/provisioning/alert-rules
```

#### Parameters

{{% responsive-table %}}

| Name                       | Source   | Type                                            | Go type                       | Separator | Required | Default | Description                                               |
| -------------------------- | -------- | ----------------------------------------------- | ----------------------------- | --------- | :------: | ------- | --------------------------------------------------------- |
| X-Disable-Provenance: true | `header` | string                                          | `string`                      |           |          |         | Allows editing of provisioned resources in the Grafana UI |
| Body                       | `body`   | [ProvisionedAlertRule](#provisioned-alert-rule) | `models.ProvisionedAlertRule` |           |          |         |                                                           |

{{% /responsive-table %}}

#### All responses

| Code                              | Status      | Description          | Has headers | Schema                                      |
| --------------------------------- | ----------- | -------------------- | :---------: | ------------------------------------------- |
| [201](#route-post-alert-rule-201) | Created     | ProvisionedAlertRule |             | [schema](#route-post-alert-rule-201-schema) |
| [400](#route-post-alert-rule-400) | Bad Request | ValidationError      |             | [schema](#route-post-alert-rule-400-schema) |

#### Responses

##### <span id="route-post-alert-rule-201"></span> 201 - ProvisionedAlertRule

Status: Created

###### <span id="route-post-alert-rule-201-schema"></span> Schema

[ProvisionedAlertRule](#provisioned-alert-rule)

##### <span id="route-post-alert-rule-400"></span> 400 - ValidationError

Status: Bad Request

###### <span id="route-post-alert-rule-400-schema"></span> Schema

[ValidationError](#validation-error)

### <span id="route-post-contactpoints"></span> Create a contact point. (_RoutePostContactpoints_)

```
POST /api/v1/provisioning/contact-points
```

<<<<<<< HEAD
=======
When creating a contact point, the `EmbeddedContactPoint.name` property determines if the new contact point is added to an existing one. In the UI, contact points with the same name are grouped together under a single contact point.

>>>>>>> 9e942dcb
#### Parameters

{{% responsive-table %}}

| Name                       | Source   | Type                                            | Go type                       | Separator | Required | Default | Description                                               |
| -------------------------- | -------- | ----------------------------------------------- | ----------------------------- | --------- | :------: | ------- | --------------------------------------------------------- |
| X-Disable-Provenance: true | `header` | string                                          | `string`                      |           |          |         | Allows editing of provisioned resources in the Grafana UI |
| Body                       | `body`   | [EmbeddedContactPoint](#embedded-contact-point) | `models.EmbeddedContactPoint` |           |          |         |                                                           |

{{% /responsive-table %}}

#### All responses

| Code                                 | Status      | Description          | Has headers | Schema                                         |
| ------------------------------------ | ----------- | -------------------- | :---------: | ---------------------------------------------- |
| [202](#route-post-contactpoints-202) | Accepted    | EmbeddedContactPoint |             | [schema](#route-post-contactpoints-202-schema) |
| [400](#route-post-contactpoints-400) | Bad Request | ValidationError      |             | [schema](#route-post-contactpoints-400-schema) |

#### Responses

##### <span id="route-post-contactpoints-202"></span> 202 - EmbeddedContactPoint

Status: Accepted

###### <span id="route-post-contactpoints-202-schema"></span> Schema

[EmbeddedContactPoint](#embedded-contact-point)

##### <span id="route-post-contactpoints-400"></span> 400 - ValidationError

Status: Bad Request

###### <span id="route-post-contactpoints-400-schema"></span> Schema

[ValidationError](#validation-error)

### <span id="route-post-mute-timing"></span> Create a new mute timing. (_RoutePostMuteTiming_)

```
POST /api/v1/provisioning/mute-timings
```

#### Parameters

{{% responsive-table %}}

| Name                       | Source   | Type                                    | Go type                   | Separator | Required | Default | Description                                               |
| -------------------------- | -------- | --------------------------------------- | ------------------------- | --------- | :------: | ------- | --------------------------------------------------------- |
| X-Disable-Provenance: true | `header` | string                                  | `string`                  |           |          |         | Allows editing of provisioned resources in the Grafana UI |
| Body                       | `body`   | [MuteTimeInterval](#mute-time-interval) | `models.MuteTimeInterval` |           |          |         |                                                           |

{{% /responsive-table %}}

#### All responses

| Code                               | Status      | Description      | Has headers | Schema                                       |
| ---------------------------------- | ----------- | ---------------- | :---------: | -------------------------------------------- |
| [201](#route-post-mute-timing-201) | Created     | MuteTimeInterval |             | [schema](#route-post-mute-timing-201-schema) |
| [400](#route-post-mute-timing-400) | Bad Request | ValidationError  |             | [schema](#route-post-mute-timing-400-schema) |

#### Responses

##### <span id="route-post-mute-timing-201"></span> 201 - MuteTimeInterval

Status: Created

###### <span id="route-post-mute-timing-201-schema"></span> Schema

[MuteTimeInterval](#mute-time-interval)

##### <span id="route-post-mute-timing-400"></span> 400 - ValidationError

Status: Bad Request

###### <span id="route-post-mute-timing-400-schema"></span> Schema

[ValidationError](#validation-error)

### <span id="route-put-alert-rule"></span> Update an existing alert rule. (_RoutePutAlertRule_)

```
PUT /api/v1/provisioning/alert-rules/:uid
```

#### Parameters

{{% responsive-table %}}

| Name                       | Source   | Type                                            | Go type                       | Separator | Required | Default | Description                                               |
| -------------------------- | -------- | ----------------------------------------------- | ----------------------------- | --------- | :------: | ------- | --------------------------------------------------------- |
| UID                        | `path`   | string                                          | `string`                      |           |    ✓     |         | Alert rule UID                                            |
| X-Disable-Provenance: true | `header` | string                                          | `string`                      |           |          |         | Allows editing of provisioned resources in the Grafana UI |
| Body                       | `body`   | [ProvisionedAlertRule](#provisioned-alert-rule) | `models.ProvisionedAlertRule` |           |          |         |                                                           |

{{% /responsive-table %}}

#### All responses

| Code                             | Status      | Description          | Has headers | Schema                                     |
| -------------------------------- | ----------- | -------------------- | :---------: | ------------------------------------------ |
| [200](#route-put-alert-rule-200) | OK          | ProvisionedAlertRule |             | [schema](#route-put-alert-rule-200-schema) |
| [400](#route-put-alert-rule-400) | Bad Request | ValidationError      |             | [schema](#route-put-alert-rule-400-schema) |

#### Responses

##### <span id="route-put-alert-rule-200"></span> 200 - ProvisionedAlertRule

Status: OK

###### <span id="route-put-alert-rule-200-schema"></span> Schema

[ProvisionedAlertRule](#provisioned-alert-rule)

##### <span id="route-put-alert-rule-400"></span> 400 - ValidationError

Status: Bad Request

###### <span id="route-put-alert-rule-400-schema"></span> Schema

[ValidationError](#validation-error)

### <span id="route-put-alert-rule-group"></span> Update the interval or alert rules of a rule group. (_RoutePutAlertRuleGroup_)

```
PUT /api/v1/provisioning/folder/:folderUid/rule-groups/:group
```

#### Parameters

{{% responsive-table %}}

| Name                       | Source   | Type                                | Go type                 | Separator | Required | Default | Description                                                                                             |
| -------------------------- | -------- | ----------------------------------- | ----------------------- | --------- | :------: | ------- | ------------------------------------------------------------------------------------------------------- |
| FolderUID                  | `path`   | string                              | `string`                |           |    ✓     |         |                                                                                                         |
| Group                      | `path`   | string                              | `string`                |           |    ✓     |         |                                                                                                         |
| X-Disable-Provenance: true | `header` | string                              | `string`                |           |          |         | Allows editing of provisioned resources in the Grafana UI                                               |
| Body                       | `body`   | [AlertRuleGroup](#alert-rule-group) | `models.AlertRuleGroup` |           |          |         | This action is idempotent and rules included in this body will overwrite configured rules for the group |

{{% /responsive-table %}}

#### All responses

| Code                                   | Status      | Description     | Has headers | Schema                                           |
| -------------------------------------- | ----------- | --------------- | :---------: | ------------------------------------------------ |
| [200](#route-put-alert-rule-group-200) | OK          | AlertRuleGroup  |             | [schema](#route-put-alert-rule-group-200-schema) |
| [400](#route-put-alert-rule-group-400) | Bad Request | ValidationError |             | [schema](#route-put-alert-rule-group-400-schema) |

#### Responses

##### <span id="route-put-alert-rule-group-200"></span> 200 - AlertRuleGroup

Status: OK

###### <span id="route-put-alert-rule-group-200-schema"></span> Schema

[AlertRuleGroup](#alert-rule-group)

##### <span id="route-put-alert-rule-group-400"></span> 400 - ValidationError

Status: Bad Request

###### <span id="route-put-alert-rule-group-400-schema"></span> Schema

[ValidationError](#validation-error)

### <span id="route-put-contactpoint"></span> Update an existing contact point. (_RoutePutContactpoint_)

```
PUT /api/v1/provisioning/contact-points/:uid
```

#### Parameters

{{% responsive-table %}}

| Name                       | Source   | Type                                            | Go type                       | Separator | Required | Default | Description                                               |
| -------------------------- | -------- | ----------------------------------------------- | ----------------------------- | --------- | :------: | ------- | --------------------------------------------------------- |
| UID                        | `path`   | string                                          | `string`                      |           |    ✓     |         | UID is the contact point unique identifier                |
| X-Disable-Provenance: true | `header` | string                                          | `string`                      |           |          |         | Allows editing of provisioned resources in the Grafana UI |
| Body                       | `body`   | [EmbeddedContactPoint](#embedded-contact-point) | `models.EmbeddedContactPoint` |           |          |         |                                                           |

{{% /responsive-table %}}

#### All responses

| Code                               | Status      | Description     | Has headers | Schema                                       |
| ---------------------------------- | ----------- | --------------- | :---------: | -------------------------------------------- |
| [202](#route-put-contactpoint-202) | Accepted    | Ack             |             | [schema](#route-put-contactpoint-202-schema) |
| [400](#route-put-contactpoint-400) | Bad Request | ValidationError |             | [schema](#route-put-contactpoint-400-schema) |

#### Responses

##### <span id="route-put-contactpoint-202"></span> 202 - Ack

Status: Accepted

###### <span id="route-put-contactpoint-202-schema"></span> Schema

[Ack](#ack)

##### <span id="route-put-contactpoint-400"></span> 400 - ValidationError

Status: Bad Request

###### <span id="route-put-contactpoint-400-schema"></span> Schema

[ValidationError](#validation-error)

### <span id="route-put-mute-timing"></span> Replace an existing mute timing. (_RoutePutMuteTiming_)

```
PUT /api/v1/provisioning/mute-timings/:name
```

#### Parameters

{{% responsive-table %}}

| Name                       | Source   | Type                                    | Go type                   | Separator | Required | Default | Description                                               |
| -------------------------- | -------- | --------------------------------------- | ------------------------- | --------- | :------: | ------- | --------------------------------------------------------- |
| name                       | `path`   | string                                  | `string`                  |           |    ✓     |         | Mute timing name                                          |
| X-Disable-Provenance: true | `header` | string                                  | `string`                  |           |          |         | Allows editing of provisioned resources in the Grafana UI |
| Body                       | `body`   | [MuteTimeInterval](#mute-time-interval) | `models.MuteTimeInterval` |           |          |         |                                                           |

{{% /responsive-table %}}

#### All responses

| Code                              | Status      | Description        | Has headers | Schema                                      |
| --------------------------------- | ----------- | ------------------ | :---------: | ------------------------------------------- |
| [200](#route-put-mute-timing-200) | OK          | MuteTimeInterval   |             | [schema](#route-put-mute-timing-200-schema) |
| [400](#route-put-mute-timing-400) | Bad Request | ValidationError    |             | [schema](#route-put-mute-timing-400-schema) |
| [409](#route-put-mute-timing-409) | Conflict    | GenericPublicError |             | [schema](#route-put-mute-timing-409-schema) |

#### Responses

##### <span id="route-put-mute-timing-200"></span> 200 - MuteTimeInterval

Status: OK

###### <span id="route-put-mute-timing-200-schema"></span> Schema

[MuteTimeInterval](#mute-time-interval)

##### <span id="route-put-mute-timing-400"></span> 400 - ValidationError

Status: Bad Request

###### <span id="route-put-mute-timing-400-schema"></span> Schema

[ValidationError](#validation-error)

##### <span id="route-put-mute-timing-409"></span> 409 - Conflict

Status: Conflict

###### <span id="route-put-mute-timing-409-schema"></span> Schema

[GenericPublicError](#generic-public-error)

### <span id="route-put-policy-tree"></span> Sets the notification policy tree. (_RoutePutPolicyTree_)

```
PUT /api/v1/provisioning/policies
```

#### Parameters

{{% responsive-table %}}

| Name                       | Source   | Type            | Go type        | Separator | Required | Default | Description                                               |
| -------------------------- | -------- | --------------- | -------------- | --------- | :------: | ------- | --------------------------------------------------------- |
| X-Disable-Provenance: true | `header` | string          | `string`       |           |          |         | Allows editing of provisioned resources in the Grafana UI |
| Body                       | `body`   | [Route](#route) | `models.Route` |           |          |         | The new notification routing tree to use                  |

{{% /responsive-table %}}

#### All responses

| Code                              | Status      | Description     | Has headers | Schema                                      |
| --------------------------------- | ----------- | --------------- | :---------: | ------------------------------------------- |
| [202](#route-put-policy-tree-202) | Accepted    | Ack             |             | [schema](#route-put-policy-tree-202-schema) |
| [400](#route-put-policy-tree-400) | Bad Request | ValidationError |             | [schema](#route-put-policy-tree-400-schema) |

#### Responses

##### <span id="route-put-policy-tree-202"></span> 202 - Ack

Status: Accepted

###### <span id="route-put-policy-tree-202-schema"></span> Schema

[Ack](#ack)

##### <span id="route-put-policy-tree-400"></span> 400 - ValidationError

Status: Bad Request

###### <span id="route-put-policy-tree-400-schema"></span> Schema

[ValidationError](#validation-error)

### <span id="route-put-template"></span> Create or update a notification template group. (_RoutePutTemplate_)

```
PUT /api/v1/provisioning/templates/:name
```

{{% responsive-table %}}

#### Parameters

| Name                       | Source   | Type                                                          | Go type                              | Separator | Required | Default | Description                                               |
| -------------------------- | -------- | ------------------------------------------------------------- | ------------------------------------ | --------- | :------: | ------- | --------------------------------------------------------- |
| name                       | `path`   | string                                                        | `string`                             |           |    ✓     |         | Name of the template group                                |
| X-Disable-Provenance: true | `header` | string                                                        | `string`                             |           |          |         | Allows editing of provisioned resources in the Grafana UI |
| Body                       | `body`   | [NotificationTemplateContent](#notification-template-content) | `models.NotificationTemplateContent` |           |          |         |                                                           |

{{% /responsive-table %}}

#### All responses

| Code                           | Status      | Description          | Has headers | Schema                                   |
| ------------------------------ | ----------- | -------------------- | :---------: | ---------------------------------------- |
| [202](#route-put-template-202) | Accepted    | NotificationTemplate |             | [schema](#route-put-template-202-schema) |
| [400](#route-put-template-400) | Bad Request | GenericPublicError   |             | [schema](#route-put-template-400-schema) |
| [409](#route-put-template-409) | Conflict    | GenericPublicError   |             | [schema](#route-put-template-409-schema) |

#### Responses

##### <span id="route-put-template-202"></span> 202 - NotificationTemplate

Status: Accepted

###### <span id="route-put-template-202-schema"></span> Schema

[NotificationTemplate](#notification-template)

##### <span id="route-put-template-400"></span> 400 - ValidationError

Status: Bad Request

###### <span id="route-put-template-400-schema"></span> Schema

[GenericPublicError](#generic-public-error)

##### <span id="route-put-template-409"></span> 409 - Conflict

Status: Conflict

###### <span id="route-put-template-409-schema"></span> Schema

[GenericPublicError](#generic-public-error)

### <span id="route-reset-policy-tree"></span> Clears the notification policy tree. (_RouteResetPolicyTree_)

```
DELETE /api/v1/provisioning/policies
```

#### All responses

| Code                                | Status   | Description | Has headers | Schema                                        |
| ----------------------------------- | -------- | ----------- | :---------: | --------------------------------------------- |
| [202](#route-reset-policy-tree-202) | Accepted | Ack         |             | [schema](#route-reset-policy-tree-202-schema) |

#### Responses

##### <span id="route-reset-policy-tree-202"></span> 202 - Ack

Status: Accepted

###### <span id="route-reset-policy-tree-202-schema"></span> Schema

[Ack](#ack)

## Models

### <span id="ack"></span> Ack

[interface{}](#interface)

### <span id="alert-query"></span> AlertQuery

**Properties**

{{% responsive-table %}}

| Name                                                      | Type                                      | Go type             | Required | Default | Description                                                                                            | Example |
| --------------------------------------------------------- | ----------------------------------------- | ------------------- | :------: | ------- | ------------------------------------------------------------------------------------------------------ | ------- |
| datasourceUid                                             | string                                    | `string`            |          |         | Grafana data source unique identifier; it should be '**expr**' for a Server Side Expression operation. |         |
| model                                                     | [interface{}](#interface)                 | `interface{}`       |          |         | JSON is the raw JSON query and includes the above properties as well as custom properties.             |         |
| queryType                                                 | string                                    | `string`            |          |         | QueryType is an optional identifier for the type of query.                                             |
| It can be used to distinguish different types of queries. |                                           |
| refId                                                     | string                                    | `string`            |          |         | RefID is the unique identifier of the query, set by the frontend call.                                 |         |
| relativeTimeRange                                         | [RelativeTimeRange](#relative-time-range) | `RelativeTimeRange` |          |         |                                                                                                        |         |

{{% /responsive-table %}}

### <span id="alert-query-export"></span> AlertQueryExport

**Properties**

{{% responsive-table %}}

| Name              | Type                                      | Go type             | Required | Default | Description | Example |
| ----------------- | ----------------------------------------- | ------------------- | :------: | ------- | ----------- | ------- |
| datasourceUid     | string                                    | `string`            |          |         |             |         |
| model             | [interface{}](#interface)                 | `interface{}`       |          |         |             |         |
| queryType         | string                                    | `string`            |          |         |             |         |
| refId             | string                                    | `string`            |          |         |             |         |
| relativeTimeRange | [RelativeTimeRange](#relative-time-range) | `RelativeTimeRange` |          |         |             |         |

{{% /responsive-table %}}

### <span id="alert-rule-export"></span> AlertRuleExport

**Properties**

{{% responsive-table %}}

| Name         | Type                                      | Go type               | Required | Default | Description | Example |
| ------------ | ----------------------------------------- | --------------------- | :------: | ------- | ----------- | ------- |
| annotations  | map of string                             | `map[string]string`   |          |         |             |         |
| condition    | string                                    | `string`              |          |         |             |         |
| dashboardUid | string                                    | `string`              |          |         |             |         |
| data         | [][AlertQueryExport](#alert-query-export) | `[]*AlertQueryExport` |          |         |             |         |
| execErrState | string                                    | `string`              |          |         |             |         |
| for          | [Duration](#duration)                     | `Duration`            |          |         |             |         |
| isPaused     | boolean                                   | `bool`                |          |         |             |         |
| labels       | map of string                             | `map[string]string`   |          |         |             |         |
| noDataState  | string                                    | `string`              |          |         |             |         |
| panelId      | int64 (formatted integer)                 | `int64`               |          |         |             |         |
| title        | string                                    | `string`              |          |         |             |         |
| uid          | string                                    | `string`              |          |         |             |         |

{{% /responsive-table %}}

### <span id="alert-rule-group"></span> AlertRuleGroup

**Properties**

{{% responsive-table %}}

| Name      | Type                                              | Go type                   | Required | Default | Description | Example |
| --------- | ------------------------------------------------- | ------------------------- | :------: | ------- | ----------- | ------- |
| folderUid | string                                            | `string`                  |          |         |             |         |
| interval  | int64 (formatted integer)                         | `int64`                   |          |         |             |         |
| rules     | [][ProvisionedAlertRule](#provisioned-alert-rule) | `[]*ProvisionedAlertRule` |          |         |             |         |
| title     | string                                            | `string`                  |          |         |             |         |

{{% /responsive-table %}}

### <span id="alert-rule-group-export"></span> AlertRuleGroupExport

**Properties**

{{% responsive-table %}}

| Name     | Type                                    | Go type              | Required | Default | Description | Example |
| -------- | --------------------------------------- | -------------------- | :------: | ------- | ----------- | ------- |
| folder   | string                                  | `string`             |          |         |             |         |
| interval | [Duration](#duration)                   | `Duration`           |          |         |             |         |
| name     | string                                  | `string`             |          |         |             |         |
| orgId    | int64 (formatted integer)               | `int64`              |          |         |             |         |
| rules    | [][AlertRuleExport](#alert-rule-export) | `[]*AlertRuleExport` |          |         |             |         |

{{% /responsive-table %}}

### <span id="alerting-file-export"></span> AlertingFileExport

**Properties**

{{% responsive-table %}}

| Name          | Type                                                      | Go type                       | Required | Default | Description | Example |
| ------------- | --------------------------------------------------------- | ----------------------------- | :------: | ------- | ----------- | ------- |
| apiVersion    | int64 (formatted integer)                                 | `int64`                       |          |         |             |         |
| contactPoints | [][ContactPointExport](#contact-point-export)             | `[]*ContactPointExport`       |          |         |             |         |
| groups        | [][AlertRuleGroupExport](#alert-rule-group-export)        | `[]*AlertRuleGroupExport`     |          |         |             |         |
| policies      | [][NotificationPolicyExport](#notification-policy-export) | `[]*NotificationPolicyExport` |          |         |             |         |

{{% /responsive-table %}}

### <span id="contact-point-export"></span> ContactPointExport

**Properties**

| Name      | Type                                 | Go type             | Required | Default | Description | Example |
| --------- | ------------------------------------ | ------------------- | :------: | ------- | ----------- | ------- |
| name      | string                               | `string`            |          |         |             |         |
| orgId     | int64 (formatted integer)            | `int64`             |          |         |             |         |
| receivers | [][ReceiverExport](#receiver-export) | `[]*ReceiverExport` |          |         |             |         |

### <span id="contact-points"></span> ContactPoints

[][EmbeddedContactPoint](#embedded-contact-point)

### <span id="duration"></span> Duration

| Name     | Type   | Go type | Default | Description | Example |
| -------- | ------ | ------- | ------- | ----------- | ------- |
| Duration | string | int64   |         |             |         |

### <span id="embedded-contact-point"></span> EmbeddedContactPoint

EmbeddedContactPoint is the contact point type used by Grafana-managed alerts.

When creating a contact point, the `EmbeddedContactPoint.name` property determines if the new contact point is added to an existing one. In the UI, contact points with the same name are grouped together under a single contact point.

**Properties**

{{% responsive-table %}}

| Name                  | Type          | Go type  | Required | Default | Description                                                                        | Example                 |
| --------------------- | ------------- | -------- | :------: | ------- | ---------------------------------------------------------------------------------- | ----------------------- |
| disableResolveMessage | boolean       | `bool`   |          |         |                                                                                    | `false`                 |
| name                  | string        | `string` |          |         | `name` groups multiple contact points with the same name in the UI.                | `webhook_1`             |
| provenance            | string        | `string` |          |         |                                                                                    |                         |
| settings              | [JSON](#json) | `JSON`   |    ✓     |         |                                                                                    |                         |
| type                  | string        | `string` |    ✓     |         |                                                                                    | `webhook`               |
| uid                   | string        | `string` |          |         | UID is the unique identifier of the contact point. The UID can be set by the user. | `my_external_reference` |

{{% /responsive-table %}}

### <span id="json"></span> Json

[interface{}](#interface)

### <span id="match-regexps"></span> MatchRegexps

[MatchRegexps](#match-regexps)

### <span id="match-type"></span> MatchType

| Name      | Type                      | Go type | Default | Description | Example |
| --------- | ------------------------- | ------- | ------- | ----------- | ------- |
| MatchType | int64 (formatted integer) | int64   |         |             |         |

### <span id="matcher"></span> Matcher

**Properties**

{{% responsive-table %}}

| Name  | Type                     | Go type     | Required | Default | Description | Example |
| ----- | ------------------------ | ----------- | :------: | ------- | ----------- | ------- |
| Name  | string                   | `string`    |          |         |             |         |
| Type  | [MatchType](#match-type) | `MatchType` |          |         |             |         |
| Value | string                   | `string`    |          |         |             |         |

{{% /responsive-table %}}

### <span id="matchers"></span> Matchers

> Matchers is a slice of Matchers that is sortable, implements Stringer, and
> provides a Matches method to match a LabelSet against all Matchers in the
> slice. Note that some users of Matchers might require it to be sorted.

[][Matcher](#matcher)

### <span id="mute-time-interval"></span> MuteTimeInterval

**Properties**

{{% responsive-table %}}

| Name           | Type                             | Go type           | Required | Default | Description         | Example |
| -------------- | -------------------------------- | ----------------- | :------: | ------- | ------------------- | ------- |
| name           | string                           | `string`          |          |         |                     |         |
| time_intervals | [][TimeInterval](#time-interval) | `[]*TimeInterval` |          |         |                     |         |
| version        | string                           | `string`          |          |         | Version of resource |         |

{{% /responsive-table %}}

### <span id="mute-timing-export"></span> MuteTimingExport

**Properties**

### <span id="mute-timings-export"></span> MuteTimingsExport

**Properties**

### <span id="mute-timings"></span> MuteTimings

[][MuteTimeInterval](#mute-time-interval)

### <span id="not-found"></span> NotFound

[interface{}](#interface)

### <span id="notification-policy-export"></span> NotificationPolicyExport

**Properties**

| Name   | Type                         | Go type       | Required | Default | Description | Example |
| ------ | ---------------------------- | ------------- | :------: | ------- | ----------- | ------- |
| Policy | [RouteExport](#route-export) | `RouteExport` |          |         | inline      |         |
| orgId  | int64 (formatted integer)    | `int64`       |          |         |             |         |

### <span id="notification-template"></span> NotificationTemplate

**Properties**

{{% responsive-table %}}

| Name       | Type                      | Go type      | Required | Default | Description         | Example |
| ---------- | ------------------------- | ------------ | :------: | ------- | ------------------- | ------- |
| name       | string                    | `string`     |          |         |                     |         |
| provenance | [Provenance](#provenance) | `Provenance` |          |         |                     |         |
| template   | string                    | `string`     |          |         |                     |         |
| version    | string                    | `string`     |          |         | Version of resource |         |

{{% /responsive-table %}}

### <span id="notification-template-content"></span> NotificationTemplateContent

**Properties**

{{% responsive-table %}}

| Name     | Type   | Go type  | Required | Default | Description                                             | Example |
| -------- | ------ | -------- | :------: | ------- | ------------------------------------------------------- | ------- |
| template | string | `string` |          |         |                                                         |         |
| version  | string | `string` |          |         | Version of resource. Should be empty for new templates. |         |

{{% /responsive-table %}}

### <span id="notification-templates"></span> NotificationTemplates

[][NotificationTemplate](#notification-template)

### <span id="object-matchers"></span> ObjectMatchers

[Matchers](#matchers)

#### Inlined models

### <span id="permission-denied"></span> PermissionDenied

[interface{}](#interface)

### <span id="provenance"></span> Provenance

| Name       | Type   | Go type | Default | Description | Example |
| ---------- | ------ | ------- | ------- | ----------- | ------- |
| Provenance | string | string  |         |             |         |

### <span id="provisioned-alert-rule"></span> ProvisionedAlertRule

**Properties**

{{% responsive-table %}}

| Name         | Type                         | Go type             | Required | Default | Description                                                                                                       | Example                                                                                                                                                                                                                                                                                                                                                                                                                          |
| ------------ | ---------------------------- | ------------------- | :------: | ------- | ----------------------------------------------------------------------------------------------------------------- | -------------------------------------------------------------------------------------------------------------------------------------------------------------------------------------------------------------------------------------------------------------------------------------------------------------------------------------------------------------------------------------------------------------------------------- |
| annotations  | map of string                | `map[string]string` |          |         | Optional key-value pairs. `dashboardUId` and `panelId` must be set together; one cannot be set without the other. | `{"runbook_url":"https://supercoolrunbook.com/page/13"}`                                                                                                                                                                                                                                                                                                                                                                         |
| condition    | string                       | `string`            |    ✓     |         |                                                                                                                   | `A`                                                                                                                                                                                                                                                                                                                                                                                                                              |
| data         | [][AlertQuery](#alert-query) | `[]*AlertQuery`     |    ✓     |         |                                                                                                                   | `[{"datasourceUid":"__expr__","model":{"conditions":[{"evaluator":{"params":[0,0],"type":"gt"},"operator":{"type":"and"},"query":{"params":[]},"reducer":{"params":[],"type":"avg"},"type":"query"}],"datasource":{"type":"__expr__","uid":"__expr__"},"expression":"1 == 1","hide":false,"intervalMs":1000,"maxDataPoints":43200,"refId":"A","type":"math"},"queryType":"","refId":"A","relativeTimeRange":{"from":0,"to":0}}]` |
| execErrState | string                       | `string`            |    ✓     |         |                                                                                                                   |                                                                                                                                                                                                                                                                                                                                                                                                                                  |
| folderUID    | string                       | `string`            |    ✓     |         |                                                                                                                   | `project_x`                                                                                                                                                                                                                                                                                                                                                                                                                      |
| for          | [Duration](#duration)        | `Duration`          |    ✓     |         |                                                                                                                   |                                                                                                                                                                                                                                                                                                                                                                                                                                  |
| id           | int64 (formatted integer)    | `int64`             |          |         |                                                                                                                   |                                                                                                                                                                                                                                                                                                                                                                                                                                  |
| isPaused     | boolean                      | `bool`              |          |         |                                                                                                                   | `false`                                                                                                                                                                                                                                                                                                                                                                                                                          |
| labels       | map of string                | `map[string]string` |          |         |                                                                                                                   | `{"team":"sre-team-1"}`                                                                                                                                                                                                                                                                                                                                                                                                          |
| noDataState  | string                       | `string`            |    ✓     |         |                                                                                                                   |                                                                                                                                                                                                                                                                                                                                                                                                                                  |
| orgID        | int64 (formatted integer)    | `int64`             |    ✓     |         |                                                                                                                   |                                                                                                                                                                                                                                                                                                                                                                                                                                  |
| provenance   | [Provenance](#provenance)    | `Provenance`        |          |         |                                                                                                                   |                                                                                                                                                                                                                                                                                                                                                                                                                                  |
| ruleGroup    | string                       | `string`            |    ✓     |         |                                                                                                                   | `eval_group_1`                                                                                                                                                                                                                                                                                                                                                                                                                   |
| title        | string                       | `string`            |    ✓     |         |                                                                                                                   | `Always firing`                                                                                                                                                                                                                                                                                                                                                                                                                  |
| uid          | string                       | `string`            |          |         |                                                                                                                   |                                                                                                                                                                                                                                                                                                                                                                                                                                  |
| updated      | date-time (formatted string) | `strfmt.DateTime`   |          |         |                                                                                                                   |                                                                                                                                                                                                                                                                                                                                                                                                                                  |

{{% /responsive-table %}}

### <span id="provisioned-alert-rules"></span> ProvisionedAlertRules

[][ProvisionedAlertRule](#provisioned-alert-rule)

### <span id="raw-message"></span> RawMessage

[interface{}](#interface)

### <span id="receiver-export"></span> ReceiverExport

**Properties**

| Name                  | Type                       | Go type      | Required | Default | Description | Example |
| --------------------- | -------------------------- | ------------ | :------: | ------- | ----------- | ------- |
| disableResolveMessage | boolean                    | `bool`       |          |         |             |         |
| settings              | [RawMessage](#raw-message) | `RawMessage` |          |         |             |         |
| type                  | string                     | `string`     |          |         |             |         |
| uid                   | string                     | `string`     |          |         |             |         |

### <span id="regexp"></span> Regexp

> A Regexp is safe for concurrent use by multiple goroutines,
> except for configuration methods, such as Longest.

[interface{}](#interface)

### <span id="relative-time-range"></span> RelativeTimeRange

> RelativeTimeRange is the per query start and end time
> for requests.

**Properties**

{{% responsive-table %}}

| Name | Type                  | Go type    | Required | Default | Description | Example |
| ---- | --------------------- | ---------- | :------: | ------- | ----------- | ------- |
| from | [Duration](#duration) | `Duration` |          |         |             |         |
| to   | [Duration](#duration) | `Duration` |          |         |             |         |

{{% /responsive-table %}}

### <span id="route"></span> Route

> A Route is a node that contains definitions of how to handle alerts. This is modified
> from the upstream alertmanager in that it adds the ObjectMatchers property.

**Properties**

{{% responsive-table %}}

| Name                | Type                               | Go type             | Required | Default | Description                             | Example |
| ------------------- | ---------------------------------- | ------------------- | :------: | ------- | --------------------------------------- | ------- |
| continue            | boolean                            | `bool`              |          |         |                                         |         |
| group_by            | []string                           | `[]string`          |          |         |                                         |         |
| group_interval      | string                             | `string`            |          |         |                                         |         |
| group_wait          | string                             | `string`            |          |         |                                         |         |
| match               | map of string                      | `map[string]string` |          |         | Deprecated. Remove before v1.0 release. |         |
| match_re            | [MatchRegexps](#match-regexps)     | `MatchRegexps`      |          |         |                                         |         |
| matchers            | [Matchers](#matchers)              | `Matchers`          |          |         |                                         |         |
| mute_time_intervals | []string                           | `[]string`          |          |         |                                         |         |
| object_matchers     | [ObjectMatchers](#object-matchers) | `ObjectMatchers`    |          |         |                                         |         |
| provenance          | [Provenance](#provenance)          | `Provenance`        |          |         |                                         |         |
| receiver            | string                             | `string`            |          |         |                                         |         |
| repeat_interval     | string                             | `string`            |          |         |                                         |         |
| routes              | [][Route](#route)                  | `[]*Route`          |          |         |                                         |         |

{{% /responsive-table %}}

### <span id="route-export"></span> RouteExport

> RouteExport is the provisioned file export of definitions.Route. This is needed to hide fields that aren't usable in
> provisioning file format. An alternative would be to define a custom MarshalJSON and MarshalYAML that excludes them.

**Properties**

| Name                | Type                               | Go type             | Required | Default | Description                             | Example |
| ------------------- | ---------------------------------- | ------------------- | :------: | ------- | --------------------------------------- | ------- |
| continue            | boolean                            | `bool`              |          |         |                                         |         |
| group_by            | []string                           | `[]string`          |          |         |                                         |         |
| group_interval      | string                             | `string`            |          |         |                                         |         |
| group_wait          | string                             | `string`            |          |         |                                         |         |
| match               | map of string                      | `map[string]string` |          |         | Deprecated. Remove before v1.0 release. |         |
| match_re            | [MatchRegexps](#match-regexps)     | `MatchRegexps`      |          |         |                                         |         |
| matchers            | [Matchers](#matchers)              | `Matchers`          |          |         |                                         |         |
| mute_time_intervals | []string                           | `[]string`          |          |         |                                         |         |
| object_matchers     | [ObjectMatchers](#object-matchers) | `ObjectMatchers`    |          |         |                                         |         |
| receiver            | string                             | `string`            |          |         |                                         |         |
| repeat_interval     | string                             | `string`            |          |         |                                         |         |
| routes              | [][RouteExport](#route-export)     | `[]*RouteExport`    |          |         |                                         |         |

### <span id="time-interval"></span> TimeInterval

> TimeInterval describes intervals of time. ContainsTime will tell you if a golang time is contained
> within the interval.

**Properties**

{{% responsive-table %}}

| Name          | Type                       | Go type        | Required | Default | Description | Example |
| ------------- | -------------------------- | -------------- | :------: | ------- | ----------- | ------- |
| days_of_month | []string                   | `[]string`     |          |         |             |         |
| location      | string                     | `string`       |          |         |             |         |
| months        | []string                   | `[]string`     |          |         |             |         |
| times         | [][TimeRange](#time-range) | `[]*TimeRange` |          |         |             |         |
| weekdays      | []string                   | `[]string`     |          |         |             |         |
| years         | []string                   | `[]string`     |          |         |             |         |

{{% /responsive-table %}}

### <span id="time-range"></span> TimeRange

> For example, 4:00PM to End of the day would Begin at 1020 and End at 1440.

**Properties**

{{% responsive-table %}}

| Name       | Type   | Go type  | Required | Default | Description | Example                 |
| ---------- | ------ | -------- | :------: | ------- | ----------- | ----------------------- |
| end_time   | string | `string` |          |         |             | `"end_time": "24:00"`   |
| start_time | string | `string` |          |         |             | `"start_time": "18:00"` |

{{% /responsive-table %}}

### <span id="validation-error"></span> ValidationError

**Properties**

{{% responsive-table %}}

| Name | Type   | Go type  | Required | Default | Description | Example         |
| ---- | ------ | -------- | :------: | ------- | ----------- | --------------- |
| msg  | string | `string` |          |         |             | `error message` |

{{% /responsive-table %}}

### <span id="generic-public-error"></span> GenericPublicError

**Properties**

{{% responsive-table %}}

| Name       | Type       | Go type          | Required | Default | Description                                                              | Example |
| ---------- | ---------- | ---------------- | :------: | ------- | ------------------------------------------------------------------------ | ------- |
| statusCode | string     | `string`         |    ✓     |         | HTTP Status Code                                                         |         |
| messageId  | string     | `string`         |    ✓     |         | Unique code of the error                                                 |         |
| message    | string     | `string`         |          |         | Error message                                                            |         |
| extra      | map of any | `map[string]any` |          |         | Extra information about the error. Format is specific to the error code. |         |

{{% /responsive-table %}}<|MERGE_RESOLUTION|>--- conflicted
+++ resolved
@@ -287,8 +287,6 @@
             - weekends
 ```
 
-<<<<<<< HEAD
-=======
 ### Notification template groups
 
 Template groups enable you to define multiple notification templates (`{{ define "" }}`) within a single group. They can be managed from the Grafana Alerting UI.
@@ -329,7 +327,6 @@
 ]
 ```
 
->>>>>>> 9e942dcb
 ### Mute timings
 
 | Method | URI                                            | Name                                                            | Summary                                              |
@@ -343,7 +340,6 @@
 | GET    | /api/v1/provisioning/mute-timings/:name/export | [route get mute timing export](#route-get-mute-timing-export)   | Export a mute timing in provisioning file format.    |
 
 **Example Request for all mute timings:**
-<<<<<<< HEAD
 
 ```http
 GET /api/v1/provisioning/mute-timings
@@ -375,62 +371,6 @@
 ]
 ```
 
-### Templates
-=======
->>>>>>> 9e942dcb
-
-```http
-GET /api/v1/provisioning/mute-timings
-Accept: application/json
-Content-Type: application/json
-Authorization: Bearer eyJrIjoiT0tTcG1pUlY2RnVKZTFVaDFsNFZXdE9ZWmNrMkZYbk
-```
-
-<<<<<<< HEAD
-**Example Request for all notification templates:**
-
-```http
-GET /api/v1/provisioning/templates
-Accept: application/json
-Content-Type: application/json
-Authorization: Bearer eyJrIjoiT0tTcG1pUlY2RnVKZTFVaDFsNFZXdE9ZWmNrMkZYbk
-```
-
-=======
->>>>>>> 9e942dcb
-**Example Response:**
-
-```http
-HTTP/1.1 200 OK
-Content-Type: application/json
-
-[
-  {
-<<<<<<< HEAD
-    "name": "custom_email.message",
-    "template": "{{ define \"custom_email.message\" }}\n  Custom alert!\n{{ end }}",
-    "provenance": "file"
-  },
-  {
-    "name": "custom_email.subject",
-    "template": "{{ define \"custom_email.subject\" }}\n{{ len .Alerts.Firing }} firing alert(s), {{ len .Alerts.Resolved }} resolved alert(s)\n{{ end }}",
-=======
-    "name": "weekends",
-    "time_intervals": [
-      {
-        "weekdays": [
-          "saturday",
-          "sunday"
-        ]
-      }
-    ],
-    "version": "",
->>>>>>> 9e942dcb
-    "provenance": "file"
-  }
-]
-```
-
 ### Edit resources in the Grafana UI
 
 By default, you cannot edit API-provisioned alerting resources in Grafana. To enable editing these resources in the Grafana UI, add the `X-Disable-Provenance` header to the following requests in the API:
@@ -446,11 +386,7 @@
 
 ## Data source-managed resources
 
-<<<<<<< HEAD
-The Alerting Provisioning HTTP API can only be used to manage Grafana-managed alert resources. To manage resources related to [data source-managed alerts](https://grafana.com/docs/grafana/<GRAFANA_VERSION>/alerting/alerting-rules/create-mimir-loki-managed-rule/), consider the following tools:
-=======
 The Alerting Provisioning HTTP API can only be used to manage Grafana-managed alert resources. To manage resources related to [data source-managed alerts](https://grafana.com/docs/grafana/<GRAFANA_VERSION>/alerting/alerting-rules/create-data-source-managed-rule/), consider the following tools:
->>>>>>> 9e942dcb
 
 - [mimirtool](https://grafana.com/docs/mimir/<GRAFANA_VERSION>/manage/tools/mimirtool/): to interact with the Mimir alertmanager and ruler configuration.
 - [cortex-tools](https://github.com/grafana/cortex-tools#cortextool): to interact with the Cortex alertmanager and ruler configuration.
@@ -1218,11 +1154,8 @@
 POST /api/v1/provisioning/contact-points
 ```
 
-<<<<<<< HEAD
-=======
 When creating a contact point, the `EmbeddedContactPoint.name` property determines if the new contact point is added to an existing one. In the UI, contact points with the same name are grouped together under a single contact point.
 
->>>>>>> 9e942dcb
 #### Parameters
 
 {{% responsive-table %}}
