---
title: Legend options
comments: |
  There are two legend shared files to cover the most common combinations of options. 
  Using two shared files ensures that content remains consistent across visualizations that share the same options and users don't have to figure out which options apply to a specific visualization when reading that content. 
  This file is used in the following visualizations: bar chart, candlestick, histogram, time series, trend, xy chart
---

Legend options control the series names and statistics that appear under or to the right of the graph. For more information about the legend, refer to [Configure a legend](../configure-legend/).

<<<<<<< HEAD
### Visibility

Toggle the switch to turn the legend on or off.

### Mode {#legend-mode}

Use these settings to define how the legend appears in your visualization.

- **List -** Displays the legend as a list. This is a default display mode of the legend.
- **Table -** Displays the legend as a table.

### Placement {#legend-placement}

Choose where to display the legend.

- **Bottom -** Below the graph.
- **Right -** To the right of the graph.

#### Width

Control how wide the legend is when placed on the right side of the visualization. This option is only displayed if you set the legend placement to **Right**.

### Values

Choose which of the [standard calculations](../../query-transform-data/calculation-types/) to show in the legend. You can have more than one.
=======
| Option     | Description                                                                                                                                                                                                |
| ---------- | ---------------------------------------------------------------------------------------------------------------------------------------------------------------------------------------------------------- |
| Visibility | Toggle the switch to turn the legend on or off.                                                                                                                                                            |
| Mode       | Use these settings to define how the legend appears in your visualization. **List** displays the legend as a list. This is a default display mode of the legend. **Table** displays the legend as a table. |
| Placement  | Choose where to display the legend. **Bottom -** Below the graph. **Right -** To the right of the graph.                                                                                                   |
| Width      | Control how wide the legend is when placed on the right side of the visualization. This option is only displayed if you set the legend placement to **Right**.                                             |
| Values     | Choose which of the [standard calculations](../../query-transform-data/calculation-types/) to show in the legend. You can have more than one.                                                              |
>>>>>>> 31d66893
<|MERGE_RESOLUTION|>--- conflicted
+++ resolved
@@ -8,38 +8,10 @@
 
 Legend options control the series names and statistics that appear under or to the right of the graph. For more information about the legend, refer to [Configure a legend](../configure-legend/).
 
-<<<<<<< HEAD
-### Visibility
-
-Toggle the switch to turn the legend on or off.
-
-### Mode {#legend-mode}
-
-Use these settings to define how the legend appears in your visualization.
-
-- **List -** Displays the legend as a list. This is a default display mode of the legend.
-- **Table -** Displays the legend as a table.
-
-### Placement {#legend-placement}
-
-Choose where to display the legend.
-
-- **Bottom -** Below the graph.
-- **Right -** To the right of the graph.
-
-#### Width
-
-Control how wide the legend is when placed on the right side of the visualization. This option is only displayed if you set the legend placement to **Right**.
-
-### Values
-
-Choose which of the [standard calculations](../../query-transform-data/calculation-types/) to show in the legend. You can have more than one.
-=======
 | Option     | Description                                                                                                                                                                                                |
 | ---------- | ---------------------------------------------------------------------------------------------------------------------------------------------------------------------------------------------------------- |
 | Visibility | Toggle the switch to turn the legend on or off.                                                                                                                                                            |
 | Mode       | Use these settings to define how the legend appears in your visualization. **List** displays the legend as a list. This is a default display mode of the legend. **Table** displays the legend as a table. |
 | Placement  | Choose where to display the legend. **Bottom -** Below the graph. **Right -** To the right of the graph.                                                                                                   |
 | Width      | Control how wide the legend is when placed on the right side of the visualization. This option is only displayed if you set the legend placement to **Right**.                                             |
-| Values     | Choose which of the [standard calculations](../../query-transform-data/calculation-types/) to show in the legend. You can have more than one.                                                              |
->>>>>>> 31d66893
+| Values     | Choose which of the [standard calculations](../../query-transform-data/calculation-types/) to show in the legend. You can have more than one.                                                              |