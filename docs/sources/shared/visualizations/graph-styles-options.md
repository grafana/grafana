--- conflicted
+++ resolved
@@ -6,21 +6,12 @@
 
 <!-- prettier-ignore-start -->
 
-<<<<<<< HEAD
-| Option                                      | Description                                                                                                                              |
-| ------------------------------------------- | -------------------------------------------------------------------------------------------------------------------------------- |
-| [Style](#style)                             | Choose whether to display your time-series data as **Lines**, **Bars**, or **Points**. |
-| [Line interpolation](#line-interpolation)   | Choose how the graph interpolates the series line. |
-| Line width                                  | Set the thickness of the series lines or the outline for bars using the **Line width** slider. |
-| [Fill opacity](#fill-opacity)               | Set the series area fill color using the **Fill opacity** slider. |
-=======
 | Option                                      | Description                                                                                    |
 | ------------------------------------------- | ---------------------------------------------------------------------------------------------- |
 | [Style](#style)                             | Choose whether to display your time-series data as **Lines**, **Bars**, or **Points**. |
 | [Line interpolation](#line-interpolation)   | Choose how the graph interpolates the series line. |
 | Line width                                  | Set the thickness of the series lines or the outline for bars using the **Line width** slider. |
 | Fill opacity                                | Set the series area fill color using the **Fill opacity** slider. |
->>>>>>> 64e10eb9
 | [Gradient mode](#gradient-mode)             | Choose a gradient mode to control the gradient fill, which is based on the series color. |
 | [Line style](#line-style)                   | Choose a solid, dashed, or dotted line style. |
 | [Connect null values](#connect-null-values) | Choose how null values, which are gaps in the data, appear on the graph. |
