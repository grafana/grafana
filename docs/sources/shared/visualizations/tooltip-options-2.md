--- conflicted
+++ resolved
@@ -8,15 +8,6 @@
 
 Tooltip options control the information overlay that appears when you hover over data points in the visualization.
 
-<<<<<<< HEAD
-| Option                                  | Description                                                                                                                    |
-| --------------------------------------- | ------------------------------------------------------------------------------------------------------------------------------ |
-| [Tooltip mode](#tooltip-mode)           | When you hover your cursor over the visualization, Grafana can display tooltips. Choose how tooltips behave.                   |
-| [Values sort order](#values-sort-order) | This option controls the order in which values are listed in a tooltip.                                                        |
-| [Hover proximity](#hover-proximity)     | Set the hover proximity (in pixels) to control how close the cursor must be to a data point to trigger the tooltip to display. |
-| Max width                               | Set the maximum width of the tooltip box.                                                                                      |
-| Max height                              | Set the maximum height of the tooltip box. The default is 600 pixels.                                                          |
-=======
 | Option                                  | Description                                                                                                                                                                            |
 | --------------------------------------- | -------------------------------------------------------------------------------------------------------------------------------------------------------------------------------------- |
 | [Tooltip mode](#tooltip-mode)           | When you hover your cursor over the visualization, Grafana can display tooltips. Choose how tooltips behave.                                                                           |
@@ -25,7 +16,6 @@
 | [Hover proximity](#hover-proximity)     | Set the hover proximity (in pixels) to control how close the cursor must be to a data point to trigger the tooltip to display.                                                         |
 | Max width                               | Set the maximum width of the tooltip box.                                                                                                                                              |
 | Max height                              | Set the maximum height of the tooltip box. The default is 600 pixels.                                                                                                                  |
->>>>>>> 9e942dcb
 
 ### Tooltip mode
 
