+++
title = "Provisioning"
description = ""
keywords = ["grafana", "provisioning"]
type = "docs"
aliases = ["/docs/grafana/latest/installation/provisioning"]
[menu.docs]
parent = "admin"
weight = 8
+++

# Provisioning Grafana

In previous versions of Grafana, you could only use the API for provisioning data sources and dashboards. But that required the service to be running before you started creating dashboards and you also needed to set up credentials for the HTTP API. In v5.0 we decided to improve this experience by adding a new active provisioning system that uses config files. This will make GitOps more natural as data sources and dashboards can be defined via files that can be version controlled. We hope to extend this system to later add support for users, orgs and alerts as well.

## Config File

Check out the [configuration]({{< relref "../administration/configuration" >}}) page for more information on what you can configure in `grafana.ini`

### Config File Locations

- Default configuration from `$WORKING_DIR/conf/defaults.ini`
- Custom configuration from `$WORKING_DIR/conf/custom.ini`
- The custom configuration file path can be overridden using the `--config` parameter

> **Note.** If you have installed Grafana using the `deb` or `rpm`
> packages, then your configuration file is located at
> `/etc/grafana/grafana.ini`. This path is specified in the Grafana
> init.d script using `--config` file parameter.

### Using Environment Variables

It is possible to use environment variable interpolation in all 3 provisioning config types. Allowed syntax
is either `$ENV_VAR_NAME` or `${ENV_VAR_NAME}` and can be used only for values not for keys or bigger parts
of the configs. It is not available in the dashboards definition files just the dashboard provisioning
configuration.
Example:

```yaml
datasources:
  - name: Graphite
    url: http://localhost:$PORT
    user: $USER
    secureJsonData:
      password: $PASSWORD
```

If you have a literal `$` in your value and want to avoid interpolation, `$$` can be used.

<hr />

## Configuration Management Tools

Currently we do not provide any scripts/manifests for configuring Grafana. Rather than spending time learning and creating scripts/manifests for each tool, we think our time is better spent making Grafana easier to provision. Therefore, we heavily rely on the expertise of the community.

| Tool      | Project                                                                                                        |
| --------- | -------------------------------------------------------------------------------------------------------------- |
| Puppet    | [https://forge.puppet.com/puppet/grafana](https://forge.puppet.com/puppet/grafana)                             |
| Ansible   | [https://github.com/cloudalchemy/ansible-grafana](https://github.com/cloudalchemy/ansible-grafana)             |
| Chef      | [https://github.com/JonathanTron/chef-grafana](https://github.com/JonathanTron/chef-grafana)                   |
| Saltstack | [https://github.com/salt-formulas/salt-formula-grafana](https://github.com/salt-formulas/salt-formula-grafana) |
| Jsonnet   | [https://github.com/grafana/grafonnet-lib/](https://github.com/grafana/grafonnet-lib/)                         |

## Datasources

> This feature is available from v5.0

<<<<<<< HEAD
It's possible to manage datasources in Grafana by adding one or more yaml config files in the [`provisioning/datasources`](/administration/configuration/#provisioning) directory. Each config file can contain a list of `datasources` that will be added or updated during start up. If the datasource already exists, Grafana will update it to match the configuration file. The config file can also contain a list of datasources that should be deleted. That list is called `deleteDatasources`. Grafana will delete datasources listed in `deleteDatasources` before inserting/updating those in the `datasource` list.
=======
You can manage data sources in Grafana by adding one or more YAML config files in the [`provisioning/datasources`]({{< relref "../installation/configuration/#provisioning" >}}) directory. Each config file can contain a list of `datasources` that will be added or updated during start up. If the data source already exists, then Grafana updates it to match the configuration file. The config file can also contain a list of data sources that should be deleted. That list is called `deleteDatasources`. Grafana deletes data sources listed in `deleteDatasources` before inserting or updating those in the `datasource` list.
>>>>>>> b5b019df

### Running Multiple Grafana Instances

If you are running multiple instances of Grafana you might run into problems if they have different versions of the `datasource.yaml` configuration file. The best way to solve this problem is to add a version number to each datasource in the configuration and increase it when you update the config. Grafana will only update datasources with the same or lower version number than specified in the config. That way, old configs cannot overwrite newer configs if they restart at the same time.

### Example Datasource Config File

```yaml
# config file version
apiVersion: 1

# list of datasources that should be deleted from the database
deleteDatasources:
  - name: Graphite
    orgId: 1

# list of datasources to insert/update depending
# what's available in the database
datasources:
  # <string, required> name of the datasource. Required
  - name: Graphite
    # <string, required> datasource type. Required
    type: graphite
    # <string, required> access mode. proxy or direct (Server or Browser in the UI). Required
    access: proxy
    # <int> org id. will default to orgId 1 if not specified
    orgId: 1
    # <string> custom UID which can be used to reference this datasource in other parts of the configuration, if not specified will be generated automatically
    uid: my_unique_uid
    # <string> url
    url: http://localhost:8080
    # <string> Deprecated, use secureJsonData.password
    password:
    # <string> database user, if used
    user:
    # <string> database name, if used
    database:
    # <bool> enable/disable basic auth
    basicAuth:
    # <string> basic auth username
    basicAuthUser:
    # <string> Deprecated, use secureJsonData.basicAuthPassword
    basicAuthPassword:
    # <bool> enable/disable with credentials headers
    withCredentials:
    # <bool> mark as default datasource. Max one per org
    isDefault:
    # <map> fields that will be converted to json and stored in jsonData
    jsonData:
      graphiteVersion: '1.1'
      tlsAuth: true
      tlsAuthWithCACert: true
    # <string> json object of data that will be encrypted.
    secureJsonData:
      tlsCACert: '...'
      tlsClientCert: '...'
      tlsClientKey: '...'
      # <string> database password, if used
      password:
      # <string> basic auth password
      basicAuthPassword:
    version: 1
    # <bool> allow users to edit datasources from the UI.
    editable: false
```

#### Custom Settings per Datasource

Please refer to each datasource documentation for specific provisioning examples.

| Datasource    | Misc                                                                               |
| ------------- | ---------------------------------------------------------------------------------- |
| Elasticsearch | Elasticsearch uses the `database` property to configure the index for a datasource |

#### Json Data

Since not all datasources have the same configuration settings we only have the most common ones as fields. The rest should be stored as a json blob in the `jsonData` field. Here are the most common settings that the core datasources use.

| Name                    | Type    | Datasource                                                       | Description                                                                                 |
| ----------------------- | ------- | ---------------------------------------------------------------- | ------------------------------------------------------------------------------------------- |
| tlsAuth                 | boolean | _All_                                                            | Enable TLS authentication using client cert configured in secure json data                  |
| tlsAuthWithCACert       | boolean | _All_                                                            | Enable TLS authentication using CA cert                                                     |
| tlsSkipVerify           | boolean | _All_                                                            | Controls whether a client verifies the server's certificate chain and host name.            |
| graphiteVersion         | string  | Graphite                                                         | Graphite version                                                                            |
| timeInterval            | string  | Prometheus, Elasticsearch, InfluxDB, MySQL, PostgreSQL and MSSQL | Lowest interval/step value that should be used for this data source                         |
| esVersion               | number  | Elasticsearch                                                    | Elasticsearch version as a number (2/5/56/60/70)                                            |
| timeField               | string  | Elasticsearch                                                    | Which field that should be used as timestamp                                                |
| interval                | string  | Elasticsearch                                                    | Index date time format. nil(No Pattern), 'Hourly', 'Daily', 'Weekly', 'Monthly' or 'Yearly' |
| logMessageField         | string  | Elasticsearch                                                    | Which field should be used as the log message                                               |
| logLevelField           | string  | Elasticsearch                                                    | Which field should be used to indicate the priority of the log message                      |
| authType                | string  | Cloudwatch                                                       | Auth provider. keys/credentials/arn                                                         |
| assumeRoleArn           | string  | Cloudwatch                                                       | ARN of Assume Role                                                                          |
| defaultRegion           | string  | Cloudwatch                                                       | AWS region                                                                                  |
| customMetricsNamespaces | string  | Cloudwatch                                                       | Namespaces of Custom Metrics                                                                |
| tsdbVersion             | string  | OpenTSDB                                                         | Version                                                                                     |
| tsdbResolution          | string  | OpenTSDB                                                         | Resolution                                                                                  |
| sslmode                 | string  | PostgreSQL                                                       | SSLmode. 'disable', 'require', 'verify-ca' or 'verify-full'                                 |
| sslRootCertFile         | string  | PostgreSQL                                                       | SSL server root certificate file, must be readable by the Grafana user                      |
| sslCertFile             | string  | PostgreSQL                                                       | SSL client certificate file, must be readable by the Grafana user                           |
| sslKeyFile              | string  | PostgreSQL                                                       | SSL client key file, must be readable by _only_ the Grafana user                            |
| encrypt                 | string  | MSSQL                                                            | Connection SSL encryption handling. 'disable', 'false' or 'true'                            |
| postgresVersion         | number  | PostgreSQL                                                       | Postgres version as a number (903/904/905/906/1000) meaning v9.3, v9.4, ..., v10            |
| timescaledb             | boolean | PostgreSQL                                                       | Enable usage of TimescaleDB extension                                                       |
| maxOpenConns            | number  | MySQL, PostgreSQL and MSSQL                                      | Maximum number of open connections to the database (Grafana v5.4+)                          |
| maxIdleConns            | number  | MySQL, PostgreSQL and MSSQL                                      | Maximum number of connections in the idle connection pool (Grafana v5.4+)                   |
| connMaxLifetime         | number  | MySQL, PostgreSQL and MSSQL                                      | Maximum amount of time in seconds a connection may be reused (Grafana v5.4+)                |

#### Secure Json Data

`{"authType":"keys","defaultRegion":"us-west-2","timeField":"@timestamp"}`

Secure json data is a map of settings that will be encrypted with [secret key]({{< relref "../administration/configuration/#secret-key" >}}) from the Grafana config. The purpose of this is only to hide content from the users of the application. This should be used for storing TLS Cert and password that Grafana will append to the request on the server side. All of these settings are optional.

| Name              | Type   | Datasource | Description                             |
| ----------------- | ------ | ---------- | --------------------------------------- |
| tlsCACert         | string | _All_      | CA cert for out going requests          |
| tlsClientCert     | string | _All_      | TLS Client cert for outgoing requests   |
| tlsClientKey      | string | _All_      | TLS Client key for outgoing requests    |
| password          | string | _All_      | password                                |
| basicAuthPassword | string | _All_      | password for basic authentication       |
| accessKey         | string | Cloudwatch | Access key for connecting to Cloudwatch |
| secretKey         | string | Cloudwatch | Secret key for connecting to Cloudwatch |

#### Custom HTTP headers for datasources

Datasources managed by Grafanas provisioning can be configured to add HTTP headers to all requests
going to that datasource. The header name is configured in the `jsonData` field and the header value should be
configured in `secureJsonData`.

```yaml
apiVersion: 1

datasources:
  - name: Graphite
    jsonData:
      httpHeaderName1: 'HeaderName'
      httpHeaderName2: 'Authorization'
    secureJsonData:
      httpHeaderValue1: 'HeaderValue'
      httpHeaderValue2: 'Bearer XXXXXXXXX'
```

## Plugins

> This feature is available from v7.1

You can manage plugins in Grafana by adding one or more YAML config files in the [`provisioning/plugins`]({{< relref "../installation/configuration/#provisioning" >}}) directory. Each config file can contain a list of `apps` that will be updated during start up. Grafana updates each app to match the configuration file.

### Example plugin configuration file

```yaml
apiVersion: 1

apps:
  # <string> the type of app, plugin identifier. Required
  - type: raintank-worldping-app
    # <int> Org ID. Default to 1, unless org_name is specified
    org_id: 1
    # <string> Org name. Overrides org_id unless org_id not specified
    org_name: Main Org.
    # <bool> disable the app. Default to false.
    disabled: false
    # <map> fields that will be converted to json and stored in jsonData. Custom per app.
    jsonData:
      # key/value pairs of string to object
      key: value
    # <map> fields that will be converted to json, encrypted and stored in secureJsonData. Custom per app.
    secureJsonData:
      # key/value pairs of string to string
      key: value
```

## Dashboards

<<<<<<< HEAD
It's possible to manage dashboards in Grafana by adding one or more yaml config files in the [`provisioning/dashboards`]({{< relref "../administration/configuration.md" >}}) directory. Each config file can contain a list of `dashboards providers` that will load dashboards into Grafana from the local filesystem.
=======
You can manage dashboards in Grafana by adding one or more YAML config files in the [`provisioning/dashboards`]({{< relref "../installation/configuration.md" >}}) directory. Each config file can contain a list of `dashboards providers` that load dashboards into Grafana from the local filesystem.
>>>>>>> b5b019df

The dashboard provider config file looks somewhat like this:

```yaml
apiVersion: 1

providers:
  # <string> an unique provider name. Required
  - name: 'a unique provider name'
    # <int> Org id. Default to 1
    orgId: 1
    # <string> name of the dashboard folder.
    folder: ''
    # <string> folder UID. will be automatically generated if not specified
    folderUid: ''
    # <string> provider type. Default to 'file'
    type: file
    # <bool> disable dashboard deletion
    disableDeletion: false
    # <bool> enable dashboard editing
    editable: true
    # <int> how often Grafana will scan for changed dashboards
    updateIntervalSeconds: 10
    # <bool> allow updating provisioned dashboards from the UI
    allowUiUpdates: false
    options:
      # <string, required> path to dashboard files on disk. Required when using the 'file' type
      path: /var/lib/grafana/dashboards
```

When Grafana starts, it will update/insert all dashboards available in the configured path. Then later on poll that path every **updateIntervalSeconds** and look for updated json files and update/insert those into the database.

#### Making changes to a provisioned dashboard

It's possible to make changes to a provisioned dashboard in the Grafana UI. However, it is not possible to automatically save the changes back to the provisioning source.
If `allowUiUpdates` is set to `true` and you make changes to a provisioned dashboard, you can `Save` the dashboard then changes will be persisted to the Grafana database.

> **Note:**
> If a provisioned dashboard is saved from the UI and then later updated from the source, the dashboard stored in the database will always be overwritten. The `version` property in the JSON file will not affect this, even if it is lower than the existing dashboard.
>
> If a provisioned dashboard is saved from the UI and the source is removed, the dashboard stored in the database will be deleted unless the configuration option `disableDeletion` is set to true.

If `allowUiUpdates` is configured to `false`, you are not able to make changes to a provisioned dashboard. When you click `Save`, Grafana brings up a _Cannot save provisioned dashboard_ dialog. The screenshot below illustrates this behavior.

Grafana offers options to export the JSON definition of a dashboard. Either `Copy JSON to Clipboard` or `Save JSON to file` can help you synchronize your dashboard changes back to the provisioning source.

Note: The JSON definition in the input field when using `Copy JSON to Clipboard` or `Save JSON to file` will have the `id` field automatically removed to aid the provisioning workflow.

{{< docs-imagebox img="/img/docs/v51/provisioning_cannot_save_dashboard.png" max-width="500px" class="docs-image--no-shadow" >}}

### Reusable Dashboard URLs

If the dashboard in the json file contains an [uid](/reference/dashboard/#json-fields), Grafana will force insert/update on that uid. This allows you to migrate dashboards betweens Grafana instances and provisioning Grafana from configuration without breaking the URLs given since the new dashboard URL uses the uid as identifier.
When Grafana starts, it will update/insert all dashboards available in the configured folders. If you modify the file, the dashboard will also be updated.
By default Grafana will delete dashboards in the database if the file is removed. You can disable this behavior using the `disableDeletion` setting.

> **Note.** Provisioning allows you to overwrite existing dashboards
> which leads to problems if you re-use settings that are supposed to be unique.
> Be careful not to re-use the same `title` multiple times within a folder
> or `uid` within the same installation as this will cause weird behaviors.

## Alert Notification Channels

Alert Notification Channels can be provisioned by adding one or more yaml config files in the [`provisioning/notifiers`](/administration/configuration/#provisioning) directory.

Each config file can contain the following top-level fields:

- `notifiers`, a list of alert notifications that will be added or updated during start up. If the notification channel already exists, Grafana will update it to match the configuration file.
- `delete_notifiers`, a list of alert notifications to be deleted before inserting/updating those in the `notifiers` list.

Provisioning looks up alert notifications by uid, and will update any existing notification with the provided uid.

By default, exporting a dashboard as JSON will use a sequential identifier to refer to alert notifications. The field `uid` can be optionally specified to specify a string identifier for the alert name.

```json
{
  ...
      "alert": {
        ...,
        "conditions": [...],
        "frequency": "24h",
        "noDataState": "ok",
        "notifications": [
           {"uid": "notifier1"},
           {"uid": "notifier2"},
        ]
      }
  ...
}
```

### Example Alert Notification Channels Config File

```yaml
notifiers:
  - name: notification-channel-1
    type: slack
    uid: notifier1
    # either
    org_id: 2
    # or
    org_name: Main Org.
    is_default: true
    send_reminder: true
    frequency: 1h
    disable_resolve_message: false
    # See `Supported Settings` section for settings supporter for each
    # alert notification type.
    settings:
      recipient: 'XXX'
      token: 'xoxb'
      uploadImage: true
      url: https://slack.com

delete_notifiers:
  - name: notification-channel-1
    uid: notifier1
    # either
    org_id: 2
    # or
    org_name: Main Org.
  - name: notification-channel-2
    # default org_id: 1
```

### Supported Settings

The following sections detail the supported settings for each alert notification type.

#### Alert notification `pushover`

| Name     |
| -------- |
| apiToken |
| userKey  |
| device   |
| retry    |
| expire   |

#### Alert notification `slack`

| Name           |
| -------------- |
| url            |
| recipient      |
| username       |
| icon_emoji     |
| icon_url       |
| uploadImage    |
| mentionUsers   |
| mentionGroups  |
| mentionChannel |
| token          |

#### Alert notification `victorops`

| Name        |
| ----------- |
| url         |
| autoResolve |

#### Alert notification `kafka`

| Name           |
| -------------- |
| kafkaRestProxy |
| kafkaTopic     |

#### Alert notification `LINE`

| Name  |
| ----- |
| token |

#### Alert notification `pagerduty`

| Name           |
| -------------- |
| integrationKey |
| autoResolve    |

#### Alert notification `sensu`

| Name     |
| -------- |
| url      |
| source   |
| handler  |
| username |
| password |

#### Alert notification `prometheus-alertmanager`

| Name              |
| ----------------- |
| url               |
| basicAuthUser     |
| basicAuthPassword |

#### Alert notification `teams`

| Name |
| ---- |
| url  |

#### Alert notification `dingding`

| Name |
| ---- |
| url  |

#### Alert notification `email`

| Name        |
| ----------- |
| singleEmail |
| addresses   |

#### Alert notification `hipchat`

| Name   |
| ------ |
| url    |
| apikey |
| roomid |

#### Alert notification `opsgenie`

| Name             |
| ---------------- |
| apiKey           |
| apiUrl           |
| autoClose        |
| overridePriority |

#### Alert notification `telegram`

| Name        |
| ----------- |
| bottoken    |
| chatid      |
| uploadImage |

#### Alert notification `threema`

| Name         |
| ------------ |
| gateway_id   |
| recipient_id |
| api_secret   |

#### Alert notification `webhook`

| Name     |
| -------- |
| url      |
| username |
| password |

#### Alert notification `googlechat`

| Name |
| ---- |
| url  |<|MERGE_RESOLUTION|>--- conflicted
+++ resolved
@@ -61,21 +61,17 @@
 | Saltstack | [https://github.com/salt-formulas/salt-formula-grafana](https://github.com/salt-formulas/salt-formula-grafana) |
 | Jsonnet   | [https://github.com/grafana/grafonnet-lib/](https://github.com/grafana/grafonnet-lib/)                         |
 
-## Datasources
+## Data sources
 
 > This feature is available from v5.0
 
-<<<<<<< HEAD
-It's possible to manage datasources in Grafana by adding one or more yaml config files in the [`provisioning/datasources`](/administration/configuration/#provisioning) directory. Each config file can contain a list of `datasources` that will be added or updated during start up. If the datasource already exists, Grafana will update it to match the configuration file. The config file can also contain a list of datasources that should be deleted. That list is called `deleteDatasources`. Grafana will delete datasources listed in `deleteDatasources` before inserting/updating those in the `datasource` list.
-=======
-You can manage data sources in Grafana by adding one or more YAML config files in the [`provisioning/datasources`]({{< relref "../installation/configuration/#provisioning" >}}) directory. Each config file can contain a list of `datasources` that will be added or updated during start up. If the data source already exists, then Grafana updates it to match the configuration file. The config file can also contain a list of data sources that should be deleted. That list is called `deleteDatasources`. Grafana deletes data sources listed in `deleteDatasources` before inserting or updating those in the `datasource` list.
->>>>>>> b5b019df
+It's possible to manage data sources in Grafana by adding one or more yaml config files in the [`provisioning/datasources`](/administration/configuration/#provisioning) directory. Each config file can contain a list of `datasources` that will be added or updated during start up. If the data source already exists, then Grafana updates it to match the configuration file. The config file can also contain a list of data sources that should be deleted. That list is called `deleteDatasources`. Grafana will delete data sources listed in `deleteDatasources` before inserting/updating those in the `datasource` list.
 
 ### Running Multiple Grafana Instances
 
 If you are running multiple instances of Grafana you might run into problems if they have different versions of the `datasource.yaml` configuration file. The best way to solve this problem is to add a version number to each datasource in the configuration and increase it when you update the config. Grafana will only update datasources with the same or lower version number than specified in the config. That way, old configs cannot overwrite newer configs if they restart at the same time.
 
-### Example Datasource Config File
+### Example data source Config File
 
 ```yaml
 # config file version
@@ -244,11 +240,7 @@
 
 ## Dashboards
 
-<<<<<<< HEAD
-It's possible to manage dashboards in Grafana by adding one or more yaml config files in the [`provisioning/dashboards`]({{< relref "../administration/configuration.md" >}}) directory. Each config file can contain a list of `dashboards providers` that will load dashboards into Grafana from the local filesystem.
-=======
-You can manage dashboards in Grafana by adding one or more YAML config files in the [`provisioning/dashboards`]({{< relref "../installation/configuration.md" >}}) directory. Each config file can contain a list of `dashboards providers` that load dashboards into Grafana from the local filesystem.
->>>>>>> b5b019df
+You can manage dashboards in Grafana by adding one or more YAML config files in the [`provisioning/dashboards`]({{< relref "../administration/configuration.md" >}}) directory. Each config file can contain a list of `dashboards providers` that load dashboards into Grafana from the local filesystem.
 
 The dashboard provider config file looks somewhat like this:
 
