---
aliases:
  - ../manage-users/server-admin/
  - ../manage-users/server-admin/server-admin-manage-orgs/
  - manage-organizations/
description: Describes how to use organizations to isolate dashboard to users and
  teams.
keywords:
  - organizations
  - dashboards
labels:
  products:
    - enterprise
    - oss
menuTitle: Manage organizations
title: Manage organizations
weight: 200
---

# Manage organizations

This topic describes what organizations are, and how to create, edit, and delete them.

## About organizations

An organization is an entity that helps you isolate users and resources such as dashboards, annotations, and data sources from each other. Their purpose is to provide completely separate experiences, which look like multiple instances of Grafana, within a single instance. Multiple organizations are easier and cheaper to manage than multiple instances of Grafana.

Users, configuration settings, and Grafana Enterprise licenses are shared between organizations. Other resources, like dashboards, data sources, annotations, folders, Teams, and Alerts, are isolated within each organization and cannot be easily shared with another organization.

The following table summarizes the resources you can share and/or isolate using organizations.

| Resource                 | Mode             |
| ------------------------ | ---------------- |
| Users                    | Share or isolate |
| Folders                  | Isolate only     |
| Dashboards               | Isolate only     |
| Data sources             | Isolate only     |
| Alerts                   | Isolate only     |
| Notification channels    | Isolate only     |
| Annotations              | Isolate only     |
| Reports                  | Isolate only     |
| API keys                 | Isolate only     |
| Authentication providers | Share only       |
| Configuration settings   | Share only       |
| Licenses                 | Share            |

The member of one organization cannot view dashboards assigned to another organization. However, a user can belong to multiple organizations.

Grafana Server Administrators are responsible for creating organizations. For more information about the Grafana Server Administrator role, refer to [Grafana server administrators]({{< relref "../roles-and-permissions/#grafana-server-administrators" >}}).

## View a list of organizations

Complete this task when you want to view a list of existing organizations.

### Before you begin

- Ensure that you have Grafana Server Administrator permissions

**To view a list of organizations:**

1. Sign in to Grafana as a server administrator.
<<<<<<< HEAD
1. Hover your cursor over the **Server Admin** (shield) icon until a menu appears, and click **Orgs**.

A list of organizations appears.
=======
1. Click **Administration** in the left-side menu, and then **Organizations**.
>>>>>>> ae830f68

## Create an organization

Create an organization when you want to isolate dashboards and other resources from each other.

### Before you begin

- Ensure that you have Grafana Server Administrator permissions

**To create an organization:**

1. Sign in to Grafana as a server administrator.
1. Click **Administration** in the left-side menu, and then **Organizations**.
1. Click **+ New org**.
1. Enter the name of the new organization and click **Create**.

   Grafana creates the organization, adds you as the organization administrator, and opens the Default preferences page.

1. In the Preferences section, select a home dashboard, time zone, and week start.

   For more information about preferences, refer to [Preferences]({{< relref "../organization-preferences/" >}}).

For more information about adding users to an organization, refer to [Add a user to an organization]({{< relref "../user-management/server-user-management/add-remove-user-to-org/" >}}).

## Delete an organization

This action permanently removes an organization from your Grafana server.

{{% admonition type="warning" %}}
Deleting the organization also deletes all teams and dashboards associated the organization.
{{% /admonition %}}

### Before you begin

- Ensure that you have Grafana Server Administrator permissions
- Because the delete action removes all teams and dashboards associated with the organization, ensure that the users who rely on the organization dashboards are aware of the change

**To delete an organization:**

1. Sign in to Grafana as a server administrator.
1. Click **Administration** in the left-side menu, and then **Organizations**.
1. Click the red **X** next to the organization that you want to delete.
1. Click **Delete**.

## Edit an organization

Edit an organization when you want to change its name.

### Before you begin

- Ensure that you have Grafana Server Administrator permissions

**To edit an organization:**

1. Sign in to Grafana as a server administrator.
1. Click **Administration** in the left-side menu, and then **Organizations**.
1. Click the organization you want to edit.
1. Update the organization name and click **Update**.<|MERGE_RESOLUTION|>--- conflicted
+++ resolved
@@ -59,13 +59,7 @@
 **To view a list of organizations:**
 
 1. Sign in to Grafana as a server administrator.
-<<<<<<< HEAD
-1. Hover your cursor over the **Server Admin** (shield) icon until a menu appears, and click **Orgs**.
-
-A list of organizations appears.
-=======
 1. Click **Administration** in the left-side menu, and then **Organizations**.
->>>>>>> ae830f68
 
 ## Create an organization
 
