---
aliases:
  - ../../permissions/dashboard_folder_permissions/
  - ../manage-users-and-permissions/manage-dashboard-permissions/
labels:
  products:
    - enterprise
    - oss
title: Manage dashboard permissions
weight: 500
---

# Manage dashboard permissions

Dashboard and folder permissions enable you to grant a viewer the ability to edit and save dashboard changes, or limit an editor's permission to modify a dashboard.

For more information about dashboard permissions, refer to [Dashboard permissions](../../roles-and-permissions/#dashboard-permissions).

## Grant folder permissions

When you grant user permissions for folders, that setting applies to all dashboards and subfolders contained in the folder. Consider using this approach to assigning dashboard and folder permissions when you have users, service accounts or teams who require access to groups of related dashboards or folders.

### Before you begin

- Ensure you have organization administrator privileges
- Identify the dashboard folder permissions you want to modify and the users, service accounts or teams to which you want to grant access. For more information about dashboard permissions, refer to [Dashboard permissions](../../roles-and-permissions/#dashboard-permissions).

**To grant dashboard folder permissions**:

1. Sign in to Grafana as an organization administrator.
1. In the left-side menu, click **Dashboards**.
1. Hover your mouse cursor over a folder and click **Go to folder**.
1. Click the **Permissions** tab, and then click **Add a permission**.
1. In the **Add Permission For** dropdown menu, select **User**, **Service Account**, **Team**, or **Role**.
1. Select the user, service account, team, or role.
1. Select the permission and click **Save**.

## Grant dashboard permissions

When you grant folder permissions, that setting applies to all dashboards and subfolders in the folder. For a more granular approach to assigning permissions, you can also assign user permissions to individual dashboards.

For example, if a user with the viewer organization role requires editor (or admin) access to a dashboard, you can assign those elevated permissions on an individual basis.

{{% admonition type="note" %}}
If you have assigned a user dashboard folder permissions, you cannot also assign the user permission to dashboards contained in the folder.
{{% /admonition %}}

Grant dashboard permissions when you want to restrict or enhance dashboard access for users who do not have permissions defined in the associated folder.

### Before you begin

- Ensure you have organization administrator privileges
- Identify the dashboard permissions you want to modify and the users, service accounts, or teams to which you want to grant access

**To grant dashboard permissions**:

1. Sign in to Grafana as an organization administrator.
1. In the left-side menu, click **Dashboards**.
1. Open a dashboard.
1. In the top right corner of the dashboard, click **Dashboard settings** (the cog icon).
1. Click **Permissions** in left-side menu, and then **Add a permission**.
1. In the **Add Permission For** dropdown menu, select **User**, **Service Account**, **Team**, or **Role**.
1. Select the user, service account, team, or role.
1. Select the permission and click **Save**.

# Edit dashboard permissions

<<<<<<< HEAD
By default, the viewer organization role does not allow viewers to create dashboards or use the Explore feature. However, by modifying a configuration setting, you can allow viewers to edit a panel and make changes to a dashboard but not save those changes. This setting also enables viewers to use the Explore feature.

This modification is useful for public Grafana installations where you want anonymous users to be able to edit panels and queries but not save or create new dashboards.

### Before you begin

- Ensure that you have access to the Grafana server

**To enable viewers to preview dashboards and use Explore**:

1. Open the Grafana configuration file.

   For more information about the Grafana configuration file and its location, refer to [Configuration](../../../setup-grafana/configure-grafana/).

1. Locate the `viewers_can_edit` parameter.
1. Set the `viewers_can_edit` value to `true`.
1. Save your changes and restart Grafana.

## Edit dashboard permissions

=======
>>>>>>> 78ca78f5
Edit dashboard permissions when you are want to enhance or restrict a user's access to a dashboard. For more information about dashboard permissions, refer to [Dashboard permissions](../../roles-and-permissions/#dashboard-permissions).

### Before you begin

- Identify the dashboard and user permission you want to change
- Ensure you have organization administrator privileges

**To edit dashboard permissions**:

1. Sign in to Grafana as an organization administrator.
1. In the left-side menu, click **Dashboards**.
1. Open a dashboard.
1. In the top-right corner of the dashboard, click **Dashboard settings** (the cog icon).
1. Click **Permissions** in left-side menu.
1. In the dropdown, update the permissions, and click **Save**.

## Restrict access to dashboards

Grafana applies the highest permission a given user has to access a resource like a dashboard, so if you want to prevent a user from accessing a folder or dashboard you need to consider the user's organization role, folder permissions, and dashboard permissions.

- You cannot override organization administrator permissions. Organization administrators have access to all organization resources.
- User permissions set for a folder propagate to all dashboards and subfolders contained in a folder. Permissions also cascade down to all dashboards and folders under the subfolders, and so on.
- A lower permission level does not affect access if a more general rule exists with a higher permission.

Refer to the following examples to understand how organization and dashboard permissions impact a user's access to dashboards.

### Example 1

In this example, user1 has the editor organization role.

Dashboard permissions settings:

- Everyone with Editor role can edit
- user1 is set to `view`

Result: User1 has edit permissions because the user's organization role is Editor.

### Example 2

In this example, user1 has the viewer organization role and is a member of team1.

Dashboard permissions settings:

- Everyone with Viewer role can view
- user1 is set to `edit`
- team1 is set to `admin`

Result: User1 has administrator permissions for the dashboard because user1 is a member of team1.

### Example 3

In this example, user1 has the viewer organization role.

Dashboard permissions settings:

- user1 is set to `admin`, which is inherited from the permissions set in parent folder
- user1 is set to `edit`

Result: You receive an error message that cannot override a higher permission with a lower permission in the same dashboard. User1 has administrator permissions.

### Example 4

In this example, user1 has the viewer organization role.

Folder permissions settings:

- user1 is set to `edit`, which is inherited from the permissions set in grandparent folder

Result: User1 has editor permissions for the folder because user1 has permissions on a folder that contains this folder.

> Refer to [Role-based access Control](../../roles-and-permissions/access-control/) in Grafana Enterprise to understand how to use RBAC permissions to restrict access to dashboards, folders, administrative functions, and other resources.<|MERGE_RESOLUTION|>--- conflicted
+++ resolved
@@ -65,29 +65,6 @@
 
 # Edit dashboard permissions
 
-<<<<<<< HEAD
-By default, the viewer organization role does not allow viewers to create dashboards or use the Explore feature. However, by modifying a configuration setting, you can allow viewers to edit a panel and make changes to a dashboard but not save those changes. This setting also enables viewers to use the Explore feature.
-
-This modification is useful for public Grafana installations where you want anonymous users to be able to edit panels and queries but not save or create new dashboards.
-
-### Before you begin
-
-- Ensure that you have access to the Grafana server
-
-**To enable viewers to preview dashboards and use Explore**:
-
-1. Open the Grafana configuration file.
-
-   For more information about the Grafana configuration file and its location, refer to [Configuration](../../../setup-grafana/configure-grafana/).
-
-1. Locate the `viewers_can_edit` parameter.
-1. Set the `viewers_can_edit` value to `true`.
-1. Save your changes and restart Grafana.
-
-## Edit dashboard permissions
-
-=======
->>>>>>> 78ca78f5
 Edit dashboard permissions when you are want to enhance or restrict a user's access to a dashboard. For more information about dashboard permissions, refer to [Dashboard permissions](../../roles-and-permissions/#dashboard-permissions).
 
 ### Before you begin
