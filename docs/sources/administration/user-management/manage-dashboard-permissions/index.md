--- conflicted
+++ resolved
@@ -2,13 +2,10 @@
 aliases:
   - ../../permissions/dashboard_folder_permissions/
   - ../manage-users-and-permissions/manage-dashboard-permissions/
-<<<<<<< HEAD
-=======
 labels:
   products:
     - enterprise
     - oss
->>>>>>> ae830f68
 title: Manage dashboard permissions
 weight: 500
 ---
