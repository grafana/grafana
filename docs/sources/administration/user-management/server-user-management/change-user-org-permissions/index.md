--- conflicted
+++ resolved
@@ -1,13 +1,10 @@
 ---
 aliases:
   - ../../manage-users-and-permissions/manage-server-users/change-user-org-permissions/
-<<<<<<< HEAD
-=======
 labels:
   products:
     - enterprise
     - oss
->>>>>>> ae830f68
 title: Change a user's organization permissions
 weight: 50
 ---
