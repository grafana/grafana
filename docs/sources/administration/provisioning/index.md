---
aliases:
  - ../installation/provisioning/
description: Describes provisioning settings for Grafana using configuration files.
keywords:
  - grafana
  - provisioning
labels:
  products:
    - enterprise
    - oss
title: Provision Grafana
weight: 600
---

# Provision Grafana

In previous versions of Grafana, you could only use the API for provisioning data sources and dashboards. But that required the service to be running before you started creating dashboards and you also needed to set up credentials for the HTTP API. In v5.0 we decided to improve this experience by adding a new active provisioning system that uses config files. This will make GitOps more natural as data sources and dashboards can be defined via files that can be version controlled. We hope to extend this system to later add support for users, orgs and alerts as well.

## Config File

See [Configuration]({{< relref "../../setup-grafana/configure-grafana/" >}}) for more information on what you can configure in `grafana.ini`.

### Config File Locations

- Default configuration from `$WORKING_DIR/conf/defaults.ini`
- Custom configuration from `$WORKING_DIR/conf/custom.ini`
- The custom configuration file path can be overridden using the `--config` parameter

{{% admonition type="note" %}}
If you have installed Grafana using the `deb` or `rpm`
packages, then your configuration file is located at
`/etc/grafana/grafana.ini`. This path is specified in the Grafana
init.d script using `--config` file parameter.
{{% /admonition %}}

### Using Environment Variables

It is possible to use environment variable interpolation in all 3 provisioning configuration types. Allowed syntax
is either `$ENV_VAR_NAME` or `${ENV_VAR_NAME}` and can be used only for values not for keys or bigger parts
of the configurations. It is not available in the dashboard's definition files just the dashboard provisioning
configuration.
Example:

```yaml
datasources:
  - name: Graphite
    url: http://localhost:$PORT
    user: $USER
    secureJsonData:
      password: $PASSWORD
```

If you have a literal `$` in your value and want to avoid interpolation, `$$` can be used.

<hr />

## Configuration Management Tools

Currently we do not provide any scripts/manifests for configuring Grafana. Rather than spending time learning and creating scripts/manifests for each tool, we think our time is better spent making Grafana easier to provision. Therefore, we heavily rely on the expertise of the community.

| Tool      | Project                                                                                                                         |
| --------- | ------------------------------------------------------------------------------------------------------------------------------- |
| Puppet    | [https://forge.puppet.com/puppet/grafana](https://forge.puppet.com/puppet/grafana)                                              |
| Ansible   | [https://github.com/grafana/grafana-ansible-collection](https://github.com/grafana/grafana-ansible-collection)                  |
| Chef      | [https://github.com/sous-chefs/chef-grafana](https://github.com/sous-chefs/chef-grafana)                                        |
| Saltstack | [https://github.com/salt-formulas/salt-formula-grafana](https://github.com/salt-formulas/salt-formula-grafana)                  |
| Jsonnet   | [https://github.com/grafana/grafonnet-lib/](https://github.com/grafana/grafonnet-lib/)                                          |
| NixOS     | [services.grafana.provision module](https://github.com/NixOS/nixpkgs/blob/master/nixos/modules/services/monitoring/grafana.nix) |

## Data sources

{{% admonition type="note" %}}
Available in Grafana v5.0 and higher.
{{% /admonition %}}

You can manage data sources in Grafana by adding YAML configuration files in the [`provisioning/datasources`]({{< relref "../../setup-grafana/configure-grafana#provisioning" >}}) directory.
Each config file can contain a list of `datasources` to add or update during startup.
If the data source already exists, Grafana reconfigures it to match the provisioned configuration file.

The configuration file can also list data sources to automatically delete, called `deleteDatasources`.
Grafana deletes the data sources listed in `deleteDatasources` _before_ adding or updating those in the `datasources` list.

### Running multiple Grafana instances

If you run multiple instances of Grafana, add a version number to each data source in the configuration and increase it when you update the configuration.
Grafana updates only data sources with the same or lower version number than specified in the config.
This prevents old configurations from overwriting newer ones if you have different versions of the `datasource.yaml` file that don't define version numbers, and then restart instances at the same time.

### Example data source config file

This example provisions a [Graphite data source]({{< relref "../../datasources/graphite" >}}):

```yaml
# Configuration file version
apiVersion: 1

# List of data sources to delete from the database.
deleteDatasources:
  - name: Graphite
    orgId: 1

# List of data sources to insert/update depending on what's
# available in the database.
datasources:
  # <string, required> Sets the name you use to refer to
  # the data source in panels and queries.
  - name: Graphite
    # <string, required> Sets the data source type.
    type: graphite
    # <string, required> Sets the access mode, either
    # proxy or direct (Server or Browser in the UI).
    # Some data sources are incompatible with any setting
    # but proxy (Server).
    access: proxy
    # <int> Sets the organization id. Defaults to orgId 1.
    orgId: 1
    # <string> Sets a custom UID to reference this
    # data source in other parts of the configuration.
    # If not specified, Grafana generates one.
    uid: my_unique_uid
    # <string> Sets the data source's URL, including the
    # port.
    url: http://localhost:8080
    # <string> Sets the database user, if necessary.
    user:
    # <string> Sets the database name, if necessary.
    database:
    # <bool> Enables basic authorization.
    basicAuth:
    # <string> Sets the basic authorization username.
    basicAuthUser:
    # <bool> Enables credential headers.
    withCredentials:
    # <bool> Toggles whether the data source is pre-selected
    # for new panels. You can set only one default
    # data source per organization.
    isDefault:
    # <map> Fields to convert to JSON and store in jsonData.
    jsonData:
      # <string> Defines the Graphite service's version.
      graphiteVersion: '1.1'
      # <bool> Enables TLS authentication using a client
      # certificate configured in secureJsonData.
      tlsAuth: true
      # <bool> Enables TLS authentication using a CA
      # certificate.
      tlsAuthWithCACert: true
    # <map> Fields to encrypt before storing in jsonData.
    secureJsonData:
      # <string> Defines the CA cert, client cert, and
      # client key for encrypted authentication.
      tlsCACert: '...'
      tlsClientCert: '...'
      tlsClientKey: '...'
      # <string> Sets the database password, if necessary.
      password:
      # <string> Sets the basic authorization password.
      basicAuthPassword:
    # <int> Sets the version. Used to compare versions when
    # updating. Ignored when creating a new data source.
    version: 1
    # <bool> Allows users to edit data sources from the
    # Grafana UI.
    editable: false
```

For provisioning examples of specific data sources, refer to that [data source's documentation]({{< relref "../../datasources" >}}).

#### JSON Data

Since not all data sources have the same configuration settings, we include only the most common ones as fields.
To provision the rest of a data source's settings, include them as a JSON blob in the `jsonData` field.

Common settings in the [built-in core data sources]({{< relref "../../datasources#built-in-core-data-sources" >}}) include:

{{% admonition type="note" %}}
Data sources tagged with _HTTP\*_ communicate using the HTTP protocol, which includes all core data source plugins except MySQL, PostgreSQL, and MSSQL.
{{% /admonition %}}

| Name                          | Type    | Data source                                                      | Description                                                                                                                                                                                                                                                                                   |
| ----------------------------- | ------- | ---------------------------------------------------------------- | --------------------------------------------------------------------------------------------------------------------------------------------------------------------------------------------------------------------------------------------------------------------------------------------- |
| tlsAuth                       | boolean | _HTTP\*_, MySQL                                                  | Enable TLS authentication using client cert configured in secure json data                                                                                                                                                                                                                    |
| tlsAuthWithCACert             | boolean | _HTTP\*_, MySQL, PostgreSQL                                      | Enable TLS authentication using CA cert                                                                                                                                                                                                                                                       |
| tlsSkipVerify                 | boolean | _HTTP\*_, MySQL, PostgreSQL, MSSQL                               | Controls whether a client verifies the server's certificate chain and host name.                                                                                                                                                                                                              |
| serverName                    | string  | _HTTP\*_, MSSQL                                                  | Optional. Controls the server name used for certificate common name/subject alternative name verification. Defaults to using the data source URL.                                                                                                                                             |
| timeout                       | string  | _HTTP\*_                                                         | Request timeout in seconds. Overrides dataproxy.timeout option                                                                                                                                                                                                                                |
| graphiteVersion               | string  | Graphite                                                         | Graphite version                                                                                                                                                                                                                                                                              |
| timeInterval                  | string  | Prometheus, Elasticsearch, InfluxDB, MySQL, PostgreSQL and MSSQL | Lowest interval/step value that should be used for this data source.                                                                                                                                                                                                                          |
| httpMode                      | string  | Influxdb                                                         | HTTP Method. 'GET', 'POST', defaults to GET                                                                                                                                                                                                                                                   |
| maxSeries                     | number  | Influxdb                                                         | Max number of series/tables that Grafana processes                                                                                                                                                                                                                                            |
| httpMethod                    | string  | Prometheus                                                       | HTTP Method. 'GET', 'POST', defaults to POST                                                                                                                                                                                                                                                  |
| customQueryParameters         | string  | Prometheus                                                       | Query parameters to add, as a URL-encoded string.                                                                                                                                                                                                                                             |
| manageAlerts                  | boolean | Prometheus and Loki                                              | Manage alerts via Alerting UI                                                                                                                                                                                                                                                                 |
| alertmanagerUid               | string  | Prometheus and Loki                                              | UID of Alert Manager that manages Alert for this data source.                                                                                                                                                                                                                                 |
| timeField                     | string  | Elasticsearch                                                    | Which field that should be used as timestamp                                                                                                                                                                                                                                                  |
| interval                      | string  | Elasticsearch                                                    | Index date time format. nil(No Pattern), 'Hourly', 'Daily', 'Weekly', 'Monthly' or 'Yearly'                                                                                                                                                                                                   |
| logMessageField               | string  | Elasticsearch                                                    | Which field should be used as the log message                                                                                                                                                                                                                                                 |
| logLevelField                 | string  | Elasticsearch                                                    | Which field should be used to indicate the priority of the log message                                                                                                                                                                                                                        |
| maxConcurrentShardRequests    | number  | Elasticsearch                                                    | Maximum number of concurrent shard requests that each sub-search request executes per node                                                                                                                                                                                                    |
| sigV4Auth                     | boolean | Elasticsearch and Prometheus                                     | Enable usage of SigV4                                                                                                                                                                                                                                                                         |
| sigV4AuthType                 | string  | Elasticsearch and Prometheus                                     | SigV4 auth provider. default/credentials/keys                                                                                                                                                                                                                                                 |
| sigV4ExternalId               | string  | Elasticsearch and Prometheus                                     | Optional SigV4 External ID                                                                                                                                                                                                                                                                    |
| sigV4AssumeRoleArn            | string  | Elasticsearch and Prometheus                                     | Optional SigV4 ARN role to assume                                                                                                                                                                                                                                                             |
| sigV4Region                   | string  | Elasticsearch and Prometheus                                     | SigV4 AWS region                                                                                                                                                                                                                                                                              |
| sigV4Profile                  | string  | Elasticsearch and Prometheus                                     | Optional SigV4 credentials profile                                                                                                                                                                                                                                                            |
| authType                      | string  | Cloudwatch                                                       | Auth provider. default/credentials/keys                                                                                                                                                                                                                                                       |
| externalId                    | string  | Cloudwatch                                                       | Optional External ID                                                                                                                                                                                                                                                                          |
| assumeRoleArn                 | string  | Cloudwatch                                                       | Optional ARN role to assume                                                                                                                                                                                                                                                                   |
| defaultRegion                 | string  | Cloudwatch                                                       | Optional default AWS region                                                                                                                                                                                                                                                                   |
| customMetricsNamespaces       | string  | Cloudwatch                                                       | Namespaces of Custom Metrics                                                                                                                                                                                                                                                                  |
| profile                       | string  | Cloudwatch                                                       | Optional credentials profile                                                                                                                                                                                                                                                                  |
| tsdbVersion                   | string  | OpenTSDB                                                         | Version                                                                                                                                                                                                                                                                                       |
| tsdbResolution                | string  | OpenTSDB                                                         | Resolution                                                                                                                                                                                                                                                                                    |
| sslmode                       | string  | PostgreSQL                                                       | SSLmode. 'disable', 'require', 'verify-ca' or 'verify-full'                                                                                                                                                                                                                                   |
| tlsConfigurationMethod        | string  | PostgreSQL                                                       | SSL Certificate configuration, either by 'file-path' or 'file-content'                                                                                                                                                                                                                        |
| sslRootCertFile               | string  | PostgreSQL, MSSQL                                                | SSL server root certificate file, must be readable by the Grafana user                                                                                                                                                                                                                        |
| sslCertFile                   | string  | PostgreSQL                                                       | SSL client certificate file, must be readable by the Grafana user                                                                                                                                                                                                                             |
| sslKeyFile                    | string  | PostgreSQL                                                       | SSL client key file, must be readable by _only_ the Grafana user                                                                                                                                                                                                                              |
| encrypt                       | string  | MSSQL                                                            | Determines SSL encryption handling. Options include: `disable` - data sent between client and server is not encrypted; `false` - data sent between client and server is not encrypted beyond the login packet; `true` - data sent between client and server is encrypted. Default is `false`. |
| postgresVersion               | number  | PostgreSQL                                                       | Postgres version as a number (903/904/905/906/1000) meaning v9.3, v9.4, ..., v10                                                                                                                                                                                                              |
| timescaledb                   | boolean | PostgreSQL                                                       | Enable usage of TimescaleDB extension                                                                                                                                                                                                                                                         |
| maxOpenConns                  | number  | MySQL, PostgreSQL and MSSQL                                      | Maximum number of open connections to the database (Grafana v5.4+)                                                                                                                                                                                                                            |
| maxIdleConns                  | number  | MySQL, PostgreSQL and MSSQL                                      | Maximum number of connections in the idle connection pool (Grafana v5.4+)                                                                                                                                                                                                                     |
| connMaxLifetime               | number  | MySQL, PostgreSQL and MSSQL                                      | Maximum amount of time in seconds a connection may be reused (Grafana v5.4+)                                                                                                                                                                                                                  |
| keepCookies                   | array   | _HTTP\*_                                                         | Cookies that needs to be passed along while communicating with data sources                                                                                                                                                                                                                   |
| prometheusVersion             | string  | Prometheus                                                       | The version of the Prometheus data source, such as `2.37.0`, `2.24.0`                                                                                                                                                                                                                         |
| prometheusType                | string  | Prometheus                                                       | Prometheus database type. Options are `Prometheus`, `Cortex`, `Mimir` or`Thanos`.                                                                                                                                                                                                             |
| cacheLevel                    | string  | Prometheus                                                       | Determines the duration of the browser cache. Valid values include: `Low`, `Medium`, `High`, and `None`. This field is configurable when you enable the `prometheusResourceBrowserCache` feature flag.                                                                                        |
| incrementalQuerying           | string  | Prometheus                                                       | Experimental: Turn on incremental querying to enhance dashboard reload performance with slow data sources                                                                                                                                                                                     |
| incrementalQueryOverlapWindow | string  | Prometheus                                                       | Experimental: Configure incremental query overlap window. Requires a valid duration string, i.e. `180s` or `15m` Default value is `10m` (10 minutes).                                                                                                                                         |
| disableRecordingRules         | boolean | Prometheus                                                       | Experimental: Turn off Prometheus recording rules                                                                                                                                                                                                                                             |
| implementation                | string  | AlertManager                                                     | The implementation of the AlertManager data source, such as `prometheus`, `cortex` or `mimir`                                                                                                                                                                                                 |
| handleGrafanaManagedAlerts    | boolean | AlertManager                                                     | When enabled, Grafana-managed alerts are sent to this Alertmanager                                                                                                                                                                                                                            |

For examples of specific data sources' JSON data, refer to that [data source's documentation]({{< relref "../../datasources" >}}).

#### Secure JSON Data

Secure JSON data is a map of settings that will be encrypted with [secret key]({{< relref "../../setup-grafana/configure-grafana#secret_key" >}}) from the Grafana config. The purpose of this is only to hide content from the users of the application. This should be used for storing TLS Cert and password that Grafana will append to the request on the server side. All of these settings are optional.

{{% admonition type="note" %}}
The _HTTP\*_ tag denotes data sources that communicate using the HTTP protocol, including all core data source plugins except MySQL, PostgreSQL, and MSSQL.
{{% /admonition %}}

| Name              | Type   | Data source                        | Description                                              |
| ----------------- | ------ | ---------------------------------- | -------------------------------------------------------- |
| tlsCACert         | string | _HTTP\*_, MySQL, PostgreSQL        | CA cert for out going requests                           |
| tlsClientCert     | string | _HTTP\*_, MySQL, PostgreSQL        | TLS Client cert for outgoing requests                    |
| tlsClientKey      | string | _HTTP\*_, MySQL, PostgreSQL        | TLS Client key for outgoing requests                     |
| password          | string | _HTTP\*_, MySQL, PostgreSQL, MSSQL | password                                                 |
| basicAuthPassword | string | _HTTP\*_                           | password for basic authentication                        |
| accessKey         | string | Cloudwatch                         | Access key for connecting to Cloudwatch                  |
| secretKey         | string | Cloudwatch                         | Secret key for connecting to Cloudwatch                  |
| sigV4AccessKey    | string | Elasticsearch and Prometheus       | SigV4 access key. Required when using keys auth provider |
| sigV4SecretKey    | string | Elasticsearch and Prometheus       | SigV4 secret key. Required when using keys auth provider |

#### Custom HTTP headers for data sources

Data sources managed by Grafanas provisioning can be configured to add HTTP headers to all requests
going to that data source. The header name is configured in the `jsonData` field and the header value should be
configured in `secureJsonData`.

```yaml
apiVersion: 1

datasources:
  - name: Graphite
    jsonData:
      httpHeaderName1: 'HeaderName'
      httpHeaderName2: 'Authorization'
    secureJsonData:
      httpHeaderValue1: 'HeaderValue'
      httpHeaderValue2: 'Bearer XXXXXXXXX'
```

## Plugins

{{% admonition type="note" %}}
Available in Grafana v7.1 and higher.
{{% /admonition %}}

You can manage plugin applications in Grafana by adding one or more YAML config files in the [`provisioning/plugins`]({{< relref "../../setup-grafana/configure-grafana#provisioning" >}}) directory. Each config file can contain a list of `apps` that will be updated during start up. Grafana updates each app to match the configuration file.

{{% admonition type="note" %}}
This feature enables you to provision plugin configurations, not the plugins themselves.
The plugins must already be installed on the Grafana instance.
{{% /admonition %}}

### Example plugin configuration file

```yaml
apiVersion: 1

apps:
  # <string> the type of app, plugin identifier. Required
  - type: raintank-worldping-app
    # <int> Org ID. Default to 1, unless org_name is specified
    org_id: 1
    # <string> Org name. Overrides org_id unless org_id not specified
    org_name: Main Org.
    # <bool> disable the app. Default to false.
    disabled: false
    # <map> fields that will be converted to json and stored in jsonData. Custom per app.
    jsonData:
      # key/value pairs of string to object
      key: value
    # <map> fields that will be converted to json, encrypted and stored in secureJsonData. Custom per app.
    secureJsonData:
      # key/value pairs of string to string
      key: value
```

## Dashboards

You can manage dashboards in Grafana by adding one or more YAML config files in the [`provisioning/dashboards`]({{< relref "../../setup-grafana/configure-grafana#dashboards" >}}) directory. Each config file can contain a list of `dashboards providers` that load dashboards into Grafana from the local filesystem.

The dashboard provider config file looks somewhat like this:

```yaml
apiVersion: 1

providers:
  # <string> an unique provider name. Required
  - name: 'a unique provider name'
    # <int> Org id. Default to 1
    orgId: 1
    # <string> name of the dashboard folder.
    folder: ''
    # <string> folder UID. will be automatically generated if not specified
    folderUid: ''
    # <string> provider type. Default to 'file'
    type: file
    # <bool> disable dashboard deletion
    disableDeletion: false
    # <int> how often Grafana will scan for changed dashboards
    updateIntervalSeconds: 10
    # <bool> allow updating provisioned dashboards from the UI
    allowUiUpdates: false
    options:
      # <string, required> path to dashboard files on disk. Required when using the 'file' type
      path: /var/lib/grafana/dashboards
      # <bool> use folder names from filesystem to create folders in Grafana
      foldersFromFilesStructure: true
```

When Grafana starts, it will update/insert all dashboards available in the configured path. Then later on poll that path every **updateIntervalSeconds** and look for updated json files and update/insert those into the database.

> **Note:** Dashboards are provisioned to the root level if the `folder` option is missing or empty.

#### Making changes to a provisioned dashboard

It's possible to make changes to a provisioned dashboard in the Grafana UI. However, it is not possible to automatically save the changes back to the provisioning source.
If `allowUiUpdates` is set to `true` and you make changes to a provisioned dashboard, you can `Save` the dashboard then changes will be persisted to the Grafana database.

> **Note:**
> If a provisioned dashboard is saved from the UI and then later updated from the source, the dashboard stored in the database will always be overwritten. The `version` property in the JSON file will not affect this, even if it is lower than the existing dashboard.
>
> If a provisioned dashboard is saved from the UI and the source is removed, the dashboard stored in the database will be deleted unless the configuration option `disableDeletion` is set to true.

If `allowUiUpdates` is configured to `false`, you are not able to make changes to a provisioned dashboard. When you click `Save`, Grafana brings up a _Cannot save provisioned dashboard_ dialog. The screenshot below illustrates this behavior.

Grafana offers options to export the JSON definition of a dashboard. Either `Copy JSON to Clipboard` or `Save JSON to file` can help you synchronize your dashboard changes back to the provisioning source.

Note: The JSON definition in the input field when using `Copy JSON to Clipboard` or `Save JSON to file` will have the `id` field automatically removed to aid the provisioning workflow.

{{< figure src="/static/img/docs/v51/provisioning_cannot_save_dashboard.png" max-width="500px" class="docs-image--no-shadow" >}}

### Reusable Dashboard URLs

If the dashboard in the JSON file contains an [UID]({{< relref "../../dashboards/build-dashboards/view-dashboard-json-model" >}}), Grafana forces insert/update on that UID. This allows you to migrate dashboards between Grafana instances and provisioning Grafana from configuration without breaking the URLs given because the new dashboard URL uses the UID as identifier.
When Grafana starts, it updates/inserts all dashboards available in the configured folders. If you modify the file, then the dashboard is also updated.
By default, Grafana deletes dashboards in the database if the file is removed. You can disable this behavior using the `disableDeletion` setting.

{{% admonition type="note" %}}
Provisioning allows you to overwrite existing dashboards
which leads to problems if you reuse settings that are supposed to be unique.
Be careful not to reuse the same `title` multiple times within a folder
or `uid` within the same installation as this will cause weird behaviors.
{{% /admonition %}}

### Provision folders structure from filesystem to Grafana

If you already store your dashboards using folders in a git repo or on a filesystem, and also you want to have the same folder names in the Grafana menu, you can use `foldersFromFilesStructure` option.

For example, to replicate these dashboards structure from the filesystem to Grafana,

```
/etc/dashboards
├── /server
│   ├── /common_dashboard.json
│   └── /network_dashboard.json
└── /application
    ├── /requests_dashboard.json
    └── /resources_dashboard.json
```

you need to specify just this short provision configuration file.

```yaml
apiVersion: 1

providers:
  - name: dashboards
    type: file
    updateIntervalSeconds: 30
    options:
      path: /etc/dashboards
      foldersFromFilesStructure: true
```

`server` and `application` will become new folders in Grafana menu.

{{% admonition type="note" %}}
`folder` and `folderUid` options should be empty or missing to make `foldersFromFilesStructure` work.
{{% /admonition %}}

{{% admonition type="note" %}}
To provision dashboards to the root level, store them in the root of your `path`.
{{% /admonition %}}

{{< admonition type="note" >}}
This feature doesn't currently allow you to create nested folder structures, that is, where you have folders within folders.
{{< /admonition >}}

## Alerting

For information on provisioning Grafana Alerting, refer to [Provision Grafana Alerting resources]({{< relref "../../alerting/set-up/provision-alerting-resources/"  >}}).

<<<<<<< HEAD
=======
### Supported Settings

The following sections detail the supported settings and secure settings for each alert notification type. Secure settings are stored encrypted in the database and you add them to `secure_settings` in the YAML file instead of `settings`.

{{% admonition type="note" %}}
Secure settings is supported since Grafana v7.2.
{{% /admonition %}}

#### Alert notification `pushover`

| Name       | Secure setting |
| ---------- | -------------- |
| apiToken   | yes            |
| userKey    | yes            |
| device     |                |
| priority   |                |
| okPriority |                |
| retry      |                |
| expire     |                |
| sound      |                |
| okSound    |                |

#### Alert notification `discord`

| Name                 | Secure setting |
| -------------------- | -------------- |
| url                  | yes            |
| avatar_url           |                |
| content              |                |
| use_discord_username |                |

#### Alert notification `slack`

| Name           | Secure setting |
| -------------- | -------------- |
| url            | yes            |
| recipient      |                |
| username       |                |
| icon_emoji     |                |
| icon_url       |                |
| uploadImage    |                |
| mentionUsers   |                |
| mentionGroups  |                |
| mentionChannel |                |
| token          | yes            |

#### Alert notification `victorops`

| Name        |
| ----------- |
| url         |
| autoResolve |

#### Alert notification `kafka`

| Name           |
| -------------- |
| kafkaRestProxy |
| kafkaTopic     |

#### Alert notification `LINE`

| Name  | Secure setting |
| ----- | -------------- |
| token | yes            |

#### Alert notification `pagerduty`

| Name           | Secure setting |
| -------------- | -------------- |
| integrationKey | yes            |
| autoResolve    |                |

#### Alert notification `sensu`

| Name     | Secure setting |
| -------- | -------------- |
| url      |                |
| source   |                |
| handler  |                |
| username |                |
| password | yes            |

#### Alert notification `sensugo`

| Name      | Secure setting |
| --------- | -------------- |
| url       |                |
| apikey    | yes            |
| entity    |                |
| check     |                |
| handler   |                |
| namespace |                |

#### Alert notification `prometheus-alertmanager`

| Name              | Secure setting |
| ----------------- | -------------- |
| url               |                |
| basicAuthUser     |                |
| basicAuthPassword | yes            |

#### Alert notification `teams`

| Name |
| ---- |
| url  |

#### Alert notification `dingding`

| Name |
| ---- |
| url  |

#### Alert notification `email`

| Name        |
| ----------- |
| singleEmail |
| addresses   |

#### Alert notification `hipchat`

| Name   |
| ------ |
| url    |
| apikey |
| roomid |

#### Alert notification `opsgenie`

| Name             | Secure setting |
| ---------------- | -------------- |
| apiKey           | yes            |
| apiUrl           |                |
| autoClose        |                |
| overridePriority |                |
| sendTagsAs       |                |

#### Alert notification `telegram`

| Name        | Secure setting |
| ----------- | -------------- |
| bottoken    | yes            |
| chatid      |                |
| uploadImage |                |

#### Alert notification `threema`

| Name         | Secure setting |
| ------------ | -------------- |
| gateway_id   |                |
| recipient_id |                |
| api_secret   | yes            |

#### Alert notification `webhook`

| Name       | Secure setting |
| ---------- | -------------- |
| url        |                |
| httpMethod |                |
| username   |                |
| password   | yes            |

#### Alert notification `googlechat`

| Name |
| ---- |
| url  |

#### Alert notification `Cisco Webex Teams`

| Name      | Secure setting |
| --------- | -------------- |
| message   |                |
| room_id   |                |
| api_url   |                |
| bot_token | yes            |

>>>>>>> 3085d538
## Grafana Enterprise

Grafana Enterprise supports:

- [Provisioning role-based access control with Grafana]({{< relref "../roles-and-permissions/access-control/rbac-grafana-provisioning/" >}})
- [Provisioning role-based access control with Terraform]({{< relref "../roles-and-permissions/access-control/rbac-terraform-provisioning/" >}})<|MERGE_RESOLUTION|>--- conflicted
+++ resolved
@@ -427,8 +427,6 @@
 
 For information on provisioning Grafana Alerting, refer to [Provision Grafana Alerting resources]({{< relref "../../alerting/set-up/provision-alerting-resources/"  >}}).
 
-<<<<<<< HEAD
-=======
 ### Supported Settings
 
 The following sections detail the supported settings and secure settings for each alert notification type. Secure settings are stored encrypted in the database and you add them to `secure_settings` in the YAML file instead of `settings`.
@@ -608,7 +606,6 @@
 | api_url   |                |
 | bot_token | yes            |
 
->>>>>>> 3085d538
 ## Grafana Enterprise
 
 Grafana Enterprise supports:
