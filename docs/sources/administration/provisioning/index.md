---
aliases:
  - ../installation/provisioning/
description: Describes provisioning settings for Grafana using configuration files.
keywords:
  - grafana
  - provisioning
labels:
  products:
    - enterprise
    - oss
title: Provision Grafana
weight: 600
---

# Provision Grafana

Grafana has an active provisioning system that uses configuration files.
This makes GitOps more natural since data sources and dashboards can be defined using files that can be version controlled.

## Configuration file

Refer to [Configuration]({{< relref "../../setup-grafana/configure-grafana/" >}}) for more information on what you can configure in `grafana.ini`.

### Configuration file locations

- Default configuration from `$WORKING_DIR/conf/defaults.ini`
- Custom configuration from `$WORKING_DIR/conf/custom.ini`
- The custom configuration file path can be overridden using the `--config` parameter

{{< admonition type="note" >}}
If you have installed Grafana using the `deb` or `rpm`
packages, then your configuration file is located at
`/etc/grafana/grafana.ini`. This path is specified in the Grafana
`init.d` script using the `--config` file parameter.
{{< /admonition >}}

### Environment variables

You can use environment variable interpolation in all three provisioning configuration types.
The allowed syntax is either `$ENV_VAR_NAME` or `${ENV_VAR_NAME}`, and it can be used only for values, not for keys or larger parts
of the configurations. If the environment variable value has a `$` (e.g. `Pa$sw0rd`), use the `$ENV_VAR_NAME` syntax to avoid double expansion.
It's not available in the dashboard's definition files, just the dashboard provisioning
configuration.

Example:

```yaml
datasources:
  - name: Graphite
    url: http://localhost:$PORT
    user: $USER
    secureJsonData:
      password: $PASSWORD
```

You can use `$$` if you have a literal `$` in your value and want to avoid interpolation.

## Configuration management tools

Currently, we don't provide any scripts or manifests for configuring Grafana.
Rather than spending time learning and creating scripts or manifests for each tool, we think our time is better spent making Grafana easier to provision.
Therefore, we heavily rely on the expertise of the community.

| Tool      | Project                                                                                                                         |
| --------- | ------------------------------------------------------------------------------------------------------------------------------- |
| Puppet    | [https://forge.puppet.com/puppet/grafana](https://forge.puppet.com/puppet/grafana)                                              |
| Ansible   | [https://github.com/grafana/grafana-ansible-collection](https://github.com/grafana/grafana-ansible-collection)                  |
| Chef      | [https://github.com/sous-chefs/chef-grafana](https://github.com/sous-chefs/chef-grafana)                                        |
| Saltstack | [https://github.com/salt-formulas/salt-formula-grafana](https://github.com/salt-formulas/salt-formula-grafana)                  |
| Jsonnet   | [https://github.com/grafana/grafonnet-lib/](https://github.com/grafana/grafonnet-lib/)                                          |
| NixOS     | [services.grafana.provision module](https://github.com/NixOS/nixpkgs/blob/master/nixos/modules/services/monitoring/grafana.nix) |

## Data sources

You can manage data sources in Grafana by adding YAML configuration files in the [`provisioning/datasources`]({{< relref "../../setup-grafana/configure-grafana#provisioning" >}}) directory.
Each configuration file can contain a list of `datasources` to add or update during startup.
If the data source already exists, Grafana reconfigures it to match the provisioned configuration file.

The configuration file can also list data sources to automatically delete, called `deleteDatasources`.
Grafana deletes the data sources listed in `deleteDatasources` _before_ adding or updating those in the `datasources` list.

You can configure Grafana to automatically delete provisioned data sources when they're removed from the provisioning file.
To do so, add `prune: true` to the root of your data source provisioning file.
With this configuration, Grafana also removes the provisioned data sources if you remove the provisioning file entirely.

### Running multiple Grafana instances

If you run multiple instances of Grafana, add a version number to each data source in the configuration and increase it when you update the configuration.
Grafana updates only data sources with the same or lower version number than specified in the configuration.
This prevents old configurations from overwriting newer ones if you have different versions of the `datasource.yaml` file that don't define version numbers, and then restart instances at the same time.

### Example data source configuration file

This example provisions a [Graphite data source]({{< relref "../../datasources/graphite" >}}):

```yaml
# Configuration file version
apiVersion: 1

# List of data sources to delete from the database.
deleteDatasources:
  - name: Graphite
    orgId: 1

# Mark provisioned data sources for deletion if they are no longer in a provisioning file.
# It takes no effect if data sources are already listed in the deleteDatasources section.
prune: true

# List of data sources to insert/update depending on what's
# available in the database.
datasources:
  # <string, required> Sets the name you use to refer to
  # the data source in panels and queries.
  - name: Graphite
    # <string, required> Sets the data source type.
    type: graphite
    # <string, required> Sets the access mode, either
    # proxy or direct (Server or Browser in the UI).
    # Some data sources are incompatible with any setting
    # but proxy (Server).
    access: proxy
    # <int> Sets the organization id. Defaults to orgId 1.
    orgId: 1
    # <string> Sets a custom UID to reference this
    # data source in other parts of the configuration.
    # If not specified, Grafana generates one.
    uid: my_unique_uid
    # <string> Sets the data source's URL, including the
    # port.
    url: http://localhost:8080
    # <string> Sets the database user, if necessary.
    user:
    # <string> Sets the database name, if necessary.
    database:
    # <bool> Enables basic authorization.
    basicAuth:
    # <string> Sets the basic authorization username.
    basicAuthUser:
    # <bool> Enables credential headers.
    withCredentials:
    # <bool> Toggles whether the data source is pre-selected
    # for new panels. You can set only one default
    # data source per organization.
    isDefault:
    # <map> Fields to convert to JSON and store in jsonData.
    jsonData:
      # <string> Defines the Graphite service's version.
      graphiteVersion: '1.1'
      # <bool> Enables TLS authentication using a client
      # certificate configured in secureJsonData.
      tlsAuth: true
      # <bool> Enables TLS authentication using a CA
      # certificate.
      tlsAuthWithCACert: true
    # <map> Fields to encrypt before storing in jsonData.
    secureJsonData:
      # <string> Defines the CA cert, client cert, and
      # client key for encrypted authentication.
      tlsCACert: '...'
      tlsClientCert: '...'
      tlsClientKey: '...'
      # <string> Sets the database password, if necessary.
      password:
      # <string> Sets the basic authorization password.
      basicAuthPassword:
    # <int> Sets the version. Used to compare versions when
    # updating. Ignored when creating a new data source.
    version: 1
    # <bool> Allows users to edit data sources from the
    # Grafana UI.
    editable: false
```

For provisioning examples of specific data sources, refer to that [data source's documentation]({{< relref "../../datasources" >}}).

#### JSON data

Not all data sources have the same configuration settings. Only the most common fields are included in examples.
To provision the rest of a data source's settings, include them as a JSON blob in the `jsonData` field.

Common settings in the [built-in core data sources]({{< relref "../../datasources#built-in-core-data-sources" >}}) include:

{{< admonition type="note" >}}
Data sources tagged with _HTTP\*_ communicate using the HTTP protocol, which includes all core data source plugins except MySQL, PostgreSQL, and MSSQL.
{{< /admonition >}}

| Name                          | Type    | Data source                                                      | Description                                                                                                                                                                                                                                                                                   |
| ----------------------------- | ------- | ---------------------------------------------------------------- | --------------------------------------------------------------------------------------------------------------------------------------------------------------------------------------------------------------------------------------------------------------------------------------------- |
| tlsAuth                       | boolean | _HTTP\*_, MySQL                                                  | Enable TLS authentication using client cert configured in secure json data                                                                                                                                                                                                                    |
| tlsAuthWithCACert             | boolean | _HTTP\*_, MySQL, PostgreSQL                                      | Enable TLS authentication using CA cert                                                                                                                                                                                                                                                       |
| tlsSkipVerify                 | boolean | _HTTP\*_, MySQL, PostgreSQL, MSSQL                               | Controls whether a client verifies the server's certificate chain and host name.                                                                                                                                                                                                              |
| serverName                    | string  | _HTTP\*_, MSSQL                                                  | Optional. Controls the server name used for certificate common name/subject alternative name verification. Defaults to using the data source URL.                                                                                                                                             |
| timeout                       | string  | _HTTP\*_                                                         | Request timeout in seconds. Overrides dataproxy.timeout option                                                                                                                                                                                                                                |
| graphiteVersion               | string  | Graphite                                                         | Graphite version                                                                                                                                                                                                                                                                              |
| timeInterval                  | string  | Prometheus, Elasticsearch, InfluxDB, MySQL, PostgreSQL and MSSQL | Lowest interval/step value that should be used for this data source.                                                                                                                                                                                                                          |
| httpMode                      | string  | Influxdb                                                         | HTTP Method. 'GET', 'POST', defaults to GET                                                                                                                                                                                                                                                   |
| maxSeries                     | number  | Influxdb                                                         | Max number of series/tables that Grafana processes                                                                                                                                                                                                                                            |
| httpMethod                    | string  | Prometheus                                                       | HTTP Method. 'GET', 'POST', defaults to POST                                                                                                                                                                                                                                                  |
| customQueryParameters         | string  | Prometheus                                                       | Query parameters to add, as a URL-encoded string.                                                                                                                                                                                                                                             |
| manageAlerts                  | boolean | Prometheus and Loki                                              | Manage alerts via Alerting UI                                                                                                                                                                                                                                                                 |
| alertmanagerUid               | string  | Prometheus and Loki                                              | UID of Alert Manager that manages Alert for this data source.                                                                                                                                                                                                                                 |
| timeField                     | string  | Elasticsearch                                                    | Which field that should be used as timestamp                                                                                                                                                                                                                                                  |
| interval                      | string  | Elasticsearch                                                    | Index date time format. nil(No Pattern), 'Hourly', 'Daily', 'Weekly', 'Monthly' or 'Yearly'                                                                                                                                                                                                   |
| logMessageField               | string  | Elasticsearch                                                    | Which field should be used as the log message                                                                                                                                                                                                                                                 |
| logLevelField                 | string  | Elasticsearch                                                    | Which field should be used to indicate the priority of the log message                                                                                                                                                                                                                        |
| maxConcurrentShardRequests    | number  | Elasticsearch                                                    | Maximum number of concurrent shard requests that each sub-search request executes per node                                                                                                                                                                                                    |
| sigV4Auth                     | boolean | Elasticsearch and Prometheus                                     | Enable usage of SigV4                                                                                                                                                                                                                                                                         |
| sigV4AuthType                 | string  | Elasticsearch and Prometheus                                     | SigV4 auth provider. default/credentials/keys                                                                                                                                                                                                                                                 |
| sigV4ExternalId               | string  | Elasticsearch and Prometheus                                     | Optional SigV4 External ID                                                                                                                                                                                                                                                                    |
| sigV4AssumeRoleArn            | string  | Elasticsearch and Prometheus                                     | Optional SigV4 ARN role to assume                                                                                                                                                                                                                                                             |
| sigV4Region                   | string  | Elasticsearch and Prometheus                                     | SigV4 AWS region                                                                                                                                                                                                                                                                              |
| sigV4Profile                  | string  | Elasticsearch and Prometheus                                     | Optional SigV4 credentials profile                                                                                                                                                                                                                                                            |
| authType                      | string  | Cloudwatch                                                       | Auth provider. default/credentials/keys                                                                                                                                                                                                                                                       |
| externalId                    | string  | Cloudwatch                                                       | Optional External ID                                                                                                                                                                                                                                                                          |
| assumeRoleArn                 | string  | Cloudwatch                                                       | Optional ARN role to assume                                                                                                                                                                                                                                                                   |
| defaultRegion                 | string  | Cloudwatch                                                       | Optional default AWS region                                                                                                                                                                                                                                                                   |
| customMetricsNamespaces       | string  | Cloudwatch                                                       | Namespaces of Custom Metrics                                                                                                                                                                                                                                                                  |
| profile                       | string  | Cloudwatch                                                       | Optional credentials profile                                                                                                                                                                                                                                                                  |
| tsdbVersion                   | string  | OpenTSDB                                                         | Version                                                                                                                                                                                                                                                                                       |
| tsdbResolution                | string  | OpenTSDB                                                         | Resolution                                                                                                                                                                                                                                                                                    |
| sslmode                       | string  | PostgreSQL                                                       | SSLmode. 'disable', 'require', 'verify-ca' or 'verify-full'                                                                                                                                                                                                                                   |
| tlsConfigurationMethod        | string  | PostgreSQL                                                       | SSL Certificate configuration, either by 'file-path' or 'file-content'                                                                                                                                                                                                                        |
| sslRootCertFile               | string  | PostgreSQL, MSSQL                                                | SSL server root certificate file, must be readable by the Grafana user                                                                                                                                                                                                                        |
| sslCertFile                   | string  | PostgreSQL                                                       | SSL client certificate file, must be readable by the Grafana user                                                                                                                                                                                                                             |
| sslKeyFile                    | string  | PostgreSQL                                                       | SSL client key file, must be readable by _only_ the Grafana user                                                                                                                                                                                                                              |
| encrypt                       | string  | MSSQL                                                            | Determines SSL encryption handling. Options include: `disable` - data sent between client and server is not encrypted; `false` - data sent between client and server is not encrypted beyond the login packet; `true` - data sent between client and server is encrypted. Default is `false`. |
| postgresVersion               | number  | PostgreSQL                                                       | Postgres version as a number (903/904/905/906/1000) meaning v9.3, v9.4, ..., v10                                                                                                                                                                                                              |
| timescaledb                   | boolean | PostgreSQL                                                       | Enable usage of TimescaleDB extension                                                                                                                                                                                                                                                         |
| maxOpenConns                  | number  | MySQL, PostgreSQL and MSSQL                                      | Maximum number of open connections to the database                                                                                                                                                                                                                                            |
| maxIdleConns                  | number  | MySQL, PostgreSQL and MSSQL                                      | Maximum number of connections in the idle connection pool                                                                                                                                                                                                                                     |
| connMaxLifetime               | number  | MySQL, PostgreSQL and MSSQL                                      | Maximum amount of time in seconds a connection may be reused                                                                                                                                                                                                                                  |
| keepCookies                   | array   | _HTTP\*_                                                         | Cookies that needs to be passed along while communicating with data sources                                                                                                                                                                                                                   |
| prometheusVersion             | string  | Prometheus                                                       | The version of the Prometheus data source, such as `2.37.0`, `2.24.0`                                                                                                                                                                                                                         |
| prometheusType                | string  | Prometheus                                                       | Prometheus database type. Options are `Prometheus`, `Cortex`, `Mimir` or`Thanos`.                                                                                                                                                                                                             |
| cacheLevel                    | string  | Prometheus                                                       | Determines the duration of the browser cache. Valid values include: `Low`, `Medium`, `High`, and `None`. This field is configurable when you enable the `prometheusResourceBrowserCache` feature flag.                                                                                        |
| incrementalQuerying           | string  | Prometheus                                                       | Experimental: Turn on incremental querying to enhance dashboard reload performance with slow data sources                                                                                                                                                                                     |
| incrementalQueryOverlapWindow | string  | Prometheus                                                       | Experimental: Configure incremental query overlap window. Requires a valid duration string, i.e. `180s` or `15m` Default value is `10m` (10 minutes).                                                                                                                                         |
| disableRecordingRules         | boolean | Prometheus                                                       | Experimental: Turn off Prometheus recording rules                                                                                                                                                                                                                                             |
| implementation                | string  | AlertManager                                                     | The implementation of the AlertManager data source, such as `prometheus`, `cortex` or `mimir`                                                                                                                                                                                                 |
| handleGrafanaManagedAlerts    | boolean | AlertManager                                                     | When enabled, Grafana-managed alerts are sent to this Alertmanager                                                                                                                                                                                                                            |

For examples of specific data sources' JSON data, refer to that [data source's documentation]({{< relref "../../datasources" >}}).

#### Secure JSON Data

Secure JSON data is a map of settings that are encrypted with a [secret key]({{< relref "../../setup-grafana/configure-grafana#secret_key" >}}) from the Grafana configuration.
The encryption hides content from the users of the application.
This should be used for storing the TLS Cert and password that Grafana appends to the request on the server side.
All of these settings are optional.

{{< admonition type="note" >}}
The _HTTP\*_ tag denotes data sources that communicate using the HTTP protocol, including all core data source plugins except MySQL, PostgreSQL, and MS SQL.
{{< /admonition >}}

| Name              | Type   | Data source                        | Description                                                                                                                                                      |
| ----------------- | ------ | ---------------------------------- | ---------------------------------------------------------------------------------------------------------------------------------------------------------------- |
| tlsCACert         | string | _HTTP\*_, MySQL, PostgreSQL        | CA cert for out going requests. You can point directly to your stored cert by using an environment variable following the `$__file{path/to/ca}` format.          |
| tlsClientCert     | string | _HTTP\*_, MySQL, PostgreSQL        | TLS Client cert for outgoing requests. You can point directly to your stored cert by using an environment variable following the `$__file{path/to/cert}` format. |
| tlsClientKey      | string | _HTTP\*_, MySQL, PostgreSQL        | TLS Client key for outgoing requests. You can point directly to your stored key by using an environment variable following the `$__file{path/to/key}` format.    |
| password          | string | _HTTP\*_, MySQL, PostgreSQL, MSSQL | password                                                                                                                                                         |
| basicAuthPassword | string | _HTTP\*_                           | password for basic authentication                                                                                                                                |
| accessKey         | string | Cloudwatch                         | Access key for connecting to Cloudwatch                                                                                                                          |
| secretKey         | string | Cloudwatch                         | Secret key for connecting to Cloudwatch                                                                                                                          |
| sigV4AccessKey    | string | Elasticsearch and Prometheus       | SigV4 access key. Required when using keys auth provider                                                                                                         |
| sigV4SecretKey    | string | Elasticsearch and Prometheus       | SigV4 secret key. Required when using keys auth provider                                                                                                         |

#### Custom HTTP headers for data sources

Data sources managed with provisioning can be configured to add HTTP headers to all requests.
<<<<<<< HEAD
The header name is configured in the `jsonData` field and the header value is configured in `secureJsonData`.
=======
Configure the header name in the `jsonData` field and the header value in `secureJsonData`.
>>>>>>> 9e942dcb

```yaml
apiVersion: 1

datasources:
  - name: Graphite
    jsonData:
      httpHeaderName1: 'HeaderName'
      httpHeaderName2: 'Authorization'
    secureJsonData:
      httpHeaderValue1: 'HeaderValue'
      httpHeaderValue2: 'Bearer XXXXXXXXX'
```

## Plugins

You can manage plugin applications in Grafana by adding one or more YAML configuration files in the [`provisioning/plugins`]({{< relref "../../setup-grafana/configure-grafana#provisioning" >}}) directory.
Each configuration file can contain a list of `apps` that update during start up.
Grafana updates each app to match the configuration file.

{{< admonition type="note" >}}
This feature enables you to provision plugin configurations, not the plugins themselves.
The plugins must already be installed on the Grafana instance.
{{< /admonition >}}

### Example plugin configuration file

```yaml
apiVersion: 1

apps:
  # <string> the type of app, plugin identifier. Required
  - type: raintank-worldping-app
    # <int> Org ID. Default to 1, unless org_name is specified
    org_id: 1
    # <string> Org name. Overrides org_id unless org_id not specified
    org_name: Main Org.
    # <bool> disable the app. Default to false.
    disabled: false
    # <map> fields that will be converted to json and stored in jsonData. Custom per app.
    jsonData:
      # key/value pairs of string to object
      key: value
    # <map> fields that will be converted to json, encrypted and stored in secureJsonData. Custom per app.
    secureJsonData:
      # key/value pairs of string to string
      key: value
```

## Dashboards

You can manage dashboards in Grafana by adding one or more YAML configuration files in the [`provisioning/dashboards`]({{< relref "../../setup-grafana/configure-grafana#dashboards" >}}) directory.
Each configuration file can contain a list of `dashboards providers` that load dashboards into Grafana from the local filesystem.

The dashboard provider configuration file looks somewhat like this:

```yaml
apiVersion: 1

providers:
  # <string> an unique provider name. Required
  - name: 'a unique provider name'
    # <int> Org id. Default to 1
    orgId: 1
    # <string> name of the dashboard folder.
    folder: ''
    # <string> folder UID. will be automatically generated if not specified
    folderUid: ''
    # <string> provider type. Default to 'file'
    type: file
    # <bool> disable dashboard deletion
    disableDeletion: false
    # <int> how often Grafana will scan for changed dashboards
    updateIntervalSeconds: 10
    # <bool> allow updating provisioned dashboards from the UI
    allowUiUpdates: false
    options:
      # <string, required> path to dashboard files on disk. Required when using the 'file' type
      path: /var/lib/grafana/dashboards
      # <bool> use folder names from filesystem to create folders in Grafana
      foldersFromFilesStructure: true
```

When Grafana starts, it updates and inserts all dashboards available in the configured path.
Then later on, Grafana polls that path every **updateIntervalSeconds**, looks for updated JSON files, and updates and inserts those into the database.

> **Note:** Dashboards are provisioned to the root level if the `folder` option is missing or empty.

#### Making changes to a provisioned dashboard

While you can change a provisioned dashboard in the Grafana UI, those changes can't be saved back to the provisioning source.
If `allowUiUpdates` is set to `true` and you make changes to a provisioned dashboard, you can `Save` the dashboard, then changes persist to the Grafana database.

{{< admonition type="note" >}}
If a provisioned dashboard is saved from the UI and then later updated from the source, the dashboard stored in the database will always be overwritten. The `version` property in the JSON file won't affect this, even if it's lower than the version of the existing dashboard.

If a provisioned dashboard is saved from the UI and the source is removed, the dashboard stored in the database is deleted unless the configuration option `disableDeletion` is set to `true`.
{{< /admonition >}}

If `allowUiUpdates` is configured to `false`, you are not able to make changes to a provisioned dashboard. When you click `Save`, Grafana brings up a _Cannot save provisioned dashboard_ dialog. The screenshot below illustrates this behavior.

Grafana offers options to export the JSON definition of a dashboard. Either `Copy JSON to Clipboard` or `Save JSON to file` can help you synchronize your dashboard changes back to the provisioning source.

{{< admonition type="note" >}}
The JSON definition in the input field when using `Copy JSON to Clipboard` or `Save JSON to file` has the `id` field automatically removed to aid the provisioning workflow.
{{< /admonition >}}

{{< figure src="/static/img/docs/v51/provisioning_cannot_save_dashboard.png" max-width="500px" class="docs-image--no-shadow" >}}

### Reusable dashboard URLs

If the dashboard in the JSON file contains an [UID]({{< relref "../../dashboards/build-dashboards/view-dashboard-json-model" >}}), Grafana forces insert/update on that UID.
This allows you to migrate dashboards between Grafana instances and provisioning Grafana from configuration without breaking the URLs given because the new dashboard URL uses the UID as identifier.
When Grafana starts, it updates and inserts all dashboards available in the configured folders.
If you modify the file, then the dashboard is also updated.
By default, Grafana deletes dashboards in the database if the file is removed.
You can disable this behavior using the `disableDeletion` setting.

{{< admonition type="note" >}}
Provisioning allows you to overwrite existing dashboards
which leads to problems if you reuse settings that are supposed to be unique.
Be careful not to reuse the same `title` multiple times within a folder
or `uid` within the same installation as this causes weird behaviors.
{{< /admonition >}}

### Provision folders structure from filesystem to Grafana

If you already store your dashboards using folders in a git repo or on a filesystem, and also you want to have the same folder names in the Grafana menu, you can use `foldersFromFilesStructure` option.

For example, to replicate these dashboards structure from the filesystem to Grafana,

```
/etc/dashboards
├── /server
│   ├── /common_dashboard.json
│   └── /network_dashboard.json
└── /application
    ├── /requests_dashboard.json
    └── /resources_dashboard.json
```

You need to specify just this short provision configuration file.

```yaml
apiVersion: 1

providers:
  - name: dashboards
    type: file
    updateIntervalSeconds: 30
    options:
      path: /etc/dashboards
      foldersFromFilesStructure: true
```

In this example, `server` and `application` become new folders in the Grafana menu.

{{< admonition type="note" >}}
The `folder` and `folderUid` options should be empty or missing to make `foldersFromFilesStructure` work.

To provision dashboards to the root level, store them in the root of your `path`.

You can't create nested folders structures, where you have folders within folders.
{{< /admonition >}}

## Alerting

For information on provisioning Grafana Alerting, refer to [Provision Grafana Alerting resources]({{< relref "../../alerting/set-up/provision-alerting-resources/"  >}}).

### Supported settings

The following sections detail the supported settings and secure settings for each alert notification type. Secure settings are stored encrypted in the database and you add them to `secure_settings` in the YAML file instead of `settings`.

#### Alert notification `pushover`

| Name       | Secure setting |
| ---------- | -------------- |
| apiToken   | yes            |
| userKey    | yes            |
| device     |                |
| priority   |                |
| okPriority |                |
| retry      |                |
| expire     |                |
| sound      |                |
| okSound    |                |

#### Alert notification `discord`

| Name                 | Secure setting |
| -------------------- | -------------- |
| url                  | yes            |
| avatar_url           |                |
| content              |                |
| use_discord_username |                |

#### Alert notification `slack`

| Name           | Secure setting |
| -------------- | -------------- |
| url            | yes            |
| recipient      |                |
| username       |                |
| icon_emoji     |                |
| icon_url       |                |
| uploadImage    |                |
| mentionUsers   |                |
| mentionGroups  |                |
| mentionChannel |                |
| token          | yes            |

#### Alert notification `victorops`

| Name        |
| ----------- |
| url         |
| autoResolve |

#### Alert notification `kafka`

| Name           |
| -------------- |
| kafkaRestProxy |
| kafkaTopic     |

#### Alert notification `LINE`

| Name  | Secure setting |
| ----- | -------------- |
| token | yes            |

#### Alert notification `MQTT`

| Name          | Secure setting |
| ------------- | -------------- |
| brokerUrl     |                |
| clientId      |                |
| topic         |                |
| messageFormat |                |
| username      |                |
| password      | yes            |
| retain        |                |
| qos           |                |
| tlsConfig     |                |

##### TLS config

| Name               | Secure setting |
| ------------------ | -------------- |
| insecureSkipVerify |                |
| clientCertificate  | yes            |
| clientKey          | yes            |
| caCertificate      | yes            |

#### Alert notification `pagerduty`

| Name           | Secure setting |
| -------------- | -------------- |
| integrationKey | yes            |
| autoResolve    |                |

#### Alert notification `sensu`

| Name     | Secure setting |
| -------- | -------------- |
| url      |                |
| source   |                |
| handler  |                |
| username |                |
| password | yes            |

#### Alert notification `sensugo`

| Name      | Secure setting |
| --------- | -------------- |
| url       |                |
| apikey    | yes            |
| entity    |                |
| check     |                |
| handler   |                |
| namespace |                |

#### Alert notification `prometheus-alertmanager`

| Name              | Secure setting |
| ----------------- | -------------- |
| url               |                |
| basicAuthUser     |                |
| basicAuthPassword | yes            |

#### Alert notification `teams`

| Name |
| ---- |
| url  |

#### Alert notification `dingding`

| Name |
| ---- |
| url  |

#### Alert notification `email`

| Name        |
| ----------- |
| singleEmail |
| addresses   |

#### Alert notification `hipchat`

| Name   |
| ------ |
| url    |
| apikey |
| roomid |

#### Alert notification `opsgenie`

| Name             | Secure setting |
| ---------------- | -------------- |
| apiKey           | yes            |
| apiUrl           |                |
| autoClose        |                |
| overridePriority |                |
| sendTagsAs       |                |

#### Alert notification `telegram`

| Name        | Secure setting |
| ----------- | -------------- |
| bottoken    | yes            |
| chatid      |                |
| uploadImage |                |

#### Alert notification `threema`

| Name         | Secure setting |
| ------------ | -------------- |
| gateway_id   |                |
| recipient_id |                |
| api_secret   | yes            |

#### Alert notification `webhook`

| Name        | Secure setting |
| ----------- | -------------- |
| url         |                |
| http_method |                |
| username    |                |
| password    | yes            |
| tls_config  |                |

##### TLS config

| Name               | Secure setting |
| ------------------ | -------------- |
| insecureSkipVerify |                |
| clientCertificate  | yes            |
| clientKey          | yes            |
| caCertificate      | yes            |

#### Alert notification `googlechat`

| Name |
| ---- |
| url  |

#### Alert notification `Cisco Webex Teams`

| Name      | Secure setting |
| --------- | -------------- |
| message   |                |
| room_id   |                |
| api_url   |                |
| bot_token | yes            |

## Grafana Enterprise

Grafana Enterprise supports:

- [Provisioning role-based access control with Grafana]({{< relref "../roles-and-permissions/access-control/rbac-grafana-provisioning/" >}})
- [Provisioning role-based access control with Terraform]({{< relref "../roles-and-permissions/access-control/rbac-terraform-provisioning/" >}})<|MERGE_RESOLUTION|>--- conflicted
+++ resolved
@@ -268,11 +268,7 @@
 #### Custom HTTP headers for data sources
 
 Data sources managed with provisioning can be configured to add HTTP headers to all requests.
-<<<<<<< HEAD
-The header name is configured in the `jsonData` field and the header value is configured in `secureJsonData`.
-=======
 Configure the header name in the `jsonData` field and the header value in `secureJsonData`.
->>>>>>> 9e942dcb
 
 ```yaml
 apiVersion: 1
