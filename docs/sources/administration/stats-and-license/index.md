---
aliases:
  - ../admin/view-server-settings/
  - ../admin/view-server-stats/
  - view-server/
  - view-server/view-server-settings/
  - view-server/view-server-stats/
description: How to view server settings in the Grafana UI
keywords:
  - grafana
  - configuration
  - server
  - settings
<<<<<<< HEAD
title: Stats and license
=======
labels:
  products:
    - enterprise
    - oss
title: View server statistics and license
>>>>>>> ced71ba2
weight: 400
---

# View server statistics and license

This setting contains information about tools that Grafana Server Admins can use to learn more about their Grafana servers.

## View Grafana server settings

> Refer to [Role-based access control]({{< relref "../roles-and-permissions/access-control" >}}) in Grafana Enterprise to understand how you can control access with RBAC permissions.

If you are a Grafana server administrator, use the Settings tab to view the settings that are applied to your Grafana server via the [Configuration]({{< relref "../../setup-grafana/configure-grafana#configuration-file-location" >}}) file and any environmental variables.

> **Note:** Only Grafana server administrators can access the **Server Admin** menu. For more information about about administrative permissions, refer to [Roles and permissions]({{< relref "../roles-and-permissions#grafana-server-administrators" >}}).

### View server settings

1. Log in to your Grafana server with an account that has the Grafana Admin flag set.
1. Click **Administration** in the left-side menu, and then **Settings**.

### Available settings

For a full list of server settings, refer to [Configuration]({{< relref "../../setup-grafana/configure-grafana#server" >}}).

## View Grafana server stats

> Refer to [Role-based access control]({{< relref "../roles-and-permissions/access-control" >}}) in Grafana Enterprise to understand how you can control access with RBAC permissions.

If you are a Grafana server admin, then you can view useful statistics about your Grafana server in the Stats & Licensing tab.

> **Note:** Only Grafana server administrators can access the **Server Admin** menu. For more information about about administrative permissions, refer to [Roles and permissions]({{< relref "../roles-and-permissions#grafana-server-administrators" >}}).

### View server stats

1. Log in to your Grafana server with an account that has the Grafana Admin flag set.
1. Click **Administration** in the left-side menu, and then **Stats and license**.

### Available stats

The following statistics are displayed in the Stats tab:

- Total users
  **Note:** Total users = Total admins + Total editors + Total viewers
- Total admins
- Total editors
- Total viewers
- Active users (seen last 30 days)
  **Note:** Active users = Active admins + Active editors + Active viewers
- Active admins (seen last 30 days)
- Active editors (seen last 30 days)
- Active viewers (seen last 30 days)
- Active sessions
- Total dashboards
- Total orgs
- Total playlists
- Total snapshots
- Total dashboard tags
- Total starred dashboards
- Total alerts

### Counting users

If a user belongs to several organizations, then that user is counted once as a user in the highest organization role they are assigned, regardless of how many organizations the user belongs to.

For example, if Sofia is a Viewer in two organizations, an Editor in two organizations, and Admin in three organizations, then she would be reflected in the stats as:

- Total users 1
- Total admins 1<|MERGE_RESOLUTION|>--- conflicted
+++ resolved
@@ -11,15 +11,7 @@
   - configuration
   - server
   - settings
-<<<<<<< HEAD
-title: Stats and license
-=======
-labels:
-  products:
-    - enterprise
-    - oss
 title: View server statistics and license
->>>>>>> ced71ba2
 weight: 400
 ---
 
