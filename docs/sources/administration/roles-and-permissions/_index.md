--- conflicted
+++ resolved
@@ -120,32 +120,6 @@
 For more information about assigning dashboard folder permissions, refer to [Grant dashboard folder permissions](../user-management/manage-dashboard-permissions/#grant-dashboard-folder-permissions).
 
 For more information about assigning dashboard permissions, refer to [Grant dashboard permissions](../user-management/manage-dashboard-permissions/#grant-dashboard-permissions).
-<<<<<<< HEAD
-
-## Editors with administrator permissions
-
-If you have access to the Grafana server, you can modify the default editor role so that editors can use administrator permissions to manage dashboard folders, dashboards, and teams that they create.
-
-{{% admonition type="note" %}}
-This permission does not allow editors to manage folders, dashboards, and teams that they do not create.
-{{% /admonition %}}
-
-This setting can be used to enable self-organizing teams to administer their own dashboards.
-
-For more information about assigning administrator permissions to editors, refer to [Grant editors administrator permissions](../user-management/server-user-management/grant-editor-admin-permissions/).
-
-## Viewers with dashboard preview and Explore permissions
-
-If you have access to the Grafana server, you can modify the default viewer role so that viewers can:
-
-- Edit and preview dashboards, but cannot save their changes or create new dashboards.
-- Access and use [Explore](../../explore/).
-
-Extending the viewer role is useful for public Grafana installations where you want anonymous users to be able to edit panels and queries, but not be able to save or create new dashboards.
-
-For more information about assigning dashboard preview permissions to viewers, refer to [Enable viewers to preview dashboards and use Explore](../user-management/manage-dashboard-permissions/#enable-viewers-to-edit-but-not-save-dashboards-and-use-explore).
-=======
->>>>>>> 78ca78f5
 
 ## Teams and permissions
 
@@ -156,11 +130,7 @@
 - **Member**: Includes the user as a member of the team. Members do not have team administrator privileges.
 - **Admin**: Administrators have permission to manage various aspects of the team, including team membership, permissions, and settings.
 
-<<<<<<< HEAD
-Because teams exist inside an organization, the organization administrator can manage all teams. When the `editors_can_admin` setting is enabled, editors can create teams and manage teams that they create. For more information about the `editors_can_admin` setting, refer to [Grant editors administrator permissions](../user-management/server-user-management/grant-editor-admin-permissions/).
-=======
 Because teams exist inside an organization, the organization administrator can manage all teams.
->>>>>>> 78ca78f5
 
 For details on managing teams, see [Team management](../team-management/).
 
