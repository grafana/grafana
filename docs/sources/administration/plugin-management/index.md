--- conflicted
+++ resolved
@@ -112,27 +112,14 @@
 
 There are also additional ways to install plugins depending on your setup.
 
-<<<<<<< HEAD
 #### Install a plugin using Grafana CLI
 Grafana CLI allows you to install, upgrade, and manage your Grafana plugins using a command line. For more information about Grafana CLI plugin commands, refer to [Plugin commands]({{< relref "../../cli/#plugins-commands" >}}).
-=======
-#### Install a plugin using grafana cli
->>>>>>> 0e2ae536
-
-Grafana CLI allows you to install, upgrade, and manage your Grafana plugins using a command line. For more information about Grafana CLI plugin commands, refer to [Plugin commands]({{< relref "../../cli/#plugins-commands" >}}).
-
-<<<<<<< HEAD
+
+
 #### Install a plugin from a ZIP file
 This method is typically used for plugins not available in the Plugin Catalog or in environments without internet access.
 
 Download the archive containing the plugin assets, and install it by extracting the archive into the plugin directory. For example:
-=======
-#### Install a plugin from a zip file
-
-This way is usually used for plugins not distributed via plugins catalog or in environments without internet connection.
-
-Download the archive containing the plugin assets and install it by extracting the archive into plugin directory. For example:
->>>>>>> 0e2ae536
 
 ```bash
 unzip my-plugin-0.2.0.zip -d YOUR_PLUGIN_DIR/my-plugin
@@ -141,12 +128,7 @@
 The path to the plugin directory is defined in the configuration file. For more information, refer to [Configuration]({{< relref "../../setup-grafana/configure-grafana/#plugins" >}}).
 
 #### Install a plugin in air-gapped environment
-<<<<<<< HEAD
 Plugin installation usually requires an internet connection. You can check which endpoints are used during the installation on your instance and add them to your instance’s allowlist.
-=======
-
-Plugin installation usually requires an internet connection, you can check which endpoints are being used on your instance when installing a plugin regularly and add them to allowlist of your instance.
->>>>>>> 0e2ae536
 
 If this is not possible you can go via installing a plugin using [Grafana CLI](#install-a-plugin-using-grafana-cli) or as a [ZIP file](#install-a-plugin-from-a-zip-file).
 
