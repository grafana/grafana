---
labels:
  products:
    - enterprise
    - oss
title: Use Correlations Editor in Explore
weight: 70
---

# Use Correlations Editor in Explore

## Before you begin

This example shows how to create a correlation using Correlations Editor in Explore.

Correlations allow you to use results of one query to run a new query in any data source. In this example you will run a query that renders tabular data. The data will be used to run a different query that yields a graph result.

Please make sure you have setup up [a test data source]({{< relref "/docs/grafana/latest/datasources/testdata/#testdata-data-source" >}}).

## Create a new correlation

1. Go to Explore.
1. Select `test data source`.
1. Click on "+ Add" dropdown and select "Add correlation" button.
1. Explore is now in Correlations Editor mode indicated by a blue border.
<<<<<<< HEAD
1. Select scenario: CSV File.
1. Select file: population_by_state.csv.
1. Note that each cell is a link that you can use to create a new correlation.

   {{< figure src="/static/img/docs/correlations/screenshot-correlations-editor-source-10.2.png" max-width="600px" caption="Selecting the source of a correlation" >}}

1. Create new correlation that attaches a data link in State column: click on any cell in "State" column, e.g. "California".
1. Explore opens in split view. Select the same data source as on the left.
=======
1. Select scenario: `CSV File`.
1. Select file: `population_by_state.csv`.
1. Note that each cell is a link that you can click on to start creating a new correlation. 

   {{< figure src="/static/img/docs/correlations/screenshot-correlations-editor-source-10.2.png" max-width="600px" caption="Selecting the source of a correlation" >}}

1. Create new correlation that attaches a data link in the `State` column: click on any cell in the `State` column, e.g. "California". 
1. Explore opens in split view. Select the same data source you selected in the left pane.
>>>>>>> 6c8e0c3f
1. The helper above the query editor contains all available variables you can use the target query. Variables contain all data fields (table columns) from the selected row.
1. Select Scenario: `CSV Metric Values`.
1. In the Query Editor's `String Input` field provide variables with population values for each year: `${1980},${2000},${2020}`. This will generate a graph using variable values.
1. In the Query Editor's `Alias` field, write `${State}`

   {{< figure src="/static/img/docs/correlations/screenshot-correlations-editor-target-10.2.png" max-width="600px" caption="Setting up the target of a correlation" >}}

1. Run a query to see that it produces a graph using sample values from the variables.
1. Save the correlation using "Save" button in the top.

## Test a newly created correlations

1. Once the correlation is saved Explore will exit Correlations Editor automatically and re-rerun the query in the left pane.
1. Click on a state name. Note how values from the row are inserted into the query on the right and the graph changes using the values for each row. The query is rerun with updates values every time you click on a state name.

   {{< figure src="/static/img/docs/correlations/screenshot-correlations-example-link-10.2.png" max-width="600px" caption="Result of clicking on a data link" >}}

You can apply the same steps to any data source. Correlations allow you to create links in visualizations to run dynamic queries based on selected data. In this example we used data returned by a query to build a new query generating different visualization using the same data source. However, you can create correlations between any data sources to create custom exploration flows.

## Create a new correlations in logs panel

You can create links not only from a table view but also logs panel. Once you enter Correlations Editor mode you will see available links inside details view of each row:

{{< figure src="/static/img/docs/correlations/screenshot-correlations-editor-logs-10.2.png" max-width="600px" caption="Logs panel in the Correlations Editor" >}}<|MERGE_RESOLUTION|>--- conflicted
+++ resolved
@@ -23,25 +23,14 @@
 1. Select `test data source`.
 1. Click on "+ Add" dropdown and select "Add correlation" button.
 1. Explore is now in Correlations Editor mode indicated by a blue border.
-<<<<<<< HEAD
-1. Select scenario: CSV File.
-1. Select file: population_by_state.csv.
-1. Note that each cell is a link that you can use to create a new correlation.
+1. Select scenario: `CSV File`.
+1. Select file: `population_by_state.csv`.
+1. Note that each cell is a link that you can click on to start creating a new correlation.
 
    {{< figure src="/static/img/docs/correlations/screenshot-correlations-editor-source-10.2.png" max-width="600px" caption="Selecting the source of a correlation" >}}
 
-1. Create new correlation that attaches a data link in State column: click on any cell in "State" column, e.g. "California".
-1. Explore opens in split view. Select the same data source as on the left.
-=======
-1. Select scenario: `CSV File`.
-1. Select file: `population_by_state.csv`.
-1. Note that each cell is a link that you can click on to start creating a new correlation. 
-
-   {{< figure src="/static/img/docs/correlations/screenshot-correlations-editor-source-10.2.png" max-width="600px" caption="Selecting the source of a correlation" >}}
-
-1. Create new correlation that attaches a data link in the `State` column: click on any cell in the `State` column, e.g. "California". 
+1. Create new correlation that attaches a data link in the `State` column: click on any cell in the `State` column, e.g. "California".
 1. Explore opens in split view. Select the same data source you selected in the left pane.
->>>>>>> 6c8e0c3f
 1. The helper above the query editor contains all available variables you can use the target query. Variables contain all data fields (table columns) from the selected row.
 1. Select Scenario: `CSV Metric Values`.
 1. In the Query Editor's `String Input` field provide variables with population values for each year: `${1980},${2000},${2020}`. This will generate a graph using variable values.
