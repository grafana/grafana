---
aliases:
  - /docs/grafana/latest/administration/service-accounts/about-service-accounts/
description: This page contains detailed information about service accounts in Grafana
menuTitle: About service accounts
title: About service accounts
weight: 30
---

# About service accounts in Grafana

A service account can be used to run automated workloads in Grafana, like dashboard provisioning, configuration, or report generation. Create service accounts and tokens to authenticate applications like Terraform with the Grafana API.

<<<<<<< HEAD
> **Note:** Service accounts are available in Grafana 8.5+ as a beta feature. To enable service accounts, refer to [Enable service accounts]({{< relref "./enable-service-accounts.md#">}}) section. Service accounts will eventually replace [API keys]({{< relref "../api-keys/_index.md" >}}) as the primary way to authenticate applications that interact with Grafana.
=======
> **Note:** Service accounts are available in Grafana 8.5+ as a beta feature To enable service accounts, refer to [Enable service accounts]({{< relref "./enable-service-accounts.md#" >}}) section. Service accounts will eventually replace [API keys]({{< relref "../api-keys/_index.md" >}}) as the primary way to authenticate applications that interact with Grafana.
>>>>>>> 426ca299

A common use case for creating a service account is to perform operations on automated or triggered tasks. You can use service accounts to:

- Schedule reports for specific dashboards to be delivered on a daily/weekly/monthly basis
- Define alerts in your system to be used in Grafana
- Set up an external SAML authentication provider
- Interact with Grafana without signing in as a user

In [Grafana Enterprise]({{< relref "../../enterprise/_index.md" >}}), you can also use service accounts in combination with [role-based access control]({{< relref "../../enterprise/access-control/about-rbac.md" >}}) to grant very specific permissions to applications that interact with Grafana.

> **Note:** Service accounts can only act in the organization they are created for. If you have the same task that is needed for multiple organizations, we recommend creating service accounts in each organization.

---

## Service account tokens

A service account token is a generated random string that acts as an alternative to a password when authenticating with Grafana's HTTP API.

When you create a service account, you can associate one or more access tokens with it. You can use service access tokens the same way as API Keys, for example to access Grafana HTTP API programmatically.

You can create multiple tokens for the same service account. You might want to do this if:

- multiple applications use the same permissions, but you would like to audit or manage their actions separately.
- you need to rotate or replace a compromised token.

Service account access tokens inherit permissions from the service account.

### Service accounts benefits

The added benefits of service accounts to API keys include:

- Service accounts resemble Grafana users and can be enabled/disabled, granted specific permissions, and remain active until they are deleted or disabled. API keys are only valid until their expiry date.
- Service accounts can be associated with multiple tokens.
- Unlike API keys, service account tokens are not associated with a specific user, which means that applications can be authenticated even if a Grafana user is deleted.
- You can grant granular permissions to service accounts by leveraging [fine-grained access control]({{< relref "../../enterprise/access-control" >}}). For more information about permissions, refer to [About users and permissions]({{< relref "../manage-users-and-permissions/about-users-and-permissions.md#" >}}).<|MERGE_RESOLUTION|>--- conflicted
+++ resolved
@@ -11,11 +11,7 @@
 
 A service account can be used to run automated workloads in Grafana, like dashboard provisioning, configuration, or report generation. Create service accounts and tokens to authenticate applications like Terraform with the Grafana API.
 
-<<<<<<< HEAD
-> **Note:** Service accounts are available in Grafana 8.5+ as a beta feature. To enable service accounts, refer to [Enable service accounts]({{< relref "./enable-service-accounts.md#">}}) section. Service accounts will eventually replace [API keys]({{< relref "../api-keys/_index.md" >}}) as the primary way to authenticate applications that interact with Grafana.
-=======
-> **Note:** Service accounts are available in Grafana 8.5+ as a beta feature To enable service accounts, refer to [Enable service accounts]({{< relref "./enable-service-accounts.md#" >}}) section. Service accounts will eventually replace [API keys]({{< relref "../api-keys/_index.md" >}}) as the primary way to authenticate applications that interact with Grafana.
->>>>>>> 426ca299
+> **Note:** Service accounts are available in Grafana 8.5+ as a beta feature. To enable service accounts, refer to [Enable service accounts]({{< relref "./enable-service-accounts.md#" >}}) section. Service accounts will eventually replace [API keys]({{< relref "../api-keys/_index.md" >}}) as the primary way to authenticate applications that interact with Grafana.
 
 A common use case for creating a service account is to perform operations on automated or triggered tasks. You can use service accounts to:
 
