--- conflicted
+++ resolved
@@ -1119,7 +1119,6 @@
 
 For more information about the Grafana 8 alerts, refer to [Unified Alerting]({{< relref "../alerting/unified-alerting/_index.md" >}}).
 
-<<<<<<< HEAD
 ### enabled
 
 Set to `true` to enable Grafana 8 alerts. Default is `false`.
@@ -1128,10 +1127,7 @@
 
 Specify the ID of the organization where you want to disable Grafana 8 alerting. For multiple organizations, specify the IDs separated by commas.
 
-### admin_config_poll_interval_seconds
-=======
 ### admin_config_poll_interval
->>>>>>> d116b2d7
 
 Specify the frequency of polling for admin config changes. The default value is `60s`.
 
