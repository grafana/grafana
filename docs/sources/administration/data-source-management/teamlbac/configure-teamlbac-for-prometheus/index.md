---
description: Configure LBAC for data sources for Prometheus data source
keywords:
  - Prometheus
  - datasource
  - team
labels:
  products:
    - cloud
    - enterprise
title: Configure LBAC for data sources for Prometheus
weight: 250
---

# Configure LBAC for data sources for Prometheus data source

## Grafana Cloud

LBAC for data sources is available in private preview on Grafana Cloud for Prometheus created with basic authentication. Prometheus data sources for LBAC for data sources can only be created, provisioning is currently not available.

You cannot configure LBAC rules for Grafana-provisioned data sources from the UI. Alternatively, you can replicate the setting of the provisioned data source in a new data source as described in [LBAC Configuration for New Prometheus Data Source](#task-1-lbac-configuration-for-new-prometheus-data-source) and then add the LBAC configuration to the new data source.

## Before you begin

To be able to use LBAC for data sources rules, you need to enable the feature toggle `teamHttpHeaders` on your Grafana instance. Contact support to enable the feature toggle for you.

- Be sure that you have the permission setup to create a Prometheus tenant in Grafana Cloud
- Be sure that you have admin data source permissions for Grafana.

### Permissions

We recommend that you remove all permissions for roles and teams that are not required to access the data source. This will help to ensure that only the required teams have access to the data source. The recommended permissions are `Admin` permission and only add the teams `Query` permissions that you want to add LBAC for data sources rules for.

## Task 1: LBAC Configuration for new Prometheus data source

1. Access Prometheus data sources details for your stack through grafana.com
1. Copy Prometheus details and create a CAP
   - Copy the details of your Prometheus setup.
   - Create a Cloud Access Policy (CAP) for the Prometheus data source in grafana.com.
   - Ensure the CAP includes `metrics:read` permissions.
   - Ensure the CAP does not include `labels` rules.
1. Create a new Prometheus data source
   - In Grafana, proceed to add a new data source and select Prometheus as the type.
1. Navigate back to the Prometheus data source
   - Set up the Prometheus data source using basic authentication. Use the `userID` as the username. Use the generated CAP `token` as the password.
   - Save and connect.
1. Navigate to data source permissions
   - Go to the permissions tab of the newly created Prometheus data source. Here, you'll find the LBAC for data sources rules section.

For more information on how to setup LBAC for data sources rules for a Prometheus data source, refer to [Create LBAC for data sources rules for the Prometheus data source](https://grafana.com/docs/grafana/<GRAFANA_VERSION>/administration/data-source-management/teamlbac/create-teamlbac-rules/).

## Grafana Enterprise

LBAC for data sources is available in Grafana Enterprise for Prometheus created with basic authentication. Prometheus data sources for LBAC for data sources can only be created.

<<<<<<< HEAD
You cannot configure LBAC rules for Grafana-provisioned data sources from the UI. Alternatively, you can replicate the setting of the provisioned data source in a new data source as described in [LBAC Configuration for new Prometheus data source](#task-1-lbac-configuration-for-new-prometheus-data-source) and then add the LBAC configuration to the new data source.
=======
You cannot configure LBAC rules for Grafana-provisioned data sources from the UI. Alternatively, you can replicate the setting of the provisioned data source in a new data source as described in [LBAC Configuration for new Prometheus data source](https://grafana.com/docs/grafana/<GRAFANA_VERSION>/administration/data-source-management/teamlbac/configure-teamlbac-for-prometheus/#task-1-lbac-configuration-for-new-prometheus-data-source) and then add the LBAC configuration to the new data source.
>>>>>>> fe4442a7

## Before you begin

To be able to use LBAC for data sources rules, you need to enable the feature toggle `teamHttpHeaders` on your Grafana instance. Contact support to enable the feature toggle for you.

- Be sure that you have the permission setup to create a cluster in your Grafana
- Be sure that you have admin plugins permissions for Grafana.
- Be sure that you have admin data source permissions for Grafana.

### Permissions

We recommend that you remove all permissions for roles and teams that are not required to access the data source. This will help to ensure that only the required teams have access to the data source. The recommended permissions are `Admin` permission and only add the teams `Query` permissions that you want to add LBAC for data sources rules for.

## Task 0: Setup Grafana Enterprise Metrics tenant and access policies

1. Access the plugins page and install Grafana Enterprise Metrics plugins
1. Connect your plugin and use app as the cluster
1. Access the app Grafana Enterprise Metrics and configure a tenant
1. Store the `uid` of the tenant to be used as the username for the basic authentication
1. Access the policies page inside of the app and create a AP
   - Create a Access Policy (CAP) for the Prometheus data source.
   - Ensure the CAP includes `metrics:read` permissions.
   - Ensure the CAP does not include `labels` rules.
   - Store the `token` to be used as password for authentication.

## Task 1: LBAC Configuration for new Prometheus data source

1. Create a new Prometheus data source
   - In Grafana, proceed to add a new data source and select Prometheus as the type.
1. Navigate back to the Prometheus data source
   - Set up the Prometheus data source using basic authentication. Use the `uid` as the username. Use the generated `token` as the password.
   - Save and connect.
1. Navigate to data source permissions
   - Go to the permissions tab of the newly created Prometheus data source. Here, you'll find the LBAC for data sources rules section.

For more information on how to setup LBAC for data sources rules for a Prometheus data source, refer to [Create LBAC for data sources rules for the Prometheus data source](https://grafana.com/docs/grafana/<GRAFANA_VERSION>/administration/data-source-management/teamlbac/create-teamlbac-rules/).<|MERGE_RESOLUTION|>--- conflicted
+++ resolved
@@ -53,11 +53,7 @@
 
 LBAC for data sources is available in Grafana Enterprise for Prometheus created with basic authentication. Prometheus data sources for LBAC for data sources can only be created.
 
-<<<<<<< HEAD
-You cannot configure LBAC rules for Grafana-provisioned data sources from the UI. Alternatively, you can replicate the setting of the provisioned data source in a new data source as described in [LBAC Configuration for new Prometheus data source](#task-1-lbac-configuration-for-new-prometheus-data-source) and then add the LBAC configuration to the new data source.
-=======
 You cannot configure LBAC rules for Grafana-provisioned data sources from the UI. Alternatively, you can replicate the setting of the provisioned data source in a new data source as described in [LBAC Configuration for new Prometheus data source](https://grafana.com/docs/grafana/<GRAFANA_VERSION>/administration/data-source-management/teamlbac/configure-teamlbac-for-prometheus/#task-1-lbac-configuration-for-new-prometheus-data-source) and then add the LBAC configuration to the new data source.
->>>>>>> fe4442a7
 
 ## Before you begin
 
