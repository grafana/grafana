--- conflicted
+++ resolved
@@ -44,8 +44,4 @@
 1. Navigate to data source permissions
    - Go to the permissions tab of the newly created Loki data source. Here, you'll find the LBAC for data sources rules section.
 
-<<<<<<< HEAD
-For more information on how to setup Team LBAC rules for a Loki data source, refer to [Create Team LBAC rules for the Loki data source](https://grafana.com/docs/grafana/<GRAFANA_VERSION>/administration/data-source-management/teamlbac/create-teamlbac-rules/).
-=======
-For more information on how to setup LBAC for data sources rules for a Loki data source, refer to [Create LBAC for data sources rules for the Loki data source](https://grafana.com/docs/grafana/<GRAFANA_VERSION>/administration/data-source-management/teamlbac/create-teamlbac-rules/).
->>>>>>> 9e942dcb
+For more information on how to setup LBAC for data sources rules for a Loki data source, refer to [Create LBAC for data sources rules for the Loki data source](https://grafana.com/docs/grafana/<GRAFANA_VERSION>/administration/data-source-management/teamlbac/create-teamlbac-rules/).