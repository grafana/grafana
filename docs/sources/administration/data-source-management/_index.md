---
aliases:
  - ../datasources/add-a-data-source/
  - ../datasources/datasource_permissions/
  - ../enterprise/datasource_permissions/
  - ../enterprise/query-caching/
  - ../features/datasources/add-a-data-source/
  - ../permissions/datasource_permissions/
description: Data source management information for Grafana administrators
labels:
  products:
    - enterprise
    - cloud
title: Data source management
weight: 100
---

# Data source management

Grafana supports many different storage backends for your time series data (data source).
Refer to [data sources](../../datasources/) for more information about using data sources in Grafana.
Only users with the organization admin role can add data sources.

For links to data source-specific documentation, see [Data sources](../../datasources/).

## Data source permissions

You can configure data source permissions to allow or deny certain users the ability to query, edit, or administrate a data source. Each data source’s configuration includes a Permissions tab where you can restrict data source permissions to specific users, service accounts, teams, or roles.

- The `query` permission allows users to query the data source.
- The `edit` permission allows users to query the data source, edit the data source’s configuration and delete the data source.
- The `admin` permission allows users to query and edit the data source, change permissions on the data source and enable or disable query caching for the data source.

{{% admonition type="note" %}}
Available in [Grafana Enterprise](../../introduction/grafana-enterprise/) and [Grafana Cloud](/docs/grafana-cloud).
{{% /admonition %}}

By default, data sources in an organization can be queried by any user in that organization. For example, a user with the `Viewer` role can issue any possible query to a data source, not just queries that exist on dashboards to which they have access. Additionally, by default, data sources can be edited by the user who created the data source, as well as users with the `Admin` role.

<div class="clearfix"></div>

### Assign data source permissions to users, service accounts, teams, or roles

You can assign data source permissions to users, service accounts, teams, and roles which will allow access to query, edit, or administrate the data source.

1. Click **Connections** in the left-side menu.
1. Under Your connections, click **Data sources**.
1. Select the data source to which you want to assign permissions.
1. On the Permissions tab, click **Add a permission**.
1. Select **User**, **Service Account**, **Team**, or **Role**.
1. Select the entity for which you want to modify permissions.
1. Select the **Query**, **Edit**, or **Admin** permission.
1. Click **Save**.

<div class="clearfix"></div>

### Edit data source permissions for users, service accounts, teams, or roles

1. Click **Connections** in the left-side menu.
1. Under Your connections, click **Data sources**.
1. Select the data source for which you want to edit permissions.
1. On the Permissions tab, find the **User**, **Service Account**, **Team**, or **Role** permission you want to update.
1. Select a different option in the **Permission** dropdown.

<div class="clearfix"></div>

### Remove data source permissions for users, service accounts, teams, or roles

1. Click **Connections** in the left-side menu.
1. Under Your connections, click **Data sources**.
1. Select the data source from which you want to remove permissions.
1. On the Permissions tab, find the **User**, **Service Account**, **Team**, or **Role** permission you want to remove.
1. Click the **X** next to the permission.

<div class="clearfix"></div>

## Query and resource caching

When you enable query and resource caching, Grafana temporarily stores the results of data source queries and resource requests. When you or another user submit the same query or resource request again, the results will come back from the cache instead of from the data source.

When using Grafana, a query pertains to a request for data frames to be modified or displayed. A resource relates to any HTTP requests made by a plugin, such as the Amazon Timestream plugin requesting a list of available databases from AWS. For more information on data source queries and resources, please see the developers page on [backend plugins](https://grafana.com/developers/plugin-tools/key-concepts/backend-plugins/).

The caching feature works for **all** backend data sources. You can enable the cache globally in Grafana's [configuration](../../setup-grafana/configure-grafana/enterprise-configuration/#caching), and configure a cache duration (also called Time to Live, or TTL) for each data source individually.

{{% admonition type="note" %}}
Available in [Grafana Enterprise](../../introduction/grafana-enterprise/) and [Grafana Cloud](/docs/grafana-cloud/).
{{% /admonition %}}

The following cache backend options are available: in-memory, Redis, and Memcached.

{{% admonition type="note" %}}
Storing cached queries in-memory can increase Grafana's memory footprint. In production environments, a Redis or Memcached backend is highly recommended.
{{% /admonition %}}

When a panel queries a data source with cached data, it will either fetch fresh data or use cached data depending on the panel's **interval.** The interval is used to round the query time range to a nearby cached time range, increasing the likelihood of cache hits. Therefore, wider panels and dashboards with shorter time ranges fetch new data more often than narrower panels and dashboards with longer time ranges.

A panel's interval is visible in the [query options](../../panels-visualizations/query-transform-data/). It is calculated as follows: `time range / max data points`. Max data points are calculated based on the width of the panel. For example, a wide panel with `1000 data points` on a dashboard with a time range of `last 7 days` will retrieve fresh data every 10 minutes: `7d / 1000 = 10m`. In this example, cached data for this panel will be served for up to 10 minutes before Grafana needs to query the data source again for new data.

You can configure a panel to retrieve data more often by increasing the **Max data points** setting in the panel's [query options](../../panels-visualizations/query-transform-data/).

### Caching benefits

By reducing the number of queries and requests sent to data sources, caching can provide the following benefits:

- Faster dashboard load times, especially for popular dashboards.
- Reduced API costs.
- Reduced likelihood that APIs will rate-limit or throttle requests.

### Data sources that work with query caching

Query caching works for Grafana's [built-in data sources](../../datasources/#built-in-core-data-sources), and [backend data source plugins](https://grafana.com/grafana/plugins/?type=datasource) that extend the `DataSourceWithBackend` class in the plugins SDK.
<<<<<<< HEAD
=======

{{% admonition type="note" %}}
Logs Insights for the CloudWatch data source does not support query caching due to the way logs are requested from AWS.
{{% /admonition %}}
>>>>>>> 78ca78f5

To verify that a data source works with query caching, follow the [instructions below](#enable-and-configure-query-caching) to **Enable and Configure query caching**. If caching is enabled in Grafana but the Caching tab is not visible for the given data source, then query caching is not available for that data source.

{{% admonition type="note" %}}
Some data sources, such as Elasticsearch, Prometheus, and Loki, cache queries themselves, so Grafana _query_ caching does not significantly improve performance. However, _resource_ caching may help. Refer to [plugin resources](https://grafana.com/developers/plugin-tools/key-concepts/backend-plugins/) for details.
{{% /admonition %}}

### Enable and configure query caching

You must be an Org admin or Grafana admin to enable query caching for a data source. For more information on Grafana roles and permissions, refer to [About users and permissions](../roles-and-permissions/).

By default, data source queries are not cached. To enable query caching for a single data source:

1. Click **Connections** in the left-side menu.
1. Under Your Connections, click **Data sources**.
1. In the data source list, click the data source that you want to turn on caching for.
1. Go to the Cache tab.
1. Click **Enable**.
1. (Optional) Choose custom TTLs for the data source's queries and resources caching. If you skip this step, then Grafana uses the default TTL.

You can optionally override a data source's configured TTL for individual dashboard panels. This can be useful when you have queries whose results change more or less often than the configured TTL. In the Edit Panel view, select the caching-enabled data source, expand the Query options, and enter your the TTL in milliseconds.

{{< figure max-width="500px" src="/media/docs/grafana/per-panel-cache-ttl-9-4.png" caption="Set Cache TTL for a single panel" >}}

{{% admonition type="note" %}}
If query caching is enabled and the Cache tab is not visible in a data source's settings, then query caching is not available for that data source.
{{% /admonition %}}

To configure global settings for query caching, refer to the `caching` section of [Configure Grafana Enterprise](../../setup-grafana/configure-grafana/enterprise-configuration/#caching).

### Disable query caching

To disable query caching for a single data source:

1. Click **Connections** in the left-side menu.
1. Under Your Connections, click **Data sources**.
1. In the data source list, click the data source that you want to turn off caching for.
1. On the Cache tab, click **Disable**.

To disable query caching for an entire Grafana instance, set the `enabled` flag to `false` in the `caching` section of [Configure Grafana Enterprise](../../setup-grafana/configure-grafana/enterprise-configuration/#caching). You will no longer see the Cache tab on any data sources, and no data source queries will be cached.

### Clear cache

If you experience performance issues or repeated queries become slower to execute, consider clearing your cache.

{{% admonition type="note" %}}
This action impacts all cache-enabled data sources. If you are using Memcached, the system clears all data from the Memcached instance.
{{% /admonition %}}

1. Click **Connections** in the left-side menu.
1. Under Your Connections, click **Data sources**.
1. In the data source list, click the data source that you want to clear the cache for.
1. In the Cache tab, click **Clear cache**.

### Sending a request without cache

If a data source query request contains an `X-Cache-Skip` header, then Grafana skips the caching middleware, and does not search the cache for a response. This can be particularly useful when debugging data source queries using cURL.<|MERGE_RESOLUTION|>--- conflicted
+++ resolved
@@ -109,13 +109,10 @@
 ### Data sources that work with query caching
 
 Query caching works for Grafana's [built-in data sources](../../datasources/#built-in-core-data-sources), and [backend data source plugins](https://grafana.com/grafana/plugins/?type=datasource) that extend the `DataSourceWithBackend` class in the plugins SDK.
-<<<<<<< HEAD
-=======
 
 {{% admonition type="note" %}}
 Logs Insights for the CloudWatch data source does not support query caching due to the way logs are requested from AWS.
 {{% /admonition %}}
->>>>>>> 78ca78f5
 
 To verify that a data source works with query caching, follow the [instructions below](#enable-and-configure-query-caching) to **Enable and Configure query caching**. If caching is enabled in Grafana but the Caching tab is not visible for the given data source, then query caching is not available for that data source.
 
