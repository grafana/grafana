--- conflicted
+++ resolved
@@ -14,11 +14,7 @@
 
 ## Using expressions
 
-<<<<<<< HEAD
-Expressions are primarily used by [Grafana alerting]({{< relref "../../../alerting/" >}}). The processing is done server-side, so expressions can operate without a browser session. However, expressions can also be used with backend data sources and visualization.
-=======
 Expressions are primarily used by [Grafana Alerting]({{< relref "../../../alerting/" >}}). The processing is done server-side, so expressions can operate without a browser session. However, expressions can also be used with backend data sources and visualization.
->>>>>>> 82e32447
 
 > **Note:** Expressions do not work with legacy dashboard alerts.
 
