+++
title = "Bar chart"
description = "Bar chart visualization"
keywords = ["grafana", "docs", "bar chart", "panel", "barchart"]
<<<<<<< HEAD
weight = 200
=======
weight = 170
>>>>>>> 35e277f8
+++

# Bar chart

This panel visualization allows you to graph categorical data.

{{< figure src="/static/img/docs/bar-chart-panel/bar-chart-example-v8-0.png" max-width="1025px" caption="Bar chart example" >}}

## Supported data formats

Only one data frame is supported and it needs to have at least one string field that will be used as the category for an X or Y axis and one or more numerical fields.

Example:

| Browser | Market share |
| ------- | ------------ |
| Chrome  | 50           |
| IE      | 17.5         |

If you have more than one numerical field the panel will show grouped bars.

### Visualizing time series or multiple result sets

If you have multiple time series or tables you first need to join them using a join or reduce transform. For example if you 
have multiple time series and you want to compare their last and max value add the **Reduce** transform and specify  **Max** and **Last** as options under **Calculations**.

{{< figure src="/static/img/docs/bar-chart-panel/bar-chart-time-series-v8-0.png" max-width="1025px" caption="Bar chart time series example" >}}

## Bar chart options

Use these options to refine your visualization.

### Orientation

- **Auto** - Grafana decides the bar orientation based on what the panel dimensions.
- **Horizontal** - Will make the X axis the category axis.
- **Vertical** - Will make the Y axis the category axis.

### Show values

This controls whether values are shown on top or to the left of bars.

- **Auto** Values will be shown if there is space
- **Always** Always show values.
- **Never** Never show values.  

### Group width

Controls the width of groups. 1 = max with, 0 = min width.

### Bar width

Controls the width of bars. 1 = Max width, 0 = Min width.

### Line width

Controls line width of the bars.

### Fill opacity

Controls the fill opacity bars.

### Gradient mode

Set the mode of the gradient fill. Fill gradient is based on the line color. To change the color, use the standard [color scheme]({{< relref "../standard-options.md#color-scheme" >}}) field option.

Gradient appearance is influenced by the **Fill opacity** setting.

#### None

No gradient fill. This is the default setting.

#### Opacity

Transparency of the gradient is calculated based on the values on the y-axis. Opacity of the fill is increasing with the values on the Y-axis.

#### Hue

Gradient color is generated based on the hue of the line color.

{{< docs/shared "visualizations/tooltip-mode.md" >}}

{{< docs/shared "visualizations/legend-mode.md" >}}

### Legend calculations

Choose which of the [standard calculations]({{< relref "../calculations-list.md">}}) to show in the legend. You can have more than one.

## Text size

Enter a **Value** to change the size of the text on your bar chart.

## Axis

Use the following field settings to refine how your axes display.

Some field options will not affect the visualization until you click outside of the field option box you are editing or press Enter.

### Placement

Select the placement of the Y-axis.

#### Auto

Grafana automatically assigns Y-axis to the series. When there are two or more series with different units, then Grafana assigns the left axis to the first unit and right to the following units.

#### Left

Display all Y-axes on the left side.

#### Right

Display all Y-axes on the right side.

#### Hidden

Hide the Y-axes.

### Label

Set a Y-axis text label.

If you have more than one Y-axis, then you can give assign different labels with an override.

### Width

Set a fixed width of the axis. By default, Grafana dynamically calculates the width of an axis.

By setting the width of the axis, data whose axes types are different can share the same display proportions. This makes it easier to compare more than one graph’s worth of data because the axes are not shifted or stretched within visual proximity of each other.

### Soft min and soft max

Set a **Soft min** or **soft max** option for better control of Y-axis limits. By default, Grafana sets the range for the Y-axis automatically based on the dataset.

**Soft min** and **soft max** settings can prevent blips from turning into mountains when the data is mostly flat, and hard min or max derived from standard min and max field options can prevent intermittent spikes from flattening useful detail by clipping the spikes past a defined point.

You can set standard min/max options to define hard limits of the Y-axis. For more information, refer to [Standard field options]({{< relref "../standard-options.md#max" >}}).<|MERGE_RESOLUTION|>--- conflicted
+++ resolved
@@ -2,11 +2,7 @@
 title = "Bar chart"
 description = "Bar chart visualization"
 keywords = ["grafana", "docs", "bar chart", "panel", "barchart"]
-<<<<<<< HEAD
-weight = 200
-=======
 weight = 170
->>>>>>> 35e277f8
 +++
 
 # Bar chart
