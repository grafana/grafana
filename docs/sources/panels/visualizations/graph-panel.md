--- conflicted
+++ resolved
@@ -15,11 +15,8 @@
 ## Data and field options
 
 Graph visualizations allow you to apply:
-<<<<<<< HEAD
+
 - [Data transformations]({{< relref "../transformations/_index.md" >}})
-=======
-- [Data transformations]({{< relref "../transformations/prereq.md" >}})
->>>>>>> 042e5564
 - [Alerts]({{< relref "../../alerting/alerts-overview.md" >}}) - This is the only type of visualization that allows you to set alerts.
 - [Thresholds]({{< relref "../thresholds.md" >}})
 
