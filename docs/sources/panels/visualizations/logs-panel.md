+++
title = "Logs panel"
keywords = ["grafana", "dashboard", "documentation", "panels", "logs panel"]
aliases = ["/docs/grafana/latest/reference/logs/", "/docs/grafana/latest/features/panels/logs/",]
weight = 700
+++

# Logs panel

The logs panel visualization shows log lines from data sources that support logs, such as Elastic, Influx, and Loki. Typically you would use this panel next to a graph panel to display the log output of a related process.

<<<<<<< HEAD
<img class="screenshot" src="/img/docs/v64/logs-panel.png">
=======
> **Note:** The Logs panel is only available in Grafana v6.4+.

<img class="screenshot" src="/static/img/docs/v64/logs-panel.png">
>>>>>>> d6037a49

The logs panel shows the result of queries that were entered in the Query tab. The results of multiple queries are merged and sorted by time. You can scroll inside the panel if the data source returns more lines than can be displayed at any one time.

To limit the number of lines rendered, you can use the **Max data points** setting in the **Query options**. If it is not set, then the data source will usually enforce a default limit.

## Log level

For logs where a **level** label is specified, we use the value of the label to determine the log level and update color accordingly. If the log doesn't have a level label specified, we parse the log to find out if its content matches any of the supported expressions (see below for more information). The log level is always determined by the first match. In case Grafana is not able to determine a log level, it will be visualized with **unknown** log level. See [supported log levels and mappings of log level abbreviation and expressions]({{< relref "../../explore/_index.md#log-level" >}}).

### Display options

Use these settings to refine your visualization:

- **Time -** Show or hide the time column. This is the timestamp associated with the log line as reported from the data source.
- **Unique labels -** Show or hide the unique labels column, which shows only non-common labels.
- **Wrap lines -** Toggle line wrapping.
- **Order -** Display results in descending or ascending time order. The default is **Descending**, showing the newest logs first. Set to **Ascending** to show the oldest log lines first.<|MERGE_RESOLUTION|>--- conflicted
+++ resolved
@@ -9,13 +9,7 @@
 
 The logs panel visualization shows log lines from data sources that support logs, such as Elastic, Influx, and Loki. Typically you would use this panel next to a graph panel to display the log output of a related process.
 
-<<<<<<< HEAD
-<img class="screenshot" src="/img/docs/v64/logs-panel.png">
-=======
-> **Note:** The Logs panel is only available in Grafana v6.4+.
-
 <img class="screenshot" src="/static/img/docs/v64/logs-panel.png">
->>>>>>> d6037a49
 
 The logs panel shows the result of queries that were entered in the Query tab. The results of multiple queries are merged and sorted by time. You can scroll inside the panel if the data source returns more lines than can be displayed at any one time.
 
