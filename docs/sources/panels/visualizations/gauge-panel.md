+++
title = "Gauge panel"
description = "Gauge panel docs"
keywords = ["grafana", "gauge", "gauge panel"]
type = "docs"
aliases = ["/docs/grafana/latest/features/panels/gauge/"]
weight = 400
+++

# Gauge panel

Gauge is a single value panel that can repeat a gauge for every series, column or row.

{{< docs-imagebox img="/img/docs/v66/gauge_panel_cover.png" max-width="1025px" >}}

## Data and field options

Gauge visualizations allow you to apply:

<<<<<<< HEAD
- [Data transformations]({{< relref "../transformations.md" >}})
- [Field options and overrides]({{< relref "../field-options/_index.md" >}})
=======
- [Data transformations]({{< relref "../transformations/_index.md" >}})
- [Field options and overrides]({{< relref "../field-options.md" >}})
>>>>>>> d8507dc2
- [Thresholds]({{< relref "../thresholds.md" >}})

## Display options

Use the following options to refine your visualization:

- **Show -** Choose how Grafana displays your data.
  - **Calculate -** Show a calculated **Value** based on all rows. For a list of available calculations, refer to [List of calculations]({{< relref "../calculations-list.md" >}}).
  - **All values -** Show a separate stat for every row. If you select this option, then you can also select a **Limit**, or the maximum number of rows to display.
- **Orientation -** Choose a stacking direction.
  - **Auto -** Grafana selects what it thinks is the best orientation.
  - **Horizontal -** Bars stretch horizontally, left to right.
  - **Vertical -** Bars stretch vertically, top to bottom.
- **Show threshold labels -** Controls if threshold values are shown.
- **Show threshold markers -** Controls if a threshold band is shown outside the inner gauge value band.<|MERGE_RESOLUTION|>--- conflicted
+++ resolved
@@ -17,13 +17,8 @@
 
 Gauge visualizations allow you to apply:
 
-<<<<<<< HEAD
-- [Data transformations]({{< relref "../transformations.md" >}})
+- [Data transformations]({{< relref "../transformations/_index.md" >}})
 - [Field options and overrides]({{< relref "../field-options/_index.md" >}})
-=======
-- [Data transformations]({{< relref "../transformations/_index.md" >}})
-- [Field options and overrides]({{< relref "../field-options.md" >}})
->>>>>>> d8507dc2
 - [Thresholds]({{< relref "../thresholds.md" >}})
 
 ## Display options
