---
aliases:
  - /docs/grafana/v1.1/
  - /docs/grafana/v3.1/
  - guides/reference/admin/
cascade:
  TEMPO_VERSION: latest
  PYROSCOPE_VERSION: latest
description: Find answers to your technical questions and learn how to use Grafana OSS and Enterprise products.
keywords:
  - grafana
  - get started
  - documentation
labels:
  products:
    - enterprise
    - oss
menuTitle: Grafana documentation
title: Grafana OSS and Enterprise
hero:
  title: Grafana OSS and Enterprise
  level: 1
  width: 100
  image: /media/docs/grafana-cloud/infrastructure/grafanalogo.svg
  height: 100
  description: Query, visualize, alert on, and explore your metrics, logs, and traces wherever they are stored.
cards:
  title_class: pt-0 lh-1
  items:
    - title: What's new
      href: ./whatsnew/
      description: Browse release highlights, deprecations, and breaking changes in Grafana releases.
      height: 24
    - title: Introduction
      href: ./fundamentals/
      description: Learn about observability topics in general and some of the products included in Grafana.
      height: 24
    - title: Set up
      href: ./setup-grafana/
      description: Get up and running with Grafana.
      height: 24
    - title: Data sources
      href: ./datasources/
      description: Manage data sources and how to configure or query the built-in data sources.
      height: 24
    - title: Dashboards
      href: ./dashboards/
      description: Query, transform, visualize, and understand your data no matter where it's stored.
      height: 24
    - title: Panels and Visualizations
      href: ./panels-visualizations/
      description: Easily collect, correlate, and visualize data to make informed decisions in real-time.
      height: 24
    - title: Explore
      href: ./explore/
      description: Explore your data using a query instead of creating a dashboard.
      height: 24
    - title: Alerting
      href: ./alerting/
      description: Learn about problems in your systems moments after they occur.
      height: 24
    - title: Administration
      href: ./administration/
      description: Perform administrative tasks such as configuring user management and roles and permissions.
      height: 24
    - title: Troubleshooting
      href: ./troubleshooting/
      description: Troubleshoot common Grafana issues.
      height: 24
    - title: Upgrade
      href: ./upgrade-guide/
      description: Upgrade Grafana to stay current with the latest fixes and enhancements.
      height: 24
---

{{< docs/hero-simple key="hero" >}}

---

## Overview

<<<<<<< HEAD
<div class="nav-cards">
    <a href="{{< relref "getting-started/build-first-dashboard/" >}}" class="nav-cards__item nav-cards__item--guide">
        <h4>Getting started</h4>
        <p>Learn the basics of using Grafana.</p>
    </a>
    <a href="{{< relref "fundamentals/" >}}" class="nav-cards__item nav-cards__item--guide">
        <h4>Grafana fundamentals</h4>
        <p>Learn basic observability.</p>
    </a>
    <a href="{{< relref "setup-grafana/configure-grafana/" >}}" class="nav-cards__item nav-cards__item--guide">
        <h4>Configure Grafana</h4>
        <p>Review the configuration and setup options.</p>
    </a>
    <a href="{{< relref "fundamentals/timeseries/" >}}" class="nav-cards__item nav-cards__item--guide">
        <h4>Intro to time series</h4>
        <p>Learn about time series data.</p>
    </a>
    <a href="{{< relref "administration/provisioning/" >}}" class="nav-cards__item nav-cards__item--guide">
        <h4>Provisioning</h4>
        <p>Learn how to automate your Grafana configuration.</p>
    </a>
    <a href="{{< relref "whatsnew/whats-new-in-v11-1/" >}}" class="nav-cards__item nav-cards__item--guide">
        <h4>What's new in v11.1</h4>
        <p>Explore the features and enhancements in the latest release.</p>
    </a>
=======
_Grafana Open Source Software (OSS)_ enables you to query, visualize, alert on, and explore your metrics, logs, and traces wherever they're stored. Grafana data source plugins enable you to query data sources including time series databases like Prometheus and CloudWatch, logging tools like Loki and Elasticsearch, NoSQL/SQL databases like Postgres, CI/CD tooling like GitHub, and many more. Grafana OSS provides you with tools to display that data on live dashboards with insightful graphs and visualizations.
>>>>>>> 9e942dcb

_Grafana Enterprise_ is a commercial edition of Grafana that includes exclusive data source plugins and additional features not found in the open source version. You also get 24x7x365 support and training from the core Grafana team.
To learn more about these features, refer to [Enterprise features](https://grafana.com/docs/grafana/<GRAFANA_VERSION>/introduction/grafana-enterprise/#enterprise-features-in-grafana-cloud).

## Learn

{{< card-grid key="cards" type="simple" >}}<|MERGE_RESOLUTION|>--- conflicted
+++ resolved
@@ -79,35 +79,7 @@
 
 ## Overview
 
-<<<<<<< HEAD
-<div class="nav-cards">
-    <a href="{{< relref "getting-started/build-first-dashboard/" >}}" class="nav-cards__item nav-cards__item--guide">
-        <h4>Getting started</h4>
-        <p>Learn the basics of using Grafana.</p>
-    </a>
-    <a href="{{< relref "fundamentals/" >}}" class="nav-cards__item nav-cards__item--guide">
-        <h4>Grafana fundamentals</h4>
-        <p>Learn basic observability.</p>
-    </a>
-    <a href="{{< relref "setup-grafana/configure-grafana/" >}}" class="nav-cards__item nav-cards__item--guide">
-        <h4>Configure Grafana</h4>
-        <p>Review the configuration and setup options.</p>
-    </a>
-    <a href="{{< relref "fundamentals/timeseries/" >}}" class="nav-cards__item nav-cards__item--guide">
-        <h4>Intro to time series</h4>
-        <p>Learn about time series data.</p>
-    </a>
-    <a href="{{< relref "administration/provisioning/" >}}" class="nav-cards__item nav-cards__item--guide">
-        <h4>Provisioning</h4>
-        <p>Learn how to automate your Grafana configuration.</p>
-    </a>
-    <a href="{{< relref "whatsnew/whats-new-in-v11-1/" >}}" class="nav-cards__item nav-cards__item--guide">
-        <h4>What's new in v11.1</h4>
-        <p>Explore the features and enhancements in the latest release.</p>
-    </a>
-=======
 _Grafana Open Source Software (OSS)_ enables you to query, visualize, alert on, and explore your metrics, logs, and traces wherever they're stored. Grafana data source plugins enable you to query data sources including time series databases like Prometheus and CloudWatch, logging tools like Loki and Elasticsearch, NoSQL/SQL databases like Postgres, CI/CD tooling like GitHub, and many more. Grafana OSS provides you with tools to display that data on live dashboards with insightful graphs and visualizations.
->>>>>>> 9e942dcb
 
 _Grafana Enterprise_ is a commercial edition of Grafana that includes exclusive data source plugins and additional features not found in the open source version. You also get 24x7x365 support and training from the core Grafana team.
 To learn more about these features, refer to [Enterprise features](https://grafana.com/docs/grafana/<GRAFANA_VERSION>/introduction/grafana-enterprise/#enterprise-features-in-grafana-cloud).
