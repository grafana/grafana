--- conflicted
+++ resolved
@@ -44,13 +44,8 @@
 
 To enable high availability support you need to add at least 1 Grafana instance to the [`[ha_peer]` configuration option]({{<relref"../../administration/configuration.md#unified_alerting">}}) within the `[unified_alerting]` section:
 
-<<<<<<< HEAD
 1. In your custom configuration file (\$WORKING_DIR/conf/custom.ini), go to the `[unified_alerting]` section.
-2. Set `[ha_peers]` to the set of hosts for each grafana instance in the cluster (using a format of host:port) e.g. `ha_peers=10.0.0.5:9094,10.0.0.6:9094,10.0.0.7:9094`
-=======
-1. In your custom configuration file ($WORKING_DIR/conf/custom.ini), go to the `[unified_alerting]` section.
 2. Set `[ha_peers]` to the number of hosts for each grafana instance in the cluster (using a format of host:port) e.g. `ha_peers=10.0.0.5:9094,10.0.0.6:9094,10.0.0.7:9094`
->>>>>>> d3e19b1b
 3. Gossiping of notifications and silences uses both TCP and UDP port 9094. Each Grafana instance will need to be able to accept incoming connections on these ports.
 4. Set `[ha_listen_address]` to the instance IP address using a format of host:port (or the [Pod's](https://kubernetes.io/docs/concepts/workloads/pods/) IP in the case of using Kubernetes) by default it is set to listen to all interfaces (`0.0.0.0`).
 
