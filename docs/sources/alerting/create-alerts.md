+++
title = "Create alerts"
description = "Configure alert rules"
keywords = ["grafana", "alerting", "guide", "rules"]
type = "docs"
[menu.docs]
name = "Create alerts"
parent = "alerting"
weight = 200
+++

# Create alerts

Grafana alerting allows you to attach rules to your dashboard panels. When you save the dashboard, Grafana extracts the alert rules into a separate alert rule storage and schedules them for evaluation.

{{< imgbox max-width="1000px" img="/img/docs/alerting/drag_handles_gif.gif" caption="Alerting overview" >}}

In the Alert tab of the graph panel you can configure how often the alert rule should be evaluated and the conditions that need to be met for the alert to change state and trigger its [notifications]({{< relref "notifications.md" >}}).

Currently only the graph panel supports alert rules.

## Add or edit an alert rule

1. Navigate to the panel you want to add or edit an alert rule for, click the title, and then click **Edit**.
1. On the Alert tab, click **Create Alert**. If an alert already exists for this panel, then you can just edit the fields on the Alert tab.
1. Fill out the fields. Descriptions are listed below in [Alert rule fields](#alert-rule-fields).
1. When you have finished writing your rule, click **Save** in the upper right corner to save alert rule and the dashboard.
1. (Optional but recommended) Click **Test rule** to make sure the rule returns the results you expect.

## Delete an alert

To delete an alert, scroll to the bottom of the alert and then click **Delete**.

## Alert rule fields

This section describes the fields you fill out to create an alert.

### Rule

- **Name -** Enter a descriptive name. The name will be displayed in the Alert Rules list.
<<<<<<< HEAD
- **Evaluate every-**  Specify how often the scheduler should evaluate the alert rule.
- **For -** Specify how long the query needs to violate the configured thresholds before the alert notification triggers.
=======
- **Evaluate every -**  Specify how often the scheduler should evaluate the alert rule. This is referred to as the *evaluation interval*. 
>>>>>>> 89c808fc

You can set a minimum evaluation interval in the `alerting.min_interval_seconds` config field, to set a minimum time between evaluations. Refer to [Configuration]({{< relref "../installation/configuration.md" >}}#min-interval-seconds) for more information.

> **Caution:** Do not use `For` with the `If no data or all values are null` setting set to `No Data`. The triggering of `No Data` will trigger instantly and not take `For` into consideration. This may also result in that an OK notification not being sent if alert transitions from `No Data -> Pending -> OK`.

If an alert rule has a configured `For` and the query violates the configured threshold, then it will first go from `OK` to `Pending`. Going from `OK` to `Pending` Grafana will not send any notifications. Once the alert rule has been firing for more than `For` duration, it will change to `Alerting` and send alert notifications.

Typically, it's always a good idea to use this setting since it's often worse to get false positive than wait a few minutes before the alert notification triggers. Looking at the `Alert list` or `Alert list panels` you will be able to see alerts in pending state.

Below you can see an example timeline of an alert using the `For` setting. At ~16:04 the alert state changes to `Pending` and after 4 minutes it changes to `Alerting` which is when alert notifications are sent. Once the series falls back to normal the alert rule goes back to `OK`.
{{< imgbox img="/img/docs/v54/alerting-for-dark-theme.png" caption="Alerting For" >}}

{{< imgbox max-width="40%" img="/img/docs/v4/alerting_conditions.png" caption="Alerting Conditions" >}}

### Conditions

Currently the only condition type that exists is a `Query` condition that allows you to
specify a query letter, time range and an aggregation function.

#### Query condition example

```sql
avg() OF query(A, 15m, now) IS BELOW 14
```

- `avg()` Controls how the values for **each** series should be reduced to a value that can be compared against the threshold. Click on the function to change it to another aggregation function.
- `query(A, 15m, now)`  The letter defines what query to execute from the **Metrics** tab. The second two parameters define the time range, `15m, now` means 15 minutes ago to now. You can also do `10m, now-2m` to define a time range that will be 10 minutes ago to 2 minutes ago. This is useful if you want to ignore the last 2 minutes of data.
- `IS BELOW 14`  Defines the type of threshold and the threshold value.  You can click on `IS BELOW` to change the type of threshold.

The query used in an alert rule cannot contain any template variables. Currently we only support `AND` and `OR` operators between conditions and they are executed serially.
For example, we have 3 conditions in the following order:
*condition:A(evaluates to: TRUE) OR condition:B(evaluates to: FALSE) AND condition:C(evaluates to: TRUE)*
so the result will be calculated as ((TRUE OR FALSE) AND TRUE) = TRUE.

We plan to add other condition types in the future, like `Other Alert`, where you can include the state of another alert in your conditions, and `Time Of Day`.

#### Multiple Series

If a query returns multiple series then the aggregation function and threshold check will be evaluated for each series. What Grafana does not do currently is track alert rule state **per series**. This has implications that are detailed in the scenario below.

- Alert condition with query that returns 2 series: **server1** and **server2**
- **server1** series causes the alert rule to fire and switch to state `Alerting`
- Notifications are sent out with message:  _load peaking (server1)_
- In a subsequence evaluation of the same alert rule the **server2** series also cause the alert rule to fire
- No new notifications are sent as the alert rule is already in state `Alerting`.

So as you can see from the above scenario Grafana will not send out notifications when other series cause the alert to fire if the rule already is in state `Alerting`. To improve support for queries that return multiple series we plan to track state **per series** in a future release.

> Starting with Grafana v5.3 you can configure reminders to be sent for triggered alerts. This will send additional notifications
> when an alert continues to fire. If other series (like server2 in the example above) also cause the alert rule to fire they will be included in the reminder notification. Depending on what notification channel you're using you may be able to take advantage of this feature for identifying new/existing series causing alert to fire.

### No Data & Error Handling

Below are conditions you can configure how the rule evaluation engine should handle queries that return no data or only null values.

No Data Option | Description
------------ | -------------
No Data | Set alert rule state to `NoData`
Alerting | Set alert rule state to `Alerting`
Keep Last State | Keep the current alert rule state, what ever it is.
Ok | Not sure why you would want to send yourself an alert when things are okay, but you could.

### Execution errors or timeouts

Tell Grafana how to handle execution or timeout errors.

Error or timeout option | Description
------------ | -------------
Alerting | Set alert rule state to `Alerting`
Keep Last State | Keep the current alert rule state, what ever it is.

If you have an unreliable time series store from which queries sometime timeout or fail randomly you can set this option to `Keep Last State` in order to basically ignore them.

## Notifications

In alert tab you can also specify alert rule notifications along with a detailed message about the alert rule. The message can contain anything, information about how you might solve the issue, link to runbook, and so on.

The actual notifications are configured and shared between multiple alerts. Read
[Alert notifications]({{< relref "notifications.md" >}}) for information on how to configure and set up notifications.

- **Send to -** Select an alert notification channel if you have one set up.
- **Message -** Enter a message to be sent on the notification channel. The message can be in text, markdown, or HTML format. It can include links and variables as well.
- **Tags -**  Specify a list of tags (key/value) to be included in the notification. It is only supported by [some notifiers]({{< relref "notifications/#all-supported-notifiers" >}}).

## Alert state history and annotations

Alert state changes are recorded in the internal annotation table in Grafana's database. The state changes are visualized as annotations in the alert rule's graph panel. You can also go into the `State history` submenu in the alert tab to view and clear state history.<|MERGE_RESOLUTION|>--- conflicted
+++ resolved
@@ -38,12 +38,8 @@
 ### Rule
 
 - **Name -** Enter a descriptive name. The name will be displayed in the Alert Rules list.
-<<<<<<< HEAD
-- **Evaluate every-**  Specify how often the scheduler should evaluate the alert rule.
+- **Evaluate every -**  Specify how often the scheduler should evaluate the alert rule. This is referred to as the _evaluation interval_. 
 - **For -** Specify how long the query needs to violate the configured thresholds before the alert notification triggers.
-=======
-- **Evaluate every -**  Specify how often the scheduler should evaluate the alert rule. This is referred to as the *evaluation interval*. 
->>>>>>> 89c808fc
 
 You can set a minimum evaluation interval in the `alerting.min_interval_seconds` config field, to set a minimum time between evaluations. Refer to [Configuration]({{< relref "../installation/configuration.md" >}}#min-interval-seconds) for more information.
 
