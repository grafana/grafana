--- conflicted
+++ resolved
@@ -62,7 +62,6 @@
 
 Images in notifications are supported in the following notifiers and additional support will be added in the future:
 
-<<<<<<< HEAD
 | Name                    | Upload images from disk     | Include images from URL   |
 | ----------------------- | --------------------------- | ------------------------- |
 | DingDing                | No                          | No                        |
@@ -78,31 +77,10 @@
 | Pushover                | Yes                         | No                        |
 | Sensu Go                | No                          | No                        |
 | Slack                   | Yes (when using Bot tokens) | Yes (when using webhooks) |
-| Telegram                | No                          | No                        |
+| Telegram                | Yes                         | No                        |
 | Threema                 | No                          | No                        |
 | VictorOps               | No                          | No                        |
 | Webhook                 | No                          | Yes                       |
-=======
-| Name                    | Upload images from disk | Include images from URL |
-| ----------------------- | ----------------------- | ----------------------- |
-| DingDing                | No                      | No                      |
-| Discord                 | Yes                     | Yes                     |
-| Email                   | Yes                     | Yes                     |
-| Google Hangouts Chat    | No                      | Yes                     |
-| Kafka                   | No                      | No                      |
-| Line                    | No                      | No                      |
-| Microsoft Teams         | No                      | Yes                     |
-| Opsgenie                | No                      | Yes                     |
-| Pagerduty               | No                      | Yes                     |
-| Prometheus Alertmanager | No                      | No                      |
-| Pushover                | Yes                     | No                      |
-| Sensu Go                | No                      | No                      |
-| Slack                   | No                      | Yes                     |
-| Telegram                | Yes                     | No                      |
-| Threema                 | No                      | No                      |
-| VictorOps               | No                      | No                      |
-| Webhook                 | No                      | Yes                     |
->>>>>>> 92248fe9
 
 Include images from URL refers to using the external image store.
 
