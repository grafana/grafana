---
aliases:
  - ../fundamentals/data-source-alerting/ # /docs/grafana/<GRAFANA_VERSION>/alerting/fundamentals/data-source-alerting/
  - ../fundamentals/alert-rules/alert-instances/ # /docs/grafana/<GRAFANA_VERSION>/alerting/fundamentals/alert-rules/alert-instances/
  - ../fundamentals/alert-rules/organising-alerts/ # /docs/grafana/<GRAFANA_VERSION>/alerting/fundamentals/alert-rules/organising-alerts/
  - ../fundamentals/alert-rules/alert-rule-types/ # /docs/grafana/<GRAFANA_VERSION>/alerting/fundamentals/alert-rules/alert-rule-types/
canonical: https://grafana.com/docs/grafana/latest/alerting/fundamentals/alert-rules/
description: Learn about alert rules
keywords:
  - grafana
  - alerting
  - rules
labels:
  products:
    - cloud
    - enterprise
    - oss
title: Alert rules
weight: 100
refs:
  queries-and-conditions:
    - pattern: /docs/grafana/
      destination: /docs/grafana/<GRAFANA_VERSION>/alerting/fundamentals/alert-rules/queries-conditions/#data-source-queries
    - pattern: /docs/grafana-cloud/
      destination: /docs/grafana-cloud/alerting-and-irm/alerting/fundamentals/alert-rules/queries-conditions/#data-source-queries
  alert-condition:
    - pattern: /docs/grafana/
      destination: /docs/grafana/<GRAFANA_VERSION>/alerting/fundamentals/alert-rules/queries-conditions/#alert-condition
    - pattern: /docs/grafana-cloud/
      destination: /docs/grafana-cloud/alerting-and-irm/alerting/fundamentals/alert-rules/queries-conditions/#alert-condition
  recorded-queries:
    - pattern: /docs/
      destination: /docs/grafana/<GRAFANA_VERSION>/administration/recorded-queries/
  notification-images:
    - pattern: /docs/grafana/
      destination: /docs/grafana/<GRAFANA_VERSION>/alerting/configure-notifications/template-notifications/images-in-notifications/
    - pattern: /docs/grafana-cloud/
      destination: /docs/grafana-cloud/alerting-and-irm/alerting/configure-notifications/template-notifications/images-in-notifications/
  notifications:
    - pattern: /docs/grafana/
      destination: /docs/grafana/<GRAFANA_VERSION>/alerting/fundamentals/notifications/
    - pattern: /docs/grafana-cloud/
      destination: /docs/grafana-cloud/alerting-and-irm/alerting/fundamentals/notifications/
  create-recording-rules:
    - pattern: /docs/grafana/
      destination: /docs/grafana/<GRAFANA_VERSION>/alerting/alerting-rules/create-recording-rules/
    - pattern: /docs/grafana-cloud/
      destination: /docs/grafana-cloud/alerting-and-irm/alerting/alerting-rules/create-recording-rules/
  expression-queries:
    - pattern: /docs/grafana/
      destination: /docs/grafana/<GRAFANA_VERSION>/alerting/fundamentals/alert-rules/queries-conditions/#advanced-options-expressions
    - pattern: /docs/grafana-cloud/
      destination: /docs/grafana-cloud/alerting-and-irm/alerting/fundamentals/alert-rules/queries-conditions/#advanced-options-expressions
  alert-rule-evaluation:
    - pattern: /docs/grafana/
      destination: /docs/grafana/<GRAFANA_VERSION>/alerting/fundamentals/alert-rules/rule-evaluation/
    - pattern: /docs/grafana-cloud/
      destination: /docs/grafana-cloud/alerting-and-irm/alerting/fundamentals/alert-rules/rule-evaluation/
---

# Alert rules

An alert rule is a set of evaluation criteria for when an alert rule should fire. An alert rule consists of:

- [Queries](ref:queries-and-conditions) that select the dataset to evaluate.
- An [alert condition](ref:alert-condition) (the threshold) that the query must meet or exceed to trigger the alert instance.
- An interval that specifies the frequency of [alert rule evaluation](ref:alert-rule-evaluation) and a duration indicating how long the condition must be met to trigger the alert instance.
- Other customizable options, for example, setting what should happen in the absence of data, notification messages, and more.

Grafana supports two different alert rule types: Grafana-managed alert rules and data source-managed alert rules.

## Grafana-managed alert rules

<<<<<<< HEAD
Grafana-managed alert rules are the most flexible alert rule type. They allow you to create alert rules that can act on data from any of the [supported data sources](#supported-data-sources), and use multiple data sources in a single alert rule. You can also add expressions to transform your data and set alert conditions. Using images in alert notifications is also supported.

Additionally, you can also add [expressions to transform your data](ref:expression-queries), set custom alert conditions, and include [images in alert notifications](ref:notification-images).
=======
Grafana-managed alert rules are the most flexible alert rule type. They allow you to create alert rules that can act on data from any of the [supported data sources](#supported-data-sources), and use multiple data sources in a single alert rule.
>>>>>>> 9e942dcb

{{< figure src="/media/docs/alerting/grafana-managed-alerting-architecture.png" max-width="750px" caption="How Grafana-managed alerting works by default" >}}

1. Alert rules are created within Grafana and query one or more data sources.
1. Alert rules are evaluated by the Alert Rule Evaluation Engine from within Grafana.
1. Firing and resolved alert instances are forwarded to [handle their notifications](ref:notifications).

### Supported data sources

Grafana-managed alert rules can query backend data sources if Grafana Alerting is enabled by specifying `{"backend": true, "alerting": true}` in the `plugin.json` file.

Find the public data sources supporting Alerting in the [Grafana Plugins directory](/grafana/plugins/data-source-plugins/?features=alerting).

## Data source-managed alert rules

<<<<<<< HEAD
Data source-managed alert rules can be used for Grafana Mimir or Grafana Loki data sources which have been configured to support rule creation.

They can improve query performance via [recording rules](#recording-rules) and ensure high-availability and fault tolerance when implementing a distributed architecture.

They are only supported for Grafana Mimir or Grafana Loki data sources with the Ruler API enabled. For more information, refer to the [Loki Ruler API](/docs/loki/<GRAFANA_VERSION>/api/#ruler) or [Mimir Ruler API](/docs/mimir/<GRAFANA_VERSION>/references/http-api/#ruler).
=======
Data source-managed alert rules can only query Prometheus-based data sources, such as Prometheus, Grafana Mimir, or Grafana Loki.

Alert rules are stored within the data source. In this distributed architecture, the separation of components can provide high-availability and fault tolerance, enabling the scaling of your alerting setup.
>>>>>>> 9e942dcb

{{< figure src="/media/docs/alerting/mimir-managed-alerting-architecture-v2.png" max-width="750px" caption="Mimir-managed alerting architecture" >}}

1. Alert rules are created and stored within the data source itself.
1. Alert rules can only query Prometheus-based data.
1. Alert rules are evaluated by the Alert Rule Evaluation Engine.
1. Firing and resolved alert instances are forwarded to [handle their notifications](ref:notifications).

## Comparison between alert rule types

We recommend using Grafana-managed alert rules whenever possible, and opting for data source-managed alert rules when you need to scale your alerting setup.

The table below compares Grafana-managed and data source-managed alert rules.

| <div style="width:200px">Feature</div>                                                                                  | <div style="width:200px">Grafana-managed alert rule</div>                                                         | <div style="width:200px">Data source-managed alert rule                         |
| ----------------------------------------------------------------------------------------------------------------------- | ----------------------------------------------------------------------------------------------------------------- | ------------------------------------------------------------------------------- |
| Create alert rules<wbr /> that query [data sources supporting Alerting](#supported-data-sources)                        | Yes                                                                                                               | No. Only query Prometheus-based data sources.                                   |
| Mix and match data sources                                                                                              | Yes                                                                                                               | No                                                                              |
| Add [expressions](ref:expression-queries) to transform<wbr /> your data and set [alert conditions](ref:alert-condition) | Yes                                                                                                               | No                                                                              |
| Use [images in alert notifications](ref:notification-images)                                                            | Yes                                                                                                               | No                                                                              |
| Support for [recording rules](#recording-rules)                                                                         | Yes                                                                                                               | Yes                                                                             |
| Organization                                                                                                            | Organize and manage access with folders                                                                           | Use namespaces                                                                  |
| Alert rule evaluation and delivery                                                                                      | Alert evaluation is done in Grafana, while delivery can be handled by Grafana or an external Alertmanager.        | Alert rule evaluation and alert delivery are distributed.                       |
| Scaling                                                                                                                 | Alert rules are stored in the Grafana database, which may experience transient errors. It only scales vertically. | Alert rules are stored within the data source and allow for horizontal scaling. |

## Recording rules

Similar to alert rules, recording rules are evaluated periodically. A recording rule pre-computes frequently used or computationally expensive queries, and saves the results as a new time series metric.

The new recording metric can then be used in alert rules and dashboards to optimize their queries.

For more details, refer to [Create recording rules](ref:create-recording-rules).<|MERGE_RESOLUTION|>--- conflicted
+++ resolved
@@ -71,13 +71,7 @@
 
 ## Grafana-managed alert rules
 
-<<<<<<< HEAD
-Grafana-managed alert rules are the most flexible alert rule type. They allow you to create alert rules that can act on data from any of the [supported data sources](#supported-data-sources), and use multiple data sources in a single alert rule. You can also add expressions to transform your data and set alert conditions. Using images in alert notifications is also supported.
-
-Additionally, you can also add [expressions to transform your data](ref:expression-queries), set custom alert conditions, and include [images in alert notifications](ref:notification-images).
-=======
 Grafana-managed alert rules are the most flexible alert rule type. They allow you to create alert rules that can act on data from any of the [supported data sources](#supported-data-sources), and use multiple data sources in a single alert rule.
->>>>>>> 9e942dcb
 
 {{< figure src="/media/docs/alerting/grafana-managed-alerting-architecture.png" max-width="750px" caption="How Grafana-managed alerting works by default" >}}
 
@@ -93,17 +87,9 @@
 
 ## Data source-managed alert rules
 
-<<<<<<< HEAD
-Data source-managed alert rules can be used for Grafana Mimir or Grafana Loki data sources which have been configured to support rule creation.
-
-They can improve query performance via [recording rules](#recording-rules) and ensure high-availability and fault tolerance when implementing a distributed architecture.
-
-They are only supported for Grafana Mimir or Grafana Loki data sources with the Ruler API enabled. For more information, refer to the [Loki Ruler API](/docs/loki/<GRAFANA_VERSION>/api/#ruler) or [Mimir Ruler API](/docs/mimir/<GRAFANA_VERSION>/references/http-api/#ruler).
-=======
 Data source-managed alert rules can only query Prometheus-based data sources, such as Prometheus, Grafana Mimir, or Grafana Loki.
 
 Alert rules are stored within the data source. In this distributed architecture, the separation of components can provide high-availability and fault tolerance, enabling the scaling of your alerting setup.
->>>>>>> 9e942dcb
 
 {{< figure src="/media/docs/alerting/mimir-managed-alerting-architecture-v2.png" max-width="750px" caption="Mimir-managed alerting architecture" >}}
 
