--- conflicted
+++ resolved
@@ -109,10 +109,6 @@
 
 - **Is above**: `$A > 5`
 - **Is below**: `$B < 3`
-<<<<<<< HEAD
-- **Is within range**: `$A > 0 AND $A < 10`
-- **Is outside range**: `$B < 0 OR $B > 100`
-=======
 - **Is equal to**: `$A == 2`
 - **Is not equal to**: `$B =! 4`
 - **Is above or equal to**: `$A >= 8`
@@ -121,7 +117,6 @@
 - **Is outside range**: `$B < 0 OR $B > 100`
 - **Is within range included**: `$A >= 0 AND $A <= 10`
 - **Is outside range included**: `$B <= 0 OR $B >= 100`
->>>>>>> 78ca78f5
 
 A threshold returns `0` when the condition is false and `1` when true.
 
