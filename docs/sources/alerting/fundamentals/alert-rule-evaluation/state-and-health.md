---
aliases:
  - ../../fundamentals/alert-rules/state-and-health/ # /docs/grafana/<GRAFANA_VERSION>/alerting/fundamentals/alert-rules/state-and-health/
  - ../../fundamentals/state-and-health/ # /docs/grafana/<GRAFANA_VERSION>/alerting/fundamentals/state-and-health/
  - ../../unified-alerting/alerting-rules/state-and-health/ # /docs/grafana/<GRAFANA_VERSION>/alerting/unified-alerting/alerting-rules/state-and-health
canonical: https://grafana.com/docs/grafana/latest/alerting/fundamentals/alert-rule-evaluation/state-and-health/
description: Learn about the state and health of alert rules to understand several key status indicators about your alerts
keywords:
  - grafana
  - alerting
  - keep last state
  - guide
  - state
labels:
  products:
    - cloud
    - enterprise
    - oss
title: State and health of alerts
weight: 109
refs:
  pending-period:
    - pattern: /docs/grafana/
      destination: /docs/grafana/<GRAFANA_VERSION>/alerting/fundamentals/alert-rule-evaluation/#pending-period
    - pattern: /docs/grafana-cloud/
      destination: /docs/grafana-cloud/alerting-and-irm/alerting/fundamentals/alert-rule-evaluation/#pending-period
  no-data-and-error-handling:
    - pattern: /docs/grafana/
      destination: /docs/grafana/<GRAFANA_VERSION>/alerting/alerting-rules/create-grafana-managed-rule/#configure-no-data-and-error-handling
    - pattern: /docs/grafana-cloud/
      destination: /docs/grafana-cloud/alerting-and-irm/alerting/alerting-rules/create-grafana-managed-rule/#configure-no-data-and-error-handling
  notifications:
    - pattern: /docs/grafana/
      destination: /docs/grafana/<GRAFANA_VERSION>/alerting/fundamentals/notifications/
    - pattern: /docs/grafana-cloud/
      destination: /docs/grafana-cloud/alerting-and-irm/alerting/fundamentals/notifications/
---

# State and health of alerts

There are three key components that help you understand how your alerts behave during their evaluation: [alert instance state](#alert-instance-state), [alert rule state](#alert-rule-state), and [alert rule health](#alert-rule-health). Although related, each component conveys subtly different information.

## Alert instance state

An alert instance can be in either of the following states:

<<<<<<< HEAD
| State        | Description                                                                                                                                                                       |
| ------------ | --------------------------------------------------------------------------------------------------------------------------------------------------------------------------------- |
| **Normal**   | The state of an alert when the condition (threshold) is not met.                                                                                                                  |
| **Pending**  | The state of an alert that has breached the threshold but for less than the [pending period](ref:pending-period).                                                                 |
| **Alerting** | The state of an alert that has breached the threshold for longer than the [pending period](ref:pending-period).                                                                   |
| **NoData**   | The state of an alert whose query returns no data or all values are null. You can [change the default behavior of the no data state](#modify-the-no-data-and-error-state).        |
| **Error**    | The state of an alert when an error or timeout occurred evaluating the alert rule. You can [change the default behavior of the error state](#modify-the-no-data-and-error-state). |
=======
| State                    | Description                                                                                                                                                                                                                                                                       |
| ------------------------ | --------------------------------------------------------------------------------------------------------------------------------------------------------------------------------------------------------------------------------------------------------------------------------- |
| **Normal**               | The state of an alert when the condition (threshold) is not met.                                                                                                                                                                                                                  |
| **Pending**              | The state of an alert that has breached the threshold but for less than the [pending period](ref:pending-period).                                                                                                                                                                 |
| **Alerting**             | The state of an alert that has breached the threshold for longer than the [pending period](ref:pending-period).                                                                                                                                                                   |
| **No Data<sup>\*</sup>** | The state of an alert whose query returns no data or all values are null. <br/> An alert in this state generates a new [DatasourceNoData alert](#no-data-and-error-alerts). You can [modify the default behavior of the no data state](#modify-the-no-data-or-error-state).       |
| **Error<sup>\*</sup>**   | The state of an alert when an error or timeout occurred evaluating the alert rule. <br/> An alert in this state generates a new [DatasourceError alert](#no-data-and-error-alerts). You can [modify the default behavior of the error state](#modify-the-no-data-or-error-state). |

{{< admonition type="note" >}}

`No Data` and `Error` states are supported only for Grafana-managed alert rules.

{{< /admonition >}}
>>>>>>> 9e942dcb

{{< figure src="/media/docs/alerting/alert-instance-states-v3.png" caption="Alert instance state diagram" alt="A diagram of the distinct alert instance states and transitions." max-width="750px" >}}

### Notification routing

Alert instances will be routed for [notifications](ref:notifications) when they are in the `Alerting` state or have been `Resolved`, transitioning from `Alerting` to `Normal` state.

{{< figure src="/media/docs/alerting/alert-rule-evaluation-overview-statediagram-v2.png" alt="A diagram of the alert instance states and when to route their notifications." max-width="750px" >}}

### `No Data` and `Error` alerts

When evaluation of an alert rule produces state `No Data` or `Error`, Grafana Alerting generates a new alert instance that have the following additional labels:

- `alertname`: Either `DatasourceNoData` or `DatasourceError` depending on the state.
- `datasource_uid`: The UID of the data source that caused the state.

You can manage these alerts like regular ones by using their labels to apply actions such as adding a silence, routing via notification policies, and more.

### Lifecycle of stale alert instances

An alert instance is considered stale if its dimension or series has disappeared from the query results entirely for two evaluation intervals.

<<<<<<< HEAD
Stale alert instances that are in the **Alerting**, **NoData**, or **Error** states transition to the **Normal** state as **Resolved**. Once transitioned, these resolved alert instances are routed for notifications like other resolved alerts.
=======
Stale alert instances that are in the **Alerting**, **No Data**, or **Error** states transition to the **Normal** state as **Resolved**. Once transitioned, these resolved alert instances are routed for notifications like other resolved alerts.

## Modify the `No Data` or `Error` state

In [Configure no data and error handling](ref:no-data-and-error-handling), you can change the default behaviour when the evaluation returns no data or an error. You can set the alert instance state to `Alerting`, `Normal`, or keep the last state.

Note that `No Data` and `Error` states are supported only for Grafana-managed alert rules.

{{< figure src="/media/docs/alerting/alert-rule-configure-no-data-and-error-v2.png" alt="A screenshot of the `Configure no data and error handling` option in Grafana Alerting." max-width="500px" >}}

{{< docs/shared lookup="alerts/table-configure-no-data-and-error.md" source="grafana" version="<GRAFANA_VERSION>" >}}

Note that when you configure the **No Data** or **Error** behavior to `Alerting` or `Normal`, Grafana attempts to keep a stable set of fields under notification `Values`. If your query returns no data or an error, Grafana reuses the latest known set of fields in `Values`, but will use `-1` in place of the measured value.

### Reduce `No Data` or `Error` alerts

To minimize the number of **No Data** or **Error** state alerts received, try the following.

1. Use the **Keep last state** option. For more information, refer to the section below. This option allows the alert to retain its last known state when there is no data available, rather than switching to a **No Data** state.
1. For **No Data** alerts, you can optimize your alert rule by expanding the time range of the query. However, if the time range is too big, it affects the performance of the query and can lead to errors due to timeout.

   To minimize timeouts resulting in the **Error** state, reduce the time range to request less data every evaluation cycle.

1. Change the default [evaluation time out](https://grafana.com/docs/grafana/latest/setup-grafana/configure-grafana/#evaluation_timeout). The default is set at 30 seconds. To increase the default evaluation timeout, open a support ticket from the [Cloud Portal](https://grafana.com/docs/grafana-cloud/account-management/support/#grafana-cloud-support-options). Note that this should be a last resort, because it may affect the performance of all alert rules and cause missed evaluations if the timeout is too long.
>>>>>>> 9e942dcb

### Modify the no data and error state

<<<<<<< HEAD
In [Configure no data and error handling](ref:no-data-and-error-handling), you can change the default behaviour when the evaluation returns no data or an error. You can set the alert instance state to `Alerting`, `Normal`, or keep the last state.
=======
The "Keep Last State" option helps mitigate temporary data source issues, preventing alerts from unintentionally firing, resolving, and re-firing.

However, in situations where strict monitoring is critical, relying solely on the "Keep Last State" option may not be appropriate. Instead, consider using an alternative or implementing additional alert rules to ensure that issues with prolonged data source disruptions are detected.
>>>>>>> 9e942dcb

## `grafana_state_reason` for troubleshooting

<<<<<<< HEAD
To reduce the number of **No Data** or **Error** state alerts received, try the following.

1. Use the **Keep last state** option. For more information, refer to the section below. This option allows the alert to retain its last known state when there is no data available, rather than switching to a **No Data** state.
1. For **No Data** alerts, you can optimize your alert rule by expanding the time range of the query. However, if the time range is too big, it affects the performance of the query and can lead to errors due to timeout.

   To minimize timeouts resulting in the **Error** state, reduce the time range to request less data every evaluation cycle.

1. Change the default [evaluation time out](https://grafana.com/docs/grafana/latest/setup-grafana/configure-grafana/#evaluation_timeout). The default is set at 30 seconds. To increase the default evaluation timeout, open a support ticket from the [Cloud Portal](https://grafana.com/docs/grafana-cloud/account-management/support/#grafana-cloud-support-options). Note that this should be a last resort, because it may affect the performance of all alert rules and cause missed evaluations if the timeout is too long.

#### Keep last state

The "Keep Last State" option helps mitigate temporary data source issues, preventing alerts from unintentionally firing, resolving, and re-firing.

However, in situations where strict monitoring is critical, relying solely on the "Keep Last State" option may not be appropriate. Instead, consider using an alternative or implementing additional alert rules to ensure that issues with prolonged data source disruptions are detected.

### `grafana_state_reason` annotation

Occasionally, an alert instance may be in a state that isn't immediately clear to everyone. For example:

- Stale alert instances in the `Alerting` state transition to the `Normal` state when the series disappear.
- If "no data" handling is configured to transition to a state other than `NoData`.
- If "error" handling is configured to transition to a state other than `Error`.
- If the alert rule is deleted, paused, or updated in some cases, the alert instance also transitions to the `Normal` state.

In these situations, the evaluation state may differ from the alert state, and it might be necessary to understand the reason for being in that state when receiving the notification.

The `grafana_state_reason` annotation is included in these situations, providing the reason in the notifications that explain why the alert instance transitioned to its current state. For example:

- Stale alert instances in the `Normal` state include the `grafana_state_reason` annotation with the value **MissingSeries**.
- If "no data" or "error" handling transitions to the `Normal` state, the `grafana_state_reason` annotation is included with the value **NoData** or **Error**, respectively.
- If the alert rule is deleted or paused, the `grafana_state_reason` is set to **Paused** or **RuleDeleted**. For some updates, it is set to **Updated**.

### Special alerts for `NoData` and `Error`
=======
Occasionally, an alert instance may be in a state that isn't immediately clear to everyone. For example:

- Stale alert instances in the `Alerting` state transition to the `Normal` state when the series disappear.
- If "no data" handling is configured to transition to a state other than `No Data`.
- If "error" handling is configured to transition to a state other than `Error`.
- If the alert rule is deleted, paused, or updated in some cases, the alert instance also transitions to the `Normal` state.
>>>>>>> 9e942dcb

In these situations, the evaluation state may differ from the alert state, and it might be necessary to understand the reason for being in that state when receiving the notification.

The `grafana_state_reason` annotation is included in these situations, providing the reason that explains why the alert instance transitioned to its current state. For example:

- Stale alert instances in the `Normal` state include the `grafana_state_reason` annotation with the value **MissingSeries**.
- If "no data" or "error" handling transitions to the `Normal` state, the `grafana_state_reason` annotation is included with the value **No Data** or **Error**, respectively.
- If the alert rule is deleted or paused, the `grafana_state_reason` is set to **Paused** or **RuleDeleted**. For some updates, it is set to **Updated**.

## Alert rule state

The alert rule state is determined by the “worst case” state of the alert instances produced. For example, if one alert instance is `Alerting`, the alert rule state is firing.

An alert rule can be in either of the following states:

| State       | Description                                                                                          |
| ----------- | ---------------------------------------------------------------------------------------------------- |
| **Normal**  | None of the alert instances returned by the evaluation engine is in a `Pending` or `Alerting` state. |
| **Pending** | At least one alert instances returned by the evaluation engine is `Pending`.                         |
| **Firing**  | At least one alert instances returned by the evaluation engine is `Alerting`.                        |

## Alert rule health

An alert rule can have one of the following health statuses:

| State                  | Description                                                                                              |
| ---------------------- | -------------------------------------------------------------------------------------------------------- |
| **Ok**                 | No error when evaluating an alerting rule.                                                               |
| **Error**              | An error occurred when evaluating an alerting rule.                                                      |
| **No Data**            | The absence of data in at least one time series returned during a rule evaluation.                       |
| **{status}, KeepLast** | The rule would have received another status but was configured to keep the last state of the alert rule. |<|MERGE_RESOLUTION|>--- conflicted
+++ resolved
@@ -44,15 +44,6 @@
 
 An alert instance can be in either of the following states:
 
-<<<<<<< HEAD
-| State        | Description                                                                                                                                                                       |
-| ------------ | --------------------------------------------------------------------------------------------------------------------------------------------------------------------------------- |
-| **Normal**   | The state of an alert when the condition (threshold) is not met.                                                                                                                  |
-| **Pending**  | The state of an alert that has breached the threshold but for less than the [pending period](ref:pending-period).                                                                 |
-| **Alerting** | The state of an alert that has breached the threshold for longer than the [pending period](ref:pending-period).                                                                   |
-| **NoData**   | The state of an alert whose query returns no data or all values are null. You can [change the default behavior of the no data state](#modify-the-no-data-and-error-state).        |
-| **Error**    | The state of an alert when an error or timeout occurred evaluating the alert rule. You can [change the default behavior of the error state](#modify-the-no-data-and-error-state). |
-=======
 | State                    | Description                                                                                                                                                                                                                                                                       |
 | ------------------------ | --------------------------------------------------------------------------------------------------------------------------------------------------------------------------------------------------------------------------------------------------------------------------------- |
 | **Normal**               | The state of an alert when the condition (threshold) is not met.                                                                                                                                                                                                                  |
@@ -66,7 +57,6 @@
 `No Data` and `Error` states are supported only for Grafana-managed alert rules.
 
 {{< /admonition >}}
->>>>>>> 9e942dcb
 
 {{< figure src="/media/docs/alerting/alert-instance-states-v3.png" caption="Alert instance state diagram" alt="A diagram of the distinct alert instance states and transitions." max-width="750px" >}}
 
@@ -89,9 +79,6 @@
 
 An alert instance is considered stale if its dimension or series has disappeared from the query results entirely for two evaluation intervals.
 
-<<<<<<< HEAD
-Stale alert instances that are in the **Alerting**, **NoData**, or **Error** states transition to the **Normal** state as **Resolved**. Once transitioned, these resolved alert instances are routed for notifications like other resolved alerts.
-=======
 Stale alert instances that are in the **Alerting**, **No Data**, or **Error** states transition to the **Normal** state as **Resolved**. Once transitioned, these resolved alert instances are routed for notifications like other resolved alerts.
 
 ## Modify the `No Data` or `Error` state
@@ -116,62 +103,21 @@
    To minimize timeouts resulting in the **Error** state, reduce the time range to request less data every evaluation cycle.
 
 1. Change the default [evaluation time out](https://grafana.com/docs/grafana/latest/setup-grafana/configure-grafana/#evaluation_timeout). The default is set at 30 seconds. To increase the default evaluation timeout, open a support ticket from the [Cloud Portal](https://grafana.com/docs/grafana-cloud/account-management/support/#grafana-cloud-support-options). Note that this should be a last resort, because it may affect the performance of all alert rules and cause missed evaluations if the timeout is too long.
->>>>>>> 9e942dcb
 
-### Modify the no data and error state
-
-<<<<<<< HEAD
-In [Configure no data and error handling](ref:no-data-and-error-handling), you can change the default behaviour when the evaluation returns no data or an error. You can set the alert instance state to `Alerting`, `Normal`, or keep the last state.
-=======
-The "Keep Last State" option helps mitigate temporary data source issues, preventing alerts from unintentionally firing, resolving, and re-firing.
-
-However, in situations where strict monitoring is critical, relying solely on the "Keep Last State" option may not be appropriate. Instead, consider using an alternative or implementing additional alert rules to ensure that issues with prolonged data source disruptions are detected.
->>>>>>> 9e942dcb
-
-## `grafana_state_reason` for troubleshooting
-
-<<<<<<< HEAD
-To reduce the number of **No Data** or **Error** state alerts received, try the following.
-
-1. Use the **Keep last state** option. For more information, refer to the section below. This option allows the alert to retain its last known state when there is no data available, rather than switching to a **No Data** state.
-1. For **No Data** alerts, you can optimize your alert rule by expanding the time range of the query. However, if the time range is too big, it affects the performance of the query and can lead to errors due to timeout.
-
-   To minimize timeouts resulting in the **Error** state, reduce the time range to request less data every evaluation cycle.
-
-1. Change the default [evaluation time out](https://grafana.com/docs/grafana/latest/setup-grafana/configure-grafana/#evaluation_timeout). The default is set at 30 seconds. To increase the default evaluation timeout, open a support ticket from the [Cloud Portal](https://grafana.com/docs/grafana-cloud/account-management/support/#grafana-cloud-support-options). Note that this should be a last resort, because it may affect the performance of all alert rules and cause missed evaluations if the timeout is too long.
-
-#### Keep last state
+### Keep last state
 
 The "Keep Last State" option helps mitigate temporary data source issues, preventing alerts from unintentionally firing, resolving, and re-firing.
 
 However, in situations where strict monitoring is critical, relying solely on the "Keep Last State" option may not be appropriate. Instead, consider using an alternative or implementing additional alert rules to ensure that issues with prolonged data source disruptions are detected.
 
-### `grafana_state_reason` annotation
+## `grafana_state_reason` for troubleshooting
 
-Occasionally, an alert instance may be in a state that isn't immediately clear to everyone. For example:
-
-- Stale alert instances in the `Alerting` state transition to the `Normal` state when the series disappear.
-- If "no data" handling is configured to transition to a state other than `NoData`.
-- If "error" handling is configured to transition to a state other than `Error`.
-- If the alert rule is deleted, paused, or updated in some cases, the alert instance also transitions to the `Normal` state.
-
-In these situations, the evaluation state may differ from the alert state, and it might be necessary to understand the reason for being in that state when receiving the notification.
-
-The `grafana_state_reason` annotation is included in these situations, providing the reason in the notifications that explain why the alert instance transitioned to its current state. For example:
-
-- Stale alert instances in the `Normal` state include the `grafana_state_reason` annotation with the value **MissingSeries**.
-- If "no data" or "error" handling transitions to the `Normal` state, the `grafana_state_reason` annotation is included with the value **NoData** or **Error**, respectively.
-- If the alert rule is deleted or paused, the `grafana_state_reason` is set to **Paused** or **RuleDeleted**. For some updates, it is set to **Updated**.
-
-### Special alerts for `NoData` and `Error`
-=======
 Occasionally, an alert instance may be in a state that isn't immediately clear to everyone. For example:
 
 - Stale alert instances in the `Alerting` state transition to the `Normal` state when the series disappear.
 - If "no data" handling is configured to transition to a state other than `No Data`.
 - If "error" handling is configured to transition to a state other than `Error`.
 - If the alert rule is deleted, paused, or updated in some cases, the alert instance also transitions to the `Normal` state.
->>>>>>> 9e942dcb
 
 In these situations, the evaluation state may differ from the alert state, and it might be necessary to understand the reason for being in that state when receiving the notification.
 
