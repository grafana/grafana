--- conflicted
+++ resolved
@@ -81,16 +81,12 @@
       destination: /docs/grafana/<GRAFANA_VERSION>/alerting/configure-notifications/manage-contact-points/integrations/configure-teams/
     - pattern: /docs/grafana-cloud/
       destination: /docs/grafana-cloud/alerting-and-irm/alerting/configure-notifications/manage-contact-points/integrations/configure-teams/
-<<<<<<< HEAD
-  external-alertmanager:
-=======
   mqtt:
     - pattern: /docs/grafana/
       destination: /docs/grafana/<GRAFANA_VERSION>/alerting/configure-notifications/manage-contact-points/integrations/configure-mqtt/
     - pattern: /docs/grafana-cloud/
       destination: /docs/grafana-cloud/alerting-and-irm/alerting/configure-notifications/manage-contact-points/integrations/configure-mqtt/
   configure-alertmanager:
->>>>>>> 9e942dcb
     - pattern: /docs/grafana/
       destination: /docs/grafana/<GRAFANA_VERSION>/alerting/set-up/configure-alertmanager/
     - pattern: /docs/grafana-cloud/
@@ -211,42 +207,9 @@
 1. Choose whether to send a predefined test notification or choose custom to add your own custom annotations and labels to include in the notification.
 1. Click **Send test notification** to fire the alert.
 
-<<<<<<< HEAD
-## List of supported integrations
-
-Each contact point integration has its own configuration options and setup process. In most cases, this involves providing an API key or a Webhook URL.
-
-The following table lists the contact point integrations supported by Grafana.
-
-| Name                         | Type                      |
-| ---------------------------- | ------------------------- |
-| Alertmanager                 | `prometheus-alertmanager` |
-| Cisco Webex Teams            | `webex`                   |
-| DingDing                     | `dingding`                |
-| [Discord](ref:discord)       | `discord`                 |
-| [Email](ref:email)           | `email`                   |
-| Google Chat                  | `googlechat`              |
-| [Grafana Oncall](ref:oncall) | `oncall`                  |
-| Kafka REST Proxy             | `kafka`                   |
-| Line                         | `line`                    |
-| [Microsoft Teams](ref:teams) | `teams`                   |
-| [Opsgenie](ref:opsgenie)     | `opsgenie`                |
-| [Pagerduty](ref:pagerduty)   | `pagerduty`               |
-| Pushover                     | `pushover`                |
-| Sensu Go                     | `sensugo`                 |
-| [Slack](ref:slack)           | `slack`                   |
-| [Telegram](ref:telegram)     | `telegram`                |
-| Threema Gateway              | `threema`                 |
-| VictorOps                    | `victorops`               |
-| WeCom                        | `wecom`                   |
-| [Webhook](ref:webhook)       | `webhook`                 |
-
-Some of these integrations are not compatible with [external Alertmanagers](ref:external-alertmanager). For the list of Prometheus Alertmanager integrations, refer to the [Prometheus Alertmanager receiver settings](https://prometheus.io/docs/alerting/latest/configuration/#receiver-integration-settings).
-=======
 ## Enable notifications for a contact point
 
 After creating a contact point, you can enable it to receive alert notifications using one of the following methods:
 
 - **Assign it to alert rules** – Select the contact point in the [notifications options for Grafana-managed alert rules](ref:configure-grafana-alerts) to directly associate it with specific alerts.
-- **Assign it to notification policies** – Add the contact point to one or more [notification policies](ref:configure-contact-points), which manage the alert notifications you want the contact point to receive.
->>>>>>> 9e942dcb
+- **Assign it to notification policies** – Add the contact point to one or more [notification policies](ref:configure-contact-points), which manage the alert notifications you want the contact point to receive.