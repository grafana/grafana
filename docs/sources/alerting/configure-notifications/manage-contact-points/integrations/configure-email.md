---
canonical: https://grafana.com/docs/grafana/latest/alerting/configure-notifications/manage-contact-points/integrations/configure-email/
description: Configure email integration to send email notifications when your alerts are firing
keywords:
  - grafana
  - alerting
  - email
  - integration
labels:
  products:
    - cloud
    - enterprise
    - oss
menuTitle: Email
title: Configure email for Alerting
<<<<<<< HEAD
weight: 0
=======
weight: 110
refs:
  notification-templates:
    - pattern: /docs/grafana/
      destination: /docs/grafana/<GRAFANA_VERSION>/alerting/configure-notifications/template-notifications/
    - pattern: /docs/grafana-cloud/
      destination: /docs/grafana-cloud/alerting-and-irm/alerting/configure-notifications/template-notifications/
>>>>>>> 9e942dcb
---

# Configure email for Alerting

Use the Grafana Alerting - email integration to send email notifications when your alerts are firing. An email is sent when an alert fires and when an alert gets resolved.

Note that you can customize the `subject` and `message` of the email using [notification templates](ref:notification-templates). However, you cannot add HTML and CSS to email notifications for visual changes.

## Before you begin

{{<admonition type="note">}}
This section is for Grafana OSS only. For Grafana Cloud, SMTP configuration is not required.
{{</admonition>}}

For Grafana OSS, you enable email notifications by first configuring [SMTP settings](https://grafana.com/docs/grafana/next/setup-grafana/configure-grafana/#smtp) in the Grafana configuration settings.

### SMTP configuration

1. Access the configuration file.

   Locate the Grafana configuration file. This file is typically named `grafana.ini` or `custom.ini` and is located in the `conf` directory within the Grafana installation directory.

1. Open the configuration file:

   Open the configuration file using a text editor.

1. Locate SMTP settings section.

   Search for the [SMTP settings section](https://grafana.com/docs/grafana/next/setup-grafana/configure-grafana/#smtp) in the configuration file. It starts with `[smtp]`.

1. Configure SMTP settings.

   Within the `[smtp]` settings section, specify the following parameters:

   - `enabled = true`: Enables SMTP.
   - `host`: The hostname or IP address of your SMTP server, and the port number of your SMTP server (commonly 25, 465, or 587). Default is `localhost:25`.
   - `user`: Your SMTP username (if authentication is required).
   - `password`: Your SMTP password (if authentication is required).
   - `from_address`: The email address from which Grafana notifications will be sent.
   - `from_name`: The name associated with the from_address.
   - `skip_verify = true`: Skip SSL/TLS certificate verification (useful for testing, but not recommended for production).

1. Save and close the configuration file.

   After configuring the SMTP settings, save the changes to the configuration file and close the text editor.

1. Restart Grafana.

   Restart the Grafana service to apply the changes made to the configuration file. The method for restarting Grafana depends on your operating system and how Grafana was installed (e.g., `systemctl restart grafana-server` for systems using systemd).

1. Test email notifications.

   After restarting Grafana, test the email notification functionality by creating an email contact point.

## Procedure

To set up email integration, complete the following steps.

1. Navigate to **Alerts & IRM** -> **Alerting** -> **Contact points**.
1. Click **+ Add contact point**.
1. Enter a contact point name.
1. From the Integration list, select **Email**.
1. Enter the email addresses you want to send notifications to.

   E-mail addresses are case sensitive. Ensure that the e-mail address entered is correct.

1. Click **Test** to check that your integration works.

   ** For Grafana Alertmanager only.**

1. Click **Save contact point**.

## Next steps

The email contact point is ready to receive alert notifications.

To add this contact point to your alert, complete the following steps.

1. In Grafana, navigate to **Alerting** > **Alert rules**.
1. Edit or create a new alert rule.
1. Scroll down to the **Configure labels and notifications** section.
1. Under Notifications click **Select contact point**.
1. From the drop-down menu, select the previously created contact point.
1. **Click Save rule and exit**.<|MERGE_RESOLUTION|>--- conflicted
+++ resolved
@@ -13,9 +13,6 @@
     - oss
 menuTitle: Email
 title: Configure email for Alerting
-<<<<<<< HEAD
-weight: 0
-=======
 weight: 110
 refs:
   notification-templates:
@@ -23,7 +20,6 @@
       destination: /docs/grafana/<GRAFANA_VERSION>/alerting/configure-notifications/template-notifications/
     - pattern: /docs/grafana-cloud/
       destination: /docs/grafana-cloud/alerting-and-irm/alerting/configure-notifications/template-notifications/
->>>>>>> 9e942dcb
 ---
 
 # Configure email for Alerting
