---
aliases:
  - ../../../fundamentals/contact-points/notifiers/webhook-notifier/ # /docs/grafana/<GRAFANA_VERSION>/alerting/fundamentals/contact-points/notifiers/webhook-notifier/
  - ../../../fundamentals/contact-points/webhook-notifier/ # /docs/grafana/<GRAFANA_VERSION>/alerting/fundamentals/contact-points/webhook-notifier/
  - ../../../manage-notifications/manage-contact-points/webhook-notifier/ # /docs/grafana/<GRAFANA_VERSION>/alerting/manage-notifications/manage-contact-points/webhook-notifier/
  - alerting/manage-notifications/manage-contact-points/webhook-notifier/
  - ../../../alerting-rules/manage-contact-points/integrations/webhook-notifier/ # /docs/grafana/<GRAFANA_VERSION>/alerting/alerting-rules/manage-contact-points/integrations/webhook-notifier/

canonical: https://grafana.com/docs/grafana/latest/alerting/configure-notifications/manage-contact-points/integrations/webhook-notifier/
description: Configure the webhook notifier integration for Alerting
keywords:
  - grafana
  - alerting
  - guide
  - contact point
  - templating
labels:
  products:
    - cloud
    - enterprise
    - oss
menuTitle: Webhook
title: Configure the webhook notifier for Alerting
<<<<<<< HEAD
weight: 0
=======
weight: 165
refs:
  notification-templates:
    - pattern: /docs/grafana/
      destination: /docs/grafana/<GRAFANA_VERSION>/alerting/configure-notifications/template-notifications/
    - pattern: /docs/grafana-cloud/
      destination: /docs/grafana-cloud/alerting-and-irm/alerting/configure-notifications/template-notifications/
  configure-contact-points:
    - pattern: /docs/grafana/
      destination: /docs/grafana/<GRAFANA_VERSION>/alerting/configure-notifications/manage-contact-points/
    - pattern: /docs/grafana-cloud/
      destination: /docs/grafana-cloud/alerting-and-irm/alerting/configure-notifications/manage-contact-points/
>>>>>>> 9e942dcb
---

# Configure webhook notifications

Use the webhook integration in contact points to send alert notifications to your webhook.

The webhook integration is a flexible way to integrate alerts into your system. When a notification is triggered, it sends a JSON request with alert details and additional data to the webhook endpoint.

## Configure webhook for a contact point

To create a contact point with webhook integration, complete the following steps.

1. Navigate to **Alerts & IRM** -> **Alerting** -> **Contact points**.
1. Click **+ Add contact point**.
1. Enter a name for the contact point.
1. From the **Integration** list, select **Webhook**.
1. In the **URL** field, copy in your Webhook URL.
1. (Optional) Configure [additional settings](#settings).
1. Click **Save contact point**.

For more details on contact points, including how to test them and enable notifications, refer to [Configure contact points](ref:configure-contact-points).

## Webhook settings

| Option | Description      |
| ------ | ---------------- |
| URL    | The Webhook URL. |

#### Optional settings

| Option                            | Description                                                                                                             |
| --------------------------------- | ----------------------------------------------------------------------------------------------------------------------- |
| HTTP Method                       | Specifies the HTTP method to use: `POST` or `PUT`.                                                                      |
| Basic Authentication Username     | Username for HTTP Basic Authentication.                                                                                 |
| Basic Authentication Password     | Password for HTTP Basic Authentication.                                                                                 |
| Authentication Header Scheme      | Scheme for the `Authorization` Request Header. Default is `Bearer`.                                                     |
| Authentication Header Credentials | Credentials for the `Authorization` Request header.                                                                     |
| Max Alerts                        | Maximum number of alerts to include in a notification. Any alerts exceeding this limit are ignored. `0` means no limit. |
| TLS                               | TLS configuration options, including CA certificate, client certificate, and client key.                                |

{{< admonition type="note" >}}

You can configure either HTTP Basic Authentication or the Authorization request header, but not both.

{{< /admonition >}}

#### Optional settings using templates

Use the following settings to include custom data within the [JSON payload](#body). Both options support using [notification templates](ref:notification-templates).

| Option  | Description                                                                                                                                     |
| ------- | ----------------------------------------------------------------------------------------------------------------------------------------------- |
| Title   | Sends the value as a string in the `title` field of the [JSON payload](#body). Supports [notification templates](ref:notification-templates).   |
| Message | Sends the value as a string in the `message` field of the [JSON payload](#body). Supports [notification templates](ref:notification-templates). |

{{< admonition type="note" >}}
You can customize the `title` and `message` options to include custom messages and notification data using notification templates. These fields are always sent as strings in the JSON payload.

However, you cannot customize the webhook data structure, such as adding or changing other JSON fields and HTTP headers, or sending data in a different format like XML.

If you need to format these fields as JSON or modify other webhook request options, consider sending webhook notifications to a proxy server that adjusts the webhook request before forwarding it to the final destination.
{{< /admonition >}}

#### Optional notification settings

| Option                   | Description                                                         |
| ------------------------ | ------------------------------------------------------------------- |
| Disable resolved message | Enable this option to prevent notifications when an alert resolves. |

## JSON payload

The following example shows the payload of a webhook notification containing information about two firing alerts:

```json
{
  "receiver": "My Super Webhook",
  "status": "firing",
  "orgId": 1,
  "alerts": [
    {
      "status": "firing",
      "labels": {
        "alertname": "High memory usage",
        "team": "blue",
        "zone": "us-1"
      },
      "annotations": {
        "description": "The system has high memory usage",
        "runbook_url": "https://myrunbook.com/runbook/1234",
        "summary": "This alert was triggered for zone us-1"
      },
      "startsAt": "2021-10-12T09:51:03.157076+02:00",
      "endsAt": "0001-01-01T00:00:00Z",
      "generatorURL": "https://play.grafana.org/alerting/1afz29v7z/edit",
      "fingerprint": "c6eadffa33fcdf37",
      "silenceURL": "https://play.grafana.org/alerting/silence/new?alertmanager=grafana&matchers=alertname%3DT2%2Cteam%3Dblue%2Czone%3Dus-1",
      "dashboardURL": "",
      "panelURL": "",
      "values": {
        "B": 44.23943737541908,
        "C": 1
      }
    },
    {
      "status": "firing",
      "labels": {
        "alertname": "High CPU usage",
        "team": "blue",
        "zone": "eu-1"
      },
      "annotations": {
        "description": "The system has high CPU usage",
        "runbook_url": "https://myrunbook.com/runbook/1234",
        "summary": "This alert was triggered for zone eu-1"
      },
      "startsAt": "2021-10-12T09:56:03.157076+02:00",
      "endsAt": "0001-01-01T00:00:00Z",
      "generatorURL": "https://play.grafana.org/alerting/d1rdpdv7k/edit",
      "fingerprint": "bc97ff14869b13e3",
      "silenceURL": "https://play.grafana.org/alerting/silence/new?alertmanager=grafana&matchers=alertname%3DT1%2Cteam%3Dblue%2Czone%3Deu-1",
      "dashboardURL": "",
      "panelURL": "",
      "values": {
        "B": 44.23943737541908,
        "C": 1
      }
    }
  ],
  "groupLabels": {},
  "commonLabels": {
    "team": "blue"
  },
  "commonAnnotations": {},
  "externalURL": "https://play.grafana.org/",
  "version": "1",
  "groupKey": "{}:{}",
  "truncatedAlerts": 0,
  "title": "[FIRING:2]  (blue)",
  "state": "alerting",
  "message": "**Firing**\n\nLabels:\n - alertname = T2\n - team = blue\n - zone = us-1\nAnnotations:\n - description = This is the alert rule checking the second system\n - runbook_url = https://myrunbook.com\n - summary = This is my summary\nSource: https://play.grafana.org/alerting/1afz29v7z/edit\nSilence: https://play.grafana.org/alerting/silence/new?alertmanager=grafana&matchers=alertname%3DT2%2Cteam%3Dblue%2Czone%3Dus-1\n\nLabels:\n - alertname = T1\n - team = blue\n - zone = eu-1\nAnnotations:\nSource: https://play.grafana.org/alerting/d1rdpdv7k/edit\nSilence: https://play.grafana.org/alerting/silence/new?alertmanager=grafana&matchers=alertname%3DT1%2Cteam%3Dblue%2Czone%3Deu-1\n"
}
```

### Body

The JSON payload of webhook notifications includes the following key-value pairs:

| Key                 | Type                      | Description                                                                      |
| ------------------- | ------------------------- | -------------------------------------------------------------------------------- |
| `receiver`          | string                    | Name of the contact point.                                                       |
| `status`            | string                    | Current status of the alert, `firing` or `resolved`.                             |
| `orgId`             | number                    | ID of the organization related to the payload.                                   |
| `alerts`            | array of [alerts](#alert) | Alerts that are triggering.                                                      |
| `groupLabels`       | object                    | Labels that are used for grouping, map of string keys to string values.          |
| `commonLabels`      | object                    | Labels that all alarms have in common, map of string keys to string values.      |
| `commonAnnotations` | object                    | Annotations that all alarms have in common, map of string keys to string values. |
| `externalURL`       | string                    | External URL to the Grafana instance sending this webhook.                       |
| `version`           | string                    | Version of the payload structure.                                                |
| `groupKey`          | string                    | Key that is used for grouping.                                                   |
| `truncatedAlerts`   | number                    | Number of alerts that were truncated.                                            |
| `state`             | string                    | State of the alert group (either `alerting` or `ok`).                            |

The following key-value pairs are also included in the JSON payload and can be configured in the [webhook settings using notification templates](#optional-settings-using-templates).

| Key       | Type   | Description                                                                                                          |
| --------- | ------ | -------------------------------------------------------------------------------------------------------------------- |
| `title`   | string | Custom title. Configurable in [webhook settings using notification templates](#optional-settings-using-templates).   |
| `message` | string | Custom message. Configurable in [webhook settings using notification templates](#optional-settings-using-templates). |

### Alert

<<<<<<< HEAD
| Key          | Type   | Description                                                                        |
| ------------ | ------ | ---------------------------------------------------------------------------------- |
| status       | string | Current status of the alert, `firing` or `resolved`                                |
| labels       | object | Labels that are part of this alert, map of string keys to string values            |
| annotations  | object | Annotations that are part of this alert, map of string keys to string values       |
| startsAt     | string | Start time of the alert                                                            |
| endsAt       | string | End time of the alert, default value when not resolved is `0001-01-01T00:00:00Z`   |
| values       | object | Values that triggered the current status                                           |
| generatorURL | string | URL of the alert rule in the Grafana UI                                            |
| fingerprint  | string | The labels fingerprint, alarms with the same labels will have the same fingerprint |
| silenceURL   | string | URL to silence the alert rule in the Grafana UI                                    |
| dashboardURL | string | **Will be deprecated soon**                                                        |
| panelURL     | string | **Will be deprecated soon**                                                        |
| imageURL     | string | URL of a screenshot of a panel assigned to the rule that created this notification |

{{< admonition type="note" >}}
Alert rules are not coupled to dashboards anymore therefore the fields related to dashboards `dashboardId` and `panelId` have been removed.
{{< /admonition >}}

## Procedure

To create your webhook integration in Grafana Alerting, complete the following steps:

1. Navigate to **Alerts & IRM** -> **Alerting** -> **Contact points**.
1. Click **+ Add contact point**.
1. Enter a contact point name.
1. From the Integration list, select **Webhook**.
1. In the **URL** field, copy in your Webhook URL.
1. Click **Test** to check that your integration works.
1. Click **Save contact point**.

## Next steps

The Webhook contact point is ready to receive alert notifications.

To add this contact point to your alert, complete the following steps.

1. In Grafana, navigate to **Alerting** > **Alert rules**.
1. Edit or create a new alert rule.
1. Scroll down to the **Configure labels and notifications** section.
1. Under Notifications, click **Select contact point**.
1. From the drop-down menu, select the previously created contact point.
1. **Click Save rule and exit**.
=======
The Alert object represents an alert included in the notification group, as provided by the [`alerts` field](#body).

| Key            | Type   | Description                                                                         |
| -------------- | ------ | ----------------------------------------------------------------------------------- |
| `status`       | string | Current status of the alert, `firing` or `resolved`.                                |
| `labels`       | object | Labels that are part of this alert, map of string keys to string values.            |
| `annotations`  | object | Annotations that are part of this alert, map of string keys to string values.       |
| `startsAt`     | string | Start time of the alert.                                                            |
| `endsAt`       | string | End time of the alert, default value when not resolved is `0001-01-01T00:00:00Z`.   |
| `values`       | object | Values that triggered the current status.                                           |
| `generatorURL` | string | URL of the alert rule in the Grafana UI.                                            |
| `fingerprint`  | string | The labels fingerprint, alarms with the same labels will have the same fingerprint. |
| `silenceURL`   | string | URL to silence the alert rule in the Grafana UI.                                    |
| `dashboardURL` | string | A link to the Grafana Dashboard if the alert has a Dashboard UID annotation.        |
| `panelURL`     | string | A link to the panel if the alert has a Panel ID annotation.                         |
| `imageURL`     | string | URL of a screenshot of a panel assigned to the rule that created this notification. |
>>>>>>> 9e942dcb
<|MERGE_RESOLUTION|>--- conflicted
+++ resolved
@@ -21,9 +21,6 @@
     - oss
 menuTitle: Webhook
 title: Configure the webhook notifier for Alerting
-<<<<<<< HEAD
-weight: 0
-=======
 weight: 165
 refs:
   notification-templates:
@@ -36,7 +33,6 @@
       destination: /docs/grafana/<GRAFANA_VERSION>/alerting/configure-notifications/manage-contact-points/
     - pattern: /docs/grafana-cloud/
       destination: /docs/grafana-cloud/alerting-and-irm/alerting/configure-notifications/manage-contact-points/
->>>>>>> 9e942dcb
 ---
 
 # Configure webhook notifications
@@ -208,51 +204,6 @@
 
 ### Alert
 
-<<<<<<< HEAD
-| Key          | Type   | Description                                                                        |
-| ------------ | ------ | ---------------------------------------------------------------------------------- |
-| status       | string | Current status of the alert, `firing` or `resolved`                                |
-| labels       | object | Labels that are part of this alert, map of string keys to string values            |
-| annotations  | object | Annotations that are part of this alert, map of string keys to string values       |
-| startsAt     | string | Start time of the alert                                                            |
-| endsAt       | string | End time of the alert, default value when not resolved is `0001-01-01T00:00:00Z`   |
-| values       | object | Values that triggered the current status                                           |
-| generatorURL | string | URL of the alert rule in the Grafana UI                                            |
-| fingerprint  | string | The labels fingerprint, alarms with the same labels will have the same fingerprint |
-| silenceURL   | string | URL to silence the alert rule in the Grafana UI                                    |
-| dashboardURL | string | **Will be deprecated soon**                                                        |
-| panelURL     | string | **Will be deprecated soon**                                                        |
-| imageURL     | string | URL of a screenshot of a panel assigned to the rule that created this notification |
-
-{{< admonition type="note" >}}
-Alert rules are not coupled to dashboards anymore therefore the fields related to dashboards `dashboardId` and `panelId` have been removed.
-{{< /admonition >}}
-
-## Procedure
-
-To create your webhook integration in Grafana Alerting, complete the following steps:
-
-1. Navigate to **Alerts & IRM** -> **Alerting** -> **Contact points**.
-1. Click **+ Add contact point**.
-1. Enter a contact point name.
-1. From the Integration list, select **Webhook**.
-1. In the **URL** field, copy in your Webhook URL.
-1. Click **Test** to check that your integration works.
-1. Click **Save contact point**.
-
-## Next steps
-
-The Webhook contact point is ready to receive alert notifications.
-
-To add this contact point to your alert, complete the following steps.
-
-1. In Grafana, navigate to **Alerting** > **Alert rules**.
-1. Edit or create a new alert rule.
-1. Scroll down to the **Configure labels and notifications** section.
-1. Under Notifications, click **Select contact point**.
-1. From the drop-down menu, select the previously created contact point.
-1. **Click Save rule and exit**.
-=======
 The Alert object represents an alert included in the notification group, as provided by the [`alerts` field](#body).
 
 | Key            | Type   | Description                                                                         |
@@ -268,5 +219,4 @@
 | `silenceURL`   | string | URL to silence the alert rule in the Grafana UI.                                    |
 | `dashboardURL` | string | A link to the Grafana Dashboard if the alert has a Dashboard UID annotation.        |
 | `panelURL`     | string | A link to the panel if the alert has a Panel ID annotation.                         |
-| `imageURL`     | string | URL of a screenshot of a panel assigned to the rule that created this notification. |
->>>>>>> 9e942dcb
+| `imageURL`     | string | URL of a screenshot of a panel assigned to the rule that created this notification. |