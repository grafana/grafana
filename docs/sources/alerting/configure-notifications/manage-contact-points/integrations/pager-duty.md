--- conflicted
+++ resolved
@@ -14,11 +14,7 @@
     - oss
 menuTitle: PagerDuty
 title: Configure PagerDuty for Alerting
-<<<<<<< HEAD
-weight: 0
-=======
 weight: 150
->>>>>>> 9e942dcb
 ---
 
 # Configure PagerDuty for Alerting
