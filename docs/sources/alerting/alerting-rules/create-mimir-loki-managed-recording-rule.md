---
aliases:
  - ../unified-alerting/alerting-rules/create-cortex-loki-managed-recording-rule/
  - ../unified-alerting/alerting-rules/create-mimir-loki-managed-recording-rule/
description: Create Grafana Mimir or Loki managed recording rule
keywords:
  - grafana
  - alerting
  - guide
  - rules
  - recording rules
  - create
title: Create Grafana Mimir or Loki managed recording rules
weight: 400
---

# Create Grafana Mimir or Loki managed recording rules

You can create and manage recording rules for an external Grafana Mimir or Loki instance. Recording rules calculate frequently needed expressions or computationally expensive expressions in advance and save the result as a new set of time series. Querying this new time series is faster, especially for dashboards since they query the same expression every time the dashboards refresh.

## Before you begin

- Verify that you have write permission to the Prometheus or Loki data source. Otherwise, you will not be able to create or update Grafana Mimir managed alerting rules.

- For Grafana Mimir and Loki data sources, enable the ruler API by configuring their respective services.

  - **Loki** - The `local` rule storage type, default for the Loki data source, supports only viewing of rules. To edit rules, configure one of the other rule storage types.

  - **Grafana Mimir** - use the `/prometheus` prefix. The Prometheus data source supports both Grafana Mimir and Prometheus, and Grafana expects that both the [Query API](https://grafana.com/docs/mimir/latest/operators-guide/reference-http-api/#querier--query-frontend) and [Ruler API](https://grafana.com/docs/mimir/latest/operators-guide/reference-http-api/#ruler) are under the same URL. You cannot provide a separate URL for the Ruler API.

> **Note:** If you do not want to manage alerting rules for a particular Loki or Prometheus data source, go to its settings and clear the **Manage alerts via Alerting UI** checkbox.

## Add a Grafana Mimir or Loki managed recording rule

To create a Grafana Mimir or Loki managed recording rule

1. In the Grafana menu, click the **Alerting** (bell) icon to open the Alerting page listing existing alerts.
<<<<<<< HEAD
1. Click **Create alert rule**. The new alerting rule page opens where the **Grafana managed alert** option is selected by default.
1. In Step 1, add the rule name.
   - In **Rule name**, add a descriptive name. This name is displayed in the alert rule list. It is also the `alertname` label for every alert instance that is created from this rule.
=======
1. Click **New alert rule**. The new alerting rule page opens where the **Grafana managed alert** option is selected by default.
1. In Step 1, add the rule name. The recording name must be a Prometheus metric name and contain no whitespace.
   - In **Rule name**, add a descriptive name.
>>>>>>> 13159d03
1. In Step 2, select **Mimir or Loki recording rule** option.
   - Select your Loki or Prometheus data source.
   - Enter a PromQL or LogQL query.
1. In Step 3, add the namespace and the group.
   - From the **Namespace** drop-down, select an existing rule namespace. Otherwise, click Add new and enter a name to create a new one. Namespaces can contain one or more rule groups and only have an organizational purpose. For more information, see [Grafana Mimir or Loki rule groups and namespaces]({{< relref "edit-mimir-loki-namespace-group/" >}}).
   - From the **Group** drop-down, select an existing group within the selected namespace. Otherwise, click **Add new** and enter a name to create a new one.
1. In Step 4, add the custom labels.
   - Add custom labels selecting existing key-value pairs from the drop down, or add new labels by entering the new key or value.
1. Click **Save** to save the recording rule or **Save and exit** to save the recording rule and go back to the Alerting page.

1. In the Grafana menu, click the **Alerting** (bell) icon to open the Alerting page listing existing alerts.
1. Click **Create alert rule**.
1. In Step 1, add the rule name.
   - In **Rule name**, add a descriptive name. This name is displayed in the alert rule list. It is also the `alertname` label for every alert instance that is created from this rule.
1. In Step 2, add the type, and storage location.
   - From the **Rule type** drop-down, select **Mimir / Loki managed alert**.
   - From the **Select data source** drop-down, select an external Prometheus, an external Loki, or a Grafana Cloud data source.
   - Enter a PromQL or LogQL expression. The rule fires if the evaluation result has at least one series with a value that is greater than 0. An alert is created for each series.
1. In Step 3, add evaluation behavior.
   - Enter a valid **For** duration. The expression has to be true for this long for the alert to be fired.
1. In Step 4, add additional metadata associated with the rule.
   - From the **Namespace** drop-down, select an existing rule namespace. Otherwise, click Add new and enter a name to create a new one. Namespaces can contain one or more rule groups and only have an organizational purpose. For more information, see [Grafana Mimir or Loki rule groups and namespaces]({{< relref "edit-mimir-loki-namespace-group/" >}}).
   - From the **Group** drop-down, select an existing group within the selected namespace. Otherwise, click **Add new** and enter a name to create a new one. Newly created rules are appended to the end of the group. Rules within a group are run sequentially at a regular interval, with the same evaluation time.
   - Add a description and summary to customize alert messages. Use the guidelines in [Annotations and labels for alerting]({{< relref "../fundamentals/annotation-label/" >}}).
   - Add Runbook URL, panel, dashboard, and alert IDs.
1. In Step 5, add custom labels.
   - Add custom labels selecting existing key-value pairs from the drop down, or add new labels by entering the new key or value .
1. Click **Save** to save the rule or **Save and exit** to save the rule and go back to the Alerting page.<|MERGE_RESOLUTION|>--- conflicted
+++ resolved
@@ -35,15 +35,9 @@
 To create a Grafana Mimir or Loki managed recording rule
 
 1. In the Grafana menu, click the **Alerting** (bell) icon to open the Alerting page listing existing alerts.
-<<<<<<< HEAD
 1. Click **Create alert rule**. The new alerting rule page opens where the **Grafana managed alert** option is selected by default.
-1. In Step 1, add the rule name.
-   - In **Rule name**, add a descriptive name. This name is displayed in the alert rule list. It is also the `alertname` label for every alert instance that is created from this rule.
-=======
-1. Click **New alert rule**. The new alerting rule page opens where the **Grafana managed alert** option is selected by default.
 1. In Step 1, add the rule name. The recording name must be a Prometheus metric name and contain no whitespace.
-   - In **Rule name**, add a descriptive name.
->>>>>>> 13159d03
+   - In **Rule name**, add a descriptive name. 
 1. In Step 2, select **Mimir or Loki recording rule** option.
    - Select your Loki or Prometheus data source.
    - Enter a PromQL or LogQL query.
