---
aliases:
  - ../unified-alerting/alerting-rules/create-cortex-loki-managed-recording-rule/
  - ../unified-alerting/alerting-rules/create-mimir-loki-managed-recording-rule/
canonical: https://grafana.com/docs/grafana/latest/alerting/alerting-rules/create-mimir-loki-managed-recording-rule/
<<<<<<< HEAD
description: Create recording rules
=======
description: Configure recording rules
>>>>>>> 425c92a9
keywords:
  - grafana
  - alerting
  - guide
  - rules
  - recording rules
  - configure
labels:
  products:
    - cloud
    - enterprise
    - oss
<<<<<<< HEAD
title: Create recording rules
weight: 400
---

# Create recording rules
=======
title: Configure recording rules
weight: 400
---

# Configure recording rules
>>>>>>> 425c92a9

You can create and manage recording rules for an external Grafana Mimir or Loki instance. Recording rules calculate frequently needed expressions or computationally expensive expressions in advance and save the result as a new set of time series. Querying this new time series is faster, especially for dashboards since they query the same expression every time the dashboards refresh.

**Note:**

Recording rules are run as instant rules, which means that they run every 10s. To overwrite this configuration, update the min_interval in your custom configuration file.

[min_interval][configure-grafana] sets the minimum interval to enforce between rule evaluations. The default value is 10s which equals the scheduler interval. Rules will be adjusted if they are less than this value or if they are not multiple of the scheduler interval (10s). Higher values can help with resource management as fewer evaluations are scheduled over time.

This setting has precedence over each individual rule frequency. If a rule frequency is lower than this value, then this value is enforced.

## Before you begin

- Verify that you have write permission to the Prometheus or Loki data source. Otherwise, you will not be able to create or update Grafana Mimir managed alerting rules.

- For Grafana Mimir and Loki data sources, enable the ruler API by configuring their respective services.

  - **Loki** - The `local` rule storage type, default for the Loki data source, supports only viewing of rules. To edit rules, configure one of the other rule storage types.

  - **Grafana Mimir** - use the `/prometheus` prefix. The Prometheus data source supports both Grafana Mimir and Prometheus, and Grafana expects that both the [Query API](/docs/mimir/latest/operators-guide/reference-http-api/#querier--query-frontend) and [Ruler API](/docs/mimir/latest/operators-guide/reference-http-api/#ruler) are under the same URL. You cannot provide a separate URL for the Ruler API.

## Create recording rules

<<<<<<< HEAD
## Add recording rules

To create recording rules, follow these steps.

=======
To create recording rules, follow these steps.

>>>>>>> 425c92a9
1. Click **Alerts & IRM** and then **Alerting**.
1. Click **Alert rules**.
1. Click the **More** dropdown and then **New recording rule**.

<<<<<<< HEAD
1. In Step 1, add the rule name. The recording name must be a Prometheus metric name and contain no whitespace.

1. In Step 2, select a data source.
   - Select your Loki or Prometheus data source.
   - Enter a query.
1. In Step 3, add a namespace and a group.
   - From the **Namespace** dropdown, select an existing rule namespace or add a new one. Namespaces can contain one or more rule groups and only have an organizational purpose. For more information, see [Grafana Mimir or Loki rule groups and namespaces][edit-mimir-loki-namespace-group].
   - From the **Group** dropdown, select an existing group within the selected namespace or add a new one. Newly created rules are appended to the end of the group. Rules within a group are run sequentially at a regular interval, with the same evaluation time.
   - Add a description and summary to customize alert messages. Use the guidelines in [Annotations and labels for alerting][annotation-label].
   - Add Runbook URL, panel, dashboard, and alert IDs.
1. In Step 4, add custom labels.
=======
1. Add the rule name.

   The recording rule name must be a Prometheus metric name and contain no whitespace.

1. Select a data source.
   - Select your Loki or Prometheus data source.
   - Enter a query.
1. Add a namespace and a group.
   - From the **Namespace** dropdown, select an existing rule namespace or add a new one. Namespaces can contain one or more rule groups and only have an organizational purpose. For more information, see [Grafana Mimir or Loki rule groups and namespaces][edit-mimir-loki-namespace-group].
   - From the **Group** dropdown, select an existing group within the selected namespace or add a new one. Newly created rules are appended to the end of the group. Rules within a group are run sequentially at a regular interval, with the same evaluation time.
1. Add custom labels.
>>>>>>> 425c92a9
   - Add custom labels selecting existing key-value pairs from the drop down, or add new labels by entering the new key or value .
1. Click **Save rule** to save the rule or **Save rule and exit** to save the rule and go back to the Alerting page.

{{% docs/reference %}}
[annotation-label]: "/docs/grafana/ -> /docs/grafana/<GRAFANA VERSION>/alerting/fundamentals/annotation-label"
[annotation-label]: "/docs/grafana-cloud/ -> /docs/grafana-cloud/alerting-and-irm/alerting/fundamentals/annotation-label"

[configure-grafana]: "/docs/grafana/ -> /docs/grafana/<GRAFANA VERSION>/setup-grafana/configure-grafana"
[configure-grafana]: "/docs/grafana-cloud/ -> /docs/grafana/<GRAFANA VERSION>/setup-grafana/configure-grafana"

[edit-mimir-loki-namespace-group]: "/docs/grafana/ -> /docs/grafana/<GRAFANA VERSION>/alerting/alerting-rules/edit-mimir-loki-namespace-group"
[edit-mimir-loki-namespace-group]: "/docs/grafana-cloud/ -> /docs/grafana-cloud/alerting-and-irm/alerting/alerting-rules/edit-mimir-loki-namespace-group"
{{% /docs/reference %}}<|MERGE_RESOLUTION|>--- conflicted
+++ resolved
@@ -3,11 +3,7 @@
   - ../unified-alerting/alerting-rules/create-cortex-loki-managed-recording-rule/
   - ../unified-alerting/alerting-rules/create-mimir-loki-managed-recording-rule/
 canonical: https://grafana.com/docs/grafana/latest/alerting/alerting-rules/create-mimir-loki-managed-recording-rule/
-<<<<<<< HEAD
-description: Create recording rules
-=======
 description: Configure recording rules
->>>>>>> 425c92a9
 keywords:
   - grafana
   - alerting
@@ -20,19 +16,11 @@
     - cloud
     - enterprise
     - oss
-<<<<<<< HEAD
-title: Create recording rules
-weight: 400
----
-
-# Create recording rules
-=======
 title: Configure recording rules
 weight: 400
 ---
 
 # Configure recording rules
->>>>>>> 425c92a9
 
 You can create and manage recording rules for an external Grafana Mimir or Loki instance. Recording rules calculate frequently needed expressions or computationally expensive expressions in advance and save the result as a new set of time series. Querying this new time series is faster, especially for dashboards since they query the same expression every time the dashboards refresh.
 
@@ -56,32 +44,12 @@
 
 ## Create recording rules
 
-<<<<<<< HEAD
-## Add recording rules
-
 To create recording rules, follow these steps.
 
-=======
-To create recording rules, follow these steps.
-
->>>>>>> 425c92a9
 1. Click **Alerts & IRM** and then **Alerting**.
 1. Click **Alert rules**.
 1. Click the **More** dropdown and then **New recording rule**.
 
-<<<<<<< HEAD
-1. In Step 1, add the rule name. The recording name must be a Prometheus metric name and contain no whitespace.
-
-1. In Step 2, select a data source.
-   - Select your Loki or Prometheus data source.
-   - Enter a query.
-1. In Step 3, add a namespace and a group.
-   - From the **Namespace** dropdown, select an existing rule namespace or add a new one. Namespaces can contain one or more rule groups and only have an organizational purpose. For more information, see [Grafana Mimir or Loki rule groups and namespaces][edit-mimir-loki-namespace-group].
-   - From the **Group** dropdown, select an existing group within the selected namespace or add a new one. Newly created rules are appended to the end of the group. Rules within a group are run sequentially at a regular interval, with the same evaluation time.
-   - Add a description and summary to customize alert messages. Use the guidelines in [Annotations and labels for alerting][annotation-label].
-   - Add Runbook URL, panel, dashboard, and alert IDs.
-1. In Step 4, add custom labels.
-=======
 1. Add the rule name.
 
    The recording rule name must be a Prometheus metric name and contain no whitespace.
@@ -93,7 +61,6 @@
    - From the **Namespace** dropdown, select an existing rule namespace or add a new one. Namespaces can contain one or more rule groups and only have an organizational purpose. For more information, see [Grafana Mimir or Loki rule groups and namespaces][edit-mimir-loki-namespace-group].
    - From the **Group** dropdown, select an existing group within the selected namespace or add a new one. Newly created rules are appended to the end of the group. Rules within a group are run sequentially at a regular interval, with the same evaluation time.
 1. Add custom labels.
->>>>>>> 425c92a9
    - Add custom labels selecting existing key-value pairs from the drop down, or add new labels by entering the new key or value .
 1. Click **Save rule** to save the rule or **Save rule and exit** to save the rule and go back to the Alerting page.
 
