---
aliases:
  - /docs/grafana/latest/alerting/alerting-rules/rule-list/
  - /docs/grafana/latest/alerting/unified-alerting/alerting-rules/rule-list/
description: Manage alerting rules
keywords:
  - grafana
  - alerting
  - guide
  - rules
  - view
title: Manage alert rules
weight: 402
---

# Manage alert rules

The Alerting page lists all existing alert rules. By default, rules are grouped by types of data sources. The Grafana section lists all Grafana managed rules. Alert rules for Prometheus compatible data sources are also listed here. You can view alert rules for Prometheus compatible data sources but you cannot edit them.

The Mimir/Cortex/Loki rules section lists all rules for Mimir, Cortex, or Loki data sources. Cloud alert rules are also listed in this section.

- [Manage alert rules](#manage-alert-rules)
  - [View alert rules](#view-alert-rules)
    - [Grouped view](#grouped-view)
    - [State view](#state-view)
  - [Filter alert rules](#filter-alert-rules)
  - [Edit or delete an alert rule](#edit-or-delete-an-alert-rule)

## View alert rules

To view alerting details:

1. In the Grafana menu, click the **Alerting** (bell) icon to open the Alerting page. By default, the List view displays.
1. In **View as**, toggle between Grouped or State views by clicking the relevant option. See [Group view](#group-view) and [State view](#state-view) for more information.
1. Expand the rule row to view the rule labels, annotations, data sources the rule queries, and a list of alert instances resulting from this rule.

{{< figure src="/static/img/docs/alerting/unified/rule-details-8-0.png" max-width="650px" caption="Alerting rule details" >}}

### Grouped view

Grouped view shows Grafana alert rules grouped by folder and Loki or Prometheus alert rules grouped by `namespace` + `group`. This is the default rule list view, intended for managing rules. You can expand each group to view a list of rules in this group. Expand a rule further to view its details. You can also expand action buttons and alerts resulting from the rule to view their details.

{{< figure src="/static/img/docs/alerting/unified/rule-list-group-view-8-0.png" max-width="800px" caption="Alerting grouped view" >}}

### State view

State view shows alert rules grouped by state. Use this view to get an overview of which rules are in what state. Each rule can be expanded to view its details. Action buttons and any alerts generated by this rule, and each alert can be further expanded to view its details.

{{< figure src="/static/img/docs/alerting/unified/rule-list-state-view-8-0.png" max-width="800px" caption="Alerting state view" >}}

## Filter alert rules

To filter alert rules:

- From **Select data sources**, select a data source. You can see alert rules that query the selected data source.
- In the **Search by label**, enter search criteria using label selectors. For example, `environment=production,region=~US|EU,severity!=warning`.
- From **Filter alerts by state**, select an alerting state you want to see. You can see alerting rules that match the state. Rules matching other states are hidden.

## Edit or delete an alert rule

Grafana managed alert rules can only be edited or deleted by users with Edit permissions for the folder storing the rules. Alert rules for an external Grafana Mimir or Loki instance can be edited or deleted by users with Editor or Admin roles.
To edit or delete a rule:

1. Expand a rule row until you can see the rule controls of **View**, **Edit**, and **Delete**.
1. Click **Edit** to open the create rule page. Make updates following instructions in [Create a Grafana managed alerting rule]({{< relref "create-grafana-managed-rule/" >}}) or [Create a Grafana Mimir or Loki managed alerting rule]({{< relref "create-mimir-loki-managed-rule/" >}}).
<<<<<<< HEAD
1. Click **Delete** to delete a rule.
=======
1. Click **Delete** to delete an alert rule.
>>>>>>> 14e988bd
<|MERGE_RESOLUTION|>--- conflicted
+++ resolved
@@ -63,8 +63,4 @@
 
 1. Expand a rule row until you can see the rule controls of **View**, **Edit**, and **Delete**.
 1. Click **Edit** to open the create rule page. Make updates following instructions in [Create a Grafana managed alerting rule]({{< relref "create-grafana-managed-rule/" >}}) or [Create a Grafana Mimir or Loki managed alerting rule]({{< relref "create-mimir-loki-managed-rule/" >}}).
-<<<<<<< HEAD
-1. Click **Delete** to delete a rule.
-=======
-1. Click **Delete** to delete an alert rule.
->>>>>>> 14e988bd
+1. Click **Delete** to delete an alert rule.