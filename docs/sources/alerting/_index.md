---
aliases:
  - /docs/grafana/latest/alerting/
  - /docs/grafana/latest/alerting/unified-alerting/alerting/
title: Alerting
weight: 114
---

# Grafana Alerting

Grafana Alerting allows you to learn about problems in your systems moments after they occur. Robust and actionable alerts help you identify and resolve issues quickly, minimizing disruption to your services. It centralizes alerting information in a single, searchable view that allows you to:

- Create and manage Grafana alerts
- Create and manage Grafana Mimir and Loki managed alerts
- View alerting information from Prometheus and Alertmanager compatible data sources

<<<<<<< HEAD
=======
Watch this video to learn more about Grafana Alerting: {{< vimeo 720001629 >}}

>>>>>>> 14e988bd
For new installations or existing installs without alerting configured, Grafana Alerting is enabled by default.

| Release     | Cloud         | Enterprise    | OSS           |
| ----------- | ------------- | ------------- | ------------- |
| Grafana 9.0 | On by default | On by default | On by default |

Existing installations that upgrade to v9.0 will have Grafana Alerting enabled by default. For more information on migrating from legacy or the cloud alerting plugin, see [Migrating to Grafana Alerting]({{< relref "migrating-alerts/" >}}).

<<<<<<< HEAD
Before you begin, we recommend that you familiarize yourself with some of the [fundamental concepts]({{< relref "fundamentals/" >}}) of Grafana Alerting. Refer to [Role-based access control]({{< relref "../enterprise/access-control/" >}}) in Grafana Enterprise to learn more about controlling access to alerts using role-based permissions.
=======
Before you begin, we recommend that you familiarize yourself with some of the [fundamental concepts]({{< relref "fundamentals/" >}}) of Grafana Alerting. Refer to [Role-based access control]({{< relref "../administration/roles-and-permissions/access-control/" >}}) in Grafana Enterprise to learn more about controlling access to alerts using role-based permissions.
>>>>>>> 14e988bd

- [About alert rules]({{< relref "fundamentals/alert-rules/" >}})
- [Migrating legacy alerts]({{< relref "migrating-alerts/" >}})
- [Disable Grafana Alerting in OSS]({{< relref "migrating-alerts/opt-out/" >}})
- [Create Grafana managed alerting rules]({{< relref "alerting-rules/create-grafana-managed-rule/" >}})
- [Create Grafana Mimir or Loki managed alerting rules]({{< relref "alerting-rules/create-mimir-loki-managed-rule/" >}})
- [View existing alerting rules and manage their current state]({{< relref "alerting-rules/rule-list/" >}})
- [View the state and health of alerting rules]({{< relref "fundamentals/state-and-health/" >}})
- [View alert groupings]({{< relref "alert-groups/" >}})
- [Add or edit an alert contact point]({{< relref "contact-points/" >}})
- [Add or edit notification policies]({{< relref "notifications/" >}})
- [Add or edit silences]({{< relref "silences/" >}})
- [Performance considerations for alerting]({{< relref "performance/" >}})<|MERGE_RESOLUTION|>--- conflicted
+++ resolved
@@ -14,11 +14,8 @@
 - Create and manage Grafana Mimir and Loki managed alerts
 - View alerting information from Prometheus and Alertmanager compatible data sources
 
-<<<<<<< HEAD
-=======
 Watch this video to learn more about Grafana Alerting: {{< vimeo 720001629 >}}
 
->>>>>>> 14e988bd
 For new installations or existing installs without alerting configured, Grafana Alerting is enabled by default.
 
 | Release     | Cloud         | Enterprise    | OSS           |
@@ -27,11 +24,7 @@
 
 Existing installations that upgrade to v9.0 will have Grafana Alerting enabled by default. For more information on migrating from legacy or the cloud alerting plugin, see [Migrating to Grafana Alerting]({{< relref "migrating-alerts/" >}}).
 
-<<<<<<< HEAD
-Before you begin, we recommend that you familiarize yourself with some of the [fundamental concepts]({{< relref "fundamentals/" >}}) of Grafana Alerting. Refer to [Role-based access control]({{< relref "../enterprise/access-control/" >}}) in Grafana Enterprise to learn more about controlling access to alerts using role-based permissions.
-=======
 Before you begin, we recommend that you familiarize yourself with some of the [fundamental concepts]({{< relref "fundamentals/" >}}) of Grafana Alerting. Refer to [Role-based access control]({{< relref "../administration/roles-and-permissions/access-control/" >}}) in Grafana Enterprise to learn more about controlling access to alerts using role-based permissions.
->>>>>>> 14e988bd
 
 - [About alert rules]({{< relref "fundamentals/alert-rules/" >}})
 - [Migrating legacy alerts]({{< relref "migrating-alerts/" >}})
