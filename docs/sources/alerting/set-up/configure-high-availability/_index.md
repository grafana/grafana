--- conflicted
+++ resolved
@@ -21,15 +21,9 @@
 refs:
   state-history:
     - pattern: /docs/grafana/
-<<<<<<< HEAD
-      destination: /docs/grafana/<GRAFANA_VERSION>/alerting/manage-notifications/view-state-health/
-    - pattern: /docs/grafana-cloud/
-      destination: /docs/grafana-cloud/alerting-and-irm/alerting/manage-notifications/view-state-health/
-=======
       destination: /docs/grafana/<GRAFANA_VERSION>/alerting/monitor-status/view-alert-state-history/
     - pattern: /docs/grafana-cloud/
       destination: /docs/grafana-cloud/alerting-and-irm/alerting/monitor-status/view-alert-state-history/
->>>>>>> 9e942dcb
   meta-monitoring:
     - pattern: /docs/grafana/
       destination: /docs/grafana/<GRAFANA_VERSION>/alerting/monitor/
@@ -151,10 +145,7 @@
    ha_peers = "grafana-alerting.grafana:9094"
    ha_advertise_address = "${POD_IP}:9094"
    ha_peer_timeout = 15s
-<<<<<<< HEAD
-=======
    ha_reconnect_timeout = 2m
->>>>>>> 9e942dcb
    ```
 
 ## Verify your high availability setup
