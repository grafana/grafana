---
description: Feature and improvement highlights for Grafana v10.1
keywords:
  - grafana
  - new
  - documentation
  - '10.1'
  - release notes
labels:
products:
  - cloud
  - enterprise
  - oss
title: What's new in Grafana v10.1
weight: -38
---

# What’s new in Grafana v10.1

Welcome to Grafana 10.1! Read on to learn about changes to dashboards and visualizations, data sources, security and authentication and more. We're particularly excited about a set of improvements to visualizing logs from [Loki](https://grafana.com/products/cloud/logs/) and other logging data sources in Explore mode, and our Flame graph panel, used to visualize profiling data from [Pyroscope](https://grafana.com/blog/2023/03/15/pyroscope-grafana-phlare-join-for-oss-continuous-profiling/?pg=oss-phlare&plcmt=top-promo-banner) and other continuous profiling data sources.

For even more detail about all the changes in this release, refer to the [changelog](https://github.com/grafana/grafana/blob/master/CHANGELOG.md). For the specific steps we recommend when you upgrade to v10.1, check out our [Upgrade Guide]({{< relref "../upgrade-guide/upgrade-v10.1/index.md" >}}).

<!-- Template below
## Feature
<!-- Name of contributor -->
<!-- _[Generally available | Available in private/public preview | Experimental] in Grafana [Open Source, Enterprise, Cloud Free, Cloud Pro, Cloud Advanced]_
Description. Include an overview of the feature and problem it solves, and where to learn more (like a link to the docs).
{{% admonition type="note" %}}
You must use relative references when linking to docs within the Grafana repo. Please do not use absolute URLs. For more information about relrefs, refer to [Links and references](/docs/writers-toolkit/writing-guide/references/).
{{% /admonition %}}
-->
<!-- Add an image, GIF or video  as below

{{< figure src="/media/docs/grafana/dashboards/WidgetVizSplit.png" max-width="750px" caption="DESCRIPTIVE CAPTION" >}}

Learn how to upload images here: https://grafana.com/docs/writers-toolkit/write/image-guidelines/#where-to-store-media-assets
-->

## Dashboards and visualizations

### Flame graph improvements

_Generally available in all editions of Grafana_

<!-- Andrej Ocenas -->

We've added four new features to the Flame graph visualization:

- **Sandwich view**: You can now show a sandwich view of any symbol in the flame graph. Sandwich view shows all the callers on the top and all the callees of the symbol on the bottom. This is useful when you want to see the context of a symbol.
- **Switching color scheme**: You can now switch color scheme between a color gradient based on the relative value of a symbol or by the package name of a symbol.
- **Switching symbol name alignment**: Symbols with long names may be hard to differentiate if they have the same prefix. This new option allows you to align the text to the left or right so that you can see the part of the symbol name that's important.
- **Improved navigation**: You can also highlight a symbol or enable sandwich view for a symbol from the table. Also, a new status bar on top of the flame graph displays which views are enabled.

{{< video-embed src="/media/docs/grafana/panels-visualizations/screen-recording-grafana-10.1-flamegraph-whatsnew.mp4" >}}

### Distinguish widgets from visualizations

<!-- Alexa Vargas, Juan Cabanas -->

_Experimental in all editions of Grafana_

This experimental feature introduces a clear distinction between two different categories of panel plugin types: visualization panels that consume a data source and a new type, called _widgets_, that don't require a data source.

Now, you can easily add widgets like Text, News, and Annotation list without the need to select a data source. The plugins list and library panels are filtered based on whether you've selected a widget or visualization, providing a streamlined editing experience.

To see the widget editor in Grafana OSS or Enterprise, enable the `vizAndWidgetSplit` feature toggle. If you’re using Grafana Cloud and would like to enable this feature, please contact customer support.

{{< figure src="/media/docs/grafana/dashboards/WidgetVizSplit.png" max-width="750px" caption="New widget option added to empty dashboards" >}}

### Transformations redesign

<!-- Catherine Gui -->

The transformations tab has an improved user experience and visual redesign. Now, you can explore transformations with categories and illustrations.

{{< figure src="/media/docs/grafana/screenshot-grafana-10-1-transformations.png" max-width="750px" caption="Transformations redesign" >}}

### Format Time transformation

<!-- Kyle Cunningham -->

_Available in public preview in all editions of Grafana_

When working with date and time data, it can be useful to have different time formats. With the new Format Time transformation, you can convert any time format to any other one supported by Moment.js. When used in conjunction with the Group by Value transformation, this can also be used to bucket days, weeks, and other time windows together.

{{< figure src="/media/docs/grafana/format-time-10-1.gif" max-width="750px" caption="Format time transformation" >}}

### Join by fields transformation outer join (tabular) option

<!-- Brendan O'Handley -->

The Join by field transformation has a new option. This option, outer join (tabular), is a true outer join for tabular data (SQL-like data). Data can now be joined on a field value that is not distinct. This is different from the previous outer join which is optimized for time-series data where the join values are never repeated.

### Disconnect values in Time series, Trend, and State timeline visualizations

_Generally available in all editions of Grafana_

<!-- Nathan Marrs -->

You can now choose whether to set a threshold above which values in the data should be disconnected. This can be useful in cases where you have sensors that report a value at a set interval, but you want to disconnect the values when the sensor does not respond. This feature complements the existing [connect null values functionality]({{< relref "../panels-visualizations/visualizations/time-series/#connect-null-values" >}}).

To learn more, refer to our [disconnect values documentation]({{< relref "../panels-visualizations/visualizations/time-series/#disconnect-values" >}}).

{{< figure src="/media/docs/grafana/screenshot-grafana-10-1-disconnect-values-examples.png" max-width="750px" caption="Disconnect values in Time series, Trend, and State timeline visualizations" >}}

### Geomap Network layer

_Available in public preview in all editions of Grafana_

<!-- Nathan Marrs -->

You can now display network data in the Geomap visualization by using the new beta Network layer. This layer supports the same data format as the [Node graph visualization]({{< relref "../panels-visualizations/visualizations/node-graph/#data-api" >}}).

To learn more, refer to our [Geomap network layer documentation]({{< relref "../panels-visualizations/visualizations/geomap/#network-layer-beta" >}}).

{{< figure src="/media/docs/grafana/screenshot-grafana-10-1-geomap-network-layer-v2.png" max-width="750px" caption="Geomap Network layer" >}}

### Heatmap visualizations now support data links

_Generally available in all editions of Grafana_

<!-- Nathan Marrs -->

You can now add data links to Heatmap visualizations. This allows you to add links to other dashboards, panels, or external URLs that are relevant to the data in your heatmap. We're pleased to highlight that this feature was a community contribution.

To learn more, refer to both our [Heatmap documentation]({{< relref "../panels-visualizations/visualizations/heatmap/" >}}) and our [Configure data links documentation]({{< relref "../panels-visualizations/configure-data-links/" >}}).

{{< figure src="/media/docs/grafana/screenshot-grafana-10-1-heatmap-datalinks.png" max-width="750px" caption="Heatmap datalink support" >}}

## Data sources

### Step editor in Loki

<!-- Ivana Huckova -->

_Generally available in all editions of Grafana_

We've improved the Loki query editor by adding a new **Step** editor field. This editor allows you to specify a value for the `step` parameter in Loki queries. You can use this parameter when making metric queries to Loki or when you want a matrix response from your queries.

By default, the `step` parameter is set to the value of the `$__interval` variable. This variable is calculated based on the time range and the width of the graph (in pixels). If you want to learn more about the Loki `step` parameter, you can visit [the Loki step parameter documentation](/docs/loki/latest/api/#step-versus-interval).

{{< figure src="/media/docs/grafana/data-sources/loki-step-editor.png" max-width="750px" caption="New Loki step editor" >}}

### Copy link to a Loki log line

<!-- Sven Grossmann -->

_Generally available in all editions of Grafana_

A new linking of Loki log lines in Explore allows you to quickly navigate to specific log entries for precise analysis. By clicking the **Copy shortlink** button for a log line, you can generate and copy a [short URL]({{< relref "../developers/http_api/short_url/" >}}) that provides direct access to the exact log entry within an absolute time range. When you open the link, Grafana automatically scrolls to the corresponding log line and highlights it with a blue background, making it easy to identify and focus on the relevant information.

{{< figure src="/media/docs/grafana/data-sources/loki-shortlink.png" max-width="750px" caption="New Loki step editor" >}}

### TraceQL response streaming in Tempo

<!-- André Pereira -->

_Experimental in all editions of Grafana_

Grafana's Tempo data source now supports _streaming_ responses to TraceQL queries. With this feature, you can now see partial query results as they come in, so you no longer have to wait for the whole query to finish. This is perfect for big queries that take a long time to return a response.

To use this feature, enable the `traceQLStreaming` feature toggle. If you’re using Grafana Cloud and would like to enable this feature, please contact customer support.

Streaming is available for both the **Search** and **TraceQL** query types, and you'll get immediate visibility of incoming traces on the results table. This smooth integration makes data exploration a breeze and speeds up decision-making.

{{< video-embed src="/media/docs/grafana/data-sources/tempo-streaming-v2.mp4" >}}

### Tempo Search powered by TraceQL

<!-- André Pereira -->

_Generally available in all editions of Grafana_

The **Search** query type was replaced with a new editor powered by TraceQL. This new editor allows you to use the same query language for both Search and TraceQL queries. This change also brings a new UI that makes it easier to write queries and explore your data while using the powerful features offered by TraceQL.

The previous Search interface is now deprecated and will be removed in a future release. We recommend that you start using the new editor as soon as possible and migrate existing dashboards.

{{< figure src="/media/docs/grafana/data-sources/tempo-search.png" max-width="750px" caption="Tempo Search editor powered by TraceQL" >}}

### Span filtering for traces is GA

_Generally available in all editions of Grafana_

<!-- Joey Tawadrous -->

Since the last release, we've made several improvements to span filtering. Now, we're promoting span filters out of public preview and into general availability.

Span filters allow you to work much more efficiently with traces that consist of a large number of spans. Span filters exist above the trace view and allow you to filter the spans that are shown in the trace view. The more filters you add, the more specific the filtered spans.

Currently, you can add one or more of the following filters:

- Service Name
- Span Name
- Duration
- Tags (which includes tags, process tags, and log fields)

To only show the spans you've matched, you can enable the **Show matches only** toggle.

Learn more about span filtering in our [Tempo data source documentation]({{< relref "../datasources/tempo/#span-filters" >}}).

{{< figure src="/media/docs/tempo/screenshot-grafana-tempo-span-filters-v10-1.png" max-width="750px" caption="Traces span filtering" >}}

### Configuration page redesign for Loki and Elasticsearch

<!-- Matías Wenceslao Chomicki -->

_Generally available in all editions of Grafana_

The Loki and Elasticsearch data source configuration pages have been redesigned to make getting started and setting up data sources as simple and easy to understand as possible. You can now find new subsections with links to configuration pages, as well as tooltips to assist you with configuring and customizing data sources.

### Loki query splitting

<!-- Matías Wenceslao Chomicki -->

_Generally available in all editions of Grafana_

<<<<<<< HEAD
In response to different query performance scenarios, we implemented query splitting, where queries that request more than a day of data are split in sub-requests of 1 day duration each. For example, requesting 7 days of logs will produce 7 requests of 1 day. With this change we aim to reduce the server load with long-range queries, and to progressively display results, metrics or logs, starting with the most recent data and going backwards.
=======
In response to different query performance scenarios, we've implemented query splitting. Now, queries that request more than a day of data are split into sub-requests, each with a duration of one day. For example, requesting seven days of logs will produce seven requests of one day.
>>>>>>> 742a069a

### Easier to use query editor for Elasticsearch

<!-- Gabor Farkas -->

_Generally available in all editions of Grafana_

The Elasticsearch query editor now allows convenient switching between logs, metrics, and raw data directly from the top, eliminating the need to go through the metric selector.

### Metrics explorer

<!-- Catherine Gui -->

The Metrics explorer is a new feature that enhances metrics browsing in the Prometheus query builder. The Metrics explorer makes it easier for you to find the right metric, and get comfortable with PromQL. You can now explore metrics with additional metadata, perform fuzzy search on the metric name or description, and filter on the Prometheus type.

{{< figure src="/media/docs/grafana/screenshot-grafana-10-1-metrics-explorer.png" max-width="750px" caption="Searching in Metrics explorer" >}}

## Redshift and Athena: Async query data support

<!-- Isabella Siu, Kevin Yu, Andrés Martínez -->

_Generally available in all editions of Grafana_

Async query data support in Redshift and Athena makes queries over multiple requests (starting, checking status, and fetching the results) instead of in a single request query. This is useful for queries that can potentially run for a long time and time out. This feature was previously available behind a feature toggle and is now be generally available and enabled by default.

## Redshift and Athena: Async query caching

<!-- Isabella Siu -->

_Experimental in Grafana Enterprise, Cloud Pro, and Cloud Advanced_

This feature adds support for query caching of async queries in the Athena and Redshift data source plugins. To try this feature, enable both the `useCachingService` and `awsAsyncQueryCaching` feature toggles. If you’re using Grafana Cloud and would like to enable this experimental feature, please contact customer support.

### CloudWatch logs Monaco query editor

<!-- Isabella Siu, Kevin Yu -->

_Experimental in all editions of Grafana_

The CloudWatch logs query editor is moving from being a Slate-based editor to a Monaco-based editor. This new Monaco-based editor will provide improved syntax highlighting, and auto-completion. To use the Monaco-based query editor, enable the `cloudWatchLogsMonacoEditor` feature toggle. If you’re using Grafana Cloud and would like to enable this feature, please contact customer support.

### InfluxDB Backend Mode

<!-- Ismail Simsek -->

Previously, InfluxDB backend mode was available, however, there were compatibility issues that needed to be addressed. In this release, we've addressed these issues and
promoted this feature from experimental to public preview. In the future, backend mode will be the default, and we'll deprecate frontend mode. To try backend mode, enable the `influxdbBackendMigration` feature toggle. If you’re using Grafana Cloud and would like to enable this feature, please contact customer support.

## Explore

### Logs: Log rows menu available when displaying selected fields

<!-- Matías Wenceslao Chomicki -->

_Generally available in all editions of Grafana_

<<<<<<< HEAD
When you're browsing logs in Explore, you can click on the "eye" icon within a row to replace the log line's contents with the value of just one or more of the log fields or labels. In this view, we now show the log row menu on mouse-over with options such as show context (if available), copy log line, and copy shortlink.
=======
When you're browsing logs in Explore, you can now click eye icon within a row to replace the log line's contents with the value of just one or more of the log fields or labels. This is helpful for scanning through your logs.
>>>>>>> 742a069a

{{< figure src="/media/docs/grafana/log-field-picker-10-1.gif" max-width="750px" caption="Log rows menu" >}}

### Logs: Improved rendering performance of log lines

<!-- Matías Wenceslao Chomicki -->

_Generally available in all editions of Grafana_

Browsing log lines is faster than ever, after a series of performance optimizations to log-related components.

### Logs: See more log lines in logs context

<!-- Gabor Farkas, Sven Grossmann -->

_Generally available in all editions of Grafana_

Log context allows you to view additional lines surrounding a specific log entry. With this enhancement, you can access as many log lines as needed within the log context. As you scroll through the logs, Grafana dynamically loads more log lines, ensuring a seamless and continuous viewing experience.

### Elasticsearch logs sample

<!-- Gareth Dawson -->

_Generally available in all editions of Grafana_

For Elasticsearch metric queries in Explore, you can now see the sample of log lines that contributed to the displayed results. To see these logs, click the collapsed Logs sample panel under your graph or table panel. If you want to interact with the log lines or modify the log query, click the **Open logs in split view** button and the log query will be executed in the split view.

### Panel plugins in Explore

<!-- Ben Donnelly -->

_Experimental in all editions of Grafana_

Data source plugin developers can now use any plugin to visualize data in Explore. Similar to `preferredVisualizationType`, we've introduced an experimental API to render visualizations by plugin ID. In the returned data frame, set the meta option `preferredVisualisationPluginId` to the plugin ID you want to be used when showing the data for given data frame.

## Alerting

_All Alerting features are generally available in all editions of Grafana_

We’ve made a number of improvements to simplify the alert rule creation process as well as improvements to contact points and alert management. For all the details, refer to our [Alerting documentation]({{< relref "../alerting" >}}).

### Alert rules

We’ve made the following changes to alert rules.

#### Alert instance routing preview

_This feature is for Grafana-managed alert rules only._

Preview how your alert instances will be routed if they fire while you're creating your alert rule. View routing for each Alertmanager you have configured to receive Grafana-managed alerts and if required, you can easily make adjustments to your custom labels to change the way your alert instances are routed.

{{< figure src="/media/docs/alerting/alert-routing-preview.png" max-width="750px" caption="Alert instance routing preview" >}}

#### Alert rule types

Enables you to switch to a data source-managed alert rule if your data source is configured to support alert rule creation (Ruler API enabled). By default, the alert rule type is Grafana-managed.

{{< figure src="/media/docs/alerting/alert-rule-types.png" max-width="750px" caption="Alert rule types" >}}

#### UI improvements

- **Alert evaluation behavior**: New UI components for creating a folder and adding an evaluation group along with improved text and validation.
- **Alert Rule list page**: The process of creating recording rules (**More** drop-down) is now separate from Grafana-managed and data source-managed alert rules (**+New alert rule**)
  .
- **Annotations display**: Adding a summary, description, and runbook URL as annotations are now optional. The dashboard and panel names are now also linked directly, making it easier to access.
- **View YAML button**: Displays alert rule configuration in YAML format on the Grafana-managed alert rules form, as well as the Grafana-managed provisioned and non-provisioned Alert Rule detail view.
- **Queries and expressions**: Several improvements have been made to the display of queries and expressions, including making **Add expression** a drop-down and moving **Conditions** to the header.
- **Min interval option**: Improves control over query costs and performance by allowing you to adjust the minimum resolution of the data used in your alerting queries.
- **In-app guidance for alert rule creation**: Learn about how to create your alert rules interactively with in-app guidance for additional context and links out to our Alerting documentation.
- **Support for toggling common labels**: Toggle between showing or hiding labels for each individual alert instance.

### Contact points

We’ve made the following changes to contact points.

#### Additional contact points for external Alertmanager

Adds support for the following contact points when using an external Alertmanager:

- WeChat
- Amazon SNS
- Telegram
- Cisco Webex Teams

#### Contact point provisioning file export

Facilitates file provisioning and maintenance for contact points. This feature implements the provisioning API export endpoints for exporting contact points as well as adding export buttons to the contact point list in the UI.

### Notification policies

We’ve made the following changes to notification policies.

#### Notification policy provisioning file export

Facilitates file provisioning and maintenance for notification policies. This feature implements the provisioning API export endpoints for exporting notification policies as well as adding an export button to the root notification policy in the UI.

### Alert management

We’ve made the following changes to alert management.

#### Support for timezones in mute timings

Adds support for different time zones and locations as well as a visual selector for week days, improvement to loading and error handling, and better validation for time ranges.

{{< figure src="/media/docs/alerting/timezone-support.png" max-width="750px" caption="Time zone support" >}}

#### Label colors for alert instances

Labels are colored according to the label key, which makes it easier to track and view labels across alert instances.

## Authentication and authorization

### OAuth role mapping enforcement

<!-- Jo Guerreiro, AuthNZ -->

_Generally available in all editions of Grafana_

This change impacts `GitHub`,`Gitlab, `Okta`, and `Generic` OAuth.

Previously, if no organization role mapping was found for a user when they connect using OAuth, Grafana didn’t update the user’s organization role.

Now, on every login, if the `role_attribute_path` property doesn't return a role, then the user is assigned the role specified by the `auto_assign_org_role` option or the default role for the organization, which is Viewer by default.

To avoid overriding manually set roles, enable the `skip_org_role_sync` option in the Grafana configuration for your OAuth provider before the user logs in for the first time.

### Prevent manual role updates for externally synced roles

<!-- Ieva Vasiljeva, AuthNZ -->

_Generally available in all editions of Grafana_

This change impacts all instances that use an external authentication provider and have role mapping enabled.

Previously, it was possible to manually update a user's organization role (Viewer, Editor, or Admin) even if this role was managed by an external authentication provider.
This means that roles could be manually set for the duration of a user's session, but were overridden by the external authentication provider the next time the user logged in.
If the `onlyExternalOrgRoleSync` feature toggle was enabled, only then were manual role updates for externally managed roles not allowed.

Now, you can no longer manually update externally managed organization roles.
We've removed the `onlyExternalOrgRoleSync` feature toggle, and have defaulted to locking the organization role of users authenticated by an external provider.

If you prefer to manage your users' organization roles manually, enable the `skip_org_role_sync` option in the Grafana configuration for your authentication provider.

For context on the previous work done leading up to this change, refer to the [Grafana v9.5 What's new]({{< relref "../whatsnew/whats-new-in-v9-5/#auth-lock-organization-roles-synced-from-auth-providers" >}}).

### GitLab OIDC support

<!-- Jo Guerreiro, AuthNZ -->

_Generally available in all editions of Grafana_

Grafana now supports GitLab OIDC through the `GitLab` OAuth provider in addition to the existing `GitLab` OAuth2 provider. This allows you to use GitLab OIDC to authenticate users in Grafana.

This change also allows Grafana to reduce the access scope to only the required scopes for authentication and authorization instead
of full read API access.

To learn how to migrate your GitLab OAuth2 setup to OIDC, refer to our [GitLab authentication documentation]({{< relref "../setup-grafana/configure-security/configure-authentication/gitlab/" >}}).

### Google OIDC and Team Sync support

<!-- Jo Guerreiro, AuthNZ -->

_Generally available in all editions of Grafana_

Grafana now supports Google OIDC through the `Google` OAuth provider in addition to the existing `Google` OAuth2 provider. This allows you to use Google OIDC to authenticate users in Grafana, which in turn, lets Grafana reduce the access scope to only the required scopes for authentication and authorization.

This release also adds support for Google OIDC in Team Sync. You can now easily add users to teams by using their Google groups.

To learn how to migrate your Google OAuth2 setup to OIDC and how to set up Team Sync, refer to our [Google authentication documentation]({{< relref "../setup-grafana/configure-security/configure-authentication/google/" >}}).

## Plugins

### Angular deprecation changes

<!-- Giuseppe Guerra, Plugins Platform -->

_Generally available in all editions of Grafana_

We've made the following updates to increase awareness of the [Angular deprecation]({{< relref "../developers/angular_deprecation/" >}}) and its consequences in future releases of Grafana:

#### UI changes

- Added an **Angular** badge next to affected plugins in the plugins catalog.
- Added an alert at the top of a plugin's page in the plugins catalog when browsing Angular plugins.
- Added an alert at the top of the query editor when editing panels that use Angular data source plugins.

#### Other changes

- Angular Plugins will not be loaded if [angular_support_enabled]({{< relref "../setup-grafana/configure-grafana/#angular_support_enabled" >}}) is set to `false`.

Learn more in our [Angular support deprecation documentation]({{< relref "../developers/angular_deprecation/" >}}).

### Deprecated provisioning of data sources with invalid UIDs

<!-- Giuseppe Guerra, Plugins Platform -->

_Generally available in all editions of Grafana_

Grafana now logs an error when provisioning data sources with invalid UIDs. A valid UID is a combination of a-z, A-Z, 0-9 (alphanumeric), `-` (dash), and `_` (underscore), with a maximum length of 40 characters.

Provisioning data sources with invalid UIDs will be removed in future versions of Grafana, and will return an error instead.

## Subfolders: folder selection

<!-- Zsofia Komaromi -->

_Available in public preview in all editions of Grafana_

When saving or moving a dashboard, you can now see the full folder tree when selecting the destination folder.

To get started creating subfolders, enable the `nestedFolders` feature toggle. We recommend that you enable this feature only on test or development instances, rather than in production environments.

{{< figure src="/media/docs/grafana/screenshot-grafana-10.1-subfolders-folder-picker.png" max-width="750px" caption="Selecting a folder in Grafana" >}}

## Activate draft reports

<!-- Robert Horvath -->

_Generally available in Grafana Enterprise, Cloud Free, Cloud Pro, and Cloud Advanced_

You can now use the resume and pause report functionality to activate draft reports that have all the required fields filled in.

To learn more, refer to our [Create and manage reports documentation]({{< relref "../dashboards/create-reports" >}}).<|MERGE_RESOLUTION|>--- conflicted
+++ resolved
@@ -215,11 +215,7 @@
 
 _Generally available in all editions of Grafana_
 
-<<<<<<< HEAD
-In response to different query performance scenarios, we implemented query splitting, where queries that request more than a day of data are split in sub-requests of 1 day duration each. For example, requesting 7 days of logs will produce 7 requests of 1 day. With this change we aim to reduce the server load with long-range queries, and to progressively display results, metrics or logs, starting with the most recent data and going backwards.
-=======
-In response to different query performance scenarios, we've implemented query splitting. Now, queries that request more than a day of data are split into sub-requests, each with a duration of one day. For example, requesting seven days of logs will produce seven requests of one day.
->>>>>>> 742a069a
+In response to different query performance scenarios, we've implemented query splitting. Now, queries that request more than a day of data are split into sub-requests, each with a duration of one day. For example, requesting seven days of logs will produce seven requests of one day. With this change we aim to reduce the server load with long-range queries, and to progressively display results, metrics or logs, starting with the most recent data and going backwards.
 
 ### Easier to use query editor for Elasticsearch
 
@@ -276,11 +272,7 @@
 
 _Generally available in all editions of Grafana_
 
-<<<<<<< HEAD
-When you're browsing logs in Explore, you can click on the "eye" icon within a row to replace the log line's contents with the value of just one or more of the log fields or labels. In this view, we now show the log row menu on mouse-over with options such as show context (if available), copy log line, and copy shortlink.
-=======
-When you're browsing logs in Explore, you can now click eye icon within a row to replace the log line's contents with the value of just one or more of the log fields or labels. This is helpful for scanning through your logs.
->>>>>>> 742a069a
+When you're browsing logs in Explore, you can click the eye icon within a row to replace the log line's contents with the value of just one or more of the log fields or labels. In this view, we now show the log row menu on mouse-over with options such as show context (if available), copy log line, and copy shortlink.
 
 {{< figure src="/media/docs/grafana/log-field-picker-10-1.gif" max-width="750px" caption="Log rows menu" >}}
 
