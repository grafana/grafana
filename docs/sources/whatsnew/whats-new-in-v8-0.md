--- conflicted
+++ resolved
@@ -25,11 +25,7 @@
 
 ### Grafana v8.0 alerts
 
-<<<<<<< HEAD
-The new alerts in Grafana 8.0 are an opt-in feature that centralizes alerting information for Grafana managed alerts and alerts from Prometheus-compatible data sources in one UI and API. You can create and edit alerting rules for Grafana managed alerts, Mimir alerts, and Loki alerts as well as see alerting information from prometheus-compatible data sources in a single, searchable view. For more information, on how to create and edit alerts and notifications, refer to [Grafana alerting]({{< relref "../alerting/" >}}).
-=======
 The new alerts in Grafana 8.0 are an opt-in feature that centralizes alerting information for Grafana managed alerts and alerts from Prometheus-compatible data sources in one UI and API. You can create and edit alerting rules for Grafana managed alerts, Mimir alerts, and Loki alerts as well as see alerting information from prometheus-compatible data sources in a single, searchable view. For more information, on how to create and edit alerts and notifications, refer to [Grafana Alerting]({{< relref "../alerting/" >}}).
->>>>>>> 82e32447
 
 As part of the new alert changes, we have introduced a new data source, Alertmanager, which includes built-in support for Prometheus Alertmanager. It is presently in alpha and it not accessible unless alpha plugins are enabled in Grafana settings. For more information, refer to [Alertmanager data source]({{< relref "../datasources/alertmanager/" >}}).
 
@@ -160,11 +156,7 @@
 
 You can now use the Plugin catalog app to easily manage your plugins from within Grafana. Install, update, and uninstall plugins without requiring a server restart.
 
-<<<<<<< HEAD
-[Plugin catalog]({{< relref "../plugins/catalog/" >}}) was added as a result of this feature.
-=======
 [Plugin catalog]({{< relref "../administration/plugin-management#plugin-catalog/" >}}) was added as a result of this feature.
->>>>>>> 82e32447
 
 ### Performance improvements
 
@@ -302,11 +294,7 @@
 
 You can now add or remove detailed permissions from Viewer, Editor, and Admin org roles, to grant users just the right amount of access within Grafana. Available permissions include the ability to view and manage Users, Reports, and the Access Control API itself. Grafana will support more and more permissions over the coming months.
 
-<<<<<<< HEAD
-[Role-based access control docs]({{< relref "../enterprise/access-control/" >}}) were added as a result of this feature.
-=======
 [Role-based access control docs]({{< relref "../administration/roles-and-permissions/access-control/" >}}) were added as a result of this feature.
->>>>>>> 82e32447
 
 ### Data source query caching
 
@@ -330,11 +318,7 @@
 
 The Grafana Enterprise documentation has been updated to describe more specifically how licensed roles are counted, how they can be updated, and where you can see details about dashboard and folder permissions that affect users' licensed roles.
 
-<<<<<<< HEAD
-For more information, refer to [License restrictions docs]({{< relref "../enterprise/license/license-restrictions/" >}}).
-=======
 For more information, refer to [License restrictions docs]({{< relref "../administration/enterprise-licensing#license-restrictions" >}}).
->>>>>>> 82e32447
 
 ## Breaking changes
 
