--- conflicted
+++ resolved
@@ -97,11 +97,7 @@
 
 ### New browse dashboards
 
-<<<<<<< HEAD
 <!-- Yaelle Chaudy for Frontend Platform -->
-=======
-_Available in public preview in all editions of Grafana_
->>>>>>> 28895160
 
 _Generally available in Grafana Open Source and Enterprise_
 
@@ -287,7 +283,28 @@
 
 Learn more in the [Format string documentation](https://grafana.com/docs/grafana/<GRAFANA_VERSION>/panels-visualizations/query-transform-data/transform-data/#format-string).
 
-<<<<<<< HEAD
+### Detect unusable transformations
+
+<!-- Kyle Cunningham -->
+
+_Available in public preview in Grafana Open Source and Enterprise_
+
+We've added initial support to detect situations in which various transformations won't work appropriately based on current data. Previously, selecting the appropriate transformation and configuring it correctly required a process of trial and error or already knowing how a given transformation worked. Now, transformations that we've detected can't be used are shaded in the interface to indicate this, along with a helpful message explaining why.
+
+{{< figure src="/media/docs/grafana/transformations/disabled-transformation.png" caption="Transformation that has been disabled because it doesn't have the necessary data" >}}
+
+If you have the `transformationsRedesign` feature flag set, you'll be able to access this functionality right away. If you'd like to try it, enable this feature flag in your [Grafana configuration](https://grafana.com/docs/grafana/<GRAFANA_VERSION>/setup-grafana/configure-grafana/#feature_toggles).
+
+### Extended time zone support in Format time and Convert field type transformations
+
+<!-- Kyle Cunningham -->
+
+_Generally available in Grafana Open Source and Enterprise_
+
+We've added support for setting timezones manually when formatting times as strings using the **Format time** and **Convert field type** transformations. This allows times to be formatted relative to any timezone across the globe.
+
+{{< figure src="/media/docs/grafana/transformations/format-timezone.png" caption="Timezone support in the Format time transformation" >}}
+
 ## Correlations
 
 ### Correlations editor in Explore
@@ -331,29 +348,6 @@
 The [TraceQL query editor](https://grafana.com/docs/tempo/<TEMPO_VERSION>/traceql/#traceql-query-editor) has been improved to facilitate the grouping of multiple spans per trace in TraceQL queries. For example, when the following `by(resource.service.name)` is added to your TraceQL query, it will group the spans in each trace by `resource.service.name`.
 
 {{< figure src="/media/docs/tempo/multiple-spansets-per-trace-10-2.png" max-width="750px" caption="Multiple spansets per trace" >}}
-=======
-### Detect unusable transformations
-
-<!-- Kyle Cunningham -->
-
-_Available in public preview in Grafana Open Source and Enterprise_
-
-We've added initial support to detect situations in which various transformations won't work appropriately based on current data. Previously, selecting the appropriate transformation and configuring it correctly required a process of trial and error or already knowing how a given transformation worked. Now, transformations that we've detected can't be used are shaded in the interface to indicate this, along with a helpful message explaining why.
-
-{{< figure src="/media/docs/grafana/transformations/disabled-transformation.png" caption="Transformation that has been disabled because it doesn't have the necessary data" >}}
-
-If you have the `transformationsRedesign` feature flag set, you'll be able to access this functionality right away. If you'd like to try it, enable this feature flag in your [Grafana configuration](https://grafana.com/docs/grafana/<GRAFANA_VERSION>/setup-grafana/configure-grafana/#feature_toggles).
-
-### Extended time zone support in Format time and Convert field type transformations
-
-<!-- Kyle Cunningham -->
-
-_Generally available in Grafana Open Source and Enterprise_
-
-We've added support for setting timezones manually when formatting times as strings using the **Format time** and **Convert field type** transformations. This allows times to be formatted relative to any timezone across the globe.
-
-{{< figure src="/media/docs/grafana/transformations/format-timezone.png" caption="Timezone support in the Format time transformation" >}}
->>>>>>> 28895160
 
 ## Alerting
 
