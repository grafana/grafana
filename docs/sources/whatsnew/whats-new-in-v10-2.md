---
description: Feature and improvement highlights for Grafana v10.2
keywords:
  - grafana
  - new
  - documentation
  - '10.2'
  - release notes
labels:
products:
  - cloud
  - enterprise
  - oss
title: What's new in Grafana v10.2
weight: -39
---

# What’s new in Grafana v10.2

Welcome to Grafana 10.2! Read on to learn about changes to ...

For even more detail about all the changes in this release, refer to the [changelog](https://github.com/grafana/grafana/blob/master/CHANGELOG.md). For the specific steps we recommend when you upgrade to v10.2, check out our [Upgrade Guide]({{< relref "../upgrade-guide/upgrade-v10.2/index.md" >}}).

<!-- Template below

> Add on-prem only features here. Features documented in the Cloud What's new will be copied from those release notes.

## Feature
<!-- Name of contributor -->
<!-- _[Generally available | Available in private/public preview | Experimental] in Grafana [Open Source, Enterprise]_
Description. Include an overview of the feature and problem it solves, and where to learn more (like a link to the docs).
{{% admonition type="note" %}}
You must use relative references when linking to docs within the Grafana repo. Please do not use absolute URLs. For more information about relrefs, refer to [Links and references](/docs/writers-toolkit/writing-guide/references/).
{{% /admonition %}}
-->
<!-- Add an image, GIF or video  as below

{{< figure src="/media/docs/grafana/dashboards/WidgetVizSplit.png" max-width="750px" caption="DESCRIPTIVE CAPTION" >}}

Learn how to upload images here: https://grafana.com/docs/writers-toolkit/write/image-guidelines/#where-to-store-media-assets
-->

## Authentication and authorization

### Configure refresh token handling separately for OAuth providers

<!-- Mihaly Gyongyosi -->

_Available in public preview in Grafana Open Source and Enterprise_

With Grafana v9.3, we introduced a feature toggle called `accessTokenExpirationCheck`. It improves the security of Grafana by checking the expiration of the access token and automatically refreshing the expired access token when a user is logged in using one of the OAuth providers.

With the current release, we've introduced a new configuration option for each OAuth provider called `use_refresh_token` that allows you to configure whether the particular OAuth integration should use refresh tokens to automatically refresh access tokens when they expire. In addition, to further improve security and provide secure defaults, `use_refresh_token` is enabled by default for providers that support either refreshing tokens automatically or client-controlled fetching of refresh tokens. It's enabled by default for the following OAuth providers: `AzureAD`, `GitLab`, `Google`.

For more information on how to set up refresh token handling, please refer to [the documentation of the particular OAuth provider.](https://grafana.com/docs/grafana/<GRAFANA VERSION>/setup-grafana/configure-security/configure-authentication/).

{{% admonition type="note" %}}
The `use_refresh_token` configuration must be used in conjunction with the `accessTokenExpirationCheck` feature toggle. If you disable the `accessTokenExpirationCheck` feature toggle, Grafana won't check the expiration of the access token and won't automatically refresh the expired access token, even if the `use_refresh_token` configuration is set to `true`.

The `accessTokenExpirationCheck` feature toggle will be removed in Grafana v10.3.
{{% /admonition %}}

<<<<<<< HEAD
## Dashboards and visualizations

### Calculate visualization min/max individually per field

<!-- Oscar Kilhed -->

_Generally available in all editions of Grafana_

When visualizing multiple fields with a wide spread of values, calculating the min or max value of the visualization based on all fields can hide useful details.
{{< figure src="/media/docs/grafana/panels-visualizations/globalminmax.png" caption="Stat panel visualization with min/max calculated from all fields" >}}

In this example in the stat visualization, it's hard to get an idea of how the values of each series relate to the historical values of that series. The threshold of 10% is exceeded by the A-series even though the A-series is below 10% of its historical maximum.

Now, you can automatically calculate the min or max of each visualized field based on the lowest and highest value of the individual field. This setting is available in the standard options of most visualizations.

{{< figure src="/media/docs/grafana/panels-visualizations/localminmax.png" caption="Stat panel visualization with min/max calculated per field" >}}
In this example, using the same data, with the min and max calculated for each individual field, we get a much better understanding of how the current value relates to the historical values. The A-series no longer exceeds the 10% threshold; in fact, it's now clear that it's at a historical low.

This is not only useful in the stat visualization; gauge, bar gauge, and status history visualizations, table cells formatted by thresholds, and gauge table cells all benefit from this addition.
=======
### Permission validation on custom role creation and update

<!-- Mihaly Gyongyosi -->

_Generally available in Grafana Enterprise_

With the current release, we enabled RBAC permission validation (`rbac.permission_validation_enabled` setting) by default. This means that the permissions provided in the request during custom role creation or update are validated against the list of [available permissions and their scopes](https://grafana.com/docs/grafana/<GRAFANA VERSION>/administration/roles-and-permissions/access-control/custom-role-actions-scopes/#action-definitions). If the request contains a permission that is not available or the scope of the permission is not valid, the request is rejected with an error message.
>>>>>>> ebc78895
<|MERGE_RESOLUTION|>--- conflicted
+++ resolved
@@ -60,7 +60,14 @@
 The `accessTokenExpirationCheck` feature toggle will be removed in Grafana v10.3.
 {{% /admonition %}}
 
-<<<<<<< HEAD
+### Permission validation on custom role creation and update
+
+<!-- Mihaly Gyongyosi -->
+
+_Generally available in Grafana Enterprise_
+
+With the current release, we enabled RBAC permission validation (`rbac.permission_validation_enabled` setting) by default. This means that the permissions provided in the request during custom role creation or update are validated against the list of [available permissions and their scopes](https://grafana.com/docs/grafana/<GRAFANA VERSION>/administration/roles-and-permissions/access-control/custom-role-actions-scopes/#action-definitions). If the request contains a permission that is not available or the scope of the permission is not valid, the request is rejected with an error message.
+
 ## Dashboards and visualizations
 
 ### Calculate visualization min/max individually per field
@@ -79,13 +86,4 @@
 {{< figure src="/media/docs/grafana/panels-visualizations/localminmax.png" caption="Stat panel visualization with min/max calculated per field" >}}
 In this example, using the same data, with the min and max calculated for each individual field, we get a much better understanding of how the current value relates to the historical values. The A-series no longer exceeds the 10% threshold; in fact, it's now clear that it's at a historical low.
 
-This is not only useful in the stat visualization; gauge, bar gauge, and status history visualizations, table cells formatted by thresholds, and gauge table cells all benefit from this addition.
-=======
-### Permission validation on custom role creation and update
-
-<!-- Mihaly Gyongyosi -->
-
-_Generally available in Grafana Enterprise_
-
-With the current release, we enabled RBAC permission validation (`rbac.permission_validation_enabled` setting) by default. This means that the permissions provided in the request during custom role creation or update are validated against the list of [available permissions and their scopes](https://grafana.com/docs/grafana/<GRAFANA VERSION>/administration/roles-and-permissions/access-control/custom-role-actions-scopes/#action-definitions). If the request contains a permission that is not available or the scope of the permission is not valid, the request is rejected with an error message.
->>>>>>> ebc78895
+This is not only useful in the stat visualization; gauge, bar gauge, and status history visualizations, table cells formatted by thresholds, and gauge table cells all benefit from this addition.