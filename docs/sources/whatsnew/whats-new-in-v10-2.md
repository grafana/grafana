--- conflicted
+++ resolved
@@ -57,7 +57,24 @@
 
 This is not only useful in the stat panel. Gauge panel, bar gauge, status history, table cells formatted by thresholds, and gauge table cells all benefit from this addition!
 
-<<<<<<< HEAD
+## Configure refresh token handling separately for OAuth providers
+
+<!-- Mihaly Gyongyosi -->
+
+_Available in public preview in all editions of Grafana._
+
+With Grafana v9.3, we introduced a feature toggle called `accessTokenExpirationCheck`. It improves the security of Grafana by checking the expiration of the access token and automatically refreshing the expired access token when the user is logged in using one of the OAuth providers.
+
+With the current release, we introduce a new configuration option for each OAuth provider called `use_refresh_token` that allows you to configure whether the particular OAuth integration should use refresh tokens to automatically refresh access tokens when they expire. In addition, to further improve security and provide secure defaults, `use_refresh_token` is enabled by default for providers that support either refreshing tokens automatically or client-controlled fetching of refresh tokens. It's enabled by default for the following OAuth providers: `AzureAD`, `GitLab`, `Google`.
+
+For more information on how to set up refresh token handling, please refer to [the documentation of the particular OAuth provider.]({{< relref "../setup-grafana/configure-security/configure-authentication/" >}}).
+
+{{% admonition type="note" %}}
+The `use_refresh_token` configuration must be used in conjunction with the `accessTokenExpirationCheck` feature toggle. If you disable the `accessTokenExpirationCheck` feature toggle, Grafana will not check the expiration of the access token and will not automatically refresh the expired access token, even if the `use_refresh_token` configuration is set to `true`.
+
+The `accessTokenExpirationCheck` feature toggle will be removed in Grafana v10.3.
+{{% /admonition %}}
+
 ## Add Dashboard and Datasource permissions to Service accounts
 
 <!-- Jo Guerreiro -->
@@ -85,23 +102,4 @@
 
 Support has also been added for controlling allowed groups when using Google OIDC.
 
-Refer to the [Google Authentication documentation]({{< relref "../setup-grafana/configure-security/configure-authentication/google/index.md">}} to learn how to use these new options.
-=======
-## Configure refresh token handling separately for OAuth providers
-
-<!-- Mihaly Gyongyosi -->
-
-_Available in public preview in all editions of Grafana._
-
-With Grafana v9.3, we introduced a feature toggle called `accessTokenExpirationCheck`. It improves the security of Grafana by checking the expiration of the access token and automatically refreshing the expired access token when the user is logged in using one of the OAuth providers.
-
-With the current release, we introduce a new configuration option for each OAuth provider called `use_refresh_token` that allows you to configure whether the particular OAuth integration should use refresh tokens to automatically refresh access tokens when they expire. In addition, to further improve security and provide secure defaults, `use_refresh_token` is enabled by default for providers that support either refreshing tokens automatically or client-controlled fetching of refresh tokens. It's enabled by default for the following OAuth providers: `AzureAD`, `GitLab`, `Google`.
-
-For more information on how to set up refresh token handling, please refer to [the documentation of the particular OAuth provider.]({{< relref "../setup-grafana/configure-security/configure-authentication/" >}}).
-
-{{% admonition type="note" %}}
-The `use_refresh_token` configuration must be used in conjunction with the `accessTokenExpirationCheck` feature toggle. If you disable the `accessTokenExpirationCheck` feature toggle, Grafana will not check the expiration of the access token and will not automatically refresh the expired access token, even if the `use_refresh_token` configuration is set to `true`.
-
-The `accessTokenExpirationCheck` feature toggle will be removed in Grafana v10.3.
-{{% /admonition %}}
->>>>>>> eb23fd9a
+Refer to the [Google Authentication documentation]({{< relref "../setup-grafana/configure-security/configure-authentication/google/index.md">}} to learn how to use these new options.