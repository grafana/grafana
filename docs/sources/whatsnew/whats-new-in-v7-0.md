---
_build:
  list: false
aliases:
  - ../guides/whats-new-in-v7-0/
description: Feature and improvement highlights for Grafana v7
keywords:
  - grafana
  - new
  - documentation
  - '7.0'
  - release notes
labels:
  products:
    - cloud
    - enterprise
    - oss
title: What's new in Grafana v7.0
weight: -27
---

# What's new in Grafana v7.0

This topic includes the release notes for Grafana v7.0. For all details, read the full [CHANGELOG.md](https://github.com/grafana/grafana/blob/master/CHANGELOG.md).

This major release of Grafana is the next step in our Observability story. It includes powerful new features for manipulating, transforming, and doing math on data. Grafana Enterprise has the first version of Usage analytics, which will help Grafana Admins better manage large, corporate Grafana ecosystems.

The Grafana 7.0 stable release is scheduled for the 18th of May. In the meantime, if you want to know more about what we've been up to and what is coming, sign up for our online GrafanaCon conference.

[{{< figure src="/assets/img/blog/GrafanaCONline.jpg" max-width="800px" lightbox="false" caption="GrafanaCONline May 13-29" >}}](/about/events/grafanacon/2020/?source=blog)

The main highlights are:

- [**New Panel Editor** Redesign based on community feedback.]({{< relref "#new-panel-editor-and-unified-data-model" >}})
- [**Explore** New tracing UI and support for visualizing Jaeger and Zipkin traces.]({{< relref "#new-tracing-ui" >}})
- [**Enterprise** Usage insights, Presence indicator, and Auth improvements.]({{< relref "#grafana-enterprise" >}})
- [**Transformations** Transformations and simple Math operations for all data sources.]({{< relref "#transformations" >}})
- [**Field overrides** Automatically configure panels with data from queries.]({{< relref "#field-options-and-overrides" >}})
- [**Table** New Table panel.]({{< relref "#table-panel" >}})
- [**Plugins** New plugins platform.]({{< relref "#plugins-platform" >}})
- [**Tutorials** New tutorials section.]({{< relref "#new-tutorials" >}})
- [**Cloudwatch** Support for Cloudwatch Logs in Explore and the Logs panel.]({{< relref "#cloudwatch-logs" >}})
- [**Breaking change** PhantomJS removed.]({{< relref "#breaking-change---phantomjs-removed" >}})
- [**Time zones** Time zone support]({{< relref "#time-zone-support" >}})

## New panel editor and unified data model

We have redesigned the UI for editing panels. The first visible change is that we have separated panel display settings to a right-hand side pane that you can collapse or expand depending on what your focus is on. With this change we are also introducing our new unified option model and UI for defining data configuration and display options. This unified data configuration system powers a consistent UI for setting data options across visualizations, as well as making all data display settings data driven and overridable.

This new option architecture and UI will make all panels have a consistent set of options and behaviors for attributes like unit, min, max, thresholds, links, decimals. Not only that but all these options will share a consistent UI for specifying override rules and is extensible for custom panel specific options.

In previous versions of Grafana, each visualization had slightly different ways to define their options. One immediate benefit is after setting options like units or thresholds in a panel, you can seamlessly switch between visualization types and keep those options. This will bring increased ease of use and more consistency for users and plugin developers.

We have yet to migrate all core panels to this new architecture so in 7.0 there will be some inconsistencies in the UI between panels. This will be fixed soon in future releases as we update all the core panels and help the community update the community panel plugins.

<<<<<<< HEAD
Learn more about this feature in [Panel editor]({{< relref "../panels-visualizations/panel-editor-overview/" >}}).
=======
Learn more about this feature in [Panel editor]({{< relref "../panels-visualizations/panel-editor-overview" >}}).
>>>>>>> ae830f68

## New tracing UI

This release adds major support for distributed tracing, including a telemetry mode to complement the existing support for metrics and logs. Traces allow you to follow how single requests travel through a distributed system. We are starting with an integrated trace viewer and two new built-in data sources: Jaeger and Zipkin.

You can use the new trace view in Explore either directly to search for a particular trace or you can configure Loki to detect trace IDs in the log lines and link directly to a trace timeline pulled from Jaeger or Zipkin data source.

In the future we will add more workflows and integrations so that correlating between metrics, logs and traces is even easier.

{{< figure src="/static/img/docs/v70/tracing_ui.png" max-width="1024px" caption="Tracing UI" >}}

## Transformations

The data you want to visualize can come from many different places and it is usually not in exactly the right form. Users can now transform non-time series data into tables (e.g., JSON files or even simple lookup tables) in seconds without any customization or additional overhead. They can then combine non-time series data with any other data in Grafana; data from an external database or a panel that already exists in one of their current dashboards.

<<<<<<< HEAD
By chaining a simple set of point and click [transformations]({{< relref "../panels-visualizations/query-transform-data/transform-data/#transformation-functions" >}}), users will be able join, pivot, filter, re-name and do calculations to get the results they need. Perfect for operations across queries or data sources missing essential data transformations.

[Transformations]({{< relref "../panels-visualizations/query-transform-data/transform-data/" >}}) also adds the ability to do math across queries. Lots of data sources do not support this natively, so being able to do it in Grafana is a powerful feature.
=======
By chaining a simple set of point and click [transformations]({{< relref "../panels-visualizations/query-transform-data/transform-data#transformation-functions" >}}), users will be able join, pivot, filter, re-name and do calculations to get the results they need. Perfect for operations across queries or data sources missing essential data transformations.

[Transformations]({{< relref "../panels-visualizations/query-transform-data/transform-data" >}}) also adds the ability to do math across queries. Lots of data sources do not support this natively, so being able to do it in Grafana is a powerful feature.
>>>>>>> ae830f68

For users with large dashboards or with heavy queries, being able to reuse the query result from one panel in another panel can be a huge performance gain for slow queries (e.g log or sql queries). From the data source menu in the query editor, you can choose the `--dashboard--` option and then choose the query result from another panel on the same dashboard.

The [Google Sheets data source](/grafana/plugins/grafana-googlesheets-datasource) that was published a few weeks ago works really well together with the transformations feature.

We are also introducing a new shared data model for both time series and table data that we call [DataFrame](/developers/plugin-tools/introduction/data-frames#data-frames-as-time-series). A DataFrame is like a table with columns but we refer to columns as fields. A time series is a DataFrame with two fields (time & value).

**Transformations shipping in 7.0**

- **Reduce:** Reduce all rows or data points to a single value using a function like max, min, mean or last.
- **Filter by name:** Removes part of the query results using a regex pattern. The pattern can be inclusive or exclusive.
- **Filter data by query** Filter data by query. This is useful if you are sharing the results from a different panel that has many queries and you want to only visualize a subset of that in this panel.
- **Organize fields:** Allows the user to re-order, hide, or rename fields / columns. Useful when data source doesn't allow overrides for visualizing data.
- **Labels to fields:** Groups series by time and returns labels or tags as fields. Useful for showing time series with labels in a table where each label key becomes a separate column.
- **Outer join:** Joins many time series/tables by a field. This can be used to outer join multiple time series on the _time_ field to show many time series in one table.
- **Add field from calculation:** This is a powerful transformation that allows you perform many different types of math operations and add the result as a new field. Can be used to calculate the difference between two series or fields and add the result to a new field. Or multiply one field with another and add the result to a new field.

<<<<<<< HEAD
Learn more about this feature in [Transformations]({{< relref "../panels-visualizations/query-transform-data/transform-data/#transformation-functions" >}}).
=======
Learn more about this feature in [Transformations]({{< relref "../panels-visualizations/query-transform-data/transform-data#transformation-functions" >}}).
>>>>>>> ae830f68

## Field options and overrides

With Grafana 7.0 we are introducing a new, unified data configuration system that powers a consistent UI for setting data options across visualizations as well as making all data display settings data driven and overridable. This new option architecture and UI will make all panels have a consistent set of options and behaviors for attributes like `unit`, `min`, `max`, `thresholds`, `links`, `decimals` or `value mappings`. Not only that but all these options will share a consistent UI for specifying override rules and is extensible for custom panel specific options.

Up until now the overrides were available only for Graph and Table panel(via Column Styles), but with 7.0 they work consistently across all visualization types and plugins.

This feature enables even more powerful visualizations and fine grained control over how the data is displayed.

<<<<<<< HEAD
Learn more about this feature in [Field overrides]({{< relref "../panels-visualizations/configure-overrides/" >}}).
=======
Learn more about this feature in [Field overrides]({{< relref "../panels-visualizations/configure-overrides" >}}).
>>>>>>> ae830f68

## Inspect panels and export data to CSV

{{< figure src="/static/img/docs/v70/panel_edit_export_raw_data.png" max-width="800px" class="docs-image--right" caption="Panel Edit - Export raw data to CSV" >}}

Another new feature of Grafana 7.0 is the panel inspector. Inspect allows you to view the raw data for any Grafana panel as well as export that data to a CSV file. With Panel inspect you will also be able to perform simple raw data transformations like join, view query stats or detailed execution data.

<<<<<<< HEAD
Learn more about this feature in [Panel Inspector]({{< relref "../panels-visualizations/panel-inspector/#inspect-query-request-and-response-data" >}}).
=======
Learn more about this feature in [Panel Inspector]({{< relref "../panels-visualizations/panel-inspector#inspect-query-request-and-response-data" >}}).
>>>>>>> ae830f68

<div class="clearfix"></div>

## Table panel

Grafana 7.0 comes with a new table panel (and deprecates the old one). This new table panel supports horizontal scrolling and column resize. Paired with the new `Organize fields` transformation detailed above you can reorder, hide & rename columns. This new panel also supports new cell display modes, like showing a bar gauge inside a cell.

{{< youtube J29wILRh3QQ >}}
<br />

## Auto grid mode for Stat panel and Gauge

This new 7.0 feature is for the gauge and stat panels. Before, stat and gauge only supported horizontal or vertical stacking: The auto layout mode just selected vertical or horizontal stacking based on the panel dimensions (whatever was highest). But in 7.0 the auto layout for these two panels will allow dynamic grid layouts where Grafana will try to optimize the usage of space and lay out each sub-visualization in a grid.

{{< youtube noq1rLGvsrU >}}
<br />

## Cloudwatch Logs

Grafana 7.0 adds logging support to one of our most popular cloud provider data sources. Autocomplete support for Cloudwatch Logs queries is included for improved productivity. There is support for deep linking to the CloudWatch Logs Insights console for log queries, similar to the deep linking feature for Cloudwatch metrics. Since CloudWatch Logs queries can return time series data, for example through the use of the `stats` command, alerting is supported too.

## Plugins platform

The [platform for plugins](/developers/plugin-tools/) has been completely re-imagined and provides ready-made components and tooling to help both inexperienced and experienced developers get up and running more quickly. The tooling, documentation, and new components will improve plugin quality and reduce long-term maintenance. We are already seeing that a high quality plugin with the Grafana look and feel can be written in much fewer lines of code than previously.

Learn more about developing plugins in the new framework in [Plugin tools](/developers/plugin-tools/).

### Front end plugins platform

In Grafana 7.0 we are maturing our panel and front-end datasource plugins platform.

Plugins can use the same React components that the Grafana team uses to build Grafana. Using these components means the Grafana team will support and improve them continually and make your plugin as polished as the rest of Grafana’s UI. The new [`@grafana/ui` components library](https://developers.grafana.com/ui) is documented with Storybook (visual documentation) and is available on NPM.

The `@grafana/data`, `@grafana/runtime`, `@grafana/e2e packages` (also available via NPM) aim to simplify the way plugins are developed. We want to deliver a set of [reliable APIs](/docs/grafana/v7.0/packages_api/) for plugin developers.

With [@grafana/toolkit](https://www.npmjs.com/package/@grafana/toolkit) we are delivering a simple CLI that helps plugin authors quickly scaffold, develop and test their plugins without worrying about configuration details. A plugin author no longer needs to be a grunt or webpack expert to build their plugin.

### Support for backend plugins

Grafana now officially supports [backend plugins](/developers/plugin-tools/introduction/backend-plugins) and the first type of plugin to be introduced is a backend component for data source plugins. You can optionally add a backend component to your data source plugin and implement the query logic there to automatically enable alerting in Grafana for your plugin. In the 7.0 release, we introduce the [Grafana Plugin SDK for Go](/developers/plugin-tools/introduction/grafana-plugin-sdk-for-go) that enables and simplifies building a backend plugin in [Go](https://golang.org/).

Plugins can be monitored with the new metrics and health check capabilities. The new Resources capability means backend components can return non-time series data like JSON or static resources like images and opens up Grafana for new use cases.

With this release, we are deprecating the unofficial first version of backend plugins which will be removed in a future release.

To learn more, start with the [overview](/developers/plugin-tools/introduction/backend-plugins). Next, in this [tutorial](/developers/plugin-tools/tutorials/build-a-data-source-backend-plugin) you'll learn how to build a backend for a data source plugin and enable it for use with [Grafana Alerting]({{< relref "../alerting" >}}). Make sure to keep an eye out for additional documentation and tutorials that will be published after the Grafana v7.0 release.

## New tutorials

To help you get started with Grafana, we’ve launched a brand new tutorials platform. We’ll continue to expand the platform with more tutorials, but here are some of the ones you can try out now:

- [Grafana fundamentals](/tutorials/grafana-fundamentals/)
- [Create users and teams](/tutorials/create-users-and-teams/)
- [Build a panel plugin](/tutorials/build-a-panel-plugin/)
- [Build a data source plugin](/tutorials/build-a-data-source-plugin/)

## Rollup indicator for Metrictank queries

{{< figure src="/static/img/docs/v70/metrictank_rollup_metadata.png" max-width="800px" class="docs-image--right" caption="Metrictank rollup metadata" >}}

Depending on the cardinality of the data and the time range MetricTank may return rolled up (aggregated) data. This can be as subtle as potentially only 1 or 2 graphs out of nine being rolled up. The new rollup indicator is visible in the panel title and you can also inspect extensive metadata and stats about the Metrictank query result and its rollups.

<div class="clearfix"></div>

## Breaking change - PhantomJS removed

[PhantomJS](https://phantomjs.org/), have been used for rendering images of dashboards and panels and have been included with Grafana since Grafana v2.0. Since then we’ve had a lot of related bugs and security related issues, mainly due to the fact that PhantomJS have struggled with supporting modern web technologies. Throughout the years, maintaining PhantomJS support in Grafana has been a nightmare. Removing support for PhantomJS has been a high priority for the Grafana project and got stressed even more when the PhantomJS maintainer in March 2018 [announced](https://github.com/ariya/phantomjs/issues/15344) the end of the project.

Since then we have been working towards removing PhantomJS. In October 2019, when Grafana v6.4 was released, we [announced](/blog/2019/10/02/grafana-v6.4-released/#phantomjs-deprecation) the deprecation of PhantomJS. Grafana v7.0 removes all PhantomJS support which means that Grafana distribution no longer will include a built-in image renderer.

As a replacement for PhantomJS we’ve developed the [Grafana Image Renderer plugin](/grafana/plugins/grafana-image-renderer) which is a plugin that runs on the backend and handles rendering panels and dashboards as PNG images using headless Chromium/Chrome. The [Grafana Image Renderer plugin](/grafana/plugins/grafana-image-renderer) can either be installed as a Grafana plugin running in its own process side-by-side with Grafana. or runs as an external HTTP service, hosted using Docker or as a standalone application.

Read more about [Image Rendering]({{< relref "../setup-grafana/image-rendering" >}}) in the documentation for further instructions.

## Query history in Explore out of beta

The Query history feature lets you view and interact with the queries that you have previously run in Explore. You can add queries to the Explore query editor, write comments, create and share URL links, star your favorite queries, and much more. Starred queries are displayed in the Starred tab, so it is easier to reuse queries that you run often without typing them from scratch.

It was released as a beta feature in Grafana 6.7. The feedback has been really positive and it is now out of beta for the 7.0 release. Learn more about query history in [Explore]({{< relref "../explore" >}}).

## Stackdriver data source supports Service Monitoring

[Service monitoring](https://cloud.google.com/service-monitoring) in Google Cloud Platform (GCP) enables you to monitor based on Service Level Objectives (SLOs) for your GCP services. The new SLO query builder in the Stackdriver data source allows you to display SLO data in Grafana. Read more about it in the [Stackdriver data source documentation]({{< relref "../datasources/google-cloud-monitoring#slo-service-level-objective-queries" >}}).

## Time zone support

You can now override the [time zone]({{< relref "../dashboards/manage-dashboards#dashboard-time-settings" >}}) used to display date and time values in a dashboard. One benefit of this is that you can specify the local time zone of the service or system that you are monitoring which can be helpful when monitoring a system or service that operates across several time zones.

## Alerting and deep linking for Azure Log Analytics

The Azure Monitor data source supports multiple Azure services. Log Analytics queries in the data source now have alerting support too (Azure Monitor and Application Insights already had alerting support).

A new feature is [deep linking from the graph panel to the Log Analytics query editor in the Azure Portal]({{< relref "../datasources/azure-monitor#deep-link-from-grafana-panels-to-the-log-analytics-query-editor-in-azure-portal" >}}). Click on a time series in the panel to see a context menu with a link to View in Azure Portal. Clicking that link opens the Azure Log Analytics query editor in the Azure Portal and runs the query from the Grafana panel.

## Grafana Enterprise

Grafana Enterprise focuses on solving problems for large companies and Grafana installations. And in Grafana 7.0 we are finally
solving one of the most common problems of using Grafana at scale.

This includes problems like:

- There are too many dashboards, how do I find the right one?
- How to find popular dashboards
- How to find dashboards with errors
- How to identify dashboards that are not being used
- Who created or last viewed this dashboard?

{{< figure src="/static/img/docs/v70/dashboard_insights_users.png" max-width="1024px" caption="Dashboard Insights Users" >}}

### Usage insights and Presence indicator

This release includes a series of features that build on our new usage analytics engine. This “Grafana about Grafana” feature will help our large customers get better insight into the behavior and utilization of their users, dashboards, and data sources. The improved [dashboard search]({{< relref "../dashboards/assess-dashboard-usage#sort-dashboards-by-using-insights-data" >}}) allows you to sort dashboards by usage and errors. When a user opens a dashboard, they will see a [presence indicator]({{< relref "../dashboards/assess-dashboard-usage#presence-indicator" >}}) of who else is viewing the same dashboard. And finally [Dashboard insights]({{< relref "../dashboards/assess-dashboard-usage#dashboard-insights" >}}) allows you to view recent dashboard usage.

{{< figure src="/static/img/docs/v70/presence_indicator.jpg" max-width="1024px" caption="Grafana Enterprise - Presence indicator" >}}

### SAML Role and Team Sync

SAML support in Grafana Enterprise is improved by adding Role and Team Sync. Read more about how to use these features in the [SAML team sync documentation]({{< relref "../setup-grafana/configure-security/configure-authentication/saml#configure-team-sync" >}}).

### Okta OAuth Team Sync

Okta gets its own provider which adds support for Team Sync. Read more about it in the [Okta documentation]({{< relref "../setup-grafana/configure-security/configure-authentication/okta" >}}).

## Changelog

Check out [CHANGELOG.md](https://github.com/grafana/grafana/blob/master/CHANGELOG.md) for a complete list of new features, changes, and bug fixes.<|MERGE_RESOLUTION|>--- conflicted
+++ resolved
@@ -53,11 +53,7 @@
 
 We have yet to migrate all core panels to this new architecture so in 7.0 there will be some inconsistencies in the UI between panels. This will be fixed soon in future releases as we update all the core panels and help the community update the community panel plugins.
 
-<<<<<<< HEAD
-Learn more about this feature in [Panel editor]({{< relref "../panels-visualizations/panel-editor-overview/" >}}).
-=======
 Learn more about this feature in [Panel editor]({{< relref "../panels-visualizations/panel-editor-overview" >}}).
->>>>>>> ae830f68
 
 ## New tracing UI
 
@@ -73,15 +69,9 @@
 
 The data you want to visualize can come from many different places and it is usually not in exactly the right form. Users can now transform non-time series data into tables (e.g., JSON files or even simple lookup tables) in seconds without any customization or additional overhead. They can then combine non-time series data with any other data in Grafana; data from an external database or a panel that already exists in one of their current dashboards.
 
-<<<<<<< HEAD
-By chaining a simple set of point and click [transformations]({{< relref "../panels-visualizations/query-transform-data/transform-data/#transformation-functions" >}}), users will be able join, pivot, filter, re-name and do calculations to get the results they need. Perfect for operations across queries or data sources missing essential data transformations.
-
-[Transformations]({{< relref "../panels-visualizations/query-transform-data/transform-data/" >}}) also adds the ability to do math across queries. Lots of data sources do not support this natively, so being able to do it in Grafana is a powerful feature.
-=======
 By chaining a simple set of point and click [transformations]({{< relref "../panels-visualizations/query-transform-data/transform-data#transformation-functions" >}}), users will be able join, pivot, filter, re-name and do calculations to get the results they need. Perfect for operations across queries or data sources missing essential data transformations.
 
 [Transformations]({{< relref "../panels-visualizations/query-transform-data/transform-data" >}}) also adds the ability to do math across queries. Lots of data sources do not support this natively, so being able to do it in Grafana is a powerful feature.
->>>>>>> ae830f68
 
 For users with large dashboards or with heavy queries, being able to reuse the query result from one panel in another panel can be a huge performance gain for slow queries (e.g log or sql queries). From the data source menu in the query editor, you can choose the `--dashboard--` option and then choose the query result from another panel on the same dashboard.
 
@@ -99,11 +89,7 @@
 - **Outer join:** Joins many time series/tables by a field. This can be used to outer join multiple time series on the _time_ field to show many time series in one table.
 - **Add field from calculation:** This is a powerful transformation that allows you perform many different types of math operations and add the result as a new field. Can be used to calculate the difference between two series or fields and add the result to a new field. Or multiply one field with another and add the result to a new field.
 
-<<<<<<< HEAD
-Learn more about this feature in [Transformations]({{< relref "../panels-visualizations/query-transform-data/transform-data/#transformation-functions" >}}).
-=======
 Learn more about this feature in [Transformations]({{< relref "../panels-visualizations/query-transform-data/transform-data#transformation-functions" >}}).
->>>>>>> ae830f68
 
 ## Field options and overrides
 
@@ -113,11 +99,7 @@
 
 This feature enables even more powerful visualizations and fine grained control over how the data is displayed.
 
-<<<<<<< HEAD
-Learn more about this feature in [Field overrides]({{< relref "../panels-visualizations/configure-overrides/" >}}).
-=======
 Learn more about this feature in [Field overrides]({{< relref "../panels-visualizations/configure-overrides" >}}).
->>>>>>> ae830f68
 
 ## Inspect panels and export data to CSV
 
@@ -125,11 +107,7 @@
 
 Another new feature of Grafana 7.0 is the panel inspector. Inspect allows you to view the raw data for any Grafana panel as well as export that data to a CSV file. With Panel inspect you will also be able to perform simple raw data transformations like join, view query stats or detailed execution data.
 
-<<<<<<< HEAD
-Learn more about this feature in [Panel Inspector]({{< relref "../panels-visualizations/panel-inspector/#inspect-query-request-and-response-data" >}}).
-=======
 Learn more about this feature in [Panel Inspector]({{< relref "../panels-visualizations/panel-inspector#inspect-query-request-and-response-data" >}}).
->>>>>>> ae830f68
 
 <div class="clearfix"></div>
 
