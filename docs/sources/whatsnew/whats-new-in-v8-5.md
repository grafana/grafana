--- conflicted
+++ resolved
@@ -22,11 +22,11 @@
 
 Choose useful group names, and move alert rules between groups.
 
-{{< figure src="/static/img/docs/alerting/unified/rule-grouping-8-5.png" max-width="38000px" caption="Rule group" >}}
+{{< figure src="/static/img/docs/alerting/unified/rule-grouping-8-5.png" max-width="400px" caption="Rule group" >}}
 
 Rules in a group are evaluated together, so you can also set the interval for the entire group.
 
-{{< figure src="/static/img/docs/alerting/unified/rule-grouping-details-8-5.png" max-width="38000px" caption="Rule group details" >}}
+{{< figure src="/static/img/docs/alerting/unified/rule-grouping-details-8-5.png" max-width="350px" caption="Rule group details" >}}
 
 ## Analytics
 
@@ -36,11 +36,11 @@
 
 Plugin update available:
 
-{{< figure src="/static/img/docs/analytics/github-plugin-update-available-8-5.png" max-width="1200px" caption="Plugin-available" >}}
+{{< figure src="/static/img/docs/analytics/github-plugin-update-available-8-5.png" max-width="450px" caption="Grafana-update-available" >}}
 
 Grafana update available:
 
-{{< figure src="/static/img/docs/analytics/github-plugin-version-8-5.png" max-width="1200px" caption="Grafana-update-available" >}}
+{{< figure src="/static/img/docs/analytics/github-plugin-version-8-5.png" max-width="450px" caption="Grafana-update-available" >}}
 
 ## Dashboard Panels
 
@@ -50,19 +50,15 @@
 
 The Bar gauge panel now supports scrolling to support displaying large datasets while maintaining the readability of labels. You can set a min width or height for the bars (depending on the chart’s orientation), allowing the content to overflow in the container and become scrollable.
 
-{{< figure src="/static/img/docs/bar-gauge-panel/vertical-view-8-5.png" max-width="1200px" caption="Vertical view" >}}
+{{< figure src="/static/img/docs/bar-gauge-panel/vertical-view-8-5.png" max-width="400px" caption="Vertical view" >}}
 
-<<<<<<< HEAD
-{{< figure src="/static/img/docs/bar-gauge-panel/horizontal-view-8-5.png" max-width="1200px" caption="Horizontal view" >}}
-=======
 {{< figure src="/static/img/docs/bar-gauge-panel/horizontal-8-5.png" max-width="400px" caption="Horizontal view" >}}
->>>>>>> 7311c975
 
 ## Transformations
 
 ### Template variable substitution
 
-We’ve added support to substitute template variables to transformations. This allows dashboards to be more interactive with transformations when a user inputs calculations and $**interval and $**interval_ms.
+We’ve added support to substitute template variables to transformations. This allows dashboards to be more interactive with transformations when a user inputs calculations and `$__interval` and `$__interval_ms`.
 
 ### Grouping to matrix
 
@@ -73,23 +69,23 @@
 Available by switching on the ‘newNavigation’ feature toggle.
 You can expand the navigation bar for a better overview of Grafana’s features and installed integrations.
 This feature is currently in a beta version and we would appreciate your feedback. Sign up for a call with the Grafana team - it only takes 30 minutes, and you'll receive a $40 USD gift card as a token of appreciation for your time.
-US, UK, Canada, Australia, France, Germany, or South Africa: sign up here
-Everywhere else in the world: sign up here
+US, UK, Canada, Australia, France, Germany, or South Africa: sign up [here](https://www.userinterviews.com/projects/Hz3DyNNwWA/apply);
+Everywhere else in the world: sign up [here](https://www.userinterviews.com/projects/Hz3DyNNwWA/apply).
 
-{{< figure src="/static/img/docs/navigation/new-navigation-8-5.png" max-width="1200px" caption="New nav panel" >}}
+{{< figure src="/static/img/docs/navigation/new-navigation-8-5.png" max-width="400px" caption="New nav panel" >}}
 
 ## Notifications list for error alerts (Beta)
 
 Available by switching on the ‘persistNotifications’ feature toggle.
 In order to support debugging issues in Grafana, error alerts that appear when viewing a dashboard now include a trace ID, and these alerts can be accessed under Profile / Notifications.
 
-{{< figure src="/static/img/docs/navigation/nav-profile-notification-8-5.png" max-width="1200px" caption="Alert error list" >}}
+{{< figure src="/static/img/docs/navigation/nav-profile-notification-8-5.png" max-width="200px" caption="New nav panel" >}}
 
 ## Service accounts (beta)
 
 Service accounts are a major evolution for machine access within Grafana. You can create multiple API tokens per service account with independent expiration dates, and temporarily disable a service account without deleting it. These benefits make Service Accounts a more flexible way for Terraform and other apps to authenticate with Grafana. Service accounts also work with [fine-grained access control](https://grafana.com/docs/grafana/latest/enterprise/access-control/) in [Grafana Enterprise](https://grafana.com/docs/grafana/latest/enterprise/): you can improve security by granting service accounts specific roles to limit the functions they can perform. Service accounts are available in beta; you can try them out by enabling the `service-accounts` [feature toggle](https://grafana.com/docs/grafana/latest/administration/service-accounts/enable-service-accounts) or, if you use Grafana Cloud, [reaching out to our support team](https://grafana.com/orgs/raintank/tickets#) for early access. Learn more about Service Accounts in our [docs](https://grafana.com/docs/grafana/latest/administration/service-accounts).
 
-{{< figure src="/static/img/docs/service-accounts/configure-8-5.png" max-width="1200px" caption="Configure service accounts" >}}
+{{< figure src="/static/img/docs/service-accounts/configure-8-5.png" max-width="400px" caption="Configure service accounts" >}}
 
 ## Observability
 
@@ -131,4 +127,4 @@
 
 Reports are a great way to share Grafana dashboards by email with users who don’t regularly sign in to Grafana. In 8.5, we’ve revamped the Report authoring UI to make it quicker and easier for you to create reports. View report details at a glance in list view, consider one configuration step at a time, and save reports for later. Also, Grafana will now emit a log every time a report is sent, so you can confirm its status or learn about send errors. Learn more about Reporting in our [docs](https://grafana.com/docs/grafana/latest/enterprise/reporting/).
 
-{{< figure src="/static/img/docs/enterprise/report-new-report-8-5.png" max-width="1200px" caption="New report" >}}+{{< figure src="/static/img/docs/enterprise/report-new-report-8-5.png" max-width="350px" caption="New report" >}}