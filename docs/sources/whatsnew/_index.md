--- conflicted
+++ resolved
@@ -68,13 +68,10 @@
 
 For release highlights, deprecations, and breaking changes in Grafana releases, refer to these "What's new" pages for each version.
 
-<<<<<<< HEAD
+
 For major releases, breaking changes are documented separately in the corresponding ["Breaking changes"]({{< relref "../breaking-changes/" >}}) page.
 
 > **Note:** For Grafana versions prior to v9.2, additional information might also be available in the archive of [release notes]({{< relref "../release-notes/" >}}).
-=======
-> **Note:** For Grafana versions prior to v9.2, additional information might also be available in the archive of [release notes]({{< relref "../release-notes" >}}).
->>>>>>> fc858d98
 
 For a complete list of every change, with links to pull requests and related issues when available, see the [Changelog](https://github.com/grafana/grafana/blob/main/CHANGELOG.md).
 
