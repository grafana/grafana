--- conflicted
+++ resolved
@@ -74,15 +74,9 @@
 
 For a complete list of every change, with links to pull requests and related issues when available, see the [Changelog](https://github.com/grafana/grafana/blob/main/CHANGELOG.md).
 
-<<<<<<< HEAD
-# Grafana 11
-
-- [What's new in 11.0-preview](https://grafana.com/docs/grafana/<GRAFANA_VERSION>/whatsnew/whats-new-in-v11-0/)
-=======
 ## Grafana 11
 
 - [What's new in 11.0](https://grafana.com/docs/grafana/<GRAFANA_VERSION>/whatsnew/whats-new-in-v11-0/)
->>>>>>> 5b85c4c2
 
 ## Grafana 10
 
