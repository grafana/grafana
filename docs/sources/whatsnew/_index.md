---
aliases:
  - /docs/grafana/latest/guides/
  - /docs/grafana/latest/whatsnew/
title: What's new
weight: 1
---

# What's new Grafana

Grafana is changing all the time. For release highlights checkout links below, if you want a complete list of every change, as well
as info on deprecations, breaking changes and plugin development read the [release notes]({{< relref "../release-notes/" >}}).

## Grafana 9

- [What's new in 9.0]({{< relref "whats-new-in-v9-0/" >}})

## Grafana 8

<<<<<<< HEAD
- [What's new in 8.3]({{< relref "whats-new-in-v8-3" >}})
- [What's new in 8.2]({{< relref "whats-new-in-v8-2" >}})
- [What's new in 8.1]({{< relref "whats-new-in-v8-1" >}})
- [What's new in 8.0]({{< relref "whats-new-in-v8-0" >}})
=======
- [What's new in 8.5]({{< relref "whats-new-in-v8-5/" >}})
- [What's new in 8.4]({{< relref "whats-new-in-v8-4/" >}})
- [What's new in 8.3]({{< relref "whats-new-in-v8-3/" >}})
- [What's new in 8.2]({{< relref "whats-new-in-v8-2/" >}})
- [What's new in 8.1]({{< relref "whats-new-in-v8-1/" >}})
- [What's new in 8.0]({{< relref "whats-new-in-v8-0/" >}})
>>>>>>> 0ca4ccfa

## Grafana 7

- [What's new in 7.5]({{< relref "whats-new-in-v7-5/" >}})
- [What's new in 7.4]({{< relref "whats-new-in-v7-4/" >}})
- [What's new in 7.3]({{< relref "whats-new-in-v7-3/" >}})
- [What's new in 7.2]({{< relref "whats-new-in-v7-2/" >}})
- [What's new in 7.1]({{< relref "whats-new-in-v7-1/" >}})
- [What's new in 7.0]({{< relref "whats-new-in-v7-0/" >}})

## Grafana 6

- [What's new in 6.7]({{< relref "whats-new-in-v6-7/" >}})
- [What's new in 6.6]({{< relref "whats-new-in-v6-6/" >}})
- [What's new in 6.5]({{< relref "whats-new-in-v6-5/" >}})
- [What's new in 6.4]({{< relref "whats-new-in-v6-4/" >}})
- [What's new in 6.3]({{< relref "whats-new-in-v6-3/" >}})
- [What's new in 6.2]({{< relref "whats-new-in-v6-2/" >}})
- [What's new in 6.1]({{< relref "whats-new-in-v6-1/" >}})
- [What's new in 6.0]({{< relref "whats-new-in-v6-0/" >}})

## Grafana 5

- [What's new in 5.4]({{< relref "whats-new-in-v5-4/" >}})
- [What's new in 5.3]({{< relref "whats-new-in-v5-3/" >}})
- [What's new in 5.2]({{< relref "whats-new-in-v5-2/" >}})
- [What's new in 5.1]({{< relref "whats-new-in-v5-1/" >}})
- [What's new in 5.0]({{< relref "whats-new-in-v5-0/" >}})<|MERGE_RESOLUTION|>--- conflicted
+++ resolved
@@ -17,19 +17,12 @@
 
 ## Grafana 8
 
-<<<<<<< HEAD
-- [What's new in 8.3]({{< relref "whats-new-in-v8-3" >}})
-- [What's new in 8.2]({{< relref "whats-new-in-v8-2" >}})
-- [What's new in 8.1]({{< relref "whats-new-in-v8-1" >}})
-- [What's new in 8.0]({{< relref "whats-new-in-v8-0" >}})
-=======
 - [What's new in 8.5]({{< relref "whats-new-in-v8-5/" >}})
 - [What's new in 8.4]({{< relref "whats-new-in-v8-4/" >}})
 - [What's new in 8.3]({{< relref "whats-new-in-v8-3/" >}})
 - [What's new in 8.2]({{< relref "whats-new-in-v8-2/" >}})
 - [What's new in 8.1]({{< relref "whats-new-in-v8-1/" >}})
 - [What's new in 8.0]({{< relref "whats-new-in-v8-0/" >}})
->>>>>>> 0ca4ccfa
 
 ## Grafana 7
 
