--- conflicted
+++ resolved
@@ -78,11 +78,7 @@
 
 {{< figure src="/static/img/docs/v72/table_column_filters.png" max-width="800px" caption="Table column filters" >}}
 
-<<<<<<< HEAD
-[Filter table columns]({{< relref "../panels-visualizations/visualizations/table/#filter-table-columns" >}}) has been added as a result of this feature.
-=======
 [Filter table columns]({{< relref "../panels-visualizations/visualizations/table#filter-table-columns" >}}) has been added as a result of this feature.
->>>>>>> ae830f68
 
 ### New field override selection options
 
@@ -92,13 +88,8 @@
 
 Grafana 7.2 includes the following transformation enhancements:
 
-<<<<<<< HEAD
-- A new [Group By]({{< relref "../panels-visualizations/query-transform-data/transform-data/#group-by" >}}) transformation that allows you to group by multiple fields and add any number of aggregations for other fields.
-- The [Labels to fields]({{< relref "../panels-visualizations/query-transform-data/transform-data/#labels-to-fields" >}}) transformation now allows you to pick one label and use that as the name of the value field.
-=======
 - A new [Group By]({{< relref "../panels-visualizations/query-transform-data/transform-data#group-by" >}}) transformation that allows you to group by multiple fields and add any number of aggregations for other fields.
 - The [Labels to fields]({{< relref "../panels-visualizations/query-transform-data/transform-data#labels-to-fields" >}}) transformation now allows you to pick one label and use that as the name of the value field.
->>>>>>> ae830f68
 - You can drag transformations to reorder them. Remember that transformations are processed in the order they are listed in the UI, so think before you move something!
 
 {{< figure src="/static/img/docs/v72/transformations.gif" max-width="800px" caption="Group by and reordering of transformations" >}}
@@ -109,11 +100,7 @@
 
 {{< figure src="/static/img/docs/v72/drag-queries.gif" max-width="800px" caption="Drag to reorder queries" >}}
 
-<<<<<<< HEAD
-The [Queries]({{< relref "../panels-visualizations/#add-a-query" >}}) topic has been updated as a result of this change.
-=======
 The [Queries]({{< relref "../panels-visualizations#add-a-query" >}}) topic has been updated as a result of this change.
->>>>>>> ae830f68
 
 ## Inspect queries in Explore
 
