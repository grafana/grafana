---
canonical: https://grafana.com/docs/grafana/latest/whatsnew/whats-new-next/
description: Feature and improvement highlights for Grafana Cloud
keywords:
  - grafana
  - new
  - documentation
  - cloud
  - release notes
labels:
  products:
    - cloud
title: What's new in Grafana Cloud
weight: -37
---

# What’s new in Grafana Cloud

Welcome to Grafana Cloud! Read on to learn about the newest changes to Grafana Cloud.

<<<<<<< HEAD
### Detect unusable transformations

<!-- Kyle Cunningham -->
<!-- OSS, Enterprise -->
<!-- already in on-prem release notes -->
October 24, 2023

_Available in public preview in Grafana Cloud_

We've added initial support to detect situations in which various transformations won't work appropriately based on current data. Previously, selecting the appropriate transformation and configuring it correctly required a process of trial and error or already knowing how a given transformation worked. Now, transformations that we've detected can't be used are shaded in the interface to indicate this, along with a helpful message explaining why.

{{< figure src="/media/docs/grafana/transformations/disabled-transformation.png" caption="Transformation that has been disabled because it doesn't have the necessary data" >}}
=======
## Export alert rules and notification resources to Terraform

<!-- Yuri Tseretyan -->
<!-- OSS, Enterprise -->

October 30, 2023

_Generally available in Grafana Cloud_

This feature provides a way to export Alerting resources such as rules, contact points, and notification policies as Terraform resources. A new "Modify export" mode for alert rules provides a convenient way of editing provisioned alert rules and exporting the modified version.
>>>>>>> 90437df0

## Alerting insights

<!-- George Robinson -->

October 30, 2023

_Generally available in Grafana Cloud_

Use Alerting insights to monitor your alerting data, discover key trends about your organization’s alert management performance, and find patterns in why things go wrong.

## Tempo data source: "Aggregate By" Search option to compute RED metrics over spans aggregated by attribute

<!-- Joey Tawadrous, Jen Villa -->
<!-- available in on-prem, both open source Grafana and Grafana Enterprise, starting with Grafana 10.2, but also requires Tempo or Grafana Enterprise Traces (GET) v2.2 or greater -->

October 24, 2023

_Experimental in Grafana Cloud_

We've added an **Aggregate By** option to the [TraceQL query editor](https://grafana.com/docs/grafana/<GRAFANA_VERSION>/datasources/tempo/query-editor/traceql-search/#write-traceql-queries-using-search) to leverage Grafana Cloud Traces' [metrics summary API](https://grafana.com/docs/grafana-cloud/monitor-infrastructure/traces/metrics-summary-api/). You can calculate RED metrics (total span count, percent erroring spans, and latency information) for spans of `kind=server` received in the last hour that match your filter criteria, grouped by whatever attributes you specify.

This feature is disabled by default. To enable it, file contact Grafana Support.

For more information, refer to the [documentation](https://grafana.com/docs/grafana/<GRAFANA_VERSION>/datasources/tempo/query-editor/traceql-search/#optional-use-aggregate-by).

{{< figure src="/media/docs/tempo/metrics-summary-10-2.png" caption="Aggregate by" >}}

## Support for dashboard variables in transformations

<!-- Oscar Kilhed, Victor Marin -->
<!-- already in on-prem -->

October 24, 2023

_Experimental in Grafana Cloud_

Previously, the only transformation that supported [dashboard variables](https://grafana.com/docs/grafana/<GRAFANA_VERSION>/dashboards/variables/) was the **Add field from calculation** transformation. We've now extended the support for variables to the **Filter by value**, **Create heatmap**, **Histogram**, **Sort by**, **Limit**, **Filter by name**, and **Join by field** transformations.

We've also made it easier to find the correct dashboard variable by displaying available variables in the fields that support them, either in the drop-down or as a suggestion when you type **$** or press Ctrl + Space:

{{< figure src="/media/docs/grafana/transformations/completion.png" caption="Input with dashboard variable suggestions" >}}

## Role mapping support for Google OIDC

<!-- Jo Guerreiro -->
<!-- already in on-prem -->

October 24, 2023

_Generally available in Grafana Cloud_

You can now map Google groups to Grafana organizational roles when using Google OIDC.
This is useful if you want to limit the access users have to your Grafana instance.

We've also added support for controlling allowed groups when using Google OIDC.

Refer to the [Google Authentication documentation](https://grafana.com/docs/grafana/<GRAFANA_VERSION>/setup-grafana/configure-security/configure-authentication/google/) to learn how to use these new options.

## Multiple spansets per trace

<!-- Joey Tawadrous -->
<!-- OSS, Enterprise -->

October 24, 2023

_Generally available in Grafana Cloud_

The [TraceQL query editor](https://grafana.com/docs/tempo/<TEMPO_VERSION>/traceql/#traceql-query-editor) has been improved to facilitate the grouping of multiple spans per trace in TraceQL queries. For example, when the following `by(resource.service.name)` is added to your TraceQL query, it will group the spans in each trace by `resource.service.name`.

{{< figure src="/media/docs/tempo/multiple-spansets-per-trace-10-2.png" max-width="750px" caption="Multiple spansets per trace" >}}

## Temporary credentials in CloudWatch data source

<!-- Michael Mandrus, Ida Štambuk, Sarah Zinger  -->
<!-- Cloud -->

October 24, 2023

_Available in private preview in Grafana Cloud_

The Grafana Assume Role authentication provider lets Grafana Cloud users of the CloudWatch data source authenticate with AWS without having to create and maintain long term AWS Users. Using the new assume role authentication method, you no longer have to rotate access and secret keys in your CloudWatch data source. Instead, Grafana Cloud users can create an identity access and management (IAM) role that has a trust relationship with Grafana's AWS account; Grafana's AWS account will then use AWS Secure Token Service (STS) to create temporary credentials to access the user's AWS data.

To learn more, refer to the [CloudWatch authentication documentation](/docs/grafana/next/datasources/aws-cloudwatch/aws-authentication).

## No basic role

<!-- Eric Leijonmarck -->
<!-- OSS, Enterprise -->

October 12, 2023

_Generally available in Grafana Cloud_

We're excited to introduce the "No basic role," a new basic role with no permissions. A basic role in Grafana dictates the set of actions a user or entity can perform, known as permissions. This new role is especially beneficial if you're aiming for tailored, customized RBAC permissions for your service accounts or users. You can set this as a basic role through the API or UI.

Previously, permissions were granted based on predefined sets of capabilities. Now, with the "No basic role," you have the flexibility to be even more granular.

For more details on basic roles and permissions, refer to the [documentation](https://grafana.com/docs/grafana/<GRAFANA_VERSION>/administration/roles-and-permissions/).

To assign the "No basic role" in your Grafana Cloud stack, contact Grafana Support and ask them to enable the `skip_org_role_sync` feature toggle. You'll be able to change basic roles that are synced using GCom.

## Content outline

<!-- Thanos Karachalios -->
<!-- OSS,Enterprise -->

October 12, 2023

_Generally Available in Grafana Cloud_

Introducing Content Outline in Grafana **Explore**. We recognized the challenges of complex mixed queries, as well as, lengthy logs and traces results, leading to time-consuming navigation and the loss of context. Content outline is our first step towards seamless navigation from log lines to traces and back to queries ensuring quicker searches while preserving context. Experience efficient, contextual investigations with this update in Grafana Explore. To learn more, refer to the [Content outline documentation](https://grafana.com/docs/grafana/<GRAFANA_VERSION>/explore/#content-outline), as well as the following video demo.

{{< video-embed src="/media/docs/grafana/explore/content-outline-demo.mp4" >}}

## Public dashboards

<!-- Thanos Karachalios -->
<!-- Enterprise -->

October 12, 2023

_Generally Available in Grafana Cloud_

Public dashboards allow you to share your visualizations and insights to a broader audience without the requirement of a login. You can effortlessly use our current sharing model and create a public dashboard URL to share with anyone using the generated public URL link. To learn more, refer to the [Public dashboards documentation](https://grafana.com/docs/grafana/<GRAFANA_VERSION>/dashboards/dashboard-public/), as well as the following video demo:

{{< video-embed src="/media/docs/grafana/dashboards/public-dashboards-demo.mp4" >}}

## Correlations editor in Explore

<!-- Kristina Durivage -->
<!-- OSS, Enterprise -->
<!-- already in on-prem -->

October 3, 2023

_Available in public preview in Grafana Cloud_

Creating correlations has just become easier. Try out our new correlations editor in **Explore** by selecting the **+ Add > Add correlation** option from the top bar or from the command palette. The editor shows all possible places where you can place data links and guides you through building and testing target queries. For more information, refer to [the documentation](https://grafana.com/docs/grafana/<GRAFANA_VERSION>/administration/correlations/).

To enable this feature, contact Grafana Support.

## Improved TraceQL query editor

<!-- Fabrizio Casati -->
<!-- OSS, Enterprise -->

October 3, 2023

_Generally available in Grafana Cloud_

The [TraceQL query editor](https://grafana.com/docs/tempo/latest/traceql/#traceql-query-editor) has been improved to facilitate the creation of TraceQL queries. In particular, it now features improved autocompletion, syntax highlighting, and error reporting.

{{< video-embed src="/media/docs/tempo/screen-recording-grafana-10.2-traceql-query-editor-improvements.mp4" >}}

## Recorded queries: Record multiple metrics from a single query

<!-- Kyle Brandt, Observability Metrics -->
<!-- Enterprise -->

October 3, 2023

_Generally available in Grafana Cloud_

With recorded queries, a single recorded query can now record multiple metrics.

## Issues snapshot in Kubernetes Monitoring

<!-- Beverly Buchanan -->

September 29, 2023

_Generally available in Grafana Cloud_

To provide quicker identification and troubleshooting, the home page contains a snapshot of issues that reach the following thresholds:

- Pods that have been in a non-running state for more than 15 minutes
- Nodes with CPU usage above 90% for more than five minutes
- Nodes using more than 90% of memory for more than five minutes
- Persistent Volumes with capacity above 90%
- Node disks with capacity above 90%

(Release 1.3.1)
{{< figure max-width="80%" src="/media/docs/grafana-cloud/k8s/K8smon-snapshotview.png" caption="Home page snapshot view" >}}

## Tenant database instance name and number for SAP HANA® data source

<!-- Miguel Palau -->
<!-- OSS, Enterprise -->

September 25, 2023

_Generally available in Grafana Cloud_

The SAP HANA® data source now supports tenant databases connections by using the database name and/or instance number. For more information, refer to [SAP HANA® configuration](/docs/plugins/grafana-saphana-datasource/latest/#configuration).

{{< video-embed src="/media/docs/sap-hana/tenant.mp4" >}}

## Distributed tracing in Grafana Cloud k6

<!-- Heitor Tashiro Sergent -->

September 19, 2023

_Generally available in Grafana Cloud_

You can now use the Grafana Cloud Traces integration with Grafana Cloud k6 to quickly debug failed performance tests and proactively improve application reliability.

Distributed tracing in Grafana Cloud k6 only requires two things:

- An application instrumented for tracing with Grafana Cloud Traces.
- Adding a few lines of code to your existing k6 scripts.

The integration works by having k6 inject tracing metadata into the requests it sends to your backend services when you run a test. The tracing data is then correlated with k6 test run data, so you can understand how your services and operations behaved during the whole test run. The collected tracing data is aggregated to generate real-time metrics—such as frequency of calls, error rates, and percentile latencies—that can help you narrow your search space and quickly spot anomalies.

To learn more, refer to the [Integration with Grafana Cloud Traces documentation](/docs/grafana-cloud/k6/analyze-results/integration-with-grafana-cloud-traces/) and [Distributed Tracing in Grafana Cloud k6 blog post](https://grafana.com/blog/2023/09/19/troubleshoot-failed-performance-tests-faster-with-distributed-tracing-in-grafana-cloud-k6/).

## New browse dashboards

<!-- Yaelle Chaudy for Frontend Platform -->
<!-- OSS, Enterprise -->

September 19, 2023

_Generally available in Grafana Cloud_

The new browse dashboards interface features a more compact design, making it easier to navigate, search for, and manage for your folders and dashboards. The new interface also has many performance improvements, especially for instances with a large number of folders and dashboards.

To make using folders easier and more consistent, there is no longer a special **General** folder. Dashboards without a folder, or dashboards previously in **General**, are now shown at the root level.

To learn more, refer to the following video demo.

{{< video-embed src="/media/docs/grafana/2023-09-11-New-Browse-Dashboards-Enablement-Video.mp4" >}}

## Streamlined configuration of Kubernetes Monitoring

<!-- Beverly Buchanan -->

September 15, 2023

_Generally available in Grafana Cloud_

Configure with [Grafana Kubernetes Monitoring Helm chart](https://grafana.com/docs/grafana-cloud/monitor-infrastructure/kubernetes-monitoring/configuration/config-k8s-agent-flow) using a streamlined process. With this method, you can set on/off switches to gather metrics, logs, events, traces, and cost metrics. (Release 1.2.0)

{{< figure max-width="60%" src="/media/docs/grafana-cloud/k8s/k8smon-config-wizard.png" caption="Configuration wizard" >}}

## Tabs navigation in Kubernetes Monitoring

<!-- Beverly Buchanan -->

September 14, 2023

_Generally available in Grafana Cloud_

Quickly switch between the Cluster, namespace, workload, and Node views on the **Cluster Navigation** page using tabs. (Release 1.3.0)

{{< figure max-width="40%" src="/media/docs/grafana-cloud/k8s/k8smon-clusternav-tabs.png" caption="Tabs on **Cluster Navigation** page" >}}

## Data source menu on Cost and Efficiency views in Kubernetes Monitoring

<!-- Beverly Buchanan -->

September 14, 2023

_Generally available in Grafana Cloud_

You can change the data source you are viewing on the **Cost** and **Efficiency** views. (Release 1.2.1)

## Predict namespace memory usage in Kubernetes Monitoring

<!-- Beverly Buchanan -->

September 14, 2023

_Generally available in Grafana Cloud_

Click **Predict Memory usage** to predict namespace memory usage on the namespace detail page. (Release 1.2.1)

{{< figure max-width="50%" src="/media/docs/grafana-cloud/k8s/k8smon-predict-memusage-namespace.png" caption="**Predict Memory usage** button" >}}

## Traces collection with Kubernetes Monitoring

<!-- Beverly Buchanan -->

September 14, 2023

_Generally available in Grafana Cloud_

Collect traces when you configure Kubernetes Monitoring, and then use Tempo to create search queries. Refer to [Navigate to traces](/docs/grafana-cloud/monitor-infrastructure/kubernetes-monitoring/navigate-k8s-monitoring/#navigate-to-traces) for more information. (Release 1.3.0)

## Kafka integration in Kubernetes Monitoring

<!-- Beverly Buchanan -->

September 14, 2023

_Generally available in Grafana Cloud_

The Kafka integration is available for use in Kubernetes Monitoring. (Release 1.3.6)

## Create correlations for provisioned data sources

<!-- Piotr Jamróz -->
<!-- OSS, Enterprise -->
<!-- already in on-prem -->

September 13, 2023

_Available in public preview in Grafana Cloud_

You can now create correlations using either the **Administration** page or provisioning, regardless of whether a data source was provisioned or not. In previous versions of Grafana, if a data source was provisioned, the only way to add correlations to it was also with provisioning. Now, that's no longer the case, and you can easily create new correlations mixing both methods—using the **Administration** page or provisioning.

To enable this feature, contact Grafana Support.

## Grafana OnCall integration for Alerting

<!-- Brenda Muir -->
<!-- OSS, Enterprise -->

September 13, 2023

_Generally available in Grafana Cloud_

Use the Grafana Alerting - Grafana OnCall integration to effortlessly connect alerts generated by Grafana Alerting with Grafana OnCall. From there, you can route them according to defined escalation chains and schedules.

To learn more, refer to the [Grafana OnCall integration for Alerting documentation](/docs/grafana/next/alerting/alerting-rules/manage-contact-points/configure-oncall/).

## API throttling for Datadog data source

<!-- Taewoo Kim -->
<!-- OSS, Enterprise -->

September 1, 2023

_Generally available in Grafana Cloud_

The Datadog data source supports blocking API requests based on upstream rate limits (for metric queries). With this update, you can set a rate limit percentage at which the plugin stops sending queries.

To learn more, refer to [Datadog data source settings](/docs/plugins/grafana-datadog-datasource/latest#configure-the-data-source), as well as the following video demo.

{{< video-embed src="/media/docs/datadog/datadog-rate-limit.mp4" >}}

## Log aggregation for Datadog data source

<!-- Taewoo Kim -->
<!-- OSS, Enterprise -->

August 31, 2023

_Generally available in Grafana Cloud_

The Datadog data source now supports log aggregation. This feature helps aggregate logs/events into buckets and compute metrics and time series. For more information, refer to [Datadog log aggregation](/docs/plugins/grafana-datadog-datasource/latest#logs-analytics--aggregation).

{{< video-embed src="/media/docs/datadog/datadog-log-aggregation.mp4" >}}

## Permission validation on custom role creation and update

<!-- Mihaly Gyongyosi -->
<!-- Cloud -->

<!-- already in on-prem -->

August 25, 2023

_Generally available in Grafana Cloud_

With the current release, we enabled RBAC permission validation (`rbac.permission_validation_enabled` setting) by default. This means that the permissions provided in the request during custom role creation or update are validated against the list of [available permissions and their scopes](https://grafana.com/docs/grafana/<GRAFANA_VERSION>/administration/roles-and-permissions/access-control/custom-role-actions-scopes/#action-definitions). If the request contains a permission that is not available or the scope of the permission is not valid, the request is rejected with an error message.

## Query-type template variables for Tempo data source

<!-- Fabrizio Casati -->
<!-- OSS, Enterprise -->

August 24, 2023

_Generally available in Grafana Cloud_

The Tempo data source now supports query-type template variables. With this update, you can create variables for which the values are a list of attribute names or attribute values seen on spans received by Tempo.

To learn more, refer to the following video demo, as well as the [Grafana Variables documentation](/docs/grafana/next/dashboards/variables/).

{{< video-embed src="/media/docs/tempo/screen-recording-grafana-10.2-tempo-query-type-template-variables.mp4" >}}<|MERGE_RESOLUTION|>--- conflicted
+++ resolved
@@ -18,7 +18,6 @@
 
 Welcome to Grafana Cloud! Read on to learn about the newest changes to Grafana Cloud.
 
-<<<<<<< HEAD
 ### Detect unusable transformations
 
 <!-- Kyle Cunningham -->
@@ -31,7 +30,7 @@
 We've added initial support to detect situations in which various transformations won't work appropriately based on current data. Previously, selecting the appropriate transformation and configuring it correctly required a process of trial and error or already knowing how a given transformation worked. Now, transformations that we've detected can't be used are shaded in the interface to indicate this, along with a helpful message explaining why.
 
 {{< figure src="/media/docs/grafana/transformations/disabled-transformation.png" caption="Transformation that has been disabled because it doesn't have the necessary data" >}}
-=======
+
 ## Export alert rules and notification resources to Terraform
 
 <!-- Yuri Tseretyan -->
@@ -42,7 +41,6 @@
 _Generally available in Grafana Cloud_
 
 This feature provides a way to export Alerting resources such as rules, contact points, and notification policies as Terraform resources. A new "Modify export" mode for alert rules provides a convenient way of editing provisioned alert rules and exporting the modified version.
->>>>>>> 90437df0
 
 ## Alerting insights
 
