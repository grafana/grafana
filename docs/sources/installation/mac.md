--- conflicted
+++ resolved
@@ -10,11 +10,9 @@
 
 
 # Installing on macOS
-<<<<<<< HEAD
 
 This page provides instructions to help you install Grafana on macOS. You can either install using homebrew or a binary tar file.
-=======
->>>>>>> 04080125
+
 
 ## Install using homebrew
 
