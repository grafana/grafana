--- conflicted
+++ resolved
@@ -200,14 +200,10 @@
 
 Plugins that need updating:
 
-<<<<<<< HEAD
 - [Splunk](https://grafana.com/grafana/plugins/grafana-splunk-datasource)
 
 ## Upgrading to v6.5
 
 Pre Grafana 6.5.0, the CloudWatch datasource used the GetMetricStatistics API for all queries that did not have an ´id´ and did not have an ´expression´ defined in the query editor. The GetMetricStatistics API has a limit of 400 transactions per second (TPS). In this release, all queries use the GetMetricData API which has a limit of 50 TPS and 100 metrics per transaction. We expect this transition to be smooth for most of our users, but in case you do face throttling issues we suggest you increase the TPS quota. To do that, please visit the [AWS Service Quotas console](https://console.aws.amazon.com/servicequotas/home?r#!/services/monitoring/quotas/L-5E141212). For more details around CloudWatch API limits, [see CloudWatch docs](https://docs.aws.amazon.com/AmazonCloudWatch/latest/monitoring/cloudwatch_limits.html).
 
-The handling of multi template variables in dimension values has been changed in Grafana 6.5. When a multi template variable is being used, Grafana will generate a search expression. In the GetMetricData API, expressions are limited to 1024 characters, so it might be the case that this limit is reached when a multi template variable that has a lot of values is being used. If this is the case, we suggest you start using `*` wildcard as dimension value instead of a multi template variable.
-=======
-* [Splunk](https://grafana.com/grafana/plugins/grafana-splunk-datasource)
->>>>>>> 4483bcad
+The handling of multi template variables in dimension values has been changed in Grafana 6.5. When a multi template variable is being used, Grafana will generate a search expression. In the GetMetricData API, expressions are limited to 1024 characters, so it might be the case that this limit is reached when a multi template variable that has a lot of values is being used. If this is the case, we suggest you start using `*` wildcard as dimension value instead of a multi template variable.