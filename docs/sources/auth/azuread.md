--- conflicted
+++ resolved
@@ -36,14 +36,14 @@
    - Note the **OAuth 2.0 token endpoint (v2)**. This is the token URL.
 
 1. Click **Certificates & secrets** and add a new entry under **Client secrets**.
-   
+
    - Description: Grafana OAuth
    - Expires: Never
 
 1. Click **Add**, and then copy the key value. This is the OAuth client secret.
 
 1. Click **Manifest**.
-   
+
    - Define the required Application Role values for Grafana: Viewer, Editor, Admin. Without this configuration, all users receive the Viewer role.
    - Every role requires a unique id.
    - Generate the unique ID on Linux with `uuidgen`, and on Windows through Microsoft
@@ -122,11 +122,7 @@
 
 1. Go to **Azure Active Directory -> Groups**.
 
-<<<<<<< HEAD
 For example, if you want to only give access to members of the group `example` with an ID of `8bab1c86-8fba-33e5-2089-1d1c80ec267d`, set the following:
-=======
-For example, if you want to only give access to members of the group `example` which has ID `8bab1c86-8fba-33e5-2089-1d1c80ec267d`, set the following:
->>>>>>> e5af3fe8
 
 ```ini
 allowed_groups = 8bab1c86-8fba-33e5-2089-1d1c80ec267d
