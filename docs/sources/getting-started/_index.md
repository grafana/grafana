---
aliases:
  - guides/what-is-grafana/
<<<<<<< HEAD
=======
description: Learn how build your first dashboard after you have installed Grafana.
labels:
  products:
    - enterprise
    - oss
>>>>>>> ae830f68
title: Get started
weight: 9
---

# Get started

This section provides guidance on how build your first dashboard after you have installed Grafana. It also provides step-by-step instructions on how to add a Prometheus, InfluxDB, or an MS SQL Server data source. Refer to [Data sources]({{< relref "../datasources" >}}) for a list of all supported data sources.

{{< section >}}<|MERGE_RESOLUTION|>--- conflicted
+++ resolved
@@ -1,14 +1,11 @@
 ---
 aliases:
   - guides/what-is-grafana/
-<<<<<<< HEAD
-=======
 description: Learn how build your first dashboard after you have installed Grafana.
 labels:
   products:
     - enterprise
     - oss
->>>>>>> ae830f68
 title: Get started
 weight: 9
 ---
