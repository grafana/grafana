+++
title = "Getting started with Grafana"
description = "Guide for getting started with Grafana"
keywords = ["grafana", "intro", "guide", "started"]
type = "docs"
aliases = ["/docs/grafana/latest/guides/gettingstarted","/docs/grafana/latest/guides/getting_started"]
[menu.docs]
identifier = "getting_started-grafana"
parent = "guides"
weight = 200
+++

# Getting started with Grafana

This topic helps you get started with Grafana and build your first dashboard. To learn more about Grafana, refer to [What is Grafana?]({{< relref "what-is-grafana.md" >}}).

## Step 1: Install Grafana

Grafana can be installed on many different operating systems. For a list of minimum hardware and software requirements, as well as instructions on installing Grafana, refer to [Install Grafana]({{< relref "../installation/_index.md" >}}).

## Step 2: Log in

To log in to Grafana for the first time:

1. Open your web browser and go to http://localhost:3000/. The default HTTP port that Grafana listens to is `3000` unless you have configured a different port.
1. On the login page, enter `admin` for username and password.
1. Click **Log In**. If login is successful, then you will see a prompt to change the password.
1. Click **OK** on the prompt, then change your password.

> **Note:** We strongly recommend that you follow Grafana's best practices and change the default administrator password. Don't forget to record your credentials!

## Step 3: Create a dashboard

To create your first dashboard:

1. Click the **+** icon on the left panel, select **Create Dashboard**, and then click **Add new panel**.
1. In the New Dashbard/Edit Panel view, go to the **Query** tab.
1. Configure your [query]({{< relref "../panels/queries.md" >}}) by selecting ``-- Grafana --`` from the [data source selector]({{< relref "../panels/queries.md/#data-source-selector" >}}). This generates the Random Walk dashboard.
1. Click the  **Save** icon in the top right corner of your screen to save the dashboard.
1. Add a descriptive name, and then click **Save**.

 Congratulations, you have created your first dashboard and it is displaying results.

## Next steps

 Continue to experiment with what you have built, try the [explore workflow]({{< relref "../explore/index.md" >}}) or another visualization feature. Refer to [Data sources]({{< relref "../features/datasources/data-sources.md" >}}) for a list of supported data sources and instructions on how to [add a data source]({{< relref "../features/datasources/add-a-data-source.md" >}}). The following topics will be of interest to you:  

<<<<<<< HEAD
- [Panels]({{< relref "../panels/panels-overview.md" >}})
- [Dashboards]({{< relref "../dashboards/_index.md" >}})
- [Keyboard shortcuts]({{< relref "../dashboards/shortcuts.md" >}})
- [Plugins](https://grafana.com/grafana/plugins?orderBy=weight&direction=asc)
=======
* [Panels]({{< relref "../panels/panels-overview.md" >}})
* [Dashboards]({{< relref "../dashboards/_index.md" >}})
* [Data sources]({{< relref "../datasources/_index.md" >}}) and [Add a data source]({{< relref "../datasources/add-a-data-source.md" >}})
* [Keyboard shortcuts]({{< relref "../dashboards/shortcuts.md" >}})
* [Explore workflow]({{< relref "../explore/index.md" >}})
* [Plugins](https://grafana.com/grafana/plugins?orderBy=weight&direction=asc)
>>>>>>> 5254a7ec

### Admins

The following topics are of interest to Grafana server admin users:

- [Grafana configuration]({{< relref "../administration/configuration.md" >}})
- [Authentication]({{< relref "../auth/overview.md" >}})
- [User permissions and roles]({{< relref "../permissions/_index.md" >}})
- [Provisioning]({{< relref "../administration/provisioning.md" >}})
- [Grafana CLI]({{< relref "../administration/cli.md" >}})

<!-- BEGIN Optimal Workshop Intercept Snippet --><div id='owInviteSnippet' style='position:fixed;right:20px;bottom:20px;width:280px;padding:20px;margin:0;border-radius:6px;background:#1857B8;color:#F7F8FA;text-align:left;z-index:2200000000;opacity:0;transition:opacity 500ms;-webkit-transition:opacity 500ms;display:none;'><div id='owInviteMessage' style='padding:0;margin:0 0 20px 0;font-size:16px;'>Got a spare two and a half minutes to help us improve the docs?</div><a id='owInviteOk' href='https://Grafana.optimalworkshop.com/questions/grafana-docs?tag=docs&utm_medium=intercept' onclick='this.parentNode.style.display="none";' target='_blank' style='color:#F7FAFF;font-size:16px;font-weight:bold;text-decoration:underline;'>Yes, I&#x27;ll help</a><a id='owInviteCancel' href='javascript:void(0)' onclick='this.parentNode.style.display="none";' style='color:#F7F8FA;font-size:14px;text-decoration:underline;float:right;'>Close</a></div><script>var owOnload=function(){if(-1==document.cookie.indexOf('ow-intercept-quiz-4ior230e')){var o=new XMLHttpRequest;o.onloadend=function(){try{var o=document.getElementById('owInviteSnippet');var date=new Date();date.setMonth(date.getMonth()+1);this.response&&JSON.parse(this.response).active===!0&&(document.cookie='ow-intercept-quiz-4ior230e=Done;path=/;expires='+date.toUTCString()+';',setTimeout(function(){o.style.display='block',o.style.opacity=1},2e3))}catch(e){}},o.open('POST','https://app.optimalworkshop.com/survey_status/questions/4ior230e/active'),o.send()}};if(window.addEventListener){window.addEventListener('load',function(){owOnload();});}else if(window.attachEvent){window.attachEvent('onload',function(){owOnload();});}</script><!-- END Optimal Workshop snippet --><|MERGE_RESOLUTION|>--- conflicted
+++ resolved
@@ -45,19 +45,11 @@
 
  Continue to experiment with what you have built, try the [explore workflow]({{< relref "../explore/index.md" >}}) or another visualization feature. Refer to [Data sources]({{< relref "../features/datasources/data-sources.md" >}}) for a list of supported data sources and instructions on how to [add a data source]({{< relref "../features/datasources/add-a-data-source.md" >}}). The following topics will be of interest to you:  
 
-<<<<<<< HEAD
 - [Panels]({{< relref "../panels/panels-overview.md" >}})
 - [Dashboards]({{< relref "../dashboards/_index.md" >}})
 - [Keyboard shortcuts]({{< relref "../dashboards/shortcuts.md" >}})
 - [Plugins](https://grafana.com/grafana/plugins?orderBy=weight&direction=asc)
-=======
-* [Panels]({{< relref "../panels/panels-overview.md" >}})
-* [Dashboards]({{< relref "../dashboards/_index.md" >}})
-* [Data sources]({{< relref "../datasources/_index.md" >}}) and [Add a data source]({{< relref "../datasources/add-a-data-source.md" >}})
-* [Keyboard shortcuts]({{< relref "../dashboards/shortcuts.md" >}})
-* [Explore workflow]({{< relref "../explore/index.md" >}})
-* [Plugins](https://grafana.com/grafana/plugins?orderBy=weight&direction=asc)
->>>>>>> 5254a7ec
+
 
 ### Admins
 
