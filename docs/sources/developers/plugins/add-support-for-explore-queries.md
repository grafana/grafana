---
aliases:
  - /docs/grafana/latest/developers/plugins/add-support-for-explore-queries/
title: Add support for Explore queries
---

# Add support for Explore queries

This guide explains how to improve support for [Explore]({{< relref "../../explore/" >}}) in an existing data source plugin.

This guide assumes that you're already familiar with how to [Build a data source plugin]({{< ref "/tutorials/build-a-data-source-plugin/" >}}).

With Explore, users can make ad-hoc queries without the use of a dashboard. This is useful when users want to troubleshoot or to learn more about the data.

Your data source supports Explore by default and uses the existing query editor for the data source.

## Add an Explore-specific query editor

To extend Explore functionality for your data source, you can define an Explore-specific query editor.

1. Create a file `ExploreQueryEditor.tsx` in the `src` directory of your plugin, with the following content:

   ```ts
   import React from 'react';

   import { QueryEditorProps } from '@grafana/data';
   import { QueryField } from '@grafana/ui';
   import { DataSource } from './DataSource';
   import { MyQuery, MyDataSourceOptions } from './types';

   type Props = QueryEditorProps<DataSource, MyQuery, MyDataSourceOptions>;

   export default (props: Props) => {
     return <h2>My Explore-specific query editor</h2>;
   };
   ```

1. Modify your base query editor in `QueryEditor.tsx` to render the Explore-specific query editor. For example:

   ```ts
   // [...]
   import { CoreApp } from '@grafana/data';
   import ExploreQueryEditor from './ExploreQueryEditor';

   type Props = QueryEditorProps<DataSource, MyQuery, MyDataSourceOptions>;

<<<<<<< HEAD
1. Add a `QueryField` to `ExploreQueryEditor`.

   ```ts
   import { QueryField } from '@grafana/ui';
   ```

   ```ts
=======
>>>>>>> 0ca4ccfa
   export default (props: Props) => {
     const { app } = props;

     switch (app) {
       case CoreApp.Explore:
         return <ExploreQueryEditor {...props} />;
       default:
         return <div>My base query editor</div>;
     }
   };
   ```

## Selecting preferred visualisation

Explore should by default select a reasonable visualization for your data so users do not have to tweak and play with the visualizations and just focus on querying. This usually works fairly well and Explore can figure out whether the returned data is time series data or logs or something else.

If this does not work for you or you want to show some data in a specific visualization, add a hint to your returned data frame using the `preferredVisualisationType` meta attribute.

You can construct a data frame with specific metadata:

```
const firstResult = new MutableDataFrame({
    fields: [...],
    meta: {
        preferredVisualisationType: 'logs',
    },
});
```

For possible options, refer to [PreferredVisualisationType](https://grafana.com/docs/grafana/latest/packages_api/data/preferredvisualisationtype/).<|MERGE_RESOLUTION|>--- conflicted
+++ resolved
@@ -44,16 +44,6 @@
 
    type Props = QueryEditorProps<DataSource, MyQuery, MyDataSourceOptions>;
 
-<<<<<<< HEAD
-1. Add a `QueryField` to `ExploreQueryEditor`.
-
-   ```ts
-   import { QueryField } from '@grafana/ui';
-   ```
-
-   ```ts
-=======
->>>>>>> 0ca4ccfa
    export default (props: Props) => {
      const { app } = props;
 
