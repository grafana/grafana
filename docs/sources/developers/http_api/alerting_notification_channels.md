--- conflicted
+++ resolved
@@ -1,10 +1,7 @@
 ---
 aliases:
   - ../../http_api/alerting_notification_channels/
-<<<<<<< HEAD
-=======
 canonical: /docs/grafana/latest/developers/http_api/alerting_notification_channels/
->>>>>>> ae830f68
 description: Grafana Alerting Notification Channel HTTP API
 keywords:
   - grafana
@@ -23,13 +20,9 @@
 
 # Legacy Alerting Notification Channels API
 
-<<<<<<< HEAD
-> **Note:** Starting with v9.0, the Legacy Alerting Notification Channels API is deprecated. It will be removed in a future release.
-=======
 {{% admonition type="note" %}}
 Starting with v9.0, the Legacy Alerting Notification Channels API is deprecated. It will be removed in a future release.
 {{% /admonition %}}
->>>>>>> ae830f68
 
 This page documents the Alerting Notification Channels API.
 
