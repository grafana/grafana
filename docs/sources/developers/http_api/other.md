---
aliases:
  - ../../http_api/other/
<<<<<<< HEAD
=======
canonical: /docs/grafana/latest/developers/http_api/other/
>>>>>>> ae830f68
description: Grafana Other HTTP API
keywords:
  - grafana
  - http
  - documentation
  - api
  - other
labels:
  products:
    - enterprise
    - oss
title: 'Other HTTP API '
---

# Frontend Settings API

## Get Settings

`GET /api/frontend/settings`

**Example Request**:

```http
GET /api/frontend/settings HTTP/1.1
Accept: application/json
Content-Type: application/json
Authorization: Bearer eyJrIjoiT0tTcG1pUlY2RnVKZTFVaDFsNFZXdE9ZWmNrMkZYbk
```

**Example Response**:

```http
HTTP/1.1 200
Content-Type: application/json

{
  "allowOrgCreate":true,
  "appSubUrl":"",
  "buildInfo":{
    "buildstamp":xxxxxx,
    "commit":"vyyyy",
    "version":"zzzzz"
  },
  "datasources":{
    "datasourcename":{
      "index":"grafana-dash",
      "meta":{
        "annotations":true,
        "module":"plugins/datasource/grafana/datasource",
        "name":"Grafana",
        "partials":{
          "annotations":"app/plugins/datasource/grafana/partials/annotations.editor.html",
          "config":"app/plugins/datasource/grafana/partials/config.html"
        },
        "pluginType":"datasource",
        "serviceName":"Grafana",
        "type":"grafanasearch"
      }
    }
  },
  "defaultDatasource": "Grafana"
}
```

# Login API

## Renew session based on remember cookie

`GET /api/login/ping`

**Example Request**:

```http
GET /api/login/ping HTTP/1.1
Accept: application/json
Content-Type: application/json
Authorization: Bearer eyJrIjoiT0tTcG1pUlY2RnVKZTFVaDFsNFZXdE9ZWmNrMkZYbk
```

**Example Response**:

```http
HTTP/1.1 200
Content-Type: application/json

{"message": "Logged in"}
```

# Health API

## Returns health information about Grafana

`GET /api/health`

**Example Request**

```http
GET /api/health
Accept: application/json
```

**Example Response**:

```http
HTTP/1.1 200 OK

{
  "commit": "087143285",
  "database": "ok",
  "version": "5.1.3"
}
```<|MERGE_RESOLUTION|>--- conflicted
+++ resolved
@@ -1,10 +1,7 @@
 ---
 aliases:
   - ../../http_api/other/
-<<<<<<< HEAD
-=======
 canonical: /docs/grafana/latest/developers/http_api/other/
->>>>>>> ae830f68
 description: Grafana Other HTTP API
 keywords:
   - grafana
