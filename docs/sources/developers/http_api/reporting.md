--- conflicted
+++ resolved
@@ -1,10 +1,7 @@
 ---
 aliases:
   - ../../http_api/reporting/
-<<<<<<< HEAD
-=======
 canonical: /docs/grafana/latest/developers/http_api/reporting/
->>>>>>> ae830f68
 description: Grafana Enterprise APIs
 keywords:
   - grafana
@@ -23,30 +20,18 @@
 This API allows you to interact programmatically with the [Reporting]({{< relref "/docs/grafana/latest/dashboards/create-reports" >}}) feature.
 
 > The Reporting API is not stabilized yet, it is still in active development and may change without prior notice.
-<<<<<<< HEAD
-
-> Reporting is only available in Grafana Enterprise. Read more about [Grafana Enterprise]({{< relref "../../introduction/grafana-enterprise/" >}}).
-=======
->>>>>>> ae830f68
 
 > Reporting is only available in Grafana Enterprise. Read more about [Grafana Enterprise]({{< relref "/docs/grafana/latest/introduction/grafana-enterprise" >}}).
 
-<<<<<<< HEAD
-=======
 > If you are running Grafana Enterprise, for some endpoints you'll need to have specific permissions. Refer to [Role-based access control permissions]({{< relref "/docs/grafana/latest/administration/roles-and-permissions/access-control/custom-role-actions-scopes" >}}) for more information.
 
->>>>>>> ae830f68
 ## List all reports
 
 `GET /api/reports`
 
 #### Required permissions
 
-<<<<<<< HEAD
-See note in the [introduction]({{< ref "#reporting-api" >}}) for an explanation.
-=======
 See note in the [introduction]({{< relref "#reporting-api" >}}) for an explanation.
->>>>>>> ae830f68
 
 | Action       | Scope                       |
 | ------------ | --------------------------- |
@@ -60,9 +45,6 @@
 Content-Type: application/json
 Authorization: Bearer eyJrIjoiT0tTcG1pUlY2RnVKZTFVaDFsNFZXdE9ZWmNrMkZYbk
 ```
-<<<<<<< HEAD
-
-=======
 
 ### Example response
 
@@ -300,81 +282,22 @@
 | timeRange.to                   | string    | Dashboard time range to.                                                                                                                                      |
 | reportVariables.<variableName> | string    | Key-value pairs containing the template variables for this report, in JSON format. If empty, the template variables from the report's dashboard will be used. |
 
->>>>>>> ae830f68
-### Example response
-
-```http
-HTTP/1.1 200 OK
-Content-Type: application/json
-<<<<<<< HEAD
-Content-Length: 1840
-
-[
-	{
-		"id": 2,
-		"userId": 1,
-		"orgId": 1,
-		"name": "Report 2",
-		"recipients": "example-report@grafana.com",
-		"replyTo": "",
-		"message": "Hi, \nPlease find attached a PDF status report. If you have any questions, feel free to contact me!\nBest,",
-		"schedule": {
-			"startDate": "2022-10-02T00:00:00+02:00",
-			"endDate": null,
-			"frequency": "once",
-			"intervalFrequency": "",
-			"intervalAmount": 0,
-			"workdaysOnly": false,
-			"dayOfMonth": "2",
-			"timeZone": "Europe/Warsaw"
-		},
-		"options": {
-			"orientation": "landscape",
-			"layout": "grid",
-		},
-		"enableDashboardUrl": true,
-		"state": "scheduled",
-		"dashboards": [
-			{
-				"dashboard": {
-					"id": 463,
-					"uid": "7MeksYbmk",
-					"name": "Alerting with TestData"
-				},
-				"reportVariables": {
-					"namefilter": "TestData"
-				}
-			}
-		],
-		"formats": [
-			"pdf",
-			"csv"
-		],
-		"created": "2022-09-19T11:44:42+02:00",
-		"updated": "2022-09-19T11:44:42+02:00"
-	}
-]
-=======
+### Example response
+
+```http
+HTTP/1.1 200 OK
+Content-Type: application/json
 Content-Length: 35
 
 {
 	"id": 4,
 	"message": "Report created"
 }
->>>>>>> ae830f68
-```
-
-### Status Codes
-
-- **200** – OK
-<<<<<<< HEAD
-- **401** - Authentication failed, refer to [Authentication API]({{< relref "auth/" >}}).
-- **500** – Unexpected error or server misconfiguration. Refer to server logs for more details.
-
-## Get a report
-
-`GET /api/reports/:id`
-=======
+```
+
+### Status Codes
+
+- **200** – OK
 - **400** – Bad request (invalid json, missing or invalid fields values, etc.).
 - **403** - Forbidden (access denied to a report or a dashboard used in the report).
 - **500** - Unexpected error or server misconfiguration. Refer to server logs for more details
@@ -382,211 +305,11 @@
 ## Update a report
 
 `PUT /api/reports/:id`
->>>>>>> ae830f68
 
 #### Required permissions
 
 See note in the [introduction]({{< ref "#reporting-api" >}}) for an explanation.
 
-<<<<<<< HEAD
-| Action       | Scope                                                      |
-| ------------ | ---------------------------------------------------------- |
-| reports:read | reports:\*<br>reports:id:\*<br>reports:id:1(single report) |
-
-### Example request
-
-```http
-GET /api/reports/2 HTTP/1.1
-Accept: application/json
-Content-Type: application/json
-Authorization: Bearer eyJrIjoiT0tTcG1pUlY2RnVKZTFVaDFsNFZXdE9ZWmNrMkZYbk
-```
-
-### Example response
-
-```http
-HTTP/1.1 200 OK
-Content-Type: application/json
-Content-Length: 940
-
-{
-	"id": 2,
-	"userId": 1,
-	"orgId": 1,
-	"name": "Report 2",
-	"recipients": "example-report@grafana.com",
-	"replyTo": "",
-	"message": "Hi, \nPlease find attached a PDF status report. If you have any questions, feel free to contact me!\nBest,",
-	"schedule": {
-		"startDate": "2022-10-02T00:00:00+02:00",
-		"endDate": null,
-		"frequency": "once",
-		"intervalFrequency": "",
-		"intervalAmount": 0,
-		"workdaysOnly": false,
-		"dayOfMonth": "2",
-		"timeZone": "Europe/Warsaw"
-	},
-	"options": {
-		"orientation": "landscape",
-		"layout": "grid",
-	},
-	"enableDashboardUrl": true,
-	"state": "scheduled",
-	"dashboards": [
-		{
-			"dashboard": {
-				"id": 463,
-				"uid": "7MeksYbmk",
-				"name": "Alerting with TestData"
-			},
-			"timeRange": {
-				"from": "",
-				"to": ""
-			},
-			"reportVariables": {
-				"namefilter": "TestData"
-			}
-		}
-	],
-	"formats": [
-		"pdf",
-		"csv"
-	],
-	"created": "2022-09-12T11:44:42+02:00",
-	"updated": "2022-09-12T11:44:42+02:00"
-}
-```
-
-### Status Codes
-
-- **200** – OK
-- **400** – Bad request (invalid report ID).
-- **401** - Authentication failed, refer to [Authentication API]({{< relref "auth/" >}}).
-- **403** – Forbidden (access denied to a report or a dashboard used in the report).
-- **404** – Not found (such report does not exist).
-- **500** – Unexpected error or server misconfiguration. Refer to server logs for more details.
-
-## Create a report
-
-`POST /api/reports`
-
-#### Required permissions
-
-See note in the [introduction]({{< ref "#reporting-api" >}}) for an explanation.
-
-| Action         | Scope |
-| -------------- | ----- |
-| reports:create | n/a   |
-
-### Example request
-
-```http
-POST /api/reports HTTP/1.1
-Accept: application/json
-Content-Type: application/json
-Authorization: Bearer eyJrIjoiT0tTcG1pUlY2RnVKZTFVaDFsNFZXdE9ZWmNrMkZYbk
-
-{
-	"name": "Report 4",
-	"recipients": "texample-report@grafana.com",
-	"replyTo": "",
-	"message": "Hello, please, find the report attached",
-	"schedule": {
-		"startDate": "2022-10-02T10:00:00+02:00",
-		"endDate": "2022-11-02T20:00:00+02:00",
-		"frequency": "daily",
-		"intervalFrequency": "",
-		"intervalAmount": 0,
-		"workdaysOnly": true,
-		"timeZone": "Europe/Warsaw"
-	},
-	"options": {
-		"orientation": "landscape",
-		"layout": "grid"
-	},
-	"enableDashboardUrl": true,
-	"dashboards": [
-		{
-			"dashboard": {
-				"uid": "7MeksYbmk",
-			},
-			"timeRange": {
-				"from": "2022-08-08T15:00:00+02:00",
-				"to": "2022-09-02T17:00:00+02:00"
-			},
-			"reportVariables": {
-				"varibale1": "Value1"
-			}
-		}
-	],
-	"formats": [
-		"pdf",
-		"csv"
-	]
-}
-```
-
-#### Config JSON Body Schema
-
-| Field name         | Data type | Description                                                                                                                                                                                                                                                                                                                                                                                                                                       |
-| ------------------ | --------- | ------------------------------------------------------------------------------------------------------------------------------------------------------------------------------------------------------------------------------------------------------------------------------------------------------------------------------------------------------------------------------------------------------------------------------------------------- |
-| name               | string    | Name of the report that is used as an email subject.                                                                                                                                                                                                                                                                                                                                                                                              |
-| recipients         | string    | Comma-separated list of emails to which to send the report to.                                                                                                                                                                                                                                                                                                                                                                                    |
-| replyTo            | string    | Comma-separated list of emails used in a reply-to field of the report email.                                                                                                                                                                                                                                                                                                                                                                      |
-| message            | string    | Text message used for the body of the report email.                                                                                                                                                                                                                                                                                                                                                                                               |
-| startDate          | string    | Report distribution starts from this date.                                                                                                                                                                                                                                                                                                                                                                                                        |
-| endDate            | string    | Report distribution ends on this date.                                                                                                                                                                                                                                                                                                                                                                                                            |
-| frequency          | string    | Specifies how often the report should be sent. Can be `once`, `hourly`, `daily`, `weekly`, `monthly`, `last` or `custom`.<br/><br/>`last` - schedules the report for the last day of month.<br/><br/>`custom` - schedules the report to be sent on a custom interval.<br/>It requires `intervalFrequency` and `intervalAmount` to be specified: for example, every 2 weeks, where 2 is an `intervalAmount` and `weeks` is an `intervalFrequency`. |
-| intervalFrequency  | string    | The type of the `custom` interval: `hours`, `days`, `weeks`, `months`.                                                                                                                                                                                                                                                                                                                                                                            |
-| intervalAmount     | number    | `custom` interval amount.                                                                                                                                                                                                                                                                                                                                                                                                                         |
-| workdaysOnly       | string    | Send the report only on Monday-Friday. Applicable to `hourly` and `daily` types of schedule.                                                                                                                                                                                                                                                                                                                                                      |
-| timeZone           | string    | Time zone used to schedule report execution.                                                                                                                                                                                                                                                                                                                                                                                                      |
-| orientation        | string    | Can be `portrait` or `landscape`.                                                                                                                                                                                                                                                                                                                                                                                                                 |
-| layout             | string    | Can be `grid` or `simple`.                                                                                                                                                                                                                                                                                                                                                                                                                        |
-| enableDashboardUrl | bool      | Adds a dashboard url to the bottom of the report email.                                                                                                                                                                                                                                                                                                                                                                                           |
-| formats            | []string  | Specified what kind of attachment to generate for the report - `csv`, `pdf`, `image`.<br/>`pdf` is the default one.<br/>`csv` attaches a CSV file for each table panel.<br/>`image` embeds an image of a dashboard into the email's body.                                                                                                                                                                                                         |
-| dashboards         | []object  | Dashboards to generate a report for.<br/> See "Report Dashboard Schema" section below.                                                                                                                                                                                                                                                                                                                                                            |
-
-#### Report Dashboard Schema
-
-| Field name                     | Data type | Description                                                                                                                                                   |
-| ------------------------------ | --------- | ------------------------------------------------------------------------------------------------------------------------------------------------------------- |
-| dashboard.uid                  | string    | Dashboard [UID](../dashboard#identifier-id-vs-unique-identifier-uid).                                                                                         |
-| timeRange.from                 | string    | Dashboard time range from.                                                                                                                                    |
-| timeRange.to                   | string    | Dashboard time range to.                                                                                                                                      |
-| reportVariables.<variableName> | string    | Key-value pairs containing the template variables for this report, in JSON format. If empty, the template variables from the report's dashboard will be used. |
-
-### Example response
-
-```http
-HTTP/1.1 200 OK
-Content-Type: application/json
-Content-Length: 35
-
-{
-	"id": 4,
-	"message": "Report created"
-}
-```
-
-### Status Codes
-
-- **200** – OK
-- **400** – Bad request (invalid json, missing or invalid fields values, etc.).
-- **403** - Forbidden (access denied to a report or a dashboard used in the report).
-- **500** - Unexpected error or server misconfiguration. Refer to server logs for more details
-
-## Update a report
-
-`PUT /api/reports/:id`
-
-#### Required permissions
-
-See note in the [introduction]({{< ref "#reporting-api" >}}) for an explanation.
-
-=======
->>>>>>> ae830f68
 | Action        | Scope                                                     |
 | ------------- | --------------------------------------------------------- |
 | reports:write | reports:\*</br>reports:id:\*</br>reports:1(single report) |
@@ -658,11 +381,7 @@
 
 - **200** – OK
 - **400** – Bad request (invalid json, missing or invalid fields values, etc.).
-<<<<<<< HEAD
-- **401** - Authentication failed, refer to [Authentication API]({{< relref "auth/" >}}).
-=======
-- **401** - Authentication failed, refer to [Authentication API]({{< relref "/docs/grafana/latest/developers/http_api/auth" >}}).
->>>>>>> ae830f68
+- **401** - Authentication failed, refer to [Authentication API]({{< relref "/docs/grafana/latest/developers/http_api/auth" >}}).
 - **403** – Forbidden (access denied to a report or a dashboard used in the report).
 - **404** – Not found (such report does not exist).
 - **500** – Unexpected error or server misconfiguration. Refer to server logs for more details.
@@ -704,11 +423,7 @@
 
 - **200** – OK
 - **400** – Bad request (invalid report ID).
-<<<<<<< HEAD
-- **401** - Authentication failed, refer to [Authentication API]({{< relref "auth/" >}}).
-=======
-- **401** - Authentication failed, refer to [Authentication API]({{< relref "/docs/grafana/latest/developers/http_api/auth" >}}).
->>>>>>> ae830f68
+- **401** - Authentication failed, refer to [Authentication API]({{< relref "/docs/grafana/latest/developers/http_api/auth" >}}).
 - **404** - Not found (report with this ID does not exist).
 - **500** - Unexpected error or server misconfiguration. Refer to server logs for more details
 
@@ -762,11 +477,7 @@
 
 - **200** – Report was sent.
 - **400** – Bad request (invalid json, missing content-type, missing or invalid fields, etc.).
-<<<<<<< HEAD
-- **401** - Authentication failed, refer to [Authentication API]({{< relref "auth/" >}}).
-=======
-- **401** - Authentication failed, refer to [Authentication API]({{< relref "/docs/grafana/latest/developers/http_api/auth" >}}).
->>>>>>> ae830f68
+- **401** - Authentication failed, refer to [Authentication API]({{< relref "/docs/grafana/latest/developers/http_api/auth" >}}).
 - **403** - Forbidden (access denied to a report or a dashboard used in the report).
 - **404** - Report not found.
 - **500** - Unexpected error or server misconfiguration. Refer to server logs for more details.
@@ -818,11 +529,7 @@
 ### Status Codes
 
 - **200** – OK
-<<<<<<< HEAD
-- **401** - Authentication failed, refer to [Authentication API]({{< relref "auth/" >}}).
-=======
-- **401** - Authentication failed, refer to [Authentication API]({{< relref "/docs/grafana/latest/developers/http_api/auth" >}}).
->>>>>>> ae830f68
+- **401** - Authentication failed, refer to [Authentication API]({{< relref "/docs/grafana/latest/developers/http_api/auth" >}}).
 - **500** - Unexpected error or server misconfiguration. Refer to server logs for more detail
 
 ## Save reports branding settings
@@ -884,11 +591,7 @@
 
 - **200** – OK
 - **400** – Bad request (invalid json, missing or invalid fields values, etc.).
-<<<<<<< HEAD
-- **401** - Authentication failed, refer to [Authentication API]({{< relref "auth/" >}}).
-=======
-- **401** - Authentication failed, refer to [Authentication API]({{< relref "/docs/grafana/latest/developers/http_api/auth" >}}).
->>>>>>> ae830f68
+- **401** - Authentication failed, refer to [Authentication API]({{< relref "/docs/grafana/latest/developers/http_api/auth" >}}).
 - **500** - Unexpected error or server misconfiguration. Refer to server logs for more detail
 
 ## Send a test email
@@ -971,10 +674,6 @@
 
 - **200** – OK
 - **400** – Bad request (invalid json, missing or invalid fields values, etc.).
-<<<<<<< HEAD
-- **401** - Authentication failed, refer to [Authentication API]({{< relref "auth/" >}}).
-=======
-- **401** - Authentication failed, refer to [Authentication API]({{< relref "/docs/grafana/latest/developers/http_api/auth" >}}).
->>>>>>> ae830f68
+- **401** - Authentication failed, refer to [Authentication API]({{< relref "/docs/grafana/latest/developers/http_api/auth" >}}).
 - **403** - Forbidden (access denied to a report or a dashboard used in the report).
 - **500** - Unexpected error or server misconfiguration. Refer to server logs for more details