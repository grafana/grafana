--- conflicted
+++ resolved
@@ -21,11 +21,7 @@
 
 The API can be used to create, update, delete, get, and list roles.
 
-<<<<<<< HEAD
 To check which basic or fixed roles have the required permissions, refer to [RBAC role definitions]({{< ref "../../administration/roles-and-permissions/access-control/rbac-fixed-basic-role-definitions/" >}}).
-=======
-To check which basic or fixed roles have the required permissions, refer to [RBAC role definitions]({{< ref "../../administration/roles-and-permissions/access-control/rbac-fixed-basic-role-definitions.md" >}}).
->>>>>>> 6e85dfa2
 
 ## Get status
 
@@ -269,11 +265,7 @@
 | uid         | string     | No       | UID of the role. If not present, the UID will be automatically created for you and returned in response. Refer to the [Custom roles]({{< relref "../../administration/roles-and-permissions/access-control/#custom-roles" >}}) for more information.  |
 | global      | boolean    | No       | A flag indicating if the role is global or not. If set to `false`, the default org ID of the authenticated user will be used from the request.                                                                                                        |
 | version     | number     | No       | Version of the role. If not present, version 0 will be assigned to the role and returned in the response. Refer to the [Custom roles]({{< relref "../../administration/roles-and-permissions/access-control/#custom-roles" >}}) for more information. |
-<<<<<<< HEAD
-| name        | string     | Yes      | Name of the role. Refer to [Custom roles]({{< relref "../../enterprise/access-control/about-rbac/#custom-roles" >}}) for more information.                                                                                                            |
-=======
 | name        | string     | Yes      | Name of the role. Refer to [Custom roles]({{< relref "../../administration/roles-and-permissions/access-control/#custom-roles" >}}) for more information.                                                                                             |
->>>>>>> 6e85dfa2
 | description | string     | No       | Description of the role.                                                                                                                                                                                                                              |
 | displayName | string     | No       | Display name of the role, visible in the UI.                                                                                                                                                                                                          |
 | group       | string     | No       | The group name the role belongs to.                                                                                                                                                                                                                   |
