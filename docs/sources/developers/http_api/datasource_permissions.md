--- conflicted
+++ resolved
@@ -2,10 +2,7 @@
 aliases:
   - ../../http_api/datasource_permissions/
   - ../../http_api/datasourcepermissions/
-<<<<<<< HEAD
-=======
 canonical: /docs/grafana/latest/developers/http_api/datasource_permissions/
->>>>>>> ae830f68
 description: Data Source Permissions API
 keywords:
   - grafana
@@ -17,23 +14,16 @@
   - permissions
   - acl
   - enterprise
-<<<<<<< HEAD
-=======
 labels:
   products:
     - enterprise
     - oss
->>>>>>> ae830f68
 title: Datasource Permissions HTTP API
 ---
 
 # Data Source Permissions API
 
-<<<<<<< HEAD
-> The Data Source Permissions is only available in Grafana Enterprise. Read more about [Grafana Enterprise]({{< relref "../../introduction/grafana-enterprise/" >}}).
-=======
 > The Data Source Permissions is only available in Grafana Enterprise. Read more about [Grafana Enterprise]({{< relref "/docs/grafana/latest/introduction/grafana-enterprise" >}}).
->>>>>>> ae830f68
 
 > If you are running Grafana Enterprise, for some endpoints you'll need to have specific permissions. Refer to [Role-based access control permissions]({{< relref "/docs/grafana/latest/administration/roles-and-permissions/access-control/custom-role-actions-scopes" >}}) for more information.
 
