--- conflicted
+++ resolved
@@ -14,12 +14,9 @@
 
 # AngularJS support deprecation
 
-<<<<<<< HEAD
-AngularJS plugin support is deprecated and will be removed in a future release. There are still many community plugins that rely on Grafana's AngularJS plugin support to work. The same is true for many internal (private) plugins that have been developed by Grafana users over the years. Grafana version 9 has a server configuration option that is global to the entire instance and controls whether AngularJS plugin support is available or not. By default, AngularJS support is still enabled, but that will change soon once we complete the migration of all AngularJS code in the core product.
-=======
-Angular plugin support is deprecated and will be removed in a future release.
-There are legacy core Grafana visualizations and external plugins that rely on Grafana's Angular plugin support to work. The same is likely true for [private plugins](https://grafana.com/legal/plugins/) that have been developed by Grafana users for use on their own instances over the years.
-From Grafana v9 and onwards, there is a [server configuration option](https://github.com/grafana/grafana/blob/d61bcdf4ca5e69489e0067c56fbe7f0bfdf84ee4/conf/defaults.ini#L362) that's global to the entire instance and controls whether Angular plugin support is available or not.
+AngularJS plugin support is deprecated and will be removed in a future release.
+There are legacy core Grafana visualizations and external plugins that rely on Grafana's AngularJS plugin support to work. The same is likely true for [private plugins](https://grafana.com/legal/plugins/) that have been developed by Grafana users for use on their own instances over the years.
+From Grafana v9 and onwards, there is a [server configuration option](https://github.com/grafana/grafana/blob/d61bcdf4ca5e69489e0067c56fbe7f0bfdf84ee4/conf/defaults.ini#L362) that's global to the entire instance and controls whether AngularJS plugin support is available or not.
 In Grafana 11, we will change the default value for the configuration to remove support.
 
 Warning messages are displayed if a dashboard depends on an a panel visualization or data source which requires AngularJS as shown in the following video:
@@ -30,8 +27,7 @@
 
 - Ensure that you are running the latest version of plugins by following this guide on [updating]({{< relref "../../administration/plugin-management/#update-a-plugin" >}}). Many panels and data sources have migrated from AngularJS.
 - If you are using legacy Core Grafana visualizations such as Graph or Table-old, migrate to their replacements using the provided [automatic migrations]({{< relref "./angular-plugins/#automatic-migration-of-plugins" >}}).
-- Review the [list of current Angular plugins]({{< relref "./angular-plugins/" >}}) to discover which Core and external plugins are impacted, and whether an update or alternative is required.
->>>>>>> f85470d6
+- Review the [list of current AngularJS plugins]({{< relref "./angular-plugins/" >}}) to discover which Core and external plugins are impacted, and whether an update or alternative is required.
 
 ## Why are we deprecating AngularJS support?
 
@@ -47,16 +43,12 @@
 
 Our current plan is to completely remove any remaining support for AngularJS plugins in version 12. Including the removal of the [angular_support_enabled](https://github.com/grafana/grafana/blob/d61bcdf4ca5e69489e0067c56fbe7f0bfdf84ee4/conf/defaults.ini#L362) configuration parameter.
 
-<<<<<<< HEAD
-## How do I migrate an AngularJS plugin to React?
-=======
 ## A dashboard I use is displaying a warning, what do I need to do?
 
-A dashboard displays warnings when one or more panel visualizations or data sources in the dashboard have a dependency on Angular.
+A dashboard displays warnings when one or more panel visualizations or data sources in the dashboard have a dependency on AngularJS.
 Contact your system administrator to advise them of the issue or follow the preceding guidance on avoiding disruption.
 
-## How do I migrate an Angular plugin to React?
->>>>>>> f85470d6
+## How do I migrate an AngularJS plugin to React?
 
 Depending on if it’s a data source plugin, panel plugin, or app plugin the process will differ.
 
