--- conflicted
+++ resolved
@@ -1,13 +1,10 @@
 ---
 aliases:
   - plugins/developing/
-<<<<<<< HEAD
-=======
 labels:
   products:
     - enterprise
     - oss
->>>>>>> ae830f68
 title: Developers
 weight: 190
 ---
