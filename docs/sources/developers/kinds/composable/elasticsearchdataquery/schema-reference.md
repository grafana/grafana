---
keywords:
  - grafana
  - schema
title: ElasticsearchDataQuery kind
---
> Both documentation generation and kinds schemas are in active development and subject to change without prior notice.

## ElasticsearchDataQuery

<<<<<<< HEAD
## Maturity: experimental
## Version: 0.0
=======
#### Maturity: merged
#### Version: 0.0
>>>>>>> 09b6b8d4


<<<<<<< HEAD
| Property     | Type                                      | Required | Description                 |
|--------------|-------------------------------------------|----------|-----------------------------|
| `alias`      | string                                    | No       | Alias pattern               |
| `bucketAggs` | [BucketAggregation](#bucketaggregation)[] | No       | List of bucket aggregations |
| `metrics`    | [MetricAggregation](#metricaggregation)[] | No       | List of metric aggregations |
| `query`      | string                                    | No       | Lucene query                |
| `timeField`  | string                                    | No       | Name of time field          |
=======
>>>>>>> 09b6b8d4

It extends [DataQuery](#dataquery).

| Property     | Type                                      | Required | Description                                                                                                                                                                                                                                                                                            |
|--------------|-------------------------------------------|----------|--------------------------------------------------------------------------------------------------------------------------------------------------------------------------------------------------------------------------------------------------------------------------------------------------------|
| `refId`      | string                                    | **Yes**  | *(Inherited from [DataQuery](#dataquery))*<br/>A - Z                                                                                                                                                                                                                                                   |
| `alias`      | string                                    | No       |                                                                                                                                                                                                                                                                                                        |
| `bucketAggs` | [BucketAggregation](#bucketaggregation)[] | No       |                                                                                                                                                                                                                                                                                                        |
| `datasource` |                                           | No       | *(Inherited from [DataQuery](#dataquery))*<br/>For mixed data sources the selected datasource is on the query level.<br/>For non mixed scenarios this is undefined.<br/>TODO find a better way to do this ^ that's friendly to schema<br/>TODO this shouldn't be unknown but DataSourceRef &#124; null |
| `hide`       | boolean                                   | No       | *(Inherited from [DataQuery](#dataquery))*<br/>true if query is disabled (ie should not be returned to the dashboard)                                                                                                                                                                                  |
| `key`        | string                                    | No       | *(Inherited from [DataQuery](#dataquery))*<br/>Unique, guid like, string used in explore mode                                                                                                                                                                                                          |
| `metrics`    | [MetricAggregation](#metricaggregation)[] | No       |                                                                                                                                                                                                                                                                                                        |
| `queryType`  | string                                    | No       | *(Inherited from [DataQuery](#dataquery))*<br/>Specify the query flavor<br/>TODO make this required and give it a default                                                                                                                                                                              |
| `query`      | string                                    | No       |                                                                                                                                                                                                                                                                                                        |
| `timeField`  | string                                    | No       |                                                                                                                                                                                                                                                                                                        |

### BucketAggregation

| Property | Type | Required | Description |
|----------|------|----------|-------------|

### DataQuery

These are the common properties available to all queries in all datasources.
Specific implementations will *extend* this interface, adding the required
properties for the given context.

| Property     | Type    | Required | Description                                                                                                                                                                                                                                             |
|--------------|---------|----------|---------------------------------------------------------------------------------------------------------------------------------------------------------------------------------------------------------------------------------------------------------|
| `refId`      | string  | **Yes**  | A - Z                                                                                                                                                                                                                                                   |
| `datasource` |         | No       | For mixed data sources the selected datasource is on the query level.<br/>For non mixed scenarios this is undefined.<br/>TODO find a better way to do this ^ that's friendly to schema<br/>TODO this shouldn't be unknown but DataSourceRef &#124; null |
| `hide`       | boolean | No       | true if query is disabled (ie should not be returned to the dashboard)                                                                                                                                                                                  |
| `key`        | string  | No       | Unique, guid like, string used in explore mode                                                                                                                                                                                                          |
| `queryType`  | string  | No       | Specify the query flavor<br/>TODO make this required and give it a default                                                                                                                                                                              |

### MetricAggregation

| Property | Type | Required | Description |
|----------|------|----------|-------------|

<|MERGE_RESOLUTION|>--- conflicted
+++ resolved
@@ -8,40 +8,25 @@
 
 ## ElasticsearchDataQuery
 
-<<<<<<< HEAD
-## Maturity: experimental
-## Version: 0.0
-=======
-#### Maturity: merged
+#### Maturity: experimental
 #### Version: 0.0
->>>>>>> 09b6b8d4
 
 
-<<<<<<< HEAD
-| Property     | Type                                      | Required | Description                 |
-|--------------|-------------------------------------------|----------|-----------------------------|
-| `alias`      | string                                    | No       | Alias pattern               |
-| `bucketAggs` | [BucketAggregation](#bucketaggregation)[] | No       | List of bucket aggregations |
-| `metrics`    | [MetricAggregation](#metricaggregation)[] | No       | List of metric aggregations |
-| `query`      | string                                    | No       | Lucene query                |
-| `timeField`  | string                                    | No       | Name of time field          |
-=======
->>>>>>> 09b6b8d4
 
 It extends [DataQuery](#dataquery).
 
 | Property     | Type                                      | Required | Description                                                                                                                                                                                                                                                                                            |
 |--------------|-------------------------------------------|----------|--------------------------------------------------------------------------------------------------------------------------------------------------------------------------------------------------------------------------------------------------------------------------------------------------------|
 | `refId`      | string                                    | **Yes**  | *(Inherited from [DataQuery](#dataquery))*<br/>A - Z                                                                                                                                                                                                                                                   |
-| `alias`      | string                                    | No       |                                                                                                                                                                                                                                                                                                        |
-| `bucketAggs` | [BucketAggregation](#bucketaggregation)[] | No       |                                                                                                                                                                                                                                                                                                        |
+| `alias`      | string                                    | No       | Alias pattern                                                                                                                                                                                                                                                                                          |
+| `bucketAggs` | [BucketAggregation](#bucketaggregation)[] | No       | List of bucket aggregations                                                                                                                                                                                                                                                                            |
 | `datasource` |                                           | No       | *(Inherited from [DataQuery](#dataquery))*<br/>For mixed data sources the selected datasource is on the query level.<br/>For non mixed scenarios this is undefined.<br/>TODO find a better way to do this ^ that's friendly to schema<br/>TODO this shouldn't be unknown but DataSourceRef &#124; null |
 | `hide`       | boolean                                   | No       | *(Inherited from [DataQuery](#dataquery))*<br/>true if query is disabled (ie should not be returned to the dashboard)                                                                                                                                                                                  |
 | `key`        | string                                    | No       | *(Inherited from [DataQuery](#dataquery))*<br/>Unique, guid like, string used in explore mode                                                                                                                                                                                                          |
-| `metrics`    | [MetricAggregation](#metricaggregation)[] | No       |                                                                                                                                                                                                                                                                                                        |
+| `metrics`    | [MetricAggregation](#metricaggregation)[] | No       | List of metric aggregations                                                                                                                                                                                                                                                                            |
 | `queryType`  | string                                    | No       | *(Inherited from [DataQuery](#dataquery))*<br/>Specify the query flavor<br/>TODO make this required and give it a default                                                                                                                                                                              |
-| `query`      | string                                    | No       |                                                                                                                                                                                                                                                                                                        |
-| `timeField`  | string                                    | No       |                                                                                                                                                                                                                                                                                                        |
+| `query`      | string                                    | No       | Lucene query                                                                                                                                                                                                                                                                                           |
+| `timeField`  | string                                    | No       | Name of time field                                                                                                                                                                                                                                                                                     |
 
 ### BucketAggregation
 
