--- conflicted
+++ resolved
@@ -8,13 +8,8 @@
 
 ## Playlist
 
-<<<<<<< HEAD
-## Maturity: [merged](../../../maturity/#merged)
-## Version: 0.0
-=======
-#### Maturity: merged
+#### Maturity: [merged](../../../maturity/#merged)
 #### Version: 0.0
->>>>>>> 27d429e3
 
 A playlist is a series of dashboards that is automatically rotated in the browser, on a configurable interval.
 
