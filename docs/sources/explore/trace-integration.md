---
keywords:
  - explore
  - trace
labels:
  products:
    - cloud
    - enterprise
    - oss
title: Traces in Explore
weight: 40
---

# Traces in Explore

You can use Explore to query and visualize traces from tracing data sources. Supported data sources include:

- [Tempo](/docs/grafana/<GRAFANA_VERSION>/datasources/tempo/)
- [Jaeger](/docs/grafana/<GRAFANA_VERSION>/datasources/jaeger/)
- [Zipkin](/docs/grafana/<GRAFANA_VERSION>/datasources/zipkin/)
- [X-Ray](https://grafana.com/grafana/plugins/grafana-x-ray-datasource)
- [Azure Monitor](/docs/grafana/latest/datasources/azure-monitor/)
- [ClickHouse](https://github.com/grafana/clickhouse-datasource)
- [New Relic](/docs/plugins/grafana-newrelic-datasource/latest/)
- [Infinity](/docs/plugins/yesoreyeram-infinity-datasource/latest/)

Here are some references to learn more about traces and how you can use them:

- [Introduction to tracing](https://grafana.com/docs/tempo/<TEMPO_VERSION>/introduction/)
- [Trace structure](https://grafana.com/docs/tempo/<TEMPO_VERSION>/traceql/trace-structure/#trace-structure)
- [Traces and telemetry](https://grafana.com/docs/tempo/<TEMPO_VERSION>/introduction/telemetry/)
- [Using traces to find solutions to problems](https://grafana.com/docs/tempo/<TEMPO_VERSION>/introduction/solutions-with-traces/)
- [Best practices for tracing](/docs/grafana/<GRAFANA_VERSION>/datasources/tempo/tracing-best-practices/)

## Query editors

You can query and search tracing data using a data source's query editor. Note that data sources in Grafana have unique query editors.

For information on how to use the query editor to create queries for tracing data sources, refer to the documentation for each individual data source.

## Trace view

Grafana's trace view provides an overview of a request as it travels through your system. The following sections provide detail on various elements of the trace view.

{{< figure src="/media/docs/tempo/screenshot-grafana-trace-view.png" class="docs-image--no-shadow" max-width= "900px" caption="Trace view" >}}

### Header

The trace view header includes the following:

- **Header title** - Shows the name of the root span and trace ID.
- **Search** - Highlights spans containing the searched text.
- **Metadata** - Various metadata about the trace.

{{< figure src="/media/docs/tempo/screenshot-grafana-trace-view-header.png" class="docs-image--no-shadow" max-width= "750px" caption="Trace view header" >}}

### Minimap

**Minimap** displays a condensed view of the trace timeline. Drag your mouse over the minimap to zoom into a smaller time range. This also updates the main timeline, making it easier to view shorter spans
When zoomed in, hovering over the minimap displays **Reset selection**, which resets the zoom.

{{< figure src="/media/docs/tempo/screenshot-grafana-trace-view-minimap.png" class="docs-image--no-shadow" max-width= "900px" caption="Trace view minimap example" >}}

### Timeline

Timeline shows list of spans within the trace. Each span row consists of the following components:

- **Expand children** - Expands or collapses all the children spans of the selected span.
- **Service name** - Name of the service logged the span.
- **Operation name** - Name of the operation that this span represents.
- **Span duration bar** - Visual representation of the operation duration within the trace.

Click anywhere on the span row to reveal span details.

{{< figure src="/media/docs/tempo/screenshot-grafana-trace-view-timeline.png" class="docs-image--no-shadow" max-width= "900px"  caption="Trace view timeline" >}}

### Span details

Traces are composed of one or more spans.
A span is a unit of work within a trace that has a start time relative to the beginning of the trace, a duration and an operation name for the unit of work.
It usually has a reference to a parent span, unless it’s the first span, the root span, in a trace.
It frequently includes key/value attributes that are relevant to the span itself, for example the HTTP method used in the request, as well as other metadata such as the service name, sub-span events, or links to other spans.

You can expand any span in a trace and view the details, including the span and resource attributes.

For more information about spans and traces, refer to [Introduction to tracing](https://grafana.com/docs/tempo/latest/introduction/) in the Tempo documentation.

Span details include:

- **Span attributes** - Key/value pairs that provides context for spans. For example, if the span deals with calling another service via HTTP, an attribute could include the HTTP URL (maybe as the span attribute key `http.url`) and the HTTP status code returned (as the span attribute `http.status_code`).

- **Resource attributes** - Key/value pairs that describe the context of how the span was collected.

Refer to [Span and resource attributes](/docs/tempo/<TEMPO_VERSION>/operations/best-practices/#span-and-resource-attributes) for more detail.

{{< figure src="/media/docs/tempo/screenshot-grafana-trace-view-span-details.png" class="docs-image--no-shadow" max-width= "900px"  caption="Trace view span details" >}}

### Span filters

Span filters allow you to refine the spans displayed in the trace timeline viewer.
The more filters you add, the more specific the filtered spans become.
Click on a trace to access Span filters.

![Screenshot of span filtering](/media/docs/tempo/screenshot-grafana-tempo-span-filters-v10-1.png)

You can add one or more of the following filters:

- **Service name** - Filter by selecting a service name from the dropdown.
- **Span name** - Filter by selecting a span name from the dropdown.
- **Duration** - Filter by duration. Accepted units include ns, us, ms, s, m, h.
- **Tags** - Filter by tags, process tags, or log fields in your span.

To only show the spans you have matched, toggle **Show matches only**.

Refer to [Span filters](/docs/grafana/<GRAFANA_VERSION>/datasources/tempo/span-filters/) for more in depth information.

Watch the following video to learn more about filtering trace spans in Grafana:
{{< youtube id="VP2XV3IIc80" >}}

### Trace to logs

You can navigate from a span in a trace view directly to logs relevant for that span.
This feature is available for the Tempo, Jaeger, and Zipkin data sources.
Refer to each individual data source's documentation for configuration instructions.

Click the document icon to open a split view in Explore with the configured data source and query relevant logs for the span.

{{< figure src="/media/docs/tempo/screenshot-grafana-trace-view-trace-to-logs.png" class="docs-image--no-shadow" max-width= "900px" caption="Trace to logs" >}}

### Trace to metrics

You can navigate from a span in a trace view directly to metrics relevant for that span.
This feature is available for the Tempo, Jaeger, and Zipkin data sources.

Refer to each individual data source's documentation for configuration instructions.
For Tempo, refer to [Trace to metrics configuration](https://grafana.com/docs/grafana/<GRAFANA_VERSION>/datasources/tempo/configure-tempo-data-source/#trace-to-metrics).

### Trace to profiles

Using Trace to profiles, you can use Grafana’s ability to correlate different signals by adding the functionality to link between traces and profiles.

For Tempo refer to [Trace to profiles](/docs/grafana/<GRAFANA_VERSION>/datasources/tempo/configure-tempo-data-source#trace-to-profiles) for configuration instructions.

{{< figure src="/static/img/docs/tempo/profiles/tempo-trace-to-profile.png" max-width="900px" class="docs-image--no-shadow" alt="Selecting a link in the span queries the profile data source" >}}

## Node graph

You can also expand the node graph for a displayed trace. If the data source supports it, this displays spans of the trace as nodes in the graph, or provides additional context, such as a service graph based on the current trace.

Refer to [Node graph](/docs/grafana/<GRAFANA_VERSION>/panels-visualizations/visualizations/node-graph/) for additional information.

{{< admonition type="note" >}}
The node graph requires data to be returned from the data source in a specific format to display correctly. Refer to [Data API](/docs/grafana/<GRAFANA_VERSION>/panels-visualizations/visualizations/node-graph/#data-api), [Nodes data frame structure](/docs/grafana/latest/panels-visualizations/visualizations/node-graph/#nodes-data-frame-structure) and [Node graph data requirements](/docs/grafana/latest/panels-visualizations/visualizations/node-graph/#data-requirements) for additional information and configuration instructions.
{{< /admonition >}}

{{< figure src="/media/docs/tempo/screenshot-grafana-node-graph.png" class="docs-image--no-shadow" max-width= "900px"  caption="Node graph" >}}

## Service graph

<<<<<<< HEAD
A service graph visualizes span metrics, including rates, error rates, and durations (RED), along with service relationships. Once the requirements are configured, this pre-configured view is immediately available.
=======
A service graph visualizes rates, error rates, and durations (RED), along with service relationships.
After the requirements are configured, this pre-configured view is immediately available.
>>>>>>> 9e942dcb

For additional information refer to the following documentation:

- [Service Graph and Service Graph view](/docs/grafana/<GRAFANA_VERSION>/datasources/tempo/service-graph/)
- [Service graph view](/docs/tempo/<TEMPO_VERSION>/metrics-generator/service-graph-view/) in Tempo documentation

{{< figure src="/static/img/docs/grafana-cloud/apm-overview.png" class="docs-image--no-shadow" max-width= "900px" caption="Service graph view" >}}<|MERGE_RESOLUTION|>--- conflicted
+++ resolved
@@ -157,12 +157,8 @@
 
 ## Service graph
 
-<<<<<<< HEAD
-A service graph visualizes span metrics, including rates, error rates, and durations (RED), along with service relationships. Once the requirements are configured, this pre-configured view is immediately available.
-=======
 A service graph visualizes rates, error rates, and durations (RED), along with service relationships.
 After the requirements are configured, this pre-configured view is immediately available.
->>>>>>> 9e942dcb
 
 For additional information refer to the following documentation:
 
