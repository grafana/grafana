---
description: Tracing in Explore
keywords:
  - explore
  - trace
labels:
  products:
    - cloud
    - enterprise
    - oss
title: Tracing in Explore
weight: 20
---

# Tracing in Explore

You can use Explore to query and visualize traces from tracing data sources.

Supported data sources are:

- [Tempo]({{< relref "../datasources/tempo/" >}}) (supported ingestion formats: OpenTelemetry, Jaeger, and Zipkin)
- [Jaeger]({{< relref "../datasources/jaeger/" >}})
- [Zipkin]({{< relref "../datasources/zipkin/" >}})
- [X-Ray](https://grafana.com/grafana/plugins/grafana-x-ray-datasource)
- [Azure Monitor Application Insights]({{< relref "../datasources/azure-monitor/" >}})

For information on how to configure queries for the data sources listed above, refer to the documentation for specific data source.

## Query editor

You can query and search tracing data using a data source's query editor.

Each data source can have it's own query editor. The query editor for the Tempo data source is slightly different than the query editor for the Jaeger data source.

For information on querying each data source, refer to their documentation:

- [Tempo query editor]({{< relref "../datasources/tempo/query-editor" >}})
- [Jaeger query editor]({{< relref "../datasources/jaeger/#query-the-data-source" >}})
- [Zipkin query editor]({{< relref "../datasources/zipkin/#query-the-data-source" >}})
- [Azure Monitor Application Insights query editor]({{< relref "../datasources/azure-monitor/query-editor/#query-application-insights-traces" >}})

## Trace view

This section explains the elements of the Trace View.

{{< figure src="/media/docs/tempo/screenshot-grafana-trace-view.png" class="docs-image--no-shadow" max-width= "900px" caption="Screenshot of the trace view" >}}

### Header

{{< figure src="/media/docs/tempo/screenshot-grafana-trace-view-header.png" class="docs-image--no-shadow" max-width= "750px" caption="Screenshot of the trace view header" >}}

- Header title: Shows the name of the root span and trace ID.
- Search: Highlights spans containing the searched text.
- Metadata: Various metadata about the trace.

### Minimap

{{< figure src="/media/docs/tempo/screenshot-grafana-trace-view-minimap.png" class="docs-image--no-shadow" max-width= "900px" caption="Screenshot of the trace view minimap" >}}

Shows condensed view or the trace timeline. Drag your mouse over the minimap to zoom into smaller time range. Zooming will also update the main timeline, so it is easy to see shorter spans. Hovering over the minimap, when zoomed, will show Reset Selection button which resets the zoom.

### Span filters

![Screenshot of span filtering](/media/docs/tempo/screenshot-grafana-tempo-span-filters-v10-1.png)

Using span filters, you can filter your spans in the trace timeline viewer. The more filters you add, the more specific are the filtered spans.

You can add one or more of the following filters:

- Resource service name
- Span name
- Duration
- Tags (which include tags, process tags, and log fields)

To only show the spans you have matched, you can press the `Show matches only` toggle.

{{< youtube id="VP2XV3IIc80" >}}

### Timeline

{{< figure src="/media/docs/tempo/screenshot-grafana-trace-view-timeline.png" class="docs-image--no-shadow" max-width= "900px"  caption="Screenshot of the trace view timeline" >}}

Shows list of spans within the trace. Each span row consists of these components:

- Expand children button: Expands or collapses all the children spans of selected span.
- Service name: Name of the service logged the span.
- Operation name: Name of the operation that this span represents.
- Span duration bar: Visual representation of the operation duration within the trace.

Clicking anywhere on the span row shows span details.

### Span details

{{< figure src="/media/docs/tempo/screenshot-grafana-trace-view-span-details.png" class="docs-image--no-shadow" max-width= "900px"  caption="Screenshot of the trace view span details" >}}

- Operation name.
- Span metadata.
- Tags: Any tags associated with this span.
- Process metadata: Metadata about the process that logged this span.
- Logs: List of logs logged by this span and associated key values. In case of Zipkin logs section shows Zipkin annotations.

### Trace to logs

You can navigate from a span in a trace view directly to logs relevant for that span. This feature is available for Tempo, Jaeger, and Zipkin data sources. Refer to their [relevant documentation](/docs/grafana/latest/datasources/tempo/#trace-to-logs) for configuration instructions.

{{< figure src="/media/docs/tempo/screenshot-grafana-trace-view-trace-to-logs.png" class="docs-image--no-shadow" max-width= "900px" caption="Screenshot of the trace view in Explore with icon next to the spans" >}}

Click the document icon to open a split view in Explore with the configured data source and query relevant logs for the span.

### Trace to metrics

{{% admonition type="note" %}}
This feature is currently in beta and behind the `traceToMetrics` feature toggle.
{{% /admonition %}}

<<<<<<< HEAD
You can navigate from a span in a trace view directly to metrics relevant for that span. This feature is available for Tempo, Jaeger, and Zipkin data sources. Refer to their [relevant documentation](/docs/grafana/latest/datasources/tempo/configure-tempo-data-source/#trace-to-metrics) for configuration instructions.
=======
You can navigate from a span in a trace view directly to metrics relevant for that span. This feature is available for Tempo, Jaeger, and Zipkin data sources. Refer to their [relevant documentation](/docs/grafana/latest/datasources/tempo/configure-tempo-data-source#trace-to-metrics) for configuration instructions.

### Trace to profiles

{{< docs/experimental product="Trace to profiles" featureFlag="traceToProfiles" >}}

Using Trace to profiles, you can use Grafana’s ability to correlate different signals by adding the functionality to link between traces and profiles.
Refer to the [relevant documentation](/docs/grafana/latest/datasources/tempo/configure-tempo-data-source#trace-to-profiles) for configuration instructions.

![Selecting a link in the span queries the profile data source](/static/img/docs/tempo/profiles/tempo-profiles-Span-link-profile-data-source.png)
>>>>>>> 096a3b14

## Node graph

You can optionally expand the node graph for the displayed trace. Depending on the data source, this can show spans of the trace as nodes in the graph, or as some additional context like service graph based on the current trace.

{{< figure src="/media/docs/tempo/screenshot-grafana-node-graph.png" class="docs-image--no-shadow" max-width= "900px"  caption="Screenshot of the node graph" >}}

## Service Graph

The Service Graph visualizes the span metrics (traces data for rates, error rates, and durations (RED)) and service graphs.
Once the requirements are set up, this pre-configured view is immediately available.

For more information, refer to the [Service Graph view section]({{< relref "../datasources/tempo/#open-the-service-graph-view" >}}) of the Tempo data source page and the [service graph view page](/docs/tempo/latest/metrics-generator/service-graph-view/) in the Tempo documentation.

{{< figure src="/static/img/docs/grafana-cloud/apm-overview.png" class="docs-image--no-shadow" max-width= "900px" caption="Screenshot of the Service Graph view" >}}

## Data API

This visualization needs a specific shape of the data to be returned from the data source in order to correctly display it.

Data source needs to return data frame and set `frame.meta.preferredVisualisationType = 'trace'`.

### Data frame structure

Required fields:

| Field name   | Type                | Description                                                                                                                         |
| ------------ | ------------------- | ----------------------------------------------------------------------------------------------------------------------------------- |
| traceID      | string              | Identifier for the entire trace. There should be only one trace in the data frame.                                                  |
| spanID       | string              | Identifier for the current span. SpanIDs should be unique per trace.                                                                |
| parentSpanID | string              | SpanID of the parent span to create child parent relationship in the trace view. Can be `undefined` for root span without a parent. |
| serviceName  | string              | Name of the service this span is part of.                                                                                           |
| serviceTags  | TraceKeyValuePair[] | List of tags relevant for the service.                                                                                              |
| startTime    | number              | Start time of the span in millisecond epoch time.                                                                                   |
| duration     | number              | Duration of the span in milliseconds.                                                                                               |

Optional fields:

| Field name     | Type                | Description                                                        |
| -------------- | ------------------- | ------------------------------------------------------------------ |
| logs           | TraceLog[]          | List of logs associated with the current span.                     |
| tags           | TraceKeyValuePair[] | List of tags associated with the current span.                     |
| warnings       | string[]            | List of warnings associated with the current span.                 |
| stackTraces    | string[]            | List of stack traces associated with the current span.             |
| errorIconColor | string              | Color of the error icon in case span is tagged with `error: true`. |

For details about the types see [TraceSpanRow](https://github.com/grafana/grafana/blob/main/packages/grafana-data/src/types/trace.ts#L28), [TraceKeyValuePair](https://github.com/grafana/grafana/blob/main/packages/grafana-data/src/types/trace.ts#L4) and [TraceLog](https://github.com/grafana/grafana/blob/main/packages/grafana-data/src/types/trace.ts#L12).<|MERGE_RESOLUTION|>--- conflicted
+++ resolved
@@ -113,10 +113,7 @@
 This feature is currently in beta and behind the `traceToMetrics` feature toggle.
 {{% /admonition %}}
 
-<<<<<<< HEAD
 You can navigate from a span in a trace view directly to metrics relevant for that span. This feature is available for Tempo, Jaeger, and Zipkin data sources. Refer to their [relevant documentation](/docs/grafana/latest/datasources/tempo/configure-tempo-data-source/#trace-to-metrics) for configuration instructions.
-=======
-You can navigate from a span in a trace view directly to metrics relevant for that span. This feature is available for Tempo, Jaeger, and Zipkin data sources. Refer to their [relevant documentation](/docs/grafana/latest/datasources/tempo/configure-tempo-data-source#trace-to-metrics) for configuration instructions.
 
 ### Trace to profiles
 
@@ -126,7 +123,6 @@
 Refer to the [relevant documentation](/docs/grafana/latest/datasources/tempo/configure-tempo-data-source#trace-to-profiles) for configuration instructions.
 
 ![Selecting a link in the span queries the profile data source](/static/img/docs/tempo/profiles/tempo-profiles-Span-link-profile-data-source.png)
->>>>>>> 096a3b14
 
 ## Node graph
 
