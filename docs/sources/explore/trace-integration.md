---
description: Tracing in Explore
keywords:
  - explore
  - trace
title: Tracing in Explore
weight: 20
---

# Tracing in Explore

Explore allows you to visualize traces from tracing data sources. This is available in Grafana v7.0+.

Supported data sources are:

- [Tempo]({{< relref "../datasources/tempo/" >}})
- [Jaeger]({{< relref "../datasources/jaeger/" >}})
- [Zipkin]({{< relref "../datasources/zipkin/" >}})
- [X-Ray](https://grafana.com/grafana/plugins/grafana-x-ray-datasource)

For information on how to configure queries for the data sources listed above, refer to the documentation for specific data source.

## Trace View

This section explains the elements of the Trace View.

{{< figure src="/static/img/docs/explore/explore-trace-view-full-8-0.png" class="docs-image--no-shadow" max-width= "900px" caption="Screenshot of the trace view" >}}

### Header

{{< figure src="/static/img/docs/v70/explore-trace-view-header.png" class="docs-image--no-shadow" max-width= "750px" caption="Screenshot of the trace view header" >}}

- Header title: Shows the name of the root span and trace ID.
- Search: Highlights spans containing the searched text.
- Metadata: Various metadata about the trace.

### Minimap

{{< figure src="/static/img/docs/v70/explore-trace-view-minimap.png" class="docs-image--no-shadow" max-width= "900px" caption="Screenshot of the trace view minimap" >}}

Shows condensed view or the trace timeline. Drag your mouse over the minimap to zoom into smaller time range. Zooming will also update the main timeline, so it is easy to see shorter spans. Hovering over the minimap, when zoomed, will show Reset Selection button which resets the zoom.

### Timeline

{{< figure src="/static/img/docs/v70/explore-trace-view-timeline.png" class="docs-image--no-shadow" max-width= "900px"  caption="Screenshot of the trace view timeline" >}}

Shows list of spans within the trace. Each span row consists of these components:

- Expand children button: Expands or collapses all the children spans of selected span.
- Service name: Name of the service logged the span.
- Operation name: Name of the operation that this span represents.
- Span duration bar: Visual representation of the operation duration within the trace.

Clicking anywhere on the span row shows span details.

### Span details

{{< figure src="/static/img/docs/v70/explore-trace-view-span-details.png" class="docs-image--no-shadow" max-width= "900px"  caption="Screenshot of the trace view span details" >}}

- Operation name.
- Span metadata.
- Tags: Any tags associated with this span.
- Process metadata: Metadata about the process that logged this span.
- Logs: List of logs logged by this span and associated key values. In case of Zipkin logs section shows Zipkin annotations.

### Trace to logs

> **Note:** Available in Grafana 7.4 and later versions.

You can navigate from a span in a trace view directly to logs relevant for that span. This feature is available for Tempo, Jaeger, and Zipkin data sources. Refer to their [relevant documentation](/docs/grafana/latest/datasources/tempo/#trace-to-logs) for configuration instructions.

{{< figure src="/static/img/docs/explore/trace-to-log-7-4.png" class="docs-image--no-shadow" max-width= "600px"  caption="Screenshot of the trace view in Explore with icon next to the spans" >}}

Click the document icon to open a split view in Explore with the configured data source and query relevant logs for the span.

<<<<<<< HEAD
### Trace to metrics

> **Note:** This feature is currently in beta & behind the `traceToMetrics` feature toggle.

You can navigate from a span in a trace view directly to metrics relevant for that span. This feature is available for Tempo, Jaeger, and Zipkin data sources. Refer to their [relevant documentation](/docs/grafana/latest/datasources/tempo/#trace-to-metrics) for configuration instructions.

## Service Graph view
=======
## Node Graph

You can optionally expand the node graph for the displayed trace. Depending on the data source, this can show spans of the trace as nodes in the graph, or as some additional context like service graph based on the current trace.

![Node graph](/static/img/docs/explore/explore-trace-view-node-graph-8-0.png 'Node graph')

## Service Graph
>>>>>>> 746b70bb

The Service Graph visualizes the span metrics (traces data for rates, error rates, and durations (RED)) and service graphs.
Once the requirements are set up, this pre-configured view is immediately available.

For more information, refer to the [Service Graph view section]({{< relref "/docs/grafana/latest/datasources/tempo/#open-the-service-graph-view" >}}) of the Tempo data source page and the [service graph view page]({{< relref "/docs/tempo/latest/metrics-generator/service-graph-view/" >}}) in the Tempo documentation.

{{< figure src="/static/img/docs/grafana-cloud/apm-overview.png" class="docs-image--no-shadow" max-width= "900px" caption="Screenshot of the Service Graph view" >}}

## Data API

This visualization needs a specific shape of the data to be returned from the data source in order to correctly display it.

Data source needs to return data frame and set `frame.meta.preferredVisualisationType = 'trace'`.

### Data frame structure

Required fields:

| Field name   | Type                | Description                                                                                                                         |
| ------------ | ------------------- | ----------------------------------------------------------------------------------------------------------------------------------- |
| traceID      | string              | Identifier for the entire trace. There should be only one trace in the data frame.                                                  |
| spanID       | string              | Identifier for the current span. SpanIDs should be unique per trace.                                                                |
| parentSpanID | string              | SpanID of the parent span to create child parent relationship in the trace view. Can be `undefined` for root span without a parent. |
| serviceName  | string              | Name of the service this span is part of.                                                                                           |
| serviceTags  | TraceKeyValuePair[] | List of tags relevant for the service.                                                                                              |
| startTime    | number              | Start time of the span in millisecond epoch time.                                                                                   |
| duration     | number              | Duration of the span in milliseconds.                                                                                               |

Optional fields:

| Field name     | Type                | Description                                                        |
| -------------- | ------------------- | ------------------------------------------------------------------ |
| logs           | TraceLog[]          | List of logs associated with the current span.                     |
| tags           | TraceKeyValuePair[] | List of tags associated with the current span.                     |
| warnings       | string[]            | List of warnings associated with the current span.                 |
| stackTraces    | string[]            | List of stack traces associated with the current span.             |
| errorIconColor | string              | Color of the error icon in case span is tagged with `error: true`. |

For details about the types see [TraceSpanRow](https://github.com/grafana/grafana/blob/main/packages/grafana-data/src/types/trace.ts#L28), [TraceKeyValuePair](https://github.com/grafana/grafana/blob/main/packages/grafana-data/src/types/trace.ts#L4) and [TraceLog](https://github.com/grafana/grafana/blob/main/packages/grafana-data/src/types/trace.ts#L12).<|MERGE_RESOLUTION|>--- conflicted
+++ resolved
@@ -73,15 +73,12 @@
 
 Click the document icon to open a split view in Explore with the configured data source and query relevant logs for the span.
 
-<<<<<<< HEAD
 ### Trace to metrics
 
 > **Note:** This feature is currently in beta & behind the `traceToMetrics` feature toggle.
 
 You can navigate from a span in a trace view directly to metrics relevant for that span. This feature is available for Tempo, Jaeger, and Zipkin data sources. Refer to their [relevant documentation](/docs/grafana/latest/datasources/tempo/#trace-to-metrics) for configuration instructions.
 
-## Service Graph view
-=======
 ## Node Graph
 
 You can optionally expand the node graph for the displayed trace. Depending on the data source, this can show spans of the trace as nodes in the graph, or as some additional context like service graph based on the current trace.
@@ -89,7 +86,6 @@
 ![Node graph](/static/img/docs/explore/explore-trace-view-node-graph-8-0.png 'Node graph')
 
 ## Service Graph
->>>>>>> 746b70bb
 
 The Service Graph visualizes the span metrics (traces data for rates, error rates, and durations (RED)) and service graphs.
 Once the requirements are set up, this pre-configured view is immediately available.
