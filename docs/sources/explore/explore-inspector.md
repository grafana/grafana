--- conflicted
+++ resolved
@@ -1,12 +1,9 @@
 ---
-<<<<<<< HEAD
-=======
 labels:
   products:
     - cloud
     - enterprise
     - oss
->>>>>>> ae830f68
 title: Inspector in Explore
 weight: 400
 ---
