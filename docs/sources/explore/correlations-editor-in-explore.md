--- conflicted
+++ resolved
@@ -14,38 +14,22 @@
 The Explore editor is available in 10.1 and later versions. In the editor, transformations is available in Grafana 10.3 and later versions.
 {{% /admonition %}}
 
-<<<<<<< HEAD
-Correlations allow users to build a link between any two data sources. For more information about correlations in general, please see the [correlations](../../administration/correlations/) topic in the administration page.
-=======
 Correlations allow users to build a link between any two data sources. For more information about correlations in general, please see the [correlations](/docs/grafana/<GRAFANA_VERSION>/administration/correlations/) topic in the administration page.
->>>>>>> 78ca78f5
 
 ## Create a correlation
 
 1. In Grafana, navigate to the Explore page.
-<<<<<<< HEAD
-1. Select a data source that you would like to be [the source data source](../../administration/correlations/correlation-configuration/#source-data-source-and-result-field) for a new correlation.
-1. Run a query producing data in [a supported visualization](../../administration/correlations/#correlations).
-1. Click **+ Add** in the top toolbar and select **Add correlation** (you can also select **Correlations Editor** from the [Command Palette](../../search/#command-palette)).
-=======
 1. Select a data source that you would like to be [the source data source](/docs/grafana/<GRAFANA_VERSION>/administration/correlations/correlation-configuration/#source-data-source-and-result-field) for a new correlation.
 1. Run a query producing data in [a supported visualization](/docs/grafana/<GRAFANA_VERSION>/administration/correlations/#correlations).
 1. Click **+ Add** in the top toolbar and select **Add correlation** (you can also select **Correlations Editor** from the [Command Palette](/docs/grafana/<GRAFANA_VERSION>/search/#command-palette)).
->>>>>>> 78ca78f5
 1. Explore is now in Correlations Editor mode indicated by a blue border and top bar. You can exit Correlations Editor by clicking **Exit** in the top bar.
 1. You can now create the following new correlations for the visualization with links that are attached to the data that you can use to build a new query:
    - Logs: links are displayed next to field values inside log details for each log row
    - Table: every table cell is a link
 1. Click on a link to add a new correlation.
-<<<<<<< HEAD
-   Links are associated with a field that is used as a [result field of a correlation](../../administration/correlations/correlation-configuration/).
-1. In the split view that opens, use the right pane to set up [the target query source of the correlation](../../administration/correlations/correlation-configuration/#target-query).
-1. Build a target query using [variables syntax](../../dashboards/variables/variable-syntax/) with variables from the list provided at the top of the pane. The list contains sample values from the selected data row.
-=======
    Links are associated with a field that is used as a [result field of a correlation](/docs/grafana/<GRAFANA_VERSION>/administration/correlations/correlation-configuration/).
 1. In the split view that opens, use the right pane to set up [the target query source of the correlation](/docs/grafana/<GRAFANA_VERSION>/administration/correlations/correlation-configuration/#target-query).
 1. Build a target query using [variables syntax](/docs/grafana/<GRAFANA_VERSION>/dashboards/variables/variable-syntax/) with variables from the list provided at the top of the pane. The list contains sample values from the selected data row.
->>>>>>> 78ca78f5
 1. Provide a label and description (optional).
    A label will be used as the name of the link inside the visualization and can contain variables.
 1. Provide transformations (optional; see below for details).
@@ -54,11 +38,7 @@
 
 ## Transformations
 
-<<<<<<< HEAD
-Transformations allow you to extract values that exist in a field with other data. For example, using a transformation, you can extract one portion of a log line to use in a correlation. For more details on transformations in correlations, see [Correlations](../../administration/correlations/correlation-configuration/#correlation-transformations).
-=======
 Transformations allow you to extract values that exist in a field with other data. For example, using a transformation, you can extract one portion of a log line to use in a correlation. For more details on transformations in correlations, see [Correlations](/docs/grafana/<GRAFANA_VERSION>/explore/correlations-editor-in-explore/#transformations).
->>>>>>> 78ca78f5
 
 After clicking one of the generated links in the editor mode, you can add transformations by clicking **Add transformation** in the Transformations dropdown menu.
 
@@ -68,11 +48,7 @@
    Select the portion of the field that you want to use for the transformation. For example, a log line.
    Once selected, the value of this field will be used to assist you in building the transformation.
 1. Select the type of the transformation.
-<<<<<<< HEAD
-   See [correlations](../../administration/correlations/correlation-configuration/#correlation-transformations) for the options and relevant settings.
-=======
    See [correlations](/docs/grafana/<GRAFANA_VERSION>/explore/correlations-editor-in-explore/#transformations) for the options and relevant settings.
->>>>>>> 78ca78f5
 1. Based on your selection, you might see one or more variables populate, or you might need to provide more specifications in options that are displayed.
 1. Select **Add transformation to correlation** to add the specified variables to the list of available variables.
 
@@ -82,11 +58,7 @@
 
 ## Correlations examples
 
-<<<<<<< HEAD
-The following examples show how to create correlations using the Correlations Editor in Explore. If you'd like to follow these examples, make sure to set up a [test data source](../../datasources/testdata/#testdata-data-source).
-=======
 The following examples show how to create correlations using the Correlations Editor in Explore. If you'd like to follow these examples, make sure to set up a [test data source](/docs/grafana/<GRAFANA_VERSION>/datasources/testdata/#testdata-data-source).
->>>>>>> 78ca78f5
 
 ### Create a text to graph correlation
 
@@ -94,11 +66,7 @@
 
 Correlations allow you to use results of one query to run a new query in any data source. In this example, you will run a query that renders tabular data. The data will be used to run a different query that yields a graph result.
 
-<<<<<<< HEAD
-To follow this example, make sure you have set up [a test data source](../../datasources/testdata/#testdata-data-source).
-=======
 To follow this example, make sure you have set up [a test data source](/docs/grafana/<GRAFANA_VERSION>/datasources/testdata/#testdata-data-source).
->>>>>>> 78ca78f5
 
 1. In Grafana, navigate to **Explore**.
 1. Select the **test data source** from the dropdown menu at the top left of the page.
@@ -133,11 +101,7 @@
 
 In this example, you will create a correlation to demonstrate how to use transformations to extract values from the log line and another field.
 
-<<<<<<< HEAD
-To follow this example, make sure you have set up [a test data source](../../datasources/testdata/#testdata-data-source).
-=======
 To follow this example, make sure you have set up [a test data source](/docs/grafana/<GRAFANA_VERSION>/datasources/testdata/#testdata-data-source).
->>>>>>> 78ca78f5
 
 1. In Grafana, navigate to **Explore**.
 1. Select the **test data source** from the dropdown menu at the top left of the page.
