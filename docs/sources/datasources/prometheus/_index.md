---
aliases:
  - ../data-sources/prometheus/
  - ../features/datasources/prometheus/
description: Guide for using Prometheus in Grafana
keywords:
  - grafana
  - prometheus
  - guide
menuTitle: Prometheus
title: Prometheus data source
weight: 1300
---

# Prometheus data source

Grafana ships with built-in support for Prometheus.
This topic explains options, variables, querying, and other features specific to the Prometheus data source, which include its [feature-rich code editor for queries and visual query builder]({{< relref "./query-editor/" >}}).

For instructions on how to add a data source to Grafana, refer to the [administration documentation]({{< relref "../../administration/data-source-management/" >}}).
Only users with the organization administrator role can add data sources.
Administrators can also [configure the data source via YAML]({{< relref "#provision-the-data-source" >}}) with Grafana's provisioning system.

Once you've added the data source, you can [configure it]({{< relref "#configure-the-data-source" >}}) so that your Grafana instance's users can create queries in its [query editor]({{< relref "./query-editor/" >}}) when they [build dashboards]({{< relref "../../dashboards/build-dashboards/" >}}), use [Explore]({{< relref "../../explore/" >}}), and [annotate visualizations]({{< relref "./query-editor/#apply-annotations" >}}).

## Prometheus API

The Prometheus data source also works with other projects that implement the [Prometheus querying API](https://prometheus.io/docs/prometheus/latest/querying/api/).

For more information on how to query other Prometheus-compatible projects from Grafana, refer to the specific project's documentation:

- [Grafana Mimir](/docs/mimir/latest/)
- [Thanos](https://thanos.io/tip/components/query.md/)

## Configure the data source

To configure basic settings for the data source, complete the following steps:

1.  Click **Connections** in the left-side menu.
1.  Under Your connections, click **Data sources**.
1.  Enter `Prometheus` in the search bar.
1.  Select **Prometheus**.

    The **Settings** tab of the data source is displayed.

1.  Set the data source's basic configuration options:

        | Name                            | Description                                                                                                                                                                                                                                                                                                     |

    | ------------------------------- | --------------------------------------------------------------------------------------------------------------------------------------------------------------------------------------------------------------------------------------------------------------------------------------------------------------- |
    | `Name` | The data source name. This is how you refer to the data source in panels and queries. |
    | `Default` | Default data source that is pre-selected for new panels. |
    | `URL` | The URL of your Prometheus server, for example, `http://prometheus.example.org:9090`. |
    | `Access` | Only Server access mode is functional. If Server mode is already selected this option is hidden. Otherwise change to Server mode to prevent errors. |
    | `Basic Auth` | Enable basic authentication to the Prometheus data source. |
    | `User` | User name for basic authentication. |
    | `Password` | Password for basic authentication. |
    | `Manage alerts via Alerting UI` | Toggle whether to enable Alertmanager integration for this data source. |
    | `Scrape interval` | Set this to the typical scrape and evaluation interval configured in Prometheus. Defaults to 15s. |
    | `HTTP method` | Use either POST or GET HTTP method to query your data source. POST is the recommended and pre-selected method as it allows bigger queries. Change this to GET if you have a Prometheus version older than 2.1 or if POST requests are restricted in your network. |
    | `Type` | The type of your Prometheus server; `Prometheus`, `Cortex`, `Thanos`, `Mimir`. When selected, the **Version** field attempts to populate automatically using the Prometheus [buildinfo](https://semver.org/) API. Some Prometheus types, such as Cortex, don't support this API and must be manually populated. |
    | `Version` | The version of your Prometheus server, note that this field is not visible until the Prometheus type is selected. |
    | `Disable metrics lookup` | Checking this option will disable the metrics chooser and metric/label support in the query field's autocomplete. This helps if you have performance issues with bigger Prometheus instances. |
    | `Custom query parameters` | Add custom parameters to the Prometheus query URL. For example `timeout`, `partial_response`, `dedup`, or `max_source_resolution`. Multiple parameters should be concatenated together with an '&amp;'. |
    | **Exemplars configuration** | |
    | `Internal link` | Enable this option is you have an internal link. When you enable this option, you will see a data source selector. Select the backend tracing data store for your exemplar data. |
    | `Data source` | You will see this option only if you enable `Internal link` option. Select the backend tracing data store for your exemplar data. |
    | `URL` | You will see this option only if the `Internal link` option is disabled. Enter the full URL of the external link. You can interpolate the value from the field with `${__value.raw }` macro. |
    | `URL Label` | (Optional) add a custom display label to override the value of the `Label name` field. |
    | `Label name` | Add a name for the exemplar traceID property. |

        **Exemplars configuration:**

        | Name              | Description                                                                                                                                                                                                                                                    |

    | ----------------- | -------------------------------------------------------------------------------------------------------------------------------------------------------------------------------------------------------------------------------------------------------------- |
    | **Internal link** | Enable this option if you have an internal link. When enabled, this reveals the data source selector. Select the backend tracing data store for your exemplar data. |
    | **Data source** | _(Visible only if you enable `Internal link`)_ Selects the backend tracing data store for your exemplar data. |
    | **URL** | _(Visible only if you disable `Internal link`)_ Defines the external link's full URL. You can interpolate the value from the field by using the [`${__value.raw}` macro]({{< relref "../..//panels-visualizations/configure-data-links/#value-variables" >}}). |
    | **URL label** | _(Optional)_ Adds a custom display label to override the value of the `Label name` field. |
    | **Label name** | Adds a name for the exemplar traceID property. |

### Provision the data source

You can define and configure the data source in YAML files as part of Grafana's provisioning system.
For more information about provisioning, and for available configuration options, refer to [Provisioning Grafana]({{< relref "../../administration/provisioning/#data-sources" >}}).

#### Provisioning example

```yaml
apiVersion: 1

datasources:
  - name: Prometheus
    type: prometheus
    # Access mode - proxy (server in the UI) or direct (browser in the UI).
    access: proxy
    url: http://localhost:9090
    jsonData:
      httpMethod: POST
      manageAlerts: true
      prometheusType: Prometheus
      prometheusVersion: 2.37.0
      incrementalQuerying: true
      incrementalQueryOverlapWindow: 10m
      cacheLevel: 'High'
      incrementalQuerying: true
      incrementalQueryOverlapWindow: 10m
      exemplarTraceIdDestinations:
        # Field with internal link pointing to data source in Grafana.
        # datasourceUid value can be anything, but it should be unique across all defined data source uids.
        - datasourceUid: my_jaeger_uid
          name: traceID

        # Field with external link.
        - name: traceID
          url: 'http://localhost:3000/explore?orgId=1&left=%5B%22now-1h%22,%22now%22,%22Jaeger%22,%7B%22query%22:%22$${__value.raw}%22%7D%5D'
```

## Query the data source

The Prometheus query editor includes a code editor and visual query builder.

For details, see the [query editor documentation]({{< relref "./query-editor" >}}).

## View Grafana metrics with Prometheus

Grafana exposes metrics for Prometheus on the `/metrics` endpoint.
We also bundle a dashboard within Grafana so you can start viewing your metrics faster.

**To import the bundled dashboard:**

1. Navigate to the data source's [configuration page]({{< relref "#configure-the-data-source" >}}).
1. Select the **Dashboards** tab.

   This displays dashboards for Grafana and Prometheus.

1. Select **Import** for the dashboard to import.

For details about these metrics, refer to [Internal Grafana metrics]({{< relref "../../setup-grafana/set-up-grafana-monitoring/" >}}).

### Amazon Managed Service for Prometheus

The Prometheus data source works with Amazon Managed Service for Prometheus.

If you use an AWS Identity and Access Management (IAM) policy to control access to your Amazon Elasticsearch Service domain, you must use AWS Signature Version 4 (AWS SigV4) to sign all requests to that domain.

For details on AWS SigV4, refer to the [AWS documentation](https://docs.aws.amazon.com/general/latest/gr/signature-version-4.html).

#### AWS Signature Version 4 authentication

> **Note:** Available in Grafana v7.3.5 and higher.

To connect the Prometheus data source to Amazon Managed Service for Prometheus using SigV4 authentication, refer to the AWS guide to [Set up Grafana open source or Grafana Enterprise for use with AMP](https://docs.aws.amazon.com/prometheus/latest/userguide/AMP-onboard-query-standalone-grafana.html).

If you run Grafana in an Amazon EKS cluster, follow the AWS guide to [Query using Grafana running in an Amazon EKS cluster](https://docs.aws.amazon.com/prometheus/latest/userguide/AMP-onboard-query-grafana-7.3.html).

### Configure exemplars

> **Note:** Available in Prometheus v2.26 and higher with Grafana v7.4 and higher.

Grafana 7.4 and higher can show exemplars data alongside a metric both in Explore and in Dashboards.
Exemplars associate higher-cardinality metadata from a specific event with traditional time series data.

{{< figure src="/static/img/docs/v74/exemplars.png" class="docs-image--no-shadow" caption="Screenshot showing the detail window of an Exemplar" >}}

Configure Exemplars in the data source settings by adding external or internal links.

{{< figure src="/static/img/docs/v74/exemplars-setting.png" class="docs-image--no-shadow" caption="Screenshot of the Exemplars configuration" >}}

## Query the data source

You can create queries with the Prometheus data source's query editor.

For details, refer to the [query editor documentation]({{< relref "./query-editor/" >}}).

## Use template variables

Instead of hard-coding details such as server, application, and sensor names in metric queries, you can use variables.
Grafana lists these variables in dropdown select boxes at the top of the dashboard to help you change the data displayed in your dashboard.
Grafana refers to such variables as template variables.

For details, see the [template variables documentation]({{< relref "./template-variables/" >}}).

## Incremental Dashboard Queries (beta)

<<<<<<< HEAD
As of Grafana 9.5, data sources can be configured to query dashboards incrementally, instead of querying the entire duration on each dashboard refresh.
=======
As of Grafana 10, data sources can be configured to query live dashboards incrementally, instead of re-querying the entire duration on each dashboard refresh.
>>>>>>> 1357d8ac
This can be toggled on or off in the datasource configuration or provisioning file (under `incrementalQuerying` in jsonData).
Additionally, the amount of overlap between incremental queries can be configured using the `incrementalQueryOverlapWindow` jsonData field, the default value is 10m (10 minutes).

Increasing the duration of the `incrementalQueryOverlapWindow` will increase the size of every incremental query, but might be helpful for instances that have inconsistent results for recent data.<|MERGE_RESOLUTION|>--- conflicted
+++ resolved
@@ -101,8 +101,6 @@
       manageAlerts: true
       prometheusType: Prometheus
       prometheusVersion: 2.37.0
-      incrementalQuerying: true
-      incrementalQueryOverlapWindow: 10m
       cacheLevel: 'High'
       incrementalQuerying: true
       incrementalQueryOverlapWindow: 10m
@@ -184,11 +182,7 @@
 
 ## Incremental Dashboard Queries (beta)
 
-<<<<<<< HEAD
-As of Grafana 9.5, data sources can be configured to query dashboards incrementally, instead of querying the entire duration on each dashboard refresh.
-=======
 As of Grafana 10, data sources can be configured to query live dashboards incrementally, instead of re-querying the entire duration on each dashboard refresh.
->>>>>>> 1357d8ac
 This can be toggled on or off in the datasource configuration or provisioning file (under `incrementalQuerying` in jsonData).
 Additionally, the amount of overlap between incremental queries can be configured using the `incrementalQueryOverlapWindow` jsonData field, the default value is 10m (10 minutes).
 
