---
aliases:
  - ../data-sources/elasticsearch/
  - ../features/datasources/elasticsearch/
description: Guide for using Elasticsearch in Grafana
keywords:
  - grafana
  - elasticsearch
  - guide
  - data source
labels:
  products:
    - cloud
    - enterprise
    - oss
menuTitle: Elasticsearch
title: Elasticsearch data source
weight: 325
---

# Elasticsearch data source

Elasticsearch is a search and analytics engine used for a variety of use cases.
You can create many types of queries to visualize logs or metrics stored in Elasticsearch, and annotate graphs with log events stored in Elasticsearch.

<<<<<<< HEAD
The following will help you get started working with Elasticsearch and Grafana:

- [What is Elasticsearch?](https://www.elastic.co/guide/en/elasticsearch/reference/current/elasticsearch-intro.html)
- [Configure the Elasticsearch data source](/docs/grafana/latest/datasources/elasticsearch/configure-elasticsearch-data-source/)
- [Elasticsearch query editor]({{< relref "./query-editor/" >}})
- [Elasticsearch template variables]({{< relref "./template-variables/" >}})
=======
This topic explains configuring and querying specific to the Elasticsearch data source.
For general documentation on querying data sources in Grafana, see [Query and transform data][query-transform-data].

For instructions on how to add a data source to Grafana, refer to the [administration documentation][data-source-management].
Only users with the organization administrator role can add data sources.
Administrators can also [configure the data source via YAML](#provision-the-data-source) with Grafana's provisioning system.

Once you've added the Elasticsearch data source, you can [configure it](#configure-the-data-source) so that your Grafana instance's users can create queries in its [query editor]({{< relref "./query-editor" >}}) when they [build dashboards][build-dashboards] and use [Explore][explore].
>>>>>>> f33f3a55

## Supported Elasticsearch versions

This data source supports these versions of Elasticsearch:

- v7.16+
- v8.x

Our maintenance policy for Elasticsearch data source is aligned with the [Elastic Product End of Life Dates](https://www.elastic.co/support/eol) and we ensure proper functionality for supported versions. If you are using an Elasticsearch with version that is past its end-of-life (EOL), you can still execute queries, but you will receive a notification in the query builder indicating that the version of Elasticsearch you are using is no longer supported. It's important to note that in such cases, we do not guarantee the correctness of the functionality, and we will not be addressing any related issues.

<<<<<<< HEAD
## Provision the data source
=======
## Configure the data source

To configure basic settings for the data source, complete the following steps:

1. Click **Connections** in the left-side menu.
1. Under Your connections, click **Data sources**.
1. Enter `Elasticsearch` in the search bar.
1. Click **Elasticsearch**.

   The **Settings** tab of the data source is displayed.

1. Set the data source's basic configuration options:

   | Name        | Description                                                                |
   | ----------- | -------------------------------------------------------------------------- |
   | **Name**    | Sets the name you use to refer to the data source in panels and queries.   |
   | **Default** | Sets the data source that's pre-selected for new panels.                   |
   | **Url**     | Sets the HTTP protocol, IP, and port of your Elasticsearch server.         |
   | **Access**  | Don't modify Access. Use `Server (default)` or the data source won't work. |

You must also configure settings specific to the Elasticsearch data source. These options are described in the sections below.

### Index settings

{{< figure src="/static/img/docs/elasticsearch/elasticsearch-ds-details-7-4.png" max-width="500px" class="docs-image--right" caption="Elasticsearch data source details" >}}

Use the index settings to specify a default for the `time field` and your Elasticsearch index's name.
You can use a time pattern, such as `YYYY.MM.DD`, or a wildcard for the index name.

### Configure Min time interval

The **Min time interval** setting defines a lower limit for the auto group-by time interval.

This value _must_ be formatted as a number followed by a valid time identifier:

| Identifier | Description |
| ---------- | ----------- |
| `y`        | year        |
| `M`        | month       |
| `w`        | week        |
| `d`        | day         |
| `h`        | hour        |
| `m`        | minute      |
| `s`        | second      |
| `ms`       | millisecond |

We recommend setting this value to match your Elasticsearch write frequency.
For example, set this to `1m` if Elasticsearch writes data every minute.

You can also override this setting in a dashboard panel under its data source options.

### X-Pack enabled

Toggle this to enable `X-Pack`-specific features and options, which provide the [query editor]({{< relref "./query-editor" >}}) with additional aggregations, such as `Rate` and `Top Metrics`.

#### Include frozen indices

When the "X-Pack enabled" setting is active and the configured Elasticsearch version is higher than `6.6.0`, you can configure Grafana to not ignore [frozen indices](https://www.elastic.co/guide/en/elasticsearch/reference/7.13/frozen-indices.html) when performing search requests.

{{% admonition type="note" %}}
Frozen indices are [deprecated in Elasticsearch](https://www.elastic.co/guide/en/elasticsearch/reference/7.17/frozen-indices.html) since v7.14.
{{% /admonition %}}

### Logs

You can optionally configure the two Logs parameters **Message field name** and **Level field name** to determine which fields the data source uses for log messages and log levels when visualizing logs in [Explore][explore].

For example, if you're using a default setup of Filebeat for shipping logs to Elasticsearch, set:

- **Message field name:** `message`
- **Level field name:** `fields.level`

### Data links

Data links create a link from a specified field that can be accessed in Explore's logs view.

Each data link configuration consists of:

| Parameter         | Description                                                                                                                                                                                                                         |
| ----------------- | ----------------------------------------------------------------------------------------------------------------------------------------------------------------------------------------------------------------------------------- |
| **Field**         | Sets the name of the field used by the data link.                                                                                                                                                                                   |
| **URL/query**     | Sets the full link URL if the link is external. If the link is internal, this input serves as a query for the target data source.<br/>In both cases, you can interpolate the value from the field with the `${__value.raw }` macro. |
| **URL Label**     | (Optional) Sets a custom display label for the link. The link label defaults to the full external URL or name of the linked internal data source and is overridden by this setting.                                                 |
| **Internal link** | Sets whether the link is internal or external. For an internal link, you can select the target data source with a data source selector. This supports only tracing data sources.                                                    |

### Configure Amazon Elasticsearch Service

If you use Amazon Elasticsearch Service, you can use Grafana's Elasticsearch data source to visualize data from it.

If you use an AWS Identity and Access Management (IAM) policy to control access to your Amazon Elasticsearch Service domain, you must use AWS Signature Version 4 (AWS SigV4) to sign all requests to that domain.

For details on AWS SigV4, refer to the [AWS documentation](https://docs.aws.amazon.com/general/latest/gr/signature-version-4.html).

#### AWS Signature Version 4 authentication

{{% admonition type="note" %}}
Available in Grafana v7.3 and higher.
{{% /admonition %}}

To sign requests to your Amazon Elasticsearch Service domain, you can enable SigV4 in Grafana's [configuration][configure-grafana-sigv4-auth-enabled].

Once AWS SigV4 is enabled, you can configure it on the Elasticsearch data source configuration page.
For more information about AWS authentication options, refer to [AWS authentication]({{< relref "../aws-cloudwatch/aws-authentication" >}}).

{{< figure src="/static/img/docs/v73/elasticsearch-sigv4-config-editor.png" max-width="500px" class="docs-image--no-shadow" caption="SigV4 configuration for AWS Elasticsearch Service" >}}

### Provision the data source
>>>>>>> f33f3a55

You can define and configure the data source in YAML files as part of Grafana's provisioning system.
For more information about provisioning, and for available configuration options, refer to [Provisioning Grafana][provisioning-data-sources].

{{% admonition type="note" %}}
The previously used `database` field has now been [deprecated](https://github.com/grafana/grafana/pull/58647).
You should now use the `index` field in `jsonData` to store the index name.
Please see the examples below.
{{% /admonition %}}

#### Provisioning examples

**Basic provisioning**

```yaml
apiVersion: 1

datasources:
  - name: Elastic
    type: elasticsearch
    access: proxy
    url: http://localhost:9200
    jsonData:
      index: '[metrics-]YYYY.MM.DD'
      interval: Daily
      timeField: '@timestamp'
```

**Provision for logs**

```yaml
apiVersion: 1

datasources:
  - name: elasticsearch-v7-filebeat
    type: elasticsearch
    access: proxy
    url: http://localhost:9200
    jsonData:
      index: '[filebeat-]YYYY.MM.DD'
      interval: Daily
      timeField: '@timestamp'
      logMessageField: message
      logLevelField: fields.level
      dataLinks:
        - datasourceUid: my_jaeger_uid # Target UID needs to be known
          field: traceID
          url: '$${__value.raw}' # Careful about the double "$$" because of env var expansion
```

## Configure Amazon Elasticsearch Service

If you use Amazon Elasticsearch Service, you can use Grafana's Elasticsearch data source to visualize data from it.

If you use an AWS Identity and Access Management (IAM) policy to control access to your Amazon Elasticsearch Service domain, you must use AWS Signature Version 4 (AWS SigV4) to sign all requests to that domain.

For details on AWS SigV4, refer to the [AWS documentation](https://docs.aws.amazon.com/general/latest/gr/signature-version-4.html).

### AWS Signature Version 4 authentication

{{% admonition type="note" %}}
Available in Grafana v7.3 and higher.
{{% /admonition %}}

To sign requests to your Amazon Elasticsearch Service domain, you can enable SigV4 in Grafana's [configuration]({{< relref "../../setup-grafana/configure-grafana/#sigv4_auth_enabled" >}}).

Once AWS SigV4 is enabled, you can configure it on the Elasticsearch data source configuration page.
For more information about AWS authentication options, refer to [AWS authentication]({{< relref "../aws-cloudwatch/aws-authentication/" >}}).

{{< figure src="/static/img/docs/v73/elasticsearch-sigv4-config-editor.png" max-width="500px" class="docs-image--no-shadow" caption="SigV4 configuration for AWS Elasticsearch Service" >}}

## Query the data source

You can select multiple metrics and group by multiple terms or filters when using the Elasticsearch query editor.

For details, see the [query editor documentation]({{< relref "./query-editor" >}}).

## Use template variables

Instead of hard-coding details such as server, application, and sensor names in metric queries, you can use variables.
Grafana lists these variables in dropdown select boxes at the top of the dashboard to help you change the data displayed in your dashboard.
Grafana refers to such variables as template variables.

For details, see the [template variables documentation]({{< relref "./template-variables" >}}).

{{% docs/reference %}}
[build-dashboards]: "/docs/grafana/ -> /docs/grafana/<GRAFANA VERSION>/dashboards/build-dashboards"
[build-dashboards]: "/docs/grafana-cloud/ -> /docs/grafana/<GRAFANA VERSION>/dashboards/build-dashboards"

[configure-grafana-sigv4-auth-enabled]: "/docs/grafana/ -> /docs/grafana/<GRAFANA VERSION>/setup-grafana/configure-grafana/#sigv4_auth_enabled"
[configure-grafana-sigv4-auth-enabled]: "/docs/grafana-cloud/ -> /docs/grafana/<GRAFANA VERSION>/setup-grafana/configure-grafana/#sigv4_auth_enabled"

[data-source-management]: "/docs/grafana/ -> /docs/grafana/<GRAFANA VERSION>/administration/data-source-management"
[data-source-management]: "/docs/grafana-cloud/ -> /docs/grafana/<GRAFANA VERSION>/administration/data-source-management"

[explore]: "/docs/grafana/ -> /docs/grafana/<GRAFANA VERSION>/explore"
[explore]: "/docs/grafana-cloud/ -> /docs/grafana/<GRAFANA VERSION>/explore"

[provisioning-data-sources]: "/docs/grafana/ -> /docs/grafana/<GRAFANA VERSION>/administration/provisioning#data-sources"
[provisioning-data-sources]: "/docs/grafana-cloud/ -> /docs/grafana/<GRAFANA VERSION>/administration/provisioning#data-sources"

[query-transform-data]: "/docs/grafana/ -> /docs/grafana/<GRAFANA VERSION>/panels-visualizations/query-transform-data"
[query-transform-data]: "/docs/grafana-cloud/ -> /docs/grafana/<GRAFANA VERSION>/panels-visualizations/query-transform-data"
{{% /docs/reference %}}<|MERGE_RESOLUTION|>--- conflicted
+++ resolved
@@ -23,23 +23,12 @@
 Elasticsearch is a search and analytics engine used for a variety of use cases.
 You can create many types of queries to visualize logs or metrics stored in Elasticsearch, and annotate graphs with log events stored in Elasticsearch.
 
-<<<<<<< HEAD
 The following will help you get started working with Elasticsearch and Grafana:
 
 - [What is Elasticsearch?](https://www.elastic.co/guide/en/elasticsearch/reference/current/elasticsearch-intro.html)
 - [Configure the Elasticsearch data source](/docs/grafana/latest/datasources/elasticsearch/configure-elasticsearch-data-source/)
 - [Elasticsearch query editor]({{< relref "./query-editor/" >}})
 - [Elasticsearch template variables]({{< relref "./template-variables/" >}})
-=======
-This topic explains configuring and querying specific to the Elasticsearch data source.
-For general documentation on querying data sources in Grafana, see [Query and transform data][query-transform-data].
-
-For instructions on how to add a data source to Grafana, refer to the [administration documentation][data-source-management].
-Only users with the organization administrator role can add data sources.
-Administrators can also [configure the data source via YAML](#provision-the-data-source) with Grafana's provisioning system.
-
-Once you've added the Elasticsearch data source, you can [configure it](#configure-the-data-source) so that your Grafana instance's users can create queries in its [query editor]({{< relref "./query-editor" >}}) when they [build dashboards][build-dashboards] and use [Explore][explore].
->>>>>>> f33f3a55
 
 ## Supported Elasticsearch versions
 
@@ -50,117 +39,7 @@
 
 Our maintenance policy for Elasticsearch data source is aligned with the [Elastic Product End of Life Dates](https://www.elastic.co/support/eol) and we ensure proper functionality for supported versions. If you are using an Elasticsearch with version that is past its end-of-life (EOL), you can still execute queries, but you will receive a notification in the query builder indicating that the version of Elasticsearch you are using is no longer supported. It's important to note that in such cases, we do not guarantee the correctness of the functionality, and we will not be addressing any related issues.
 
-<<<<<<< HEAD
 ## Provision the data source
-=======
-## Configure the data source
-
-To configure basic settings for the data source, complete the following steps:
-
-1. Click **Connections** in the left-side menu.
-1. Under Your connections, click **Data sources**.
-1. Enter `Elasticsearch` in the search bar.
-1. Click **Elasticsearch**.
-
-   The **Settings** tab of the data source is displayed.
-
-1. Set the data source's basic configuration options:
-
-   | Name        | Description                                                                |
-   | ----------- | -------------------------------------------------------------------------- |
-   | **Name**    | Sets the name you use to refer to the data source in panels and queries.   |
-   | **Default** | Sets the data source that's pre-selected for new panels.                   |
-   | **Url**     | Sets the HTTP protocol, IP, and port of your Elasticsearch server.         |
-   | **Access**  | Don't modify Access. Use `Server (default)` or the data source won't work. |
-
-You must also configure settings specific to the Elasticsearch data source. These options are described in the sections below.
-
-### Index settings
-
-{{< figure src="/static/img/docs/elasticsearch/elasticsearch-ds-details-7-4.png" max-width="500px" class="docs-image--right" caption="Elasticsearch data source details" >}}
-
-Use the index settings to specify a default for the `time field` and your Elasticsearch index's name.
-You can use a time pattern, such as `YYYY.MM.DD`, or a wildcard for the index name.
-
-### Configure Min time interval
-
-The **Min time interval** setting defines a lower limit for the auto group-by time interval.
-
-This value _must_ be formatted as a number followed by a valid time identifier:
-
-| Identifier | Description |
-| ---------- | ----------- |
-| `y`        | year        |
-| `M`        | month       |
-| `w`        | week        |
-| `d`        | day         |
-| `h`        | hour        |
-| `m`        | minute      |
-| `s`        | second      |
-| `ms`       | millisecond |
-
-We recommend setting this value to match your Elasticsearch write frequency.
-For example, set this to `1m` if Elasticsearch writes data every minute.
-
-You can also override this setting in a dashboard panel under its data source options.
-
-### X-Pack enabled
-
-Toggle this to enable `X-Pack`-specific features and options, which provide the [query editor]({{< relref "./query-editor" >}}) with additional aggregations, such as `Rate` and `Top Metrics`.
-
-#### Include frozen indices
-
-When the "X-Pack enabled" setting is active and the configured Elasticsearch version is higher than `6.6.0`, you can configure Grafana to not ignore [frozen indices](https://www.elastic.co/guide/en/elasticsearch/reference/7.13/frozen-indices.html) when performing search requests.
-
-{{% admonition type="note" %}}
-Frozen indices are [deprecated in Elasticsearch](https://www.elastic.co/guide/en/elasticsearch/reference/7.17/frozen-indices.html) since v7.14.
-{{% /admonition %}}
-
-### Logs
-
-You can optionally configure the two Logs parameters **Message field name** and **Level field name** to determine which fields the data source uses for log messages and log levels when visualizing logs in [Explore][explore].
-
-For example, if you're using a default setup of Filebeat for shipping logs to Elasticsearch, set:
-
-- **Message field name:** `message`
-- **Level field name:** `fields.level`
-
-### Data links
-
-Data links create a link from a specified field that can be accessed in Explore's logs view.
-
-Each data link configuration consists of:
-
-| Parameter         | Description                                                                                                                                                                                                                         |
-| ----------------- | ----------------------------------------------------------------------------------------------------------------------------------------------------------------------------------------------------------------------------------- |
-| **Field**         | Sets the name of the field used by the data link.                                                                                                                                                                                   |
-| **URL/query**     | Sets the full link URL if the link is external. If the link is internal, this input serves as a query for the target data source.<br/>In both cases, you can interpolate the value from the field with the `${__value.raw }` macro. |
-| **URL Label**     | (Optional) Sets a custom display label for the link. The link label defaults to the full external URL or name of the linked internal data source and is overridden by this setting.                                                 |
-| **Internal link** | Sets whether the link is internal or external. For an internal link, you can select the target data source with a data source selector. This supports only tracing data sources.                                                    |
-
-### Configure Amazon Elasticsearch Service
-
-If you use Amazon Elasticsearch Service, you can use Grafana's Elasticsearch data source to visualize data from it.
-
-If you use an AWS Identity and Access Management (IAM) policy to control access to your Amazon Elasticsearch Service domain, you must use AWS Signature Version 4 (AWS SigV4) to sign all requests to that domain.
-
-For details on AWS SigV4, refer to the [AWS documentation](https://docs.aws.amazon.com/general/latest/gr/signature-version-4.html).
-
-#### AWS Signature Version 4 authentication
-
-{{% admonition type="note" %}}
-Available in Grafana v7.3 and higher.
-{{% /admonition %}}
-
-To sign requests to your Amazon Elasticsearch Service domain, you can enable SigV4 in Grafana's [configuration][configure-grafana-sigv4-auth-enabled].
-
-Once AWS SigV4 is enabled, you can configure it on the Elasticsearch data source configuration page.
-For more information about AWS authentication options, refer to [AWS authentication]({{< relref "../aws-cloudwatch/aws-authentication" >}}).
-
-{{< figure src="/static/img/docs/v73/elasticsearch-sigv4-config-editor.png" max-width="500px" class="docs-image--no-shadow" caption="SigV4 configuration for AWS Elasticsearch Service" >}}
-
-### Provision the data source
->>>>>>> f33f3a55
 
 You can define and configure the data source in YAML files as part of Grafana's provisioning system.
 For more information about provisioning, and for available configuration options, refer to [Provisioning Grafana][provisioning-data-sources].
@@ -171,7 +50,7 @@
 Please see the examples below.
 {{% /admonition %}}
 
-#### Provisioning examples
+### Provisioning examples
 
 **Basic provisioning**
 
