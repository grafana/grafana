<<<<<<< HEAD
+++
title = "Authentication"
description = "AWS authentication"
keywords = ["grafana", "aws", "authentication"]
aliases = ["/docs/grafana/latest/datasources/cloudwatch"]
weight = 5
+++
=======
---
aliases:
  - /docs/grafana/latest/datasources/aws-cloudwatch/aws-authentication/
  - /docs/grafana/latest/datasources/cloudwatch/
description: AWS authentication
keywords:
  - grafana
  - aws
  - authentication
title: Authentication
weight: 5
---
>>>>>>> 0ca4ccfa

# AWS authentication

Requests from a Grafana plugin to AWS are made on behalf of an IAM role or an IAM user. The IAM user or IAM role must have the associated policies to perform certain API actions. Since these policies are specific to each data source, refer to the data source documentation for details.

All requests to AWS APIs are performed on the server side by the Grafana backend using the official AWS SDK.

This topic has the following sections:

- [Authentication methods](#authentication-methods)
- [Assuming a role](#assuming-a-role)
- [Endpoint](#endpoint)
- [AWS credentials file](#aws-credentials-file)
- [EKS IAM roles for service accounts](#eks-iam-roles-for-service-accounts)

## Authentication methods

You can use one of the following authentication methods. Currently, `AWS SDK Default`, `Credentials file` and `Access and secret key` are enabled by default in open source Grafana. You can enable/disable them if necessary if you have server configuration access. For more information, refer to [allowed_auth_providers]({{< relref "../../setup-grafana/configure-grafana/#allowed_auth_providers" >}}) documentation.

- `AWS SDK Default` performs no custom configuration and instead uses the [default provider](https://docs.aws.amazon.com/sdk-for-go/v1/developer-guide/configuring-sdk.html) as specified by the AWS SDK for Go. It requires you to configure your AWS credentials separately, such as if you've [configured the CLI](https://docs.aws.amazon.com/cli/latest/userguide/cli-configure-files.html), if you're [running on an EC2 instance](https://docs.aws.amazon.com/AWSEC2/latest/UserGuide/iam-roles-for-amazon-ec2.html), [in an ECS task](https://docs.aws.amazon.com/AmazonECS/latest/developerguide/task-iam-roles.html), or for a [Service Account in a Kubernetes cluster](https://docs.aws.amazon.com/eks/latest/userguide/iam-roles-for-service-accounts.html).

- `Credentials file` corresponds directly to the [SharedCredentialsProvider](https://docs.aws.amazon.com/sdk-for-go/api/aws/credentials/#SharedCredentialsProvider) provider in the Go SDK. It reads the AWS shared credentials file to find a given profile. While `AWS SDK Default` will also find the shared credentials file, this option allows you to specify which profile to use without using environment variables. This option doesn't have any implicit fallbacks to other credential providers, and it fails if the credentials provided from the file aren't correct.

- `Access and secret key` corresponds to the [StaticProvider](https://docs.aws.amazon.com/sdk-for-go/api/aws/credentials/#StaticProvider) and uses the given access key ID and secret key to authenticate. This method doesn't have any fallbacks, and will fail if the provided key pair doesn't work.

- `Workspace IAM role` corresponds to the [EC2RoleProvider](https://docs.aws.amazon.com/sdk-for-go/api/aws/credentials/ec2rolecreds/#EC2RoleProvider). The EC2RoleProvider pulls credentials for a role attached to the EC2 instance that Grafana runs on. You can also achieve this by using the authentication method AWS SDK Default, but this option is different as it doesn’t have any fallbacks. This option is currently only enabled by default in Amazon Managed Grafana.

## Assuming a role

The `Assume Role ARN` field allows you to specify which IAM role to assume. When left blank, the provided credentials are used directly and the associated role or user should have the required permissions. If this field is non-blank, on the other hand, the provided credentials are used to perform an [sts:AssumeRole](https://docs.aws.amazon.com/STS/latest/APIReference/API_AssumeRole.html) call.

You can disable this feature in the Grafana configuration. For more information, refer to [assume_role_enabled]({{< relref "../../setup-grafana/configure-grafana/#assume_role_enabled" >}}) documentation.

### External ID

If you are assuming a role in another account that was created with an external ID, then specify the external ID in this field. For more information, refer to the [AWS documentation on external ID](https://docs.aws.amazon.com/IAM/latest/UserGuide/id_roles_create_for-user_externalid.html).

## Endpoint

The `Endpoint` field allows you to specify a custom endpoint URL that overrides the default generated endpoint for the AWS service API. Leave this field blank if you want to use the default generated endpoint. For more information on why and how to use Service endpoints, refer to the [AWS service endpoints documentation](https://docs.aws.amazon.com/general/latest/gr/rande.html).

## AWS credentials file

Create a file at `~/.aws/credentials`. That is the `HOME` path for user running grafana-server.

> **Note:** If you think you have the credentials file in the right place and it is still not working, you might try moving your .aws file to '/usr/share/grafana/' and make sure your credentials file has at most 0644 permissions.

Example content:

```bash
[default]
aws_access_key_id = asdsadasdasdasd
aws_secret_access_key = dasdasdsadasdasdasdsa
region = us-west-2
```

## EKS IAM roles for service accounts

The Grafana process in the container runs as user 472 (called "grafana"). When Kubernetes mounts your projected credentials, they will by default only be available to the root user. To allow user 472 to access the credentials (and avoid falling back to the IAM role attached to the EC2 instance), you need to provide a [security context](https://kubernetes.io/docs/tasks/configure-pod-container/security-context/) for your pod.

```yaml
securityContext:
  fsGroup: 472
  runAsUser: 472
  runAsGroup: 472
```<|MERGE_RESOLUTION|>--- conflicted
+++ resolved
@@ -1,12 +1,3 @@
-<<<<<<< HEAD
-+++
-title = "Authentication"
-description = "AWS authentication"
-keywords = ["grafana", "aws", "authentication"]
-aliases = ["/docs/grafana/latest/datasources/cloudwatch"]
-weight = 5
-+++
-=======
 ---
 aliases:
   - /docs/grafana/latest/datasources/aws-cloudwatch/aws-authentication/
@@ -19,7 +10,6 @@
 title: Authentication
 weight: 5
 ---
->>>>>>> 0ca4ccfa
 
 # AWS authentication
 
