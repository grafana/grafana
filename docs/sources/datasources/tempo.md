---
aliases:
  - /docs/grafana/latest/datasources/tempo/
  - /docs/grafana/latest/features/datasources/tempo/
description: High volume, minimal dependency trace storage. OSS tracing solution from
  Grafana Labs.
keywords:
  - grafana
  - tempo
  - guide
  - tracing
title: Tempo
weight: 1400
---

# Tempo data source

Grafana ships with built-in support for Tempo a high volume, minimal dependency trace storage, OSS tracing solution from Grafana Labs. Add it as a data source, and you are ready to query your traces in [Explore]({{< relref "../explore/" >}}).

## Add data source

To access Tempo settings, click the **Configuration** (gear) icon, then click **Data Sources** > **Tempo**.

| Name         | Description                                                                             |
| ------------ | --------------------------------------------------------------------------------------- |
| `Name`       | The name using which you will refer to the data source in panels, queries, and Explore. |
| `Default`    | The default data source will be pre-selected for new panels.                            |
| `URL`        | The URL of the Tempo instance, e.g., `http://tempo`                                     |
| `Basic Auth` | Enable basic authentication to the Tempo data source.                                   |
| `User`       | User name for basic authentication.                                                     |
| `Password`   | Password for basic authentication.                                                      |

### Trace to logs

> **Note:** This feature is available in Grafana 7.4+.

This is a configuration for the [trace to logs feature]({{< relref "../explore/trace-integration/" >}}). Select target data source (at this moment limited to Loki or Splunk \[logs\] data sources) and select which tags will be used in the logs query.

- **Data source -** Target data source.
- **Tags -** The tags that will be used in the logs query. Default is `'cluster', 'hostname', 'namespace', 'pod'`.
- **Map tag names -** When enabled, allows configuring how Tempo tag names map to logs label names. For example, map `service.name` to `service`.
- **Span start time shift -** A shift in the start time for the logs query based on the start time for the span. To extend the time to the past, use a negative value. You can use time units, for example, 5s, 1m, 3h. The default is 0.
- **Span end time shift -** Shift in the end time for the logs query based on the span end time. Time units can be used here, for example, 5s, 1m, 3h. The default is 0.
- **Filter by Trace ID -** Toggle to append the trace ID to the logs query.
- **Filter by Span ID -** Toggle to append the span ID to the logs query.

{{< figure src="/static/img/docs/explore/traces-to-logs-settings-8-2.png" class="docs-image--no-shadow" caption="Screenshot of the trace to logs settings" >}}

<<<<<<< HEAD
=======
### Trace to metrics

> **Note:** This feature is behind the `traceToMetrics` feature toggle.

To configure trace to metrics, select the target Prometheus data source and create any desired linked queries.

-- **Data source -** Target data source.
-- **Tags -** You can use tags in the linked queries. The key is the span attribute name. The optional value is the corresponding metric label name (for example, map `k8s.pod` to `pod`). You may interpolate these tags into your queries using the `$__tags` keyword.

Each linked query consists of:

-- **Link Label -** (Optional) Descriptive label for the linked query.
-- **Query -** Query that runs when navigating from a trace to the metrics data source. Interpolate tags using the `$__tags` keyword. For example, when you configure the query `requests_total{$__tags}`with the tags `k8s.pod=pod` and `cluster`, it results in `requests_total{pod="nginx-554b9", cluster="us-east-1"}`.

>>>>>>> 0ca4ccfa
### Service Graph

This is a configuration for the Service Graph feature.

-- **Data source -** Prometheus instance where the Service Graph data is stored.

### Search

This is a configuration for Tempo search.

-- **Hide search -** Optionally, hide the search query option in Explore in cases where search is not configured in the Tempo instance.

### Node Graph

This is a configuration for the beta Node Graph visualization. The Node Graph is shown after the trace view is loaded and is disabled by default.

-- **Enable Node Graph -** Enables the Node Graph visualization.

### Loki Search

This is a configuration for the Loki search query type.

-- **Data source -** The Loki instance in which you want to search traces. You must configure derived fields in the Loki instance.

## Query traces

You can query and display traces from Tempo via [Explore]({{< relref "../explore/" >}}).

### Tempo search

Tempo search is an experimental feature behind a feature toggle. Use this to search for traces by service name, span name, duration range, or process-level attributes that are included in your application’s instrumentation, such as HTTP status code and customer ID.

{{< figure src="/static/img/docs/explore/tempo-search.png" class="docs-image--no-shadow" max-width="750px" caption="Screenshot of the Tempo search feature with a trace rendered in the right panel" >}}

#### Search recent traces

Tempo allows you to search recent traces held in the ingesters. By default, ingesters store the last 15 minutes of tracing data. You must configure your Tempo data source to use this feature. Refer to the [Tempo documentation](https://grafana.com/docs/tempo/latest/getting-started/tempo-in-grafana/#search-of-recent-traces).

#### Search backend datastore

Tempo includes the ability to search the entire backend datastore. You must configure your Tempo data source to use this feature. Refer to the [Tempo documentation](https://grafana.com/docs/tempo/latest/getting-started/tempo-in-grafana/#search-of-the-backend-datastore).

### Loki search

To find traces to visualize, use the [Loki query editor]({{< relref "loki/#loki-query-editor" >}}). To get search results, you must have [derived fields]({{< relref "loki/#derived-fields" >}}) configured, which point to this data source.

{{< figure src="/static/img/docs/tempo/query-editor-search.png" class="docs-image--no-shadow" max-width="750px" caption="Screenshot of the Tempo query editor showing the search tab" >}}
<<<<<<< HEAD
=======

### Trace ID search
>>>>>>> 0ca4ccfa

To query a particular trace, select the **TraceID** query type, and then put the ID into the Trace ID field.

{{< figure src="/static/img/docs/tempo/query-editor-traceid.png" class="docs-image--no-shadow" max-width="750px" caption="Screenshot of the Tempo TraceID query type" >}}

## Upload JSON trace file

You can upload a JSON file that contains a single trace or service graph to visualize it. If the file has multiple traces, the first trace is used for visualization.

<<<<<<< HEAD
=======
You can download a trace or service graph through the inspector. Open the inspector, navigate to the 'Data' tab, and click 'Download traces' or 'Download service graph'.

>>>>>>> 0ca4ccfa
Here is an example JSON:

```json
{
  "batches": [
    {
      "resource": {
        "attributes": [
          { "key": "service.name", "value": { "stringValue": "db" } },
          { "key": "job", "value": { "stringValue": "tns/db" } },
          { "key": "opencensus.exporterversion", "value": { "stringValue": "Jaeger-Go-2.22.1" } },
          { "key": "host.name", "value": { "stringValue": "63d16772b4a2" } },
          { "key": "ip", "value": { "stringValue": "0.0.0.0" } },
          { "key": "client-uuid", "value": { "stringValue": "39fb01637a579639" } }
        ]
      },
      "instrumentationLibrarySpans": [
        {
          "instrumentationLibrary": {},
          "spans": [
            {
              "traceId": "AAAAAAAAAABguiq7RPE+rg==",
              "spanId": "cmteMBAvwNA=",
              "parentSpanId": "OY8PIaPbma4=",
              "name": "HTTP GET - root",
              "kind": "SPAN_KIND_SERVER",
              "startTimeUnixNano": "1627471657255809000",
              "endTimeUnixNano": "1627471657256268000",
              "attributes": [
                { "key": "http.status_code", "value": { "intValue": "200" } },
                { "key": "http.method", "value": { "stringValue": "GET" } },
                { "key": "http.url", "value": { "stringValue": "/" } },
                { "key": "component", "value": { "stringValue": "net/http" } }
              ],
              "status": {}
            }
          ]
        }
      ]
    }
  ]
}
```

## Service Graph

A service graph is a visual representation of the relationships between services. Each node on the graph represents a service such as an API or database. With this graph, customers can easily detect performance issues, increases in error, fault, or throttle rates in any of their services, and dive deep into corresponding traces and root causes.

![Node graph panel](/static/img/docs/node-graph/node-graph-8-0.png 'Node graph')

To display the service graph:

- [Configure the Grafana Agent](https://grafana.com/docs/tempo/next/grafana-agent/service-graphs/#quickstart) to generate service graph data
- Link a Prometheus datasource in the Tempo datasource settings.
<<<<<<< HEAD
- Navigate to [Explore]({{< relref "../explore/_index.md" >}})
- Select the Tempo datasource
- Select the **Service Graph** query type and run the query
- Optionally, filter by service name
=======
- Navigate to [Explore]({{< relref "../explore/" >}}).
- Select the Tempo datasource.
- Select the **Service Graph** query type and run the query.
- (Optional): filter by service name.
>>>>>>> 0ca4ccfa

You can pan and zoom the view with buttons or you mouse. For details about the visualization, refer to [Node graph panel](https://grafana.com/docs/grafana/latest/panels/visualizations/node-graph/).

Each service in the graph is represented as a circle. Numbers on the inside shows average time per request and request per second.

The color of each circle represents the percentage of requests in each of the following states:

- green = success
- red = fault
- yellow = errors
- purple = throttled responses

Click on the service to see a context menu with additional links for quick navigation to other relevant information.

<<<<<<< HEAD
## Linking Trace ID from logs

You can link to Tempo trace from logs in Loki or Elastic by configuring an internal link. See the [Derived fields]({{< relref "loki.md#derived-fields" >}}) section in the [Loki data source]({{< relref "loki.md" >}}) or [Data links]({{< relref "elasticsearch.md#data-links" >}}) section in the [Elastic data source]({{< relref "elasticsearch.md" >}}) for configuration instructions.
=======
## APM table

The APM (Application Performance Management) table allows you to view several APM metrics out of the box.

To display the APM table:

1. Activate the tempoApmTable feature flag in your ini file.
1. Link a Prometheus datasource in the Tempo datasource settings.
1. Navigate to [Explore]({{< relref "../explore/_index.md" >}}).
1. Select the Tempo datasource.
1. Select the **Service Graph** query type and run the query.
1. (Optional): filter your results.

Note: The metric traces_spanmetrics_calls_total is used to display the name, rate & error rate columns and traces_spanmetrics_latency_bucket is used to display the duration column (these metrics will need to exist in your Prometheus datasource).

Click a row in the rate, error rate, or duration columns to open a query in Prometheus with the span name of that row automatically set in the query. Click a row in the links column to open a query in Tempo with the span name of that row automatically set in the query.

{{< figure src="/static/img/docs/tempo/apm-table.png" class="docs-image--no-shadow" max-width="500px" caption="Screenshot of the Tempo APM table" >}}

## Linking Trace ID from logs

You can link to Tempo trace from logs in Loki or Elastic by configuring an internal link. See the [Derived fields]({{< relref "loki/#derived-fields" >}}) section in the [Loki data source]({{< relref "loki/" >}}) or [Data links]({{< relref "elasticsearch/#data-links" >}}) section in the [Elastic data source]({{< relref "elasticsearch/" >}}) for configuration instructions.
>>>>>>> 0ca4ccfa

## Provision the Tempo data source

You can modify the Grafana configuration files to provision the Tempo data source. Read more about how it works and all the settings you can set for data sources on the [provisioning]({{< relref "../administration/provisioning/#datasources" >}}) topic.

Here is an example config:

```yaml
apiVersion: 1

datasources:
  - name: Tempo
    type: tempo
    # Access mode - proxy (server in the UI) or direct (browser in the UI).
    access: proxy
    url: http://localhost:3200
    jsonData:
      httpMethod: GET
      tracesToLogs:
        datasourceUid: 'loki'
        tags: ['job', 'instance', 'pod', 'namespace']
<<<<<<< HEAD
=======
        mappedTags: [{ key: 'service.name', value: 'service' }]
        mapTagNamesEnabled: false
>>>>>>> 0ca4ccfa
        spanStartTimeShift: '1h'
        spanEndTimeShift: '1h'
        filterByTraceID: false
        filterBySpanID: false
<<<<<<< HEAD
        lokiSearch: true
=======
      tracesToMetrics:
        datasourceUid: 'prom'
        tags: [{ key: 'service.name', value: 'service' }, { key: 'job' }]
        queries:
          - name: 'Sample query'
            query: 'sum(rate(tempo_spanmetrics_latency_bucket{$__tags}[5m]))'
>>>>>>> 0ca4ccfa
      serviceMap:
        datasourceUid: 'prometheus'
      search:
        hide: false
      nodeGraph:
        enabled: true
<<<<<<< HEAD
=======
      lokiSearch:
        datasourceUid: 'loki'
>>>>>>> 0ca4ccfa
```<|MERGE_RESOLUTION|>--- conflicted
+++ resolved
@@ -46,8 +46,6 @@
 
 {{< figure src="/static/img/docs/explore/traces-to-logs-settings-8-2.png" class="docs-image--no-shadow" caption="Screenshot of the trace to logs settings" >}}
 
-<<<<<<< HEAD
-=======
 ### Trace to metrics
 
 > **Note:** This feature is behind the `traceToMetrics` feature toggle.
@@ -62,7 +60,6 @@
 -- **Link Label -** (Optional) Descriptive label for the linked query.
 -- **Query -** Query that runs when navigating from a trace to the metrics data source. Interpolate tags using the `$__tags` keyword. For example, when you configure the query `requests_total{$__tags}`with the tags `k8s.pod=pod` and `cluster`, it results in `requests_total{pod="nginx-554b9", cluster="us-east-1"}`.
 
->>>>>>> 0ca4ccfa
 ### Service Graph
 
 This is a configuration for the Service Graph feature.
@@ -110,11 +107,8 @@
 To find traces to visualize, use the [Loki query editor]({{< relref "loki/#loki-query-editor" >}}). To get search results, you must have [derived fields]({{< relref "loki/#derived-fields" >}}) configured, which point to this data source.
 
 {{< figure src="/static/img/docs/tempo/query-editor-search.png" class="docs-image--no-shadow" max-width="750px" caption="Screenshot of the Tempo query editor showing the search tab" >}}
-<<<<<<< HEAD
-=======
 
 ### Trace ID search
->>>>>>> 0ca4ccfa
 
 To query a particular trace, select the **TraceID** query type, and then put the ID into the Trace ID field.
 
@@ -124,11 +118,8 @@
 
 You can upload a JSON file that contains a single trace or service graph to visualize it. If the file has multiple traces, the first trace is used for visualization.
 
-<<<<<<< HEAD
-=======
 You can download a trace or service graph through the inspector. Open the inspector, navigate to the 'Data' tab, and click 'Download traces' or 'Download service graph'.
 
->>>>>>> 0ca4ccfa
 Here is an example JSON:
 
 ```json
@@ -183,17 +174,10 @@
 
 - [Configure the Grafana Agent](https://grafana.com/docs/tempo/next/grafana-agent/service-graphs/#quickstart) to generate service graph data
 - Link a Prometheus datasource in the Tempo datasource settings.
-<<<<<<< HEAD
-- Navigate to [Explore]({{< relref "../explore/_index.md" >}})
-- Select the Tempo datasource
-- Select the **Service Graph** query type and run the query
-- Optionally, filter by service name
-=======
 - Navigate to [Explore]({{< relref "../explore/" >}}).
 - Select the Tempo datasource.
 - Select the **Service Graph** query type and run the query.
 - (Optional): filter by service name.
->>>>>>> 0ca4ccfa
 
 You can pan and zoom the view with buttons or you mouse. For details about the visualization, refer to [Node graph panel](https://grafana.com/docs/grafana/latest/panels/visualizations/node-graph/).
 
@@ -208,11 +192,6 @@
 
 Click on the service to see a context menu with additional links for quick navigation to other relevant information.
 
-<<<<<<< HEAD
-## Linking Trace ID from logs
-
-You can link to Tempo trace from logs in Loki or Elastic by configuring an internal link. See the [Derived fields]({{< relref "loki.md#derived-fields" >}}) section in the [Loki data source]({{< relref "loki.md" >}}) or [Data links]({{< relref "elasticsearch.md#data-links" >}}) section in the [Elastic data source]({{< relref "elasticsearch.md" >}}) for configuration instructions.
-=======
 ## APM table
 
 The APM (Application Performance Management) table allows you to view several APM metrics out of the box.
@@ -235,7 +214,6 @@
 ## Linking Trace ID from logs
 
 You can link to Tempo trace from logs in Loki or Elastic by configuring an internal link. See the [Derived fields]({{< relref "loki/#derived-fields" >}}) section in the [Loki data source]({{< relref "loki/" >}}) or [Data links]({{< relref "elasticsearch/#data-links" >}}) section in the [Elastic data source]({{< relref "elasticsearch/" >}}) for configuration instructions.
->>>>>>> 0ca4ccfa
 
 ## Provision the Tempo data source
 
@@ -257,34 +235,24 @@
       tracesToLogs:
         datasourceUid: 'loki'
         tags: ['job', 'instance', 'pod', 'namespace']
-<<<<<<< HEAD
-=======
         mappedTags: [{ key: 'service.name', value: 'service' }]
         mapTagNamesEnabled: false
->>>>>>> 0ca4ccfa
         spanStartTimeShift: '1h'
         spanEndTimeShift: '1h'
         filterByTraceID: false
         filterBySpanID: false
-<<<<<<< HEAD
-        lokiSearch: true
-=======
       tracesToMetrics:
         datasourceUid: 'prom'
         tags: [{ key: 'service.name', value: 'service' }, { key: 'job' }]
         queries:
           - name: 'Sample query'
             query: 'sum(rate(tempo_spanmetrics_latency_bucket{$__tags}[5m]))'
->>>>>>> 0ca4ccfa
       serviceMap:
         datasourceUid: 'prometheus'
       search:
         hide: false
       nodeGraph:
         enabled: true
-<<<<<<< HEAD
-=======
       lokiSearch:
         datasourceUid: 'loki'
->>>>>>> 0ca4ccfa
 ```