--- conflicted
+++ resolved
@@ -31,11 +31,7 @@
 
 ### InfluxQL (classic InfluxDB query)
 
-<<<<<<< HEAD
-These options apply if you are using the InfluxQL query language. If you are using Flux, refer to [Flux support in Grafana]({{< relref "influxdb-flux.md" >}}).
-=======
 These options apply if you are using the InfluxQL query language. If you are using Flux, refer to [Flux support in Grafana]({{< relref "influxdb-flux/" >}}).
->>>>>>> 0ca4ccfa
 
 | Name                | Description                                                                                                                                                                                                                    |
 | ------------------- | ------------------------------------------------------------------------------------------------------------------------------------------------------------------------------------------------------------------------------ |
