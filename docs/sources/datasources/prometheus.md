---
aliases:
  - /docs/grafana/latest/datasources/prometheus/
  - /docs/grafana/latest/features/datasources/prometheus/
description: Guide for using Prometheus in Grafana
keywords:
  - grafana
  - prometheus
  - guide
title: Prometheus
weight: 1300
---

# Prometheus data source

Grafana includes built-in support for Prometheus. This topic explains options, variables, querying, and other options specific to the Prometheus data source. Refer to [Add a data source]({{< relref "add-a-data-source/" >}}) for instructions on how to add a data source to Grafana. Only users with the organization admin role can add data sources.

> **Note:** You can use [Grafana Cloud](https://grafana.com/products/cloud/features/#cloud-logs) to avoid the overhead of installing, maintaining, and scaling your observability stack. The free forever plan includes Grafana, 10K Prometheus series, 50 GB logs, and more.[Create a free account to get started](https://grafana.com/auth/sign-up/create-user?pg=docs-grafana-install&plcmt=in-text).

## Prometheus settings

To access Prometheus settings, hover your mouse over the **Configuration** (gear) icon, then click **Data Sources**, and then click the Prometheus data source.

| Name                        | Description                                                                                                                                                                                                                                                       |
| --------------------------- | ----------------------------------------------------------------------------------------------------------------------------------------------------------------------------------------------------------------------------------------------------------------- |
| `Name`                      | The data source name. This is how you refer to the data source in panels and queries.                                                                                                                                                                             |
| `Default`                   | Default data source that is pre-selected for new panels.                                                                                                                                                                                                          |
| `Url`                       | The URL of your Prometheus server, for example, `http://prometheus.example.org:9090`.                                                                                                                                                                             |
| `Access`                    | Only Server access mode is functional. If Server mode is already selected this option is hidden. Otherwise change to Server mode to prevent errors.                                                                                                               |
| `Basic Auth`                | Enable basic authentication to the Prometheus data source.                                                                                                                                                                                                        |
| `User`                      | User name for basic authentication.                                                                                                                                                                                                                               |
| `Password`                  | Password for basic authentication.                                                                                                                                                                                                                                |
| `Scrape interval`           | Set this to the typical scrape and evaluation interval configured in Prometheus. Defaults to 15s.                                                                                                                                                                 |
| `HTTP method`               | Use either POST or GET HTTP method to query your data source. POST is the recommended and pre-selected method as it allows bigger queries. Change this to GET if you have a Prometheus version older than 2.1 or if POST requests are restricted in your network. |
| `Disable metrics lookup`    | Checking this option will disable the metrics chooser and metric/label support in the query field's autocomplete. This helps if you have performance issues with bigger Prometheus instances.                                                                     |
| `Custom Query Parameters`   | Add custom parameters to the Prometheus query URL. For example `timeout`, `partial_response`, `dedup`, or `max_source_resolution`. Multiple parameters should be concatenated together with an '&amp;'.                                                           |
| **Exemplars configuration** |                                                                                                                                                                                                                                                                   |
| `Internal link`             | Enable this option is you have an internal link. When you enable this option, you will see a data source selector. Select the backend tracing data store for your exemplar data.                                                                                  |
| `Data source`               | You will see this option only if you enable `Internal link` option. Select the backend tracing data store for your exemplar data.                                                                                                                                 |
| `URL`                       | You will see this option only if the `Internal link` option is disabled. Enter the full URL of the external link. You can interpolate the value from the field with `${__value.raw }` macro.                                                                      |
| `URL Label`                 | (Optional) add a custom display label to override the value of the `Label name` field.                                                                                                                                                                            |
| `Label name`                | Add a name for the exemplar traceID property.                                                                                                                                                                                                                     |

## Prometheus query editor

Prometheus query editor is separated into 2 distinct modes that you can switch between. See docs for each section below.

![Editor toolbar](/static/img/docs/prometheus/header-9-1.png 'Editor toolbar')

At the top of the editor, select `Run queries` to run a query. Select `Builder | Code` tabs to switch between the editor modes. If the query editor is in Builder mode, there are additional elements explained in the Builder section.

> **Note:** In Explore, to run Prometheus queries, select `Run query`.

Each mode is synchronized with the other modes, so you can switch between them without losing your work, although there are some limitations. Some more complex queries are not yet supported in the builder mode. If you try to switch from `Code` to `Builder` with such query, editor will show a popup explaining that you can lose some parts of the query, and you can decide if you still want to continue to `Builder` mode or not.

### Code mode

![Code mode](/static/img/docs/prometheus/code-mode-9-1.png 'Code mode')

Code mode allows you to write raw queries in a textual editor. It implements advanced autocomplete features and syntax highlighting to help with writing complex queries. In addition, it also contains `Metrics browser` to further aid with writing queries (see more docs below).

For more information about Prometheus query language, refer to the [Prometheus documentation](http://prometheus.io/docs/querying/basics/).

#### Autocomplete

![Autocomplete](/static/img/docs/prometheus/autocomplete-9-1.png 'Autocomplete')

Autocomplete kicks automatically in appropriate times during typing. Use `ctrl/cmd + space` to trigger autocomplete manually when needed. Autocomplete can suggest both static functions, aggregations and keywords but also dynamic items like metrics and labels. Autocomplete dropdown also shows documentation for the suggested items, either static one or dynamic metric documentation where available.

In [Explore]({{< relref "../explore/" >}}) use `shift + enter` to run the query.

#### Metrics browser

The metrics browser allows you to quickly find metrics and select relevant labels to build basic queries.
When you open the browser you will see all available metrics and labels.
If supported by your Prometheus instance, each metric will show its HELP and TYPE as a tooltip.

![Metrics browser](/static/img/docs/prometheus/metric-browser-9-1.png 'Metrics browser')

When you select a metric, the browser narrows down the available labels to show only the ones applicable to the metric.
You can then select one or more labels for which the available label values are shown in lists in the bottom section.
Select one or more values for each label to tighten your query scope.

> **Note:** If you do not remember a metric name to start with, you can also select a few labels first, to narrow down the list and then find relevant label values.

All lists in the metrics browser have a search field above them to quickly filter for metrics or labels that match a certain string. The values section only has one search field. It's filtering applies to all labels to help you find values across labels once they have been selected, for example, among your labels `app`, `job`, `job_name` only one might with the value you are looking for.

Once you are satisfied with your query, click "Use query" to run the query. The button "Use as rate query" adds a `rate(...)[$__interval]` around your query to help write queries for counter metrics.
The "Validate selector" button will check with Prometheus how many time series are available for that selector.

#### Options

![Options](/static/img/docs/prometheus/options-8-5.png 'Options')

| Name        | Description                                                                                                                                                                                                                                                                                                                                                                                                                                                                                                                                                                                                                                                                                                                                                            |
| ----------- | ---------------------------------------------------------------------------------------------------------------------------------------------------------------------------------------------------------------------------------------------------------------------------------------------------------------------------------------------------------------------------------------------------------------------------------------------------------------------------------------------------------------------------------------------------------------------------------------------------------------------------------------------------------------------------------------------------------------------------------------------------------------------- |
| `Legend`    | Controls the name of the time series. Use predefined format or use custom format.<br/>`Auto` - if there is a single label, it shows just the value of that label for each series. If there are multiple labels, it works the same as `Verbose`<br/>`Verbose` - includes all labels.<br/>`Custom` - select will change to text input. Use templating to select which labels will be included. For example, `{{hostname}}` is replaced by the label value for the label `hostname`. Clear the input and click outside the input to go back to select mode.                                                                                                                                                                                                               |
| `Min step`  | Set the lower bounds on the interval between data points. For example, set "1h" to hint that measurements are not frequent (taken hourly). `$__interval` and `$__rate_interval` are supported.                                                                                                                                                                                                                                                                                                                                                                                                                                                                                                                                                                         |
| `Format`    | You can switch between `Table` `Time series` or `Heatmap` options. The `Table` option works only in the Table panel. `Heatmap` displays metrics of the Histogram type on a Heatmap panel. Under the hood, it converts cumulative histograms to regular ones and sorts series by the bucket bound.                                                                                                                                                                                                                                                                                                                                                                                                                                                                      |
| `Type`      | `Range` - Query returning a Range vector, a set of time series containing a range of data points over time for each time series.<br/>`Instant` - Perform an "instant" query to return only the latest value that Prometheus has scraped for the requested time series. Instant queries can return results much faster than normal range queries. Use them to look up label sets. Instant query results are made up only of one data point per series and can be shown in the time series panel by adding a field override, adding a property to the override named `Transform`, and selecting `Constant` from the **Transform** dropdown. For more information, refer to [Transform]({{< relref "../panels-visualizations/visualizations/time-series/#transform" >}}). |
| `Exemplars` | If on, run exemplars query with the regular query and show exemplars in the graph.                                                                                                                                                                                                                                                                                                                                                                                                                                                                                                                                                                                                                                                                                     |

> **Note:** Grafana modifies the request dates for queries to align them with the dynamically calculated step. This ensures consistent display of metrics data, but it can result in a small gap of data at the right edge of a graph.

### Builder mode

The following video demonstrates how to use the visual Prometheus query builder available in Grafana version 9.0.

{{< vimeo 720004179 >}}

</br>

#### Toolbar

In addition to `Run query` button and mode switcher, in builder mode additional elements are available:

| Name           | Description                                                                                                                       |
| -------------- | --------------------------------------------------------------------------------------------------------------------------------- |
| Query patterns | A list of useful operation patterns that can be used to quickly add multiple operations to your query to achieve a specific goal. |
| Explain        | Toggle to show a step by step explanation of all query parts and the operations.                                                  |
| Raw query      | Toggle to show raw query generated by the builder that will be sent to Prometheus instance.                                       |

#### Metric and labels

![Metric and labels](/static/img/docs/prometheus/metric-select-8-5.png 'Metric and labels')

Select a specific metric name from the dropdown list. List of available metrics is fetched from the Prometheus server based on selected time rage. Write into the select when the dropdown is open to search and filter the list.

Select desired labels and their values from the dropdown list. When metric is selected, available labels and their values are fetched from the server. Use the `+` button to add more labels. Use the `x` button to remove a label.

#### Operations

![Operations](/static/img/docs/prometheus/operations-9-1.gif 'Operations')

Use the `+ Operations` button to add operation to your query. Operations are grouped into sections for easier navigation. When the operations dropdown is open, write into the search input to search and filter operations list.

Operations in a query are shown as boxes in the operations section. Each has a header with a name and additional action buttons. Hover over the operation header to show the action buttons. Click the `v` button to quickly replace the operation with different one of the same type. Click the `info` button to open operations' description tooltip. Click the `x` button to remove the operation.

Operation can have additional parameters under the operation header. See the operation description or Prometheus docs for more details about each operation.

Some operations make sense only in specific order, if adding an operation would result in nonsensical query, operation will be added to the correct place. To order operations manually drag operation box by the operation name and drop in appropriate place.

##### Hints

![Hint](/static/img/docs/prometheus/hint-8-5.gif 'Hint')

In same cases the query editor can detect which operations would be most appropriate for a selected metric. In such cases it will show a hint next to the `+ Operations` button. Click on the hint to add the operations to your query.

### Explain

<<<<<<< HEAD
<!--
![Explain mode](/static/img/docs/prometheus/explain-9-1.png 'Explain mode')
-->
=======
![Explain mode](/static/img/docs/prometheus/explain-9-1.gif 'Explain mode')
>>>>>>> 4053cbea

Explain mode helps with understanding the query. It shows a step by step explanation of all query parts and the operations.

#### Raw query

<!--
![Raw query](/static/img/docs/prometheus/raw-query-9-1.gif 'Raw query')
-->

This section is shown only if the `Raw query` switch from the query editor top toolbar is set to `on`. It shows the raw query that will be created and executed by the query editor.

#### Options

Same set of option is available as in the `Code` mode. See the [Code mode options]({{< relref "#options" >}}) for details.

## Templating

Instead of hard-coding things like server, application and sensor name in your metric queries, you can use variables in their place.
Variables are shown as dropdown select boxes at the top of the dashboard. These dropdowns make it easy to change the data
being displayed in your dashboard.

Check out the [Templating]({{< relref "../dashboards/variables" >}}) documentation for an introduction to the templating feature and the different
types of template variables.

### Query variable

Variable of the type _Query_ allows you to query Prometheus for a list of metrics, labels or label values. The Prometheus data source plugin
provides the following functions you can use in the `Query` input field.

| Name                          | Description                                                             | Used API endpoints                |
| ----------------------------- | ----------------------------------------------------------------------- | --------------------------------- |
| `label_names()`               | Returns a list of label names.                                          | /api/v1/labels                    |
| `label_values(label)`         | Returns a list of label values for the `label` in every metric.         | /api/v1/label/`label`/values      |
| `label_values(metric, label)` | Returns a list of label values for the `label` in the specified metric. | /api/v1/series                    |
| `metrics(metric)`             | Returns a list of metrics matching the specified `metric` regex.        | /api/v1/label/\_\_name\_\_/values |
| `query_result(query)`         | Returns a list of Prometheus query result for the `query`.              | /api/v1/query                     |

For details of what _metric names_, _label names_ and _label values_ are please refer to the [Prometheus documentation](http://prometheus.io/docs/concepts/data_model/#metric-names-and-labels).

#### Using interval and range variables

> Support for `$__range`, `$__range_s` and `$__range_ms` only available from Grafana v5.3

You can use some global built-in variables in query variables, for example, `$__interval`, `$__interval_ms`, `$__range`, `$__range_s` and `$__range_ms`. See [Global built-in variables]({{< relref "../dashboards/variables/add-template-variables/#global-variables" >}}) for more information. They are convenient to use in conjunction with the `query_result` function when you need to filter variable queries since the `label_values` function doesn't support queries.

Make sure to set the variable's `refresh` trigger to be `On Time Range Change` to get the correct instances when changing the time range on the dashboard.

**Example usage:**

Populate a variable with the busiest 5 request instances based on average QPS over the time range shown in the dashboard:

```
Query: query_result(topk(5, sum(rate(http_requests_total[$__range])) by (instance)))
Regex: /"([^"]+)"/
```

Populate a variable with the instances having a certain state over the time range shown in the dashboard, using `$__range_s`:

```
Query: query_result(max_over_time(<metric>[${__range_s}s]) != <state>)
Regex:
```

### Using `$__rate_interval`

> **Note:** Available in Grafana 7.2 and above

`$__rate_interval` is the recommended interval to use in the `rate` and `increase` functions. It will "just work" in most cases, avoiding most of the pitfalls that can occur when using a fixed interval or `$__interval`.

```
OK:       rate(http_requests_total[5m])
Better:   rate(http_requests_total[$__rate_interval])
```

Details: `$__rate_interval` is defined as max(`$__interval` + _Scrape interval_, 4 \* _Scrape interval_), where _Scrape interval_ is the Min step setting (AKA query*interval, a setting per PromQL query) if any is set. Otherwise, the Scrape interval setting in the Prometheus data source is used. (The Min interval setting in the panel is modified by the resolution setting and therefore doesn't have any effect on \_Scrape interval*.) [This article](https://grafana.com/blog/2020/09/28/new-in-grafana-7.2-__rate_interval-for-prometheus-rate-queries-that-just-work/) contains additional details.

### Using variables in queries

There are two syntaxes:

- `$<varname>` Example: rate(http_requests_total{job=~"\$job"}[5m])
- `[[varname]]` Example: rate(http_requests_total{job=~"[[job]]"}[5m])

Why two ways? The first syntax is easier to read and write but does not allow you to use a variable in the middle of a word. When the _Multi-value_ or _Include all value_
options are enabled, Grafana converts the labels from plain text to a regex compatible string. Which means you have to use `=~` instead of `=`.

### Ad hoc filters variable

Prometheus supports the special [ad hoc filters]({{< relref "../dashboards/variables/add-template-variables/#add-ad-hoc-filters" >}}) variable type. It allows you to specify any number of label/value filters on the fly. These filters are automatically
applied to all your Prometheus queries.

## Annotations

[Annotations]({{< relref "../dashboards/build-dashboards/annotate-visualizations" >}}) allow you to overlay rich event information on top of graphs. You add annotation
queries via the Dashboard menu / Annotations view.

Prometheus supports two ways to query annotations.

- A regular metric query
- A Prometheus query for pending and firing alerts (for details see [Inspecting alerts during runtime](https://prometheus.io/docs/prometheus/latest/configuration/alerting_rules/#inspecting-alerts-during-runtime))

The step option is useful to limit the number of events returned from your query.

## Get Grafana metrics into Prometheus

Grafana exposes metrics for Prometheus on the `/metrics` endpoint. We also bundle a dashboard within Grafana so you can get started viewing your metrics faster. You can import the bundled dashboard by going to the data source edit page and click the dashboard tab. There you can find a dashboard for Grafana and one for Prometheus. Import and start viewing all the metrics!

For detailed instructions, refer to [Internal Grafana metrics]({{< relref "../setup-grafana/set-up-grafana-monitoring/" >}}).

## Prometheus API

The Prometheus data source works with other projects that implement the [Prometheus query API](https://prometheus.io/docs/prometheus/latest/querying/api/) including:

- [Grafana Mimir](https://grafana.com/docs/mimir/latest/)
- [Thanos](https://thanos.io/v0.17/components/query.md/)

For more information on how to query other Prometheus-compatible projects from Grafana, refer to the specific project documentation.

## Provision the Prometheus data source

You can configure data sources using config files with Grafana's provisioning system. Read more about how it works and all the settings you can set for data sources on the [provisioning docs page]({{< relref "../administration/provisioning/#datasources" >}}).

Here are some provisioning examples for this data source:

```yaml
apiVersion: 1

datasources:
  - name: Prometheus
    type: prometheus
    # Access mode - proxy (server in the UI) or direct (browser in the UI).
    access: proxy
    url: http://localhost:9090
    jsonData:
      httpMethod: POST
      exemplarTraceIdDestinations:
        # Field with internal link pointing to data source in Grafana.
        # datasourceUid value can be anything, but it should be unique across all defined data source uids.
        - datasourceUid: my_jaeger_uid
          name: traceID

        # Field with external link.
        - name: traceID
          url: 'http://localhost:3000/explore?orgId=1&left=%5B%22now-1h%22,%22now%22,%22Jaeger%22,%7B%22query%22:%22$${__value.raw}%22%7D%5D'
```

## Amazon Managed Service for Prometheus

The Prometheus data source works with Amazon Managed Service for Prometheus. If you are using an AWS Identity and Access Management (IAM) policy to control access to your Amazon Managed Service for Prometheus domain, then you must use AWS Signature Version 4 (AWS SigV4) to sign all requests to that domain. For more details on AWS SigV4, refer to the [AWS documentation](https://docs.aws.amazon.com/general/latest/gr/signature-version-4.html).

> **Note:** Grafana version 7.3.5 or higher is required to use SigV4 authentication.

To connect the Prometheus data source to Amazon Managed Service for Prometheus using SigV4 authentication, refer to the AWS guide to [Set up Grafana open source or Grafana Enterprise for use with AMP](https://docs.aws.amazon.com/prometheus/latest/userguide/AMP-onboard-query-standalone-grafana.html).

If you are running Grafana in an Amazon EKS cluster, follow the AWS guide to [Query using Grafana running in an Amazon EKS cluster](https://docs.aws.amazon.com/prometheus/latest/userguide/AMP-onboard-query-grafana-7.3.html).

## Configuring exemplars

> **Note:** This feature is available in Prometheus 2.26+ and Grafana 7.4+.

Grafana 7.4 and later versions have the capability to show exemplars data alongside a metric both in Explore and Dashboards.
Exemplars are a way to associate higher cardinality metadata from a specific event with traditional timeseries data.
{{< figure src="/static/img/docs/v74/exemplars.png" class="docs-image--no-shadow" caption="Screenshot showing the detail window of an Exemplar" >}}

Configure Exemplars in the data source settings by adding external or internal links.
{{< figure src="/static/img/docs/v74/exemplars-setting.png" class="docs-image--no-shadow" caption="Screenshot of the Exemplars configuration" >}}<|MERGE_RESOLUTION|>--- conflicted
+++ resolved
@@ -148,21 +148,13 @@
 
 ### Explain
 
-<<<<<<< HEAD
-<!--
-![Explain mode](/static/img/docs/prometheus/explain-9-1.png 'Explain mode')
--->
-=======
 ![Explain mode](/static/img/docs/prometheus/explain-9-1.gif 'Explain mode')
->>>>>>> 4053cbea
 
 Explain mode helps with understanding the query. It shows a step by step explanation of all query parts and the operations.
 
 #### Raw query
 
-<!--
 ![Raw query](/static/img/docs/prometheus/raw-query-9-1.gif 'Raw query')
--->
 
 This section is shown only if the `Raw query` switch from the query editor top toolbar is set to `on`. It shows the raw query that will be created and executed by the query editor.
 
