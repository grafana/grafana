--- conflicted
+++ resolved
@@ -68,77 +68,6 @@
 
 1. Select **Connections** in the main menu.
 1. Enter `Grafana Pyroscope` in the search bar.
-<<<<<<< HEAD
-1. Select **Add new data source**.
-1. Click **Grafana Pyroscope** to display the **Settings** tab of the data source.
-1. Set the data source's basic configuration options.
-1. Select **Save & test**.
-
-## Configuration options
-
-You can configure several options for the Pyroscope data source, including the name, HTTP, authentication, querying, and private data source connect.
-
-If you make any changes, select **Save & test** to preserve those changes.
-
-![Configuration options for the Pyroscope data source](/media/docs/grafana/data-sources/screenshot-pyroscope-data-source-config.png)
-
-### Name and default
-
-**Name**
-: Enter a name to specify the data source in panels, queries, and Explore.
-
-**Default**
-: The default data source is pre-selected for new panels.
-
-### HTTP
-
-The HTTP section is shown in number 1 in the screenshot.
-
-**URL**
-: The URL of the Grafana Pyroscope instance, for example, `https://localhost:4100`.
-
-**Allowed cookies**
-: The Grafana Proxy deletes forwarded cookies. Use this field to specify cookies by name that should be forwarded to the data source.
-
-**Timeout**
-: HTTP request timeout in seconds.
-
-### Auth
-
-The Auth section is shown in number 2 in the screenshot.
-
-**Basic auth**
-: Enable basic authentication to the data source. When activated, it provides **User** and **Password** fields.
-
-**With Credentials**
-: Whether credentials, such as cookies or auth headers, should be sent with cross-site requests.
-
-**TLS Client Auth**
-: Toggle on to use client authentication. When enabled, it adds the **Server name**, **Client cert**, and **Client key** fields. The client provides a certificate that is validated by the server to establish the client's trusted identity. The client key encrypts the data between client and server. These details are encrypted and stored in the Grafana database.
-
-**With CA Cert**
-: Activate this option to verify self-signed TLS certificates.
-
-**Skip TLS Verify**
-: When activated, it bypasses TLS certificate verification.
-
-**Forward OAuth Identity**
-: When activated, the user’s upstream OAuth 2.0 identity is forwarded to the data source along with their access token.
-
-**Custom HTTP Headers**
-: Select Add header to add Header and Value fields.
-
-**Header**
-: Add a custom header. This allows custom headers to be passed based on the needs of your Pyroscope instance.
-
-**Value**
-: The value of the header.
-
-### Querying
-
-The **Querying** section is shown in number 3 in the screenshot.
-
-=======
 1. Select **Grafana Pyroscope**.
 1. Select **Add new data source** in the top-right corner of the page.
 1. On the **Settings** tab, complete the **Name**, **Connection**, and **Authentication** sections.
@@ -203,27 +132,12 @@
 
 ### Querying
 
->>>>>>> 9e942dcb
 **Minimum step** is used for queries returning time-series data. The default value is 15 seconds.
 
 Adjusting this option can help prevent gaps when you zoom in to profiling data.
 
 ### Private data source connect
 
-<<<<<<< HEAD
-The **Private data source connect** section is shown in number 4 in the screenshot.
-
-This feature is only available in Grafana Cloud.
-
-This option lets you query data that lives within a secured network without opening the network to inbound traffic from Grafana Cloud.
-
-Use the drop-down box to select a configured private data sources.
-
-Select **Manage private data source connect** to configure and manage any private data sources you have configured.
-
-For more information, refer to [Private data source connect](https://grafana.com/docs/grafana-cloud/connect-externally-hosted/private-data-source-connect/).
-=======
 [//]: # 'Shared content for authentication section procedure in data sources'
 
-{{< docs/shared source="grafana" lookup="datasources/datasouce-private-ds-connect.md" leveloffset="+2" version="<GRAFANA_VERSION>" >}}
->>>>>>> 9e942dcb
+{{< docs/shared source="grafana" lookup="datasources/datasouce-private-ds-connect.md" leveloffset="+2" version="<GRAFANA_VERSION>" >}}