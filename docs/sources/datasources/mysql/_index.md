--- conflicted
+++ resolved
@@ -45,510 +45,7 @@
 
 # MySQL data source
 
-<<<<<<< HEAD
-> Starting from Grafana v5.1 you can name the time column _time_ in addition to earlier supported _time_sec_. Usage of _time_sec_ will eventually be deprecated.
-
-Grafana ships with a built-in MySQL data source plugin that allows you to query and visualize data from a MySQL compatible database like MariaDB or Percona Server.
-
-For instructions on how to add a data source to Grafana, refer to the [administration documentation](ref:data-source-management).
-Only users with the organization administrator role can add data sources.
-Administrators can also [configure the data source via YAML](#provision-the-data-source) with Grafana's provisioning system.
-
-{{< docs/play title="MySQL Overview" url="https://play.grafana.org/d/edyh1ib7db6rkb/mysql-overview" >}}
-
-## Configure the data source
-
-**To access the data source configuration page:**
-
-1. Click **Connections** in the left-side menu.
-1. Under Your connections, click **Data sources**.
-1. Enter `MySQL` in the search bar.
-1. Select **MySQL**.
-
-   The **Settings** tab of the data source is displayed.
-
-1. Set the data source's basic configuration options.
-
-| Name                          | Description                                                                                                                                                                                                                                                                                                                                                                                                                                                                                                                                                                                                                                               |
-| ----------------------------- | --------------------------------------------------------------------------------------------------------------------------------------------------------------------------------------------------------------------------------------------------------------------------------------------------------------------------------------------------------------------------------------------------------------------------------------------------------------------------------------------------------------------------------------------------------------------------------------------------------------------------------------------------------- |
-| **Name**                      | The data source name. This is how you refer to the data source in panels and queries.                                                                                                                                                                                                                                                                                                                                                                                                                                                                                                                                                                     |
-| **Default**                   | Default data source means that it will be pre-selected for new panels.                                                                                                                                                                                                                                                                                                                                                                                                                                                                                                                                                                                    |
-| **Host**                      | The IP address/hostname and optional port of your MySQL instance.                                                                                                                                                                                                                                                                                                                                                                                                                                                                                                                                                                                         |
-| **Database**                  | Name of your MySQL database.                                                                                                                                                                                                                                                                                                                                                                                                                                                                                                                                                                                                                              |
-| **User**                      | Database user's login/username                                                                                                                                                                                                                                                                                                                                                                                                                                                                                                                                                                                                                            |
-| **Password**                  | Database user's password                                                                                                                                                                                                                                                                                                                                                                                                                                                                                                                                                                                                                                  |
-| **Session Timezone**          | Specifies the timezone used in the database session, such as `Europe/Berlin` or `+02:00`. Required if the timezone of the database (or the host of the database) is set to something other than UTC. Set this to `+00:00` so Grafana can handle times properly. Set the value used in the session with `SET time_zone='...'`. If you leave this field empty, the timezone will not be updated. For more information, refer to [MySQL Server Time Zone Support](https://dev.mysql.com/doc/en/time-zone-support.html).                                                                                                                                      |
-| **Max open**                  | The maximum number of open connections to the database, default `100` (Grafana v5.4+).                                                                                                                                                                                                                                                                                                                                                                                                                                                                                                                                                                    |
-| **Max idle**                  | The maximum number of connections in the idle connection pool, default `100` (Grafana v5.4+).                                                                                                                                                                                                                                                                                                                                                                                                                                                                                                                                                             |
-| **Auto (max idle)**           | Toggle to set the maximum number of idle connections to the number of maximum open connections (available in Grafana v9.5.1+). Default is `true`.                                                                                                                                                                                                                                                                                                                                                                                                                                                                                                         |
-| **Allow cleartext passwords** | Allows the use of the [cleartext client side plugin](https://dev.mysql.com/doc/en/cleartext-pluggable-authentication.html) as required by a specific type of account, such as one defined with the [PAM authentication plugin](https://dev.mysql.com/doc/en/pam-pluggable-authentication.html). <br />**Sending passwords in clear text may be a security problem in some configurations**. To avoid password issues, it is recommended that clients connect to a MySQL server using a method that protects the password. Possibilities include [TLS / SSL](https://github.com/go-sql-driver/mysql#tls), IPsec, or a private network. Default is `false`. |
-| **Max lifetime**              | The maximum amount of time in seconds a connection may be reused. This should always be lower than configured [wait_timeout](https://dev.mysql.com/doc/en/server-system-variables.html#sysvar_wait_timeout) in MySQL (Grafana v5.4+). The default is `14400` or 4 hours.                                                                                                                                                                                                                                                                                                                                                                                  |
-
-### Min time interval
-
-The **Min time interval** setting defines a lower limit for the [`$__interval`](ref:add-template-variables-interval) and [`$__interval_ms`](ref:add-template-variables-interval-ms) variables.
-
-This value _must_ be formatted as a number followed by a valid time identifier:
-
-| Identifier | Description |
-| ---------- | ----------- |
-| `y`        | year        |
-| `M`        | month       |
-| `w`        | week        |
-| `d`        | day         |
-| `h`        | hour        |
-| `m`        | minute      |
-| `s`        | second      |
-| `ms`       | millisecond |
-
-We recommend setting this value to match your MySQL write frequency.
-For example, use `1m` if MySQL writes data every minute.
-
-You can also override this setting in a dashboard panel under its data source options.
-
-### Database User Permissions (Important!)
-
-The database user you specify when you add the data source should only be granted SELECT permissions on
-the specified database and tables you want to query. Grafana does not validate that the query is safe. The query
-could include any SQL statement. For example, statements like `USE otherdb;` and `DROP TABLE user;` would be
-executed. To protect against this we **Highly** recommend you create a specific mysql user with restricted permissions.
-
-Example:
-
-```sql
- CREATE USER 'grafanaReader' IDENTIFIED BY 'password';
- GRANT SELECT ON mydatabase.mytable TO 'grafanaReader';
-```
-
-You can use wildcards (`*`) in place of database or table if you want to grant access to more databases and tables.
-
-### Provision the data source
-
-You can define and configure the data source in YAML files as part of Grafana's provisioning system.
-For more information about provisioning, and for available configuration options, refer to [Provisioning Grafana](ref:provisioning-data-sources).
-
-#### Provisioning examples
-
-##### Basic Provisioning
-
-```yaml
-apiVersion: 1
-
-datasources:
-  - name: MySQL
-    type: mysql
-    url: localhost:3306
-    user: grafana
-    jsonData:
-      database: grafana
-      maxOpenConns: 100 # Grafana v5.4+
-      maxIdleConns: 100 # Grafana v5.4+
-      maxIdleConnsAuto: true # Grafana v9.5.1+
-      connMaxLifetime: 14400 # Grafana v5.4+
-    secureJsonData:
-      password: ${GRAFANA_MYSQL_PASSWORD}
-```
-
-##### Using TLS verification
-
-```yaml
-apiVersion: 1
-
-datasources:
-  - name: MySQL
-    type: mysql
-    url: localhost:3306
-    user: grafana
-    jsonData:
-      tlsAuth: true
-      database: grafana
-      maxOpenConns: 100 # Grafana v5.4+
-      maxIdleConns: 100 # Grafana v5.4+
-      maxIdleConnsAuto: true # Grafana v9.5.1+
-      connMaxLifetime: 14400 # Grafana v5.4+
-    secureJsonData:
-      password: ${GRAFANA_MYSQL_PASSWORD}
-      tlsClientCert: ${GRAFANA_TLS_CLIENT_CERT}
-      tlsCACert: ${GRAFANA_TLS_CA_CERT}
-```
-
-##### Use TLS and Skip Certificate Verification
-
-```yaml
-apiVersion: 1
-
-datasources:
-  - name: MySQL
-    type: mysql
-    url: localhost:3306
-    user: grafana
-    jsonData:
-      tlsAuth: true
-      tlsSkipVerify: true
-      database: grafana
-      maxOpenConns: 100 # Grafana v5.4+
-      maxIdleConns: 100 # Grafana v5.4+
-      maxIdleConnsAuto: true # Grafana v9.5.1+
-      connMaxLifetime: 14400 # Grafana v5.4+
-    secureJsonData:
-      password: ${GRAFANA_MYSQL_PASSWORD}
-      tlsClientCert: ${GRAFANA_TLS_CLIENT_CERT}
-      tlsCACert: ${GRAFANA_TLS_CA_CERT}
-```
-
-## Query builder
-
-{{< figure src="/static/img/docs/v92/mysql_query_builder.png" class="docs-image--no-shadow" >}}
-
-The MySQL query builder is available when editing a panel using a MySQL data source.
-
-This topic explains querying specific to the MySQL data source.
-For general documentation on querying data sources in Grafana, see [Query and transform data](ref:query-transform-data).
-
-You can run the built query by pressing the `Run query` button in the top right corner of the editor.
-
-### Format
-
-The response from MySQL can be formatted as either a table or as a time series. To use the time series format one of the columns must be named `time`.
-
-### Dataset and Table selection
-
-{{% admonition type="note" %}}
-If your table or database name contains a reserved word or a [prohibited character](https://dev.mysql.com/doc/en/identifiers.html) the editor will put quotes around the name. For example, the name `table-name` will be quoted with backticks - `` `table-name` ``.
-{{% /admonition %}}
-
-In the dataset dropdown, choose the MySQL database to query. The dropdown is be populated with the databases that the user has access to.
-When the dataset is selected, the table dropdown is populated with the tables that are available.
-
-**Note:** If a default database has been configured through the Data Source Configuration page (or through a provisioning configuration file), the user will only be able to use that single preconfigured database for querying.
-
-### Columns and Aggregation functions (SELECT)
-
-Using the dropdown, select a column to include in the data. You can also specify an optional aggregation function.
-
-Add further value columns by clicking the plus button and another column dropdown appears.
-
-### Filter data (WHERE)
-
-To add a filter, toggle the **Filter** switch at the top of the editor.
-This reveals a **Filter by column value** section with two dropdown selectors.
-
-Use the first dropdown to choose whether all of the filters need to match (`AND`), or if only one of the filters needs to match (`OR`).
-Use the second dropdown to choose a filter.
-
-To filter on more columns, click the plus (`+`) button to the right of the condition dropdown.
-
-To remove a filter, click the `x` button next to that filter's dropdown.
-
-After selecting a date type column, you can choose Macros from the operators list and select timeFilter which will add the $\_\_timeFilter macro to the query with the selected date column.
-
-### Group By
-
-To group the results by column, flip the group switch at the top of the editor. You can then choose which column to group the results by. The group by clause can be removed by pressing the X button.
-
-### Preview
-
-By flipping the preview switch at the top of the editor, you can get a preview of the SQL query generated by the query builder.
-
-## Code editor
-
-{{< figure src="/static/img/docs/v92/sql_code_editor.png" class="docs-image--no-shadow" >}}
-
-To make advanced queries, switch to the code editor by clicking `code` in the top right corner of the editor. The code editor support autocompletion of tables, columns, SQL keywords, standard sql functions, Grafana template variables and Grafana macros. Columns cannot be completed before a table has been specified.
-
-You can expand the code editor by pressing the `chevron` pointing downwards in the lower right corner of the code editor.
-
-`CTRL/CMD + Return` works as a keyboard shortcut to run the query.
-
-## Macros
-
-To simplify syntax and to allow for dynamic parts, like date range filters, the query can contain macros.
-
-| Macro example                                         | Description                                                                                                                                                                                                  |
-| ----------------------------------------------------- | ------------------------------------------------------------------------------------------------------------------------------------------------------------------------------------------------------------ |
-| `$__time(dateColumn)`                                 | Will be replaced by an expression to convert to a UNIX timestamp and rename the column to `time_sec`. For example, _UNIX_TIMESTAMP(dateColumn) as time_sec_                                                  |
-| `$__timeEpoch(dateColumn)`                            | Will be replaced by an expression to convert to a UNIX timestamp and rename the column to `time_sec`. For example, _UNIX_TIMESTAMP(dateColumn) as time_sec_                                                  |
-| `$__timeFilter(dateColumn)`                           | Will be replaced by a time range filter using the specified column name. For example, _dateColumn BETWEEN FROM_UNIXTIME(1494410783) AND FROM_UNIXTIME(1494410983)_                                           |
-| `$__timeFrom()`                                       | Will be replaced by the start of the currently active time selection. For example, _FROM_UNIXTIME(1494410783)_                                                                                               |
-| `$__timeTo()`                                         | Will be replaced by the end of the currently active time selection. For example, _FROM_UNIXTIME(1494410983)_                                                                                                 |
-| `$__timeGroup(dateColumn,'5m')`                       | Will be replaced by an expression usable in GROUP BY clause. For example, *cast(cast(UNIX_TIMESTAMP(dateColumn)/(300) as signed)*300 as signed),\*                                                           |
-| `$__timeGroup(dateColumn,'5m', 0)`                    | Same as above but with a fill parameter so missing points in that series will be added by grafana and 0 will be used as value (only works with time series queries).                                         |
-| `$__timeGroup(dateColumn,'5m', NULL)`                 | Same as above but NULL will be used as value for missing points (only works with time series queries).                                                                                                       |
-| `$__timeGroup(dateColumn,'5m', previous)`             | Same as above but the previous value in that series will be used as fill value if no value has been seen yet NULL will be used (only works with time series queries).                                        |
-| `$__timeGroupAlias(dateColumn,'5m')`                  | Will be replaced identical to $\_\_timeGroup but with an added column alias (only available in Grafana 5.3+).                                                                                                |
-| `$__unixEpochFilter(dateColumn)`                      | Will be replaced by a time range filter using the specified column name with times represented as Unix timestamp. For example, _dateColumn > 1494410783 AND dateColumn < 1494497183_                         |
-| `$__unixEpochFrom()`                                  | Will be replaced by the start of the currently active time selection as Unix timestamp. For example, _1494410783_                                                                                            |
-| `$__unixEpochTo()`                                    | Will be replaced by the end of the currently active time selection as Unix timestamp. For example, _1494497183_                                                                                              |
-| `$__unixEpochNanoFilter(dateColumn)`                  | Will be replaced by a time range filter using the specified column name with times represented as nanosecond timestamp. For example, _dateColumn > 1494410783152415214 AND dateColumn < 1494497183142514872_ |
-| `$__unixEpochNanoFrom()`                              | Will be replaced by the start of the currently active time selection as nanosecond timestamp. For example, _1494410783152415214_                                                                             |
-| `$__unixEpochNanoTo()`                                | Will be replaced by the end of the currently active time selection as nanosecond timestamp. For example, _1494497183142514872_                                                                               |
-| `$__unixEpochGroup(dateColumn,'5m', [fillmode])`      | Same as $\_\_timeGroup but for times stored as Unix timestamp (`fillMode` only works with time series queries).                                                                                              |
-| `$__unixEpochGroupAlias(dateColumn,'5m', [fillmode])` | Same as above but also adds a column alias (`fillMode` only works with time series queries).                                                                                                                 |
-
-We plan to add many more macros. If you have suggestions for what macros you would like to see, please [open an issue](https://github.com/grafana/grafana) in our GitHub repo.
-
-The query editor has a link named `Generated SQL` that shows up after a query has been executed, while in panel edit mode. Click on it and it will expand and show the raw interpolated SQL string that was executed.
-
-## Table queries
-
-If the `Format as` query option is set to `Table` then you can basically do any type of SQL query. The table panel will automatically show the results of whatever columns and rows your query returns.
-
-Query editor with example query:
-
-{{< figure src="/static/img/docs/v45/mysql_table_query.png" >}}
-
-The query:
-
-```sql
-SELECT
-  title as 'Title',
-  user.login as 'Created By' ,
-  dashboard.created as 'Created On'
- FROM dashboard
-INNER JOIN user on user.id = dashboard.created_by
-WHERE $__timeFilter(dashboard.created)
-```
-
-You can control the name of the Table panel columns by using regular `as ` SQL column selection syntax.
-
-The resulting table panel:
-
-![](/static/img/docs/v43/mysql_table.png)
-
-## Time series queries
-
-The examples in this section query the following table:
-
-```text
-+---------------------+--------------+---------------------+----------+
-| time_date_time      | value_double | CreatedAt           | hostname |
-+---------------------+--------------+---------------------+----------+
-| 2020-01-02 03:05:00 | 3.0          | 2020-01-02 03:05:00 | 10.0.1.1 |
-| 2020-01-02 03:06:00 | 4.0          | 2020-01-02 03:06:00 | 10.0.1.2 |
-| 2020-01-02 03:10:00 | 6.0          | 2020-01-02 03:10:00 | 10.0.1.1 |
-| 2020-01-02 03:11:00 | 7.0          | 2020-01-02 03:11:00 | 10.0.1.2 |
-| 2020-01-02 03:20:00 | 5.0          | 2020-01-02 03:20:00 | 10.0.1.2 |
-+---------------------+--------------+---------------------+----------+
-```
-
-If the `Format as` query option is set to `Time Series` then the query must have a column named time that returns either a SQL datetime or any numeric datatype representing Unix epoch in seconds. In addition, result sets of time series queries must be sorted by time for panels to properly visualize the result.
-
-A time series query result is returned in a [wide data frame format](https://grafana.com/developers/plugin-tools/introduction/data-frames#wide-format). Any column except time or of type string transforms into value fields in the data frame query result. Any string column transforms into field labels in the data frame query result.
-
-> For backward compatibility, there's an exception to the above rule for queries that return three columns including a string column named metric. Instead of transforming the metric column into field labels, it becomes the field name, and then the series name is formatted as the value of the metric column. See the example with the metric column below.
-
-To optionally customize the default series name formatting, refer to [Standard options definitions](ref:configure-standard-options-display-name).
-
-**Example with `metric` column:**
-
-```sql
-SELECT
-  $__timeGroupAlias(time_date_time,'5m'),
-  min(value_double),
-  'min' as metric
-FROM test_data
-WHERE $__timeFilter(time_date_time)
-GROUP BY time
-ORDER BY time
-```
-
-Data frame result:
-
-```text
-+---------------------+-----------------+
-| Name: time          | Name: min       |
-| Labels:             | Labels:         |
-| Type: []time.Time   | Type: []float64 |
-+---------------------+-----------------+
-| 2020-01-02 03:05:00 | 3               |
-| 2020-01-02 03:10:00 | 6               |
-| 2020-01-02 03:20:00 | 5               |
-+---------------------+-----------------+
-```
-
-**Example using the fill parameter in the $\_\_timeGroupAlias macro to convert null values to be zero instead:**
-
-```sql
-SELECT
-  $__timeGroupAlias(createdAt,'5m',0),
-  sum(value_double) as value,
-  hostname
-FROM test_data
-WHERE
-  $__timeFilter(createdAt)
-GROUP BY time, hostname
-ORDER BY time
-```
-
-Given the data frame result in the following example and using the graph panel, you will get two series named _value 10.0.1.1_ and _value 10.0.1.2_. To render the series with a name of _10.0.1.1_ and _10.0.1.2_ , use a [Standard options definitions](ref:configure-standard-options-display-name) display value of `${__field.labels.hostname}`.
-
-Data frame result:
-
-```text
-+---------------------+---------------------------+---------------------------+
-| Name: time          | Name: value               | Name: value               |
-| Labels:             | Labels: hostname=10.0.1.1 | Labels: hostname=10.0.1.2 |
-| Type: []time.Time   | Type: []float64           | Type: []float64           |
-+---------------------+---------------------------+---------------------------+
-| 2020-01-02 03:05:00 | 3                         | 4                         |
-| 2020-01-02 03:10:00 | 6                         | 7                         |
-| 2020-01-02 03:15:00 | 0                         | 0                         |
-| 2020-01-02 03:20:00 | 0                         | 5                         |
-+---------------------+---------------------------+---------------------------+
-```
-
-**Example with multiple columns:**
-
-```sql
-SELECT
-  $__timeGroupAlias(time_date_time,'5m'),
-  min(value_double) as min_value,
-  max(value_double) as max_value
-FROM test_data
-WHERE $__timeFilter(time_date_time)
-GROUP BY time
-ORDER BY time
-```
-
-Data frame result:
-
-```text
-+---------------------+-----------------+-----------------+
-| Name: time          | Name: min_value | Name: max_value |
-| Labels:             | Labels:         | Labels:         |
-| Type: []time.Time   | Type: []float64 | Type: []float64 |
-+---------------------+-----------------+-----------------+
-| 2020-01-02 03:05:00 | 3               | 4               |
-| 2020-01-02 03:10:00 | 6               | 7               |
-| 2020-01-02 03:20:00 | 5               | 5               |
-+---------------------+-----------------+-----------------+
-```
-
-Currently, there is no support for a dynamic group by time based on time range and panel width.
-This is something we plan to add.
-
-## Templating
-
-This feature is currently available in the nightly builds and will be included in the 5.0.0 release.
-
-Instead of hard-coding things like server, application and sensor name in your metric queries you can use variables in their place. Variables are shown as dropdown select boxes at the top of the dashboard. These dropdowns make it easy to change the data being displayed in your dashboard.
-
-Check out the [Templating](ref:variables) documentation for an introduction to the templating feature and the different types of template variables.
-
-### Query Variable
-
-If you add a template variable of the type `Query`, you can write a MySQL query that can
-return things like measurement names, key names or key values that are shown as a dropdown select box.
-
-For example, you can have a variable that contains all values for the `hostname` column in a table if you specify a query like this in the templating variable _Query_ setting.
-
-```sql
-SELECT hostname FROM my_host
-```
-
-A query can return multiple columns and Grafana will automatically create a list from them. For example, the query below will return a list with values from `hostname` and `hostname2`.
-
-```sql
-SELECT my_host.hostname, my_other_host.hostname2 FROM my_host JOIN my_other_host ON my_host.city = my_other_host.city
-```
-
-To use time range dependent macros like `$__timeFilter(column)` in your query the refresh mode of the template variable needs to be set to _On Time Range Change_.
-
-```sql
-SELECT event_name FROM event_log WHERE $__timeFilter(time_column)
-```
-
-Another option is a query that can create a key/value variable. The query should return two columns that are named `__text` and `__value`. The `__text` column value should be unique (if it is not unique then the first value is used). The options in the dropdown will have a text and value that allows you to have a friendly name as text and an id as the value. An example query with `hostname` as the text and `id` as the value:
-
-```sql
-SELECT hostname AS __text, id AS __value FROM my_host
-```
-
-You can also create nested variables. For example if you had another variable named `region`. Then you could have
-the hosts variable only show hosts from the current selected region with a query like this (if `region` is a multi-value variable then use the `IN` comparison operator rather than `=` to match against multiple values):
-
-```sql
-SELECT hostname FROM my_host  WHERE region IN($region)
-```
-
-#### Using `__searchFilter` to filter results in Query Variable
-
-> Available from Grafana 6.5 and above
-
-Using `__searchFilter` in the query field will filter the query result based on what the user types in the dropdown select box.
-When nothing has been entered by the user the default value for `__searchFilter` is `%`.
-
-> Important that you surround the `__searchFilter` expression with quotes as Grafana does not do this for you.
-
-The example below shows how to use `__searchFilter` as part of the query field to enable searching for `hostname` while the user types in the dropdown select box.
-
-Query
-
-```sql
-SELECT hostname FROM my_host  WHERE hostname LIKE '$__searchFilter'
-```
-
-### Using Variables in Queries
-
-From Grafana 4.3.0 to 4.6.0, template variables are always quoted automatically so if it is a string value do not wrap them in quotes in where clauses.
-
-From Grafana 4.7.0, template variable values are only quoted when the template variable is a `multi-value`.
-
-If the variable is a multi-value variable then use the `IN` comparison operator rather than `=` to match against multiple values.
-
-There are two syntaxes:
-
-`$<varname>` Example with a template variable named `hostname`:
-
-```sql
-SELECT
-  UNIX_TIMESTAMP(atimestamp) as time,
-  aint as value,
-  avarchar as metric
-FROM my_table
-WHERE $__timeFilter(atimestamp) and hostname in($hostname)
-ORDER BY atimestamp ASC
-```
-
-`[[varname]]` Example with a template variable named `hostname`:
-
-```sql
-SELECT
-  UNIX_TIMESTAMP(atimestamp) as time,
-  aint as value,
-  avarchar as metric
-FROM my_table
-WHERE $__timeFilter(atimestamp) and hostname in([[hostname]])
-ORDER BY atimestamp ASC
-```
-
-#### Disabling Quoting for Multi-value Variables
-
-Grafana automatically creates a quoted, comma-separated string for multi-value variables. For example: if `server01` and `server02` are selected then it will be formatted as: `'server01', 'server02'`. To disable quoting, use the csv formatting option for variables:
-
-`${servers:csv}`
-
-Read more about variable formatting options in the [Variables](ref:variable-syntax-advanced-variable-format-options) documentation.
-
-## Annotations
-
-[Annotations](ref:annotate-visualizations) allow you to overlay rich event information on top of graphs. You add annotation queries via the Dashboard menu / Annotations view.
-
-**Example query using time column with epoch values:**
-
-```sql
-SELECT
-  epoch_time as time,
-  metric1 as text,
-  CONCAT(tag1, ',', tag2) as tags
-FROM
-  public.test_data
-WHERE
-  $__unixEpochFilter(epoch_time)
-```
-=======
 Grafana ships with a built-in MySQL data source plugin that allows you to query and visualize data from a MySQL-compatible database like MariaDB or Percona Server. You don't need to install a plugin in order to add the MySQL data source to your Grafana instance.
->>>>>>> 9e942dcb
 
 Grafana offers several configuration options for this data source as well as a visual and code-based query editor.
 
