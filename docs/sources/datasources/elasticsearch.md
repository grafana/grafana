--- conflicted
+++ resolved
@@ -266,10 +266,6 @@
 sigv4_auth_enabled = true
 ```
 
-<<<<<<< HEAD
-Once AWS SigV4 is enabled, it can be configured on the Elasticsearch data source configuration page. Refer to [Cloudwatch authentication](./datasources/cloudwatch.md#authentication) for more information about authentication options.
-=======
-Once AWS SigV4 is enabled, it can be configured on the Elasticsearch data source configuration page. The authentication options are documented [here]({{<relref "../cloudwatch.md#authentication" >}}).
->>>>>>> 74203bc5
+Once AWS SigV4 is enabled, it can be configured on the Elasticsearch data source configuration page. Refer to [Cloudwatch authentication]({{<relref "./cloudwatch.md#authentication" >}}) for more information about authentication options.
 
 {{< docs-imagebox img="/img/docs/v73/elasticsearch-sigv4-config-editor.png" max-width="500px" class="docs-image--no-shadow" caption="SigV4 configuration for AWS Elasticsearch Service" >}}