---
aliases:
  - ../../auth/
  - ../../auth/overview/
description: Learn about all the ways in which you can configure Grafana to authenticate
  users.
labels:
  products:
    - cloud
    - enterprise
    - oss
title: Configure authentication
weight: 200
---

# Configure authentication

Grafana provides many ways to authenticate users. Some authentication integrations also enable syncing user permissions and org memberships.

The following table shows all supported authentication providers and the features available for them. [Team sync]({{< relref "../configure-team-sync" >}}) and [active sync]({{< relref "./enhanced-ldap#active-ldap-synchronization" >}}) are only available in Grafana Enterprise.

| Provider                                            | Multi Org Mapping | Enforce Sync | Role Mapping | Grafana Admin Mapping | Team Sync | Allowed groups | Active Sync | Skip OrgRole mapping | Auto Login | Single Logout |
| :-------------------------------------------------- | :---------------- | :----------- | :----------- | :-------------------- | :-------- | :------------- | :---------- | :------------------- | :--------- | :------------ |
| [Auth Proxy]({{< relref "./auth-proxy" >}})         | no                | yes          | yes          | no                    | yes       | no             | N/A         | no                   | N/A        | N/A           |
| [Azure AD OAuth]({{< relref "./azuread" >}})        | no                | yes          | yes          | yes                   | yes       | yes            | N/A         | yes                  | yes        | yes           |
| [Generic OAuth]({{< relref "./generic-oauth" >}})   | no                | yes          | yes          | yes                   | yes       | no             | N/A         | yes                  | yes        | yes           |
| [GitHub OAuth]({{< relref "./github" >}})           | no                | yes          | yes          | yes                   | yes       | yes            | N/A         | yes                  | yes        | yes           |
| [GitLab OAuth]({{< relref "./gitlab" >}})           | no                | yes          | yes          | yes                   | yes       | yes            | N/A         | yes                  | yes        | yes           |
| [Google OAuth]({{< relref "./google" >}})           | no                | no           | no           | no                    | yes       | no             | N/A         | no                   | yes        | yes           |
| [Grafana.com OAuth]({{< relref "./grafana-com" >}}) | no                | no           | yes          | no                    | N/A       | N/A            | N/A         | yes                  | yes        | yes           |
| [Okta OAuth]({{< relref "./okta" >}})               | no                | yes          | yes          | yes                   | yes       | yes            | N/A         | yes                  | yes        | yes           |
| [SAML]({{< relref "./saml" >}}) (Enterprise only)   | yes               | yes          | yes          | yes                   | yes       | yes            | N/A         | yes                  | yes        | yes           |
| [LDAP]({{< relref "./ldap" >}})                     | yes               | yes          | yes          | yes                   | yes       | yes            | yes         | no                   | N/A        | N/A           |
| [JWT Proxy]({{< relref "./jwt" >}})                 | no                | yes          | yes          | yes                   | no        | no             | N/A         | no                   | N/A        | N/A           |

N/A = Not applicable

## Auth Proxy

| Feature           | Supported? |
| :---------------- | :--------- |
| Multi Org Mapping | no         |
| Enforce Sync      | N/A        |
| Role Mapping      | yes        |

**Multi Org Mapping:** Able to add a user and role map him to multiple orgs

**Enforce Sync:** If the information provided by the identity provider is empty, does the integration skip setting that user’s field or does it enforce a default.

**Role Mapping:** Able to map a user’s role in the default org

**Grafana Admin Mapping:** Able to map a user’s admin role in the default org

**Team Sync:** Able to sync teams from a predefined group/team in a your IdP

**Allowed Groups:** Only allow members of certain groups to login

**Active Sync:** Add users to teams and update their profile without requiring them to log in

**Skip OrgRole Sync:** Able to modify org role for users and not sync it back to the IdP

**Auto Login:** Automatically redirects to provider login page if user is not logged in \* for OAuth; Only works if it's the only configured provider

**Single Logout:** Logging out from Grafana also logs you out of provider session

## Configuring multiple identity providers

Grafana allows you to configure more than one authentication provider, however it is not possible to configure the same type of authentication provider twice.
For example, you can have [SAML]({{< relref "./saml" >}}) (Enterprise only) and [Generic OAuth]({{< relref "./generic-oauth" >}}) configured, but you can not have two different [Generic OAuth]({{< relref "./generic-oauth" >}}) configurations.

> Note: Grafana does not support multiple identity providers resolving the same user. Ensure there are no user account overlaps between the different providers

In scenarios where you have multiple identity providers of the same type, there are a couple of options:

- Use different Grafana instances each configured with a given identity provider.
- Check if the identity provider supports account federation. In such cases, you can configure it once and let your identity provider federate the accounts from different providers.
- If SAML is supported by the identity provider, you can configure one [Generic OAuth]({{< relref "./generic-oauth" >}}) and one [SAML]({{< relref "./saml" >}}) (Enterprise only).

## Grafana Auth

Grafana of course has a built in user authentication system with password authentication enabled by default. You can
disable authentication by enabling anonymous access. You can also hide the login form and only allow login through an auth
provider (listed above). There are also options for allowing self sign up.

### Login and short-lived tokens

> The following applies when using Grafana's built in user authentication, LDAP (without Auth proxy) or OAuth integration.

Grafana uses short-lived tokens as a mechanism for verifying authenticated users.
These short-lived tokens are rotated on an interval specified by `token_rotation_interval_minutes` for active authenticated users.

Inactive authenticated users will remain logged in for a duration specified by `login_maximum_inactive_lifetime_duration`.
This means that a user can close a Grafana window and return before `now + login_maximum_inactive_lifetime_duration` to continue their session.
This is true as long as the time since last user login is less than `login_maximum_lifetime_duration`.

#### Remote logout

You can logout from other devices by removing login sessions from the bottom of your profile page. If you are
a Grafana admin user, you can also do the same for any user from the Server Admin / Edit User view.

## Settings

Example:

```bash
[auth]

# Login cookie name
login_cookie_name = grafana_session

# The maximum lifetime (duration) an authenticated user can be inactive before being required to login at next visit. Default is 7 days (7d). This setting should be expressed as a duration, e.g. 5m (minutes), 6h (hours), 10d (days), 2w (weeks), 1M (month). The lifetime resets at each successful token rotation (token_rotation_interval_minutes).
login_maximum_inactive_lifetime_duration =

# The maximum lifetime (duration) an authenticated user can be logged in since login time before being required to login. Default is 30 days (30d). This setting should be expressed as a duration, e.g. 5m (minutes), 6h (hours), 10d (days), 2w (weeks), 1M (month).
login_maximum_lifetime_duration =

# How often should auth tokens be rotated for authenticated users when being active. The default is every 10 minutes.
token_rotation_interval_minutes = 10

# The maximum lifetime (seconds) an API key can be used. If it is set all the API keys should have limited lifetime that is lower than this value.
api_key_max_seconds_to_live = -1

# Enforce user lookup based on email instead of the unique ID provided by the IdP.
oauth_allow_insecure_email_lookup = false
```

### Anonymous authentication

You can make Grafana accessible without any login required by enabling anonymous access in the configuration file.

Example:

```bash
[auth.anonymous]
enabled = true

# Organization name that should be used for unauthenticated users
org_name = Main Org.

# Role for unauthenticated users, other valid values are `Editor` and `Admin`
org_role = Viewer
```

If you change your organization name in the Grafana UI, this setting needs to be updated to match the new name.

### Basic authentication

Basic auth is enabled by default and works with the built-in Grafana user-password authentication system and LDAP
authentication integration.

To disable basic auth:

```bash
[auth.basic]
enabled = false
```

### Disable login form

Hide the Grafana login form using the below configuration settings.

```bash
[auth]
disable_login_form = true
```

### Enable email lookup

Enable user lookup based on email in addition to using unique ID provided by IdPs.

By default, Grafana relies on the user unique ID provided by the identity provider.
Looking up users by email can be safe for some identity providers (for example, when they are single tenants and unique non-editable, validated emails are provided), as well as in some infrastructures.

We strongly recommend against enabling email lookups, however it is possible to do with the following configuration.

```bash
[auth]
oauth_allow_insecure_email_lookup = true
```

### Automatic OAuth login

Set to true to attempt login with specific OAuth provider automatically, skipping the login screen.
This setting is ignored if multiple auth providers are configured to use auto login.
Defaults to `false`.

```bash
[auth.generic_oauth]
auto_login = true
```

### Avoid automatic OAuth login

To sign in with a username and password and avoid automatic OAuth login, add the `disableAutoLogin` parameter to your login URL.
For example: `grafana.example.com/login?disableAutoLogin` or `grafana.example.com/login?disableAutoLogin=true`

### Hide sign-out menu

Set the option detailed below to true to hide sign-out menu link. Useful if you use an auth proxy or JWT authentication.

```bash
[auth]
disable_signout_menu = true
```

### URL redirect after signing out

URL to redirect the user to after signing out from Grafana. This can for example be used to enable signout from OAuth provider.

```bash
[auth]
signout_redirect_url =
```

### Protected roles

<<<<<<< HEAD
> **Note:** Available in [Grafana Enterprise]({{< relref "../../../introduction/grafana-enterprise/" >}}) and [Grafana Cloud Advanced]({{< ref "../../../introduction/grafana-cloud" >}}).
=======
{{% admonition type="note" %}}
Available in [Grafana Enterprise]({{< relref "../../../introduction/grafana-enterprise" >}}) and [Grafana Cloud]({{< relref "../../../introduction/grafana-cloud" >}}).
{{% /admonition %}}
>>>>>>> ae830f68

By default, after you configure an authorization provider, Grafana will adopt existing users into the new authentication scheme. For example, if you have created a user with basic authentication having the login `jsmith@example.com`, then set up SAML authentication where `jsmith@example.com` is an account, the user's authentication type will be changed to SAML if they perform a SAML sign-in.

You can disable this user adoption for certain roles using the `protected_roles` property:

```bash
[auth.security]
protected_roles = server_admins org_admins
```

The value of `protected_roles` should be a list of roles to protect, separated by spaces. Valid roles are `viewers`, `editors`, `org_admins`, `server_admins`, and `all` (a superset of the other roles).<|MERGE_RESOLUTION|>--- conflicted
+++ resolved
@@ -214,13 +214,9 @@
 
 ### Protected roles
 
-<<<<<<< HEAD
-> **Note:** Available in [Grafana Enterprise]({{< relref "../../../introduction/grafana-enterprise/" >}}) and [Grafana Cloud Advanced]({{< ref "../../../introduction/grafana-cloud" >}}).
-=======
 {{% admonition type="note" %}}
 Available in [Grafana Enterprise]({{< relref "../../../introduction/grafana-enterprise" >}}) and [Grafana Cloud]({{< relref "../../../introduction/grafana-cloud" >}}).
 {{% /admonition %}}
->>>>>>> ae830f68
 
 By default, after you configure an authorization provider, Grafana will adopt existing users into the new authentication scheme. For example, if you have created a user with basic authentication having the login `jsmith@example.com`, then set up SAML authentication where `jsmith@example.com` is an account, the user's authentication type will be changed to SAML if they perform a SAML sign-in.
 
