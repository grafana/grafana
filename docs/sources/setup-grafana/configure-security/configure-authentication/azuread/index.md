--- conflicted
+++ resolved
@@ -22,17 +22,10 @@
 The Azure AD authentication allows you to use a Microsoft Entra ID (formerly known as Azure Active Directory) tenant as an identity provider for Grafana. You can use Entra ID application roles to assign users and groups to Grafana roles from the Azure Portal.
 
 {{% admonition type="note" %}}
-<<<<<<< HEAD
-If Users use the same email address in Azure AD that they use with other authentication providers (such as Grafana.com), you need to do additional configuration to ensure that the users are matched correctly. Please refer to [Using the same email address to login with different identity providers]({{< relref "../../configure-authentication#using-the-same-email-address-to-login-with-different-identity-providers" >}}) for more information.
-{{% /admonition %}}
-
-## Create the Azure AD application
-=======
 If Users use the same email address in Microsoft Entra ID that they use with other authentication providers (such as Grafana.com), you need to do additional configuration to ensure that the users are matched correctly. Please refer to [Using the same email address to login with different identity providers]({{< relref "../../configure-authentication#using-the-same-email-address-to-login-with-different-identity-providers" >}}) for more information.
 {{% /admonition %}}
 
 ## Create the Microsoft Entra ID application
->>>>>>> 5b85c4c2
 
 To enable the Azure AD OAuth2, register your application with Entra ID.
 
