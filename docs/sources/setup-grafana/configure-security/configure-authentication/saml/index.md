--- conflicted
+++ resolved
@@ -293,15 +293,6 @@
    - In the **Single sign on URL** field, use the `/saml/acs` endpoint URL of your Grafana instance, for example, `https://grafana.example.com/saml/acs`.
    - In the **Audience URI (SP Entity ID)** field, use the `/saml/metadata` endpoint URL, by default it is the `/saml/metadata` endpoint of your Grafana instance (for example `https://example.grafana.com/saml/metadata`). This could be configured differently, but the value here must match the `entity_id` setting of the SAML settings of Grafana.
    - Leave the default values for **Name ID format** and **Application username**.
-<<<<<<< HEAD
-   - In the **ATTRIBUTE STATEMENTS (OPTIONAL)** section, enter the SAML attributes to be shared with Grafana. The attribute names in Okta need to match exactly what is defined within Grafana, for example:
-
-     | Attribute name (in Grafana) | Name and value (in Okta profile)                   |
-     | --------------------------- | -------------------------------------------------- |
-     | Login                       | Login `user.login`                                 |
-     | Email                       | Email `user.email`                                 |
-     | DisplayName                 | DisplayName `user.firstName + " " + user.lastName` |
-=======
      {{% admonition type="note" %}}
      If you plan to enable SAML Single Logout, consider setting the **Name ID format** to `EmailAddress` or `Persistent`. This must match the `name_id_format` setting of the Grafana instance.
      {{% /admonition %}}
@@ -312,7 +303,6 @@
      | Login                       | Login - `user.login`                                 | `assertion_attribute_login = Login`       |
      | Email                       | Email - `user.email`                                 | `assertion_attribute_email = Email`       |
      | DisplayName                 | DisplayName - `user.firstName + " " + user.lastName` | `assertion_attribute_name = DisplayName`  |
->>>>>>> 9e942dcb
 
    - In the **GROUP ATTRIBUTE STATEMENTS (OPTIONAL)** section, enter a group attribute name (for example, `Group`, ensure it matches the `asssertion_attribute_groups` setting in Grafana) and set filter to `Matches regex .*` to return all user groups.
 
