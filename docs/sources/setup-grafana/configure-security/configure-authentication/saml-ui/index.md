---
description: Learn how to configure SAML authentication in Grafana's UI.
labels:
  products:
    - cloud
    - enterprise
menuTitle: SAML user interface
title: Configure SAML authentication using the Grafana user interface
weight: 600
---

# Configure SAML authentication using the Grafana user interface

{{% admonition type="note" %}}
Available in [Grafana Enterprise](../../../../introduction/grafana-enterprise/) version 10.0 and later, and [Grafana Cloud Pro and Advanced](/docs/grafana-cloud/).
{{% /admonition %}}

You can configure SAML authentication in Grafana through the user interface (UI) or the Grafana configuration file. For instructions on how to set up SAML using the Grafana configuration file, refer to [Configure SAML authentication using the configuration file](../saml/).

The Grafana SAML UI provides the following advantages over configuring SAML in the Grafana configuration file:

- It is accessible by Grafana Cloud users
- SAML UI carries out input validation and provides useful feedback on the correctness of the configuration, making SAML setup easier
- It doesn't require Grafana to be restarted after a configuration update
- Access to the SAML UI only requires access to authentication settings, so it can be used by users with limited access to Grafana's configuration

{{% admonition type="note" %}}
Any configuration changes made through the Grafana user interface (UI) will take precedence over settings specified in the Grafana configuration file or through environment variables. This means that if you modify any configuration settings in the UI, they will override any corresponding settings set via environment variables or defined in the configuration file. For more information on how Grafana determines the order of precedence for its settings, please refer to the [Settings update at runtime](../../../configure-grafana/settings-updates-at-runtime/).
{{% /admonition %}}

{{% admonition type="note" %}}
Disabling the UI does not affect any configuration settings that were previously set up through the UI. Those settings will continue to function as intended even with the UI disabled.
{{% /admonition %}}

## Before you begin

To follow this guide, you need:

- Knowledge of SAML authentication. Refer to [SAML authentication in Grafana](../saml/) for an overview of Grafana's SAML integration.
- Permissions `settings:read` and `settings:write` with scope `settings:auth.saml:*` that allow you to read and update SAML authentication settings.

  These permissions are granted by `fixed:authentication.config:writer` role.
  By default, this role is granted to Grafana server administrator in self-hosted instances and to Organization admins in Grafana Cloud instances.

- Grafana instance running Grafana version 10.0 or later with [Grafana Enterprise](../../../../introduction/grafana-enterprise/) or [Grafana Cloud Pro or Advanced](/docs/grafana-cloud/) license.

{{% admonition type="note" %}}
It is possible to set up Grafana with SAML authentication using Azure AD. However, if an Azure AD user belongs to more than 150 groups, a Graph API endpoint is shared instead.

Grafana versions 11.1 and below do not support fetching the groups from the Graph API endpoint. As a result, users with more than 150 groups will not be able to retrieve their groups. Instead, it is recommended that you use OIDC/OAuth workflows.

As of Grafana 11.2, the SAML integration offers a mechanism to retrieve user groups from the Graph API.

Related links:

- [Azure AD SAML limitations](https://learn.microsoft.com/en-us/entra/identity-platform/id-token-claims-reference#groups-overage-claim)
- [Set up SAML with Azure AD](../saml/#set-up-saml-with-azure-ad)
- [Configure a Graph API application in Azure AD](../saml/#configure-a-graph-api-application-in-azure-ad)
  {{% /admonition %}}

## Steps To Configure SAML Authentication

Sign in to Grafana and navigate to **Administration > Authentication > Configure SAML**.

### 1. General Settings Section

1. Complete the **General settings** fields.

   For assistance, consult the following table for additional guidance about certain fields:

   | Field                                 | Description                                                                                                                                                                                                                                   |
   | ------------------------------------- | --------------------------------------------------------------------------------------------------------------------------------------------------------------------------------------------------------------------------------------------- |
   | **Allow signup**                      | If enabled, you can create new users through the SAML login. If disabled, then only existing Grafana users can log in with SAML.                                                                                                              |
   | **Auto login**                        | If enabled, Grafana will attempt to automatically log in with SAML skipping the login screen.                                                                                                                                                 |
   | **Single logout**                     | The SAML single logout feature enables users to log out from all applications associated with the current IdP session established using SAML SSO. For more information, refer to [SAML single logout documentation]](../saml/#single-logout). |
   | **Identity provider initiated login** | Enables users to log in to Grafana directly from the SAML IdP. For more information, refer to [IdP initiated login documentation](../saml/#idp-initiated-single-sign-on-sso).                                                                 |

1. Click **Next: Sign requests**.

### 2. Sign Requests Section

1. In the **Sign requests** field, specify whether you want the outgoing requests to be signed, and, if so, then:

   1. Provide a certificate and a private key that will be used by the service provider (Grafana) and the SAML IdP.

      Use the [PKCS #8](https://en.wikipedia.org/wiki/PKCS_8) format to issue the private key.

      For more information, refer to an [example on how to generate SAML credentials](../saml/#generate-private-key-for-saml-authentication).

      Alternatively, you can generate a new private key and certificate pair directly from the UI. Click on the `Generate key and certificate` button to open a form where you enter some information you want to be embedded into the new certificate.

   1. Choose which signature algorithm should be used.

      The SAML standard recommends using a digital signature for some types of messages, like authentication or logout requests to avoid [man-in-the-middle attacks](https://en.wikipedia.org/wiki/Man-in-the-middle_attack).

1. Click **Next: Connect Grafana with Identity Provider**.

### 3. Connect Grafana with Identity Provider Section

1. Configure IdP using Grafana Metadata
   1. Copy the **Metadata URL** and provide it to your SAML IdP to establish a connection between Grafana and the IdP.
      - The metadata URL contains all the necessary information for the IdP to establish a connection with Grafana.
   1. Copy the **Assertion Consumer Service URL** and provide it to your SAML IdP.
      - The Assertion Consumer Service URL is the endpoint where the IdP sends the SAML assertion after the user has been authenticated.
   1. If you want to use the **Single Logout** feature, copy the **Single Logout Service URL** and provide it to your SAML IdP.
1. Finish configuring Grafana using IdP data
   1. Provide IdP Metadata to Grafana.
   - The metadata contains all the necessary information for Grafana to establish a connection with the IdP.
   - This can be provided as Base64-encoded value, a path to a file, or as a URL.
1. Click **Next: User mapping**.

### 4. User Mapping Section

1. If you wish to [map user information from SAML assertions](../saml/#assertion-mapping), complete the **Assertion attributes mappings** section.

<<<<<<< HEAD
   You also need to configure the **Groups attribute** field if you want to use group synchronization. Group sync allows you to automatically map users to Grafana teams or role-based access control roles based on their SAML group membership.
   To learn more about how to configure group synchronization, refer to [Configure team sync](../../configure-team-sync/) and [Configure group attribute sync](https://grafana.com/docs/grafana/<GRAFANA_VERSION>/setup-grafana/configure-security/configure-group-attribute-sync) documentation.
=======
If Azure is the Identity Provider over SAML there are caveats for the assertion attribute mappings. Due to how Azure interprets these attributes the full URL will need to be entered in the corresponding fields within the UI, which should match the URLs from the metadata XML. There are differences depending on whether it's a Role or Group claim vs other assertions which Microsoft has [documented](https://learn.microsoft.com/en-us/entra/identity-platform/reference-claims-customization#table-2-saml-restricted-claim-set).

Group and Role:

```
http://schemas.microsoft.com/ws/2008/06/identity/claims/role
http://schemas.microsoft.com/ws/2008/06/identity/claims/groups
http://schemas.microsoft.com/identity/claims/displayname
```

Other Assertions:

```
http://schemas.xmlsoap.org/ws/2005/05/identity/claims/emailaddress
```

![image](https://github.com/user-attachments/assets/23910ab8-20ec-4dfd-8ef6-7dbaec51ac90)

You also need to configure the **Groups attribute** field if you want to use group synchronization. Group sync allows you to automatically map users to Grafana teams or role-based access control roles based on their SAML group membership.
To learn more about how to configure group synchronization, refer to [Configure team sync](../../configure-team-sync/) and [Configure group attribute sync](https://grafana.com/docs/grafana/<GRAFANA_VERSION>/setup-grafana/configure-security/configure-group-attribute-sync) documentation.
>>>>>>> 78ca78f5

1. If you want to automatically assign users' roles based on their SAML roles, complete the **Role mapping** section.

   First, you need to configure the **Role attribute** field to specify which SAML attribute should be used to retrieve SAML role information.
   Then enter the SAML roles that you want to map to Grafana roles in **Role mapping** section. If you want to map multiple SAML roles to a Grafana role, separate them by a comma and a space. For example, `Editor: editor, developer`.

   Role mapping will automatically update user's [basic role](../../../../administration/roles-and-permissions/access-control/#basic-roles) based on their SAML roles every time the user logs in to Grafana.
   Learn more about [SAML role synchronization](../saml/#configure-role-sync).

1. If you're setting up Grafana with Azure AD using the SAML protocol and want to fetch user groups from the Graph API, complete the **Azure AD Service Account Configuration** subsection.
   1. Set up a service account in Azure AD and provide the necessary details in the **Azure AD Service Account Configuration** section.
   1. Provide the **Client ID** of your Azure AD application.
   1. Provide the **Client Secret** of your Azure AD application, the **Client Secret** will be used to request an access token from Azure AD.
   1. Provide the Azure AD request **Access Token URL**.
   1. If you don't have users with more than 150 groups, you can still force the use of the Graph API by enabling the **Force use Graph API** toggle.
1. If you have multiple organizations and want to automatically add users to organizations, complete the **Org mapping section**.

   First, you need to configure the **Org attribute** field to specify which SAML attribute should be used to retrieve SAML organization information.
   Now fill in the **Org mapping** field with mappings from SAML organization to Grafana organization. For example, `Org mapping: Engineering:2, Sales:2` will map users who belong to `Engineering` or `Sales` organizations in SAML to Grafana organization with ID 2.
   If you want users to have different roles in different organizations, you can additionally specify a role. For example, `Org mapping: Engineering:2:Editor` will map users who belong to `Engineering` organizations in SAML to Grafana organization with ID 2 and assign them Editor role.

   Organization mapping will automatically update user's organization memberships (and roles, if they have been configured) based on their SAML organization every time the user logs in to Grafana.
   Learn more about [SAML organization mapping](../saml/#configure-organization-mapping).

1. If you want to limit the access to Grafana based on user's SAML organization membership, fill in the **Allowed organizations** field.
1. Click **Next: Test and enable**.

### 5. Test And Enable Section

1. Click **Save and enable**
   - If there are issues with your configuration, an error message will appear. Refer back to the previous steps to correct the issues and click on `Save and apply` on the top right corner once you are done.
1. If there are no configuration issues, SAML integration status will change to `Enabled`.
   Your SAML configuration is now enabled.
1. To disable SAML integration, click `Disable` in the top right corner.<|MERGE_RESOLUTION|>--- conflicted
+++ resolved
@@ -113,10 +113,6 @@
 
 1. If you wish to [map user information from SAML assertions](../saml/#assertion-mapping), complete the **Assertion attributes mappings** section.
 
-<<<<<<< HEAD
-   You also need to configure the **Groups attribute** field if you want to use group synchronization. Group sync allows you to automatically map users to Grafana teams or role-based access control roles based on their SAML group membership.
-   To learn more about how to configure group synchronization, refer to [Configure team sync](../../configure-team-sync/) and [Configure group attribute sync](https://grafana.com/docs/grafana/<GRAFANA_VERSION>/setup-grafana/configure-security/configure-group-attribute-sync) documentation.
-=======
 If Azure is the Identity Provider over SAML there are caveats for the assertion attribute mappings. Due to how Azure interprets these attributes the full URL will need to be entered in the corresponding fields within the UI, which should match the URLs from the metadata XML. There are differences depending on whether it's a Role or Group claim vs other assertions which Microsoft has [documented](https://learn.microsoft.com/en-us/entra/identity-platform/reference-claims-customization#table-2-saml-restricted-claim-set).
 
 Group and Role:
@@ -137,7 +133,6 @@
 
 You also need to configure the **Groups attribute** field if you want to use group synchronization. Group sync allows you to automatically map users to Grafana teams or role-based access control roles based on their SAML group membership.
 To learn more about how to configure group synchronization, refer to [Configure team sync](../../configure-team-sync/) and [Configure group attribute sync](https://grafana.com/docs/grafana/<GRAFANA_VERSION>/setup-grafana/configure-security/configure-group-attribute-sync) documentation.
->>>>>>> 78ca78f5
 
 1. If you want to automatically assign users' roles based on their SAML roles, complete the **Role mapping** section.
 
