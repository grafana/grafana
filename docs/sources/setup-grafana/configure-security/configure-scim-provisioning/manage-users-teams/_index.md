--- conflicted
+++ resolved
@@ -35,13 +35,12 @@
 
 SCIM provisioning works in conjunction with existing user management methods in Grafana. While SCIM automates user provisioning from the identity provider, users can still be created through SAML just-in-time provisioning when they log in, manually through the Grafana UI, or via automation tools like Terraform and the Grafana API. For the most consistent user management experience, we recommend centralizing user provisioning through SCIM.
 
-<<<<<<< HEAD
 {{< admonition type="note" >}}
 User provisioning requires `user_sync_enabled = true` in the SCIM configuration. See [Configure SCIM in Grafana](../_index.md#configure-scim-in-grafana) for more information.
-=======
+{{< /admonition >}}
+
 {{< admonition type="warning" >}}
 Once a user is provisioned through SCIM, they cannot be deleted from Grafana - they can only be deactivated through the identity provider. This is important to consider when planning your user management strategy, especially for compliance and data retention requirements.
->>>>>>> 5dbf5b3e
 {{< /admonition >}}
 
 For detailed configuration steps specific to the identity provider, see:
@@ -118,13 +117,12 @@
 
 SCIM provides automated team management capabilities that go beyond what Team Sync offers. While Team Sync only maps identity provider groups to existing Grafana teams, SCIM can automatically create and delete teams based on group changes in the identity provider.
 
-<<<<<<< HEAD
 {{< admonition type="note" >}}
 Team provisioning requires `group_sync_enabled = true` in the SCIM configuration. See [Configure SCIM in Grafana](../_index.md#configure-scim-in-grafana) for more information.
-=======
+{{< /admonition >}}
+
 {{< admonition type="warning" >}}
 Teams provisioned through SCIM cannot be deleted manually from Grafana - they can only be deleted by removing their corresponding groups from the identity provider.
->>>>>>> 5dbf5b3e
 {{< /admonition >}}
 
 For detailed configuration steps specific to the identity provider, see:
