---
aliases:
  - ../../enterprise/usage-insights/export-logs/
description: Export logs of usage insights
keywords:
  - grafana
  - export
  - usage-insights
  - enterprise
labels:
  products:
    - cloud
    - enterprise
title: Export logs of usage insights
weight: 900
---

# Export logs of usage insights

<<<<<<< HEAD
> **Note:** Available in [Grafana Enterprise]({{< relref "../../introduction/grafana-enterprise" >}}) version 7.4 and later, and [Grafana Cloud Pro and Advanced](/docs/grafana-cloud/).
=======
{{% admonition type="note" %}}
Available in [Grafana Enterprise]({{< relref "../../introduction/grafana-enterprise" >}}) version 7.4 and later, and [Grafana Cloud Pro and Advanced](/docs/grafana-cloud/).
{{% /admonition %}}
>>>>>>> ae830f68

By exporting usage logs to Loki, you can directly query them and create dashboards of the information that matters to you most, such as dashboard errors, most active organizations, or your top-10 most-used queries. This configuration is done for you in Grafana Cloud, with provisioned dashboards. Read about them in the [Grafana Cloud documentation](/docs/grafana-cloud/usage-insights/).

## Usage insights logs

Usage insights logs are JSON objects that represent certain user activities, such as:

- A user opens a dashboard.
- A query is sent to a data source.

### Scope

A log is created every time a user opens a dashboard or when a query is sent to a data source in the dashboard view. A query that is performed via Explore does not generate a log.

### Format

Logs of usage insights contain the following fields, where the fields followed by \* are always available, and the others depend on the logged event:
| Field name | Type | Description |
| ---------- | ---- | ----------- |
| `eventName`\* | string | Type of the event, which can be either `data-request` or `dashboard-view`. |
| `folderName`\* | string | Name of the dashboard folder. |
| `dashboardName`\* | string | Name of the dashboard where the event happened. |
| `dashboardId`\* | number | ID of the dashboard where the event happened. |
| `datasourceName`| string | Name of the data source that was queried. |
| `datasourceType` | string | Type of the data source that was queried. For example, `prometheus`, `elasticsearch`, or `loki`. |
| `datasourceId` | number | ID of the data source that was queried. |
| `panelId` | number | ID of the panel of the query. |
| `panelName` | string | Name of the panel of the query. |
| `error` | string | Error returned by the query. |
| `duration` | number | Duration of the query. |
| `source` | string | Source of the query. For example, `dashboard` or `explore`. |
| `orgId`\* | number | ID of the user’s organization. |
| `orgName`\* | string | Name of the user’s organization. |
| `timestamp`\* | string | The date and time that the request was made, in Coordinated Universal Time (UTC) in [RFC3339](https://tools.ietf.org/html/rfc3339#section-5.6) format. |
| `tokenId`\* | number | ID of the user’s authentication token. |
| `username`\* | string | Name of the Grafana user that made the request. |
| `userId`\* | number | ID of the Grafana user that made the request. |
| `totalQueries`\* | number | Number of queries executed for the data request. |
| `cachedQueries`\* | number | Number of fetched queries that came from the cache. |

## Configuration

To export your logs, enable the usage insights feature and [configure]({{< relref "../../setup-grafana/configure-grafana" >}}) an export location in the configuration file:

```ini
[usage_insights.export]
# Enable the usage insights export feature
enabled = true
# Storage type
storage = loki
```

The options for storage type are `loki` and `logger` (added in Grafana Enterprise 8.2).

If the storage type is set to `loki` you'll need to also configure Grafana
to export to a Loki ingestion server. To do this, you'll need Loki installed.
Refer to [Install Loki](/docs/loki/latest/installation/) for instructions
on how to install Loki.

```ini
[usage_insights.export.storage.loki]
# Set the communication protocol to use with Loki (can be grpc or http)
type = grpc
# Set the address for writing logs to Loki (format must be host:port)
url = localhost:9095
# Defaults to true. If true, it establishes a secure connection to Loki
tls = true
# Set the tenant ID for Loki communication, which is disabled by default.
# The tenant ID is required to interact with Loki running in multi-tenant mode.
tenant_id =
```

Using `logger` will print usage insights to your [Grafana server log]({{< relref "../../setup-grafana/configure-grafana#log" >}}).
There is no option for configuring the `logger` storage type.

## Visualize Loki usage insights in Grafana

If you export logs into Loki, you can build Grafana dashboards to understand your Grafana instance usage.

1. Add Loki as a data source. Refer to [Grafana fundamentals tutorial](/tutorials/grafana-fundamentals/#6).
1. Import one of the following dashboards:
   - [Usage insights](/grafana/dashboards/13785)
   - [Usage insights datasource details](/grafana/dashboards/13786)
1. Play with usage insights to understand them:
   - In Explore, you can use the query `{datasource="gdev-loki",kind="usage_insights"}` to retrieve all logs related to your `gdev-loki` data source.
   - In a dashboard, you can build a table panel with the query `topk(10, sum by (error) (count_over_time({kind="usage_insights", datasource="gdev-prometheus"} | json | error != "" [$__interval])))` to display the 10 most common errors your users see using the `gdev-prometheus` data source.
   - In a dashboard, you can build a graph panel with the queries `sum by(host) (count_over_time({kind="usage_insights"} | json | eventName="data-request" | error != "" [$__interval]))` and `sum by(host) (count_over_time({kind="usage_insights"} | json | eventName="data-request" | error = "" [$__interval]))` to show the evolution of the data request count over time. Using `by (host)` allows you to have more information for each Grafana server you have if you have set up Grafana for [high availability](<{{< relref "../../setup-grafana/set-up-for-high-availability/" >}}>).<|MERGE_RESOLUTION|>--- conflicted
+++ resolved
@@ -17,13 +17,9 @@
 
 # Export logs of usage insights
 
-<<<<<<< HEAD
-> **Note:** Available in [Grafana Enterprise]({{< relref "../../introduction/grafana-enterprise" >}}) version 7.4 and later, and [Grafana Cloud Pro and Advanced](/docs/grafana-cloud/).
-=======
 {{% admonition type="note" %}}
 Available in [Grafana Enterprise]({{< relref "../../introduction/grafana-enterprise" >}}) version 7.4 and later, and [Grafana Cloud Pro and Advanced](/docs/grafana-cloud/).
 {{% /admonition %}}
->>>>>>> ae830f68
 
 By exporting usage logs to Loki, you can directly query them and create dashboards of the information that matters to you most, such as dashboard errors, most active organizations, or your top-10 most-used queries. This configuration is done for you in Grafana Cloud, with provisioned dashboards. Read about them in the [Grafana Cloud documentation](/docs/grafana-cloud/usage-insights/).
 
