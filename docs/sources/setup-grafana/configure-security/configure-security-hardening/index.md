---
aliases:
  - /docs/grafana/latest/setup-grafana/configure-security/configure-security-hardening/
description: Security hardening enables you to apply additional security which might
  stop certain vulnerabilities from being exploited by a malicious attacker.
labels:
  products:
    - enterprise
    - oss
title: Configure security hardening
---

# Configure security hardening

Security hardening enables you to apply additional security, which can help stop certain vulnerabilities from being exploited by a malicious attacker.

<<<<<<< HEAD
{{% admonition type="note" %}}
These settings are available in the [grafana.ini configuration file](../../configure-grafana/#configuration-file-location). To apply changes to the configuration file, restart the Grafana server.
{{% /admonition %}}
=======
{{< admonition type="note" >}}
These settings are available in the [grafana.ini configuration file](../../configure-grafana/#configuration-file-location). To apply changes to the configuration file, restart the Grafana server.
{{< /admonition >}}
>>>>>>> 78ca78f5

## Additional security for cookies

If Grafana uses HTTPS, you can further secure the cookie that the system uses to authenticate access to the web UI. By applying additional security to the cookie, you might mitigate certain attacks that result from an attacker obtaining the cookie value.

{{< admonition type="note" >}}
Grafana must use HTTPS for the following configurations to work properly.
{{< /admonition >}}

### Add a secure attribute to cookies

To provide mitigation against some MITM attacks, add the `Secure` attribute to the cookie that is used to authenticate users. This attribute forces users only to send the cookie over a valid HTTPS secure connection.

Example:

```toml
[security]
# Set to true if you host Grafana behind HTTPS. The default value is false.
cookie_secure = true
```

### Add a SameSite attribute to cookies

To mitigate almost all CSRF-attacks, set the _cookie_samesite_ option to `strict`. This setting prevents clients from sending the cookie in requests that are made cross-site, but only from the site that creates the cookie.

Example:

```toml
[security]
# set cookie SameSite attribute. defaults to `lax`. can be set to "lax", "strict", "none" and "disabled"
cookie_samesite = strict
```

{{< admonition type="note" >}}
By setting the SameSite attribute to "strict," only the user clicks within a Grafana instance work. The default option, "lax," does not produce this behavior.
{{< /admonition >}}

### Add a prefix to cookie names

You can further secure the cookie authentication by adding a [Cookie Prefix](https://googlechrome.github.io/samples/cookie-prefixes/). Cookies without a special prefix can be overwritten in a man-in-the-middle attack, even if the site uses HTTPS. A cookie prefix forces clients only to accept the cookie if certain criteria are met.
Add a prefix to the current cookie name with either `__Secure-` or `__Host-` where the latter provides additional protection by only allowing the cookie to be created from the host that sent the Set-Cookie header.

Example:

```toml
[auth]
# Login cookie name
login_cookie_name = __Host-grafana_session
```

## Security headers

Grafana includes a few additional headers that you can configure to help mitigate against certain attacks, such as XSS.

### Add a Content Security Policy

A content security policy (CSP) is an HTTP response header that controls how the web browser handles content, such as allowing inline scripts to execute or loading images from certain domains. The default CSP template is already configured to provide sufficient protection against some attacks. This makes it more difficult for attackers to execute arbitrary JavaScript if such a vulnerability is present.

Example:

```toml
[security]
# Enable adding the Content-Security-Policy header to your requests.
# CSP enables you to control the resources the user agent can load and helps prevent XSS attacks.
content_security_policy = true

# Set the Content Security Policy template that is used when the Content-Security-Policy header is added to your requests.
# $NONCE in the template includes a random nonce.
# $ROOT_PATH is server.root_url without the protocol.
content_security_policy_template = """script-src 'self' 'unsafe-eval' 'unsafe-inline' 'strict-dynamic' $NONCE;object-src 'none';font-src 'self';style-src 'self' 'unsafe-inline' blob:;img-src * data:;base-uri 'self';connect-src 'self' grafana.com ws://$ROOT_PATH wss://$ROOT_PATH;manifest-src 'self';media-src 'none';form-action 'self';"""
```

### Enable trusted types

**Currently in development. [Trusted types](https://github.com/w3c/trusted-types/blob/main/explainer.md) is an experimental Javascript API with [limited browser support](https://developer.mozilla.org/en-US/docs/Web/HTTP/Headers/Content-Security-Policy/trusted-types#browser_compatibility).**

Trusted types reduce the risk of DOM XSS by enforcing developers to sanitize strings that are used in injection sinks, such as setting `innerHTML` on an element. Furthermore, when enabling trusted types, these injection sinks need to go through a policy that will sanitize, or leave the string intact and return it as "safe". This provides some protection from client side injection vulnerabilities in third party libraries, such as jQuery, Angular and even third party plugins.

To enable trusted types in enforce mode, where injection sinks are automatically sanitized:

- Enable `content_security_policy` in the configuration.
- Add `require-trusted-types-for 'script'` to the `content_security_policy_template` in the configuration.

To enable trusted types in report mode, where inputs that have not been sanitized with trusted types will be logged to the console:

- Enable `content_security_policy_report_only` in the configuration.
- Add `require-trusted-types-for 'script'` to the `content_security_policy_report_only_template` in the configuration.

As this is a feature currently in development, things may break. If they do, or if you have any other feedback, feel free to [open an issue](https://github.com/grafana/grafana/issues/new/choose).

## Additional security hardening

The Grafana server has several built-in security features that you can opt-in to enhance security. This section describes additional techniques you can use to harden security.

### Hide the version number

If set to `true`, the Grafana server hides the running version number for unauthenticated users. Version numbers might reveal if you are running an outdated and vulnerable version of Grafana.

Example:

```toml
[anonymous.auth]
# mask the Grafana version number for unauthenticated users
hide_version = true
```

### Enable auth for metrics

By default, metrics from Grafana itself can be accessed without authentication. This can lead to information leakage.

Example:

```toml
[metrics]
# If both are set, basic auth will be required for the metrics endpoints
basic_auth_username =
basic_auth_password =
```

### Enforce domain verification

If set to `true`, the Grafana server redirects requests that have a Host-header value that is mismatched to the actual domain. This might help to mitigate some DNS rebinding attacks.

Example:

```toml
[sever]
# Redirect to correct domain if host header does not match domain
# Prevents DNS rebinding attacks
enforce_domain = true
```<|MERGE_RESOLUTION|>--- conflicted
+++ resolved
@@ -14,15 +14,9 @@
 
 Security hardening enables you to apply additional security, which can help stop certain vulnerabilities from being exploited by a malicious attacker.
 
-<<<<<<< HEAD
-{{% admonition type="note" %}}
-These settings are available in the [grafana.ini configuration file](../../configure-grafana/#configuration-file-location). To apply changes to the configuration file, restart the Grafana server.
-{{% /admonition %}}
-=======
 {{< admonition type="note" >}}
 These settings are available in the [grafana.ini configuration file](../../configure-grafana/#configuration-file-location). To apply changes to the configuration file, restart the Grafana server.
 {{< /admonition >}}
->>>>>>> 78ca78f5
 
 ## Additional security for cookies
 
