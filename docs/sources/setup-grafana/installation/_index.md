---
aliases:
  - ../install/
  - ../installation/
  - ../installation/installation/
  - ../installation/requirements/
  - /docs/grafana/v2.1/installation/install/
  - ./installation/rpm/
description: Installation guide for Grafana
labels:
  products:
    - enterprise
    - oss
title: Install Grafana
weight: 100
---

# Install Grafana

This page lists the minimum hardware and software requirements to install Grafana.

To run Grafana, you must have a supported operating system, hardware that meets or exceeds minimum requirements, a supported database, and a supported browser.

The following video guides you through the steps and common commands for installing Grafana on various operating systems as described in this document.

{{< youtube id="f-x_p2lvz8s" >}}

Grafana relies on other open source software to operate. For a list of open source software that Grafana uses, refer to [package.json](https://github.com/grafana/grafana/blob/main/package.json).

## Supported operating systems

Grafana supports the following operating systems:

- [Debian or Ubuntu](debian/)
<<<<<<< HEAD
- [Red Hat, RHEL, or Fedora](redhat-rhel-fedora/)
=======
- [RHEL or Fedora](redhat-rhel-fedora/)
>>>>>>> 78ca78f5
- [SUSE or openSUSE](suse-opensuse/)
- [macOS](mac/)
- [Windows](windows/)

{{% admonition type="note" %}}
Installation of Grafana on other operating systems is possible, but is not recommended or supported.
{{% /admonition %}}

## Hardware recommendations

Grafana requires the minimum system resources:

- Minimum recommended memory: 512 MB
- Minimum recommended CPU: 1 core

Some features might require more memory or CPUs, including:

- [Server side rendering of images](/grafana/plugins/grafana-image-renderer#requirements)
- [Alerting](../../alerting/)
- [Data source proxy](../../developers/http_api/data_source/)

## Supported databases

Grafana requires a database to store its configuration data, such as users, data sources, and dashboards. The exact requirements depend on the size of the Grafana installation and the features you use.

Grafana supports the following databases:

- [SQLite 3](https://www.sqlite.org/index.html)
- [MySQL 8.0+](https://www.mysql.com/support/supportedplatforms/database.html)
- [PostgreSQL 12+](https://www.postgresql.org/support/versioning/)

By default Grafana uses an embedded SQLite database, which is stored in the Grafana installation location.

{{% admonition type="note" %}}
SQLite works well if your environment is small, but is not recommended when your environment starts growing. For more information about the limitations of SQLite, refer to [Appropriate Uses For SQLite](https://www.sqlite.org/whentouse.html). If you want [high availability](/docs/grafana/latest/setup-grafana/set-up-for-high-availability), you must use either a MySQL or PostgreSQL database. For information about how to define the database configuration parameters inside the `grafana.ini` file, refer to [[database]](/docs/grafana/latest/setup-grafana/configure-grafana/#database).
{{% /admonition %}}

Grafana supports the versions of these databases that are officially supported by the project at the time a version of Grafana is released. When a Grafana version becomes unsupported, Grafana Labs might also drop support for that database version. See the links above for the support policies for each project.

{{% admonition type="note" %}}
PostgreSQL versions 10.9, 11.4, and 12-beta2 are affected by a bug (tracked by the PostgreSQL project as [bug #15865](https://www.postgresql.org/message-id/flat/15865-17940eacc8f8b081%40postgresql.org)) which prevents those versions from being used with Grafana. The bug has been fixed in more recent versions of PostgreSQL.
{{% /admonition %}}

{{% admonition type="note" %}}
Grafana binaries and images might not work with unsupported databases, even if they claim to be drop-in or replicate the API to their best.
Binaries and images built with [BoringCrypto](https://pkg.go.dev/crypto/internal/boring) may have different problems than other distributions of Grafana.
{{% /admonition %}}

> Grafana can report errors when relying on read-only MySQL servers, such as in high-availability failover scenarios or serverless AWS Aurora MySQL. This is a known issue; for more information, see [issue #13399](https://github.com/grafana/grafana/issues/13399).

## Supported web browsers

Grafana supports the current version of the following browsers. Older versions of these browsers might not be supported, so you should always upgrade to the latest browser version when using Grafana.

{{% admonition type="note" %}}
Enable JavaScript in your browser. Running Grafana without JavaScript enabled in the browser is not supported.
{{% /admonition %}}

- Chrome/Chromium
- Firefox
- Safari
- Microsoft Edge<|MERGE_RESOLUTION|>--- conflicted
+++ resolved
@@ -32,11 +32,7 @@
 Grafana supports the following operating systems:
 
 - [Debian or Ubuntu](debian/)
-<<<<<<< HEAD
-- [Red Hat, RHEL, or Fedora](redhat-rhel-fedora/)
-=======
 - [RHEL or Fedora](redhat-rhel-fedora/)
->>>>>>> 78ca78f5
 - [SUSE or openSUSE](suse-opensuse/)
 - [macOS](mac/)
 - [Windows](windows/)
