--- conflicted
+++ resolved
@@ -940,34 +940,35 @@
 | GitLab | false | true | User organization roles are set with `defaultRole`, and the organization role can be changed for GitLab synced users. |
 | GitLab | true | true | User organization roles are set with `defaultRole` for GitLab. For other providers, the synchronization is skipped, and the org role can be changed, along with other OAuth provider users' org roles. |
 
-<<<<<<< HEAD
 ### [auth.generic_oauth] skip_org_role_sync
 
 When a user logs in the first time, Grafana sets the organization role based on the value specified in `AutoAssignOrgRole`. If you want to manage organization roles, set the `skip_org_role_sync` option to `true`. the OAuth provider syncs organization roles and sets Grafana Admins.
 This also impacts `allow_assign_grafana_admin` setting, by not syncing the grafana admin role from the OAuth provider.
-=======
-### [auth.okta] skip_org_role_sync
-
-When a user logs in the first time, Grafana sets the organization role based on the value specified in `AutoAssignOrgRole`. If you want to manage organization roles through Grafana's UI, set the `skip_org_role_sync` option to `true`.
-This also impacts `allow_assign_grafana_admin` setting, by not syncing the grafana admin role from GitLab.
->>>>>>> b1151dd1
 
 > **Note:** There is a separate setting called `oauth_skip_org_role_update_sync` which has a different scope. While `skip_org_role_sync` only applies to the specific OAuth provider, `oauth_skip_org_role_update_sync` is a generic setting that affects all configured OAuth providers.
 
 The following table shows the OAuth provider's setting with the default value and the skip org role sync setting.
 | OAuth Provider | `oauth_skip_org_role_sync_update` | `skip_org_role_sync` | Behavior |
 | --- | --- | --- | --- |
-<<<<<<< HEAD
 | Generic OAuth | false | false | User organization roles are set with `defaultRole` and cannot be changed |
 | Generic OAuth | true | false | User organization roles are set with `defaultRole` for Generic OAuth, and Grafana Admins are set. For other providers, the synchronization is skipped, and the org role can be changed, along with other OAuth provider users' org roles. |
 | Generic OAuth | false | true | User organization roles are set with `defaultRole`, and the organization role can be changed for Generic OAuth synced users. |
 | Generic OAuth | true | true | User organization roles are set with `defaultRole` for Generic OAuth. For other providers, the synchronization is skipped, and the org role can be changed, along with other OAuth provider users' org roles. |
-=======
+
+### [auth.okta] skip_org_role_sync
+
+When a user logs in the first time, Grafana sets the organization role based on the value specified in `AutoAssignOrgRole`. If you want to manage organization roles through Grafana's UI, set the `skip_org_role_sync` option to `true`.
+This also impacts `allow_assign_grafana_admin` setting, by not syncing the grafana admin role from GitLab.
+
+> **Note:** There is a separate setting called `oauth_skip_org_role_update_sync` which has a different scope. While `skip_org_role_sync` only applies to the specific OAuth provider, `oauth_skip_org_role_update_sync` is a generic setting that affects all configured OAuth providers.
+
+The following table shows the OAuth provider's setting with the default value and the skip org role sync setting.
+| OAuth Provider | `oauth_skip_org_role_sync_update` | `skip_org_role_sync` | Behavior |
+| --- | --- | --- | --- |
 | Okta | false | false | User organization roles are set with `defaultRole` and cannot be changed. |
 | Github | true | false | User organization roles are set with `defaultRole` for Okta, and Grafana Admins are set. For other providers, the synchronization is skipped, and the org role can be changed, along with other OAuth provider users' org roles. |
 | Okta | false | true | User organization roles are set with `defaultRole`, and the organization role can be changed for Okta synced users. |
 | Okta | true | true | User organization roles are set with `defaultRole` for Okta. For other providers, the synchronization is skipped, and the org role can be changed, along with other OAuth provider users' org roles. |
->>>>>>> b1151dd1
 
 ### api_key_max_seconds_to_live
 
