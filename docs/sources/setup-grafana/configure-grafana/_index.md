---
aliases:
  - ../administration/configuration/
  - ../installation/configuration/
description: Configuration documentation
title: Configure Grafana
weight: 200
---

# Configure Grafana

Grafana has default and custom configuration files. You can customize your Grafana instance by modifying the custom configuration file or by using environment variables. To see the list of settings for a Grafana instance, refer to [View server settings]({{< relref "../../administration/stats-and-license#view-server-settings" >}}).

> **Note:** After you add custom options, [uncomment](#remove-comments-in-the-ini-files) the relevant sections of the configuration file. Restart Grafana for your changes to take effect.

## Configuration file location

The default settings for a Grafana instance are stored in the `$WORKING_DIR/conf/defaults.ini` file. _Do not_ change this file.

Depending on your OS, your custom configuration file is either the `$WORKING_DIR/conf/defaults.ini` file or the `/usr/local/etc/grafana/grafana.ini` file. The custom configuration file path can be overridden using the `--config` parameter.

### Linux

If you installed Grafana using the `deb` or `rpm` packages, then your configuration file is located at `/etc/grafana/grafana.ini` and a separate `custom.ini` is not used. This path is specified in the Grafana init.d script using `--config` file parameter.

### Docker

Refer to [Configure a Grafana Docker image]({{< relref "../configure-docker/" >}}) for information about environmental variables, persistent storage, and building custom Docker images.

### Windows

On Windows, the `sample.ini` file is located in the same directory as `defaults.ini` file. It contains all the settings commented out. Copy `sample.ini` and name it `custom.ini`.

### macOS

By default, the configuration file is located at `/usr/local/etc/grafana/grafana.ini`. For a Grafana instance installed using Homebrew, edit the `grafana.ini` file directly. Otherwise, add a configuration file named `custom.ini` to the `conf` folder to override the settings defined in `conf/defaults.ini`.

## Remove comments in the .ini files

Grafana uses semicolons (the `;` char) to comment out lines in a `.ini` file. You must uncomment each line in the `custom.ini` or the `grafana.ini` file that you are modify by removing `;` from the beginning of that line. Otherwise your changes will be ignored.

For example:

```
# The HTTP port  to use
;http_port = 3000
```

## Override configuration with environment variables

Do not use environment variables to _add_ new configuration settings. Instead, use environmental variables to _override_ existing options.

To override an option:

```bash
GF_<SectionName>_<KeyName>
```

Where the section name is the text within the brackets. Everything should be uppercase, `.` and `-` should be replaced by `_`. For example, if you have these configuration settings:

```bash
# default section
instance_name = ${HOSTNAME}

[security]
admin_user = admin

[auth.google]
client_secret = 0ldS3cretKey

[plugin.grafana-image-renderer]
rendering_ignore_https_errors = true

[feature_toggles]
enable = newNavigation
```

You can override them on Linux machines with:

```bash
export GF_DEFAULT_INSTANCE_NAME=my-instance
export GF_SECURITY_ADMIN_USER=owner
export GF_AUTH_GOOGLE_CLIENT_SECRET=newS3cretKey
export GF_PLUGIN_GRAFANA_IMAGE_RENDERER_RENDERING_IGNORE_HTTPS_ERRORS=true
export GF_FEATURE_TOGGLES_ENABLE=newNavigation
```

## Variable expansion

> **Note:** Only available in Grafana 7.1+.

If any of your options contains the expression `$__<provider>{<argument>}`
or `${<environment variable>}`, then they will be processed by Grafana's
variable expander. The expander runs the provider with the provided argument
to get the final value of the option.

There are three providers: `env`, `file`, and `vault`.

### Env provider

The `env` provider can be used to expand an environment variable. If you
set an option to `$__env{PORT}` the `PORT` environment variable will be
used in its place. For environment variables you can also use the
short-hand syntax `${PORT}`.
Grafana's log directory would be set to the `grafana` directory in the
directory behind the `LOGDIR` environment variable in the following
example.

```ini
[paths]
logs = $__env{LOGDIR}/grafana
```

### File provider

`file` reads a file from the filesystem. It trims whitespace from the
beginning and the end of files.
The database password in the following example would be replaced by
the content of the `/etc/secrets/gf_sql_password` file:

```ini
[database]
password = $__file{/etc/secrets/gf_sql_password}
```

### Vault provider

The `vault` provider allows you to manage your secrets with [Hashicorp Vault](https://www.hashicorp.com/products/vault).

> Vault provider is only available in Grafana Enterprise v7.1+. For more information, refer to [Vault integration]({{< relref "../configure-security/configure-database-encryption/integrate-with-hashicorp-vault/" >}}) in [Grafana Enterprise]({{< relref "../../introduction/grafana-enterprise" >}}).

<hr />

## app_mode

Options are `production` and `development`. Default is `production`. _Do not_ change this option unless you are working on Grafana development.

## instance_name

Set the name of the grafana-server instance. Used in logging, internal metrics, and clustering info. Defaults to: `${HOSTNAME}`, which will be replaced with
environment variable `HOSTNAME`, if that is empty or does not exist Grafana will try to use system calls to get the machine name.

### force_migration

Force migration will run migrations that might cause data loss. Default is `false`.

<hr />

## [paths]

### data

Path to where Grafana stores the sqlite3 database (if used), file-based sessions (if used), and other data. This path is usually specified via command line in the init.d script or the systemd service file.

**macOS:** The default SQLite database is located at `/usr/local/var/lib/grafana`

### temp_data_lifetime

How long temporary images in `data` directory should be kept. Defaults to: `24h`. Supported modifiers: `h` (hours),
`m` (minutes), for example: `168h`, `30m`, `10h30m`. Use `0` to never clean up temporary files.

### logs

Path to where Grafana stores logs. This path is usually specified via command line in the init.d script or the systemd service file. You can override it in the configuration file or in the default environment variable file. However, please note that by overriding this the default log path will be used temporarily until Grafana has fully initialized/started.

Override log path using the command line argument `cfg:default.paths.logs`:

```bash
./grafana-server --config /custom/config.ini --homepath /custom/homepath cfg:default.paths.logs=/custom/path
```

**macOS:** By default, the log file should be located at `/usr/local/var/log/grafana/grafana.log`.

### plugins

Directory where Grafana automatically scans and looks for plugins. For information about manually or automatically installing plugins, refer to [Install Grafana plugins]({{< relref "../../administration/plugin-management/#install-grafana-plugins" >}}).

**macOS:** By default, the Mac plugin location is: `/usr/local/var/lib/grafana/plugins`.

### provisioning

Folder that contains [provisioning]({{< relref "../../administration/provisioning/" >}}) config files that Grafana will apply on startup. Dashboards will be reloaded when the json files changes.

<hr />

## [server]

### protocol

`http`,`https`,`h2` or `socket`

### http_addr

The IP address to bind to. If empty will bind to all interfaces

### http_port

The port to bind to, defaults to `3000`. To use port 80 you need to either give the Grafana binary permission for example:

```bash
$ sudo setcap 'cap_net_bind_service=+ep' /usr/sbin/grafana-server
```

Or redirect port 80 to the Grafana port using:

```bash
$ sudo iptables -t nat -A PREROUTING -p tcp --dport 80 -j REDIRECT --to-port 3000
```

Another way is to put a web server like Nginx or Apache in front of Grafana and have them proxy requests to Grafana.

### domain

This setting is only used in as a part of the `root_url` setting (see below). Important if you use GitHub or Google OAuth.

### enforce_domain

Redirect to correct domain if the host header does not match the domain. Prevents DNS rebinding attacks. Default is `false`.

### root_url

This is the full URL used to access Grafana from a web browser. This is
important if you use Google or GitHub OAuth authentication (for the
callback URL to be correct).

> **Note:** This setting is also important if you have a reverse proxy
> in front of Grafana that exposes it through a subpath. In that
> case add the subpath to the end of this URL setting.

### serve_from_sub_path

Serve Grafana from subpath specified in `root_url` setting. By default it is set to `false` for compatibility reasons.

By enabling this setting and using a subpath in `root_url` above, e.g.
`root_url = http://localhost:3000/grafana`, Grafana is accessible on
`http://localhost:3000/grafana`.

### router_logging

Set to `true` for Grafana to log all HTTP requests (not just errors). These are logged as Info level events to the Grafana log.

### static_root_path

The path to the directory where the front end files (HTML, JS, and CSS
files). Defaults to `public` which is why the Grafana binary needs to be
executed with working directory set to the installation path.

### enable_gzip

Set this option to `true` to enable HTTP compression, this can improve
transfer speed and bandwidth utilization. It is recommended that most
users set it to `true`. By default it is set to `false` for compatibility
reasons.

### cert_file

Path to the certificate file (if `protocol` is set to `https` or `h2`).

### cert_key

Path to the certificate key file (if `protocol` is set to `https` or `h2`).

### socket_gid

GID where the socket should be set when `protocol=socket`.
Make sure that the target group is in the group of Grafana process and that Grafana process is the file owner before you change this setting.
It is recommended to set the gid as http server user gid.
Not set when the value is -1.

### socket_mode

Mode where the socket should be set when `protocol=socket`. Make sure that Grafana process is the file owner before you change this setting.

### socket

Path where the socket should be created when `protocol=socket`. Make sure Grafana has appropriate permissions for that path before you change this setting.

### cdn_url

> **Note**: Available in Grafana v7.4 and later versions.

Specify a full HTTP URL address to the root of your Grafana CDN assets. Grafana will add edition and version paths.

For example, given a cdn url like `https://cdn.myserver.com` grafana will try to load a javascript file from
`http://cdn.myserver.com/grafana-oss/7.4.0/public/build/app.<hash>.js`.

### read_timeout

Sets the maximum time using a duration format (5s/5m/5ms) before timing out read of an incoming request and closing idle connections.
`0` means there is no timeout for reading the request.

<hr />

## [server.custom_response_headers]

This setting enables you to specify additional headers that the server adds to HTTP(S) responses.

```
exampleHeader1 = exampleValue1
exampleHeader2 = exampleValue2
```

<hr />

## [database]

Grafana needs a database to store users and dashboards (and other
things). By default it is configured to use [`sqlite3`](https://www.sqlite.org/index.html) which is an
embedded database (included in the main Grafana binary).

### type

Either `mysql`, `postgres` or `sqlite3`, it's your choice.

### host

Only applicable to MySQL or Postgres. Includes IP or hostname and port or in case of Unix sockets the path to it.
For example, for MySQL running on the same host as Grafana: `host = 127.0.0.1:3306` or with Unix sockets: `host = /var/run/mysqld/mysqld.sock`

### name

The name of the Grafana database. Leave it set to `grafana` or some
other name.

### user

The database user (not applicable for `sqlite3`).

### password

The database user's password (not applicable for `sqlite3`). If the password contains `#` or `;` you have to wrap it with triple quotes. For example `"""#password;"""`

### url

Use either URL or the other fields below to configure the database
Example: `mysql://user:secret@host:port/database`

### max_idle_conn

The maximum number of connections in the idle connection pool.

### max_open_conn

The maximum number of open connections to the database.

### conn_max_lifetime

Sets the maximum amount of time a connection may be reused. The default is 14400 (which means 14400 seconds or 4 hours). For MySQL, this setting should be shorter than the [`wait_timeout`](https://dev.mysql.com/doc/refman/5.7/en/server-system-variables.html#sysvar_wait_timeout) variable.

### locking_attempt_timeout_sec

For "mysql", if the `migrationLocking` feature toggle is set, specify the time (in seconds) to wait before failing to lock the database for the migrations. Default is 0.

### log_queries

Set to `true` to log the sql calls and execution times.

### ssl_mode

For Postgres, use either `disable`, `require` or `verify-full`.
For MySQL, use either `true`, `false`, or `skip-verify`.

### isolation_level

Only the MySQL driver supports isolation levels in Grafana. In case the value is empty, the driver's default isolation level is applied. Available options are "READ-UNCOMMITTED", "READ-COMMITTED", "REPEATABLE-READ" or "SERIALIZABLE".

### ca_cert_path

The path to the CA certificate to use. On many Linux systems, certs can be found in `/etc/ssl/certs`.

### client_key_path

The path to the client key. Only if server requires client authentication.

### client_cert_path

The path to the client cert. Only if server requires client authentication.

### server_cert_name

The common name field of the certificate used by the `mysql` or `postgres` server. Not necessary if `ssl_mode` is set to `skip-verify`.

### path

Only applicable for `sqlite3` database. The file path where the database
will be stored.

### cache_mode

For "sqlite3" only. [Shared cache](https://www.sqlite.org/sharedcache.html) setting used for connecting to the database. (private, shared)
Defaults to `private`.

### wal

For "sqlite3" only. Setting to enable/disable [Write-Ahead Logging](https://sqlite.org/wal.html). The default value is `false` (disabled).

### query_retries

This setting applies to `sqlite` only and controls the number of times the system retries a query when the database is locked. The default value is `0` (disabled).

### transaction_retries

This setting applies to `sqlite` only and controls the number of times the system retries a transaction when the database is locked. The default value is `5`.

<hr />

## [remote_cache]

Caches authentication details and session information in the configured database, Redis or Memcached. This setting does not configure [Query Caching in Grafana Enterprise]({{< relref "../../administration/data-source-management/#query-caching" >}}).

### type

Either `redis`, `memcached`, or `database`. Defaults to `database`

### connstr

The remote cache connection string. The format depends on the `type` of the remote cache. Options are `database`, `redis`, and `memcache`.

#### database

Leave empty when using `database` since it will use the primary database.

#### redis

Example connstr: `addr=127.0.0.1:6379,pool_size=100,db=0,ssl=false`

- `addr` is the host `:` port of the redis server.
- `pool_size` (optional) is the number of underlying connections that can be made to redis.
- `db` (optional) is the number identifier of the redis database you want to use.
- `ssl` (optional) is if SSL should be used to connect to redis server. The value may be `true`, `false`, or `insecure`. Setting the value to `insecure` skips verification of the certificate chain and hostname when making the connection.

#### memcache

Example connstr: `127.0.0.1:11211`

<hr />

## [dataproxy]

### logging

This enables data proxy logging, default is `false`.

### timeout

How long the data proxy should wait before timing out. Default is 30 seconds.

This setting also applies to core backend HTTP data sources where query requests use an HTTP client with timeout set.

### keep_alive_seconds

Interval between keep-alive probes. Default is `30` seconds. For more details check the [Dialer.KeepAlive](https://golang.org/pkg/net/#Dialer.KeepAlive) documentation.

### tls_handshake_timeout_seconds

The length of time that Grafana will wait for a successful TLS handshake with the datasource. Default is `10` seconds. For more details check the [Transport.TLSHandshakeTimeout](https://golang.org/pkg/net/http/#Transport.TLSHandshakeTimeout) documentation.

### expect_continue_timeout_seconds

The length of time that Grafana will wait for a datasource’s first response headers after fully writing the request headers, if the request has an “Expect: 100-continue” header. A value of `0` will result in the body being sent immediately. Default is `1` second. For more details check the [Transport.ExpectContinueTimeout](https://golang.org/pkg/net/http/#Transport.ExpectContinueTimeout) documentation.

### max_conns_per_host

Optionally limits the total number of connections per host, including connections in the dialing, active, and idle states. On limit violation, dials are blocked. A value of `0` means that there are no limits. Default is `0`.
For more details check the [Transport.MaxConnsPerHost](https://golang.org/pkg/net/http/#Transport.MaxConnsPerHost) documentation.

### max_idle_connections

The maximum number of idle connections that Grafana will maintain. Default is `100`. For more details check the [Transport.MaxIdleConns](https://golang.org/pkg/net/http/#Transport.MaxIdleConns) documentation.

### idle_conn_timeout_seconds

The length of time that Grafana maintains idle connections before closing them. Default is `90` seconds. For more details check the [Transport.IdleConnTimeout](https://golang.org/pkg/net/http/#Transport.IdleConnTimeout) documentation.

### send_user_header

If enabled and user is not anonymous, data proxy will add X-Grafana-User header with username into the request. Default is `false`.

### response_limit

Limits the amount of bytes that will be read/accepted from responses of outgoing HTTP requests. Default is `0` which means disabled.

### row_limit

Limits the number of rows that Grafana will process from SQL (relational) data sources. Default is `1000000`.

<hr />

## [analytics]

### reporting_enabled

When enabled Grafana will send anonymous usage statistics to
`stats.grafana.org`. No IP addresses are being tracked, only simple counters to
track running instances, versions, dashboard and error counts. It is very helpful
to us, so please leave this enabled. Counters are sent every 24 hours. Default
value is `true`.

### check_for_updates

Set to false, disables checking for new versions of Grafana from Grafana's GitHub repository. When enabled, the check for a new version runs every 10 minutes. It will notify, via the UI, when a new version is available. The check itself will not prompt any auto-updates of the Grafana software, nor will it send any sensitive information.

### check_for_plugin_updates

> **Note**: Available in Grafana v8.5.0 and later versions.

Set to false disables checking for new versions of installed plugins from https://grafana.com. When enabled, the check for a new plugin runs every 10 minutes. It will notify, via the UI, when a new plugin update exists. The check itself will not prompt any auto-updates of the plugin, nor will it send any sensitive information.

### google_analytics_ua_id

If you want to track Grafana usage via Google analytics specify _your_ Universal
Analytics ID here. By default this feature is disabled.

### google_analytics_4_id

If you want to track Grafana usage via Google Analytics 4 specify _your_ GA4 ID here. By default this feature is disabled.

### google_tag_manager_id

Google Tag Manager ID, only enabled if you enter an ID here.

### rudderstack_write_key

If you want to track Grafana usage via Rudderstack specify _your_ Rudderstack
Write Key here. The `rudderstack_data_plane_url` must also be provided for this
feature to be enabled. By default this feature is disabled.

### rudderstack_data_plane_url

Rudderstack data plane url that will receive Rudderstack events. The
`rudderstack_write_key` must also be provided for this feature to be enabled.

### rudderstack_sdk_url

Optional. If tracking with Rudderstack is enabled, you can provide a custom
URL to load the Rudderstack SDK.

### rudderstack_config_url

Optional. If tracking with Rudderstack is enabled, you can provide a custom
URL to load the Rudderstack config.

### application_insights_connection_string

If you want to track Grafana usage via Azure Application Insights, then specify _your_ Application Insights connection string. Since the connection string contains semicolons, you need to wrap it in backticks (`). By default, tracking usage is disabled.

### application_insights_endpoint_url

Optionally, use this option to override the default endpoint address for Application Insights data collecting. For details, refer to the [Azure documentation](https://docs.microsoft.com/en-us/azure/azure-monitor/app/custom-endpoints?tabs=js).

<hr />

### feedback_links_enabled

Set to `false` to remove all feedback links from the UI. Default is `true`.

## [security]

### disable_initial_admin_creation

> Only available in Grafana v6.5+.

Disable creation of admin user on first start of Grafana. Default is `false`.

### admin_user

The name of the default Grafana Admin user, who has full permissions.
Default is `admin`.

### admin_password

The password of the default Grafana Admin. Set once on first-run. Default is `admin`.

### admin_email

The email of the default Grafana Admin, created on startup. Default is `admin@localhost`.

### secret_key

Used for signing some data source settings like secrets and passwords, the encryption format used is AES-256 in CFB mode. Cannot be changed without requiring an update
to data source settings to re-encode them.

### disable_gravatar

Set to `true` to disable the use of Gravatar for user profile images.
Default is `false`.

### data_source_proxy_whitelist

Define a whitelist of allowed IP addresses or domains, with ports, to be used in data source URLs with the Grafana data source proxy. Format: `ip_or_domain:port` separated by spaces. PostgreSQL, MySQL, and MSSQL data sources do not use the proxy and are therefore unaffected by this setting.

### disable_brute_force_login_protection

Set to `true` to disable [brute force login protection](https://cheatsheetseries.owasp.org/cheatsheets/Authentication_Cheat_Sheet.html#account-lockout). Default is `false`.

### cookie_secure

Set to `true` if you host Grafana behind HTTPS. Default is `false`.

### cookie_samesite

Sets the `SameSite` cookie attribute and prevents the browser from sending this cookie along with cross-site requests. The main goal is to mitigate the risk of cross-origin information leakage. This setting also provides some protection against cross-site request forgery attacks (CSRF), [read more about SameSite here](https://owasp.org/www-community/SameSite). Valid values are `lax`, `strict`, `none`, and `disabled`. Default is `lax`. Using value `disabled` does not add any `SameSite` attribute to cookies.

### allow_embedding

When `false`, the HTTP header `X-Frame-Options: deny` will be set in Grafana HTTP responses which will instruct
browsers to not allow rendering Grafana in a `<frame>`, `<iframe>`, `<embed>` or `<object>`. The main goal is to
mitigate the risk of [Clickjacking](https://owasp.org/www-community/attacks/Clickjacking). Default is `false`.

### strict_transport_security

Set to `true` if you want to enable HTTP `Strict-Transport-Security` (HSTS) response header. Only use this when HTTPS is enabled in your configuration, or when there is another upstream system that ensures your application does HTTPS (like a frontend load balancer). HSTS tells browsers that the site should only be accessed using HTTPS.

### strict_transport_security_max_age_seconds

Sets how long a browser should cache HSTS in seconds. Only applied if strict_transport_security is enabled. The default value is `86400`.

### strict_transport_security_preload

Set to `true` to enable HSTS `preloading` option. Only applied if strict_transport_security is enabled. The default value is `false`.

### strict_transport_security_subdomains

Set to `true` if to enable the HSTS includeSubDomains option. Only applied if strict_transport_security is enabled. The default value is `false`.

### x_content_type_options

Set to `true` to enable the X-Content-Type-Options response header. The X-Content-Type-Options response HTTP header is a marker used by the server to indicate that the MIME types advertised in the Content-Type headers should not be changed and be followed. The default value is `false`.

### x_xss_protection

Set to `false` to disable the X-XSS-Protection header, which tells browsers to stop pages from loading when they detect reflected cross-site scripting (XSS) attacks. The default value is `false` until the next minor release, `6.3`.

### content_security_policy

Set to `true` to add the Content-Security-Policy header to your requests. CSP allows to control resources that the user agent can load and helps prevent XSS attacks.

### content_security_policy_template

Set the policy template that will be used when adding the `Content-Security-Policy` header to your requests. `$NONCE` in the template includes a random nonce.

### content_security_policy_report_only

Set to `true` to add the `Content-Security-Policy-Report-Only` header to your requests. CSP in Report Only mode enables you to experiment with policies by monitoring their effects without enforcing them.
You can enable both policies simultaneously.

### content_security_policy_template

Set the policy template that will be used when adding the `Content-Security-Policy-Report-Only` header to your requests. `$NONCE` in the template includes a random nonce.

<hr />

### angular_support_enabled

This currently defaults to `true` but will default to `false` in a future release. When set to false the angular framework and support components will not be loaded. This means that
all plugins and core features that depend on angular support will stop working.

Current core features that will stop working:

- Heatmap panel
- Old graph panel
- Old table panel
- Postgres, MySQL and MSSQL data source query editors
- Legacy alerting edit rule UI

Before we disable angular support by default we plan to migrate these remaining areas to React.

### csrf_trusted_origins

List of additional allowed URLs to pass by the CSRF check. Suggested when authentication comes from an IdP.

### csrf_additional_headers

List of allowed headers to be set by the user. Suggested to use for if authentication lives behind reverse proxies.

## [snapshots]

### external_enabled

Set to `false` to disable external snapshot publish endpoint (default `true`).

### external_snapshot_url

Set root URL to a Grafana instance where you want to publish external snapshots (defaults to https://snapshots.raintank.io).

### external_snapshot_name

Set name for external snapshot button. Defaults to `Publish to snapshots.raintank.io`.

### public_mode

Set to true to enable this Grafana instance to act as an external snapshot server and allow unauthenticated requests for creating and deleting snapshots. Default is `false`.

### snapshot_remove_expired

Enable this to automatically remove expired snapshots. Default is `true`.

<hr />

## [dashboards]

### versions_to_keep

Number dashboard versions to keep (per dashboard). Default: `20`, Minimum: `1`.

### min_refresh_interval

> Only available in Grafana v6.7+.

This feature prevents users from setting the dashboard refresh interval to a lower value than a given interval value. The default interval value is 5 seconds.
The interval string is a possibly signed sequence of decimal numbers, followed by a unit suffix (ms, s, m, h, d), e.g. `30s` or `1m`.

As of Grafana v7.3, this also limits the refresh interval options in Explore.

### default_home_dashboard_path

Path to the default home dashboard. If this value is empty, then Grafana uses StaticRootPath + "dashboards/home.json".

> **Note:** On Linux, Grafana uses `/usr/share/grafana/public/dashboards/home.json` as the default home dashboard location.

<hr />

## [users]

### allow_sign_up

Set to `false` to prohibit users from being able to sign up / create
user accounts. Default is `false`. The admin user can still create
users. For more information about creating a user, refer to [Add a user]({{< relref "../../administration/user-management/server-user-management/#add-a-user" >}}).

### allow_org_create

Set to `false` to prohibit users from creating new organizations.
Default is `false`.

### auto_assign_org

Set to `true` to automatically add new users to the main organization
(id 1). When set to `false`, new users automatically cause a new
organization to be created for that new user. The organization will be
created even if the `allow_org_create` setting is set to `false`. Default is `true`.

### auto_assign_org_id

Set this value to automatically add new users to the provided org.
This requires `auto_assign_org` to be set to `true`. Please make sure
that this organization already exists. Default is 1.

### auto_assign_org_role

The role new users will be assigned for the main organization (if the
above setting is set to true). Defaults to `Viewer`, other valid
options are `Admin` and `Editor`. e.g.:

`auto_assign_org_role = Viewer`

### verify_email_enabled

Require email validation before sign up completes. Default is `false`.

### login_hint

Text used as placeholder text on login page for login/username input.

### password_hint

Text used as placeholder text on login page for password input.

### default_theme

Set the default UI theme: `dark` or `light`. Default is `dark`.

### default_language

This setting configures the default UI language, which must be a supported IETF language tag, such as `en-US`.

### home_page

Path to a custom home page. Users are only redirected to this if the default home dashboard is used. It should match a frontend route and contain a leading slash.

### External user management

If you manage users externally you can replace the user invite button for organizations with a link to an external site together with a description.

### viewers_can_edit

Viewers can access and use [Explore]({{< relref "../../explore/" >}}) and perform temporary edits on panels in dashboards they have access to. They cannot save their changes. Default is `false`.

### editors_can_admin

Editors can administrate dashboards, folders and teams they create.
Default is `false`.

### user_invite_max_lifetime_duration

The duration in time a user invitation remains valid before expiring.
This setting should be expressed as a duration. Examples: 6h (hours), 2d (days), 1w (week).
Default is `24h` (24 hours). The minimum supported duration is `15m` (15 minutes).

### hidden_users

This is a comma-separated list of usernames. Users specified here are hidden in the Grafana UI. They are still visible to Grafana administrators and to themselves.

<hr>

## [auth]

Grafana provides many ways to authenticate users. Refer to the Grafana [Authentication overview]({{< relref "../configure-security/configure-authentication/" >}}) and other authentication documentation for detailed instructions on how to set up and configure authentication.

### login_cookie_name

The cookie name for storing the auth token. Default is `grafana_session`.

### login_maximum_inactive_lifetime_duration

The maximum lifetime (duration) an authenticated user can be inactive before being required to login at next visit. Default is 7 days (7d).
This setting should be expressed as a duration, e.g. 5m (minutes), 6h (hours), 10d (days), 2w (weeks), 1M (month). The lifetime resets at each successful token rotation (token_rotation_interval_minutes).

### login_maximum_lifetime_duration

The maximum lifetime (duration) an authenticated user can be logged in since login time before being required to login. Default is 30 days (30d).
This setting should be expressed as a duration, e.g. 5m (minutes), 6h (hours), 10d (days), 2w (weeks), 1M (month).

### token_rotation_interval_minutes

How often auth tokens are rotated for authenticated users when the user is active. The default is each 10 minutes.

### disable_login_form

Set to true to disable (hide) the login form, useful if you use OAuth. Default is false.

### disable_signout_menu

Set to `true` to disable the signout link in the side menu. This is useful if you use auth.proxy. Default is `false`.

### signout_redirect_url

URL to redirect the user to after they sign out.

### oauth_auto_login

> **Note**: This option is deprecated - use `auto_login` option for specific OAuth provider instead.

Set to `true` to attempt login with OAuth automatically, skipping the login screen.
This setting is ignored if multiple OAuth providers are configured. Default is `false`.

### oauth_state_cookie_max_age

How many seconds the OAuth state cookie lives before being deleted. Default is `600` (seconds)
Administrators can increase this if they experience OAuth login state mismatch errors.

### oauth_skip_org_role_update_sync

> **Note**: This option will soon be a legacy option in favor of OAuth provider specific `skip_org_role_sync` settings. The following sections explain settings for each provider.

Skip forced assignment of OrgID `1` or `auto_assign_org_id` for external logins. Default is `false`.
Use this setting to allow users with external login to be manually assigned to multiple organizations.

By default, the users' organization and role is reset on every new login.

> **Warning**: Currently if no organization role mapping is found for a user, Grafana doesn't update the user's organization role.
> With Grafana 10, if `oauth_skip_org_role_update_sync` option is set to `false`, users with no mapping will be
> reset to the default organization role on every login. [See `auto_assign_org_role` option]({{< relref ".#auto_assign_org_role" >}}).

### [auth.grafana_com] skip_org_role_sync

To prevent synchronization of organization roles for a specific OAuth integration, you can set the `skip_org_role_sync` option to `true`. Please note that there is also a separate setting called `oauth_skip_org_role_update_sync` which has a different scope. While `skip_org_role_sync` only applies to the specific OAuth provider, `oauth_skip_org_role_update_sync` is a generic setting that affects all configured OAuth providers.

The setting `oauth_skip_org_role_update_sync` will be deprecated in favor of provider-specific settings.

The table below show the OAuth provider and their setting with the default value and the skip org role sync setting.
| OAuth Provider | `oauth_skip_org_role_sync_update` | `skip_org_role_sync` | Behavior |
| --- | --- | --- | --- |
| Grafana.com | false | false | will sync with Grafana.com roles |
| Grafana.com | true | false | skip org role sync for OAuth providers including Grafana.com users |
| Grafana.com | false | true | skip org role sync for grafana.com users |
| Grafana.com | true | true | skip org role sync for Grafana.com users and all other OAuth providers |

### [auth.azuread] skip_org_role_sync

To prevent synchronization of organization roles for a specific OAuth integration, you can set the `skip_org_role_sync` option to `true`. Please note that there is also a separate setting called `oauth_skip_org_role_update_sync` which has a different scope. While `skip_org_role_sync` only applies to the specific OAuth provider, `oauth_skip_org_role_update_sync` is a generic setting that affects all configured OAuth providers.

The setting `oauth_skip_org_role_update_sync` will be deprecated in favor of provider-specific settings.

The following table shows the OAuth provider's setting with the default value and the skip org role sync setting.
| OAuth Provider | `oauth_skip_org_role_sync_update` | `skip_org_role_sync` | Behavior |
| --- | --- | --- | --- |
| AzureAD | false | false | will sync with AzureAD roles |
| AzureAD | true | false | skip org role sync for OAuth providers including AzureAD users |
| AzureAD | false | true | skip org role sync for AzureAD users |
| AzureAD | true | true | skip org role sync for AzureAD users and all other OAuth providers |

### [auth.google] skip_org_role_sync

Upon the first login from a user, we set the organization roles from the setting `AutoAssignOrgRole`. If you want to manage organizational roles, set the `skip_org_role_sync` option to `true`.

> **Note:** There is a separate setting called `oauth_skip_org_role_update_sync` which has a different scope. While `skip_org_role_sync` only applies to the specific OAuth provider, `oauth_skip_org_role_update_sync` is a generic setting that affects all configured OAuth providers.

The following table shows the OAuth provider's setting with the default value and the skip org role sync setting.
| OAuth Provider | `oauth_skip_org_role_sync_update` | `skip_org_role_sync` | Behavior |
| --- | --- | --- | --- |
| Google | false | false | User organization roles are set with `defaultRole` and cannot be changed |
| Google | true | false | User organization roles are set with `defaultRole` for Google. For other providers, the synchronization will be skipped, and the org role can be changed, along with other OAuth provider users' org roles. |
| Google | false | true | User organization roles are set with `defaultRole` and the org role can be changed for Google synced users. |
| Google | true | true | User organization roles are set with `defaultRole` for Google. For other providers, the synchronization will be skipped, and the org role can be changed, along with other OAuth provider users' org roles. |

<<<<<<< HEAD
### [auth.github] skip_org_role_sync

When a user logs in the first time, Grafana sets the organization role based on the value specified in `AutoAssignOrgRole`. If you want to manage organization roles, set the `skip_org_role_sync` option to `true`. GitHub syncs organization roles and sets Grafana Admins.
This also impacts `allow_assign_grafana_admin` setting, by not syncing the grafana admin role from GitHub.
=======
### [auth.gitlab] skip_org_role_sync

When a user logs in the first time, Grafana sets the organization role based on the value specified in `AutoAssignOrgRole`. If you want to manage organization roles, set the `skip_org_role_sync` option to `true`. GitLab syncs organization roles and sets Grafana Admins.
This also impacts `allow_assign_grafana_admin` setting, by not syncing the grafana admin role from GitLab.
>>>>>>> 143ee0c4

> **Note:** There is a separate setting called `oauth_skip_org_role_update_sync` which has a different scope. While `skip_org_role_sync` only applies to the specific OAuth provider, `oauth_skip_org_role_update_sync` is a generic setting that affects all configured OAuth providers.

The following table shows the OAuth provider's setting with the default value and the skip org role sync setting.
| OAuth Provider | `oauth_skip_org_role_sync_update` | `skip_org_role_sync` | Behavior |
| --- | --- | --- | --- |
<<<<<<< HEAD
| GitHub | false | false | User organization roles are set with `defaultRole` and cannot be changed |
| Github | true | false | User organization roles are set with `defaultRole` for GitHub, and Grafana Admins are set. For other providers, the synchronization is skipped, and the org role can be changed, along with other OAuth provider users' org roles. |
| GitHub | false | true | User organization roles are set with `defaultRole`, and the organization role can be changed for GitHub synced users. |
| GitHub | true | true | User organization roles are set with `defaultRole` for Google. For other providers, the synchronization is skipped, and the org role can be changed, along with other OAuth provider users' org roles. |
=======
| GitLab | false | false | User organization roles are set with `defaultRole` and cannot be changed |
| Github | true | false | User organization roles are set with `defaultRole` for GitLab, and Grafana Admins are set. For other providers, the synchronization is skipped, and the org role can be changed, along with other OAuth provider users' org roles. |
| GitLab | false | true | User organization roles are set with `defaultRole`, and the organization role can be changed for GitLab synced users. |
| GitLab | true | true | User organization roles are set with `defaultRole` for GitLab. For other providers, the synchronization is skipped, and the org role can be changed, along with other OAuth provider users' org roles. |
>>>>>>> 143ee0c4

### api_key_max_seconds_to_live

Limit of API key seconds to live before expiration. Default is -1 (unlimited).

### sigv4_auth_enabled

> Only available in Grafana 7.3+.

Set to `true` to enable the AWS Signature Version 4 Authentication option for HTTP-based datasources. Default is `false`.

### sigv4_verbose_logging

> Only available in Grafana 8.4+.

Set to `true` to enable verbose request signature logging when AWS Signature Version 4 Authentication is enabled. Default is `false`.

<hr />

## [auth.anonymous]

Refer to [Anonymous authentication]({{< relref "../configure-security/configure-authentication/grafana/#anonymous-authentication" >}}) for detailed instructions.

<hr />

## [auth.github]

Refer to [GitHub OAuth2 authentication]({{< relref "../configure-security/configure-authentication/github/" >}}) for detailed instructions.

<hr />

## [auth.gitlab]

Refer to [Gitlab OAuth2 authentication]({{< relref "../configure-security/configure-authentication/gitlab/" >}}) for detailed instructions.

<hr />

## [auth.google]

Refer to [Google OAuth2 authentication]({{< relref "../configure-security/configure-authentication/google/" >}}) for detailed instructions.

<hr />

## [auth.grafananet]

Legacy key names, still in the config file so they work in env variables.

<hr />

## [auth.grafana_com]

Legacy key names, still in the config file so they work in env variables.

<hr />

## [auth.azuread]

Refer to [Azure AD OAuth2 authentication]({{< relref "../configure-security/configure-authentication/azuread/" >}}) for detailed instructions.

<hr />

## [auth.okta]

Refer to [Okta OAuth2 authentication]({{< relref "../configure-security/configure-authentication/okta/" >}}) for detailed instructions.

<hr />

## [auth.generic_oauth]

Refer to [Generic OAuth authentication]({{< relref "../configure-security/configure-authentication/generic-oauth/" >}}) for detailed instructions.

<hr />

## [auth.basic]

Refer to [Basic authentication]({{< relref "../configure-security/configure-authentication/#basic-authentication" >}}) for detailed instructions.

<hr />

## [auth.proxy]

Refer to [Auth proxy authentication]({{< relref "../configure-security/configure-authentication/auth-proxy/" >}}) for detailed instructions.

<hr />

## [auth.ldap]

Refer to [LDAP authentication]({{< relref "../configure-security/configure-authentication/ldap/" >}}) for detailed instructions.

## [aws]

You can configure core and external AWS plugins.

### allowed_auth_providers

Specify what authentication providers the AWS plugins allow. For a list of allowed providers, refer to the data-source configuration page for a given plugin. If you configure a plugin by provisioning, only providers that are specified in `allowed_auth_providers` are allowed.

Options: `default` (AWS SDK default), `keys` (Access and secret key), `credentials` (Credentials file), `ec2_iam_role` (EC2 IAM role)

### assume_role_enabled

Set to `false` to disable AWS authentication from using an assumed role with temporary security credentials. For details about assume roles, refer to the AWS API reference documentation about the [AssumeRole](https://docs.aws.amazon.com/STS/latest/APIReference/API_AssumeRole.html) operation.

If this option is disabled, the **Assume Role** and the **External Id** field are removed from the AWS data source configuration page. If the plugin is configured using provisioning, it is possible to use an assumed role as long as `assume_role_enabled` is set to `true`.

### list_metrics_page_limit

Use the [List Metrics API](https://docs.aws.amazon.com/AmazonCloudWatch/latest/APIReference/API_ListMetrics.html) option to load metrics for custom namespaces in the CloudWatch data source. By default, the page limit is 500.

<hr />

## [azure]

Grafana supports additional integration with Azure services when hosted in the Azure Cloud.

### cloud

Azure cloud environment where Grafana is hosted:

| Azure Cloud                                      | Value                  |
| ------------------------------------------------ | ---------------------- |
| Microsoft Azure public cloud                     | AzureCloud (_default_) |
| Microsoft Chinese national cloud                 | AzureChinaCloud        |
| US Government cloud                              | AzureUSGovernment      |
| Microsoft German national cloud ("Black Forest") | AzureGermanCloud       |

### managed_identity_enabled

Specifies whether Grafana hosted in Azure service with Managed Identity configured (e.g. Azure Virtual Machines instance). Disabled by default, needs to be explicitly enabled.

### managed_identity_client_id

The client ID to use for user-assigned managed identity.

Should be set for user-assigned identity and should be empty for system-assigned identity.

## [auth.jwt]

Refer to [JWT authentication]({{< relref "../configure-security/configure-authentication/jwt/" >}}) for more information.

<hr />

## [smtp]

Email server settings.

### enabled

Enable this to allow Grafana to send email. Default is `false`.

### host

Default is `localhost:25`.

### user

In case of SMTP auth, default is `empty`.

### password

In case of SMTP auth, default is `empty`. If the password contains `#` or `;`, then you have to wrap it with triple quotes. Example: """#password;"""

### cert_file

File path to a cert file, default is `empty`.

### key_file

File path to a key file, default is `empty`.

### skip_verify

Verify SSL for SMTP server, default is `false`.

### from_address

Address used when sending out emails, default is `admin@grafana.localhost`.

### from_name

Name to be used when sending out emails, default is `Grafana`.

### ehlo_identity

Name to be used as client identity for EHLO in SMTP dialog, default is `<instance_name>`.

### startTLS_policy

Either "OpportunisticStartTLS", "MandatoryStartTLS", "NoStartTLS". Default is `empty`.

<hr>

## [emails]

### welcome_email_on_sign_up

Default is `false`.

### templates_pattern

Enter a comma separated list of template patterns. Default is `emails/*.html, emails/*.txt`.

### content_types

Enter a comma-separated list of content types that should be included in the emails that are sent. List the content types according descending preference, e.g. `text/html, text/plain` for HTML as the most preferred. The order of the parts is significant as the mail clients will use the content type that is supported and most preferred by the sender. Supported content types are `text/html` and `text/plain`. Default is `text/html`.

<hr>

## [log]

Grafana logging options.

### mode

Options are "console", "file", and "syslog". Default is "console" and "file". Use spaces to separate multiple modes, e.g. `console file`.

### level

Options are "debug", "info", "warn", "error", and "critical". Default is `info`.

### filters

Optional settings to set different levels for specific loggers.
For example: `filters = sqlstore:debug`

<hr>

## [log.console]

Only applicable when "console" is used in `[log]` mode.

### level

Options are "debug", "info", "warn", "error", and "critical". Default is inherited from `[log]` level.

### format

Log line format, valid options are text, console and json. Default is `console`.

<hr>

## [log.file]

Only applicable when "file" used in `[log]` mode.

### level

Options are "debug", "info", "warn", "error", and "critical". Default is inherited from `[log]` level.

### format

Log line format, valid options are text, console and json. Default is `text`.

### log_rotate

Enable automated log rotation, valid options are `false` or `true`. Default is `true`.
When enabled use the `max_lines`, `max_size_shift`, `daily_rotate` and `max_days` to configure the behavior of the log rotation.

### max_lines

Maximum lines per file before rotating it. Default is `1000000`.

### max_size_shift

Maximum size of file before rotating it. Default is `28`, which means `1 << 28`, `256MB`.

### daily_rotate

Enable daily rotation of files, valid options are `false` or `true`. Default is `true`.

### max_days

Maximum number of days to keep log files. Default is `7`.

<hr>

## [log.syslog]

Only applicable when "syslog" used in `[log]` mode.

### level

Options are "debug", "info", "warn", "error", and "critical". Default is inherited from `[log]` level.

### format

Log line format, valid options are text, console, and json. Default is `text`.

### network and address

Syslog network type and address. This can be UDP, TCP, or UNIX. If left blank, then the default UNIX endpoints are used.

### facility

Syslog facility. Valid options are user, daemon or local0 through local7. Default is empty.

### tag

Syslog tag. By default, the process's `argv[0]` is used.

<hr>

## [log.frontend]

**Note:** This feature is available in Grafana 7.4+.

### enabled

Sentry javascript agent is initialized. Default is `false`.

### provider

Defines which provider to use `sentry` or `grafana`. Default is `sentry`

### sentry_dsn

Sentry DSN if you want to send events to Sentry

### custom_endpoint

Custom HTTP endpoint to send events captured by the Sentry agent to. Default, `/log`, will log the events to stdout.

### sample_rate

Rate of events to be reported between `0` (none) and `1` (all, default), float.

### log_endpoint_requests_per_second_limit

Requests per second limit enforced per an extended period, for Grafana backend log ingestion endpoint, `/log`. Default is `3`.

### log_endpoint_burst_limit

Maximum requests accepted per short interval of time for Grafana backend log ingestion endpoint, `/log`. Default is `15`.

### instrumentations_errors_enabled

Turn on error instrumentation. Only affects Grafana Javascript Agent.

### instrumentations_console_enabled

Turn on console instrumentation. Only affects Grafana Javascript Agent

### instrumentations_webvitals_enabled

Turn on webvitals instrumentation. Only affects Grafana Javascript Agent

### api_key

If `custom_endpoint` required authentication, you can set the api key here. Only relevant for Grafana Javascript Agent provider.

<hr>

## [quota]

Set quotas to `-1` to make unlimited.

### enabled

Enable usage quotas. Default is `false`.

### org_user

Limit the number of users allowed per organization. Default is 10.

### org_dashboard

Limit the number of dashboards allowed per organization. Default is 100.

### org_data_source

Limit the number of data sources allowed per organization. Default is 10.

### org_api_key

Limit the number of API keys that can be entered per organization. Default is 10.

### org_alert_rule

Limit the number of alert rules that can be entered per organization. Default is 100.

### user_org

Limit the number of organizations a user can create. Default is 10.

### global_user

Sets a global limit of users. Default is -1 (unlimited).

### global_org

Sets a global limit on the number of organizations that can be created. Default is -1 (unlimited).

### global_dashboard

Sets a global limit on the number of dashboards that can be created. Default is -1 (unlimited).

### global_api_key

Sets global limit of API keys that can be entered. Default is -1 (unlimited).

### global_session

Sets a global limit on number of users that can be logged in at one time. Default is -1 (unlimited).

### global_alert_rule

Sets a global limit on number of alert rules that can be created. Default is -1 (unlimited).

<hr>

## [unified_alerting]

For more information about the Grafana alerts, refer to [About Grafana Alerting]({{< relref "../../alerting/" >}}).

### enabled

Enable or disable Grafana Alerting. If disabled, all your legacy alerting data will be available again, but the data you created using Grafana Alerting will be deleted. Set force_migration=true to avoid deletion of data. The default value is `true`.

Alerting Rules migrated from dashboards and panels will include a link back via the `annotations`.

### disabled_orgs

Comma-separated list of organization IDs for which to disable Grafana 8 Unified Alerting.

### admin_config_poll_interval

Specify the frequency of polling for admin config changes. The default value is `60s`.

The interval string is a possibly signed sequence of decimal numbers, followed by a unit suffix (ms, s, m, h, d), e.g. 30s or 1m.

### alertmanager_config_poll_interval

Specify the frequency of polling for Alertmanager config changes. The default value is `60s`.

The interval string is a possibly signed sequence of decimal numbers, followed by a unit suffix (ms, s, m, h, d), e.g. 30s or 1m.

### ha_listen_address

Listen IP address and port to receive unified alerting messages for other Grafana instances. The port is used for both TCP and UDP. It is assumed other Grafana instances are also running on the same port. The default value is `0.0.0.0:9094`.

### ha_advertise_address

Explicit IP address and port to advertise other Grafana instances. The port is used for both TCP and UDP.

### ha_peers

Comma-separated list of initial instances (in a format of host:port) that will form the HA cluster. Configuring this setting will enable High Availability mode for alerting.

### ha_peer_timeout

Time to wait for an instance to send a notification via the Alertmanager. In HA, each Grafana instance will
be assigned a position (e.g. 0, 1). We then multiply this position with the timeout to indicate how long should
each instance wait before sending the notification to take into account replication lag. The default value is `15s`.

The interval string is a possibly signed sequence of decimal numbers, followed by a unit suffix (ms, s, m, h, d), e.g. 30s or 1m.

### ha_gossip_interval

The interval between sending gossip messages. By lowering this value (more frequent) gossip messages are propagated
across cluster more quickly at the expense of increased bandwidth usage. The default value is `200ms`.

The interval string is a possibly signed sequence of decimal numbers, followed by a unit suffix (ms, s, m, h, d), e.g. 30s or 1m.

### ha_push_pull_interval

The interval between gossip full state syncs. Setting this interval lower (more frequent) will increase convergence speeds
across larger clusters at the expense of increased bandwidth usage. The default value is `60s`.

The interval string is a possibly signed sequence of decimal numbers, followed by a unit suffix (ms, s, m, h, d), e.g. 30s or 1m.

### execute_alerts

Enable or disable alerting rule execution. The default value is `true`. The alerting UI remains visible. This option has a [legacy version in the alerting section]({{< relref "#execute_alerts-1">}}) that takes precedence.

### evaluation_timeout

Sets the alert evaluation timeout when fetching data from the datasource. The default value is `30s`. This option has a [legacy version in the alerting section]({{< relref "#evaluation_timeout_seconds">}}) that takes precedence.

The timeout string is a possibly signed sequence of decimal numbers, followed by a unit suffix (ms, s, m, h, d), e.g. 30s or 1m.

### max_attempts

Sets a maximum number of times we'll attempt to evaluate an alert rule before giving up on that evaluation. The default value is `3`. This option has a [legacy version in the alerting section]({{< relref "#max_attempts-1">}}) that takes precedence.

### min_interval

Sets the minimum interval to enforce between rule evaluations. The default value is `10s` which equals the scheduler interval. Rules will be adjusted if they are less than this value or if they are not multiple of the scheduler interval (10s). Higher values can help with resource management as we'll schedule fewer evaluations over time. This option has [a legacy version in the alerting section]({{< relref "#min_interval_seconds">}}) that takes precedence.

The interval string is a possibly signed sequence of decimal numbers, followed by a unit suffix (ms, s, m, h, d), e.g. 30s or 1m.

> **Note.** This setting has precedence over each individual rule frequency. If a rule frequency is lower than this value, then this value is enforced.

<hr>

## [unified_alerting.screenshots]

For more information about screenshots, refer to [Images in notifications(https://grafana.com/docs/grafana/next/alerting/manage-notifications/images-in-notifications)].

### capture

Enable screenshots in notifications. This option requires a remote HTTP image rendering service. Please see `[rendering]` for further configuration options.

### max_concurrent_screenshots

The maximum number of screenshots that can be taken at the same time. This option is different from `concurrent_render_request_limit` as `max_concurrent_screenshots` sets the number of concurrent screenshots that can be taken at the same time for all firing alerts where as concurrent_render_request_limit sets the total number of concurrent screenshots across all Grafana services.

### upload_external_image_storage

Uploads screenshots to the local Grafana server or remote storage such as Azure, S3 and GCS. Please see `[external_image_storage]` for further configuration options. If this option is false then screenshots will be persisted to disk for up to `temp_data_lifetime`.

<hr>

## [unified_alerting.reserved_labels]

For more information about Grafana Reserved Labels, refer to [Labels in Grafana Alerting](https://grafana.com/docs/grafana/next/alerting/fundamentals/annotation-label/how-to-use-labels/)

### disabled_labels

Comma-separated list of reserved labels added by the Grafana Alerting engine that should be disabled.

For example: `disabled_labels=grafana_folder`

<hr>

## [alerting]

For more information about the legacy dashboard alerting feature in Grafana, refer to [the legacy Grafana alerts](https://grafana.com/docs/grafana/v8.5/alerting/old-alerting/).

### enabled

Set to `true` to [enable legacy dashboard alerting]({{<relref "#unified_alerting">}}). The default value is `false`.

### execute_alerts

Turns off alert rule execution, but alerting is still visible in the Grafana UI.

### error_or_timeout

Default setting for new alert rules. Defaults to categorize error and timeouts as alerting. (alerting, keep_state)

### nodata_or_nullvalues

Defines how Grafana handles nodata or null values in alerting. Options are `alerting`, `no_data`, `keep_state`, and `ok`. Default is `no_data`.

### concurrent_render_limit

Alert notifications can include images, but rendering many images at the same time can overload the server.
This limit protects the server from render overloading and ensures notifications are sent out quickly. Default value is `5`.

### evaluation_timeout_seconds

Sets the alert calculation timeout. Default value is `30`.

### notification_timeout_seconds

Sets the alert notification timeout. Default value is `30`.

### max_attempts

Sets a maximum limit on attempts to sending alert notifications. Default value is `3`.

### min_interval_seconds

Sets the minimum interval between rule evaluations. Default value is `1`.

> **Note.** This setting has precedence over each individual rule frequency. If a rule frequency is lower than this value, then this value is enforced.

### max_annotation_age =

Configures for how long alert annotations are stored. Default is 0, which keeps them forever.
This setting should be expressed as a duration. Examples: 6h (hours), 10d (days), 2w (weeks), 1M (month).

### max_annotations_to_keep =

Configures max number of alert annotations that Grafana stores. Default value is 0, which keeps all alert annotations.

<hr>

## [annotations]

### cleanupjob_batchsize

Configures the batch size for the annotation clean-up job. This setting is used for dashboard, API, and alert annotations.

### tags_length

Enforces the maximum allowed length of the tags for any newly introduced annotations. It can be between 500 and 4096 (inclusive). Default value is 500. Setting it to a higher value would impact performance therefore is not recommended.

## [annotations.dashboard]

Dashboard annotations means that annotations are associated with the dashboard they are created on.

### max_age

Configures how long dashboard annotations are stored. Default is 0, which keeps them forever.
This setting should be expressed as a duration. Examples: 6h (hours), 10d (days), 2w (weeks), 1M (month).

### max_annotations_to_keep

Configures max number of dashboard annotations that Grafana stores. Default value is 0, which keeps all dashboard annotations.

## [annotations.api]

API annotations means that the annotations have been created using the API without any association with a dashboard.

### max_age

Configures how long Grafana stores API annotations. Default is 0, which keeps them forever.
This setting should be expressed as a duration. Examples: 6h (hours), 10d (days), 2w (weeks), 1M (month).

### max_annotations_to_keep

Configures max number of API annotations that Grafana keeps. Default value is 0, which keeps all API annotations.

<hr>

## [explore]

For more information about this feature, refer to [Explore]({{< relref "../../explore/" >}}).

### enabled

Enable or disable the Explore section. Default is `enabled`.

## [help]

Configures the help section.

### enabled

Enable or disable the Help section. Default is `enabled`.

## [profile]

Configures the Profile section.

### enabled

Enable or disable the Profile section. Default is `enabled`.

## [query_history]

Configures Query history in Explore.

### enabled

Enable or disable the Query history. Default is `enabled`.

## [metrics]

For detailed instructions, refer to [Internal Grafana metrics]({{< relref "../set-up-grafana-monitoring/" >}}).

### enabled

Enable metrics reporting. defaults true. Available via HTTP API `<URL>/metrics`.

### interval_seconds

Flush/write interval when sending metrics to external TSDB. Defaults to `10`.

### disable_total_stats

If set to `true`, then total stats generation (`stat_totals_*` metrics) is disabled. Default is `false`.

### basic_auth_username and basic_auth_password

If both are set, then basic authentication is required to access the metrics endpoint.

<hr>

## [metrics.environment_info]

Adds dimensions to the `grafana_environment_info` metric, which can expose more information about the Grafana instance.

```
; exampleLabel1 = exampleValue1
; exampleLabel2 = exampleValue2
```

## [metrics.graphite]

Use these options if you want to send internal Grafana metrics to Graphite.

### address

Enable by setting the address. Format is `<Hostname or ip>`:port.

### prefix

Graphite metric prefix. Defaults to `prod.grafana.%(instance_name)s.`

<hr>

## [grafana_net]

### url

Default is https://grafana.com.

<hr>

## [grafana_com]

### url

Default is https://grafana.com.

<hr>

## [tracing.jaeger]

[Deprecated - use tracing.opentelemetry.jaeger or tracing.opentelemetry.otlp instead]

Configure Grafana's Jaeger client for distributed tracing.

You can also use the standard `JAEGER_*` environment variables to configure
Jaeger. See the table at the end of https://www.jaegertracing.io/docs/1.16/client-features/
for the full list. Environment variables will override any settings provided here.

### address

The host:port destination for reporting spans. (ex: `localhost:6831`)

Can be set with the environment variables `JAEGER_AGENT_HOST` and `JAEGER_AGENT_PORT`.

### always_included_tag

Comma-separated list of tags to include in all new spans, such as `tag1:value1,tag2:value2`.

Can be set with the environment variable `JAEGER_TAGS` (use `=` instead of `:` with the environment variable).

### sampler_type

Default value is `const`.

Specifies the type of sampler: `const`, `probabilistic`, `ratelimiting`, or `remote`.

Refer to https://www.jaegertracing.io/docs/1.16/sampling/#client-sampling-configuration for details on the different tracing types.

Can be set with the environment variable `JAEGER_SAMPLER_TYPE`.

### sampler_param

Default value is `1`.

This is the sampler configuration parameter. Depending on the value of `sampler_type`, it can be `0`, `1`, or a decimal value in between.

- For `const` sampler, `0` or `1` for always `false`/`true` respectively
- For `probabilistic` sampler, a probability between `0` and `1.0`
- For `rateLimiting` sampler, the number of spans per second
- For `remote` sampler, param is the same as for `probabilistic`
  and indicates the initial sampling rate before the actual one
  is received from the mothership

May be set with the environment variable `JAEGER_SAMPLER_PARAM`.

### sampling_server_url

sampling_server_url is the URL of a sampling manager providing a sampling strategy.

### zipkin_propagation

Default value is `false`.

Controls whether or not to use Zipkin's span propagation format (with `x-b3-` HTTP headers). By default, Jaeger's format is used.

Can be set with the environment variable and value `JAEGER_PROPAGATION=b3`.

### disable_shared_zipkin_spans

Default value is `false`.

Setting this to `true` turns off shared RPC spans. Leaving this available is the most common setting when using Zipkin elsewhere in your infrastructure.

<hr>

## [tracing.opentelemetry]

Configure general parameters shared between OpenTelemetry providers.

### custom_attributes

Comma-separated list of attributes to include in all new spans, such as `key1:value1,key2:value2`.

Can be set with the environment variable `OTEL_RESOURCE_ATTRIBUTES` (use `=` instead of `:` with the environment variable).

<hr>

## [tracing.opentelemetry.jaeger]

Configure Grafana's Jaeger client for distributed tracing.

### address

The host:port destination for reporting spans. (ex: `localhost:14268/api/traces`)

### propagation

The propagation specifies the text map propagation format.(ex: jaeger, w3c)

<hr>

## [tracing.opentelemetry.otlp]

Configure Grafana's otlp client for distributed tracing.

### address

The host:port destination for reporting spans. (ex: `localhost:4317`)

### propagation

The propagation specifies the text map propagation format.(ex: jaeger, w3c)

<hr>

## [external_image_storage]

These options control how images should be made public so they can be shared on services like Slack or email message.

### provider

Options are s3, webdav, gcs, azure_blob, local). If left empty, then Grafana ignores the upload action.

<hr>

## [external_image_storage.s3]

### endpoint

Optional endpoint URL (hostname or fully qualified URI) to override the default generated S3 endpoint. If you want to
keep the default, just leave this empty. You must still provide a `region` value if you specify an endpoint.

### path_style_access

Set this to true to force path-style addressing in S3 requests, i.e., `http://s3.amazonaws.com/BUCKET/KEY`, instead
of the default, which is virtual hosted bucket addressing when possible (`http://BUCKET.s3.amazonaws.com/KEY`).

> **Note:** This option is specific to the Amazon S3 service.

### bucket_url

(for backward compatibility, only works when no bucket or region are configured)
Bucket URL for S3. AWS region can be specified within URL or defaults to 'us-east-1', e.g.

- http://grafana.s3.amazonaws.com/
- https://grafana.s3-ap-southeast-2.amazonaws.com/

### bucket

Bucket name for S3. e.g. grafana.snapshot.

### region

Region name for S3. e.g. 'us-east-1', 'cn-north-1', etc.

### path

Optional extra path inside bucket, useful to apply expiration policies.

### access_key

Access key, e.g. AAAAAAAAAAAAAAAAAAAA.

Access key requires permissions to the S3 bucket for the 's3:PutObject' and 's3:PutObjectAcl' actions.

### secret_key

Secret key, e.g. AAAAAAAAAAAAAAAAAAAAAAAAAAAAAAAAAAAAAAAA.

<hr>

## [external_image_storage.webdav]

### url

URL where Grafana sends PUT request with images.

### username

Basic auth username.

### password

Basic auth password.

### public_url

Optional URL to send to users in notifications. If the string contains the sequence `${file}`, it is replaced with the uploaded filename. Otherwise, the file name is appended to the path part of the URL, leaving any query string unchanged.

<hr>

## [external_image_storage.gcs]

### key_file

Optional path to JSON key file associated with a Google service account to authenticate and authorize. If no value is provided it tries to use the [application default credentials](https://cloud.google.com/docs/authentication/production#finding_credentials_automatically).
Service Account keys can be created and downloaded from https://console.developers.google.com/permissions/serviceaccounts.

Service Account should have "Storage Object Writer" role. The access control model of the bucket needs to be "Set object-level and bucket-level permissions". Grafana itself will make the images public readable when signed urls are not enabled.

### bucket

Bucket Name on Google Cloud Storage.

### path

Optional extra path inside bucket.

### enable_signed_urls

If set to true, Grafana creates a [signed URL](https://cloud.google.com/storage/docs/access-control/signed-urls) for
the image uploaded to Google Cloud Storage.

### signed_url_expiration

Sets the signed URL expiration, which defaults to seven days.

## [external_image_storage.azure_blob]

### account_name

Storage account name.

### account_key

Storage account key

### container_name

Container name where to store "Blob" images with random names. Creating the blob container beforehand is required. Only public containers are supported.

### sas_token_expiration_days

Number of days for SAS token validity. If specified SAS token will be attached to image URL. Allow storing images in private containers.

<hr>

## [external_image_storage.local]

This option does not require any configuration.

<hr>

## [rendering]

Options to configure a remote HTTP image rendering service, e.g. using https://github.com/grafana/grafana-image-renderer.

#### renderer_token

> **Note**: Available in Grafana v9.1.2 and Image Renderer v3.6.1 or later.

An auth token will be sent to and verified by the renderer. The renderer will deny any request without an auth token matching the one configured on the renderer.

### server_url

URL to a remote HTTP image renderer service, e.g. http://localhost:8081/render, will enable Grafana to render panels and dashboards to PNG-images using HTTP requests to an external service.

### callback_url

If the remote HTTP image renderer service runs on a different server than the Grafana server you may have to configure this to a URL where Grafana is reachable, e.g. http://grafana.domain/.

### concurrent_render_request_limit

Concurrent render request limit affects when the /render HTTP endpoint is used. Rendering many images at the same time can overload the server,
which this setting can help protect against by only allowing a certain number of concurrent requests. Default is `30`.

## [panels]

### enable_alpha

Set to `true` if you want to test alpha panels that are not yet ready for general usage. Default is `false`.

### disable_sanitize_html

If set to true Grafana will allow script tags in text panels. Not recommended as it enables XSS vulnerabilities. Default is false. This setting was introduced in Grafana v6.0.

## [plugins]

### enable_alpha

Set to `true` if you want to test alpha plugins that are not yet ready for general usage. Default is `false`.

### allow_loading_unsigned_plugins

Enter a comma-separated list of plugin identifiers to identify plugins to load even if they are unsigned. Plugins with modified signatures are never loaded.

We do _not_ recommend using this option. For more information, refer to [Plugin signatures]({{< relref "../../administration/plugin-management/#plugin-signatures" >}}).

### plugin_admin_enabled

Available to Grafana administrators only, enables installing / uninstalling / updating plugins directly from the Grafana UI. Set to `true` by default. Setting it to `false` will hide the install / uninstall / update controls.

For more information, refer to [Plugin catalog]({{< relref "../../administration/plugin-management/#plugin-catalog" >}}).

### plugin_admin_external_manage_enabled

Set to `true` if you want to enable external management of plugins. Default is `false`. This is only applicable to Grafana Cloud users.

### plugin_catalog_url

Custom install/learn more URL for enterprise plugins. Defaults to https://grafana.com/grafana/plugins/.

### plugin_catalog_hidden_plugins

Enter a comma-separated list of plugin identifiers to hide in the plugin catalog.

<hr>

## [live]

### max_connections

> **Note**: Available in Grafana v8.0 and later versions.

The `max_connections` option specifies the maximum number of connections to the Grafana Live WebSocket endpoint per Grafana server instance. Default is `100`.

Refer to [Grafana Live configuration documentation]({{< relref "../set-up-grafana-live/" >}}) if you specify a number higher than default since this can require some operating system and infrastructure tuning.

0 disables Grafana Live, -1 means unlimited connections.

### allowed_origins

> **Note**: Available in Grafana v8.0.4 and later versions.

The `allowed_origins` option is a comma-separated list of additional origins (`Origin` header of HTTP Upgrade request during WebSocket connection establishment) that will be accepted by Grafana Live.

If not set (default), then the origin is matched over [root_url]({{< relref "#root_url" >}}) which should be sufficient for most scenarios.

Origin patterns support wildcard symbol "\*".

For example:

```ini
[live]
allowed_origins = "https://*.example.com"
```

### ha_engine

> **Note**: Available in Grafana v8.1 and later versions.

**Experimental**

The high availability (HA) engine name for Grafana Live. By default, it's not set. The only possible value is "redis".

For more information, refer to the [Configure Grafana Live HA setup]({{< relref "../set-up-grafana-live/#configure-grafana-live-ha-setup" >}}).

### ha_engine_address

> **Note**: Available in Grafana v8.1 and later versions.

**Experimental**

Address string of selected the high availability (HA) Live engine. For Redis, it's a `host:port` string. Example:

```ini
[live]
ha_engine = redis
ha_engine_address = 127.0.0.1:6379
```

<hr>

## [plugin.grafana-image-renderer]

For more information, refer to [Image rendering]({{< relref "../image-rendering/" >}}).

### rendering_timezone

Instruct headless browser instance to use a default timezone when not provided by Grafana, e.g. when rendering panel image of alert. See [ICUs metaZones.txt](https://cs.chromium.org/chromium/src/third_party/icu/source/data/misc/metaZones.txt) for a list of supported timezone IDs. Fallbacks to TZ environment variable if not set.

### rendering_language

Instruct headless browser instance to use a default language when not provided by Grafana, e.g. when rendering panel image of alert.
Refer to the HTTP header Accept-Language to understand how to format this value, e.g. 'fr-CH, fr;q=0.9, en;q=0.8, de;q=0.7, \*;q=0.5'.

### rendering_viewport_device_scale_factor

Instruct headless browser instance to use a default device scale factor when not provided by Grafana, e.g. when rendering panel image of alert.
Default is `1`. Using a higher value will produce more detailed images (higher DPI), but requires more disk space to store an image.

### rendering_ignore_https_errors

Instruct headless browser instance whether to ignore HTTPS errors during navigation. Per default HTTPS errors are not ignored. Due to the security risk, we do not recommend that you ignore HTTPS errors.

### rendering_verbose_logging

Instruct headless browser instance whether to capture and log verbose information when rendering an image. Default is `false` and will only capture and log error messages.

When enabled, debug messages are captured and logged as well.

For the verbose information to be included in the Grafana server log you have to adjust the rendering log level to debug, configure [log].filter = rendering:debug.

### rendering_dumpio

Instruct headless browser instance whether to output its debug and error messages into running process of remote rendering service. Default is `false`.

It can be useful to set this to `true` when troubleshooting.

### rendering_args

Additional arguments to pass to the headless browser instance. Defaults are `--no-sandbox,--disable-gpu`. The list of Chromium flags can be found at (https://peter.sh/experiments/chromium-command-line-switches/). Separate multiple arguments with commas.

### rendering_chrome_bin

You can configure the plugin to use a different browser binary instead of the pre-packaged version of Chromium.

Please note that this is _not_ recommended. You might encounter problems if the installed version of Chrome/Chromium is not compatible with the plugin.

### rendering_mode

Instruct how headless browser instances are created. Default is `default` and will create a new browser instance on each request.

Mode `clustered` will make sure that only a maximum of browsers/incognito pages can execute concurrently.

Mode `reusable` will have one browser instance and will create a new incognito page on each request.

### rendering_clustering_mode

When rendering_mode = clustered, you can instruct how many browsers or incognito pages can execute concurrently. Default is `browser` and will cluster using browser instances.

Mode `context` will cluster using incognito pages.

### rendering_clustering_max_concurrency

When rendering_mode = clustered, you can define the maximum number of browser instances/incognito pages that can execute concurrently. Default is `5`.

### rendering_clustering_timeout

> **Note**: Available in grafana-image-renderer v3.3.0 and later versions.

When rendering_mode = clustered, you can specify the duration a rendering request can take before it will time out. Default is `30` seconds.

### rendering_viewport_max_width

Limit the maximum viewport width that can be requested.

### rendering_viewport_max_height

Limit the maximum viewport height that can be requested.

### rendering_viewport_max_device_scale_factor

Limit the maximum viewport device scale factor that can be requested.

### grpc_host

Change the listening host of the gRPC server. Default host is `127.0.0.1`.

### grpc_port

Change the listening port of the gRPC server. Default port is `0` and will automatically assign a port not in use.

<hr>

## [enterprise]

For more information about Grafana Enterprise, refer to [Grafana Enterprise]({{< relref "../../introduction/grafana-enterprise" >}}).

<hr>

## [feature_toggles]

### enable

Keys of alpha features to enable, separated by space.

## [date_formats]

> **Note:** The date format options below are only available in Grafana v7.2+.

This section controls system-wide defaults for date formats used in time ranges, graphs, and date input boxes.

The format patterns use [Moment.js](https://momentjs.com/docs/#/displaying/) formatting tokens.

### full_date

Full date format used by time range picker and in other places where a full date is rendered.

### intervals

These intervals formats are used in the graph to show only a partial date or time. For example, if there are only
minutes between Y-axis tick labels then the `interval_minute` format is used.

Defaults

```
interval_second = HH:mm:ss
interval_minute = HH:mm
interval_hour = MM/DD HH:mm
interval_day = MM/DD
interval_month = YYYY-MM
interval_year = YYYY
```

### use_browser_locale

Set this to `true` to have date formats automatically derived from your browser location. Defaults to `false`. This is an experimental feature.

### default_timezone

Used as the default time zone for user preferences. Can be either `browser` for the browser local time zone or a time zone name from the IANA Time Zone database, such as `UTC` or `Europe/Amsterdam`.

### default_week_start

Set the default start of the week, valid values are: `saturday`, `sunday`, `monday` or `browser` to use the browser locale to define the first day of the week. Default is `browser`.

## [expressions]

> **Note:** This feature is available in Grafana v7.4 and later versions.

### enabled

Set this to `false` to disable expressions and hide them in the Grafana UI. Default is `true`.

## [geomap]

This section controls the defaults settings for Geomap Plugin.

### default_baselayer_config

The json config used to define the default base map. Four base map options to choose from are `carto`, `esriXYZTiles`, `xyzTiles`, `standard`.
For example, to set cartoDB light as the default base layer:

```ini
default_baselayer_config = `{
  "type": "xyz",
  "config": {
    "attribution": "Open street map",
    "url": "https://tile.openstreetmap.org/{z}/{x}/{y}.png"
  }
}`
```

### enable_custom_baselayers

Set this to `true` to disable loading other custom base maps and hide them in the Grafana UI. Default is `false`.

## [dashboard_previews]

### [crawler]

> **Note:** This feature is available in Grafana v9.0 and later versions.

#### thread_count

Number of dashboards rendered in parallel. Default is 6

#### rendering_timeout

Timeout passed down to the Image Renderer plugin. It is used in two separate places within a single rendering request - during the initial navigation to the dashboard, and when waiting for all the panels to load. Default is 20s.

#### max_crawl_duration

Maximum duration of a single crawl. Default is 1h.

#### scheduler_interval

Minimum interval between two subsequent scheduler runs. Default is 12h.

Refer to the [dashboards previews]({{< relref "../../search/dashboard-previews/" >}}) documentation for detailed instructions.

## [rbac]

Refer to [Role-based access control]({{< relref "../../administration/roles-and-permissions/access-control/" >}}) for more information.<|MERGE_RESOLUTION|>--- conflicted
+++ resolved
@@ -904,34 +904,35 @@
 | Google | false | true | User organization roles are set with `defaultRole` and the org role can be changed for Google synced users. |
 | Google | true | true | User organization roles are set with `defaultRole` for Google. For other providers, the synchronization will be skipped, and the org role can be changed, along with other OAuth provider users' org roles. |
 
-<<<<<<< HEAD
 ### [auth.github] skip_org_role_sync
 
 When a user logs in the first time, Grafana sets the organization role based on the value specified in `AutoAssignOrgRole`. If you want to manage organization roles, set the `skip_org_role_sync` option to `true`. GitHub syncs organization roles and sets Grafana Admins.
 This also impacts `allow_assign_grafana_admin` setting, by not syncing the grafana admin role from GitHub.
-=======
-### [auth.gitlab] skip_org_role_sync
-
-When a user logs in the first time, Grafana sets the organization role based on the value specified in `AutoAssignOrgRole`. If you want to manage organization roles, set the `skip_org_role_sync` option to `true`. GitLab syncs organization roles and sets Grafana Admins.
-This also impacts `allow_assign_grafana_admin` setting, by not syncing the grafana admin role from GitLab.
->>>>>>> 143ee0c4
 
 > **Note:** There is a separate setting called `oauth_skip_org_role_update_sync` which has a different scope. While `skip_org_role_sync` only applies to the specific OAuth provider, `oauth_skip_org_role_update_sync` is a generic setting that affects all configured OAuth providers.
 
 The following table shows the OAuth provider's setting with the default value and the skip org role sync setting.
 | OAuth Provider | `oauth_skip_org_role_sync_update` | `skip_org_role_sync` | Behavior |
 | --- | --- | --- | --- |
-<<<<<<< HEAD
 | GitHub | false | false | User organization roles are set with `defaultRole` and cannot be changed |
 | Github | true | false | User organization roles are set with `defaultRole` for GitHub, and Grafana Admins are set. For other providers, the synchronization is skipped, and the org role can be changed, along with other OAuth provider users' org roles. |
 | GitHub | false | true | User organization roles are set with `defaultRole`, and the organization role can be changed for GitHub synced users. |
 | GitHub | true | true | User organization roles are set with `defaultRole` for Google. For other providers, the synchronization is skipped, and the org role can be changed, along with other OAuth provider users' org roles. |
-=======
+
+### [auth.gitlab] skip_org_role_sync
+
+When a user logs in the first time, Grafana sets the organization role based on the value specified in `AutoAssignOrgRole`. If you want to manage organization roles, set the `skip_org_role_sync` option to `true`. GitLab syncs organization roles and sets Grafana Admins.
+This also impacts `allow_assign_grafana_admin` setting, by not syncing the grafana admin role from GitLab.
+
+> **Note:** There is a separate setting called `oauth_skip_org_role_update_sync` which has a different scope. While `skip_org_role_sync` only applies to the specific OAuth provider, `oauth_skip_org_role_update_sync` is a generic setting that affects all configured OAuth providers.
+
+The following table shows the OAuth provider's setting with the default value and the skip org role sync setting.
+| OAuth Provider | `oauth_skip_org_role_sync_update` | `skip_org_role_sync` | Behavior |
+| --- | --- | --- | --- |
 | GitLab | false | false | User organization roles are set with `defaultRole` and cannot be changed |
 | Github | true | false | User organization roles are set with `defaultRole` for GitLab, and Grafana Admins are set. For other providers, the synchronization is skipped, and the org role can be changed, along with other OAuth provider users' org roles. |
 | GitLab | false | true | User organization roles are set with `defaultRole`, and the organization role can be changed for GitLab synced users. |
 | GitLab | true | true | User organization roles are set with `defaultRole` for GitLab. For other providers, the synchronization is skipped, and the org role can be changed, along with other OAuth provider users' org roles. |
->>>>>>> 143ee0c4
 
 ### api_key_max_seconds_to_live
 
