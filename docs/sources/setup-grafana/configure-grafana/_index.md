--- conflicted
+++ resolved
@@ -696,15 +696,11 @@
 Configure how many login attempts a user can have within a five minute window before their account is locked.
 Default is `5`.
 
-<<<<<<< HEAD
-### disable_ip_address_login_protection
+#### `disable_ip_address_login_protection`
 
 Set to `true` to disable [brute force login protection by IP address](https://cheatsheetseries.owasp.org/cheatsheets/Authentication_Cheat_Sheet.html#account-lockout). Default is `true`. Anyone from the IP address will be unable to login for 5 minutes if all login attempts are spent within a 5 minute window.
 
-### cookie_secure
-=======
 #### `cookie_secure`
->>>>>>> 7329d2c3
 
 Set to `true` if you host Grafana behind HTTPS. Default is `false`.
 
