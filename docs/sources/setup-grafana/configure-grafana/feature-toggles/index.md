---
aliases:
  - /docs/grafana/latest/setup-grafana/configure-grafana/feature-toggles/
description: Learn about toggles for experimental and beta features, which you can enable or disable.
title: Configure feature toggles
weight: 150
---

<!-- DO NOT EDIT THIS PAGE, it is machine generated by running the test in -->
<!-- https://github.com/grafana/grafana/blob/main/pkg/services/featuremgmt/toggles_gen_test.go#L19 -->

# Configure feature toggles

You use feature toggles, also known as feature flags, to turn experimental or beta features on and off in Grafana. Although we do not recommend using these features in production, you can turn on feature toggles to try out new functionality in development or test environments.

This page contains a list of available feature toggles. To learn how to turn on feature toggles, refer to our [Configure Grafana documentation]({{< relref "../_index.md#feature_toggles" >}}). Feature toggles are also available to Grafana Cloud Advanced customers. If you use Grafana Cloud Advanced, you can open a support ticket and specify the feature toggles and stack for which you want them enabled.

## Stable feature toggles

Some stable features are enabled by default. You can disable a stable feature by setting the feature flag to "false" in the configuration.

| Feature toggle name                              | Description                                                                                                                                                                                         | Enabled by default |
| ------------------------------------------------ | --------------------------------------------------------------------------------------------------------------------------------------------------------------------------------------------------- | ------------------ |
| `disableEnvelopeEncryption`                      | Disable envelope encryption (emergency only)                                                                                                                                                        |                    |
| `featureHighlights`                              | Highlight Grafana Enterprise features                                                                                                                                                               |                    |
| `exploreMixedDatasource`                         | Enable mixed datasource in Explore                                                                                                                                                                  | Yes                |
| `dataConnectionsConsole`                         | Enables a new top-level page called Connections. This page is an experiment that provides a better experience when you install and configure data sources and other plugins.                        | Yes                |
| `topnav`                                         | Enables new top navigation and page layouts                                                                                                                                                         | Yes                |
| `cloudWatchCrossAccountQuerying`                 | Enables cross-account querying in CloudWatch datasources                                                                                                                                            | Yes                |
| `newPanelChromeUI`                               | Show updated look and feel of grafana-ui PanelChrome: panel header, icons, and menu                                                                                                                 | Yes                |
| `accessTokenExpirationCheck`                     | Enable OAuth access_token expiration check and token refresh using the refresh_token                                                                                                                |                    |
| `emptyDashboardPage`                             | Enable the redesigned user interface of a dashboard page that includes no panels                                                                                                                    | Yes                |
| `disablePrometheusExemplarSampling`              | Disable Prometheus exemplar sampling                                                                                                                                                                |                    |
| `logsSampleInExplore`                            | Enables access to the logs sample feature in Explore                                                                                                                                                | Yes                |
| `logsContextDatasourceUi`                        | Allow datasource to provide custom UI for context view                                                                                                                                              | Yes                |
| `prometheusDataplane`                            | Changes responses to from Prometheus to be compliant with the dataplane specification. In particular it sets the numeric Field.Name from 'Value' to the value of the `__name__` label when present. | Yes                |
| `lokiMetricDataplane`                            | Changes metric responses from Loki to be compliant with the dataplane specification.                                                                                                                | Yes                |
| `dataplaneFrontendFallback`                      | Support dataplane contract field name change for transformations and field name matchers where the name is different                                                                                | Yes                |
| `alertingNotificationsPoliciesMatchingInstances` | Enables the preview of matching instances for notification policies                                                                                                                                 | Yes                |
| `useCachingService`                              | When turned on, the new query and resource caching implementation using a wire service inject will be used in place of the previous middleware implementation                                       |                    |
| `advancedDataSourcePicker`                       | Enable a new data source picker with contextual information, recently used order and advanced mode                                                                                                  | Yes                |

## Beta feature toggles

| Feature toggle name                  | Description                                                                                                                                                                                  |
| ------------------------------------ | -------------------------------------------------------------------------------------------------------------------------------------------------------------------------------------------- |
| `trimDefaults`                       | Use cue schema to remove values that will be applied automatically                                                                                                                           |
| `panelTitleSearch`                   | Search for dashboards using panel title                                                                                                                                                      |
| `prometheusAzureOverrideAudience`    | Experimental. Allow override default AAD audience for Azure Prometheus endpoint                                                                                                              |
| `publicDashboards`                   | Enables public access to dashboards                                                                                                                                                          |
| `migrationLocking`                   | Lock database during migrations                                                                                                                                                              |
| `correlations`                       | Correlations page                                                                                                                                                                            |
| `newDBLibrary`                       | Use jmoiron/sqlx rather than xorm for a few backend services                                                                                                                                 |
| `validateDashboardsOnSave`           | Validate dashboard JSON POSTed to api/dashboards/db                                                                                                                                          |
| `autoMigrateOldPanels`               | Migrate old angular panels to supported versions (graph, table-old, worldmap, etc)                                                                                                           |
| `disableAngular`                     | Dynamic flag to disable angular at runtime. The preferred method is to set `angular_support_enabled` to `false` in the [security] settings, which allows you to change the state at runtime. |
| `grpcServer`                         | Run the GRPC server                                                                                                                                                                          |
| `accessControlOnCall`                | Access control primitives for OnCall                                                                                                                                                         |
| `nestedFolders`                      | Enable folder nesting                                                                                                                                                                        |
| `alertingNoNormalState`              | Stop maintaining state of alerts that are not firing                                                                                                                                         |
| `renderAuthJWT`                      | Uses JWT-based auth for rendering instead of relying on remote cache                                                                                                                         |
| `enableElasticsearchBackendQuerying` | Enable the processing of queries and responses in the Elasticsearch data source through backend                                                                                              |
| `faroDatasourceSelector`             | Enable the data source selector within the Frontend Apps section of the Frontend Observability                                                                                               |
| `enableDatagridEditing`              | Enables the edit functionality in the datagrid panel                                                                                                                                         |
| `dataSourcePageHeader`               | Apply new pageHeader UI in data source edit page                                                                                                                                             |

## Alpha feature toggles

These features are early in their development lifecycle and so are not yet supported in Grafana Cloud.
Alpha features might be changed or removed without prior notice.

| Feature toggle name                | Description                                                                                                  |
| ---------------------------------- | ------------------------------------------------------------------------------------------------------------ |
| `live-service-web-worker`          | This will use a webworker thread to processes events rather than the main thread                             |
| `queryOverLive`                    | Use Grafana Live WebSocket to execute backend queries                                                        |
| `lokiLive`                         | Support WebSocket streaming for loki (early prototype)                                                       |
| `storage`                          | Configurable storage for dashboards, datasources, and resources                                              |
| `newTraceViewHeader`               | Shows the new trace view header                                                                              |
| `datasourceQueryMultiStatus`       | Introduce HTTP 207 Multi Status for api/ds/query                                                             |
| `traceToMetrics`                   | Enable trace to metrics links                                                                                |
| `prometheusWideSeries`             | Enable wide series responses in the Prometheus datasource                                                    |
| `canvasPanelNesting`               | Allow elements nesting                                                                                       |
| `scenes`                           | Experimental framework to build interactive dashboards                                                       |
| `disableSecretsCompatibility`      | Disable duplicated secret storage in legacy tables                                                           |
| `logRequestsInstrumentedAsUnknown` | Logs the path for requests that are instrumented as unknown                                                  |
| `redshiftAsyncQueryDataSupport`    | Enable async query data support for Redshift                                                                 |
| `athenaAsyncQueryDataSupport`      | Enable async query data support for Athena                                                                   |
| `showDashboardValidationWarnings`  | Show warnings when dashboards do not validate against the schema                                             |
| `mysqlAnsiQuotes`                  | Use double quotes to escape keyword in a MySQL query                                                         |
| `showTraceId`                      | Show trace ids for requests                                                                                  |
| `authnService`                     | Use new auth service to perform authentication                                                               |
| `alertingBacktesting`              | Rule backtesting API for alerting                                                                            |
| `editPanelCSVDragAndDrop`          | Enables drag and drop for CSV and Excel files                                                                |
| `lokiQuerySplitting`               | Split large interval queries into subqueries with smaller time intervals                                     |
| `lokiQuerySplittingConfig`         | Give users the option to configure split durations for Loki queries                                          |
| `individualCookiePreferences`      | Support overriding cookie preferences per user                                                               |
| `onlyExternalOrgRoleSync`          | Prohibits a user from changing organization roles synced with external auth providers                        |
| `traceqlSearch`                    | Enables the 'TraceQL Search' tab for the Tempo datasource which provides a UI to generate TraceQL queries    |
| `prometheusMetricEncyclopedia`     | Replaces the Prometheus query builder metric select option with a paginated and filterable component         |
| `timeSeriesTable`                  | Enable time series table transformer & sparkline cell type                                                   |
| `prometheusResourceBrowserCache`   | Displays browser caching options in Prometheus data source configuration                                     |
| `influxdbBackendMigration`         | Query InfluxDB InfluxQL without the proxy                                                                    |
| `clientTokenRotation`              | Replaces the current in-request token rotation so that the client initiates the rotation                     |
| `disableSSEDataplane`              | Disables dataplane specific processing in server side expressions.                                           |
| `alertStateHistoryLokiSecondary`   | Enable Grafana to write alert state history to an external Loki instance in addition to Grafana annotations. |
| `alertStateHistoryLokiPrimary`     | Enable a remote Loki instance as the primary source for state history reads.                                 |
| `alertStateHistoryLokiOnly`        | Disable Grafana alerts from emitting annotations when a remote Loki instance is available.                   |
| `unifiedRequestLog`                | Writes error logs to the request logger                                                                      |
| `pyroscopeFlameGraph`              | Changes flame graph to pyroscope one                                                                         |
| `authenticationConfigUI`           | Enables authentication configuration UI                                                                      |
| `pluginsAPIManifestKey`            | Use grafana.com API to retrieve the public manifest key                                                      |
| `extraThemes`                      | Enables extra themes                                                                                         |
<<<<<<< HEAD
| `pluginsFrontendSandbox`           | Enables the plugins frontend sandbox                                                                         |
=======
| `lokiPredefinedOperations`         | Adds predefined query operations to Loki query editor                                                        |
>>>>>>> 6c7b17b5

## Development feature toggles

The following toggles require explicitly setting Grafana's [app mode]({{< relref "../_index.md#app_mode" >}}) to 'development' before you can enable this feature toggle. These features tend to be experimental.

| Feature toggle name   | Description                                                    |
| --------------------- | -------------------------------------------------------------- |
| `entityStore`         | SQL-based entity store (requires storage flag also)            |
| `externalServiceAuth` | Starts an OAuth2 authentication provider for external services |<|MERGE_RESOLUTION|>--- conflicted
+++ resolved
@@ -110,11 +110,7 @@
 | `authenticationConfigUI`           | Enables authentication configuration UI                                                                      |
 | `pluginsAPIManifestKey`            | Use grafana.com API to retrieve the public manifest key                                                      |
 | `extraThemes`                      | Enables extra themes                                                                                         |
-<<<<<<< HEAD
-| `pluginsFrontendSandbox`           | Enables the plugins frontend sandbox                                                                         |
-=======
 | `lokiPredefinedOperations`         | Adds predefined query operations to Loki query editor                                                        |
->>>>>>> 6c7b17b5
 
 ## Development feature toggles
 
