--- conflicted
+++ resolved
@@ -123,11 +123,8 @@
 | `elasticToggleableFilters`                  | Enable support to toggle filters off from the query through the Logs Details component                       |
 | `vizAndWidgetSplit`                         | Split panels between vizualizations and widgets                                                              |
 | `prometheusIncrementalQueryInstrumentation` | Adds RudderStack events to incremental queries                                                               |
-<<<<<<< HEAD
 | `logsExploreTableVisualisation`             | A table visualisation for logs in Explore                                                                    |
-=======
 | `awsDatasourcesTempCredentials`             | Support temporary security credentials in AWS plugins for Grafana Cloud customers                            |
->>>>>>> 38a3cc71
 
 ## Development feature toggles
 
