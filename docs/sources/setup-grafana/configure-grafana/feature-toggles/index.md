---
aliases:
  - /docs/grafana/latest/setup-grafana/configure-grafana/feature-toggles/
description: Learn about feature toggles, which you can enable or disable.
title: Configure feature toggles
weight: 150
---

<!-- DO NOT EDIT THIS PAGE, it is machine generated by running the test in -->
<!-- https://github.com/grafana/grafana/blob/main/pkg/services/featuremgmt/toggles_gen_test.go#L19 -->

# Configure feature toggles

You use feature toggles, also known as feature flags, to enable or disable features in Grafana. You can turn on feature toggles to try out new functionality in development or test environments.

This page contains a list of available feature toggles. To learn how to turn on feature toggles, refer to our [Configure Grafana documentation]({{< relref "../_index.md#feature_toggles" >}}). Feature toggles are also available to Grafana Cloud Advanced customers. If you use Grafana Cloud Advanced, you can open a support ticket and specify the feature toggles and stack for which you want them enabled.

## Feature toggles

Some features are enabled by default. You can disable these feature by setting the feature flag to "false" in the configuration.

| Feature toggle name                              | Description                                                                                                                                                                                         | Enabled by default |
| ------------------------------------------------ | --------------------------------------------------------------------------------------------------------------------------------------------------------------------------------------------------- | ------------------ |
| `disableEnvelopeEncryption`                      | Disable envelope encryption (emergency only)                                                                                                                                                        |                    |
| `featureHighlights`                              | Highlight Grafana Enterprise features                                                                                                                                                               |                    |
| `exploreMixedDatasource`                         | Enable mixed datasource in Explore                                                                                                                                                                  | Yes                |
| `dataConnectionsConsole`                         | Enables a new top-level page called Connections. This page is an experiment that provides a better experience when you install and configure data sources and other plugins.                        | Yes                |
| `topnav`                                         | Enables new top navigation and page layouts                                                                                                                                                         | Yes                |
| `cloudWatchCrossAccountQuerying`                 | Enables cross-account querying in CloudWatch datasources                                                                                                                                            | Yes                |
| `redshiftAsyncQueryDataSupport`                  | Enable async query data support for Redshift                                                                                                                                                        | Yes                |
| `athenaAsyncQueryDataSupport`                    | Enable async query data support for Athena                                                                                                                                                          | Yes                |
| `newPanelChromeUI`                               | Show updated look and feel of grafana-ui PanelChrome: panel header, icons, and menu                                                                                                                 | Yes                |
| `accessTokenExpirationCheck`                     | Enable OAuth access_token expiration check and token refresh using the refresh_token                                                                                                                |                    |
| `emptyDashboardPage`                             | Enable the redesigned user interface of a dashboard page that includes no panels                                                                                                                    | Yes                |
| `disablePrometheusExemplarSampling`              | Disable Prometheus exemplar sampling                                                                                                                                                                |                    |
| `logsSampleInExplore`                            | Enables access to the logs sample feature in Explore                                                                                                                                                | Yes                |
| `logsContextDatasourceUi`                        | Allow datasource to provide custom UI for context view                                                                                                                                              | Yes                |
| `prometheusMetricEncyclopedia`                   | Adds the metrics explorer component to the Prometheus query builder as an option in metric select                                                                                                   | Yes                |
| `prometheusDataplane`                            | Changes responses to from Prometheus to be compliant with the dataplane specification. In particular it sets the numeric Field.Name from 'Value' to the value of the `__name__` label when present. | Yes                |
| `lokiMetricDataplane`                            | Changes metric responses from Loki to be compliant with the dataplane specification.                                                                                                                | Yes                |
| `dataplaneFrontendFallback`                      | Support dataplane contract field name change for transformations and field name matchers where the name is different                                                                                | Yes                |
| `alertingNotificationsPoliciesMatchingInstances` | Enables the preview of matching instances for notification policies                                                                                                                                 | Yes                |
| `useCachingService`                              | When turned on, the new query and resource caching implementation using a wire service inject will be used in place of the previous middleware implementation                                       |                    |
| `advancedDataSourcePicker`                       | Enable a new data source picker with contextual information, recently used order and advanced mode                                                                                                  | Yes                |

## Preview feature toggles

| Feature toggle name                  | Description                                                                                                                                                                                  |
| ------------------------------------ | -------------------------------------------------------------------------------------------------------------------------------------------------------------------------------------------- |
| `trimDefaults`                       | Use cue schema to remove values that will be applied automatically                                                                                                                           |
| `panelTitleSearch`                   | Search for dashboards using panel title                                                                                                                                                      |
| `prometheusAzureOverrideAudience`    | Experimental. Allow override default AAD audience for Azure Prometheus endpoint                                                                                                              |
| `publicDashboards`                   | Enables public access to dashboards                                                                                                                                                          |
| `migrationLocking`                   | Lock database during migrations                                                                                                                                                              |
| `correlations`                       | Correlations page                                                                                                                                                                            |
| `newDBLibrary`                       | Use jmoiron/sqlx rather than xorm for a few backend services                                                                                                                                 |
| `validateDashboardsOnSave`           | Validate dashboard JSON POSTed to api/dashboards/db                                                                                                                                          |
| `autoMigrateOldPanels`               | Migrate old angular panels to supported versions (graph, table-old, worldmap, etc)                                                                                                           |
| `disableAngular`                     | Dynamic flag to disable angular at runtime. The preferred method is to set `angular_support_enabled` to `false` in the [security] settings, which allows you to change the state at runtime. |
| `grpcServer`                         | Run the GRPC server                                                                                                                                                                          |
| `accessControlOnCall`                | Access control primitives for OnCall                                                                                                                                                         |
| `nestedFolders`                      | Enable folder nesting                                                                                                                                                                        |
| `alertingNoNormalState`              | Stop maintaining state of alerts that are not firing                                                                                                                                         |
| `renderAuthJWT`                      | Uses JWT-based auth for rendering instead of relying on remote cache                                                                                                                         |
| `refactorVariablesTimeRange`         | Refactor time range variables flow to reduce number of API calls made when query variables are chained                                                                                       |
| `enableElasticsearchBackendQuerying` | Enable the processing of queries and responses in the Elasticsearch data source through backend                                                                                              |
| `faroDatasourceSelector`             | Enable the data source selector within the Frontend Apps section of the Frontend Observability                                                                                               |
| `enableDatagridEditing`              | Enables the edit functionality in the datagrid panel                                                                                                                                         |
| `dataSourcePageHeader`               | Apply new pageHeader UI in data source edit page                                                                                                                                             |
| `sqlDatasourceDatabaseSelection`     | Enables previous SQL data source dataset dropdown behavior                                                                                                                                   |

## Experimental feature toggles

These features are early in their development lifecycle and so are not yet supported in Grafana Cloud.
Experimental features might be changed or removed without prior notice.

| Feature toggle name                         | Description                                                                                                  |
| ------------------------------------------- | ------------------------------------------------------------------------------------------------------------ |
| `live-service-web-worker`                   | This will use a webworker thread to processes events rather than the main thread                             |
| `queryOverLive`                             | Use Grafana Live WebSocket to execute backend queries                                                        |
| `lokiExperimentalStreaming`                 | Support new streaming approach for loki (prototype, needs special loki build)                                |
| `storage`                                   | Configurable storage for dashboards, datasources, and resources                                              |
| `newTraceViewHeader`                        | Shows the new trace view header                                                                              |
| `datasourceQueryMultiStatus`                | Introduce HTTP 207 Multi Status for api/ds/query                                                             |
| `traceToMetrics`                            | Enable trace to metrics links                                                                                |
| `prometheusWideSeries`                      | Enable wide series responses in the Prometheus datasource                                                    |
| `canvasPanelNesting`                        | Allow elements nesting                                                                                       |
| `scenes`                                    | Experimental framework to build interactive dashboards                                                       |
| `disableSecretsCompatibility`               | Disable duplicated secret storage in legacy tables                                                           |
| `logRequestsInstrumentedAsUnknown`          | Logs the path for requests that are instrumented as unknown                                                  |
| `showDashboardValidationWarnings`           | Show warnings when dashboards do not validate against the schema                                             |
| `mysqlAnsiQuotes`                           | Use double quotes to escape keyword in a MySQL query                                                         |
| `nestedFolderPicker`                        | Enables the still in-development new folder picker to support nested folders                                 |
| `showTraceId`                               | Show trace ids for requests                                                                                  |
| `alertingBacktesting`                       | Rule backtesting API for alerting                                                                            |
| `editPanelCSVDragAndDrop`                   | Enables drag and drop for CSV and Excel files                                                                |
| `lokiQuerySplitting`                        | Split large interval queries into subqueries with smaller time intervals                                     |
| `lokiQuerySplittingConfig`                  | Give users the option to configure split durations for Loki queries                                          |
| `individualCookiePreferences`               | Support overriding cookie preferences per user                                                               |
| `onlyExternalOrgRoleSync`                   | Prohibits a user from changing organization roles synced with external auth providers                        |
| `traceqlSearch`                             | Enables the 'TraceQL Search' tab for the Tempo datasource which provides a UI to generate TraceQL queries    |
| `timeSeriesTable`                           | Enable time series table transformer & sparkline cell type                                                   |
| `prometheusResourceBrowserCache`            | Displays browser caching options in Prometheus data source configuration                                     |
| `influxdbBackendMigration`                  | Query InfluxDB InfluxQL without the proxy                                                                    |
| `clientTokenRotation`                       | Replaces the current in-request token rotation so that the client initiates the rotation                     |
| `lokiLogsDataplane`                         | Changes logs responses from Loki to be compliant with the dataplane specification.                           |
| `disableSSEDataplane`                       | Disables dataplane specific processing in server side expressions.                                           |
| `alertStateHistoryLokiSecondary`            | Enable Grafana to write alert state history to an external Loki instance in addition to Grafana annotations. |
| `alertStateHistoryLokiPrimary`              | Enable a remote Loki instance as the primary source for state history reads.                                 |
| `alertStateHistoryLokiOnly`                 | Disable Grafana alerts from emitting annotations when a remote Loki instance is available.                   |
| `unifiedRequestLog`                         | Writes error logs to the request logger                                                                      |
| `pyroscopeFlameGraph`                       | Changes flame graph to pyroscope one                                                                         |
| `extraThemes`                               | Enables extra themes                                                                                         |
| `lokiPredefinedOperations`                  | Adds predefined query operations to Loki query editor                                                        |
| `pluginsFrontendSandbox`                    | Enables the plugins frontend sandbox                                                                         |
| `dashboardEmbed`                            | Allow embedding dashboard for external use in Code editors                                                   |
| `frontendSandboxMonitorOnly`                | Enables monitor only in the plugin frontend sandbox (if enabled)                                             |
| `cloudWatchLogsMonacoEditor`                | Enables the Monaco editor for CloudWatch Logs queries                                                        |
| `exploreScrollableLogsContainer`            | Improves the scrolling behavior of logs in Explore                                                           |
| `recordedQueriesMulti`                      | Enables writing multiple items from a single query within Recorded Queries                                   |
| `pluginsDynamicAngularDetectionPatterns`    | Enables fetching Angular detection patterns for plugins from GCOM and fallback to hardcoded ones             |
| `alertingLokiRangeToInstant`                | Rewrites eligible loki range queries to instant queries                                                      |
| `elasticToggleableFilters`                  | Enable support to toggle filters off from the query through the Logs Details component                       |
| `vizAndWidgetSplit`                         | Split panels between vizualizations and widgets                                                              |
| `prometheusIncrementalQueryInstrumentation` | Adds RudderStack events to incremental queries                                                               |
| `logsExploreTableVisualisation`             | A table visualisation for logs in Explore                                                                    |
| `awsDatasourcesTempCredentials`             | Support temporary security credentials in AWS plugins for Grafana Cloud customers                            |
<<<<<<< HEAD
| `disableTraceQLStreaming`                   | Disables the option to stream the response of TraceQL queries of the Tempo data source                       |
=======
| `transformationsRedesign`                   | Enables the transformations redesign                                                                         |
>>>>>>> ec9366b3

## Development feature toggles

The following toggles require explicitly setting Grafana's [app mode]({{< relref "../_index.md#app_mode" >}}) to 'development' before you can enable this feature toggle. These features tend to be experimental.

| Feature toggle name   | Description                                                    |
| --------------------- | -------------------------------------------------------------- |
| `entityStore`         | SQL-based entity store (requires storage flag also)            |
| `externalServiceAuth` | Starts an OAuth2 authentication provider for external services |<|MERGE_RESOLUTION|>--- conflicted
+++ resolved
@@ -125,11 +125,7 @@
 | `prometheusIncrementalQueryInstrumentation` | Adds RudderStack events to incremental queries                                                               |
 | `logsExploreTableVisualisation`             | A table visualisation for logs in Explore                                                                    |
 | `awsDatasourcesTempCredentials`             | Support temporary security credentials in AWS plugins for Grafana Cloud customers                            |
-<<<<<<< HEAD
-| `disableTraceQLStreaming`                   | Disables the option to stream the response of TraceQL queries of the Tempo data source                       |
-=======
 | `transformationsRedesign`                   | Enables the transformations redesign                                                                         |
->>>>>>> ec9366b3
 
 ## Development feature toggles
 
