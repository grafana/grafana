---
aliases:
  - /docs/grafana/latest/setup-grafana/configure-grafana/feature-toggles/
description: Learn about feature toggles, which you can enable or disable.
title: Configure feature toggles
weight: 150
---

<!-- DO NOT EDIT THIS PAGE, it is machine generated by running the test in -->
<!-- https://github.com/grafana/grafana/blob/main/pkg/services/featuremgmt/toggles_gen_test.go#L19 -->

# Configure feature toggles

You use feature toggles, also known as feature flags, to enable or disable features in Grafana. You can turn on feature toggles to try out new functionality in development or test environments.

This page contains a list of available feature toggles. To learn how to turn on feature toggles, refer to our [Configure Grafana documentation]({{< relref "../_index.md#feature_toggles" >}}). Feature toggles are also available to Grafana Cloud Advanced customers. If you use Grafana Cloud Advanced, you can open a support ticket and specify the feature toggles and stack for which you want them enabled.

## Feature toggles

Some features are enabled by default. You can disable these feature by setting the feature flag to "false" in the configuration.

| Feature toggle name                              | Description                                                                                                                                                                                         | Enabled by default |
| ------------------------------------------------ | --------------------------------------------------------------------------------------------------------------------------------------------------------------------------------------------------- | ------------------ |
| `disableEnvelopeEncryption`                      | Disable envelope encryption (emergency only)                                                                                                                                                        |                    |
| `featureHighlights`                              | Highlight Grafana Enterprise features                                                                                                                                                               |                    |
| `dataConnectionsConsole`                         | Enables a new top-level page called Connections. This page is an experiment that provides a better experience when you install and configure data sources and other plugins.                        | Yes                |
| `cloudWatchCrossAccountQuerying`                 | Enables cross-account querying in CloudWatch datasources                                                                                                                                            | Yes                |
| `redshiftAsyncQueryDataSupport`                  | Enable async query data support for Redshift                                                                                                                                                        | Yes                |
| `athenaAsyncQueryDataSupport`                    | Enable async query data support for Athena                                                                                                                                                          | Yes                |
| `newPanelChromeUI`                               | Show updated look and feel of grafana-ui PanelChrome: panel header, icons, and menu                                                                                                                 | Yes                |
| `nestedFolderPicker`                             | Enables the new folder picker to work with nested folders. Requires the folderPicker feature flag                                                                                                   | Yes                |
| `accessTokenExpirationCheck`                     | Enable OAuth access_token expiration check and token refresh using the refresh_token                                                                                                                |                    |
| `emptyDashboardPage`                             | Enable the redesigned user interface of a dashboard page that includes no panels                                                                                                                    | Yes                |
| `disablePrometheusExemplarSampling`              | Disable Prometheus exemplar sampling                                                                                                                                                                |                    |
| `logsContextDatasourceUi`                        | Allow datasource to provide custom UI for context view                                                                                                                                              | Yes                |
| `lokiQuerySplitting`                             | Split large interval queries into subqueries with smaller time intervals                                                                                                                            | Yes                |
| `gcomOnlyExternalOrgRoleSync`                    | Prohibits a user from changing organization roles synced with Grafana Cloud auth provider                                                                                                           |                    |
| `prometheusMetricEncyclopedia`                   | Adds the metrics explorer component to the Prometheus query builder as an option in metric select                                                                                                   | Yes                |
| `prometheusResourceBrowserCache`                 | Displays browser caching options in Prometheus data source configuration                                                                                                                            | Yes                |
| `prometheusDataplane`                            | Changes responses to from Prometheus to be compliant with the dataplane specification. In particular it sets the numeric Field.Name from 'Value' to the value of the `__name__` label when present. | Yes                |
| `lokiMetricDataplane`                            | Changes metric responses from Loki to be compliant with the dataplane specification.                                                                                                                | Yes                |
| `dataplaneFrontendFallback`                      | Support dataplane contract field name change for transformations and field name matchers where the name is different                                                                                | Yes                |
| `alertingNotificationsPoliciesMatchingInstances` | Enables the preview of matching instances for notification policies                                                                                                                                 | Yes                |
| `useCachingService`                              | When turned on, the new query and resource caching implementation using a wire service inject will be used in place of the previous middleware implementation                                       |                    |
| `advancedDataSourcePicker`                       | Enable a new data source picker with contextual information, recently used order and advanced mode                                                                                                  | Yes                |
| `transformationsRedesign`                        | Enables the transformations redesign                                                                                                                                                                | Yes                |
| `azureMonitorDataplane`                          | Adds dataplane compliant frame metadata in the Azure Monitor datasource                                                                                                                             | Yes                |

## Preview feature toggles

| Feature toggle name                  | Description                                                                                                                                                                                  |
| ------------------------------------ | -------------------------------------------------------------------------------------------------------------------------------------------------------------------------------------------- |
| `trimDefaults`                       | Use cue schema to remove values that will be applied automatically                                                                                                                           |
| `panelTitleSearch`                   | Search for dashboards using panel title                                                                                                                                                      |
| `publicDashboards`                   | Enables public access to dashboards                                                                                                                                                          |
| `migrationLocking`                   | Lock database during migrations                                                                                                                                                              |
| `correlations`                       | Correlations page                                                                                                                                                                            |
| `newDBLibrary`                       | Use jmoiron/sqlx rather than xorm for a few backend services                                                                                                                                 |
| `validateDashboardsOnSave`           | Validate dashboard JSON POSTed to api/dashboards/db                                                                                                                                          |
| `autoMigrateOldPanels`               | Migrate old angular panels to supported versions (graph, table-old, worldmap, etc)                                                                                                           |
| `disableAngular`                     | Dynamic flag to disable angular at runtime. The preferred method is to set `angular_support_enabled` to `false` in the [security] settings, which allows you to change the state at runtime. |
| `grpcServer`                         | Run the GRPC server                                                                                                                                                                          |
| `accessControlOnCall`                | Access control primitives for OnCall                                                                                                                                                         |
| `nestedFolders`                      | Enable folder nesting                                                                                                                                                                        |
| `alertingNoNormalState`              | Stop maintaining state of alerts that are not firing                                                                                                                                         |
| `influxdbBackendMigration`           | Query InfluxDB InfluxQL without the proxy                                                                                                                                                    |
| `renderAuthJWT`                      | Uses JWT-based auth for rendering instead of relying on remote cache                                                                                                                         |
| `refactorVariablesTimeRange`         | Refactor time range variables flow to reduce number of API calls made when query variables are chained                                                                                       |
| `enableElasticsearchBackendQuerying` | Enable the processing of queries and responses in the Elasticsearch data source through backend                                                                                              |
| `faroDatasourceSelector`             | Enable the data source selector within the Frontend Apps section of the Frontend Observability                                                                                               |
| `enableDatagridEditing`              | Enables the edit functionality in the datagrid panel                                                                                                                                         |
| `dataSourcePageHeader`               | Apply new pageHeader UI in data source edit page                                                                                                                                             |
| `sqlDatasourceDatabaseSelection`     | Enables previous SQL data source dataset dropdown behavior                                                                                                                                   |
| `splitScopes`                        | Support faster dashboard and folder search by splitting permission scopes into parts                                                                                                         |

## Experimental feature toggles

These features are early in their development lifecycle and so are not yet supported in Grafana Cloud.
Experimental features might be changed or removed without prior notice.

| Feature toggle name                         | Description                                                                                                                                                                              |
| ------------------------------------------- | ---------------------------------------------------------------------------------------------------------------------------------------------------------------------------------------- |
| `live-service-web-worker`                   | This will use a webworker thread to processes events rather than the main thread                                                                                                         |
| `queryOverLive`                             | Use Grafana Live WebSocket to execute backend queries                                                                                                                                    |
| `lokiExperimentalStreaming`                 | Support new streaming approach for loki (prototype, needs special loki build)                                                                                                            |
| `storage`                                   | Configurable storage for dashboards, datasources, and resources                                                                                                                          |
| `datasourceQueryMultiStatus`                | Introduce HTTP 207 Multi Status for api/ds/query                                                                                                                                         |
| `traceToMetrics`                            | Enable trace to metrics links                                                                                                                                                            |
| `prometheusWideSeries`                      | Enable wide series responses in the Prometheus datasource                                                                                                                                |
| `canvasPanelNesting`                        | Allow elements nesting                                                                                                                                                                   |
| `scenes`                                    | Experimental framework to build interactive dashboards                                                                                                                                   |
| `disableSecretsCompatibility`               | Disable duplicated secret storage in legacy tables                                                                                                                                       |
| `logRequestsInstrumentedAsUnknown`          | Logs the path for requests that are instrumented as unknown                                                                                                                              |
| `showDashboardValidationWarnings`           | Show warnings when dashboards do not validate against the schema                                                                                                                         |
| `mysqlAnsiQuotes`                           | Use double quotes to escape keyword in a MySQL query                                                                                                                                     |
| `alertingBacktesting`                       | Rule backtesting API for alerting                                                                                                                                                        |
| `editPanelCSVDragAndDrop`                   | Enables drag and drop for CSV and Excel files                                                                                                                                            |
| `lokiQuerySplittingConfig`                  | Give users the option to configure split durations for Loki queries                                                                                                                      |
| `individualCookiePreferences`               | Support overriding cookie preferences per user                                                                                                                                           |
| `timeSeriesTable`                           | Enable time series table transformer & sparkline cell type                                                                                                                               |
| `clientTokenRotation`                       | Replaces the current in-request token rotation so that the client initiates the rotation                                                                                                 |
| `lokiLogsDataplane`                         | Changes logs responses from Loki to be compliant with the dataplane specification.                                                                                                       |
| `disableSSEDataplane`                       | Disables dataplane specific processing in server side expressions.                                                                                                                       |
| `alertStateHistoryLokiSecondary`            | Enable Grafana to write alert state history to an external Loki instance in addition to Grafana annotations.                                                                             |
| `alertStateHistoryLokiPrimary`              | Enable a remote Loki instance as the primary source for state history reads.                                                                                                             |
| `alertStateHistoryLokiOnly`                 | Disable Grafana alerts from emitting annotations when a remote Loki instance is available.                                                                                               |
| `unifiedRequestLog`                         | Writes error logs to the request logger                                                                                                                                                  |
| `extraThemes`                               | Enables extra themes                                                                                                                                                                     |
| `lokiPredefinedOperations`                  | Adds predefined query operations to Loki query editor                                                                                                                                    |
| `pluginsFrontendSandbox`                    | Enables the plugins frontend sandbox                                                                                                                                                     |
| `dashboardEmbed`                            | Allow embedding dashboard for external use in Code editors                                                                                                                               |
| `frontendSandboxMonitorOnly`                | Enables monitor only in the plugin frontend sandbox (if enabled)                                                                                                                         |
| `lokiFormatQuery`                           | Enables the ability to format Loki queries                                                                                                                                               |
| `cloudWatchLogsMonacoEditor`                | Enables the Monaco editor for CloudWatch Logs queries                                                                                                                                    |
| `exploreScrollableLogsContainer`            | Improves the scrolling behavior of logs in Explore                                                                                                                                       |
| `recordedQueriesMulti`                      | Enables writing multiple items from a single query within Recorded Queries                                                                                                               |
| `pluginsDynamicAngularDetectionPatterns`    | Enables fetching Angular detection patterns for plugins from GCOM and fallback to hardcoded ones                                                                                         |
| `alertingLokiRangeToInstant`                | Rewrites eligible loki range queries to instant queries                                                                                                                                  |
| `vizAndWidgetSplit`                         | Split panels between vizualizations and widgets                                                                                                                                          |
| `prometheusIncrementalQueryInstrumentation` | Adds RudderStack events to incremental queries                                                                                                                                           |
| `logsExploreTableVisualisation`             | A table visualisation for logs in Explore                                                                                                                                                |
| `awsDatasourcesTempCredentials`             | Support temporary security credentials in AWS plugins for Grafana Cloud customers                                                                                                        |
| `toggleLabelsInLogsUI`                      | Enable toggleable filters in log details view                                                                                                                                            |
| `mlExpressions`                             | Enable support for Machine Learning in server-side expressions                                                                                                                           |
| `traceQLStreaming`                          | Enables response streaming of TraceQL queries of the Tempo data source                                                                                                                   |
| `grafanaAPIServer`                          | Enable Kubernetes API Server for Grafana resources                                                                                                                                       |
| `featureToggleAdminPage`                    | Enable admin page for managing feature toggles from the Grafana front-end                                                                                                                |
| `awsAsyncQueryCaching`                      | Enable caching for async queries for Redshift and Athena. Requires that the `useCachingService` feature toggle is enabled and the datasource has caching and async query support enabled |
<<<<<<< HEAD
=======
| `permissionsFilterRemoveSubquery`           | Alternative permission filter implementation that does not use subqueries for fetching the dashboard folder                                                                              |
| `prometheusConfigOverhaulAuth`              | Update the Prometheus configuration page with the new auth component                                                                                                                     |
>>>>>>> 77e7ae2a
| `influxdbSqlSupport`                        | Enable InfluxDB SQL query language support with new querying UI                                                                                                                          |

## Development feature toggles

The following toggles require explicitly setting Grafana's [app mode]({{< relref "../_index.md#app_mode" >}}) to 'development' before you can enable this feature toggle. These features tend to be experimental.

| Feature toggle name   | Description                                                    |
| --------------------- | -------------------------------------------------------------- |
| `entityStore`         | SQL-based entity store (requires storage flag also)            |
| `externalServiceAuth` | Starts an OAuth2 authentication provider for external services |<|MERGE_RESOLUTION|>--- conflicted
+++ resolved
@@ -126,11 +126,8 @@
 | `grafanaAPIServer`                          | Enable Kubernetes API Server for Grafana resources                                                                                                                                       |
 | `featureToggleAdminPage`                    | Enable admin page for managing feature toggles from the Grafana front-end                                                                                                                |
 | `awsAsyncQueryCaching`                      | Enable caching for async queries for Redshift and Athena. Requires that the `useCachingService` feature toggle is enabled and the datasource has caching and async query support enabled |
-<<<<<<< HEAD
-=======
 | `permissionsFilterRemoveSubquery`           | Alternative permission filter implementation that does not use subqueries for fetching the dashboard folder                                                                              |
 | `prometheusConfigOverhaulAuth`              | Update the Prometheus configuration page with the new auth component                                                                                                                     |
->>>>>>> 77e7ae2a
 | `influxdbSqlSupport`                        | Enable InfluxDB SQL query language support with new querying UI                                                                                                                          |
 
 ## Development feature toggles
