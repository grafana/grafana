---
aliases:
  - /docs/grafana/latest/setup-grafana/configure-grafana/feature-toggles/
description: Learn about feature toggles, which you can enable or disable.
title: Configure feature toggles
weight: 150
---

<!-- DO NOT EDIT THIS PAGE, it is machine generated by running the test in -->
<!-- https://github.com/grafana/grafana/blob/main/pkg/services/featuremgmt/toggles_gen_test.go#L19 -->

# Configure feature toggles

You use feature toggles, also known as feature flags, to enable or disable features in Grafana. You can turn on feature toggles to try out new functionality in development or test environments.

This page contains a list of available feature toggles. To learn how to turn on feature toggles, refer to our [Configure Grafana documentation]({{< relref "../_index.md#feature_toggles" >}}). Feature toggles are also available to Grafana Cloud Advanced customers. If you use Grafana Cloud Advanced, you can open a support ticket and specify the feature toggles and stack for which you want them enabled.

## Feature toggles

Some features are enabled by default. You can disable these feature by setting the feature flag to "false" in the configuration.

| Feature toggle name                              | Description                                                                                                                                                                                         | Enabled by default |
| ------------------------------------------------ | --------------------------------------------------------------------------------------------------------------------------------------------------------------------------------------------------- | ------------------ |
| `disableEnvelopeEncryption`                      | Disable envelope encryption (emergency only)                                                                                                                                                        |                    |
| `featureHighlights`                              | Highlight Grafana Enterprise features                                                                                                                                                               |                    |
| `exploreMixedDatasource`                         | Enable mixed datasource in Explore                                                                                                                                                                  | Yes                |
| `dataConnectionsConsole`                         | Enables a new top-level page called Connections. This page is an experiment that provides a better experience when you install and configure data sources and other plugins.                        | Yes                |
| `topnav`                                         | Enables new top navigation and page layouts                                                                                                                                                         | Yes                |
| `cloudWatchCrossAccountQuerying`                 | Enables cross-account querying in CloudWatch datasources                                                                                                                                            | Yes                |
| `redshiftAsyncQueryDataSupport`                  | Enable async query data support for Redshift                                                                                                                                                        | Yes                |
| `athenaAsyncQueryDataSupport`                    | Enable async query data support for Athena                                                                                                                                                          | Yes                |
| `newPanelChromeUI`                               | Show updated look and feel of grafana-ui PanelChrome: panel header, icons, and menu                                                                                                                 | Yes                |
| `accessTokenExpirationCheck`                     | Enable OAuth access_token expiration check and token refresh using the refresh_token                                                                                                                |                    |
| `emptyDashboardPage`                             | Enable the redesigned user interface of a dashboard page that includes no panels                                                                                                                    | Yes                |
| `disablePrometheusExemplarSampling`              | Disable Prometheus exemplar sampling                                                                                                                                                                |                    |
| `logsSampleInExplore`                            | Enables access to the logs sample feature in Explore                                                                                                                                                | Yes                |
| `logsContextDatasourceUi`                        | Allow datasource to provide custom UI for context view                                                                                                                                              | Yes                |
| `prometheusMetricEncyclopedia`                   | Adds the metrics explorer component to the Prometheus query builder as an option in metric select                                                                                                   | Yes                |
| `prometheusDataplane`                            | Changes responses to from Prometheus to be compliant with the dataplane specification. In particular it sets the numeric Field.Name from 'Value' to the value of the `__name__` label when present. | Yes                |
| `lokiMetricDataplane`                            | Changes metric responses from Loki to be compliant with the dataplane specification.                                                                                                                | Yes                |
| `dataplaneFrontendFallback`                      | Support dataplane contract field name change for transformations and field name matchers where the name is different                                                                                | Yes                |
| `alertingNotificationsPoliciesMatchingInstances` | Enables the preview of matching instances for notification policies                                                                                                                                 | Yes                |
| `useCachingService`                              | When turned on, the new query and resource caching implementation using a wire service inject will be used in place of the previous middleware implementation                                       |                    |
| `advancedDataSourcePicker`                       | Enable a new data source picker with contextual information, recently used order and advanced mode                                                                                                  | Yes                |

## Preview feature toggles

| Feature toggle name                  | Description                                                                                                                                                                                  |
| ------------------------------------ | -------------------------------------------------------------------------------------------------------------------------------------------------------------------------------------------- |
| `trimDefaults`                       | Use cue schema to remove values that will be applied automatically                                                                                                                           |
| `panelTitleSearch`                   | Search for dashboards using panel title                                                                                                                                                      |
| `prometheusAzureOverrideAudience`    | Experimental. Allow override default AAD audience for Azure Prometheus endpoint                                                                                                              |
| `publicDashboards`                   | Enables public access to dashboards                                                                                                                                                          |
| `migrationLocking`                   | Lock database during migrations                                                                                                                                                              |
| `correlations`                       | Correlations page                                                                                                                                                                            |
| `newDBLibrary`                       | Use jmoiron/sqlx rather than xorm for a few backend services                                                                                                                                 |
| `validateDashboardsOnSave`           | Validate dashboard JSON POSTed to api/dashboards/db                                                                                                                                          |
| `autoMigrateOldPanels`               | Migrate old angular panels to supported versions (graph, table-old, worldmap, etc)                                                                                                           |
| `disableAngular`                     | Dynamic flag to disable angular at runtime. The preferred method is to set `angular_support_enabled` to `false` in the [security] settings, which allows you to change the state at runtime. |
| `grpcServer`                         | Run the GRPC server                                                                                                                                                                          |
| `accessControlOnCall`                | Access control primitives for OnCall                                                                                                                                                         |
| `nestedFolders`                      | Enable folder nesting                                                                                                                                                                        |
| `alertingNoNormalState`              | Stop maintaining state of alerts that are not firing                                                                                                                                         |
| `renderAuthJWT`                      | Uses JWT-based auth for rendering instead of relying on remote cache                                                                                                                         |
| `refactorVariablesTimeRange`         | Refactor time range variables flow to reduce number of API calls made when query variables are chained                                                                                       |
| `enableElasticsearchBackendQuerying` | Enable the processing of queries and responses in the Elasticsearch data source through backend                                                                                              |
| `faroDatasourceSelector`             | Enable the data source selector within the Frontend Apps section of the Frontend Observability                                                                                               |
| `enableDatagridEditing`              | Enables the edit functionality in the datagrid panel                                                                                                                                         |
| `dataSourcePageHeader`               | Apply new pageHeader UI in data source edit page                                                                                                                                             |
| `sqlDatasourceDatabaseSelection`     | Enables previous SQL data source dataset dropdown behavior                                                                                                                                   |

## Experimental feature toggles

These features are early in their development lifecycle and so are not yet supported in Grafana Cloud.
Experimental features might be changed or removed without prior notice.

| Feature toggle name                         | Description                                                                                                  |
| ------------------------------------------- | ------------------------------------------------------------------------------------------------------------ |
| `live-service-web-worker`                   | This will use a webworker thread to processes events rather than the main thread                             |
| `queryOverLive`                             | Use Grafana Live WebSocket to execute backend queries                                                        |
| `lokiExperimentalStreaming`                 | Support new streaming approach for loki (prototype, needs special loki build)                                |
| `storage`                                   | Configurable storage for dashboards, datasources, and resources                                              |
| `newTraceViewHeader`                        | Shows the new trace view header                                                                              |
| `datasourceQueryMultiStatus`                | Introduce HTTP 207 Multi Status for api/ds/query                                                             |
| `traceToMetrics`                            | Enable trace to metrics links                                                                                |
| `prometheusWideSeries`                      | Enable wide series responses in the Prometheus datasource                                                    |
| `canvasPanelNesting`                        | Allow elements nesting                                                                                       |
| `scenes`                                    | Experimental framework to build interactive dashboards                                                       |
| `disableSecretsCompatibility`               | Disable duplicated secret storage in legacy tables                                                           |
| `logRequestsInstrumentedAsUnknown`          | Logs the path for requests that are instrumented as unknown                                                  |
| `showDashboardValidationWarnings`           | Show warnings when dashboards do not validate against the schema                                             |
| `mysqlAnsiQuotes`                           | Use double quotes to escape keyword in a MySQL query                                                         |
| `nestedFolderPicker`                        | Enables the still in-development new folder picker to support nested folders                                 |
| `showTraceId`                               | Show trace ids for requests                                                                                  |
| `alertingBacktesting`                       | Rule backtesting API for alerting                                                                            |
| `editPanelCSVDragAndDrop`                   | Enables drag and drop for CSV and Excel files                                                                |
| `lokiQuerySplitting`                        | Split large interval queries into subqueries with smaller time intervals                                     |
| `lokiQuerySplittingConfig`                  | Give users the option to configure split durations for Loki queries                                          |
| `individualCookiePreferences`               | Support overriding cookie preferences per user                                                               |
| `onlyExternalOrgRoleSync`                   | Prohibits a user from changing organization roles synced with external auth providers                        |
| `traceqlSearch`                             | Enables the 'TraceQL Search' tab for the Tempo datasource which provides a UI to generate TraceQL queries    |
| `timeSeriesTable`                           | Enable time series table transformer & sparkline cell type                                                   |
| `prometheusResourceBrowserCache`            | Displays browser caching options in Prometheus data source configuration                                     |
| `influxdbBackendMigration`                  | Query InfluxDB InfluxQL without the proxy                                                                    |
| `clientTokenRotation`                       | Replaces the current in-request token rotation so that the client initiates the rotation                     |
| `lokiLogsDataplane`                         | Changes logs responses from Loki to be compliant with the dataplane specification.                           |
| `disableSSEDataplane`                       | Disables dataplane specific processing in server side expressions.                                           |
| `alertStateHistoryLokiSecondary`            | Enable Grafana to write alert state history to an external Loki instance in addition to Grafana annotations. |
| `alertStateHistoryLokiPrimary`              | Enable a remote Loki instance as the primary source for state history reads.                                 |
| `alertStateHistoryLokiOnly`                 | Disable Grafana alerts from emitting annotations when a remote Loki instance is available.                   |
| `unifiedRequestLog`                         | Writes error logs to the request logger                                                                      |
| `pyroscopeFlameGraph`                       | Changes flame graph to pyroscope one                                                                         |
| `extraThemes`                               | Enables extra themes                                                                                         |
| `lokiPredefinedOperations`                  | Adds predefined query operations to Loki query editor                                                        |
| `pluginsFrontendSandbox`                    | Enables the plugins frontend sandbox                                                                         |
| `dashboardEmbed`                            | Allow embedding dashboard for external use in Code editors                                                   |
| `frontendSandboxMonitorOnly`                | Enables monitor only in the plugin frontend sandbox (if enabled)                                             |
| `cloudWatchLogsMonacoEditor`                | Enables the Monaco editor for CloudWatch Logs queries                                                        |
| `exploreScrollableLogsContainer`            | Improves the scrolling behavior of logs in Explore                                                           |
| `recordedQueriesMulti`                      | Enables writing multiple items from a single query within Recorded Queries                                   |
| `pluginsDynamicAngularDetectionPatterns`    | Enables fetching Angular detection patterns for plugins from GCOM and fallback to hardcoded ones             |
| `alertingLokiRangeToInstant`                | Rewrites eligible loki range queries to instant queries                                                      |
| `elasticToggleableFilters`                  | Enable support to toggle filters off from the query through the Logs Details component                       |
| `vizAndWidgetSplit`                         | Split panels between vizualizations and widgets                                                              |
| `prometheusIncrementalQueryInstrumentation` | Adds RudderStack events to incremental queries                                                               |
| `logsExploreTableVisualisation`             | A table visualisation for logs in Explore                                                                    |
| `awsDatasourcesTempCredentials`             | Support temporary security credentials in AWS plugins for Grafana Cloud customers                            |
| `transformationsRedesign`                   | Enables the transformations redesign                                                                         |
| `mlExpressions`                             | Enable support for Machine Learning in server-side expressions                                               |
<<<<<<< HEAD
| `grafanaAPIServer`                          | Enable Kubernetes API Server for Grafana resources                                                           |
=======
| `disableTraceQLStreaming`                   | Disables the option to stream the response of TraceQL queries of the Tempo data source                       |
>>>>>>> c4be5cd7

## Development feature toggles

The following toggles require explicitly setting Grafana's [app mode]({{< relref "../_index.md#app_mode" >}}) to 'development' before you can enable this feature toggle. These features tend to be experimental.

| Feature toggle name   | Description                                                    |
| --------------------- | -------------------------------------------------------------- |
| `entityStore`         | SQL-based entity store (requires storage flag also)            |
| `externalServiceAuth` | Starts an OAuth2 authentication provider for external services |<|MERGE_RESOLUTION|>--- conflicted
+++ resolved
@@ -127,11 +127,8 @@
 | `awsDatasourcesTempCredentials`             | Support temporary security credentials in AWS plugins for Grafana Cloud customers                            |
 | `transformationsRedesign`                   | Enables the transformations redesign                                                                         |
 | `mlExpressions`                             | Enable support for Machine Learning in server-side expressions                                               |
-<<<<<<< HEAD
+| `disableTraceQLStreaming`                   | Disables the option to stream the response of TraceQL queries of the Tempo data source                       |
 | `grafanaAPIServer`                          | Enable Kubernetes API Server for Grafana resources                                                           |
-=======
-| `disableTraceQLStreaming`                   | Disables the option to stream the response of TraceQL queries of the Tempo data source                       |
->>>>>>> c4be5cd7
 
 ## Development feature toggles
 
