--- conflicted
+++ resolved
@@ -9,11 +9,7 @@
 
 # Configure tracing to troubleshoot Grafana
 
-<<<<<<< HEAD
 You can set up the `grafana-server` process to enable certain diagnostics when it starts. This can be useful
-=======
-You can set up the `grafana` server process to enable certain diagnostics when it starts. This can be helpful
->>>>>>> 62587eee
 when investigating certain performance problems. It's _not_ recommended to have these enabled by default.
 
 ## Turn on profiling
