--- conflicted
+++ resolved
@@ -120,11 +120,7 @@
 Configure your `docker-compose.yml` file. For example:
 
 ```yml
-<<<<<<< HEAD
-version: "3.8"
-=======
 version: '3.8'
->>>>>>> 8f66b7fd
 services:
   grafana:
     image: grafana/grafana:latest
