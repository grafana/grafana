--- conflicted
+++ resolved
@@ -62,21 +62,6 @@
 
 Set the following options to provide basic information about a panel and define basic display elements:
 
-<<<<<<< HEAD
-| Option                 | Description                                                                                                                                                                                                                                                                                             |
-| ---------------------- | ------------------------------------------------------------------------------------------------------------------------------------------------------------------------------------------------------------------------------------------------------------------------------------------------------- |
-| Title                  | Text entered in this field appears at the top of your panel in the panel editor and in the dashboard. You can use [variables you have defined][] in the **Title** field, but not [global variables][].                                                                                                  |
-| Description            | Text entered in this field appears in a tooltip in the upper-left corner of the panel. Add a description to a panel to share with users any important information about it, such as its purpose. You can use [variables you have defined][] in the **Description** field, but not [global variables][]. |
-| Transparent background | Toggle this switch on and off to control whether or not the panel has the same background color as the dashboard.                                                                                                                                                                                       |
-| Panel links            | Add [links to the panel][] to create shortcuts to other dashboards, panels, and external websites. Access panel links by clicking the icon next to the panel title.                                                                                                                                     |
-| Repeat options         | Set whether to repeat the panel for each value in the selected variable. For more information, refer to [Configure repeating panels](#configure-repeating-panels).                                                                                                                                      |
-
-You can use generative AI to populate the **Title** and **Description** fields with the [Grafana LLM plugin][], which is currently in public preview. To enable this, refer to [Set up generative AI features for dashboards][].
-
-## Configure repeating panels
-
-You can configure Grafana to dynamically add panels or rows to a dashboard. A dynamic panel is a panel that the system creates based on the value of a variable. Variables dynamically change your queries across all panels in a dashboard. For more information about repeating rows, refer to [Configure repeating rows][].
-=======
 | Option                 | Description                                                                                                                                                                                                                                                                                                                                               |
 | ---------------------- | --------------------------------------------------------------------------------------------------------------------------------------------------------------------------------------------------------------------------------------------------------------------------------------------------------------------------------------------------------- |
 | Title                  | Text entered in this field appears at the top of your panel in the panel editor and in the dashboard. You can use [variables you have defined](ref:variables-you-have-defined) in the **Title** field, but not [global variables](ref:global-variables).                                                                                                  |
@@ -90,7 +75,6 @@
 ## Configure repeating panels
 
 You can configure Grafana to dynamically add panels or rows to a dashboard. A dynamic panel is a panel that the system creates based on the value of a variable. Variables dynamically change your queries across all panels in a dashboard. For more information about repeating rows, refer to [Configure repeating rows](ref:configure-repeating-rows).
->>>>>>> 5b85c4c2
 
 To see an example of repeating panels, refer to [this dashboard with repeating panels](https://play.grafana.org/d/testdata-repeating/testdata-repeating-panels?orgId=1).
 
@@ -114,28 +98,4 @@
 1. Click **Save**.
 1. To propagate changes to all panels, reload the dashboard.
 
-<<<<<<< HEAD
-You can stop a panel from repeating by selecting **Disable repeating** in the **Repeat by variable** drop-down list.
-
-{{% docs/reference %}}
-[variables you have defined]: "/docs/grafana/ -> /docs/grafana/<GRAFANA_VERSION>/dashboards/variables"
-[variables you have defined]: "/docs/grafana-cloud/ -> /docs/grafana-cloud/visualizations/dashboards/variables"
-
-[global variables]: "/docs/grafana/ -> /docs/grafana/<GRAFANA_VERSION>/dashboards/variables/add-template-variables#global-variables"
-[global variables]: "/docs/grafana-cloud/ -> /docs/grafana-cloud/visualizations/dashboards/variables/add-template-variables#global-variables"
-
-[Configure repeating rows]: "/docs/grafana/ -> /docs/grafana/<GRAFANA_VERSION>/dashboards/build-dashboards/create-dashboard#configure-repeating-rows"
-[Configure repeating rows]: "/docs/grafana-cloud/ -> /docs/grafana-cloud/visualizations/dashboards/build-dashboards/create-dashboard#configure-repeating-rows"
-
-[Grafana LLM plugin]: "/docs/grafana/ -> /docs/grafana-cloud/alerting-and-irm/machine-learning/configure/llm-plugin"
-[Grafana LLM plugin]: "/docs/grafana-cloud/ -> /docs/grafana-cloud/alerting-and-irm/machine-learning/configure/llm-plugin"
-
-[Set up generative AI features for dashboards]: "/docs/grafana/ -> /docs/grafana/<GRAFANA_VERSION>/dashboards/manage-dashboards#set-up-generative-ai-features-for-dashboards"
-[Set up generative AI features for dashboards]: "/docs/grafana-cloud/ -> /docs/grafana-cloud/visualizations/dashboards/manage-dashboards#set-up-generative-ai-features-for-dashboards"
-
-[links to the panel]: "/docs/grafana/ -> /docs/grafana/<GRAFANA_VERSION>/dashboards/build-dashboards/manage-dashboard-links#panel-links"
-[links to the panel]: "/docs/grafana-cloud/ -> /docs/grafana-cloud/visualizations/dashboards/build-dashboards/manage-dashboard-links#panel-links"
-{{% /docs/reference %}}
-=======
-You can stop a panel from repeating by selecting **Disable repeating** in the **Repeat by variable** drop-down list.
->>>>>>> 5b85c4c2
+You can stop a panel from repeating by selecting **Disable repeating** in the **Repeat by variable** drop-down list.