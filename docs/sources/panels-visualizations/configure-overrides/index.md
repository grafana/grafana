---
aliases:
  - ../panels/configure-overrides/
  - ../panels/field-overrides/
  - ../panels/override-field-values/
  - ../panels/override-field-values/about-field-overrides/
  - ../panels/override-field-values/add-a-field-override/
  - ../panels/override-field-values/delete-a-field-override/
  - ../panels/override-field-values/edit-field-override/
  - ../panels/override-field-values/view-field-override/
labels:
  products:
    - cloud
    - enterprise
    - oss
menuTitle: Configure field overrides
title: Configure field overrides
description: Configure field overrides to customize visualization settings
weight: 110
refs:
  state-timeline:
    - pattern: /docs/grafana/
      destination: /docs/grafana/<GRAFANA_VERSION>/panels-visualizations/visualizations/state-timeline/
    - pattern: /docs/grafana-cloud/
      destination: /docs/grafana-cloud/visualizations/panels-visualizations/visualizations/state-timeline/
  gauge:
    - pattern: /docs/grafana/
      destination: /docs/grafana/<GRAFANA_VERSION>/panels-visualizations/visualizations/gauge/
    - pattern: /docs/grafana-cloud/
      destination: /docs/grafana-cloud/visualizations/panels-visualizations/visualizations/gauge/
  bar-gauge:
    - pattern: /docs/grafana/
      destination: /docs/grafana/<GRAFANA_VERSION>/panels-visualizations/visualizations/bar-gauge/
    - pattern: /docs/grafana-cloud/
      destination: /docs/grafana-cloud/visualizations/panels-visualizations/visualizations/bar-gauge/
  canvas:
    - pattern: /docs/grafana/
      destination: /docs/grafana/<GRAFANA_VERSION>/panels-visualizations/visualizations/canvas/
    - pattern: /docs/grafana-cloud/
      destination: /docs/grafana-cloud/visualizations/panels-visualizations/visualizations/canvas/
  candlestick:
    - pattern: /docs/grafana/
      destination: /docs/grafana/<GRAFANA_VERSION>/panels-visualizations/visualizations/candlestick/
    - pattern: /docs/grafana-cloud/
      destination: /docs/grafana-cloud/visualizations/panels-visualizations/visualizations/candlestick/
  status-history:
    - pattern: /docs/grafana/
      destination: /docs/grafana/<GRAFANA_VERSION>/panels-visualizations/visualizations/status-history/
    - pattern: /docs/grafana-cloud/
      destination: /docs/grafana-cloud/visualizations/panels-visualizations/visualizations/status-history/
  heatmap:
    - pattern: /docs/grafana/
      destination: /docs/grafana/<GRAFANA_VERSION>/panels-visualizations/visualizations/heatmap/
    - pattern: /docs/grafana-cloud/
      destination: /docs/grafana-cloud/visualizations/panels-visualizations/visualizations/heatmap/
  rename-by-regex-transformation:
    - pattern: /docs/grafana/
      destination: /docs/grafana/<GRAFANA_VERSION>/panels-visualizations/query-transform-data/transform-data/#rename-by-regex
    - pattern: /docs/grafana-cloud
      destination: /docs/grafana-cloud/visualizations/panels-visualizations/query-transform-data/transform-data/#rename-by-regex
  histogram:
    - pattern: /docs/grafana/
      destination: /docs/grafana/<GRAFANA_VERSION>/panels-visualizations/visualizations/histogram/
    - pattern: /docs/grafana-cloud/
      destination: /docs/grafana-cloud/visualizations/panels-visualizations/visualizations/histogram/
  table:
    - pattern: /docs/grafana/
      destination: /docs/grafana/<GRAFANA_VERSION>/panels-visualizations/visualizations/table/
    - pattern: /docs/grafana-cloud/
      destination: /docs/grafana-cloud/visualizations/panels-visualizations/visualizations/table/
  bar-chart:
    - pattern: /docs/grafana/
      destination: /docs/grafana/<GRAFANA_VERSION>/panels-visualizations/visualizations/bar-chart/
    - pattern: /docs/grafana-cloud/
      destination: /docs/grafana-cloud/visualizations/panels-visualizations/visualizations/bar-chart/
  pie-chart:
    - pattern: /docs/grafana/
      destination: /docs/grafana/<GRAFANA_VERSION>/panels-visualizations/visualizations/pie-chart/
    - pattern: /docs/grafana-cloud/
      destination: /docs/grafana-cloud/visualizations/panels-visualizations/visualizations/pie-chart/
  time-series:
    - pattern: /docs/grafana/
      destination: /docs/grafana/<GRAFANA_VERSION>/panels-visualizations/visualizations/time-series/
    - pattern: /docs/grafana-cloud/
      destination: /docs/grafana-cloud/visualizations/panels-visualizations/visualizations/time-series/
  geomap:
    - pattern: /docs/grafana/
      destination: /docs/grafana/<GRAFANA_VERSION>/panels-visualizations/visualizations/geomap/
    - pattern: /docs/grafana-cloud/
      destination: /docs/grafana-cloud/visualizations/panels-visualizations/visualizations/geomap/
  xy-chart:
    - pattern: /docs/grafana/
      destination: /docs/grafana/<GRAFANA_VERSION>/panels-visualizations/visualizations/xy-chart/
    - pattern: /docs/grafana-cloud/
      destination: /docs/grafana-cloud/visualizations/panels-visualizations/visualizations/xy-chart/
  trend:
    - pattern: /docs/grafana/
      destination: /docs/grafana/<GRAFANA_VERSION>/panels-visualizations/visualizations/trend/
    - pattern: /docs/grafana-cloud/
      destination: /docs/grafana-cloud/visualizations/panels-visualizations/visualizations/trend/
  stat:
    - pattern: /docs/grafana/
      destination: /docs/grafana/<GRAFANA_VERSION>/panels-visualizations/visualizations/stat/
    - pattern: /docs/grafana-cloud/
      destination: /docs/grafana-cloud/visualizations/panels-visualizations/visualizations/stat/
---

# Configure field overrides

Overrides allow you to customize visualization settings for specific fields or series. When you add an override rule, it targets a particular set of fields and lets you define multiple options for how that field is displayed.

For example, you can override the default unit measurement for all fields that include the text "bytes" by adding an override using the **Fields with name matching regex** matcher and then the **Standard options > Unit** setting to the override rule:

![Field with unit override](/media/docs/grafana/panels-visualizations/screenshot-unit-override-v10.3.png)

After you've set them, your overrides appear in both the **All** and **Overrides** tabs of the panel editor pane:

![All and Overrides tabs of panel editor pane](/media/docs/grafana/panels-visualizations/screenshot-all-overrides-tabs-v11.png)

## Supported visualizations

You can configure field overrides for the following visualizations:

<<<<<<< HEAD
|                            |                        |                                  |
| -------------------------- | ---------------------- | -------------------------------- |
| [Bar chart][bar chart]     | [Geomap][geomap]       | [State timeline][state timeline] |
| [Bar gauge][bar gauge]     | [Heatmap][heatmap]     | [Status history][status history] |
| [Candlestick][candlestick] | [Histogram][histogram] | [Table][table]                   |
| [Canvas][canvas]           | [Pie chart][pie chart] | [Time series][time series]       |
| [Gauge][gauge]             | [Stat][stat]           | [Trend][trend]                   |

<!--Also xy chart-->
=======
|                                |                                      |                                      |
| ------------------------------ | ------------------------------------ | ------------------------------------ |
| [Bar chart](ref:bar-chart)     | [Heatmap](ref:heatmap)               | [Status history](ref:status-history) |
| [Bar gauge](ref:bar-gauge)     | [Histogram](ref:histogram)           | [Table](ref:table)                   |
| [Candlestick](ref:candlestick) | [Pie chart](ref:pie-chart)           | [Time series](ref:time-series)       |
| [Canvas](ref:canvas)           | [Stat](ref:stat)                     | [Trend](ref:trend)                   |
| [Gauge](ref:gauge)             | [State timeline](ref:state-timeline) | [XY chart](ref:xy-chart)             |
| [Geomap](ref:geomap)           |                                      |                                      |
>>>>>>> 5b85c4c2

## Override rules

You can choose from five types of override rules, which are described in the following sections.

### Fields with name

Select a field from the list of all available fields. Properties you add to this type of rule are only applied to this single field.

### Fields with name matching regex

<<<<<<< HEAD
Specify fields to override with a regular expression. Properties you add to this type of rule are applied to all fields where the field name matches the regular expression. This override doesn't rename the field; to do this, use the [Rename by regex transformation][].
=======
Specify fields to override with a regular expression. Properties you add to this type of rule are applied to all fields where the field name matches the regular expression. This override doesn't rename the field; to do this, use the [Rename by regex transformation](ref:rename-by-regex-transformation).
>>>>>>> 5b85c4c2

### Fields with type

Select fields by type, such as string, numeric, or time. Properties you add to this type of rule are applied to all fields that match the selected type.

### Fields returned by query

Select all fields returned by a specific query, such as A, B, or C. Properties you add to this type of rule are applied to all fields returned by the selected query.

### Fields with values

Select all fields returned by your defined reducer condition, such as **Min**, **Max**, **Count**, **Total**. Properties you add to this type of rule are applied to all fields returned by the selected condition.

## Examples

The following examples demonstrate how you can use override rules to alter the display of fields in visualizations.

### Example 1: Format temperature

The following result set is a data frame that consists of two fields: time and temperature.

|        time         | temperature |
| :-----------------: | :---------: |
| 2020-01-02 03:04:00 |    45.0     |
| 2020-01-02 03:05:00 |    47.0     |
| 2020-01-02 03:06:00 |    48.0     |

You can apply field options to each field (column) of this structure to alter the way its values are displayed. For example, you can set the following override rule:

- Rule: **Fields with type**
- Field: temperature
- Override property: **Standard options > Unit**
  - Selection: **Temperature > Celsius**

This results in the following table:

|        time         | temperature |
| :-----------------: | :---------: |
| 2020-01-02 03:04:00 |   45.0 °C   |
| 2020-01-02 03:05:00 |   47.0 °C   |
| 2020-01-02 03:06:00 |   48.0 °C   |

In addition, the decimal place isn't required, so you can remove it by adding another override property that changes the **Standard options > Decimals** setting from **auto** to `0`. That results in the following table:

|        time         | temperature |
| :-----------------: | :---------: |
| 2020-01-02 03:04:00 |    45 °C    |
| 2020-01-02 03:05:00 |    47 °C    |
| 2020-01-02 03:06:00 |    48 °C    |

### Example 2: Format temperature and humidity

The following result set is a data frame that consists of four fields: time, high temp, low temp, and humidity.

| time                | high temp | low temp | humidity |
| ------------------- | --------- | -------- | -------- |
| 2020-01-02 03:04:00 | 45.0      | 30.0     | 67       |
| 2020-01-02 03:05:00 | 47.0      | 34.0     | 68       |
| 2020-01-02 03:06:00 | 48.0      | 31.0     | 68       |

Use the following override rule and properties to add the **Celsius** unit option and remove the decimal place:

- Rule: **Fields with type**
- Field: temperature
- Override property: **Standard options > Unit**
  - Selection: **Temperature > Celsius**
- Override property: **Standard options > Decimals**
  -Change setting from **auto** to `0`

This results in the following table:

| time                | high temp | low temp | humidity |
| ------------------- | --------- | -------- | -------- |
| 2020-01-02 03:04:00 | 45 °C     | 30 °C    | 67 °C    |
| 2020-01-02 03:05:00 | 47 °C     | 34 °C    | 68 °C    |
| 2020-01-02 03:06:00 | 48 °C     | 31 °C    | 68 °C    |

The temperature fields are displaying correctly, but the humidity has incorrect units. You can fix this by applying a **Misc > Percent (0-100)** override to the humidity field. This results in the following table:

| time                | high temp | low temp | humidity |
| ------------------- | --------- | -------- | -------- |
| 2020-01-02 03:04:00 | 45 °C     | 30 °C    | 67%      |
| 2020-01-02 03:05:00 | 47 °C     | 34 °C    | 68%      |
| 2020-01-02 03:06:00 | 48 °C     | 31 °C    | 68%      |

## Add a field override

To add a field override, follow these steps:

1. Navigate to the panel to which you want to add the data link.
1. Hover over any part of the panel to display the menu icon in the upper-right corner.
1. Click the menu icon and select **Edit** to open the panel editor.
1. At the bottom of the panel editor pane, click **Add field override**.
1. Select the fields to which the override will be applied:
   - **Fields with name**
   - **Fields with name matching regex**
   - **Fields with type**
   - **Fields returned by query**
   - **Fields with values**
1. Click **Add override property**.
1. Select the field option that you want to apply.
1. Continue to add overrides to this field by clicking **Add override property**.
1. Add as many overrides as you need.
1. When you're finished, click **Save** to save all panel edits to the dashboard.
<<<<<<< HEAD

## Edit a field override

To edit a field override, follow these steps:

1. Navigate to the panel to which you want to add the data link.
1. Hover over any part of the panel to display the menu icon in the upper-right corner.
1. Click the menu icon and select **Edit** to open the panel editor.
1. In the panel editor pane, click the **Overrides** tab.
1. Locate the override you want to change.
1. Perform any of the following tasks:
   - Edit settings on existing overrides or field selection parameters.
   - Delete existing override properties by clicking the **X** next to the property.
   - Delete an override entirely by clicking the trash icon at the top-right corner.

The changes you make take effect immediately.

{{% docs/reference %}}
[bar chart]: "/docs/grafana/ -> /docs/grafana/<GRAFANA VERSION>/panels-visualizations/visualizations/bar-chart"
[bar chart]: "/docs/grafana-cloud/ -> /docs/grafana-cloud/visualizations/panels-visualizations/visualizations/bar-chart"

[bar gauge]: "/docs/grafana/ -> /docs/grafana/<GRAFANA VERSION>/panels-visualizations/visualizations/bar-gauge"
[bar gauge]: "/docs/grafana-cloud/ -> /docs/grafana-cloud/visualizations/panels-visualizations/visualizations/bar-gauge"

[candlestick]: "/docs/grafana/ -> /docs/grafana/<GRAFANA VERSION>/panels-visualizations/visualizations/candlestick"
[candlestick]: "/docs/grafana-cloud/ -> /docs/grafana-cloud/visualizations/panels-visualizations/visualizations/candlestick"
=======
>>>>>>> 5b85c4c2

[canvas]: "/docs/grafana/ -> /docs/grafana/<GRAFANA VERSION>/panels-visualizations/visualizations/canvas"
[canvas]: "/docs/grafana-cloud/ -> /docs/grafana-cloud/visualizations/panels-visualizations/visualizations/canvas"

<<<<<<< HEAD
[gauge]: "/docs/grafana/ -> /docs/grafana/<GRAFANA VERSION>/panels-visualizations/visualizations/gauge"
[gauge]: "/docs/grafana-cloud/ -> /docs/grafana-cloud/visualizations/panels-visualizations/visualizations/gauge"

[geomap]: "/docs/grafana/ -> /docs/grafana/<GRAFANA VERSION>/panels-visualizations/visualizations/geomap"
[geomap]: "/docs/grafana-cloud/ -> /docs/grafana-cloud/visualizations/panels-visualizations/visualizations/geomap"

[heatmap]: "/docs/grafana/ -> /docs/grafana/<GRAFANA VERSION>/panels-visualizations/visualizations/heatmap"
[heatmap]: "/docs/grafana-cloud/ -> /docs/grafana-cloud/visualizations/panels-visualizations/visualizations/heatmap"

[histogram]: "/docs/grafana/ -> /docs/grafana/<GRAFANA VERSION>/panels-visualizations/visualizations/histogram"
[histogram]: "/docs/grafana-cloud/ -> /docs/grafana-cloud/visualizations/panels-visualizations/visualizations/histogram"

[pie chart]: "/docs/grafana/ -> /docs/grafana/<GRAFANA VERSION>/panels-visualizations/visualizations/pie-chart"
[pie chart]: "/docs/grafana-cloud/ -> /docs/grafana-cloud/visualizations/panels-visualizations/visualizations/pie-chart"

[stat]: "/docs/grafana/ -> /docs/grafana/<GRAFANA VERSION>/panels-visualizations/visualizations/stat"
[stat]: "/docs/grafana-cloud/ -> /docs/grafana-cloud/visualizations/panels-visualizations/visualizations/stat"

[state timeline]: "/docs/grafana/ -> /docs/grafana/<GRAFANA VERSION>/panels-visualizations/visualizations/state-timeline"
[state timeline]: "/docs/grafana-cloud/ -> /docs/grafana-cloud/visualizations/panels-visualizations/visualizations/state-timeline"

[status history]: "/docs/grafana/ -> /docs/grafana/<GRAFANA VERSION>/panels-visualizations/visualizations/status-history"
[status history]: "/docs/grafana-cloud/ -> /docs/grafana-cloud/visualizations/panels-visualizations/visualizations/status-history"

[table]: "/docs/grafana/ -> /docs/grafana/<GRAFANA VERSION>/panels-visualizations/visualizations/table"
[table]: "/docs/grafana-cloud/ -> /docs/grafana-cloud/visualizations/panels-visualizations/visualizations/table"

[time series]: "/docs/grafana/ -> /docs/grafana/<GRAFANA VERSION>/panels-visualizations/visualizations/time-series"
[time series]: "/docs/grafana-cloud/ -> /docs/grafana-cloud/visualizations/panels-visualizations/visualizations/time-series"

[trend]: "/docs/grafana/ -> /docs/grafana/<GRAFANA VERSION>/panels-visualizations/visualizations/trend"
[trend]: "/docs/grafana-cloud/ -> /docs/grafana-cloud/visualizations/panels-visualizations/visualizations/trend"

[Rename by regex transformation]: "/docs/grafana/ -> /docs/grafana/<GRAFANA_VERSION>/panels-visualizations/query-transform-data/transform-data#rename-by-regex"
[Rename by regex transformation]: "/docs/grafana-cloud -> /docs/grafana-cloud/visualizations/panels-visualizations/query-transform-data/transform-data#rename-by-regex"
{{% /docs/reference %}}
=======
To edit a field override, follow these steps:

1. Navigate to the panel to which you want to add the data link.
1. Hover over any part of the panel to display the menu icon in the upper-right corner.
1. Click the menu icon and select **Edit** to open the panel editor.
1. In the panel editor pane, click the **Overrides** tab.
1. Locate the override you want to change.
1. Perform any of the following tasks:
   - Edit settings on existing overrides or field selection parameters.
   - Delete existing override properties by clicking the **X** next to the property.
   - Delete an override entirely by clicking the trash icon at the top-right corner.

The changes you make take effect immediately.
>>>>>>> 5b85c4c2
<|MERGE_RESOLUTION|>--- conflicted
+++ resolved
@@ -121,17 +121,6 @@
 
 You can configure field overrides for the following visualizations:
 
-<<<<<<< HEAD
-|                            |                        |                                  |
-| -------------------------- | ---------------------- | -------------------------------- |
-| [Bar chart][bar chart]     | [Geomap][geomap]       | [State timeline][state timeline] |
-| [Bar gauge][bar gauge]     | [Heatmap][heatmap]     | [Status history][status history] |
-| [Candlestick][candlestick] | [Histogram][histogram] | [Table][table]                   |
-| [Canvas][canvas]           | [Pie chart][pie chart] | [Time series][time series]       |
-| [Gauge][gauge]             | [Stat][stat]           | [Trend][trend]                   |
-
-<!--Also xy chart-->
-=======
 |                                |                                      |                                      |
 | ------------------------------ | ------------------------------------ | ------------------------------------ |
 | [Bar chart](ref:bar-chart)     | [Heatmap](ref:heatmap)               | [Status history](ref:status-history) |
@@ -140,7 +129,6 @@
 | [Canvas](ref:canvas)           | [Stat](ref:stat)                     | [Trend](ref:trend)                   |
 | [Gauge](ref:gauge)             | [State timeline](ref:state-timeline) | [XY chart](ref:xy-chart)             |
 | [Geomap](ref:geomap)           |                                      |                                      |
->>>>>>> 5b85c4c2
 
 ## Override rules
 
@@ -152,11 +140,7 @@
 
 ### Fields with name matching regex
 
-<<<<<<< HEAD
-Specify fields to override with a regular expression. Properties you add to this type of rule are applied to all fields where the field name matches the regular expression. This override doesn't rename the field; to do this, use the [Rename by regex transformation][].
-=======
 Specify fields to override with a regular expression. Properties you add to this type of rule are applied to all fields where the field name matches the regular expression. This override doesn't rename the field; to do this, use the [Rename by regex transformation](ref:rename-by-regex-transformation).
->>>>>>> 5b85c4c2
 
 ### Fields with type
 
@@ -261,7 +245,6 @@
 1. Continue to add overrides to this field by clicking **Add override property**.
 1. Add as many overrides as you need.
 1. When you're finished, click **Save** to save all panel edits to the dashboard.
-<<<<<<< HEAD
 
 ## Edit a field override
 
@@ -277,72 +260,4 @@
    - Delete existing override properties by clicking the **X** next to the property.
    - Delete an override entirely by clicking the trash icon at the top-right corner.
 
-The changes you make take effect immediately.
-
-{{% docs/reference %}}
-[bar chart]: "/docs/grafana/ -> /docs/grafana/<GRAFANA VERSION>/panels-visualizations/visualizations/bar-chart"
-[bar chart]: "/docs/grafana-cloud/ -> /docs/grafana-cloud/visualizations/panels-visualizations/visualizations/bar-chart"
-
-[bar gauge]: "/docs/grafana/ -> /docs/grafana/<GRAFANA VERSION>/panels-visualizations/visualizations/bar-gauge"
-[bar gauge]: "/docs/grafana-cloud/ -> /docs/grafana-cloud/visualizations/panels-visualizations/visualizations/bar-gauge"
-
-[candlestick]: "/docs/grafana/ -> /docs/grafana/<GRAFANA VERSION>/panels-visualizations/visualizations/candlestick"
-[candlestick]: "/docs/grafana-cloud/ -> /docs/grafana-cloud/visualizations/panels-visualizations/visualizations/candlestick"
-=======
->>>>>>> 5b85c4c2
-
-[canvas]: "/docs/grafana/ -> /docs/grafana/<GRAFANA VERSION>/panels-visualizations/visualizations/canvas"
-[canvas]: "/docs/grafana-cloud/ -> /docs/grafana-cloud/visualizations/panels-visualizations/visualizations/canvas"
-
-<<<<<<< HEAD
-[gauge]: "/docs/grafana/ -> /docs/grafana/<GRAFANA VERSION>/panels-visualizations/visualizations/gauge"
-[gauge]: "/docs/grafana-cloud/ -> /docs/grafana-cloud/visualizations/panels-visualizations/visualizations/gauge"
-
-[geomap]: "/docs/grafana/ -> /docs/grafana/<GRAFANA VERSION>/panels-visualizations/visualizations/geomap"
-[geomap]: "/docs/grafana-cloud/ -> /docs/grafana-cloud/visualizations/panels-visualizations/visualizations/geomap"
-
-[heatmap]: "/docs/grafana/ -> /docs/grafana/<GRAFANA VERSION>/panels-visualizations/visualizations/heatmap"
-[heatmap]: "/docs/grafana-cloud/ -> /docs/grafana-cloud/visualizations/panels-visualizations/visualizations/heatmap"
-
-[histogram]: "/docs/grafana/ -> /docs/grafana/<GRAFANA VERSION>/panels-visualizations/visualizations/histogram"
-[histogram]: "/docs/grafana-cloud/ -> /docs/grafana-cloud/visualizations/panels-visualizations/visualizations/histogram"
-
-[pie chart]: "/docs/grafana/ -> /docs/grafana/<GRAFANA VERSION>/panels-visualizations/visualizations/pie-chart"
-[pie chart]: "/docs/grafana-cloud/ -> /docs/grafana-cloud/visualizations/panels-visualizations/visualizations/pie-chart"
-
-[stat]: "/docs/grafana/ -> /docs/grafana/<GRAFANA VERSION>/panels-visualizations/visualizations/stat"
-[stat]: "/docs/grafana-cloud/ -> /docs/grafana-cloud/visualizations/panels-visualizations/visualizations/stat"
-
-[state timeline]: "/docs/grafana/ -> /docs/grafana/<GRAFANA VERSION>/panels-visualizations/visualizations/state-timeline"
-[state timeline]: "/docs/grafana-cloud/ -> /docs/grafana-cloud/visualizations/panels-visualizations/visualizations/state-timeline"
-
-[status history]: "/docs/grafana/ -> /docs/grafana/<GRAFANA VERSION>/panels-visualizations/visualizations/status-history"
-[status history]: "/docs/grafana-cloud/ -> /docs/grafana-cloud/visualizations/panels-visualizations/visualizations/status-history"
-
-[table]: "/docs/grafana/ -> /docs/grafana/<GRAFANA VERSION>/panels-visualizations/visualizations/table"
-[table]: "/docs/grafana-cloud/ -> /docs/grafana-cloud/visualizations/panels-visualizations/visualizations/table"
-
-[time series]: "/docs/grafana/ -> /docs/grafana/<GRAFANA VERSION>/panels-visualizations/visualizations/time-series"
-[time series]: "/docs/grafana-cloud/ -> /docs/grafana-cloud/visualizations/panels-visualizations/visualizations/time-series"
-
-[trend]: "/docs/grafana/ -> /docs/grafana/<GRAFANA VERSION>/panels-visualizations/visualizations/trend"
-[trend]: "/docs/grafana-cloud/ -> /docs/grafana-cloud/visualizations/panels-visualizations/visualizations/trend"
-
-[Rename by regex transformation]: "/docs/grafana/ -> /docs/grafana/<GRAFANA_VERSION>/panels-visualizations/query-transform-data/transform-data#rename-by-regex"
-[Rename by regex transformation]: "/docs/grafana-cloud -> /docs/grafana-cloud/visualizations/panels-visualizations/query-transform-data/transform-data#rename-by-regex"
-{{% /docs/reference %}}
-=======
-To edit a field override, follow these steps:
-
-1. Navigate to the panel to which you want to add the data link.
-1. Hover over any part of the panel to display the menu icon in the upper-right corner.
-1. Click the menu icon and select **Edit** to open the panel editor.
-1. In the panel editor pane, click the **Overrides** tab.
-1. Locate the override you want to change.
-1. Perform any of the following tasks:
-   - Edit settings on existing overrides or field selection parameters.
-   - Delete existing override properties by clicking the **X** next to the property.
-   - Delete an override entirely by clicking the trash icon at the top-right corner.
-
-The changes you make take effect immediately.
->>>>>>> 5b85c4c2
+The changes you make take effect immediately.