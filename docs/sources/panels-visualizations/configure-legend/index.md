---
aliases:
  - ../panels/working-with-panels/configure-legend/
  - visualizations/configure-legend/
labels:
  products:
    - cloud
    - enterprise
    - oss
title: Configure a legend
description: Configure a legend for your panel visualization
weight: 70
refs:
  status-history:
    - pattern: /docs/grafana/
      destination: /docs/grafana/<GRAFANA_VERSION>/panels-visualizations/visualizations/status-history/
    - pattern: /docs/grafana-cloud/
      destination: /docs/grafana-cloud/visualizations/panels-visualizations/visualizations/status-history/
  candlestick:
    - pattern: /docs/grafana/
      destination: /docs/grafana/<GRAFANA_VERSION>/panels-visualizations/visualizations/candlestick/
    - pattern: /docs/grafana-cloud/
      destination: /docs/grafana-cloud/visualizations/panels-visualizations/visualizations/candlestick/
  geomaps:
    - pattern: /docs/grafana/
      destination: /docs/grafana/<GRAFANA_VERSION>/panels-visualizations/visualizations/geomap/
    - pattern: /docs/grafana-cloud/
      destination: /docs/grafana-cloud/visualizations/panels-visualizations/visualizations/geomap/
  state-timeline:
    - pattern: /docs/grafana/
      destination: /docs/grafana/<GRAFANA_VERSION>/panels-visualizations/visualizations/state-timeline/
    - pattern: /docs/grafana-cloud/
      destination: /docs/grafana-cloud/visualizations/panels-visualizations/visualizations/state-timeline/
  xy-chart:
    - pattern: /docs/grafana/
      destination: /docs/grafana/<GRAFANA_VERSION>/panels-visualizations/visualizations/xy-chart/
    - pattern: /docs/grafana-cloud/
      destination: /docs/grafana-cloud/visualizations/panels-visualizations/visualizations/xy-chart/
  trend:
    - pattern: /docs/grafana/
      destination: /docs/grafana/<GRAFANA_VERSION>/panels-visualizations/visualizations/trend/
    - pattern: /docs/grafana-cloud/
      destination: /docs/grafana-cloud/visualizations/panels-visualizations/visualizations/trend/
  calculations:
    - pattern: /docs/grafana/
      destination: /docs/grafana/<GRAFANA_VERSION>/panels-visualizations/query-transform-data/calculation-types/
    - pattern: /docs/grafana-cloud/
      destination: /docs/grafana-cloud/visualizations/panels-visualizations/query-transform-data/calculation-types/
  time-series:
    - pattern: /docs/grafana/
      destination: /docs/grafana/<GRAFANA_VERSION>/panels-visualizations/visualizations/time-series/
    - pattern: /docs/grafana-cloud/
      destination: /docs/grafana-cloud/visualizations/panels-visualizations/visualizations/time-series/
  histogram:
    - pattern: /docs/grafana/
      destination: /docs/grafana/<GRAFANA_VERSION>/panels-visualizations/visualizations/histogram/
    - pattern: /docs/grafana-cloud/
      destination: /docs/grafana-cloud/visualizations/panels-visualizations/visualizations/histogram/
  heatmaps:
    - pattern: /docs/grafana/
      destination: /docs/grafana/<GRAFANA_VERSION>/panels-visualizations/visualizations/heatmap/
    - pattern: /docs/grafana-cloud/
      destination: /docs/grafana-cloud/visualizations/panels-visualizations/visualizations/heatmap/
  bar-chart:
    - pattern: /docs/grafana/
      destination: /docs/grafana/<GRAFANA_VERSION>/panels-visualizations/visualizations/bar-chart/
    - pattern: /docs/grafana-cloud/
      destination: /docs/grafana-cloud/visualizations/panels-visualizations/visualizations/bar-chart/
  pie-chart:
    - pattern: /docs/grafana/
      destination: /docs/grafana/<GRAFANA_VERSION>/panels-visualizations/visualizations/pie-chart/
    - pattern: /docs/grafana-cloud/
      destination: /docs/grafana-cloud/visualizations/panels-visualizations/visualizations/pie-chart/
---

# Configure a legend

A panel includes a legend that you can use to identify and interpret data displayed in a visualization. Each legend option adds context and clarity to the data illustrated in a visualization.

## Supported visualizations

Legends are supported for the following visualizations:

- [Bar chart](ref:bar-chart)
- [Candlestick](ref:candlestick)
- [Histogram](ref:histogram)
- [Pie chart](ref:pie-chart)
- [State timeline](ref:state-timeline)
- [Status history](ref:status-history)
- [Time series](ref:time-series)
- [Trend](ref:trend)
- [XY chart](ref:xy-chart)

<<<<<<< HEAD
[Geomaps][] and [heatmaps][] also have legends, but they only provide the choice to display or not display a legend and don't support other legend options.
=======
[Geomaps](ref:geomaps) and [heatmaps](ref:heatmaps) also have legends, but they only provide the choice to display or not display a legend and don't support other legend options.
>>>>>>> 5b85c4c2

## Legend options

You can find the following options under the **Legend** section in the panel edit pane.

{{% admonition type="note" %}}
Not all of the options listed apply to all visualizations with legends.
{{% /admonition %}}

### Visibility

Set whether the legend is displayed or not. Use the switch to toggle a legend on or off.

### Mode

Set the format in which the legend is displayed. Choose from:

- **List**
- **Table**

When you format a legend as a table, other information about the legend, such as associated [values](#values) or where it's located in the visualization, might be displayed as well.

### Placement

Set where on the visualization a legend is displayed. Choose from:

- **Bottom**
- **Right**

### Width

If you set the legend placement to **Right**, the **Width** option becomes available. Leave the field empty to allow Grafana to automatically set the legend width or enter a value in the field.

### Values

You can add more context to a visualization by adding series data values or [calculations](ref:calculations) to a legend. You can add as many values as you'd like. After you apply your changes, you can scroll the legend to see all values.

![Legend showing values](/media/docs/grafana/panels-visualizations/screenshot-legend-values-10.3.png)

## Change a series color

By default, Grafana sets the colors of your series data, but you can change them through the panel legend. To change the series data color, follow these steps:

1. Navigate to the panel you want to update.
1. In the legend, click the color bar associated with the series.
1. Select a pre-set color in the **Colors** tab or set a custom color in the **Custom** tab, using the picker or RGB values.
1. Save the dashboard.

![Change legend series color](/static/img/docs/legend/legend-series-color-7-5.png)

## Isolate series data in a visualization

Visualizations can often be visually complex, and include many data series. You can simplify the view by removing series data from the visualization through the legend, which isolates the data you want to see. When you do this, Grafana automatically creates a new override in the **Override** section.

To isolate a series, follow these steps:

1. Navigate to the panel you want to update.
1. In the legend, click the label of the series you want to isolate.

   The system removes all other series data from view.

1. To incrementally add series data back to an isolated series, press the **Ctrl** or **Command** key and click the label of the series you want to add.
1. To save your changes so that they appear to all viewers of the panel, save the dashboard.

To revert back to the default view that includes all data, click any series label twice.

## Sort series

When you format a legend as a table and add values to it, you can sort series in the table by those values. To do so, follow these steps:

1. Navigate to the panel you want to update.
1. Hover over any part of the panel you want to work on to display the menu on the top right corner.
1. Click the menu and select **Edit**.
1. Scroll to the **Legend** section of the panel edit pane.
1. Under **Mode**, select **Table**.
1. Under **Values**, select the value or calculation that you want to show.

   The legend table now displays values.

1. Click the calculation name header in the legend table to sort the values in the table in ascending or descending order.

![Legend formatted as a table showing sorted values](/media/docs/grafana/panels-visualizations/screenshot-legend-sorted-10.3-v2.png)

{{% admonition type="note" %}}
This feature is only supported for the following visualizations: bar chart, histogram, time series.
{{% /admonition %}}<|MERGE_RESOLUTION|>--- conflicted
+++ resolved
@@ -91,11 +91,7 @@
 - [Trend](ref:trend)
 - [XY chart](ref:xy-chart)
 
-<<<<<<< HEAD
-[Geomaps][] and [heatmaps][] also have legends, but they only provide the choice to display or not display a legend and don't support other legend options.
-=======
 [Geomaps](ref:geomaps) and [heatmaps](ref:heatmaps) also have legends, but they only provide the choice to display or not display a legend and don't support other legend options.
->>>>>>> 5b85c4c2
 
 ## Legend options
 
