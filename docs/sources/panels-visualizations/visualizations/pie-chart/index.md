---
aliases:
  - ../../panels/visualizations/pie-chart-pane/
  - ../../visualizations/pie-chart-panel/
keywords:
  - grafana
  - pie chart
labels:
  products:
    - cloud
    - enterprise
    - oss
description: Configure options for Grafana's pie chart visualization
title: Pie chart
weight: 100
refs:
  calculation-types:
    - pattern: /docs/grafana/
      destination: /docs/grafana/<GRAFANA_VERSION>/panels-visualizations/query-transform-data/calculation-types/
    - pattern: /docs/grafana-cloud/
      destination: /docs/grafana-cloud/visualizations/panels-visualizations/query-transform-data/calculation-types/
  configure-legends:
    - pattern: /docs/grafana/
      destination: /docs/grafana/<GRAFANA_VERSION>/panels-visualizations/configure-legend/
    - pattern: /docs/grafana-cloud/
      destination: /docs/grafana-cloud/visualizations/panels-visualizations/configure-legend/
---

# Pie chart

A pie chart is a graph that displays data as segments of a circle proportional to the whole, making it look like a sliced pie. Each slice corresponds to a value or measurement.
<<<<<<< HEAD

{{< figure src="/static/img/docs/pie-chart-panel/pie-chart-example.png" max-width="1200px" lightbox="true" alt="Pie charts" >}}

The pie chart visualization is ideal when you have data that adds up to a total and you want to show the proportion of each value compared to other slices, as well as to the whole of the pie.

You can use a pie chart if you need to compare:

- Browser share distribution in the market
- Incident causes per category
- Network traffic sources
- User demographics

## Configure a pie chart visualization

=======

![Pie chart visualizations](/media/docs/grafana/panels-visualizations/screenshot-pie-chart-v11.4.png)

The pie chart visualization is ideal when you have data that adds up to a total and you want to show the proportion of each value compared to other slices, as well as to the whole of the pie.

You can use a pie chart if you need to compare:

- Browser share distribution in the market
- Incident causes per category
- Network traffic sources
- User demographics

## Configure a pie chart visualization

>>>>>>> 9e942dcb
The following video guides you through the creation steps and common customizations of pie chart visualizations and is great for beginners:

{{< youtube id="A_lDhM9w4_g" >}}

{{< docs/play title="Grafana Bar Charts and Pie Charts" url="https://play.grafana.org/d/ktMs4D6Mk/" >}}

## Supported data formats
<<<<<<< HEAD

The pie chart is different from other visualizations in that it will only display one pie, regardless of the number of datasets, fields, or records queried in it.

To create a pie chart visualization, you need a dataset containing a set of numeric values either in rows, columns, or both.

### Example - One row

The easiest way to provide data for a pie chart visualization is in a dataset with a single record (or row) containing the fields (or columns) that you want in the pie, as in the following example. The default settings of the pie chart visualization automatically display each column as a slice of the pie.

| Value1 | Value2 | Value3 | Optional |
| ------ | ------ | ------ | -------- |
| 5      | 3      | 2      | Sums10   |

![Pie chart visualization with multiple values in a single row](/media/docs/grafana/panels-visualizations/screenshot-grafana-12.1-pie-example1.png)

### Example - Multiple rows

If you need to use numeric data that's in multiple rows, the default **Show** parameter of the visualization [Value options](#value-options) is set to **Calculate** and use data from the last row.

| Value | Label  |
| ----- | ------ |
| 5     | Value1 |
| 3     | Value2 |
| 2     | Value3 |

![Pie chart visualization with multiple row values showing the last one](/media/docs/grafana/panels-visualizations/screenshot-grafana-12.1-pie-example2.png)

By default, the visualization is configured to [calculate](#value-options) a single value per column or series and to display only the last row of data.

To allow values in multiple rows to be displayed, change the **Show** setting in the [Value options](#value-options) from **Calculate** to **All values**.

![Pie chart visualization with multiple row values showing all values](/media/docs/grafana/panels-visualizations/screenshot-grafana-12.1-pie-example3.png)

### Example - Multiple rows and columns

If your dataset contains multiple rows and columns with numeric data, by default only the last row's values are summed.

| Value1 | Value2 | Value3 | Optional |
| ------ | ------ | ------ | -------- |
| 5      | 3      | 2      | Sums10   |
| 10     | 6      | 4      | Sums20   |
| 20     | 8      | 2      | Sums30   |

![Pie chart visualization with multiple rows and columns showing the last one](/media/docs/grafana/panels-visualizations/screenshot-grafana-12.1-pie-example4.png)

If you want to display all the cells, change the **Show** setting in the [Value options](#value-options) from **Calculate** to **All values**. This also labels the elements by concatenating all the text fields (if you have any) with the column name.

![Pie chart visualization with multiple rows and columns showing the all values](/media/docs/grafana/panels-visualizations/screenshot-grafana-12.1-pie-example5.png)

If you want to display only the values from a given field (or column), once the **Show** setting in the [Value options](#value-options) is set to **All values**, set the **Fields** option to the column you wish to sum in the display. The value labels are also concatenated as indicated before.

![Pie chart visualization with multiple rows and columns showing values from one column](/media/docs/grafana/panels-visualizations/screenshot-grafana-12.1-pie-example6.png)

## Panel options
=======
>>>>>>> 9e942dcb

The pie chart is different from other visualizations in that it will only display one pie, regardless of the number of datasets, fields, or records queried in it.

To create a pie chart visualization, you need a dataset containing a set of numeric values either in rows, columns, or both.

### Example - One row

The easiest way to provide data for a pie chart visualization is in a dataset with a single record (or row) containing the fields (or columns) that you want in the pie, as in the following example. The default settings of the pie chart visualization automatically display each column as a slice of the pie.

| Value1 | Value2 | Value3 | Optional |
| ------ | ------ | ------ | -------- |
| 5      | 3      | 2      | Sums10   |

![Pie chart visualization with multiple values in a single row](/media/docs/grafana/panels-visualizations/screenshot-grafana-12.1-pie-example1.png)

### Example - Multiple rows

If you need to use numeric data that's in multiple rows, the default **Show** parameter of the visualization [Value options](#value-options) is set to **Calculate** and use data from the last row.

| Value | Label  |
| ----- | ------ |
| 5     | Value1 |
| 3     | Value2 |
| 2     | Value3 |

![Pie chart visualization with multiple row values showing the last one](/media/docs/grafana/panels-visualizations/screenshot-grafana-12.1-pie-example2.png)

By default, the visualization is configured to [calculate](#value-options) a single value per column or series and to display only the last row of data.

To allow values in multiple rows to be displayed, change the **Show** setting in the [Value options](#value-options) from **Calculate** to **All values**.

![Pie chart visualization with multiple row values showing all values](/media/docs/grafana/panels-visualizations/screenshot-grafana-12.1-pie-example3.png)

### Example - Multiple rows and columns

If your dataset contains multiple rows and columns with numeric data, by default only the last row's values are summed.

| Value1 | Value2 | Value3 | Optional |
| ------ | ------ | ------ | -------- |
| 5      | 3      | 2      | Sums10   |
| 10     | 6      | 4      | Sums20   |
| 20     | 8      | 2      | Sums30   |

![Pie chart visualization with multiple rows and columns showing the last one](/media/docs/grafana/panels-visualizations/screenshot-grafana-12.1-pie-example4.png)

If you want to display all the cells, change the **Show** setting in the [Value options](#value-options) from **Calculate** to **All values**. This also labels the elements by concatenating all the text fields (if you have any) with the column name.

![Pie chart visualization with multiple rows and columns showing the all values](/media/docs/grafana/panels-visualizations/screenshot-grafana-12.1-pie-example5.png)

If you want to display only the values from a given field (or column), once the **Show** setting in the [Value options](#value-options) is set to **All values**, set the **Fields** option to the column you wish to sum in the display. The value labels are also concatenated as indicated before.

![Pie chart visualization with multiple rows and columns showing values from one column](/media/docs/grafana/panels-visualizations/screenshot-grafana-12.1-pie-example6.png)

## Configuration options

{{< docs/shared lookup="visualizations/config-options-intro.md" source="grafana" version="<GRAFANA_VERSION>" >}}

### Panel options

{{< docs/shared lookup="visualizations/panel-options.md" source="grafana" version="<GRAFANA_VERSION>" >}}

### Value options

Use the following options to refine the value in your visualization.

<<<<<<< HEAD
## Tooltip options
=======
<!-- prettier-ignore-start -->

| Option | Description |
| ------ | ----------- |
| Show | Set how much information to show. Choose from:<ul><li>**Calculate** - Reduces each value to a single value per series.</li><li>**All values** - Displays every value from a single series.</li></ul> |
| Calculation | If you chose **Calculate** as your **Show** option, select a calculation to reduce each series. For information about available calculations, refer to [Calculation types](ref:calculation-types). |
| Limit | If you chose **All values** as your **Show** option, enter a value to limit the number of values displayed. |
| Fields | Select which field or fields to display in the visualization. Each field name is available on the list, or you can select one of the following options:<ul><li>**Numeric fields** - All fields with numerical values.</li><li>**All fields** - All fields that are not removed by transformations.</li><li>**Time** - All fields with time values.</li></ul> |

<!-- prettier-ignore-end -->
>>>>>>> 9e942dcb

### Pie chart options

Use these options to refine how your visualization looks.

#### Pie chart type

Select the pie chart display style. Choose from **Pie** or **Donut**.

![Pie chart types](/media/docs/grafana/panels-visualizations/screenshot-pie-chart-types.png)

#### Labels

Select labels to display on the pie chart. You can select more than one.

- **Name** - The series or field name.
- **Percent** - The percentage of the whole.
- **Value** - The raw numerical value.

Labels are displayed in white over the body of the chart. You might need to select darker chart colors to make them more visible. Long names or numbers might be clipped.

The following example shows a pie chart with **Name** and **Percent** labels displayed:

{{< figure src="/static/img/docs/pie-chart-panel/pie-chart-labels-7-5.png" alt="Pie chart labels" max-width="350px" >}}

### Tooltip options

{{< docs/shared lookup="visualizations/tooltip-options-1.md" source="grafana" version="<GRAFANA_VERSION>" leveloffset="+1" >}}

### Legend options

Use these settings to define how the legend appears in your visualization. For more information about the legend, refer to [Configure a legend](ref:configure-legends).

<!-- prettier-ignore-start -->

| Option | Description |
| ------ | ----------- |
| Visibility | Toggle the switch to turn the legend on or off. |
| Mode | Use these settings to define how the legend appears in your visualization. Choose from:<ul><li>**List** - Displays the legend as a list. This is a default display mode of the legend.</li><li>**Table** - Displays the legend as a table.</li></ul> |
| Placement | Select where to display the legend. Choose **Bottom** or **Right**. |
| Width | Control how wide the legend is when placed on the right side of the visualization. This option is only displayed if you set the legend placement to **Right**. |
| Legend values | Select values to display in the legend. You can select more than one:<ul><li>**Percent** - The percentage of the whole.</li><li>**Value** - The raw numerical value.</li></ul> |

<!-- prettier-ignore-end -->

### Standard options

{{< docs/shared lookup="visualizations/standard-options.md" source="grafana" version="<GRAFANA_VERSION>" >}}

### Data links

{{< docs/shared lookup="visualizations/datalink-options.md" source="grafana" version="<GRAFANA_VERSION>" >}}

<<<<<<< HEAD
## Standard options

{{< docs/shared lookup="visualizations/standard-options.md" source="grafana" version="<GRAFANA_VERSION>" >}}

## Data links

{{< docs/shared lookup="visualizations/datalink-options.md" source="grafana" version="<GRAFANA_VERSION>" >}}

## Value mappings
=======
### Value mappings
>>>>>>> 9e942dcb

{{< docs/shared lookup="visualizations/value-mappings-options.md" source="grafana" version="<GRAFANA_VERSION>" >}}

### Field overrides

{{< docs/shared lookup="visualizations/overrides-options.md" source="grafana" version="<GRAFANA_VERSION>" >}}<|MERGE_RESOLUTION|>--- conflicted
+++ resolved
@@ -29,22 +29,6 @@
 # Pie chart
 
 A pie chart is a graph that displays data as segments of a circle proportional to the whole, making it look like a sliced pie. Each slice corresponds to a value or measurement.
-<<<<<<< HEAD
-
-{{< figure src="/static/img/docs/pie-chart-panel/pie-chart-example.png" max-width="1200px" lightbox="true" alt="Pie charts" >}}
-
-The pie chart visualization is ideal when you have data that adds up to a total and you want to show the proportion of each value compared to other slices, as well as to the whole of the pie.
-
-You can use a pie chart if you need to compare:
-
-- Browser share distribution in the market
-- Incident causes per category
-- Network traffic sources
-- User demographics
-
-## Configure a pie chart visualization
-
-=======
 
 ![Pie chart visualizations](/media/docs/grafana/panels-visualizations/screenshot-pie-chart-v11.4.png)
 
@@ -59,7 +43,6 @@
 
 ## Configure a pie chart visualization
 
->>>>>>> 9e942dcb
 The following video guides you through the creation steps and common customizations of pie chart visualizations and is great for beginners:
 
 {{< youtube id="A_lDhM9w4_g" >}}
@@ -67,63 +50,6 @@
 {{< docs/play title="Grafana Bar Charts and Pie Charts" url="https://play.grafana.org/d/ktMs4D6Mk/" >}}
 
 ## Supported data formats
-<<<<<<< HEAD
-
-The pie chart is different from other visualizations in that it will only display one pie, regardless of the number of datasets, fields, or records queried in it.
-
-To create a pie chart visualization, you need a dataset containing a set of numeric values either in rows, columns, or both.
-
-### Example - One row
-
-The easiest way to provide data for a pie chart visualization is in a dataset with a single record (or row) containing the fields (or columns) that you want in the pie, as in the following example. The default settings of the pie chart visualization automatically display each column as a slice of the pie.
-
-| Value1 | Value2 | Value3 | Optional |
-| ------ | ------ | ------ | -------- |
-| 5      | 3      | 2      | Sums10   |
-
-![Pie chart visualization with multiple values in a single row](/media/docs/grafana/panels-visualizations/screenshot-grafana-12.1-pie-example1.png)
-
-### Example - Multiple rows
-
-If you need to use numeric data that's in multiple rows, the default **Show** parameter of the visualization [Value options](#value-options) is set to **Calculate** and use data from the last row.
-
-| Value | Label  |
-| ----- | ------ |
-| 5     | Value1 |
-| 3     | Value2 |
-| 2     | Value3 |
-
-![Pie chart visualization with multiple row values showing the last one](/media/docs/grafana/panels-visualizations/screenshot-grafana-12.1-pie-example2.png)
-
-By default, the visualization is configured to [calculate](#value-options) a single value per column or series and to display only the last row of data.
-
-To allow values in multiple rows to be displayed, change the **Show** setting in the [Value options](#value-options) from **Calculate** to **All values**.
-
-![Pie chart visualization with multiple row values showing all values](/media/docs/grafana/panels-visualizations/screenshot-grafana-12.1-pie-example3.png)
-
-### Example - Multiple rows and columns
-
-If your dataset contains multiple rows and columns with numeric data, by default only the last row's values are summed.
-
-| Value1 | Value2 | Value3 | Optional |
-| ------ | ------ | ------ | -------- |
-| 5      | 3      | 2      | Sums10   |
-| 10     | 6      | 4      | Sums20   |
-| 20     | 8      | 2      | Sums30   |
-
-![Pie chart visualization with multiple rows and columns showing the last one](/media/docs/grafana/panels-visualizations/screenshot-grafana-12.1-pie-example4.png)
-
-If you want to display all the cells, change the **Show** setting in the [Value options](#value-options) from **Calculate** to **All values**. This also labels the elements by concatenating all the text fields (if you have any) with the column name.
-
-![Pie chart visualization with multiple rows and columns showing the all values](/media/docs/grafana/panels-visualizations/screenshot-grafana-12.1-pie-example5.png)
-
-If you want to display only the values from a given field (or column), once the **Show** setting in the [Value options](#value-options) is set to **All values**, set the **Fields** option to the column you wish to sum in the display. The value labels are also concatenated as indicated before.
-
-![Pie chart visualization with multiple rows and columns showing values from one column](/media/docs/grafana/panels-visualizations/screenshot-grafana-12.1-pie-example6.png)
-
-## Panel options
-=======
->>>>>>> 9e942dcb
 
 The pie chart is different from other visualizations in that it will only display one pie, regardless of the number of datasets, fields, or records queried in it.
 
@@ -189,9 +115,6 @@
 
 Use the following options to refine the value in your visualization.
 
-<<<<<<< HEAD
-## Tooltip options
-=======
 <!-- prettier-ignore-start -->
 
 | Option | Description |
@@ -202,7 +125,6 @@
 | Fields | Select which field or fields to display in the visualization. Each field name is available on the list, or you can select one of the following options:<ul><li>**Numeric fields** - All fields with numerical values.</li><li>**All fields** - All fields that are not removed by transformations.</li><li>**Time** - All fields with time values.</li></ul> |
 
 <!-- prettier-ignore-end -->
->>>>>>> 9e942dcb
 
 ### Pie chart options
 
@@ -256,19 +178,7 @@
 
 {{< docs/shared lookup="visualizations/datalink-options.md" source="grafana" version="<GRAFANA_VERSION>" >}}
 
-<<<<<<< HEAD
-## Standard options
-
-{{< docs/shared lookup="visualizations/standard-options.md" source="grafana" version="<GRAFANA_VERSION>" >}}
-
-## Data links
-
-{{< docs/shared lookup="visualizations/datalink-options.md" source="grafana" version="<GRAFANA_VERSION>" >}}
-
-## Value mappings
-=======
 ### Value mappings
->>>>>>> 9e942dcb
 
 {{< docs/shared lookup="visualizations/value-mappings-options.md" source="grafana" version="<GRAFANA_VERSION>" >}}
 
