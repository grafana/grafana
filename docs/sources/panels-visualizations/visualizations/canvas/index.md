---
aliases:
  - ../../features/panels/canvas/
  - ../../visualizations/canvas/
description: Configure options for Grafana's canvas visualization
keywords:
  - grafana
  - canvas
  - panel
  - documentation
labels:
  products:
    - cloud
    - enterprise
    - oss
title: Canvas
weight: 100
refs:
  data-links:
    - pattern: /docs/grafana/
      destination: /docs/grafana/<GRAFANA_VERSION>/panels-visualizations/configure-data-links/
    - pattern: /docs/grafana-cloud/
      destination: /docs/grafana-cloud/visualizations/panels-visualizations/configure-data-links/
  add-field-from-calculation-transform:
    - pattern: /docs/grafana/
      destination: /docs/grafana/<GRAFANA_VERSION>/panels-visualizations/query-transform-data/transform-data/#add-field-from-calculation
    - pattern: /docs/grafana-cloud/
      destination: /docs/grafana-cloud/visualizations/panels-visualizations/query-transform-data/transform-data/#add-field-from-calculation
---

# Canvas

Canvases combine the power of Grafana with the flexibility of custom elements.
They are extensible visualizations that allow you to add and arrange elements wherever you want within unstructured static and dynamic layouts.
This lets you design custom visualizations and overlay data in ways that aren't possible with standard Grafana visualizations, all within the Grafana UI.

{{< video-embed src="/static/img/docs/canvas-panel/canvas-beta-overview-9-2-0.mp4" max-width="750px" alt="Canvas beta overview" >}}

If you've used popular UI and web design tools, then designing canvases will feel very familiar.
With all of these dynamic elements, there's almost no limit to what a canvas can display.

{{< admonition type="note" >}}
We'd love your feedback on the canvas visualization. Please check out the [open Github issues](https://github.com/grafana/grafana/issues?page=1&q=is%3Aopen+is%3Aissue+label%3Aarea%2Fpanel%2Fcanvas) and [submit a new feature request](https://github.com/grafana/grafana/issues/new?assignees=&labels=type%2Ffeature-request,area%2Fpanel%2Fcanvas&title=Canvas:&projects=grafana-dataviz&template=1-feature_requests.md) as needed.
{{< /admonition >}}

<<<<<<< HEAD
=======
## Configure a canvas visualization

The following video shows you how to create and configure a canvas visualization:

{{< youtube id="b7AYKoFcPpY" >}}

>>>>>>> 9e942dcb
## Supported data formats

The canvas visualization is unique in that it doesn't have any specific data requirements. You can even start adding and configuring visual elements without providing any data. However, any data you plan to consume should be accessible through supported Grafana data sources and structured in a way that ensures smooth integration with your custom elements.

If your canvas is going to update in real time, your data should support refreshes at your desired intervals without degrading the user experience.

You can tie [Elements](#elements) and [Connections](#connections) to data through options like text, colors, and background pattern images, etc. available in the canvas visualization.

## Elements

Elements are the basic building blocks of a canvas and they help you visualize data with different shapes and options. You can rotate and move elements around the canvas. When you move elements, snapping and alignment guides help you create more precise layouts.

Add elements in the [Layer](#layer-options) section of canvas options.

{{% admonition type="note" %}}
Element snapping and alignment only works when the canvas is not zoomed in.
{{% /admonition %}}

### Element types

When you select an element that you've added to a canvas, you can access [configuration options](#selected-element-options) for it that are dependent on the element type.

The following sections describe the different elements available.

{{< column-list >}}

- [Metric value](#metric-value)
- [Text](#text)
- [Ellipse](#basic-shapes)
- [Rectangle](#basic-shapes)
- [Icon](#icon)
- [Server](#server)
- [Triangle](#basic-shapes)
- [Cloud](#basic-shapes)
- [Parallelogram](#basic-shapes)
- [Button](#button)

{{< /column-list >}}

#### Basic shapes

A basic shape element can display text (both fixed and field data) and its background color can be changed based on data thresholds. You can add the following basic shapes to a canvas:

- Cloud
- Ellipse
- Parallelogram
- Rectangle
- Triangle

#### Metric value

The metric value element lets you select the data you want to display on a canvas. This element has a unique “edit” mode that can be triggered either through the context menu “Edit” option or by double clicking. When in edit mode you can select which field data that you want to display.

#### Text

The text element lets you add text to the canvas. The element also supports an editing mode, triggered via either double clicking or the edit menu option in the context menu.

#### Icon

The icon element lets you add a supported icon to the canvas. Icons can have their color set based on thresholds or value mappings.

##### Add a custom icon

You can add a custom icon by referencing an SVG file. To add a custom icon, follow these steps:

1. Under **Icon > SVG Path**, if it's not already selected, select **Fixed** as your file source.
1. Click **Select a value** in the field below.
1. In the dialog box that opens, click the **URL** tab.
1. Enter the URL in the field below the **URL** tab.

   {{< figure src="/media/docs/grafana/panels-visualizations/screenshot-canvas-custom-image-v11.3.png" max-width="250px" alt="Add a custom image URL" >}}

1. Click **Select**.
1. (Optional) Add a background image to your icon with the **Background (icon)** option by following the steps to [add a custom image](#add-custom-images-to-elements).

If you don't have an SVG file, you can use a rectangle element instead of an icon and set its background image to an image file type. To add a custom image for another element type, follow the steps to [add a custom image](#add-custom-images-to-elements).

#### Server

The server element lets you easily represent a single server, a stack of servers, a database, or a terminal. Server elements support status color, bulb color, and a bulb blink rate all configurable by fixed or field values.

{{< figure src="/media/docs/grafana/canvas-server-element-9-4-0.png" max-width="650px" alt="Canvas server element" >}}

#### Button

The button element lets you add a basic button to the canvas. Button elements support triggering basic, unauthenticated API calls. [API settings](#button-api-options) are found in the button element editor. You can also pass template variables in the API editor.

{{% admonition type="note" %}}
A button click will only trigger an API call when [inline editing](#inline-editing) is disabled.
{{% /admonition %}}

{{< video-embed src="/media/docs/grafana/2023-20-10-Canvas-Button-Element-Enablement-Video.mp4" max-width="650px" alt="Canvas button element demo" >}}

{{< docs/play title="Canvas Visualization: Buttons" url="https://play.grafana.org/d/c9ea65f5-ed5a-45cf-8fb7-f82af7c3afdf/" >}}

##### Button API options

The following options let you configure basic, unauthenticated API calls:

<!-- prettier-ignore-start -->
| Option  | Description  |
| ------- | ------------ |
| Endpoint | Enter the endpoint URL. |
| Method | Choose from **GET**, **POST**, and **PUT**. |
| Content-Type | Select an option in the drop-down list. Choose from: JSON, Text, JavaScript, HTML, XML, and x-www-form-urlencoded. |
| Query parameters | Enter as many **Key**, **Value** pairs as you need. |
| Header parameters | Enter as many **Key**, **Value** pairs as you need. |
| Payload | Enter the body of the API call. |

<!-- prettier-ignore-end -->

### Add custom images to elements

You can add custom background images to all elements except **Button** by referencing an image URL.
The image must be hosted at a URL that allows requests from your Grafana instance.

To upload a custom image, follow these steps:

1. Under **Background (\<ELEMENT TYPE\>)**, if it's not already selected, select **Fixed** as your image source.

   {{< figure src="/media/docs/grafana/panels-visualizations/screenshot-canvas-custom-image-src-v11.3.png" max-width="300px" alt="Custom image source selection" >}}

1. Click **Select a value** in the field below.
1. In the dialog box that opens, click the **URL** tab.
1. Enter the URL in the field below the **URL** tab.

   {{< figure src="/media/docs/grafana/panels-visualizations/screenshot-canvas-custom-image-v11.3.png" max-width="250px" alt="Add a custom image URL" >}}

1. Click **Select**.

## Connections

When building a canvas, you can connect elements together to create more complex visualizations. You can also create connections to the background of the canvas.

To create a connection, follow these steps:

1. In the panel edit pane, expand the **Canvas** options section.
1. Toggle on the **Inline editing** switch.
1. Hover the cursor over an element you want to connect to display the connection anchors:

   ![Element with connection anchors displayed](/media/docs/grafana/panels-visualizations/screenshot-connection-anchors-v11.3.png)

1. Drag the cursor from a connection anchor on that element to one on another element.

To remove a connection, click the connection and then press the `Delete` or `Backspace` key.

### Connection adjustments

You can adjust connections, adding angles to them, to fit the canvas you're working in. When you move connected elements, the connection resizes to fit the space.

- To adjust a connection, click it to display the midpoint controls and move those as needed.
- To make a connection a straight line again, move the midpoint back until the midpoint controls disappear.

If you move a connection so that it's almost a right angle or a straight line, the connection snaps into that angle or into a straight line.

### Connection styles

You can set the size, color, direction, and style of connections based on fixed or field values. To do so, enter into panel edit mode, select the connection, and modify the connection's properties in the panel editor. For more information on connection styles, refer to [Selected connection options](#selected-connection-options).

{{< youtube id="0iO2gqv0XNA" >}}

## Canvas editing

You can make changes to a canvas visualization while in the context of the dashboard, or in dashboard mode. The following sections describe the editing options available in dashboard mode.

### Inline editor

You can edit your canvas inline while in dashboard mode. The inline editor menu displays the options relevant to the part of the canvas that you've selected. You can also move the editor window around.

{{< video-embed src="/static/img/docs/canvas-panel/canvas-inline-editor-9-2-0.mp4" max-width="750px" alt="Inline editor demo" >}}

### Context menu

The context menu lets you perform common tasks quickly and efficiently. Supported functionality includes opening and closing the inline editor, duplicating an element, deleting an element, and more.

The context menu is triggered by a right click action over the panel or over a given canvas element. When right clicking the panel, you are able to set a background image and easily add elements to the canvas.

{{< figure src="/static/img/docs/canvas-panel/canvas-panel-context-menu-9-3-0.png" max-width="350px" alt="Canvas panel context menu" >}}

When right clicking an element, you are able to edit, delete, duplicate, and modify the element's layer positioning.

{{< figure src="/static/img/docs/canvas-panel/canvas-context-menu-9-2-0.png" max-width="250px"  alt="Canvas element context menu" >}}

## Configuration options

{{< docs/shared lookup="visualizations/config-options-intro.md" source="grafana" version="<GRAFANA_VERSION>" >}}

### Panel options

{{< docs/shared lookup="visualizations/panel-options.md" source="grafana" version="<GRAFANA_VERSION>" >}}

### Canvas options

#### Inline editing

The inline editing toggle lets you lock or unlock the canvas. When turned off the canvas becomes “locked”, freezing elements in place and preventing unintended modifications.

{{< video-embed src="/static/img/docs/canvas-panel/canvas-inline-editing-toggle-9-2-0.mp4" max-width="750px" alt="Inline editing toggle demo" >}}

#### Experimental Element types

Toggle the switch to include experimental element types in the available selections.

#### Pan and zoom

You can enable panning and zooming in a canvas. This allows you to both create and navigate more complex designs.

{{< docs/public-preview product="Canvas pan and zoom" featureFlag="`canvasPanelPanZoom`" >}}

Use the following pointer and keyboard strokes:

- **Zoom in** - Scroll up
- **Zoom out** - Scroll down
- **Pan** - Middle mouse/wheel + drag OR Control + right-click + drag
- **Reset** - Double-click

{{< video-embed src="/media/docs/grafana/2024-01-05-Canvas-Pan-&-Zoom-Enablement-Video.mp4" max-width="750px" alt="Canvas pan and zoom enablement video" >}}

##### Infinite panning

You can enable infinite panning in a canvas when pan and zoom is enabled. This allows you to pan and zoom the canvas and uncover larger designs.

{{% admonition type="note" %}}
Infinite panning is an experimental feature that may not work as expected in all scenarios. For example, elements that are not top-left constrained may experience unexpected movement when panning.
{{% /admonition %}}

### Layer options

The **Layer** options let you add elements to the canvas and control its appearance:

- [Elements](#elements-layer)
- [Background](#background-canvas)
- [Border](#border-canvas)

#### Elements (layer)

Use the **Add item** button to open the [element type](#element-types) drop-down list. Elements are listed in the reverse order that you add them to the canvas:

![Canvas elements added in the Layer options](/media/docs/grafana/panels-visualizations/screenshot-canvas-elements-v11.3.png)

By default, elements have numbered names, like "Element 1", and those numbers correspond to the order in which the elements were added, but you can [change the default names](#rename-an-element).

You can also take the following actions on elements:

- Change the order of elements by clicking and holding the row of the element while moving it up and down in the element list.
- Duplicate or remove elements by clicking the icons on the element row.
- Access the element editing options by clicking the element row. This displays the [Selected element](#selected-element-options) section of options. Click **Clear selection** to remove the element from focus and stop displaying that section of options.

##### Rename an element

To update the name of an element, follow these steps:

1. Hover the cursor over the element name so the **Edit layer name** (pencil) icon is displayed.
1. Click the **Edit layer name** icon.
1. Enter a new name.
1. Click outside of the name field.

#### Background (canvas)

Use the following options to control the background of the canvas:

| Option     | Description                                                                                               |
| ---------- | --------------------------------------------------------------------------------------------------------- |
| Color      | Set the background color.                                                                                 |
| Image      | Use one of the provided background images or [add your own custom image](#add-custom-images-to-elements). |
| Image size | Control the size of the image or set it as a tile.                                                        |

#### Border (canvas)

Use the following options to control the border of the canvas:

| Option | Description                                                                                     |
| ------ | ----------------------------------------------------------------------------------------------- |
| Width  | Set the border width in pixels.                                                                 |
| Color  | Set the border color. This option is only displayed when the border width is greater than zero. |
| Radius | Add rounded corners to the border and control the degree of curve.                              |

### Selected element options

The following options allow you to control the appearance of the element you've selected. To access an element so that you can edit it, expand the **Layer** section and select the desired element.

| Option                                      | Description                                                                                     |
| ------------------------------------------- | ----------------------------------------------------------------------------------------------- |
| [Element type](#element-type)               | Change the selected element type.                                                               |
| [Element](#element)                         | Control the appearance of text on the element. This section is named based on the element type. |
| [Layout](#layout)                           | Control the placement of elements on the canvas.                                                |
| [Background (element)](#background-element) | Set the background of the element.                                                              |
| [Border (element)](#border-element)         | Set the border of the element.                                                                  |
| [Data links](#data-links)                   | Configure data links for elements.                                                              |

#### Element type

You can change element type by making a new selection in the drop-down list:

![Cursor on the element type selection drop-down](/media/docs/grafana/panels-visualizations/screenshot-element-type-select-v11.3.png)

#### Element

This section is named based on the element type. Control the appearance of text on the element with the following options:

<!-- prettier-ignore-start -->

| Option         | Description                                               |
| -------------- | --------------------------------------------------------- |
| Style          | Buttons only. Select an option in the **Variant** drop-down list to indicate what kind of action the button initiates. Choose from **primary**, **secondary**, **success**, and **destructive**. |
| Text           | Select a **Source**. Choose from **Fixed** or **Field**. If you selected **Fixed**, enter text in the **Value** field. If you selected **Field**, choose the field. |
| Text color     | Choose a text color.     |
| Align text     | Set the horizontal alignment of text within the element. Choose from **Left**, **Center**, and **Right**.  |
| Vertical align | Set the vertical alignment of the text within the element. Choose from **Top**, **Middle**, and **Bottom**. |
| Text size      | Set the text size. Leave the field empty to allow Grafana to automatically set the text size. |
| API      | Buttons only. Configure API options. For more information, refer to [Button API options](#button-api-options).   |

<!--prettier-ignore-end -->

<!-- prettier-ignore-start -->

Icons don't have text, so they have different options:

| Option         | Description                                               |
| -------------- | --------------------------------------------------------- |
| SVG Path     | Choose whether the icon SVG file source is **Fixed** or **Field**. If you selected **Fixed**, choose a provided option or [add a custom icon](#add-a-custom-icon). If you selected **Field**, choose a field. |
| Fill color     | Choose a fill color for the icon.   |

<!--prettier-ignore-end -->

#### Layout

Control the placement of elements on the canvas with the following options:

<!-- prettier-ignore-start -->

| Option          | Description     |
| --------------- | --------------- |
| Quick placement | Select an alignment option to automatically place the element. Choose from:<ul><li>Align left</li><li>Align horizontal centers</li><li>Align right</li><li>Align top</li><li>Align vertical centers</li><li>Align bottom</li></ul> |
| Constraints     | Set element constraints. Choose from: **Left**, **Right**, **Left & Right**, **Center**, and **Scale**.<br></br>Use the **Scale** option to ensure that elements are automatically resized when the panel size changes. |
| Position        | Use these settings to manually set the position of an element. Set any or all of the following options: **top**, **left**, **width**, **height**, and **rotation**. |

<!-- prettier-ignore-end -->

#### Background (element)

Use the following options to set the background of the element:

- **Color** - Set the background color.
- **Image** - Use one of the provided background images or [add your own custom image](#add-custom-images-to-elements).

This option doesn't apply to the button element.

#### Border (element)

Use the following options to set the border of the element:

- **Width** - Set the border width in pixels.
- **Color** - Set the border color. This option is only displayed when the border width is greater than zero.
- **Radius** - Add rounded corners to the element border and control the degree of curve.

#### Data links

Canvases support [data links](ref:data-links) for all elements except drone and button elements. You can add a data link by following these steps:

1. Enable inline editing.
1. Click the element you to which you want to add the data link.
1. In either the inline editor or panel editor, expand the **Selected element** editor.
1. Scroll down to the **Data links** section and expand it.
1. Click **Add link**.
1. In the dialog box that opens, enter a **Title**. This is a human-readable label for the link, which will be displayed in the UI.
1. Enter the **URL** or variable to which you want to link.

   To add a data link variable, click in the **URL** field and enter `$` or press Ctrl+Space or Cmd+Space to see a list of available variables.

1. If you want the link to open in a new tab, toggle the **Open in a new tab** switch.
1. Click **Save** to save changes and close the dialog box.
1. Disable inline editing.

If you add multiple data links, you can control the order in which they appear in the visualization. To do this, click and drag the data link to the desired position.

##### One-click data link

You can configure a canvas data link to open with a single click on the element. To enable this feature, follow these steps:

1. Enable inline editing.
1. Click the element to which you want to add the data link.
1. In either the inline editor or panel editor, expand the **Selected element** editor.
1. Scroll down to the **Data links** section and expand it.
1. In the **One-click** section, choose **Link**.
1. Disable inline editing.

The first data link in the list will be configured as your one-click data link. If you want to change the one-click data link, simply drag the desired data link to the top of the list.

{{< video-embed src="/media/docs/grafana/panels-visualizations/canvas-one-click-datalink-.mp4" >}}

### Selected connection options

You can style the selected connection using the following options:

- **Color** - Set the connection color.
- **Size** - Control the size of the connection by entering a number in the **Value** field.
- **Radius** - Add curve to the connection by entering a value to represent the degree.
- **Arrow Direction** - Control the appearance of the arrow head. Choose from:

  - **Forward** - The arrow head points in the direction in which the connection was drawn.
  - **Reverse** - The arrow head points in the opposite direction of which the connection was drawn.
  - **Both** - Adds arrow heads to both ends of the connection.
  - **None** - Removes the arrow head.

- **Line style** - Choose from the following line styles: **Solid**, **Dashed**, and **Dotted**.

### Standard options

{{< docs/shared lookup="visualizations/standard-options.md" source="grafana" version="<GRAFANA_VERSION>" >}}

### Value mappings

{{< docs/shared lookup="visualizations/value-mappings-options.md" source="grafana" version="<GRAFANA_VERSION>" >}}

### Field overrides

{{< docs/shared lookup="visualizations/overrides-options.md" source="grafana" version="<GRAFANA_VERSION>" >}}

### Thresholds

{{< docs/shared lookup="visualizations/thresholds-options-2.md" source="grafana" version="<GRAFANA_VERSION>" >}}<|MERGE_RESOLUTION|>--- conflicted
+++ resolved
@@ -43,15 +43,12 @@
 We'd love your feedback on the canvas visualization. Please check out the [open Github issues](https://github.com/grafana/grafana/issues?page=1&q=is%3Aopen+is%3Aissue+label%3Aarea%2Fpanel%2Fcanvas) and [submit a new feature request](https://github.com/grafana/grafana/issues/new?assignees=&labels=type%2Ffeature-request,area%2Fpanel%2Fcanvas&title=Canvas:&projects=grafana-dataviz&template=1-feature_requests.md) as needed.
 {{< /admonition >}}
 
-<<<<<<< HEAD
-=======
 ## Configure a canvas visualization
 
 The following video shows you how to create and configure a canvas visualization:
 
 {{< youtube id="b7AYKoFcPpY" >}}
 
->>>>>>> 9e942dcb
 ## Supported data formats
 
 The canvas visualization is unique in that it doesn't have any specific data requirements. You can even start adding and configuring visual elements without providing any data. However, any data you plan to consume should be accessible through supported Grafana data sources and structured in a way that ensures smooth integration with your custom elements.
