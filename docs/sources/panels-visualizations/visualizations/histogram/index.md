--- conflicted
+++ resolved
@@ -139,13 +139,6 @@
 Gradient display is influenced by the **Fill opacity** setting.
 
 Choose from the following:
-<<<<<<< HEAD
-
-- **None** - No gradient fill. This is the default setting.
-- **Opacity** - Transparency of the gradient is calculated based on the values on the Y-axis. The opacity of the fill is increasing with the values on the Y-axis.
-- **Hue** - Gradient color is generated based on the hue of the line color.
-- **Scheme** - The selected [color palette](https://grafana.com/docs/grafana/latest/panels-visualizations/configure-standard-options/#color-scheme) is applied to the histogram bars.
-=======
 
 - **None** - No gradient fill. This is the default setting.
 - **Opacity** - Transparency of the gradient is calculated based on the values on the Y-axis. The opacity of the fill is increasing with the values on the Y-axis.
@@ -159,7 +152,6 @@
 ## Legend options
 
 {{< docs/shared lookup="visualizations/legend-options-1.md" source="grafana" version="<GRAFANA_VERSION>" >}}
->>>>>>> 9e942dcb
 
 ## Standard options
 
