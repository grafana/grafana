---
aliases:
  - ../../panels/visualizations/state-timeline/
  - ../../visualizations/state-timeline/
description: Configure options for Grafana's state timeline visualization
keywords:
  - grafana
  - docs
  - state timeline
  - panel
labels:
  products:
    - cloud
    - enterprise
    - oss
title: State timeline
weight: 100
---

# State timeline

A state timeline visualization displays data in a way that shows state changes over time. In a state timeline, the data is presented as a series of bars or bands called _state regions_. State regions can be rendered with or without values, and the region length indicates the duration or frequency of a state within a given time range.

For example, if you're monitoring the CPU usage of a server, you can use a state timeline to visualize the different states, such as “LOW,” “NORMAL,” “HIGH,” or “CRITICAL,” over time. Each state is represented by a different color and the lengths represent the duration of time that the server remained in that state:

{{< figure src="/static/img/docs/state-timeline-panel/state-timeline-panel.png" max-width="1025px" alt="A state timeline visualization showing CPU usage" >}}

The state timeline visualization is useful when you need to monitor and analyze changes in states or statuses of various entities over time. You can use one when you need to:

- Monitor the status of a server, application, or service to know when your infrastructure is experiencing issues over time.
- Identify operational trends over time.
- Spot any recurring issues with the health of your applications.

## Configure a state timeline

{{< youtube id="a9wZHM0mdxo" >}}

{{< docs/play title="Grafana State Timeline & Status History" url="https://play.grafana.org/d/qD-rVv6Mz/6-state-timeline-and-status-history?orgId=1s" >}}

## Supported data formats

The state timeline visualization works best if you have data capturing the various states of entities over time, formatted as a table. The data must include:

- **Timestamps** - Indicate when each state change occurred. This could also be the start time for the state change. You can also add an optional timestamp to indicate the end time for the state change.
- **Entity name/identifier** - Represents the name of the entity you're trying to monitor.
- **State value** - Represents the state value of the entity you're monitoring. These can be string, numerical, or boolean states.

Each state ends when the next state begins or when there is a `null` value.

### Examples

The following tables are examples of the type of data you need for a state timeline visualization and how it should be formatted.

#### Single time column with null values

| Timestamps          | Server A | Server B |
| ------------------- | -------- | -------- |
| 2024-02-29 8:00:00  | Up       | Up       |
| 2024-02-29 8:15:00  | null     | Up       |
| 2024-02-29 8:30:00  | Down     | null     |
| 2024-02-29 8:45:00  |          | Up       |
| 2024-02-29 9:00:00  | Up       |          |
| 2024-02-29 9:15:00  | Up       | Down     |
| 2024-02-29 9:30:00  | Up       | Down     |
| 2024-02-29 10:00:00 | Down     | Down     |
| 2024-02-29 10:30:00 | Warning  | Down     |

The data is converted as follows, with the [null and empty values visualized as gaps](https://grafana.com/docs/grafana/latest/panels-visualizations/visualizations/state-timeline/#connect-null-values) in the state timeline:

{{< figure src="/static/img/docs/state-timeline-panel/state-timeline-with-null-values.png" max-width="1025px" alt="A state timeline visualization with null values showing the status of two servers" >}}

#### Two time columns without null values

| Start time          | End time            | Server A | Server B |
| ------------------- | ------------------- | -------- | -------- |
| 2024-02-29 8:00:00  | 2024-02-29 8:15:00  | Up       | Up       |
| 2024-02-29 8:15:00  | 2024-02-29 8:30:00  | Up       | Up       |
| 2024-02-29 8:45:00  | 2024-02-29 9:00:00  | Down     | Up       |
| 2024-02-29 9:00:00  | 2024-02-29 9:15:00  | Down     | Up       |
| 2024-02-29 9:30:00  | 2024-02-29 10:00:00 | Down     | Down     |
| 2024-02-29 10:00:00 | 2024-02-29 10:30:00 | Warning  | Down     |

The data is converted as follows:

{{< figure src="/static/img/docs/state-timeline-panel/state-timeline-with-two-timestamps.png" max-width="1025px" alt="A state timeline visualization with two time columns showing the status of two servers" >}}

If your query results aren't in a table format like the preceding examples, especially for time-series data, you can apply specific [transformations](https://stackoverflow.com/questions/68887416/grafana-state-timeline-panel-with-values-states-supplied-by-label) to achieve this.

## State timeline options

Use these options to refine the visualization.

### Merge equal consecutive values

Controls whether Grafana merges identical values if they are next to each other.

### Show values

Controls whether values are rendered inside the state regions. Auto will render values if there is sufficient space.

### Align values

Controls value alignment inside state regions.

### Row height

Controls how much space between rows there are. 1 = no space = 0.5 = 50% space.

### Line width

Controls line width of state regions.

### Fill opacity

Controls the opacity of state regions.

{{< docs/shared lookup="visualizations/connect-null-values.md" source="grafana" version="<GRAFANA_VERSION>" >}}

{{< docs/shared lookup="visualizations/disconnect-values.md" source="grafana" version="<GRAFANA_VERSION>" >}}

## Value mappings

To assign colors to boolean or string values, you can use [Value mappings][].

{{< figure src="/static/img/docs/v8/value_mappings_side_editor.png" max-width="300px" caption="Value mappings side editor" >}}

## Time series data with thresholds

The visualization can be used with time series data as well. In this case, the thresholds are used to turn the time series into discrete colored state regions.

{{< figure src="/static/img/docs/v8/state_timeline_time_series.png" max-width="1025px" caption="state timeline with time series" >}}

## Legend options

<<<<<<< HEAD
When the legend option is enabled it can show either the value mappings or the threshold brackets. To show the value mappings in the legend, it's important that the `Color scheme` as referenced in [Color scheme][] is set to `Single color` or `Classic palette`. To see the threshold brackets in the legend set the `Color scheme` to `From thresholds`.

{{< docs/shared lookup="visualizations/legend-mode.md" source="grafana" version="<GRAFANA_VERSION>" >}}
=======
{{< docs/shared lookup="visualizations/legend-options-2.md" source="grafana" version="<GRAFANA_VERSION>" >}}
>>>>>>> 406fe8c8

## Tooltip options

{{< docs/shared lookup="visualizations/tooltip-options-1.md" source="grafana" version="<GRAFANA_VERSION>" >}}

<<<<<<< HEAD
## Data links

{{< docs/shared lookup="visualizations/datalink-options.md" source="grafana" version="<GRAFANA_VERSION>" >}}
=======
## Thresholds

{{< docs/shared lookup="visualizations/thresholds-options-2.md" source="grafana" version="<GRAFANA_VERSION>" >}}

## Value mappings

{{< docs/shared lookup="visualizations/value-mappings-options.md" source="grafana" version="<GRAFANA_VERSION>" >}}
>>>>>>> 406fe8c8

{{% docs/reference %}}
[Color scheme]: "/docs/grafana/ -> /docs/grafana/<GRAFANA_VERSION>/panels-visualizations/configure-standard-options#color-scheme"
[Color scheme]: "/docs/grafana-cloud/ -> /docs/grafana-cloud/visualizations/panels-visualizations/configure-standard-options#color-scheme"

[Value mappings]: "/docs/grafana/ -> /docs/grafana/<GRAFANA_VERSION>/panels-visualizations/configure-value-mappings"
[Value mappings]: "/docs/grafana-cloud/ -> /docs/grafana-cloud/visualizations/panels-visualizations/configure-value-mappings"
{{% /docs/reference %}}<|MERGE_RESOLUTION|>--- conflicted
+++ resolved
@@ -132,23 +132,16 @@
 
 ## Legend options
 
-<<<<<<< HEAD
-When the legend option is enabled it can show either the value mappings or the threshold brackets. To show the value mappings in the legend, it's important that the `Color scheme` as referenced in [Color scheme][] is set to `Single color` or `Classic palette`. To see the threshold brackets in the legend set the `Color scheme` to `From thresholds`.
-
-{{< docs/shared lookup="visualizations/legend-mode.md" source="grafana" version="<GRAFANA_VERSION>" >}}
-=======
 {{< docs/shared lookup="visualizations/legend-options-2.md" source="grafana" version="<GRAFANA_VERSION>" >}}
->>>>>>> 406fe8c8
 
 ## Tooltip options
 
 {{< docs/shared lookup="visualizations/tooltip-options-1.md" source="grafana" version="<GRAFANA_VERSION>" >}}
 
-<<<<<<< HEAD
 ## Data links
 
 {{< docs/shared lookup="visualizations/datalink-options.md" source="grafana" version="<GRAFANA_VERSION>" >}}
-=======
+
 ## Thresholds
 
 {{< docs/shared lookup="visualizations/thresholds-options-2.md" source="grafana" version="<GRAFANA_VERSION>" >}}
@@ -156,7 +149,6 @@
 ## Value mappings
 
 {{< docs/shared lookup="visualizations/value-mappings-options.md" source="grafana" version="<GRAFANA_VERSION>" >}}
->>>>>>> 406fe8c8
 
 {{% docs/reference %}}
 [Color scheme]: "/docs/grafana/ -> /docs/grafana/<GRAFANA_VERSION>/panels-visualizations/configure-standard-options#color-scheme"
