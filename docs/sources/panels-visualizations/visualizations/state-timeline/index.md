--- conflicted
+++ resolved
@@ -46,11 +46,8 @@
 
 {{< youtube id="a9wZHM0mdxo" >}}
 
-<<<<<<< HEAD
-=======
 {{< docs/play title="Grafana State Timeline & Status History" url="https://play.grafana.org/d/qD-rVv6Mz/6-state-timeline-and-status-history?orgId=1s" >}}
 
->>>>>>> 5b85c4c2
 ## Supported data formats
 
 The state timeline visualization works best if you have data capturing the various states of entities over time, formatted as a table. The data must include:
@@ -99,13 +96,10 @@
 {{< figure src="/static/img/docs/state-timeline-panel/state-timeline-with-two-timestamps.png" max-width="1025px" alt="A state timeline visualization with two time columns showing the status of two servers" >}}
 
 If your query results aren't in a table format like the preceding examples, especially for time-series data, you can apply specific [transformations](https://stackoverflow.com/questions/68887416/grafana-state-timeline-panel-with-values-states-supplied-by-label) to achieve this.
-<<<<<<< HEAD
-=======
 
 ## Panel options
 
 {{< docs/shared lookup="visualizations/panel-options.md" source="grafana" version="<GRAFANA_VERSION>" >}}
->>>>>>> 5b85c4c2
 
 ## State timeline options
 
