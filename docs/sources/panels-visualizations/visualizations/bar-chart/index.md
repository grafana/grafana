---
aliases:
  - ../../panels/visualizations/bar-chart/
  - ../../visualizations/bar-chart/
description: Configure options for Grafana's bar chart visualization
keywords:
  - grafana
  - docs
  - bar chart
  - panel
  - barchart
labels:
  products:
    - cloud
    - enterprise
    - oss
title: Bar chart
weight: 100
refs:
  standard-calculations:
    - pattern: /docs/grafana/
      destination: /docs/grafana/<GRAFANA_VERSION>/panels-visualizations/query-transform-data/calculation-types/
    - pattern: /docs/grafana-cloud/
      destination: /docs/grafana-cloud/visualizations/panels-visualizations/query-transform-data/calculation-types/
  standard-options-definitions:
    - pattern: /docs/grafana/
      destination: /docs/grafana/<GRAFANA_VERSION>/panels-visualizations/configure-standard-options/#max
    - pattern: /docs/grafana-cloud/
      destination: /docs/grafana-cloud/visualizations/panels-visualizations/configure-standard-options/#max
  add-a-field-override:
    - pattern: /docs/grafana/
      destination: /docs/grafana/<GRAFANA_VERSION>/panels-visualizations/configure-overrides/#add-a-field-override
    - pattern: /docs/grafana-cloud/
      destination: /docs/grafana-cloud/visualizations/panels-visualizations/configure-overrides/#add-a-field-override
  configure-data-links:
    - pattern: /docs/grafana/
      destination: /docs/grafana/<GRAFANA_VERSION>/panels-visualizations/configure-data-links/
    - pattern: /docs/grafana-cloud/
      destination: /docs/grafana-cloud/visualizations/panels-visualizations/configure-data-links/
  time-series:
    - pattern: /docs/grafana/
      destination: /docs/grafana/<GRAFANA_VERSION>/panels-visualizations/visualizations/time-series/
    - pattern: /docs/grafana-cloud/
      destination: /docs/grafana-cloud/visualizations/panels-visualizations/visualizations/time-series/
---

# Bar chart

A bar chart is a visual representation that uses rectangular bars, where the length of each bar represents each value.
You can use the bar chart visualization when you want to compare values over different categories or time periods. The visualization can display the bars horizontally or vertically, and can be customized to group or stack bars for more complex data analysis.
<<<<<<< HEAD

{{< figure src="/static/img/docs/bar-chart-panel/barchart_small_example.png" max-width="1000px" alt="Bar chart" >}}

You can use the bar chart visualization if you need to show:

- Population distribution by age or location
- CPU usage per application
- Sales per division
- Server cost distribution

## Configure a bar chart

The following video shows you how to create and configure a bar chart visualization:

{{< youtube id="qyKE9-71KkE" >}}

{{< docs/play title="Grafana Bar Charts and Pie Charts" url="https://play.grafana.org/d/ktMs4D6Mk/" >}}

## Supported data formats

To create a bar chart visualization, you need a dataset containing one string or time field (or column) and at least one numeric field, though preferably more than one to make best use of the visualization.

The text or time field is used to label the bars or values in each row of data and the numeric fields are represented by proportionally sized bars.

### Example 1

| Group | Value1 | Value2 | Value3 |
| ----- | ------ | ------ | ------ |
| uno   | 5      | 3      | 2      |

![Bar chart single row example](/media/docs/grafana/panels-visualizations/screenshot-grafana-11.1-barchart-example1.png 'Bar chart single row example')

If you have more than one text or time field, by default, the visualization uses the first one, but you can change this in the x-axis option as described in the [Bar chart options](#bar-chart-options) section.

### Example 2

If your dataset contains multiple rows, the visualization displays multiple bar chart groups where each group contains multiple bars representing all the numeric values for a row.

| Group | Value1 | Value2 | Value3 |
| ----- | ------ | ------ | ------ |
| uno   | 5      | 3      | 2      |
| dos   | 10     | 6      | 4      |
| tres  | 20     | 8      | 2      |

![Bar chart multiple row example](/media/docs/grafana/panels-visualizations/screenshot-grafana-11.1-barchart-example2.png 'Bar chart multiple row example')

While the first field can be time-based and you can use a bar chart to plot time-series data, for large amounts of time-series data, we recommend that you use the [time series visualization](https://grafana.com/docs/grafana/latest/panels-visualizations/visualizations/time-series/) and configure it to be displayed as bars.

We recommend that you only use one dataset in a bar chart because using multiple datasets can result in unexpected behavior.
=======

![Bar chart visualizations](/media/docs/grafana/panels-visualizations/screenshot-bar-charts-v11.3.png)

You can use the bar chart visualization if you need to show:

- Population distribution by age or location
- CPU usage per application
- Sales per division
- Server cost distribution
>>>>>>> 9e942dcb

## Configure a bar chart

<<<<<<< HEAD
{{< docs/shared lookup="visualizations/panel-options.md" source="grafana" version="<GRAFANA_VERSION>" >}}

## Bar chart options

Use these options to refine your visualization.

### X Axis

Specify which field is used for the x-axis.

### Orientation

- **Auto** - Grafana decides the bar orientation based on what the panel dimensions.
- **Horizontal** - Will make the X axis the category axis.
- **Vertical** - Will make the Y axis the category axis.
=======
The following video shows you how to create and configure a bar chart visualization:
>>>>>>> 9e942dcb

{{< youtube id="qyKE9-71KkE" >}}

{{< docs/play title="Grafana Bar Charts and Pie Charts" url="https://play.grafana.org/d/ktMs4D6Mk/" >}}

## Supported data formats

To create a bar chart visualization, you need a dataset containing one string or time field (or column) and at least one numeric field, though preferably more than one to make best use of the visualization.

The text or time field is used to label the bars or values in each row of data and the numeric fields are represented by proportionally sized bars.

### Example 1

| Group | Value1 | Value2 | Value3 |
| ----- | ------ | ------ | ------ |
| uno   | 5      | 3      | 2      |

![Bar chart single row example](/media/docs/grafana/panels-visualizations/screenshot-grafana-11.1-barchart-example1.png 'Bar chart single row example')

If you have more than one text or time field, by default, the visualization uses the first one, but you can change this in the x-axis option as described in the [Bar chart options](#bar-chart-options) section.

### Example 2

If your dataset contains multiple rows, the visualization displays multiple bar chart groups where each group contains multiple bars representing all the numeric values for a row.

| Group | Value1 | Value2 | Value3 |
| ----- | ------ | ------ | ------ |
| uno   | 5      | 3      | 2      |
| dos   | 10     | 6      | 4      |
| tres  | 20     | 8      | 2      |

![Bar chart multiple row example](/media/docs/grafana/panels-visualizations/screenshot-grafana-11.1-barchart-example2.png 'Bar chart multiple row example')

While the first field can be time-based and you can use a bar chart to plot time-series data, for large amounts of time-series data, we recommend that you use the [time series visualization](ref:time-series) and configure it to be displayed as bars.

We recommend that you only use one dataset in a bar chart because using multiple datasets can result in unexpected behavior.

## Configuration options

{{< docs/shared lookup="visualizations/config-options-intro.md" source="grafana" version="<GRAFANA_VERSION>" >}}

### Panel options

{{< docs/shared lookup="visualizations/panel-options.md" source="grafana" version="<GRAFANA_VERSION>" >}}

### Bar chart options

Use these options to refine your visualization.

<!-- prettier-ignore-start -->

| Option                           | Description                                                                                      |
| -------------------------------- | ------------------------------------------------------------------------------------------------------- |
| X Axis                           | Specify which field is used for the x-axis.          |
| Orientation                      | Choose from: <ul><li>**Auto** - Grafana decides the bar orientation based on the panel dimensions.</li><li>**Horizontal** - Will make the X axis the category axis.</li><li>**Vertical** - Will make the Y axis the category axis.</li></ul> |
| Rotate x-axis tick labels        | When the graph is vertically oriented, this setting rotates the labels under the bars. This setting is useful when bar chart labels are long and overlap.  |
| X-axis tick label max length | Sets the maximum length of bar chart labels. Labels longer than the maximum length are truncated, and appended with `...`. |
| X-axis labels minimum spacing | Sets the minimum spacing between x-axis labels. Depending on your choice, you can select the **RTL** checkbox to require space from the right side. Choose from: <ul><li>**None** - All tick marks are shown.</li><li>**Small** - 100 px of space is required between labels.</li><li>**Medium** - 200 px of space is required between labels.</li><li>**Large** - 300 px of space is required between labels.</li></ul>  |
| Show values                      | This controls whether values are shown. Values are shown on top or to the left of bars. Choose from: <ul><li>**Auto** Values will be shown if there is space.</li><li>**Always** Always show values.</li><li>**Never** Never show values.</li></ul>                                                               |
| Stacking                         | Controls bar chart stacking. Choose from: <ul><li>**Off**: Bars will not be stacked.</li><li>**Normal**: Bars will be stacked on each other.</li><li>**Percent**: Bars will be stacked on each other, and the height of each bar is the percentage of the total height of the stack.</li></ul> |
| Group width                      | Controls the width of groups. 1 = Max with, 0 = Min width.       |
| Bar width                        | Controls the width of bars. 1 = Max width, 0 = Min width.    |
| Bar radius                       | Controls the radius of the bars. Choose from: <ul><li>0 = Minimum radius</li><li>0.5 = Maximum radius</li></ul>     |
| Highlight full area on cover     | Controls if the entire surrounding area of the bar is highlighted when you hover over the bar.    |
| Color by field    | Use the color value for a sibling field to color each bar value. |
| Line width                       | Controls line width of the bars.    |
| Fill opacity                     | Controls the fill opacity bars.                    |
| [Gradient mode](#gradient-mode)  | Set the mode of the gradient fill. Fill gradient is based on the line color. To change the color, use the standard color scheme field option. Gradient appearance is influenced by the **Fill opacity** setting.                                                                               |

<!-- prettier-ignore-end -->

#### Gradient mode

Set the mode of the gradient fill. Fill gradient is based on the line color. To change the color, use the standard color scheme field option. Gradient appearance is influenced by the **Fill opacity** setting. Choose from:

- **None** - No gradient fill. This is the default setting.
- **Opacity** - Transparency of the gradient is calculated based on the values on the y-axis. Opacity of the fill is increasing with the values on the Y-axis.
- **Hue** - Gradient color is generated based on the hue of the line color.
- **Scheme** - The bar receives a gradient color defined by the **Standard options > Color scheme** selection.

  - **From thresholds** - If the **Color scheme** selection is **From thresholds (by value)**, then each bar is the color of the defined threshold.

    {{< figure src="/media/docs/grafana/panels-visualizations/screenshot-colors-by-thresholds-v11.3.png" alt="Color scheme From thresholds" caption="Color scheme: From thresholds" >}}

  - **Gradient color schemes** - The following image shows a bar chart with the **Green-Yellow-Red (by value)** color scheme option selected.

    {{< figure src="/media/docs/grafana/panels-visualizations/screenshot-colors-by-value-v11.3.png" alt="Color scheme Green-Yellow-Red" caption="Color scheme: Green-Yellow-Red" >}}

<<<<<<< HEAD
#### Scheme gradient mode

The **Gradient mode** option located under the **Graph styles** has a mode named **Scheme**. When you enable **Scheme**, the bar receives a gradient color defined from the selected **Color scheme**.

##### From thresholds

If the **Color scheme** is set to **From thresholds (by value)** and **Gradient mode** is set to **Scheme**, then the bar color changes as they cross the defined thresholds.

{{< figure src="/static/img/docs/time-series-panel/gradient_mode_scheme_thresholds_bars.png" max-width="1200px" caption="Color scheme: From thresholds" >}}

##### Gradient color schemes

The following image shows a bar chart with the **Green-Yellow-Red (by value)** color scheme option selected.

{{< figure src="/static/img/docs/time-series-panel/gradient_mode_scheme_bars.png" max-width="1200px" caption="Color scheme: Green-Yellow-Red" >}}

## Tooltip options
=======
### Tooltip options
>>>>>>> 9e942dcb

{{< docs/shared lookup="visualizations/tooltip-options-1.md" source="grafana" version="<GRAFANA_VERSION>" leveloffset="+1" >}}

### Legend options

{{< docs/shared lookup="visualizations/legend-options-1.md" source="grafana" version="<GRAFANA_VERSION>" >}}

### Text size

Enter a **Value** to change the size of the text on your bar chart.

### Axis

Use the following field settings to refine how your axes display.

For guidance on configuring more than one y-axis, refer to [Multiple y-axes](#multiple-y-axes).

Some field options will not affect the visualization until you click outside of the field option box you are editing or press Enter.

<!-- prettier-ignore-start -->

| Option | Description |
| ------ | ----------- |
| Placement | Select the placement of the Y-axis. Choose from: <ul><li>**Auto** - Grafana automatically assigns Y-axis to the series. When there are two or more series with different units, then Grafana assigns the left axis to the first unit and right to the following units.</li><li>**Left** - Display all Y-axes on the left side.</li><li>**Right** - Display all Y-axes on the right side.</li><li>**Hidden** - Hide all axes. To selectively hide axes, [add a field override](ref:add-a-field-override) that targets specific fields.</li></ul> |
| Label | Set a Y-axis text label. If you have more than one Y-axis, then you can assign different labels with an override. |
| Width | Set a fixed width of the axis. By default, Grafana dynamically calculates the width of an axis.<br></br>By setting the width of the axis, data whose axes types are different can share the same display proportions. This makes it easier to compare more than one graph’s worth of data because the axes are not shifted or stretched within visual proximity of each other. |
| Show grid lines | Set whether grid lines are displayed in the chart. Choose from: <ul><li>**Auto** - Grafana automatically determines whether grid lines are displayed.</li><li>**On** - Grid lines are always displayed.</li><li>**Off** - Grid lines are never displayed</li></ul> |
| Color | Choose whether the axis color is the **Text** or **Series** color. |
| Show border | Toggle the switch to hide or display the border. |
| Scale | Set how the y-axis is split. Choose from: <ul><li>**Linear**</li><li>**Logarithmic** - Choose between log base 2 or log base 10.</li><li>**Symlog** - Uses a symmetrical logarithmic scale. Choose between log base 2 or log base 10, allowing for negative values.</li></ul> |
| Centered zero | Set the y-axis so it's centered on zero. |
| [Soft min and soft max](#soft-min-and-soft-max) | Set a **Soft min** or **soft max** option for better control of Y-axis limits. By default, Grafana sets the range for the Y-axis automatically based on the dataset. |

<!-- prettier-ignore-end -->

#### Soft min and soft max

Set a **Soft min** or **soft max** option for better control of Y-axis limits. By default, Grafana sets the range for the Y-axis automatically based on the dataset.

**Soft min** and **soft max** settings can prevent blips from turning into mountains when the data is mostly flat, and hard min or max derived from standard min and max field options can prevent intermittent spikes from flattening useful detail by clipping the spikes past a defined point.

You can set standard min/max options to define hard limits of the Y-axis. For more information, refer to [Standard options definitions](ref:standard-options-definitions).

{{< docs/shared lookup="visualizations/multiple-y-axes.md" source="grafana" version="<GRAFANA_VERSION>" leveloffset="+3" >}}

### Standard options

{{< docs/shared lookup="visualizations/standard-options.md" source="grafana" version="<GRAFANA_VERSION>" >}}

### Data links

{{< docs/shared lookup="visualizations/datalink-options.md" source="grafana" version="<GRAFANA_VERSION>" >}}

### Value mappings

{{< docs/shared lookup="visualizations/value-mappings-options.md" source="grafana" version="<GRAFANA_VERSION>" >}}

### Thresholds

{{< docs/shared lookup="visualizations/thresholds-options-1.md" source="grafana" version="<GRAFANA_VERSION>" >}}

### Field overrides

{{< docs/shared lookup="visualizations/overrides-options.md" source="grafana" version="<GRAFANA_VERSION>" >}}<|MERGE_RESOLUTION|>--- conflicted
+++ resolved
@@ -48,9 +48,8 @@
 
 A bar chart is a visual representation that uses rectangular bars, where the length of each bar represents each value.
 You can use the bar chart visualization when you want to compare values over different categories or time periods. The visualization can display the bars horizontally or vertically, and can be customized to group or stack bars for more complex data analysis.
-<<<<<<< HEAD
-
-{{< figure src="/static/img/docs/bar-chart-panel/barchart_small_example.png" max-width="1000px" alt="Bar chart" >}}
+
+![Bar chart visualizations](/media/docs/grafana/panels-visualizations/screenshot-bar-charts-v11.3.png)
 
 You can use the bar chart visualization if you need to show:
 
@@ -62,75 +61,6 @@
 ## Configure a bar chart
 
 The following video shows you how to create and configure a bar chart visualization:
-
-{{< youtube id="qyKE9-71KkE" >}}
-
-{{< docs/play title="Grafana Bar Charts and Pie Charts" url="https://play.grafana.org/d/ktMs4D6Mk/" >}}
-
-## Supported data formats
-
-To create a bar chart visualization, you need a dataset containing one string or time field (or column) and at least one numeric field, though preferably more than one to make best use of the visualization.
-
-The text or time field is used to label the bars or values in each row of data and the numeric fields are represented by proportionally sized bars.
-
-### Example 1
-
-| Group | Value1 | Value2 | Value3 |
-| ----- | ------ | ------ | ------ |
-| uno   | 5      | 3      | 2      |
-
-![Bar chart single row example](/media/docs/grafana/panels-visualizations/screenshot-grafana-11.1-barchart-example1.png 'Bar chart single row example')
-
-If you have more than one text or time field, by default, the visualization uses the first one, but you can change this in the x-axis option as described in the [Bar chart options](#bar-chart-options) section.
-
-### Example 2
-
-If your dataset contains multiple rows, the visualization displays multiple bar chart groups where each group contains multiple bars representing all the numeric values for a row.
-
-| Group | Value1 | Value2 | Value3 |
-| ----- | ------ | ------ | ------ |
-| uno   | 5      | 3      | 2      |
-| dos   | 10     | 6      | 4      |
-| tres  | 20     | 8      | 2      |
-
-![Bar chart multiple row example](/media/docs/grafana/panels-visualizations/screenshot-grafana-11.1-barchart-example2.png 'Bar chart multiple row example')
-
-While the first field can be time-based and you can use a bar chart to plot time-series data, for large amounts of time-series data, we recommend that you use the [time series visualization](https://grafana.com/docs/grafana/latest/panels-visualizations/visualizations/time-series/) and configure it to be displayed as bars.
-
-We recommend that you only use one dataset in a bar chart because using multiple datasets can result in unexpected behavior.
-=======
-
-![Bar chart visualizations](/media/docs/grafana/panels-visualizations/screenshot-bar-charts-v11.3.png)
-
-You can use the bar chart visualization if you need to show:
-
-- Population distribution by age or location
-- CPU usage per application
-- Sales per division
-- Server cost distribution
->>>>>>> 9e942dcb
-
-## Configure a bar chart
-
-<<<<<<< HEAD
-{{< docs/shared lookup="visualizations/panel-options.md" source="grafana" version="<GRAFANA_VERSION>" >}}
-
-## Bar chart options
-
-Use these options to refine your visualization.
-
-### X Axis
-
-Specify which field is used for the x-axis.
-
-### Orientation
-
-- **Auto** - Grafana decides the bar orientation based on what the panel dimensions.
-- **Horizontal** - Will make the X axis the category axis.
-- **Vertical** - Will make the Y axis the category axis.
-=======
-The following video shows you how to create and configure a bar chart visualization:
->>>>>>> 9e942dcb
 
 {{< youtube id="qyKE9-71KkE" >}}
 
@@ -219,27 +149,7 @@
 
     {{< figure src="/media/docs/grafana/panels-visualizations/screenshot-colors-by-value-v11.3.png" alt="Color scheme Green-Yellow-Red" caption="Color scheme: Green-Yellow-Red" >}}
 
-<<<<<<< HEAD
-#### Scheme gradient mode
-
-The **Gradient mode** option located under the **Graph styles** has a mode named **Scheme**. When you enable **Scheme**, the bar receives a gradient color defined from the selected **Color scheme**.
-
-##### From thresholds
-
-If the **Color scheme** is set to **From thresholds (by value)** and **Gradient mode** is set to **Scheme**, then the bar color changes as they cross the defined thresholds.
-
-{{< figure src="/static/img/docs/time-series-panel/gradient_mode_scheme_thresholds_bars.png" max-width="1200px" caption="Color scheme: From thresholds" >}}
-
-##### Gradient color schemes
-
-The following image shows a bar chart with the **Green-Yellow-Red (by value)** color scheme option selected.
-
-{{< figure src="/static/img/docs/time-series-panel/gradient_mode_scheme_bars.png" max-width="1200px" caption="Color scheme: Green-Yellow-Red" >}}
-
-## Tooltip options
-=======
 ### Tooltip options
->>>>>>> 9e942dcb
 
 {{< docs/shared lookup="visualizations/tooltip-options-1.md" source="grafana" version="<GRAFANA_VERSION>" leveloffset="+1" >}}
 
