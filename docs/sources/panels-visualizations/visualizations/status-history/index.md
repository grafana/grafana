---
aliases:
  - ../../panels/visualizations/status-history/
  - ../../visualizations/status-history/
description: Status history visualization
keywords:
  - grafana
  - docs
  - status history
  - panel
labels:
  products:
    - cloud
    - enterprise
    - oss
title: Status history
weight: 100
---

# Status history

The Status history visualization shows periodic states over time. Each field or series is rendered as a horizontal row. Boxes are rendered and centered around each value.

{{< figure src="/static/img/docs/status-history-panel/status-history-example-v8-0.png" max-width="1025px" caption="Status history example" >}}

## Supported data

Status history visualization works with string, boolean and numerical fields or time series. A time field is required. You can use value mappings to color strings or assign text values to numerical ranges.

## Display options

Use these options to refine the visualization.

### Show values

Controls whether values are rendered inside the value boxes. Auto will render values if there is sufficient space.

### Column width

Controls the width of boxes. 1 = maximum space and 0 = minimum space.

### Line width

Controls line width of state regions.

### Fill opacity

Controls the opacity of state regions.

## Value mappings

To assign colors to boolean or string values, use the [Value mappings][].

{{< figure src="/static/img/docs/v8/value_mappings_side_editor.png" max-width="300px" caption="Value mappings side editor" >}}

## Time series data with thresholds

The panel can be used with time series data as well. In this case, the thresholds are used to color the boxes. You can also
use gradient color schemes to color values.

{{< figure src="/static/img/docs/v8/state_timeline_time_series.png" max-width="1025px" caption="state timeline with time series" >}}

## Legend options

When the legend option is enabled it can show either the value mappings or the threshold brackets. To show the value mappings in the legend, it's important that the `Color scheme` as referenced in [Color scheme][] is set to `Single color` or `Classic palette`. To see the threshold brackets in the legend set the `Color scheme` to `From thresholds`.

<<<<<<< HEAD
{{< docs/shared "visualizations/legend-mode.md" >}}

{{% docs/reference %}}
[Value mappings]: "/docs/grafana/ -> /docs/grafana/<GRAFANA VERSION>/panels-visualizations/configure-value-mappings"
[Value mappings]: "/docs/grafana-cloud/ -> /docs/grafana/<GRAFANA VERSION>/panels-visualizations/configure-value-mappings"

[Color scheme]: "/docs/grafana/ -> /docs/grafana/<GRAFANA VERSION>/panels-visualizations/configure-standard-options#color-scheme"
[Color scheme]: "/docs/grafana-cloud/ -> /docs/grafana/<GRAFANA VERSION>/panels-visualizations/configure-standard-options#color-scheme"
{{% /docs/reference %}}
=======
{{< docs/shared lookup="visualizations/legend-mode.md" source="grafana" version="<GRAFANA VERSION>" >}}
>>>>>>> b14263af
<|MERGE_RESOLUTION|>--- conflicted
+++ resolved
@@ -64,8 +64,7 @@
 
 When the legend option is enabled it can show either the value mappings or the threshold brackets. To show the value mappings in the legend, it's important that the `Color scheme` as referenced in [Color scheme][] is set to `Single color` or `Classic palette`. To see the threshold brackets in the legend set the `Color scheme` to `From thresholds`.
 
-<<<<<<< HEAD
-{{< docs/shared "visualizations/legend-mode.md" >}}
+{{< docs/shared lookup="visualizations/legend-mode.md" source="grafana" version="<GRAFANA VERSION>" >}}
 
 {{% docs/reference %}}
 [Value mappings]: "/docs/grafana/ -> /docs/grafana/<GRAFANA VERSION>/panels-visualizations/configure-value-mappings"
@@ -73,7 +72,4 @@
 
 [Color scheme]: "/docs/grafana/ -> /docs/grafana/<GRAFANA VERSION>/panels-visualizations/configure-standard-options#color-scheme"
 [Color scheme]: "/docs/grafana-cloud/ -> /docs/grafana/<GRAFANA VERSION>/panels-visualizations/configure-standard-options#color-scheme"
-{{% /docs/reference %}}
-=======
-{{< docs/shared lookup="visualizations/legend-mode.md" source="grafana" version="<GRAFANA VERSION>" >}}
->>>>>>> b14263af
+{{% /docs/reference %}}