---
aliases:
  - ../../features/panels/dashlist/
  - ../../panels/visualizations/dashboard-list-panel/
  - ../../reference/dashlist/
  - ../../visualizations/dashboard-list-panel/
keywords:
  - grafana
  - dashboard list
  - documentation
  - panel
  - dashlist
labels:
  products:
    - cloud
    - enterprise
    - oss
description: Configure options for Grafana's dashboard list visualization
title: Dashboard list
weight: 100
---

# Dashboard list

Dashboard lists allow you to display dynamic links to other dashboards. The list can be configured to use starred dashboards, recently viewed dashboards, a search query, and dashboard tags.

{{< figure src="/static/img/docs/v45/dashboard-list-panels.png" max-width="850px" alt="A dashboard list visualization" >}}

On each dashboard load, this panel queries the dashboard list, always providing the most up-to-date results.

<<<<<<< HEAD
You can use a dashboard list visualization to display a list of important dashboards that you want to track.

## Configure a dashboard list visualization

Once you’ve created a [dashboard](https://grafana.com/docs/grafana/<GRAFANA_VERSION>/dashboards/build-dashboards/create-dashboard/), the following video shows you how to configure a dashboard list visualization:

{{< youtube id="MserjWGWsh8" >}}
=======
{{< docs/play title="Dashboard List Visualization" url="https://play.grafana.org/d/fdlojrg7daebka/" >}}
>>>>>>> 3e777681

## Panel options

{{< docs/shared lookup="visualizations/panel-options.md" source="grafana" version="<GRAFANA_VERSION>" >}}

## Dashboard list options

Use the following options to refine your dashboard list visualization.

### Include current time range

Select this option to propagate the time range of the current dashboard to the dashboard links. When you click a link, the linked dashboard opens with the indicated time range already set.

### Include current template variable values

Select this option to include template variables currently used as query parameters in a link. When you click the link, any matching templates in the linked dashboard are set to the values from the link. Learn more in [Dashboard URL variables][].

### Starred

Display starred dashboards in alphabetical order.

### Recently viewed

Display recently viewed dashboards in alphabetical order.

### Search

Display dashboards by search query or tags. You must enter at least one value in **Query** or **Tags**. For the **Query** and **Tags** fields, variable interpolation is supported. For example, `$my_var` or `${my_var}`.

### Show headings

The selected list section (**Starred**, **Recently viewed**, **Search**) is shown as a  heading.

### Max items

Sets the maximum number of items to list per section. For example, if you leave this at the default value of 10 and select **Starred** and **Recently viewed** dashboards, then the panel displays up to 20 total dashboards, 10 in each section.

## Search options

These options only apply if the **Search** option is selected.

### Query

Enter the query by which you want to search. Queries are case-insensitive and partial values are accepted.

### Folder

Select the dashboard folders that you want to display.

### Tags

Enter tags by which you want to search. Note that existing tags don't appear as you type, and they _are_ case sensitive.

> **Note:** When multiple tags and strings appear, the dashboard list displays those matching _all_ conditions.

{{% docs/reference %}}
[Dashboard URL variables]: "/docs/grafana/ -> /docs/grafana/<GRAFANA_VERSION>/dashboards/build-dashboards/create-dashboard-url-variables"
[Dashboard URL variables]: "/docs/grafana-cloud/ -> /docs/grafana-cloud/visualizations/dashboards/build-dashboards/create-dashboard-url-variables"
{{% /docs/reference %}}<|MERGE_RESOLUTION|>--- conflicted
+++ resolved
@@ -28,7 +28,6 @@
 
 On each dashboard load, this panel queries the dashboard list, always providing the most up-to-date results.
 
-<<<<<<< HEAD
 You can use a dashboard list visualization to display a list of important dashboards that you want to track.
 
 ## Configure a dashboard list visualization
@@ -36,9 +35,8 @@
 Once you’ve created a [dashboard](https://grafana.com/docs/grafana/<GRAFANA_VERSION>/dashboards/build-dashboards/create-dashboard/), the following video shows you how to configure a dashboard list visualization:
 
 {{< youtube id="MserjWGWsh8" >}}
-=======
+
 {{< docs/play title="Dashboard List Visualization" url="https://play.grafana.org/d/fdlojrg7daebka/" >}}
->>>>>>> 3e777681
 
 ## Panel options
 
