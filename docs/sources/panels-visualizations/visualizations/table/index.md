---
aliases:
  - ../../features/panels/table_panel/
  - ../../panels/visualizations/table/filter-table-columns/
  - ../../reference/table/
  - ../../visualizations/table/
  - ../../visualizations/table/filter-table-columns/
  - /docs/grafana/next/panels/visualizations/table/table-field-options/
description: Configure options for Grafana's table visualization
keywords:
  - grafana
  - dashboard
  - panels
  - table panel
  - table options
  - format tables
  - table filter
  - filter columns
labels:
  products:
    - cloud
    - enterprise
    - oss
title: Table
weight: 100
refs:
  calculations:
    - pattern: /docs/grafana/
      destination: /docs/grafana/<GRAFANA_VERSION>/panels-visualizations/query-transform-data/calculation-types/
    - pattern: /docs/grafana-cloud/
      destination: /docs/grafana-cloud/visualizations/panels-visualizations/query-transform-data/calculation-types/
  time-series-panel:
    - pattern: /docs/grafana/
      destination: /docs/grafana/<GRAFANA_VERSION>/panels-visualizations/visualizations/time-series/
    - pattern: /docs/grafana-cloud/
      destination: /docs/grafana-cloud/visualizations/panels-visualizations/visualizations/time-series/
  time-series-to-table-transformation:
    - pattern: /docs/grafana/
      destination: /docs/grafana/<GRAFANA_VERSION>/panels-visualizations/query-transform-data/transform-data/#time-series-to-table-transform
    - pattern: /docs/grafana-cloud/
      destination: /docs/grafana-cloud/visualizations/panels-visualizations/query-transform-data/transform-data/#time-series-to-table-transform
  color-scheme:
    - pattern: /docs/grafana/
      destination: /docs/grafana/<GRAFANA_VERSION>/panels-visualizations/configure-standard-options/#color-scheme
    - pattern: /docs/grafana-cloud
      destination: /docs/grafana-cloud/visualizations/panels-visualizations/configure-standard-options/#color-scheme
  configuration-file:
    - pattern: /docs/grafana/
      destination: /docs/grafana/<GRAFANA_VERSION>/setup-grafana/configure-grafana/#configuration-file-location
    - pattern: /docs/grafana-cloud/
      destination: /docs/grafana/<GRAFANA_VERSION>/setup-grafana/configure-grafana/#configuration-file-location
  field-override:
    - pattern: /docs/grafana/
      destination: /docs/grafana/<GRAFANA_VERSION>/panels-visualizations/configure-overrides/
    - pattern: /docs/grafana-cloud/
      destination: /docs/grafana-cloud/visualizations/panels-visualizations/configure-overrides/
  data-transformation:
    - pattern: /docs/grafana/
      destination: /docs/grafana/<GRAFANA_VERSION>/panels-visualizations/query-transform-data/transform-data/
    - pattern: /docs/grafana-cloud/
      destination: /docs/grafana-cloud/visualizations/panels-visualizations/query-transform-data/transform-data/
  build-query:
    - pattern: /docs/grafana/
      destination: /docs/grafana/<GRAFANA_VERSION>/panels-visualizations/query-transform-data/
    - pattern: /docs/grafana-cloud/
      destination: /docs/grafana-cloud/visualizations/panels-visualizations/query-transform-data/
---

# Table

Tables are a highly flexible visualization designed to display data in columns and rows. They support various data types, including tables, time series, annotations, and raw JSON data. The table visualization can even take multiple data sets and provide the option to switch between them. With this versatility, it's the preferred visualization for viewing multiple data types, aiding in your data analysis needs.

{{< figure src="/static/img/docs/tables/table_visualization.png" max-width="1200px" lightbox="true" alt="Table visualization" >}}

<<<<<<< HEAD
=======
You can use a table visualization to show datasets such as:

- Common database queries like logs, traces, metrics
- Financial reports
- Customer lists
- Product catalogs

Any information you might want to put in a spreadsheet can often be best visualized in a table.

Tables also provide different styles to visualize data inside the table cells such as colored text and cell backgrounds, gauges, sparklines, data links, JSON code, and images.

>>>>>>> 4c8f6b74
## Configure a table visualization

The following video provides a visual walkthrough of the options you can set in a table visualization. If you want to see a configuration in action, check out the video:

{{< youtube id="PCY7O8EJeJY" >}}

{{< docs/play title="Table Visualizations in Grafana" url="https://play.grafana.org/d/OhR1ID6Mk/" >}}

{{< admonition type="note" >}}
Annotations and alerts are not currently supported for tables.
{{< /admonition >}}

<<<<<<< HEAD
## Turn on column filtering
=======
## Supported data formats

The table visualization supports any data that has a column-row structure.

### Example

```
Column1, Column2, Column3
value1 , value2 , value3
value4 , value5 , value6
value7 , value8 , value9
```

If a cell is missing or the table cell-row structure is not complete, the table visualization won’t display any of the data:

```
Column1, Column2, Column3
value1 , value2 , value3
gap1   , gap2
value4 , value5 , value6
```

If you need to hide columns, you can do so using [data transformations](ref:data-transformation), [field overrides](#field-overrides), or by [building a query](ref:build-query) that returns only the needed columns.

If you’re using a cell type such as sparkline or JSON, the data requirements may differ in a way that’s specific to that type. For more info refer to [Cell type](#cell-type).

## Debugging in tables

The table visualization helps with debugging when you need to know exactly what results your query is returning and why other visualizations might not be working. This functionality is also accessible in most visualizations by toggling on the **Table view** switch at the top of the panel:

![The Table view switch](/media/docs/grafana/panels-visualizations/screenshot-table-view-on-11.2.png)

## Sort column
>>>>>>> 4c8f6b74

1. In Grafana, navigate to the dashboard with the table with the columns that you want to filter.
1. On the table panel you want to filter, open the panel editor.
1. Click the **Field** tab.
1. In Table options, turn on the **Column filter** option.

A filter icon appears next to each column title.

{{< figure src="/static/img/docs/tables/column-filter-with-icon.png" max-width="350px" alt="Column filtering turned on" class="docs-image--no-shadow" >}}

### Filter column values

To filter column values, click the filter (funnel) icon next to a column title. Grafana displays the filter options for that column.

{{< figure src="/static/img/docs/tables/filter-column-values.png" max-width="300px" alt="Filter column values" class="docs-image--no-shadow" >}}

Click the check box next to the values that you want to display. Enter text in the search field at the top to show those values in the display so that you can select them rather than scroll to find them.

Choose from several operators to display column values:

- **Contains** - Matches a regex pattern (operator by default).
- **Expression** - Evaluates a boolean expression. The character `$` represents the column value in the expression (for example, "$ >= 10 && $ <= 12").
- The typical comparison operators: `=`, `!=`, `<`, `<=`, `>`, `>=`.

Click the check box above the **Ok** and **Cancel** buttons to add or remove all displayed values to/from the filter.

### Clear column filters

Columns with filters applied have a blue funnel displayed next to the title.

{{< figure src="/static/img/docs/tables/filtered-column.png" max-width="100px" alt="Filtered column" class="docs-image--no-shadow" >}}

To remove the filter, click the blue funnel icon and then click **Clear filter**.

## Sort columns

Click a column title to change the sort order from default to descending to ascending. Each time you click, the sort order changes to the next option in the cycle. You can sort multiple columns by holding the `shift` key and clicking the column name.

{{< figure src="/static/img/docs/tables/sort-descending.png" max-width="350px" alt="Sort descending" class="docs-image--no-shadow" >}}

## Data set selector

If the data queried contains multiple data sets, a table displays a drop-down list at the bottom, so you can select the data set you want to visualize.

{{< figure src="/media/docs/grafana/panels-visualizations/TablePanelMultiSet.png" max-width="650px" alt="Table visualization with multiple data sets" class="docs-image--no-shadow" >}}

## Configuration options

### Panel options

{{< docs/shared lookup="visualizations/panel-options.md" source="grafana" version="<GRAFANA_VERSION>" >}}

### Table options

{{% admonition type="note" %}}
If you are using a table created before Grafana 7.0, then you need to migrate to the new table version in order to see these options. To migrate, on the Panel tab, click **Table** visualization. Grafana updates the table version and you can then access all table options.
{{% /admonition %}}

| Option               | Description                                                                                                                                                                                                                                                                                   |
| -------------------- | --------------------------------------------------------------------------------------------------------------------------------------------------------------------------------------------------------------------------------------------------------------------------------------------- |
| Show table header    | Show or hide column names imported from your data source.                                                                                                                                                                                                                                     |
| Cell height          | Set the height of the cell. Choose from **Small**, **Medium**, and **Large**.                                                                                                                                                                                                                 |
| Enable pagination    | Toggle the switch to control how many table rows are visible at once. When switched on, the page size automatically adjusts to the height of the table. This option doesn't affect queries.                                                                                                   |
| Minimum column width | Define the lower limit of the column width, in pixels. By default, the minimum width of the table column is 150 pixels. For small-screen devices, such as smartphones or tablets, reduce the default `150` pixel value to `50` to allow table-based panels to render correctly in dashboards. |
| [Column width]       | Define a column width, in pixels, rather than allowing the width to be set automatically. By default, Grafana calculates the column width based on the table size and the minimum column width.                                                                                               |
| Column alignment     | Set how Grafana should align cell contents. Choose from: **Auto** (default), **Left**, **Center**, and **Right**.                                                                                                                                                                             |
| Column filter        | Temporarily change how column data is displayed. For example, you can order values from highest to lowest or hide specific values. For more information, refer to [Filter table columns](#filter-table-columns).                                                                              |

### Table footer options

Toggle the **Show table footer** switch on and off to control the display of the footer. When the toggle is switched on, you can use the table footer to show [calculations](ref:calculations) on fields.

After you activate the table footer, make selections in the following options:

- **Calculation** - The calculation that you want to apply.
- **Fields** - The fields to which you want to apply the calculations. The system applies the calculation to all numeric fields if you do not select a field.

#### Count rows calculation

If you want to show the number of rows in the dataset instead of the number of values in the selected fields, select the **Count** calculation and toggle on the **Count rows** switch.

### Cell options

Cell options allow you to control how data is displayed in a table.

#### Cell type

By default, Grafana automatically chooses display settings. You can override the settings by choosing one of the following options to set the default for all fields. Additional configuration is available for some cell types.

{{% admonition type="note" %}}
If you set these in the Field tab, then the type will apply to all fields, including the time field. Many options will work best if you set them in the Override tab so that they can be restricted to one or more fields.
{{% /admonition %}}

| Cell type                                 | Description                                                                                                                                                                                                                                                                                                                                       |
| ----------------------------------------- | ------------------------------------------------------------------------------------------------------------------------------------------------------------------------------------------------------------------------------------------------------------------------------------------------------------------------------------------------- |
| Auto                                      | The **Auto** cell type automatically displays values, with sensible defaults applied.                                                                                                                                                                                                                                                             |
| [Sparkline](#sparkline)                   | Shows values rendered as a sparkline.                                                                                                                                                                                                                                                                                                             |
| [Colored text](#colored-text)             | If thresholds are set, then the field text is displayed in the appropriate threshold color.                                                                                                                                                                                                                                                       |
| [Colored background](#colored-background) | If thresholds are set, then the field background is displayed in the appropriate threshold color.                                                                                                                                                                                                                                                 |
| [Gauge](#gauge)                           | Cells can be displayed as a graphical gauge, with several different presentation types. You can set the [Gauge display mode](#gauge-display-mode) and the [Value display](#value-display) options.                                                                                                                                                |
| Data links                                | If you've configured data links, when the cell type is **Auto** mode, the cell text becomes clickable. If you change the cell type to **Data links**, the cell text reflects the titles of the configured data links. To control the application of data link text more granularly use a **Cell option > Cell type > Data links** field override. |
| [JSON View](#json-view)                   | Shows value formatted as code.                                                                                                                                                                                                                                                                                                                    |
| [Image](#image)                           | If you have a field value that is an image URL or a base64 encoded image you can configure the table to display it as an image.                                                                                                                                                                                                                   |

##### Sparkline

Shows values rendered as a sparkline. You can show sparklines using the [Time series to table transformation](ref:time-series-to-table-transformation) on data with multiple time series to process it into a format the table can show.

{{< figure src="/static/img/docs/tables/sparkline2.png" max-width="500px" alt="Sparkline" class="docs-image--no-shadow" >}}

You can customize sparklines with many of the same options as the [time series visualization](ref:time-series-panel) including line style and width, fill opacity, gradient mode, and more. You can also change the color of the sparkline by updating the [color scheme](ref:color-scheme) in the **Standard options** section of the panel configuration.

##### Colored text

If thresholds are set, then the field text is displayed in the appropriate threshold color.

{{< figure src="/static/img/docs/tables/color-text.png" max-width="500px" alt="Color text" class="docs-image--no-shadow" >}}

{{< admonition type="note" >}}
This is an experimental feature.
{{< /admonition >}}

##### Colored background

If thresholds are set, then the field background is displayed in the appropriate threshold color.

{{< figure src="/static/img/docs/tables/color-background.png" max-width="500px" alt="Color background" class="docs-image--no-shadow" >}}

Choose between **Basic** and **Gradient** to set the **Background display mode**.

Toggle the **Apply to entire row** switch, to apply the background color that's configured for the cell to the whole row.

{{< figure src="/static/img/docs/tables/colored-rows.png" max-width="500px" alt="Colored row background" class="docs-image--no-shadow" >}}

##### Gauge

Cells can be displayed as a graphical gauge, with several different presentation types controlled by the gauge display mode and the value display.

{{< admonition type="note" >}}
The maximum and minimum values of the gauges are configured automatically from the smallest and largest values in your whole data set. If you don't want the max/min values to be pulled from the whole data set, you can configure them for each column with field overrides.
{{< /admonition >}}

###### Gauge display mode

You can set three gauge display modes.

- **Basic** - Shows a simple gauge with the threshold levels defining the color of gauge.

  {{< figure src="/static/img/docs/tables/basic-gauge.png" max-width="500px" alt="Gradient gauge" class="docs-image--no-shadow" >}}

- **Gradient** - The threshold levels define a gradient.

  {{< figure src="/static/img/docs/tables/gradient-gauge.png" max-width="500px" alt="Gradient gauge" class="docs-image--no-shadow" >}}

- **Retro LCD** - The gauge is split up in small cells that are lit or unlit.

  {{< figure src="/static/img/docs/tables/lcd-gauge.png" max-width="500px" alt="LCD gauge" class="docs-image--no-shadow" >}}

###### Value display

Labels displayed alongside of the gauges can be set to be colored by value, match the theme text color, or be hidden.

- **Value color**

  {{< figure src="/static/img/docs/tables/value-color-mode.png" max-width="500px" alt="Color Label by Value" class="docs-image--no-shadow" >}}

- **Text color**

  {{< figure src="/static/img/docs/tables/text-color-mode.png" max-width="500px" alt="Color Label by theme color" class="docs-image--no-shadow" >}}

- **Hidden**

  {{< figure src="/static/img/docs/tables/hidden-mode.png" max-width="500px" alt="Hide Label" class="docs-image--no-shadow" >}}

##### JSON View

Shows value formatted as code. If a value is an object the JSON view allowing browsing the JSON object will appear on hover.

{{< figure src="/static/img/docs/tables/json-view.png" max-width="400px" alt="JSON view" class="docs-image--no-shadow" >}}

##### Image

{{< admonition type="note" >}}
Only available in Grafana 7.3+
{{< /admonition >}}

If you have a field value that is an image URL or a base64 encoded image you can configure the table to display it as an image.

{{< figure src="/static/img/docs/v73/table_hover.gif" max-width="900px" alt="Table hover" >}}

- **Alt text** - Set the alternative text of an image. The text will be available for screen readers and in cases when images can't be loaded.
- **Title text** - Set the text that's displayed when the image is hovered over with a cursor.

#### Wrap text

{{< admonition type="note" >}}
Text wrapping is in [public preview](https://grafana.com/docs/release-life-cycle/#public-preview), however, it’s available to use by default. We’d love hear from you about how this new feature is working. To provide feedback, you can open an issue in the [Grafana GitHub repository](https://github.com/grafana/grafana).
{{< /admonition >}}

Toggle the **Wrap text** switch to wrap text in the cell with the longest content in your table. To wrap the text in a specific column only, use the Wrap Text option in a [field override](ref:field-override).

This option isn't available when you set the cell type to **Gauge** or Data links,JSON View, Image.

#### Cell value inspect

Enables value inspection from table cells. When the **Cell inspect value** switch is toggled on, clicking the inspect icon in a cell opens the **Inspect value** drawer.

The **Inspect value** drawer has two tabs, **Plain text** and **Code editor**. Grafana attempts to automatically detect the type of data in the cell and opens the drawer with the associated tab showing. However, you can switch back and forth between tabs.

Cell value inspection is only available when the **Cell type** selection is **Auto**, **Colored text**, **Colored background**, or **JSON View**.

This option isn't available when you set the cell type to **Gauge** or Data links, Image, .

### Standard options

{{< docs/shared lookup="visualizations/standard-options.md" source="grafana" version="<GRAFANA_VERSION>" >}}

### Data links

{{< docs/shared lookup="visualizations/datalink-options.md" source="grafana" version="<GRAFANA_VERSION>" >}}

### Value mappings

{{< docs/shared lookup="visualizations/value-mappings-options.md" source="grafana" version="<GRAFANA_VERSION>" >}}

### Thresholds

{{< docs/shared lookup="visualizations/thresholds-options-2.md" source="grafana" version="<GRAFANA_VERSION>" >}}

### Field overrides

{{< docs/shared lookup="visualizations/overrides-options.md" source="grafana" version="<GRAFANA_VERSION>" >}}<|MERGE_RESOLUTION|>--- conflicted
+++ resolved
@@ -72,8 +72,6 @@
 
 {{< figure src="/static/img/docs/tables/table_visualization.png" max-width="1200px" lightbox="true" alt="Table visualization" >}}
 
-<<<<<<< HEAD
-=======
 You can use a table visualization to show datasets such as:
 
 - Common database queries like logs, traces, metrics
@@ -85,7 +83,6 @@
 
 Tables also provide different styles to visualize data inside the table cells such as colored text and cell backgrounds, gauges, sparklines, data links, JSON code, and images.
 
->>>>>>> 4c8f6b74
 ## Configure a table visualization
 
 The following video provides a visual walkthrough of the options you can set in a table visualization. If you want to see a configuration in action, check out the video:
@@ -98,9 +95,6 @@
 Annotations and alerts are not currently supported for tables.
 {{< /admonition >}}
 
-<<<<<<< HEAD
-## Turn on column filtering
-=======
 ## Supported data formats
 
 The table visualization supports any data that has a column-row structure.
@@ -133,8 +127,7 @@
 
 ![The Table view switch](/media/docs/grafana/panels-visualizations/screenshot-table-view-on-11.2.png)
 
-## Sort column
->>>>>>> 4c8f6b74
+## Turn on column filtering
 
 1. In Grafana, navigate to the dashboard with the table with the columns that you want to filter.
 1. On the table panel you want to filter, open the panel editor.
