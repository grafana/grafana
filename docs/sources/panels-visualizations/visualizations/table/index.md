--- conflicted
+++ resolved
@@ -68,10 +68,11 @@
 
 # Table
 
-<<<<<<< HEAD
-Tables are a highly flexible visualization designed to display data in columns and rows. They support various data types, including tables, time series, annotations, and raw JSON data. The table visualization can even take multiple data sets and provide the option to switch between them. With this versatility, it's the preferred visualization for viewing multiple data types, aiding in your data analysis needs.
-
-{{< figure src="/static/img/docs/tables/table_visualization.png" max-width="1200px" lightbox="true" alt="Table visualization" >}}
+Tables are a highly flexible visualization designed to display data in columns and rows.
+The table visualization can take multiple datasets and provide the option to switch between them.
+With this versatility, it's the preferred visualization for viewing multiple data types, aiding in your data analysis needs.
+
+![Basic table visualization](/media/docs/grafana/panels-visualizations/screenshot-basic-table-v11.3.png)
 
 You can use a table visualization to show datasets such as:
 
@@ -82,264 +83,6 @@
 
 Any information you might want to put in a spreadsheet can often be best visualized in a table.
 
-Tables also provide different styles to visualize data inside the table cells such as colored text and cell backgrounds, gauges, sparklines, data links, JSON code, and images.
-
-## Configure a table visualization
-=======
-Tables are a highly flexible visualization designed to display data in columns and rows.
-The table visualization can take multiple datasets and provide the option to switch between them.
-With this versatility, it's the preferred visualization for viewing multiple data types, aiding in your data analysis needs.
-
-![Basic table visualization](/media/docs/grafana/panels-visualizations/screenshot-basic-table-v11.3.png)
->>>>>>> 9e942dcb
-
-You can use a table visualization to show datasets such as:
-
-- Common database queries like logs, traces, metrics
-- Financial reports
-- Customer lists
-- Product catalogs
-
-Any information you might want to put in a spreadsheet can often be best visualized in a table.
-
-<<<<<<< HEAD
-{{< admonition type="note" >}}
-Annotations and alerts are not currently supported for tables.
-{{< /admonition >}}
-
-## Supported data formats
-
-The table visualization supports any data that has a column-row structure.
-
-### Example
-
-```
-Column1, Column2, Column3
-value1 , value2 , value3
-value4 , value5 , value6
-value7 , value8 , value9
-```
-
-If a cell is missing or the table cell-row structure is not complete, the table visualization won’t display any of the data:
-
-```
-Column1, Column2, Column3
-value1 , value2 , value3
-gap1   , gap2
-value4 , value5 , value6
-```
-
-If you need to hide columns, you can do so using [data transformations](ref:data-transformation), [field overrides](#field-overrides), or by [building a query](ref:build-query) that returns only the needed columns.
-
-If you’re using a cell type such as sparkline or JSON, the data requirements may differ in a way that’s specific to that type. For more info refer to [Cell type](#cell-type).
-
-## Debugging in tables
-
-The table visualization helps with debugging when you need to know exactly what results your query is returning and why other visualizations might not be working. This functionality is also accessible in most visualizations by toggling on the **Table view** switch at the top of the panel:
-
-![The Table view switch](/media/docs/grafana/panels-visualizations/screenshot-table-view-on-11.2.png)
-
-## Turn on column filtering
-
-1. In Grafana, navigate to the dashboard with the table with the columns that you want to filter.
-1. On the table panel you want to filter, open the panel editor.
-1. Expand the the **Table** options section.
-1. Toggle on the [**Column filter** switch](#table-options).
-
-A filter icon appears next to each column title.
-
-{{< figure src="/static/img/docs/tables/column-filter-with-icon.png" max-width="350px" alt="Column filtering turned on" class="docs-image--no-shadow" >}}
-
-### Filter column values
-
-To filter column values, click the filter (funnel) icon next to a column title. Grafana displays the filter options for that column.
-
-{{< figure src="/static/img/docs/tables/filter-column-values.png" max-width="300px" alt="Filter column values" class="docs-image--no-shadow" >}}
-
-Click the check box next to the values that you want to display. Enter text in the search field at the top to show those values in the display so that you can select them rather than scroll to find them.
-
-Choose from several operators to display column values:
-
-- **Contains** - Matches a regex pattern (operator by default).
-- **Expression** - Evaluates a boolean expression. The character `$` represents the column value in the expression (for example, "$ >= 10 && $ <= 12").
-- The typical comparison operators: `=`, `!=`, `<`, `<=`, `>`, `>=`.
-
-Click the check box above the **Ok** and **Cancel** buttons to add or remove all displayed values to/from the filter.
-
-### Clear column filters
-
-Columns with filters applied have a blue funnel displayed next to the title.
-
-{{< figure src="/static/img/docs/tables/filtered-column.png" max-width="100px" alt="Filtered column" class="docs-image--no-shadow" >}}
-
-To remove the filter, click the blue funnel icon and then click **Clear filter**.
-
-## Sort columns
-
-Click a column title to change the sort order from default to descending to ascending. Each time you click, the sort order changes to the next option in the cycle. You can sort multiple columns by holding the `shift` key and clicking the column name.
-
-{{< figure src="/static/img/docs/tables/sort-descending.png" max-width="350px" alt="Sort descending" class="docs-image--no-shadow" >}}
-
-## Dataset selector
-
-If the data queried contains multiple datasets, a table displays a drop-down list at the bottom, so you can select the dataset you want to visualize.
-
-{{< figure src="/media/docs/grafana/panels-visualizations/TablePanelMultiSet.png" max-width="650px" alt="Table visualization with multiple datasets" class="docs-image--no-shadow" >}}
-
-## Configuration options
-
-### Panel options
-
-{{< docs/shared lookup="visualizations/panel-options.md" source="grafana" version="<GRAFANA_VERSION>" >}}
-
-### Table options
-
-{{% admonition type="note" %}}
-If you are using a table created before Grafana 7.0, then you need to migrate to the new table version in order to see these options. To migrate, on the Panel tab, click **Table** visualization. Grafana updates the table version and you can then access all table options.
-{{% /admonition %}}
-
-| Option               | Description                                                                                                                                                                                                                                                                                   |
-| -------------------- | --------------------------------------------------------------------------------------------------------------------------------------------------------------------------------------------------------------------------------------------------------------------------------------------- |
-| Show table header    | Show or hide column names imported from your data source.                                                                                                                                                                                                                                     |
-| Cell height          | Set the height of the cell. Choose from **Small**, **Medium**, and **Large**.                                                                                                                                                                                                                 |
-| Enable pagination    | Toggle the switch to control how many table rows are visible at once. When switched on, the page size automatically adjusts to the height of the table. This option doesn't affect queries.                                                                                                   |
-| Minimum column width | Define the lower limit of the column width, in pixels. By default, the minimum width of the table column is 150 pixels. For small-screen devices, such as smartphones or tablets, reduce the default `150` pixel value to `50` to allow table-based panels to render correctly in dashboards. |
-| Column width         | Define a column width, in pixels, rather than allowing the width to be set automatically. By default, Grafana calculates the column width based on the table size and the minimum column width.                                                                                               |
-| Column alignment     | Set how Grafana should align cell contents. Choose from: **Auto** (default), **Left**, **Center**, and **Right**.                                                                                                                                                                             |
-| Column filter        | Temporarily change how column data is displayed. For example, you can order values from highest to lowest or hide specific values. For more information, refer to [Filter table columns](#filter-table-columns).                                                                              |
-
-### Table footer options
-
-Toggle the **Show table footer** switch on and off to control the display of the footer. When the toggle is switched on, you can use the table footer to show [calculations](ref:calculations) on fields.
-
-After you activate the table footer, make selections in the following options:
-
-- **Calculation** - The calculation that you want to apply.
-- **Fields** - The fields to which you want to apply the calculations. The system applies the calculation to all numeric fields if you do not select a field.
-- **Count rows** - This options is displayed if you select the **Count** calculation. If you want to show the number of rows in the dataset instead of the number of values in the selected fields, toggle on the **Count rows** switch.
-
-### Cell options
-
-Cell options allow you to control how data is displayed in a table.
-
-#### Cell type
-
-By default, Grafana automatically chooses display settings. You can override the settings by choosing one of the following options to set the default for all fields. Additional configuration is available for some cell types.
-
-{{% admonition type="note" %}}
-If you set these in the Field tab, then the type will apply to all fields, including the time field. Many options will work best if you set them in the Override tab so that they can be restricted to one or more fields.
-{{% /admonition %}}
-
-| Cell type                                 | Description                                                                                                                                                                                                                                                                                                                                       |
-| ----------------------------------------- | ------------------------------------------------------------------------------------------------------------------------------------------------------------------------------------------------------------------------------------------------------------------------------------------------------------------------------------------------- |
-| Auto                                      | The **Auto** cell type automatically displays values, with sensible defaults applied.                                                                                                                                                                                                                                                             |
-| [Sparkline](#sparkline)                   | Shows values rendered as a sparkline.                                                                                                                                                                                                                                                                                                             |
-| [Colored text](#colored-text)             | If thresholds are set, then the field text is displayed in the appropriate threshold color.                                                                                                                                                                                                                                                       |
-| [Colored background](#colored-background) | If thresholds are set, then the field background is displayed in the appropriate threshold color.                                                                                                                                                                                                                                                 |
-| [Gauge](#gauge)                           | Cells can be displayed as a graphical gauge, with several different presentation types. You can set the [Gauge display mode](#gauge-display-mode) and the [Value display](#value-display) options.                                                                                                                                                |
-| Data links                                | If you've configured data links, when the cell type is **Auto** mode, the cell text becomes clickable. If you change the cell type to **Data links**, the cell text reflects the titles of the configured data links. To control the application of data link text more granularly use a **Cell option > Cell type > Data links** field override. |
-| [JSON View](#json-view)                   | Shows value formatted as code.                                                                                                                                                                                                                                                                                                                    |
-| [Image](#image)                           | If you have a field value that is an image URL or a base64 encoded image you can configure the table to display it as an image.                                                                                                                                                                                                                   |
-
-##### Sparkline
-
-Shows values rendered as a sparkline. You can show sparklines using the [Time series to table transformation](ref:time-series-to-table-transformation) on data with multiple time series to process it into a format the table can show.
-
-{{< figure src="/static/img/docs/tables/sparkline2.png" max-width="500px" alt="Sparkline" class="docs-image--no-shadow" >}}
-
-You can customize sparklines with many of the same options as the [time series visualization](ref:time-series-panel) including line style and width, fill opacity, gradient mode, and more. You can also change the color of the sparkline by updating the [color scheme](ref:color-scheme) in the **Standard options** section of the panel configuration.
-
-##### Colored text
-
-If thresholds are set, then the field text is displayed in the appropriate threshold color.
-
-{{< figure src="/static/img/docs/tables/color-text.png" max-width="500px" alt="Color text" class="docs-image--no-shadow" >}}
-
-{{< admonition type="note" >}}
-This is an experimental feature.
-{{< /admonition >}}
-
-##### Colored background
-
-If thresholds are set, then the field background is displayed in the appropriate threshold color.
-
-{{< figure src="/static/img/docs/tables/color-background.png" max-width="500px" alt="Color background" class="docs-image--no-shadow" >}}
-
-Choose between **Basic** and **Gradient** to set the **Background display mode**.
-
-Toggle the **Apply to entire row** switch, to apply the background color that's configured for the cell to the whole row.
-
-{{< figure src="/static/img/docs/tables/colored-rows.png" max-width="500px" alt="Colored row background" class="docs-image--no-shadow" >}}
-
-##### Gauge
-
-Cells can be displayed as a graphical gauge, with several different presentation types controlled by the gauge display mode and the value display.
-
-{{< admonition type="note" >}}
-The maximum and minimum values of the gauges are configured automatically from the smallest and largest values in your whole data set. If you don't want the max/min values to be pulled from the whole data set, you can configure them for each column with field overrides.
-{{< /admonition >}}
-
-###### Gauge display mode
-
-You can set three gauge display modes.
-
-- **Basic** - Shows a simple gauge with the threshold levels defining the color of gauge.
-
-  {{< figure src="/static/img/docs/tables/basic-gauge.png" max-width="500px" alt="Gradient gauge" class="docs-image--no-shadow" >}}
-
-- **Gradient** - The threshold levels define a gradient.
-
-  {{< figure src="/static/img/docs/tables/gradient-gauge.png" max-width="500px" alt="Gradient gauge" class="docs-image--no-shadow" >}}
-
-- **Retro LCD** - The gauge is split up in small cells that are lit or unlit.
-
-  {{< figure src="/static/img/docs/tables/lcd-gauge.png" max-width="500px" alt="LCD gauge" class="docs-image--no-shadow" >}}
-
-###### Value display
-
-Labels displayed alongside of the gauges can be set to be colored by value, match the theme text color, or be hidden.
-
-- **Value color**
-
-  {{< figure src="/static/img/docs/tables/value-color-mode.png" max-width="500px" alt="Color Label by Value" class="docs-image--no-shadow" >}}
-
-- **Text color**
-
-  {{< figure src="/static/img/docs/tables/text-color-mode.png" max-width="500px" alt="Color Label by theme color" class="docs-image--no-shadow" >}}
-
-- **Hidden**
-
-  {{< figure src="/static/img/docs/tables/hidden-mode.png" max-width="500px" alt="Hide Label" class="docs-image--no-shadow" >}}
-
-##### JSON View
-
-Shows value formatted as code. If a value is an object the JSON view allowing browsing the JSON object will appear on hover.
-
-{{< figure src="/static/img/docs/tables/json-view.png" max-width="350px" alt="JSON view" class="docs-image--no-shadow" >}}
-
-##### Image
-
-{{< admonition type="note" >}}
-Only available in Grafana 7.3+
-{{< /admonition >}}
-
-If you have a field value that is an image URL or a base64 encoded image you can configure the table to display it as an image.
-
-{{< figure src="/static/img/docs/v73/table_hover.gif" max-width="900px" alt="Table hover" >}}
-
-- **Alt text** - Set the alternative text of an image. The text will be available for screen readers and in cases when images can't be loaded.
-- **Title text** - Set the text that's displayed when the image is hovered over with a cursor.
-
-#### Wrap text
-
-{{< admonition type="note" >}}
-Text wrapping is in [public preview](https://grafana.com/docs/release-life-cycle/#public-preview), however, it’s available to use by default. We’d love hear from you about how this new feature is working. To provide feedback, you can open an issue in the [Grafana GitHub repository](https://github.com/grafana/grafana).
-{{< /admonition >}}
-
-Toggle the **Wrap text** switch to wrap text in the cell with the longest content in your table. To wrap the text in a specific column only, use the Wrap Text option in a [field override](ref:field-override).
-
-This option isn't available when you set the cell type to **Gauge** or Data links,JSON View, Image.
-=======
 Tables also provide different styles to visualize data inside the table cells, such as colored text and cell backgrounds, gauges, sparklines, data links, JSON code, and images.
 
 {{< admonition type="note" >}}
@@ -602,19 +345,11 @@
 To wrap the text _in a specific column only_, use a **Fields with name** [field override](ref:field-override), select the **Cell options > Cell type** override property, and toggle on the **Wrap text** switch.
 
 This option is available for the following cell types: **Auto**, **Colored text**, and **Colored background**.
->>>>>>> 9e942dcb
 
 #### Cell value inspect
 
 Enables value inspection from table cells. When the **Cell inspect value** switch is toggled on, clicking the inspect icon in a cell opens the **Inspect value** drawer.
 
-<<<<<<< HEAD
-The **Inspect value** drawer has two tabs, **Plain text** and **Code editor**. Grafana attempts to automatically detect the type of data in the cell and opens the drawer with the associated tab showing. However, you can switch back and forth between tabs.
-
-Cell value inspection is only available when the **Cell type** selection is **Auto**, **Colored text**, **Colored background**, or **JSON View**.
-
-This option isn't available when you set the cell type to **Gauge** or Data links, Image, .
-=======
 The **Inspect value** drawer has two tabs, **Plain text** and **Code editor**.
 Grafana attempts to automatically detect the type of data in the cell and opens the drawer with the associated tab showing.
 However, you can switch back and forth between tabs.
@@ -622,7 +357,6 @@
 This option is available for the following cell types: **Auto**, **Colored text**, **Colored background**, and **JSON View**.
 
 If you want to apply this setting to only some fields instead of all fields, you can do so using the **Cell options > Cell value inspect** field override.
->>>>>>> 9e942dcb
 
 ### Standard options
 
