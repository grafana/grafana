---
aliases:
  - ../../features/panels/table_panel/
  - ../../panels/visualizations/table/filter-table-columns/
  - ../../reference/table/
  - ../../visualizations/table/
  - ../../visualizations/table/filter-table-columns/
  - /docs/grafana/next/panels/visualizations/table/table-field-options/
description: Configure options for Grafana's table visualization
keywords:
  - grafana
  - dashboard
  - panels
  - table panel
  - table options
  - format tables
  - table filter
  - filter columns
labels:
  products:
    - cloud
    - enterprise
    - oss
title: Table
weight: 100
refs:
  calculations:
    - pattern: /docs/grafana/
      destination: /docs/grafana/<GRAFANA_VERSION>/panels-visualizations/query-transform-data/calculation-types/
    - pattern: /docs/grafana-cloud/
      destination: /docs/grafana-cloud/visualizations/panels-visualizations/query-transform-data/calculation-types/
  time-series-panel:
    - pattern: /docs/grafana/
      destination: /docs/grafana/<GRAFANA_VERSION>/panels-visualizations/visualizations/time-series/
    - pattern: /docs/grafana-cloud/
      destination: /docs/grafana-cloud/visualizations/panels-visualizations/visualizations/time-series/
  time-series-to-table-transformation:
    - pattern: /docs/grafana/
      destination: /docs/grafana/<GRAFANA_VERSION>/panels-visualizations/query-transform-data/transform-data/#time-series-to-table-transform
    - pattern: /docs/grafana-cloud/
      destination: /docs/grafana-cloud/visualizations/panels-visualizations/query-transform-data/transform-data/#time-series-to-table-transform
  color-scheme:
    - pattern: /docs/grafana/
      destination: /docs/grafana/<GRAFANA_VERSION>/panels-visualizations/configure-standard-options/#color-scheme
    - pattern: /docs/grafana-cloud
      destination: /docs/grafana-cloud/visualizations/panels-visualizations/configure-standard-options/#color-scheme
  configuration-file:
    - pattern: /docs/grafana/
      destination: /docs/grafana/<GRAFANA_VERSION>/setup-grafana/configure-grafana/#configuration-file-location
    - pattern: /docs/grafana-cloud/
      destination: /docs/grafana/<GRAFANA_VERSION>/setup-grafana/configure-grafana/#configuration-file-location
  field-override:
    - pattern: /docs/grafana/
      destination: /docs/grafana/<GRAFANA_VERSION>/panels-visualizations/configure-overrides/
    - pattern: /docs/grafana-cloud/
      destination: /docs/grafana-cloud/visualizations/panels-visualizations/configure-overrides/
  data-transformation:
    - pattern: /docs/grafana/
      destination: /docs/grafana/<GRAFANA_VERSION>/panels-visualizations/query-transform-data/transform-data/
    - pattern: /docs/grafana-cloud/
      destination: /docs/grafana-cloud/visualizations/panels-visualizations/query-transform-data/transform-data/
  build-query:
    - pattern: /docs/grafana/
      destination: /docs/grafana/<GRAFANA_VERSION>/panels-visualizations/query-transform-data/
    - pattern: /docs/grafana-cloud/
      destination: /docs/grafana-cloud/visualizations/panels-visualizations/query-transform-data/
---

# Table

Tables are a highly flexible visualization designed to display data in columns and rows.
The table visualization can take multiple datasets and provide the option to switch between them.
With this versatility, it's the preferred visualization for viewing multiple data types, aiding in your data analysis needs.

![Basic table visualization](/media/docs/grafana/panels-visualizations/screenshot-basic-table-v11.3.png)

You can use a table visualization to show datasets such as:

- Common database queries like logs, traces, metrics
- Financial reports
- Customer lists
- Product catalogs

Any information you might want to put in a spreadsheet can often be best visualized in a table.

Tables also provide different styles to visualize data inside the table cells, such as colored text and cell backgrounds, gauges, sparklines, data links, JSON code, and images.

{{< admonition type="note" >}}
Annotations and alerts are not currently supported for tables.
{{< /admonition >}}

## Configure a table visualization

The following video provides a visual walkthrough of the options you can set in a table visualization.
If you want to see a configuration in action, check out the video:

{{< youtube id="PCY7O8EJeJY" >}}

{{< docs/play title="Table Visualizations in Grafana" url="https://play.grafana.org/d/OhR1ID6Mk/" >}}

## Supported data formats

The table visualization supports any data that has a column-row structure.

{{< admonition type="note" >}}
If you’re using a cell type such as sparkline or JSON, the data requirements may differ in a way that’s specific to that type. For more info refer to [Cell type](#cell-type).
{{< /admonition >}}

### Example

This example shows a basic dataset in which there's data for every table cell:

```csv
Column1, Column2, Column3
value1 , value2 , value3
value4 , value5 , value6
value7 , value8 , value9
```

If a cell is missing or the table column-row structure is not complete, as in the following example, the table visualization won’t display any of the data:

```csv
Column1, Column2, Column3
value1 , value2 , value3
gap1   , gap2
value4 , value5 , value6
```

If you need to hide columns, you can do so using [data transformations](ref:data-transformation), [field overrides](#field-overrides), or by [building a query](ref:build-query) that returns only the needed columns.

## Column filtering

You can temporarily change how column data is displayed using column filtering.
For example, you can show or hide specific values.

### Turn on column filtering

To turn on column filtering, follow these steps:

1. In Grafana, navigate to the dashboard with the table with the columns that you want to filter.
1. Hover over any part of the panel to which you want to add the link to display the actions menu on the top right corner.
1. Click the menu and select **Edit**.
1. In the panel editor pane, expand the **Table** options section.
1. Toggle on the [**Column filter** switch](#table-options).

A filter icon (funnel) appears next to each column title.

{{< figure src="/static/img/docs/tables/column-filter-with-icon.png" max-width="350px" alt="Column filtering turned on" class="docs-image--no-shadow" >}}

### Filter column values

To filter column values, follow these steps:

1. Click the filter icon (funnel) next to a column title.

   Grafana displays the filter options for that column.

   {{< figure src="/static/img/docs/tables/filter-column-values.png" max-width="300px" alt="Filter column values" class="docs-image--no-shadow" >}}

1. Click the checkbox next to the values that you want to display or click **Select all**.
1. Enter text in the search field at the top to show those values in the display so that you can select them rather than scroll to find them.
1. Choose from several operators to display column values:

   - **Contains** - Matches a regex pattern (operator by default).
   - **Expression** - Evaluates a boolean expression. The character `$` represents the column value in the expression (for example, "$ >= 10 && $ <= 12").
   - The typical comparison operators: `=`, `!=`, `<`, `<=`, `>`, `>=`.

1. Click the checkbox above the **Ok** and **Cancel** buttons to add or remove all displayed values to and from the filter.

### Clear column filters

Columns with filters applied have a blue filter displayed next to the title.

{{< figure src="/static/img/docs/tables/filtered-column.png" max-width="100px" alt="Filtered column" class="docs-image--no-shadow" >}}

To remove the filter, click the blue filter icon and then click **Clear filter**.

## Sort columns

Click a column title to change the sort order from default to descending to ascending.
Each time you click, the sort order changes to the next option in the cycle.
You can sort multiple columns by holding the `Shift` key and clicking the column name.

{{< figure src="/static/img/docs/tables/sort-descending.png" max-width="350px" alt="Sort descending" class="docs-image--no-shadow" >}}

## Dataset selector

If the data queried contains multiple datasets, a table displays a drop-down list at the bottom, so you can select the dataset you want to visualize.
This option is only available when you're editing the panel.

{{< figure src="/media/docs/grafana/panels-visualizations/screenshot-table-multi-dataset-v11.3.png" max-width="650px" alt="Table visualization with multiple datasets" >}}

## Configuration options

### Panel options

{{< docs/shared lookup="visualizations/panel-options.md" source="grafana" version="<GRAFANA_VERSION>" >}}

### Table options

| Option               | Description                                                                                                                                                                                                                                                                 |
| -------------------- | --------------------------------------------------------------------------------------------------------------------------------------------------------------------------------------------------------------------------------------------------------------------------- |
| Show table header    | Show or hide column names imported from your data source.                                                                                                                                                                                                                   |
| Cell height          | Set the height of the cell. Choose from **Small**, **Medium**, or **Large**.                                                                                                                                                                                                |
| Enable pagination    | Toggle the switch to control how many table rows are visible at once. When switched on, the page size automatically adjusts to the height of the table. This option doesn't affect queries.                                                                                 |
| Minimum column width | Define the lower limit of the column width, in pixels. By default, the minimum width of the table column is 150 pixels. For small-screen devices, such as mobile phones or tablets, reduce the value to `50` to allow table-based panels to render correctly in dashboards. |
| Column width         | Define a column width, in pixels, rather than allowing the width to be set automatically. By default, Grafana calculates the column width based on the table size and the minimum column width.                                                                             |
| Column alignment     | Set how Grafana should align cell contents. Choose from: **Auto** (default), **Left**, **Center**, or **Right**.                                                                                                                                                            |
| Column filter        | Temporarily change how column data is displayed. For example, show or hide specific values. For more information, refer to [Column filtering](#column-filtering).                                                                                                           |

### Table footer options

Toggle the **Show table footer** switch on and off to control the display of the footer.
When the toggle is switched on, you can use the table footer to show [calculations](ref:calculations) on fields.

After you activate the table footer, make selections for the following options:

- **Calculation** - The calculation that you want to apply.
- **Count rows** - This option is displayed if you select the **Count** calculation. If you want to show the number of rows in the dataset instead of the number of values in the selected fields, toggle on the **Count rows** switch.
- **Fields** - The fields to which you want to apply the calculation. Grafana applies the calculation to all numeric fields if you don't select a field.

### Cell options

Cell options allow you to control how data is displayed in a table.
The options are:

- [Cell type](#cell-type) - Control the default cell display settings.
- [Wrap text](#wrap-text) - Wrap text in the cell that contains the longest content in your table.
- [Cell value inspect](#cell-value-inspect) - Enables value inspection from table cells.

#### Cell type

By default, Grafana automatically chooses display settings.
You can override these settings by choosing one of the following cell types to control the default display for all fields.
Additional configuration is available for some cell types.

If you want to apply a cell type to only some fields instead of all fields, you can do so using the **Cell options > Cell type** field override.

| Cell type                                 | Description                                                                                                                                                                                                                                                                                                                                   |
| ----------------------------------------- | --------------------------------------------------------------------------------------------------------------------------------------------------------------------------------------------------------------------------------------------------------------------------------------------------------------------------------------------- |
| Auto                                      | Automatically displays values with sensible defaults applied.                                                                                                                                                                                                                                                                                 |
| [Sparkline](#sparkline)                   | Shows values rendered as a sparkline.                                                                                                                                                                                                                                                                                                         |
| [Colored text](#colored-text)             | If thresholds are set, then the field text is displayed in the appropriate threshold color.                                                                                                                                                                                                                                                   |
| [Colored background](#colored-background) | If thresholds are set, then the field background is displayed in the appropriate threshold color.                                                                                                                                                                                                                                             |
| [Gauge](#gauge)                           | Cells can be displayed as a graphical gauge, with several different presentation types. You can set the [Gauge display mode](#gauge-display-mode) and the [Value display](#value-display) options.                                                                                                                                            |
| Data links                                | If you've configured data links, when the cell type is **Auto**, the cell text becomes clickable. If you change the cell type to **Data links**, the cell text reflects the titles of the configured data links. To control the application of data link text more granularly, use a **Cell option > Cell type > Data links** field override. |
| [JSON View](#json-view)                   | Shows values formatted as code.                                                                                                                                                                                                                                                                                                               |
| [Image](#image)                           | If the field value is an image URL or a base64 encoded image, the table displays the image.                                                                                                                                                                                                                                                   |

##### Sparkline

This cell type shows values rendered as a sparkline.
To show sparklines on data with multiple time series, use the [Time series to table transformation](ref:time-series-to-table-transformation) to process it into a format the table can show.

![Table using sparkline cell type](/media/docs/grafana/panels-visualizations/screenshot-table-as-sparkline-v11.3.png)

You can customize sparklines with many of the same options as the [time series visualization](ref:time-series-panel) including line style and width, fill opacity, gradient mode, and more.
You can also change the color of the sparkline by updating the [color scheme](ref:color-scheme) in the **Standard options** section of the panel configuration.

##### Colored text

If thresholds are set, with this cell type, the field text is displayed in the appropriate threshold color.

![Table with colored text cell type](/media/docs/grafana/panels-visualizations/screenshot-table-colored-text-v11.3-2.png)

{{< admonition type="note" >}}
This is an experimental feature.
{{< /admonition >}}

##### Colored background

If thresholds are set, with this cell type, the field background is displayed in the appropriate threshold color.

![Table with colored background cell type](/media/docs/grafana/panels-visualizations/screenshot-table-colored-bkgrnd-v11.3-2.png)

- **Background display mode** - Choose between **Basic** and **Gradient**.
- **Apply to entire row** - Toggle the switch on to apply the background color that's configured for the cell to the whole row.

![Table with background cell color applied to row](/media/docs/grafana/panels-visualizations/screenshot-table-colored-row-v11.3.png)

##### Gauge

With this cell type, cells can be displayed as a graphical gauge, with several different presentation types controlled by the [gauge display mode](#gauge-display-mode) and the [value display](#value-display).

{{< admonition type="note" >}}
The maximum and minimum values of the gauges are configured automatically from the smallest and largest values in your whole dataset.
If you don't want the max/min values to be pulled from the whole dataset, you can configure them for each column using [field overrides](#field-overrides).
{{< /admonition >}}

###### Gauge display mode

You can set three gauge display modes.

<!-- prettier-ignore-start -->

| Option | Description |
| ------ | ----------- |
| Basic | Shows a simple gauge with the threshold levels defining the color of gauge. {{< figure src="/media/docs/grafana/panels-visualizations/screenshot-gauge-mode-basic-v11.3.png" alt="Table cell with basic gauge mode" >}} |
| Gradient | The threshold levels define a gradient. {{< figure src="/media/docs/grafana/panels-visualizations/screenshot-gauge-mode-gradient-v11.3.png" alt="Table cell with gradient gauge mode" >}} |
| Retro LCD | The gauge is split up in small cells that are lit or unlit. {{< figure src="/media/docs/grafana/panels-visualizations/screenshot-gauge-mode-retro-v11.3.png" alt="Table cell with retro LCD gauge mode" >}} |

<!-- prettier-ignore-end -->

###### Value display

Labels displayed alongside of the gauges can be set to be colored by value, match the theme text color, or be hidden.

<!-- prettier-ignore-start -->

| Option | Description |
| ------ | ----------- |
| Value color | Labels are colored by value. {{< figure src="/media/docs/grafana/panels-visualizations/screenshot-labels-value-color-v11.3.png" alt="Table with labels in value color" >}} |
| Text color | Labels match the theme text color. {{< figure src="/media/docs/grafana/panels-visualizations/screenshot-labels-text-color-v11.3.png" alt="Table with labels in theme color" >}} |
| Hidden | Labels are hidden. {{< figure src="/media/docs/grafana/panels-visualizations/screenshot-labels-hidden-v11.3.png" alt="Table with labels hidden" >}} |

<!-- prettier-ignore-end -->

##### JSON View

This cell type shows values formatted as code.
If a value is an object the JSON view allowing browsing the JSON object will appear on hover.

{{< figure src="/static/img/docs/tables/json-view.png" max-width="350px" alt="JSON view" class="docs-image--no-shadow" >}}

##### Image

<<<<<<< HEAD
If you have a field value that is an image URL or a base64 encoded image you can configure the table to display it as an image.
=======
If you have a field value that is an image URL or a base64 encoded image, this cell type displays it as an image.

![Table with image cell type](/media/docs/grafana/panels-visualizations/screenshot-table-cell-image-v11.3.png)
>>>>>>> d89235aa

Set the following options:

- **Alt text** - Set the alternative text of an image. The text will be available for screen readers and in cases when images can't be loaded.
- **Title text** - Set the text that's displayed when the image is hovered over with a cursor.

#### Wrap text

{{< admonition type="note" >}}
Text wrapping is in [public preview](https://grafana.com/docs/release-life-cycle/#public-preview), however, it’s available to use by default.
We’d love hear from you about how this new feature is working. To provide feedback, you can open an issue in the [Grafana GitHub repository](https://github.com/grafana/grafana).
{{< /admonition >}}

Toggle the **Wrap text** switch to wrap text in the cell that contains the longest content in your table.
To wrap the text in a specific column only, use the Wrap Text option in a [field override](ref:field-override).

This option is available for the following cell types: **Auto**, **Colored text**, and **Colored background**.

#### Cell value inspect

Enables value inspection from table cells. When the **Cell inspect value** switch is toggled on, clicking the inspect icon in a cell opens the **Inspect value** drawer.

The **Inspect value** drawer has two tabs, **Plain text** and **Code editor**.
Grafana attempts to automatically detect the type of data in the cell and opens the drawer with the associated tab showing.
However, you can switch back and forth between tabs.

This option is available for the following cell types: **Auto**, **Colored text**, **Colored background**, and **JSON View**.

If you want to apply this setting to only some fields instead of all fields, you can do so using the **Cell options > Cell value inspect** field override.

### Standard options

{{< docs/shared lookup="visualizations/standard-options.md" source="grafana" version="<GRAFANA_VERSION>" >}}

### Data links

{{< docs/shared lookup="visualizations/datalink-options.md" source="grafana" version="<GRAFANA_VERSION>" >}}

### Value mappings

{{< docs/shared lookup="visualizations/value-mappings-options.md" source="grafana" version="<GRAFANA_VERSION>" >}}

### Thresholds

{{< docs/shared lookup="visualizations/thresholds-options-2.md" source="grafana" version="<GRAFANA_VERSION>" >}}

### Field overrides

{{< docs/shared lookup="visualizations/overrides-options.md" source="grafana" version="<GRAFANA_VERSION>" >}}<|MERGE_RESOLUTION|>--- conflicted
+++ resolved
@@ -324,13 +324,9 @@
 
 ##### Image
 
-<<<<<<< HEAD
-If you have a field value that is an image URL or a base64 encoded image you can configure the table to display it as an image.
-=======
 If you have a field value that is an image URL or a base64 encoded image, this cell type displays it as an image.
 
 ![Table with image cell type](/media/docs/grafana/panels-visualizations/screenshot-table-cell-image-v11.3.png)
->>>>>>> d89235aa
 
 Set the following options:
 
