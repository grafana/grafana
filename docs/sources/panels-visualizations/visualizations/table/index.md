---
aliases:
  - ../../features/panels/table_panel/
  - ../../panels/visualizations/table/filter-table-columns/
  - ../../reference/table/
  - ../../visualizations/table/
  - ../../visualizations/table/filter-table-columns/
  - /docs/grafana/next/panels/visualizations/table/table-field-options/
description: Configure options for Grafana's table visualization
keywords:
  - grafana
  - dashboard
  - panels
  - table panel
  - table options
  - format tables
  - table filter
  - filter columns
labels:
  products:
    - cloud
    - enterprise
    - oss
title: Table
weight: 100
refs:
  calculations:
    - pattern: /docs/grafana/
      destination: /docs/grafana/<GRAFANA_VERSION>/panels-visualizations/query-transform-data/calculation-types/
    - pattern: /docs/grafana-cloud/
      destination: /docs/grafana-cloud/visualizations/panels-visualizations/query-transform-data/calculation-types/
  time-series-panel:
    - pattern: /docs/grafana/
      destination: /docs/grafana/<GRAFANA_VERSION>/panels-visualizations/visualizations/time-series/
    - pattern: /docs/grafana-cloud/
      destination: /docs/grafana-cloud/visualizations/panels-visualizations/visualizations/time-series/
  time-series-to-table-transformation:
    - pattern: /docs/grafana/
      destination: /docs/grafana/<GRAFANA_VERSION>/panels-visualizations/query-transform-data/transform-data/#time-series-to-table-transform
    - pattern: /docs/grafana-cloud/
      destination: /docs/grafana-cloud/visualizations/panels-visualizations/query-transform-data/transform-data/#time-series-to-table-transform
  color-scheme:
    - pattern: /docs/grafana/
      destination: /docs/grafana/<GRAFANA_VERSION>/panels-visualizations/configure-standard-options/#color-scheme
    - pattern: /docs/grafana-cloud
      destination: /docs/grafana-cloud/visualizations/panels-visualizations/configure-standard-options/#color-scheme
  configuration-file:
    - pattern: /docs/grafana/
      destination: /docs/grafana/<GRAFANA_VERSION>/setup-grafana/configure-grafana/#configuration-file-location
    - pattern: /docs/grafana-cloud/
      destination: /docs/grafana/<GRAFANA_VERSION>/setup-grafana/configure-grafana/#configuration-file-location
---

# Table

Tables are very flexible, supporting multiple modes for time series and for tables, annotation, and raw JSON data. This visualization also provides date formatting, value formatting, and coloring options. In addition to formatting and coloring options, Grafana also provides a variety of _Cell types_ which you can use to display gauges, sparklines, and other rich data displays.

{{< figure src="/static/img/docs/tables/table_visualization.png" max-width="1200px" lightbox="true" caption="Table visualization" >}}

The following video provides a visual walkthrough of the options you can set in a table visualization. If you want to see a configuration in action, check out the video:

{{< youtube id="PCY7O8EJeJY" >}}

<<<<<<< HEAD
=======
{{< docs/play title="Table Visualizations in Grafana" url="https://play.grafana.org/d/OhR1ID6Mk/" >}}

>>>>>>> 5b85c4c2
## Annotation and alert support

Annotations and alerts are not currently supported in tables.

## Sort column

Click a column title to change the sort order from default to descending to ascending. Each time you click, the sort order changes to the next option in the cycle. You can sort multiple columns by holding the `shift` key and clicking the column name.

![Sort descending](/static/img/docs/tables/sort-descending.png 'Sort descending')

## Panel options

{{< docs/shared lookup="visualizations/panel-options.md" source="grafana" version="<GRAFANA_VERSION>" >}}

## Table options

{{% admonition type="note" %}}
If you are using a table created before Grafana 7.0, then you need to migrate to the new table version in order to see these options. To migrate, on the Panel tab, click **Table** visualization. Grafana updates the table version and you can then access all table options.
{{% /admonition %}}

### Show header

Show or hide column names imported from your data source.

## Column width

By default, Grafana automatically calculates the column width based on the table size and the minimum column width. This field option can override the setting and define the width for all columns in pixels.

For example, if you enter `100` in the field, then when you click outside the field, all the columns will be set to 100 pixels wide.

## Minimum column width

By default, the minimum width of the table column is 150 pixels. This field option can override that default and will define the new minimum column width for the table in pixels.

For example, if you enter `75` in the field, then when you click outside the field, all the columns will scale to no smaller than 75 pixels wide.

For small-screen devices, such as smartphones or tablets, reduce the default `150` pixel value to`50` to allow table-based panels to render correctly in dashboards.

## Column alignment

Choose how Grafana should align cell contents:

- Auto (default)
- Left
- Center
- Right

## Cell type

By default, Grafana automatically chooses display settings. You can override the settings by choosing one of the following options to set the default for all fields. Additional configuration is available for some cell types.

{{% admonition type="note" %}}
If you set these in the Field tab, then the type will apply to all fields, including the time field. Many options will work best if you set them in the Override tab so that they can be restricted to one or more fields.
{{% /admonition %}}

### Color text

If thresholds are set, then the field text is displayed in the appropriate threshold color.

{{< figure src="/static/img/docs/tables/color-text.png" max-width="500px" caption="Color text" class="docs-image--no-shadow" >}}

### Color background (gradient or solid)

If thresholds are set, then the field background is displayed in the appropriate threshold color.

{{< figure src="/static/img/docs/tables/color-background.png" max-width="500px" caption="Color background" class="docs-image--no-shadow" >}}

Toggle the **Apply to entire row** switch, to apply the background color that's configured for the cell to the whole row.

{{< figure src="/static/img/docs/tables/colored-rows.png" max-width="500px" alt="Colored row background" class="docs-image--no-shadow" >}}

### Gauge

Cells can be displayed as a graphical gauge, with several different presentation types.

#### Basic

The basic mode will show a simple gauge with the threshold levels defining the color of gauge.

{{< figure src="/static/img/docs/tables/basic-gauge.png" max-width="500px" caption="Gradient gauge" class="docs-image--no-shadow" >}}

#### Gradient

The threshold levels define a gradient.

{{< figure src="/static/img/docs/tables/gradient-gauge.png" max-width="500px" caption="Gradient gauge" class="docs-image--no-shadow" >}}

#### LCD

The gauge is split up in small cells that are lit or unlit.

{{< figure src="/static/img/docs/tables/lcd-gauge.png" max-width="500px" caption="LCD gauge" class="docs-image--no-shadow" >}}

#### Label Options

Additionally, labels displayed alongside of the gauges can be set to be colored by value, match the theme text color, or be hidden.

**Value Color**

{{< figure src="/static/img/docs/tables/value-color-mode.png" max-width="500px" caption="Color Label by Value" class="docs-image--no-shadow" >}}

**Text Color**

{{< figure src="/static/img/docs/tables/text-color-mode.png" max-width="500px" caption="Color Label by theme color" class="docs-image--no-shadow" >}}

**Hidden**

{{< figure src="/static/img/docs/tables/hidden-mode.png" max-width="500px" caption="Hide Label" class="docs-image--no-shadow" >}}

### Data links

If you've configured data links, when the cell type is **Auto** mode, the cell text becomes clickable. If you change the cell type to **Data links**, the cell text reflects the titles of the configured data links. To control the application of data link text more granularly use a **Cell option > Cell type > Data links** field override.

### JSON view

Shows value formatted as code. If a value is an object the JSON view allowing browsing the JSON object will appear on hover.

{{< figure src="/static/img/docs/tables/json-view.png" max-width="500px" caption="JSON view" class="docs-image--no-shadow" >}}

### Image

> Only available in Grafana 7.3+

If you have a field value that is an image URL or a base64 encoded image you can configure the table to display it as an image.

{{< figure src="/static/img/docs/v73/table_hover.gif" max-width="900px" caption="Table hover" >}}

### Sparkline

Shows values rendered as a sparkline. You can show sparklines using the [Time series to table transformation](ref:time-series-to-table-transformation) on data with multiple time series to process it into a format the table can show.

{{< figure src="/static/img/docs/tables/sparkline2.png" max-width="500px" caption="Sparkline" class="docs-image--no-shadow" >}}

You can be customize sparklines with many of the same options as the [Time series panel](ref:time-series-panel) including line width, fill opacity, and more. You can also change the color of the sparkline by updating the [color scheme](ref:color-scheme) in the _Standard options_ section of the panel configuration.

## Cell value inspect

Enables value inspection from table cell. The raw value is presented in a modal window.

{{% admonition type="note" %}}
Cell value inspection is only available when cell display mode is set to Auto, Color text, Color background or JSON View.
{{% /admonition %}}

## Column filter

You can temporarily change how column data is displayed. For example, you can order values from highest to lowest or hide specific values. For more information, refer to [Filter table columns](#filter-table-columns).

## Pagination

Use this option to enable or disable pagination. It is a front-end option that does not affect queries. When enabled, the page size automatically adjusts to the height of the table.

## Filter table columns

If you turn on the **Column filter**, then you can filter table options.

### Turn on column filtering

1. In Grafana, navigate to the dashboard with the table with the columns that you want to filter.
1. On the table panel you want to filter, open the panel editor.
1. Click the **Field** tab.
1. In Table options, turn on the **Column filter** option.

A filter icon appears next to each column title.

{{< figure src="/static/img/docs/tables/column-filter-with-icon.png" max-width="500px" caption="Column filtering turned on" class="docs-image--no-shadow" >}}

### Filter column values

To filter column values, click the filter (funnel) icon next to a column title. Grafana displays the filter options for that column.

{{< figure src="/static/img/docs/tables/filter-column-values.png" max-width="500px" caption="Filter column values" class="docs-image--no-shadow" >}}

Click the check box next to the values that you want to display. Enter text in the search field at the top to show those values in the display so that you can select them rather than scroll to find them.

Choose from several operators to display column values:

- **Contains** - Matches a regex pattern (operator by default).
- **Expression** - Evaluates a boolean expression. The character `$` represents the column value in the expression (for example, "$ >= 10 && $ <= 12").
- The typical comparison operators: `=`, `!=`, `<`, `<=`, `>`, `>=`.

Click the check box above the **Ok** and **Cancel** buttons to add or remove all displayed values to/from the filter.

### Clear column filters

Columns with filters applied have a blue funnel displayed next to the title.

{{< figure src="/static/img/docs/tables/filtered-column.png" max-width="500px" caption="Filtered column" class="docs-image--no-shadow" >}}

To remove the filter, click the blue funnel icon and then click **Clear filter**.

## Table footer

You can use the table footer to show [calculations](ref:calculations) on fields.

After you enable the table footer:

1. Select the **Calculation**
2. Select the **Fields** that you want to calculate

The system applies the calculation to all numeric fields if you do not select a field.

### Count rows

If you want to show the number of rows in the dataset instead of the number of values in the selected fields, select the **Count** calculation and enable **Count rows**.

## Standard options

{{< docs/shared lookup="visualizations/standard-options.md" source="grafana" version="<GRAFANA_VERSION>" >}}

## Data links

{{< docs/shared lookup="visualizations/datalink-options.md" source="grafana" version="<GRAFANA_VERSION>" >}}

## Value mappings

{{< docs/shared lookup="visualizations/value-mappings-options.md" source="grafana" version="<GRAFANA_VERSION>" >}}

## Thresholds

{{< docs/shared lookup="visualizations/thresholds-options-2.md" source="grafana" version="<GRAFANA_VERSION>" >}}

## Field overrides

{{< docs/shared lookup="visualizations/overrides-options.md" source="grafana" version="<GRAFANA_VERSION>" >}}<|MERGE_RESOLUTION|>--- conflicted
+++ resolved
@@ -61,11 +61,8 @@
 
 {{< youtube id="PCY7O8EJeJY" >}}
 
-<<<<<<< HEAD
-=======
 {{< docs/play title="Table Visualizations in Grafana" url="https://play.grafana.org/d/OhR1ID6Mk/" >}}
 
->>>>>>> 5b85c4c2
 ## Annotation and alert support
 
 Annotations and alerts are not currently supported in tables.
