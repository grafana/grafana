---
aliases:
  - ../../features/panels/gauge/
  - ../../panels/visualizations/gauge-panel/
  - ../../visualizations/gauge-panel/
description: Configure options for Grafana's gauge visualization
keywords:
  - grafana
  - gauge
  - gauge panel
labels:
  products:
    - cloud
    - enterprise
    - oss
title: Gauge
weight: 100
refs:
  calculation-types:
    - pattern: /docs/grafana/
      destination: /docs/grafana/<GRAFANA_VERSION>/panels-visualizations/query-transform-data/calculation-types/
    - pattern: /docs/grafana-cloud/
      destination: /docs/grafana-cloud/visualizations/panels-visualizations/query-transform-data/calculation-types/
---

# Gauge

Gauges are single-value visualizations that allow you to quickly visualize where a value falls within a defined or calculated min and max range. With repeat options, you can display multiple gauges, each corresponding to a different series, column, or row.

{{< figure src="/media/docs/grafana/panels-visualizations/screenshot-gauge-visualization-v11.4.png" alt="A gauge visualization">}}

You can use gauges if you need to track:

- Service level objectives (SLOs)
- How full a piece of equipment is
- How fast a vehicle is moving within a set of limits
- Network latency
- Equipment state with set point and alarm thresholds
- CPU consumption (0-100%)
- RAM availability

## Configure a gauge visualization

The following video provides beginner steps for creating gauge panels. You'll learn the data requirements and caveats, special customizations, and much more:

{{< youtube id="QwXj3y_YpnE" >}}

You can use gauges if you need to track:

- Service level objectives (SLOs)
- How full a piece of equipment is
- How fast a vehicle is moving within a set of limits
- Network latency
- Equipment state with setpoint and alarm thresholds
- CPU consumption (0-100%)
- RAM availability

## Configure a time series visualization

The following video provides beginner steps for creating gauge panels. You'll learn the data requirements and caveats, special customizations, and much more:

{{< youtube id="QwXj3y_YpnE" >}}

{{< docs/play title="Grafana Gauge Visualization" url="https://play.grafana.org/d/KIhkVD6Gk/" >}}

## Supported data formats
<<<<<<< HEAD

To create a gauge visualization you need a dataset containing at least one numeric field. These values are identified by the field name. Additional text fields aren’t required but can be used for identification and labeling.

### Example - One value

| GaugeName | GaugeValue |
| --------- | ---------- |
| MyGauge   | 5          |

![Gauge with single numeric value](/media/docs/grafana/panels-visualizations/screenshot-grafana-12.2-gauge-example1.png 'Gauge with single numeric value')

This dataset generates a visualization with one empty gauge showing the numeric value. This is because the gauge visualization automatically defines the upper and lower range from the minimum and maximum values in the dataset. This dataset has only one value, so it’s set as both minimum and maximum.

If you only have one value, but you want to define a different minimum and maximum, you can set them manually in the [Standard options](#standard-options) settings to generate a more typical looking gauge.

![Gauge with single numeric value and hardcoded max and min](/media/docs/grafana/panels-visualizations/screenshot-grafana-12.2-gauge-example2.png 'Gauge with single numeric value and hardcoded max-min')

### Example - One row, multiple values

The gauge visualization can support multiple fields in a dataset. <!-- In this case, multiple gauges are displayed. -->

| Identifier | value1 | value2 | value3 |
| ---------- | ------ | ------ | ------ |
| Gauges     | 5      | 3      | 10     |

![Gauge visualization with multiple numeric values in a single row](/media/docs/grafana/panels-visualizations/screenshot-grafana-12.2-gauge-example3.png 'Gauge with multiple numeric values in a single row')

When there are multiple values in the dataset, the visualization displays multiple gauges and automatically defines the minimum and maximum. In this case, those are 3 and 10. Because the minimum and maximum values are defined, each gauge is shaded in to show that value in relation to the minimum and maximum.

### Example - Multiple rows and values

The gauge visualization can display datasets with multiple rows of data or even multiple datasets.

| Identifier | value1 | value2 | value3 |
| ---------- | ------ | ------ | ------ |
| Gauges     | 5      | 3      | 10     |
| Indicators | 6      | 9      | 15     |
| Defaults   | 1      | 4      | 8      |

![Gauge visualization with multiple rows and columns of numeric values showing the last row](/media/docs/grafana/panels-visualizations/screenshot-grafana-12.2-gauge-example6.png 'Gauge viz with multiple rows and columns of numeric values showing the last row')

By default, the visualization is configured to [calculate](#value-options) a single value per column or series and to display only the last row of data. However, it derives the minimum and maximum from the full dataset, even if those values aren’t visible.

In this example, that means only the last row of data is displayed in the gauges and the minimum and maximum values are 1 and 10. The value 1 is displayed because it’s in the last row, while 10 is not.

If you want to show one gauge per table cell, you can change the **Show** setting from **Calculate** to **All values**, and each gauge is labeled by concatenating the text column with each value's column name.

![Gauge visualization with multiple rows and columns of numeric values showing all the values](/media/docs/grafana/panels-visualizations/screenshot-grafana-12.2-gauge-example7.png 'Gauge viz with multiple rows and columns of numeric values showing all the values')

### Example - Defined min and max

You can also define minimum and maximum values as part of the dataset.

| Identifier | value | max | min |
| ---------- | ----- | --- | --- |
| Gauges     | 5     | 10  | 2   |

![Gauge visualization with numeric values defining max and minimum](/media/docs/grafana/panels-visualizations/screenshot-grafana-12.2-gauge-example4.png 'Gauge with numeric values defining max and minimum')

If you don’t want to display gauges for the `min` and `max` values, you can configure only one field to be displayed as described in the [value options](#value-options) section.

![Gauge visualization with numeric values defining max and minimum but hidden](/media/docs/grafana/panels-visualizations/screenshot-grafana-12.2-gauge-example5.png 'Gauge with numeric values defining max and minimum but hidden')

Even when minimum and maximum values aren’t displayed, the visualization still pulls the range from them.

## Panel options
=======
>>>>>>> 9e942dcb

To create a gauge visualization you need a dataset containing at least one numeric field. These values are identified by the field name. Additional text fields aren’t required but can be used for identification and labeling.

### Example - One value

| GaugeName | GaugeValue |
| --------- | ---------- |
| MyGauge   | 5          |

![Gauge with single numeric value](/media/docs/grafana/panels-visualizations/screenshot-grafana-12.2-gauge-example1.png)

This dataset generates a visualization with one empty gauge showing the numeric value. This is because the gauge visualization automatically defines the upper and lower range from the minimum and maximum values in the dataset. This dataset has only one value, so it’s set as both minimum and maximum.

If you only have one value, but you want to define a different minimum and maximum, you can set them manually in the [Standard options](#standard-options) settings to generate a more typical looking gauge.

![Gauge with single numeric value and hardcoded max and min](/media/docs/grafana/panels-visualizations/screenshot-grafana-12.2-gauge-example2.png)

### Example - One row, multiple values

The gauge visualization can support multiple fields in a dataset. <!-- In this case, multiple gauges are displayed. -->

| Identifier | value1 | value2 | value3 |
| ---------- | ------ | ------ | ------ |
| Gauges     | 5      | 3      | 10     |

![Gauge visualization with multiple numeric values in a single row](/media/docs/grafana/panels-visualizations/screenshot-grafana-12.2-gauge-example3.png)

When there are multiple values in the dataset, the visualization displays multiple gauges and automatically defines the minimum and maximum. In this case, those are 3 and 10. Because the minimum and maximum values are defined, each gauge is shaded in to show that value in relation to the minimum and maximum.

### Example - Multiple rows and values

The gauge visualization can display datasets with multiple rows of data or even multiple datasets.

| Identifier | value1 | value2 | value3 |
| ---------- | ------ | ------ | ------ |
| Gauges     | 5      | 3      | 10     |
| Indicators | 6      | 9      | 15     |
| Defaults   | 1      | 4      | 8      |

![Gauge visualization with multiple rows and columns of numeric values showing the last row](/media/docs/grafana/panels-visualizations/screenshot-grafana-12.2-gauge-example6.png)

By default, the visualization is configured to [calculate](#value-options) a single value per column or series and to display only the last row of data. However, it derives the minimum and maximum from the full dataset, even if those values aren’t visible.

In this example, that means only the last row of data is displayed in the gauges and the minimum and maximum values are 1 and 10. The value 1 is displayed because it’s in the last row, while 10 is not.

If you want to show one gauge per table cell, you can change the **Show** setting from **Calculate** to **All values**, and each gauge is labeled by concatenating the text column with each value's column name.

![Gauge visualization with multiple rows and columns of numeric values showing all the values](/media/docs/grafana/panels-visualizations/screenshot-grafana-12.2-gauge-example7.png)

### Example - Defined min and max

You can also define minimum and maximum values as part of the dataset.

| Identifier | value | max | min |
| ---------- | ----- | --- | --- |
| Gauges     | 5     | 10  | 2   |

![Gauge visualization with numeric values defining max and minimum](/media/docs/grafana/panels-visualizations/screenshot-grafana-12.2-gauge-example4.png)

If you don’t want to display gauges for the `min` and `max` values, you can configure only one field to be displayed as described in the [value options](#value-options) section.

![Gauge visualization with numeric values defining max and minimum but hidden](/media/docs/grafana/panels-visualizations/screenshot-grafana-12.2-gauge-example5.png)

Even when minimum and maximum values aren’t displayed, the visualization still pulls the range from them.

## Configuration options

{{< docs/shared lookup="visualizations/config-options-intro.md" source="grafana" version="<GRAFANA_VERSION>" >}}

### Panel options

{{< docs/shared lookup="visualizations/panel-options.md" source="grafana" version="<GRAFANA_VERSION>" >}}

### Value options

Use the following options to refine how your visualization displays the value:

<!-- prettier-ignore-start -->

| Option | Description |
| ------ | ----------- |
| Show | Set how Grafana displays your data. Choose from:<ul><li>**Calculate** - Show a calculated value based on all rows.</li><li>**All values** - Show a separate value for every row. If you select this option, then you can also limit the number of rows to display.</li></ul> |
| Calculation | If you chose **Calculate** as your **Show** option, select a reducer function that Grafana will use to reduce many fields to a single value. For a list of available calculations, refer to [Calculation types](ref:calculation-types). |
| Limit | If you chose **All values** as your **Show** option, enter the maximum number of rows to display. The default is 5,000. |
| Fields | Select the fields display in the panel. |

<!-- prettier-ignore-end -->

### Gauge options

Adjust how the gauge is displayed.

<!-- prettier-ignore-start -->

| Option | Description |
| ------ | ----------- |
| Orientation | Choose a stacking direction:<ul><li>**Auto** - Gauges display in rows and columns.</li><li>**Horizontal** - Gauges display top to bottom.</li><li>**Vertical** - Gauges display left to right.</li></ul> |
| Show threshold labels | Controls if threshold values are shown. |
| [Show threshold markers](#show-threshold-markers) | Controls if a threshold band is shown outside the inner gauge value band. |
| Gauge size | Choose a gauge size mode:<ul><li>**Auto** - Grafana determines the best gauge size.</li><li>**Manual** - Manually configure the gauge size.</li></ul>This option only applies when **Orientation** is set to **Horizontal** or **Vertical**. |
| Min width | Set the minimum width of vertically-oriented gauges. If you set a minimum width, the x-axis scrollbar is automatically displayed when there's a large amount of data. This option only applies when **Gauge size** is set to **Manual**. |
| Min height | Set the minimum height of horizontally-oriented gauges. If you set a minimum height, the y-axis scrollbar is automatically displayed when there's a large amount of data. This option only applies when **Gauge size** is set to **Manual**. |
| Neutral | Set the starting value from which every gauge will be filled. |

<!-- prettier-ignore-end -->

#### Show threshold markers

Controls if a threshold band is shown around the inner gauge value band.

![Gauge viz with multiple rows and columns of numeric values showing all the values and thresholds defined for 0-6-11](/media/docs/grafana/panels-visualizations/screenshot-grafana-12.2-gauge-example8.png)

### Text size

Adjust the sizes of the gauge text.

- **Title** - Enter a numeric value for the gauge title size.
- **Value** - Enter a numeric value for the gauge value size.

### Standard options

{{< docs/shared lookup="visualizations/standard-options.md" source="grafana" version="<GRAFANA_VERSION>" >}}

### Data links

{{< docs/shared lookup="visualizations/datalink-options.md" source="grafana" version="<GRAFANA_VERSION>" >}}

### Value mappings

{{< docs/shared lookup="visualizations/value-mappings-options.md" source="grafana" version="<GRAFANA_VERSION>" >}}

### Thresholds

{{< docs/shared lookup="visualizations/thresholds-options-2.md" source="grafana" version="<GRAFANA_VERSION>" >}}

<<<<<<< HEAD
Last, gauge colors and thresholds (the outer bar markers) of the gauge can be configured as described above.

![Gauge viz with multiple rows and columns of numeric values showing all the values and thresholds defined for 0-6-11](/media/docs/grafana/panels-visualizations/screenshot-grafana-12.2-gauge-example8.png 'Gauge viz with multiple rows and columns of numeric values showing all the values and thresholds defined for 0-6-11')

## Field overrides
=======
### Field overrides
>>>>>>> 9e942dcb

{{< docs/shared lookup="visualizations/overrides-options.md" source="grafana" version="<GRAFANA_VERSION>" >}}<|MERGE_RESOLUTION|>--- conflicted
+++ resolved
@@ -64,75 +64,6 @@
 {{< docs/play title="Grafana Gauge Visualization" url="https://play.grafana.org/d/KIhkVD6Gk/" >}}
 
 ## Supported data formats
-<<<<<<< HEAD
-
-To create a gauge visualization you need a dataset containing at least one numeric field. These values are identified by the field name. Additional text fields aren’t required but can be used for identification and labeling.
-
-### Example - One value
-
-| GaugeName | GaugeValue |
-| --------- | ---------- |
-| MyGauge   | 5          |
-
-![Gauge with single numeric value](/media/docs/grafana/panels-visualizations/screenshot-grafana-12.2-gauge-example1.png 'Gauge with single numeric value')
-
-This dataset generates a visualization with one empty gauge showing the numeric value. This is because the gauge visualization automatically defines the upper and lower range from the minimum and maximum values in the dataset. This dataset has only one value, so it’s set as both minimum and maximum.
-
-If you only have one value, but you want to define a different minimum and maximum, you can set them manually in the [Standard options](#standard-options) settings to generate a more typical looking gauge.
-
-![Gauge with single numeric value and hardcoded max and min](/media/docs/grafana/panels-visualizations/screenshot-grafana-12.2-gauge-example2.png 'Gauge with single numeric value and hardcoded max-min')
-
-### Example - One row, multiple values
-
-The gauge visualization can support multiple fields in a dataset. <!-- In this case, multiple gauges are displayed. -->
-
-| Identifier | value1 | value2 | value3 |
-| ---------- | ------ | ------ | ------ |
-| Gauges     | 5      | 3      | 10     |
-
-![Gauge visualization with multiple numeric values in a single row](/media/docs/grafana/panels-visualizations/screenshot-grafana-12.2-gauge-example3.png 'Gauge with multiple numeric values in a single row')
-
-When there are multiple values in the dataset, the visualization displays multiple gauges and automatically defines the minimum and maximum. In this case, those are 3 and 10. Because the minimum and maximum values are defined, each gauge is shaded in to show that value in relation to the minimum and maximum.
-
-### Example - Multiple rows and values
-
-The gauge visualization can display datasets with multiple rows of data or even multiple datasets.
-
-| Identifier | value1 | value2 | value3 |
-| ---------- | ------ | ------ | ------ |
-| Gauges     | 5      | 3      | 10     |
-| Indicators | 6      | 9      | 15     |
-| Defaults   | 1      | 4      | 8      |
-
-![Gauge visualization with multiple rows and columns of numeric values showing the last row](/media/docs/grafana/panels-visualizations/screenshot-grafana-12.2-gauge-example6.png 'Gauge viz with multiple rows and columns of numeric values showing the last row')
-
-By default, the visualization is configured to [calculate](#value-options) a single value per column or series and to display only the last row of data. However, it derives the minimum and maximum from the full dataset, even if those values aren’t visible.
-
-In this example, that means only the last row of data is displayed in the gauges and the minimum and maximum values are 1 and 10. The value 1 is displayed because it’s in the last row, while 10 is not.
-
-If you want to show one gauge per table cell, you can change the **Show** setting from **Calculate** to **All values**, and each gauge is labeled by concatenating the text column with each value's column name.
-
-![Gauge visualization with multiple rows and columns of numeric values showing all the values](/media/docs/grafana/panels-visualizations/screenshot-grafana-12.2-gauge-example7.png 'Gauge viz with multiple rows and columns of numeric values showing all the values')
-
-### Example - Defined min and max
-
-You can also define minimum and maximum values as part of the dataset.
-
-| Identifier | value | max | min |
-| ---------- | ----- | --- | --- |
-| Gauges     | 5     | 10  | 2   |
-
-![Gauge visualization with numeric values defining max and minimum](/media/docs/grafana/panels-visualizations/screenshot-grafana-12.2-gauge-example4.png 'Gauge with numeric values defining max and minimum')
-
-If you don’t want to display gauges for the `min` and `max` values, you can configure only one field to be displayed as described in the [value options](#value-options) section.
-
-![Gauge visualization with numeric values defining max and minimum but hidden](/media/docs/grafana/panels-visualizations/screenshot-grafana-12.2-gauge-example5.png 'Gauge with numeric values defining max and minimum but hidden')
-
-Even when minimum and maximum values aren’t displayed, the visualization still pulls the range from them.
-
-## Panel options
-=======
->>>>>>> 9e942dcb
 
 To create a gauge visualization you need a dataset containing at least one numeric field. These values are identified by the field name. Additional text fields aren’t required but can be used for identification and labeling.
 
@@ -268,14 +199,6 @@
 
 {{< docs/shared lookup="visualizations/thresholds-options-2.md" source="grafana" version="<GRAFANA_VERSION>" >}}
 
-<<<<<<< HEAD
-Last, gauge colors and thresholds (the outer bar markers) of the gauge can be configured as described above.
-
-![Gauge viz with multiple rows and columns of numeric values showing all the values and thresholds defined for 0-6-11](/media/docs/grafana/panels-visualizations/screenshot-grafana-12.2-gauge-example8.png 'Gauge viz with multiple rows and columns of numeric values showing all the values and thresholds defined for 0-6-11')
-
-## Field overrides
-=======
 ### Field overrides
->>>>>>> 9e942dcb
 
 {{< docs/shared lookup="visualizations/overrides-options.md" source="grafana" version="<GRAFANA_VERSION>" >}}