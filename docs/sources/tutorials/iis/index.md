---
Feedback Link: https://github.com/grafana/tutorials/issues/new
aliases:
  - /docs/grafana/latest/tutorials/iis/
authors:
  - grafana_labs
categories:
  - administration
description: Learn how to set up Grafana behind IIS with URL Rewrite.
id: iis
labels:
  products:
    - enterprise
    - oss
status: Published
summary: Learn how to set up Grafana behind IIS with URL Rewrite.
tags:
  - advanced
title: Use IIS with URL Rewrite as a reverse proxy
---

# Use IIS with URL Rewrite as a reverse proxy

If you want Grafana to be a subpath/subfolder under a website in IIS then the Application Request Routing (ARR) and URL Rewrite modules for ISS can be used to support this.

Example:

- Parent site: http://yourdomain.com:8080
- Grafana: http://localhost:3000

Grafana as a subpath: http://yourdomain.com:8080/grafana

Other Examples:

- If the application is only served on the local server, the parent site can also look like http://localhost:8080.
- If your domain is served using https on port 443, and thus the port is not normally entered in the address of your site, then the need to specify a port for the parent site in the configuration steps below can be eliminated.

## Setup

Install the URL Rewrite module for IIS.

- Download and install the URL Rewrite module for IIS: https://www.iis.net/downloads/microsoft/url-rewrite

You will also need the Application Request Routing (ARR) module for IIS for proxy forwarding

- Download and install ARR module for IIS: https://www.iis.net/downloads/microsoft/application-request-routing

## Grafana Config

<<<<<<< HEAD
The Grafana config can be set by creating a file named/editing the existing file named `custom.ini` in the `conf` subdirectory of your Grafana installation. See the [installation instructions](/docs/grafana/GRAFANA_VERSION/installation/windows/#configure) for more details.
=======
The Grafana config can be set by creating a file named/editing the existing file named `custom.ini` in the `conf` subdirectory of your Grafana installation. See the [installation instructions](/docs/grafana/<GRAFANA_VERSION>/installation/windows/#configure) for more details.
>>>>>>> 78ca78f5

Using the example from above, if the subpath is `grafana` (you can set this to whatever is required) and the parent site is `yourdomain.com:8080`, then you would add this to the `custom.ini` config file:

```bash
[server]
domain = yourdomain.com:8080
root_url = %(protocol)s://%(domain)s/grafana/
```

Restart the Grafana server after changing the config file.

Configured address to serve Grafana: http://yourdomain.com:8080/grafana

---

If you already have a subpath on your domain, configure it as follows:

- Your Parent Site Address: http://yourdomain.com/existingsubpath

```bash
[server]
domain = yourdomain.com/existingsubpath
root_url = %(protocol)s://%(domain)s/grafana/
```

Restart the Grafana server after changing the config file.

Configured address to serve Grafana: http://yourdomain.com/existingsubpath/grafana

## IIS Config

### Step 1: Forward Proxy

1. Open the IIS Manager and click on the server
2. In the admin console for the server, double click on the Application Request Routing option:
3. Click the `Server Proxy Settings` action on the right-hand pane
4. Select the `Enable proxy` checkbox so that it is enabled
5. Click `Apply` and proceed with the URL Rewriting configuration

**Note:** If you don't enable the Forward Proxy, you will most likely get 404 Not Found if you only apply the URL Rewrite rule

### Step 2: URL Rewriting

1. In the IIS Manager, click on the website that grafana will run under. For example, select the website that is bound to the http://yourdomain.com domain.
2. In the admin console for this website, double click on the URL Rewrite option:

{{< figure src="/static/img/docs/tutorials/IIS_admin_console.png"  max-width="800px" >}}

3. Click on the `Add Rule(s)...` action
4. Choose the Blank Rule template for an Inbound Rule

{{< figure src="/static/img/docs/tutorials/IIS_add_inbound_rule.png"  max-width="800px" >}}

5. Create an Inbound Rule for the website with the following settings:

- pattern: `grafana(/)?(.*)` (if you have customised the subpath that will be used, use that instead of `grafana`)
- check the `Ignore case` checkbox
- rewrite URL set to `http://localhost:3000/{R:2}`
- check the `Append query string` checkbox
- check the `Stop processing of subsequent rules` checkbox

{{< figure src="/static/img/docs/tutorials/IIS_url_rewrite.png"  max-width="800px" >}}

6. If your version of Grafana is greater than 8.3.5, you also need to configure the reverse proxy to preserve host headers.

- This can be achieved by configuring the IIS config file by running this in a cmd prompt
  `%windir%\system32\inetsrv\appcmd.exe set config -section:system.webServer/proxy -preserveHostHeader:true /commit:apphost`
- More information here https://github.com/grafana/grafana/issues/45261

Finally, navigate to `http://yourdomain.com:8080/grafana` and you should come to the Grafana login page.

## Troubleshooting

### 404 error

When navigating to the Grafana URL (`http://yourdomain.com:8080/grafana`) and a `HTTP Error 404.0 - Not Found` error is returned, then either:

- The pattern for the Inbound Rule is incorrect. Edit the rule, click on the `Test pattern...` button, test the part of the URL after `http://yourdomain.com:8080/` and make sure it matches. For `grafana/login` the test should return 3 capture groups: {R:0}: `grafana` {R:1}: `/` and {R:2}: `login`.
- The `root_url` setting in the Grafana config file does not match the parent URL with subpath.

### Grafana Website only shows text with no images or css

{{< figure src="/static/img/docs/tutorials/IIS_proxy_error.png"  max-width="800px" >}}

1. The `root_url` setting in the Grafana config file does not match the parent URL with subpath. This could happen if the root_url is commented out by mistake (`;` is used for commenting out a line in .ini files):

   `; root_url = %(protocol)s://%(domain)s/grafana/`

2. or if the subpath in the `root_url` setting does not match the subpath used in the pattern in the Inbound Rule in IIS:

   `root_url = %(protocol)s://%(domain)s/grafana/`

   pattern in Inbound Rule: `wrongsubpath(/)?(.*)`

3. or if the Rewrite URL in the Inbound Rule is incorrect.

   The Rewrite URL should not include the subpath.

   The Rewrite URL should contain the capture group from the pattern matching that returns the part of the URL after the subpath. The pattern used above returns three capture groups and the third one {R:2} returns the part of the URL after `http://yourdomain.com:8080/grafana/`.

### You see an 'Error updating options: origin not allowed' error

- Ensure you have undertaken step 6 above, to configure IIS to preserve host headers by edit IIS config by running this in cmd prompt:
  `%windir%\system32\inetsrv\appcmd.exe set config -section:system.webServer/proxy -preserveHostHeader:true /commit:apphost`<|MERGE_RESOLUTION|>--- conflicted
+++ resolved
@@ -47,11 +47,7 @@
 
 ## Grafana Config
 
-<<<<<<< HEAD
-The Grafana config can be set by creating a file named/editing the existing file named `custom.ini` in the `conf` subdirectory of your Grafana installation. See the [installation instructions](/docs/grafana/GRAFANA_VERSION/installation/windows/#configure) for more details.
-=======
 The Grafana config can be set by creating a file named/editing the existing file named `custom.ini` in the `conf` subdirectory of your Grafana installation. See the [installation instructions](/docs/grafana/<GRAFANA_VERSION>/installation/windows/#configure) for more details.
->>>>>>> 78ca78f5
 
 Using the example from above, if the subpath is `grafana` (you can set this to whatever is required) and the parent site is `yourdomain.com:8080`, then you would add this to the `custom.ini` config file:
 
