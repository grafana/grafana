--- conflicted
+++ resolved
@@ -251,28 +251,6 @@
 - name: Grafana Enterprise
   link: /enterprise/
   children:
-<<<<<<< HEAD
-  - name: Overview
-    link: /enterprise/
-  - name: Data source permissions
-    link: /enterprise/datasource_permissions/
-  - name: Enhanced LDAP
-    link: /enterprise/enhanced_ldap/
-  - name: Reporting
-    link: /enterprise/reporting/
-  - name: Export dashboard as PDF
-    link: /enterprise/export-pdf/
-  - name: SAML authentication
-    link: /enterprise/saml/
-  - name: Team sync
-    link: /enterprise/team-sync/
-  - name: White labeling
-    link: /enterprise/white-labeling/
-  - name: Usage insights
-    link: /enterprise/usage-insights/
-  - name: License expiration
-    link: /enterprise/license-expiration/
-=======
     - name: Overview
       link: /enterprise/
     - name: Data source permissions
@@ -281,17 +259,18 @@
       link: /enterprise/enhanced_ldap/
     - name: Reporting
       link: /enterprise/reporting/
+    - name: Export dashboard as PDF
+      link: /enterprise/export-pdf/
     - name: SAML authentication
       link: /enterprise/saml/
     - name: Team sync
       link: /enterprise/team-sync/
     - name: White labeling
       link: /enterprise/white-labeling/
+    - name: Usage insights
+      link: /enterprise/usage-insights/
     - name: License expiration
       link: /enterprise/license-expiration/
-    - name: Export dashboard as PDF
-      link: /enterprise/export-pdf/
->>>>>>> 6c7a9172
 - name: Plugins
   link: /plugins/
   children:
