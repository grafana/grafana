- name: Getting started
  link: /getting-started/
  children:
    - name: What is Grafana?
      link: /getting-started/what-is-grafana/
    - name: Getting started
      link: /getting-started/getting-started/
    - name: Intro to time series
      link: /getting-started/timeseries/
    - name: Intro to histograms
      link: /getting-started/intro-histograms/
    - name: Glossary
      link: /getting-started/glossary/
- name: Installation
  link: /installation/
  children:
    - name: Requirements
      link: /installation/requirements/
    - name: Install on Ubuntu/Debian
      link: /installation/debian/
    - name: Install on Centos/RedHat/SUSE
      link: /installation/rpm/
    - name: Install on Windows
      link: /installation/windows/
    - name: Install on macOS
      link: /installation/mac/
    - name: Run Docker image
      link: /installation/docker/
    - name: Upgrade Grafana
      link: /installation/upgrading/
- name: Administration
  link: /administration/
  children:
  - name: Configuration
    link: /installation/configuration/
  - name: Configure Docker image
    link: /installation/configure-docker/
  - name: Security
    link: /installation/security/
  - name: Authentication
    link: /auth/
    children:
    - link: /auth/overview/
      name: Overview
    - link: /auth/auth-proxy/
      name: Auth Proxy
    - link: /auth/ldap/
      name: LDAP
    - link: /auth/enhanced_ldap/
      name: Enhanced LDAP
    - link: /auth/generic-oauth/
      name: Generic OAuth
    - link: /auth/google/
      name: Google
    - link: /auth/azuread/
      name: Azure AD
    - link: /auth/github/
      name: GitHub
    - link: /auth/gitlab/
      name: GitLab
    - link: /auth/okta/
      name: Okta
    - link: /auth/saml/
      name: SAML
    - link: /auth/team-sync/
      name: Team Sync
  - name: Permissions
    link: /permissions/
    children:
    - link: /permissions/overview/
      name: Overview
    - link: /permissions/organization_roles/
      name: Organization Roles
    - link: /permissions/dashboard_folder_permissions/
      name: Dashboard and Folder
    - link: /permissions/datasource_permissions/
      name: Data source
  - name: Grafana CLI
    link: /administration/cli/
  - name: Internal metrics
    link: /administration/metrics/
  - name: Provisioning
    link: /administration/provisioning/
  - name: Set up Grafana for high availability
    link: /tutorials/ha_setup/
  - name: Troubleshooting
    link: /installation/troubleshooting/
- name: Manage users
  link: /manage-users
  children:
  - link: /manage-users/
    name: Overview
  - link: /manage-users/add-or-remove-user/
    name: Add or remove a user
  - link: /manage-users/enable-or-disable-user/
    name: Enable or disable a user
  - link: /manage-users/create-or-remove-team/
    name: Create or remove a team
  - link: /manage-users/add-or-remove-user-from-team/
    name: Add or remove user from team
- name: Data sources
  link: /features/datasources/
  children:
  - link: /features/datasources/add-a-data-source/
    name: Add data source
  - link: /features/datasources/cloudwatch/
    name: AWS Cloudwatch
  - link: /features/datasources/azuremonitor/
    name: Azure Monitor
  - link: /features/datasources/elasticsearch/
    name: Elasticsearch
  - link: /features/datasources/stackdriver/
    name: Google Stackdriver
  - link: /features/datasources/graphite/
    name: Graphite
  - link: /features/datasources/influxdb/
    name: InfluxDB
  - link: /features/datasources/loki/
    name: Loki
  - link: /features/datasources/mssql/
    name: Microsoft SQL Server
  - link: /features/datasources/mysql/
    name: MySQL
  - link: /features/datasources/opentsdb/
    name: OpenTSDB
  - link: /features/datasources/postgres/
    name: PostgreSQL
  - link: /features/datasources/prometheus/
    name: Prometheus
  - link: /features/datasources/testdata/
    name: TestData DB
- name: Panels
  link: /panels/
  children:
  - link: /features/panels/panels/
    name: Overview
  - link: /features/panels/graph/
    name: Graph
  - link: /features/panels/table_panel/
    name: Table
  - link: /features/panels/stat/
    name: Stat
  - link: /features/panels/gauge/
    name: Gauge
  - link: /features/panels/bar_gauge/
    name: Bar gauge
  - link: /features/panels/logs/
    name: Logs
  - link: /features/panels/singlestat/
    name: Singlestat
  - link: /features/panels/heatmap/
    name: Heatmap
  - link: /features/panels/alertlist/
    name: Alert list
  - link: /features/panels/dashlist/
    name: Dashboard list
  - link: /panels/text-panel/
    name: Text
  - link: /panels/news-panel/
    name: News
  - link: /panels/queries/
    name: Queries
  - link: /panels/transformations/
    name: Transformations
  - link: /panels/calculations-list/
    name: Calculations list
- name: Dashboards
  link: /features/dashboard/
  children:
    - link: /features/dashboard/dashboards/
      name: Overview
    - link: /reference/annotations/
      name: Annotations
    - link: /reference/dashboard_folders/
      name: Folders
    - link: /reference/playlist/
      name: Playlist
    - link: /reference/search/
      name: Search
    - link: /reference/share_dashboard/
      name: Sharing a dashboard
    - link: /reference/share_panel/
      name: Sharing a panel
    - link: /reference/timerange/
      name: Time range
    - link: /reference/export_import/
      name: Export and import
    - link: /features/dashboard/links/
      name: Navigation links
    - link: /reference/datalinks/
      name: Data links
    - link: /reference/dashboard_history/
      name: Dashboard version history
    - name: Keyboard Shortcuts
      link: /features/shortcuts/
    - name: Reporting
      link: /features/reporting/
    - link: /reference/dashboard/
      name: JSON Model
    - link: /reference/scripting/
      name: Scripted dashboards
- name: Explore
  link: /features/explore/
- name: Alerting
  link: /alerting/
  children:
    - link: /alerting/rules/
      name: Engine and Rules
    - link: /alerting/metrics/
      name: Metrics
    - link: /alerting/notifications/
      name: Notifications
- name: Image rendering
  link: /administration/image_rendering/
- name: Linking
  link: /linking/
  children:
    - name: Overview
      link: /linking/linking-overview/
    - name: Dashboard links
      link: /linking/dashboard-links/
    - name: Panel links
      link: /linking/panel-links/
    - name: Templates and variables
      link: /variables/
  children:
    - link: /variables/templates-and-variables/
      name: Overview
    - link: /variables/global-variables/
      name: Global variables
    - link: /variables/url-variables/
      name: URL variables
    - link: /variables/advanced-variable-format-options/
      name: Advanced variable formats
    - link: /variables/repeat-panels-or-rows/
      name: Repeat panels or rows
- name: What's new in Grafana
  link: /whatsnew/
  children:
    - name: Version 7.0
      link: /guides/whats-new-in-v7-0/
    - name: Version 6.7
      link: /guides/whats-new-in-v6-7/
    - name: Version 6.6
      link: /guides/whats-new-in-v6-6/
    - name: Version 6.5
      link: /guides/whats-new-in-v6-5/
    - name: Version 6.4
      link: /guides/whats-new-in-v6-4/
    - name: Version 6.3
      link: /guides/whats-new-in-v6-3/
    - name: Version 6.2
      link: /guides/whats-new-in-v6-2/
    - name: Version 6.1
      link: /guides/whats-new-in-v6-1/
    - name: Version 6.0
      link: /guides/whats-new-in-v6-0/
    - name: Old versions
      link: /whatsnew/
      children:
        - name: Version 5.4
          link: /guides/whats-new-in-v5-4/
        - name: Version 5.3
          link: /guides/whats-new-in-v5-3/
        - name: Version 5.2
          link: /guides/whats-new-in-v5-2/
        - name: Version 5.1
          link: /guides/whats-new-in-v5-1/
        - name: Version 5.0
          link: /guides/whats-new-in-v5/
        - name: Version 4.6
          link: /guides/whats-new-in-v4-6/
        - name: Version 4.5
          link: /guides/whats-new-in-v4-5/
        - name: Version 4.4
          link: /guides/whats-new-in-v4-4/
        - name: Version 4.3
          link: /guides/whats-new-in-v4-3/
        - name: Version 4.2
          link: /guides/whats-new-in-v4-2/
        - name: Version 4.1
          link: /guides/whats-new-in-v4-1/
        - name: Version 4.0
          link: /guides/whats-new-in-v4/
        - name: Version 3.1
          link: /guides/whats-new-in-v3-1/
        - name: Version 3.0
          link: /guides/whats-new-in-v3/
- name: Grafana Enterprise
  link: /enterprise/
  children:
    - name: Overview
      link: /enterprise/
    - name: Configuration
      link: /enterprise/enterprise-configuration/
    - name: Data source permissions
      link: /enterprise/datasource_permissions/
    - name: Enhanced LDAP
      link: /enterprise/enhanced_ldap/
    - name: Reporting
      link: /enterprise/reporting/
    - name: Export dashboard as PDF
      link: /enterprise/export-pdf/
    - name: SAML authentication
      link: /enterprise/saml/
    - name: Team sync
      link: /enterprise/team-sync/
    - name: White labeling
      link: /enterprise/white-labeling/
    - name: Usage insights
      link: /enterprise/usage-insights/
    - name: License expiration
      link: /enterprise/license-expiration/
- name: Plugins
  link: /plugins/
  children:
    - name: Overview
      link: /plugins/
    - name: Install plugins
      link: /plugins/installation/
- name: HTTP APIs
  link: /http_api/
  children:
    - name: API Authentication
      link: /http_api/auth/
    - name: Create API Tokens and Dashboards for a Specific Organization
      link: /tutorials/api_org_token_howto/
    - name: Admin API
      link: /http_api/admin/
    - name: Alerting API
      link: /http_api/alerting/
    - name: Alerting Notifications API
      link: /http_api/alerting_notification_channels/
    - name: Annotations API
      link: /http_api/annotations/
    - name: Dashboard API
      link: /http_api/dashboard/
    - name: Dashboard Permissions API
      link: /http_api/dashboard_permissions/
    - name: Dashboard Versions API
      link: /http_api/dashboard_versions/
    - name: Data Source API
      link: /http_api/data_source/
    - name: Data source Permissions API
      link: /http_api/datasource_permissions/
    - name: External Group Sync API
      link: /http_api/external_group_sync/
    - name: Folder API
      link: /http_api/folder/
    - name: Folder Permissions API
      link: /http_api/folder_permissions/
    - name: Folder/Dashboard Search API
      link: /http_api/folder_dashboard_search/
    - name: Organization API
      link: /http_api/org/
    - name: Other APIs
      link: /http_api/other/
    - name: Playlist API
      link: /http_api/playlist/
    - name: Preferences API
      link: /http_api/preferences/
    - name: Reporting API
      link: /http_api/reporting/
    - name: Snapshot API
      link: /http_api/snapshot/
    - name: Teams API
      link: /http_api/team/
    - name: Users API
      link: /http_api/user/
- name: Developers
  children:
    - name: Plugins
      children:
        - name: Overview
          link: /developers/plugins/
        - name: plugin.json
          link: /developers/plugins/metadata/
        - name: Data frames
          link: /developers/plugins/data-frames/
        - name: Add support for variables
          link: /developers/plugins/add-support-for-variables/
        - name: Add support for annotations
          link: /developers/plugins/add-support-for-annotations/
        - name: Add support for Explore queries
<<<<<<< HEAD
          link: /developers/plugins/add-support-for-explore-queries
=======
          link: /developers/plugins/add-support-for-explore-queries/
>>>>>>> 6efa3f95
        - name: Build a logs data source
          link: /developers/plugins/build-a-logs-data-source/
        - name: Authentication
          link: /developers/plugins/authentication/
        - name: Backend plugins
          children:
            - link: /developers/plugins/backend/
              name: Overview
            - link: /developers/plugins/backend/plugin-protocol/
              name: Plugin protocol
            - link: /developers/plugins/backend/grafana-plugin-sdk-for-go/
              name: Grafana plugin SDK for Go
        - name: Legacy plugins
          children:
            - link: /developers/plugins/legacy/
              name: Overview
            - link: /developers/plugins/legacy/style-guide/
              name: Code style guide
            - link: /developers/plugins/legacy/review-guidelines/
              name: Review guidelines
            - link: /developers/plugins/legacy/defaults-and-editor-mode/
              name: Defaults and editor mode
            - link: /developers/plugins/legacy/apps/
              name: App plugins
            - link: /developers/plugins/legacy/data-sources/
              name: Data source plugins
            - link: /developers/plugins/legacy/snapshot-mode/
              name: Snapshot mode
    - name: API reference
      link: /packages_api/
    - name: Contribute
      link: /developers/contribute/
    - name: Contributor License Agreement (CLA)
      link: /developers/cla/
- name: Docs Archive
  link: /archive/<|MERGE_RESOLUTION|>--- conflicted
+++ resolved
@@ -382,11 +382,7 @@
         - name: Add support for annotations
           link: /developers/plugins/add-support-for-annotations/
         - name: Add support for Explore queries
-<<<<<<< HEAD
-          link: /developers/plugins/add-support-for-explore-queries
-=======
           link: /developers/plugins/add-support-for-explore-queries/
->>>>>>> 6efa3f95
         - name: Build a logs data source
           link: /developers/plugins/build-a-logs-data-source/
         - name: Authentication
