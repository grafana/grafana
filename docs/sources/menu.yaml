--- conflicted
+++ resolved
@@ -29,7 +29,6 @@
 - name: Administration
   link: /administration/
   children:
-<<<<<<< HEAD
   - name: Configuration
     link: /installation/configuration/
   - name: Configure Docker image
@@ -203,175 +202,6 @@
       name: Advanced variable formats
     - link: /variables/repeat-panels-or-rows/
       name: Repeat panels or rows
-=======
-    - name: Configuration
-      link: /installation/configuration/
-    - name: Configure Docker image
-      link: /installation/configure-docker/
-    - name: Security
-      link: /installation/security/
-    - name: Authentication
-      link: /auth/
-      children:
-        - link: /auth/overview/
-          name: Overview
-        - link: /auth/auth-proxy/
-          name: Auth Proxy
-        - link: /auth/ldap/
-          name: LDAP
-        - link: /auth/enhanced_ldap/
-          name: Enhanced LDAP
-        - link: /auth/generic-oauth/
-          name: Generic OAuth
-        - link: /auth/google/
-          name: Google
-        - link: /auth/azuread/
-          name: Azure AD
-        - link: /auth/github/
-          name: GitHub
-        - link: /auth/gitlab/
-          name: GitLab
-        - link: /auth/okta/
-          name: Okta
-        - link: /auth/saml/
-          name: SAML
-        - link: /auth/team-sync/
-          name: Team Sync
-    - name: Permissions
-      link: /permissions/
-      children:
-        - link: /permissions/overview/
-          name: Overview
-        - link: /permissions/organization_roles/
-          name: Organization Roles
-        - link: /permissions/dashboard_folder_permissions/
-          name: Dashboard and Folder
-        - link: /permissions/datasource_permissions/
-          name: Data source
-    - name: Grafana CLI
-      link: /administration/cli/
-    - name: Internal metrics
-      link: /administration/metrics/
-    - name: Provisioning
-      link: /administration/provisioning/
-    - name: Set up Grafana for high availability
-      link: /tutorials/ha_setup/
-    - name: Troubleshooting
-      link: /installation/troubleshooting/
-- name: Features
-  link: /features/
-  children:
-    - name: Panels
-      link: /features/panels/
-      children:
-        - link: /features/panels/panels/
-          name: Overview
-        - link: /features/panels/graph/
-          name: Graph
-        - link: /features/panels/table_panel/
-          name: Table
-        - link: /features/panels/stat/
-          name: Stat
-        - link: /features/panels/gauge/
-          name: Gauge
-        - link: /features/panels/bar_gauge/
-          name: Bar gauge
-        - link: /features/panels/logs/
-          name: Logs
-        - link: /features/panels/singlestat/
-          name: Singlestat
-        - link: /features/panels/heatmap/
-          name: Heatmap
-        - link: /features/panels/alertlist/
-          name: Alert list
-        - link: /features/panels/dashlist/
-          name: Dashboard list
-        - link: /features/panels/text/
-          name: Text
-    - name: Dashboard features
-      link: /features/dashboard/
-      children:
-        - link: /features/dashboard/dashboards/
-          name: Overview
-        - link: /reference/templating/
-          name: Variables
-        - link: /reference/annotations/
-          name: Annotations
-        - link: /reference/dashboard_folders/
-          name: Folders
-        - link: /reference/playlist/
-          name: Playlist
-        - link: /reference/search/
-          name: Search
-        - link: /reference/share_dashboard/
-          name: Sharing a dashboard
-        - link: /reference/share_panel/
-          name: Sharing a panel
-        - link: /reference/timerange/
-          name: Time range
-        - link: /reference/export_import/
-          name: Export and import
-        - link: /reference/datalinks/
-          name: Data links
-        - link: /reference/dashboard_history/
-          name: Dashboard version history
-        - link: /reference/dashboard/
-          name: JSON Model
-        - link: /reference/scripting/
-          name: Scripted dashboards
-    - name: Data sources
-      link: /features/datasources/
-      children:
-        - link: /features/datasources/add-a-data-source/
-          name: Add data source
-        - link: /features/datasources/cloudwatch/
-          name: AWS Cloudwatch
-        - link: /features/datasources/azuremonitor/
-          name: Azure Monitor
-        - link: /features/datasources/elasticsearch/
-          name: Elasticsearch
-        - link: /features/datasources/stackdriver/
-          name: Google Stackdriver
-        - link: /features/datasources/graphite/
-          name: Graphite
-        - link: /features/datasources/influxdb/
-          name: InfluxDB
-        - link: /features/datasources/loki/
-          name: Loki
-        - link: /features/datasources/mssql/
-          name: Microsoft SQL Server
-        - link: /features/datasources/mixed/
-          name: MixedData
-        - link: /features/datasources/mysql/
-          name: MySQL
-        - link: /features/datasources/opentsdb/
-          name: OpenTSDB
-        - link: /features/datasources/postgres/
-          name: PostgreSQL
-        - link: /features/datasources/prometheus/
-          name: Prometheus
-        - link: /features/datasources/testdata/
-          name: TestData DB
-    - name: Explore
-      link: /features/explore/
-    - name: Alerting
-      link: /alerting/
-      children:
-        - link: /alerting/rules/
-          name: Engine and Rules
-        - link: /alerting/metrics/
-          name: Metrics
-        - link: /alerting/notifications/
-          name: Notifications
-    - name: Image rendering
-      link: /administration/image_rendering/
-    - name: Keyboard Shortcuts
-      link: /features/shortcuts/
-    - name: Reporting
-      link: /features/reporting/
-    - name: Navigation links
-      link: /features/navigation-links/
->>>>>>> f722c665
 - name: What's new in Grafana
   link: /whatsnew/
   children:
