--- conflicted
+++ resolved
@@ -1,11 +1,8 @@
 ---
-<<<<<<< HEAD
-=======
 description: Learn about Grafana Cloud.
 labels:
   products:
     - cloud
->>>>>>> ae830f68
 title: Grafana Cloud
 weight: 300
 ---
