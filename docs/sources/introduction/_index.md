---
aliases:
  - guides/what-is-grafana/
  - oss-details/
<<<<<<< HEAD
title: Introduction to Grafana
=======
description: Learn about Grafana OSS, Grafana Enterprise, and Grafana Cloud.
labels:
  products:
    - cloud
    - enterprise
    - oss
title: About Grafana
>>>>>>> ae830f68
weight: 5
---

# About Grafana

[Grafana open source software](/oss/) enables you to query, visualize, alert on, and explore your metrics, logs, and traces wherever they are stored. Grafana OSS provides you with tools to turn your time-series database (TSDB) data into insightful graphs and visualizations. The Grafana OSS plugin framework also enables you to connect other data sources like NoSQL/SQL databases, ticketing tools like Jira or ServiceNow, and CI/CD tooling like GitLab.

After you have [installed Grafana]({{< relref "../setup-grafana/installation" >}}) and set up your first dashboard using instructions in [Getting started with Grafana]({{< relref "../getting-started/build-first-dashboard" >}}), you will have many options to choose from depending on your requirements. For example, if you want to view weather data and statistics about your smart home, then you can create a [playlist]({{< relref "../dashboards/create-manage-playlists" >}}). If you are the administrator for an enterprise and are managing Grafana for multiple teams, then you can set up [provisioning]({{< relref "../administration/provisioning" >}}) and [authentication]({{< relref "../setup-grafana/configure-security/configure-authentication" >}}).

The following sections provide an overview of Grafana features and links to product documentation to help you learn more. For more guidance and ideas, check out our [Grafana Community forums](https://community.grafana.com/).

## Explore metrics, logs, and traces

Explore your data through ad-hoc queries and dynamic drilldown. Split view and compare different time ranges, queries and data sources side by side. Refer to [Explore]({{< relref "../explore" >}}) for more information.

## Alerts

If you're using Grafana Alerting, then you can have alerts sent through a number of different alert notifiers, including PagerDuty, SMS, email, VictorOps, OpsGenie, or Slack.

Alert hooks allow you to create different notifiers with a bit of code if you prefer some other channels of communication. Visually define [alert rules]({{< relref "../alerting/alerting-rules" >}}) for your most important metrics.

## Annotations

Annotate graphs with rich events from different data sources. Hover over events to see the full event metadata and tags.

This feature, which shows up as a graph marker in Grafana, is useful for correlating data in case something goes wrong. You can create the annotations manually—just control-click on a graph and input some text—or you can fetch data from any data source. Refer to [Annotations]({{< relref "../dashboards/build-dashboards/annotate-visualizations" >}}) for more information.

## Dashboard variables

[Template variables]({{< relref "../dashboards/variables" >}}) allow you to create dashboards that can be reused for lots of different use cases. Values aren't hard-coded with these templates, so for instance, if you have a production server and a test server, you can use the same dashboard for both.

Templating allows you to drill down into your data, say, from all data to North America data, down to Texas data, and beyond. You can also share these dashboards across teams within your organization—or if you create a great dashboard template for a popular data source, you can contribute it to the whole community to customize and use.

## Configure Grafana

If you're a Grafana administrator, then you'll want to thoroughly familiarize yourself with [Grafana configuration options]({{< relref "../setup-grafana/configure-grafana" >}}) and the [Grafana CLI]({{< relref "../cli" >}}).

Configuration covers both config files and environment variables. You can set up default ports, logging levels, email IP addresses, security, and more.

## Import dashboards and plugins

Discover hundreds of [dashboards](/grafana/dashboards) and [plugins](/grafana/plugins) in the official library. Thanks to the passion and momentum of community members, new ones are added every week.

## Authentication

Grafana supports different authentication methods, such as LDAP and OAuth, and allows you to map users to organizations. Refer to the [User authentication overview]({{< relref "../setup-grafana/configure-security/configure-authentication" >}}) for more information.

In Grafana Enterprise, you can also map users to teams: If your company has its own authentication system, Grafana allows you to map the teams in your internal systems to teams in Grafana. That way, you can automatically give people access to the dashboards designated for their teams. Refer to [Grafana Enterprise]({{< relref "./grafana-enterprise" >}}) for more information.

## Provisioning

While it's easy to click, drag, and drop to create a single dashboard, power users in need of many dashboards will want to automate the setup with a script. You can script anything in Grafana.

For example, if you're spinning up a new Kubernetes cluster, you can also spin up a Grafana automatically with a script that would have the right server, IP address, and data sources preset and locked in so users cannot change them. It's also a way of getting control over a lot of dashboards. Refer to [Provisioning]({{< relref "../administration/provisioning" >}}) for more information.

## Permissions

<<<<<<< HEAD
When organizations have one Grafana and multiple teams, they often want the ability to both keep things separate and share dashboards. You can create a team of users and then set permissions on [folders and dashboards]({{< relref "../administration/user-management/manage-dashboard-permissions/" >}}), and down to the [data source level]({{< relref "../administration/data-source-management#data-source-permissions" >}}) if you're using [Grafana Enterprise]({{< relref "./grafana-enterprise" >}}).
=======
When organizations have one Grafana and multiple teams, they often want the ability to both keep things separate and share dashboards. You can create a team of users and then set permissions on [folders and dashboards]({{< relref "../administration/user-management/manage-dashboard-permissions" >}}), and down to the [data source level]({{< relref "../administration/data-source-management#data-source-permissions" >}}) if you're using [Grafana Enterprise]({{< relref "./grafana-enterprise" >}}).
>>>>>>> ae830f68

## Other Grafana Labs OSS Projects

In addition to Grafana, Grafana Labs also provides the following open source projects:

**Grafana Loki:** Grafana Loki is an open source, set of components that can be composed into a fully featured logging stack. For more information, refer to [Grafana Loki documentation](/docs/loki/latest/).

**Grafana Tempo:** Grafana Tempo is an open source, easy-to-use and high-volume distributed tracing backend. For more information, refer to [Grafana Tempo documentation](/docs/tempo/latest/?pg=oss-tempo&plcmt=hero-txt/).

**Grafana Mimir:** Grafana Mimir is an open source software project that provides a scalable long-term storage for Prometheus. For more information about Grafana Mimir, refer to [Grafana Mimir documentation](/docs/mimir/latest/).

**Grafana Phlare:** Grafana Phlare is an open-source software project for aggregating continuous profiling data. Continuous profiling is an observability signal that enables you to understand your workload's resource (CPU, memory, etc.) usage to the exact line number. For more information about using Grafana Phlare, refer to [Grafana Phlare documentation](/docs/phlare/latest/).<|MERGE_RESOLUTION|>--- conflicted
+++ resolved
@@ -2,9 +2,6 @@
 aliases:
   - guides/what-is-grafana/
   - oss-details/
-<<<<<<< HEAD
-title: Introduction to Grafana
-=======
 description: Learn about Grafana OSS, Grafana Enterprise, and Grafana Cloud.
 labels:
   products:
@@ -12,7 +9,6 @@
     - enterprise
     - oss
 title: About Grafana
->>>>>>> ae830f68
 weight: 5
 ---
 
@@ -70,11 +66,7 @@
 
 ## Permissions
 
-<<<<<<< HEAD
-When organizations have one Grafana and multiple teams, they often want the ability to both keep things separate and share dashboards. You can create a team of users and then set permissions on [folders and dashboards]({{< relref "../administration/user-management/manage-dashboard-permissions/" >}}), and down to the [data source level]({{< relref "../administration/data-source-management#data-source-permissions" >}}) if you're using [Grafana Enterprise]({{< relref "./grafana-enterprise" >}}).
-=======
 When organizations have one Grafana and multiple teams, they often want the ability to both keep things separate and share dashboards. You can create a team of users and then set permissions on [folders and dashboards]({{< relref "../administration/user-management/manage-dashboard-permissions" >}}), and down to the [data source level]({{< relref "../administration/data-source-management#data-source-permissions" >}}) if you're using [Grafana Enterprise]({{< relref "./grafana-enterprise" >}}).
->>>>>>> ae830f68
 
 ## Other Grafana Labs OSS Projects
 
