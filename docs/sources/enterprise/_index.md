--- conflicted
+++ resolved
@@ -70,56 +70,4 @@
 
 ## Try Grafana Enterprise
 
-<<<<<<< HEAD
-To purchase or obtain a trial license contact the Grafana Labs [Sales Team](https://grafana.com/contact?about=support&topic=Grafana%20Enterprise).
-
-## Activate an Enterprise license
-
-Follow these steps to activate your Grafana Enterprise license:
-
-### 1. Download your license file
-
-To download your Grafana Enterprise license, log in to your [Grafana Cloud Account](https://grafana.com) and go to your **Org Profile**. In the side menu there is a section for Grafana Enterprise licenses. At the bottom of the license details page there is **Download Token** link that will download the _license.jwt_ file containing your license.
-
-### 2. Add your license file to a Grafana instance
-
-There are two different ways to add the license file to a Grafana instance:
-
-- Option 1: Upload the license file through the Grafana Server Administrator page
-
-  Sign in as a Server Administrator. Navigate to **Server Admin > Upgrade** within Grafana, click on **Upload license token file**, select your license file, and upload it.
-
-- Option 2: Place the _license.jwt_ file in Grafana's data folder.
-
-  This is usually located at `/var/lib/grafana` on Linux systems.
-
-  You can also configure a custom location for the license file via the ini setting:
-
-  ```bash
-  [enterprise]
-  license_path = /company/secrets/license.jwt
-  ```
-
-  This setting can also be set with an environment variable, which is useful if you're running Grafana with Docker and have a custom volume where you have placed the license file. In this case, set the environment variable `GF_ENTERPRISE_LICENSE_PATH` to point to the location of your license file.
-
-### 3. Ensure that the license file's root url matches the root_url configuration option
-
-Update the [`root_url`](../administration/configuration/#root-url) in your configuration. It should be the URL that users type in their browsers to access the frontend, not the node hostname(s).
-
-This is important, because as part of the validation checks at startup, Grafana compares the license URL to the [`root_url`](../administration/configuration/#root-url) in your configuration.
-
-In your configuration file:
-
-```
-[server]
-root_url = https://grafana.blah.com/
-```
-
-Or with an environment variable:
-
-```
-GF_SERVER_ROOT_URL=https://grafana.blah.com/
-```
-=======
-To purchase or obtain a trial license contact the Grafana Labs [Sales Team](https://grafana.com/contact?about=support&topic=Grafana%20Enterprise).
->>>>>>> 8032b438
+To purchase or obtain a trial license contact the Grafana Labs [Sales Team](https://grafana.com/contact?about=support&topic=Grafana%20Enterprise).