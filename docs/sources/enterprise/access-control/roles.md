+++
title = "Roles"
description = "Understand roles in fine-grained access control"
keywords = ["grafana", "fine-grained-access-control", "roles", "fixed-roles", "built-in-role-assignments", "permissions", "enterprise"]
weight = 105
+++

# Roles

A role represents set of permissions that allow you to perform specific actions on Grafana resources. Refer to [Permissions]({{< relref "./permissions.md" >}}) to understand how permissions work.

There are two types of roles:

- [Fixed roles]({{< relref "./roles.md#fixed-roles" >}}), which provide granular access for specific resources within Grafana and are managed by the Grafana itself.
- [Custom roles]({{< relref "./roles.md#custom-roles.md" >}}), which provide granular access based on the user specified set of permissions.

You can use [Fine-grained access control API]({{< relref "../../http_api/access_control.md" >}}) to list available roles and permissions.

## Role scopes

A role can be either _global_ or _organization local_. _Global_ roles are not mapped to any specific organization and can be reused across multiple organizations, whereas _organization local_ roles are only available for that specific organization.

## Fixed roles

Fixed roles provide convenience and guarantee of consistent behaviour by combining relevant [permissions]({{< relref "./permissions.md" >}}) together. Fixed roles are created and updated by Grafana during startup.
There are few basic rules for fixed roles:

- All fixed roles are _global_.
- All fixed roles have a `fixed:` prefix.
- You can’t change or delete a fixed role.

For more information, refer to [Fine-grained access control references]({{< relref "./fine-grained-access-control-references.md#fine-grained-access-fixed-roles" >}}).

## Custom roles

Custom roles allow you to manage access to your users the way you want, by mapping [fine-grained permissions]({{< relref "./permissions.md" >}}) to it and creating [built-in role assignments]({{< ref "#built-in-role-assignments.md" >}}).

To create, update or delete a custom role, you can use the [Fine-grained access control API]({{< relref "../../http_api/access_control.md" >}}) or [Grafana Provisioning]({{< relref "./provisioning.md" >}}).

### Role name

A role's name is intended as a human friendly identifier for the role, helping administrators understand the purpose of a role. The name cannot be longer than 190 characters, and we recommend using ASCII characters.
Role names must be unique within an organization.

Roles with names prefixed by `fixed:` are fixed roles created by Grafana and cannot be created or modified by users.

### Display name

A role's display name is intended as a human friendly identifier for the role, helping users understand the purpose of a role. The display name of the role is displayed in the role picker in the UI.

### Role version

The version of a role is a positive integer which defines the current version of the role. When updating a role, you can either omit the version field to increment the previous value by 1 or set a new version which must be strictly larger than the previous version for the update to succeed.

### Permissions

You manage access to Grafana resources by mapping [permissions]({{< relref "./permissions.md" >}}) to roles. You can create and assign roles without any permissions as placeholders.

### Role UID

Each custom role has a UID defined which is a unique identifier associated with the role allowing you to change or delete the role. You can either generate UID yourself, or let Grafana generate one for you.

The same UID cannot be used for roles in different organizations within the same Grafana instance.

## Create, update and delete roles

You can create, update and delete custom roles by using the [Access Control HTTP API]({{< relref "../../http_api/access_control.md" >}}) or by using [Grafana Provisioning]({{< relref "./provisioning.md" >}}).

By default, Grafana Server Admin has a [built-in role assignment]({{< ref "#built-in-role-assignments" >}}) which allows a user to create, update or delete custom roles.
If a Grafana Server Admin wants to delegate that privilege to other users, they can create a custom role with relevant [permissions]({{< relref "./permissions.md" >}}) and `permissions:delegate` scope will allow those users to manage roles themselves.

Note that you won't be able to create, update or delete a custom role with permissions which you yourself do not have. For example, if the only permission you have is a `users:create`, you won't be able to create a role with other permissions.

<<<<<<< HEAD
## Assign roles

[Manage role assignments]({{< relref "manage-role-assignments/_index.md" >}}) page explains how roles can be granted and revoked.
=======
## User role assignments

To control what your users can access or not, you can assign or unassign [Custom roles]({{< ref "#custom-roles" >}}) or [Fixed roles]({{< ref "#fixed-roles" >}}) directly to your users.

You can assign or unassign roles to users using the role picker in the UI, or by using [Fine-grained access control API]({{< relref "../../http_api/access_control.md" >}}).
>>>>>>> 43a2a479

## Built-in role assignments

To control what your users can access or not, you can assign or unassign [Custom roles]({{< ref "#custom-roles" >}}) or [Fixed roles]({{< ref "#fixed-roles" >}}) to the existing [Organization roles]({{< relref "../../permissions/organization_roles.md" >}}) or to [Grafana Server Admin]({{< relref "../../permissions/_index.md#grafana-server-admin-role" >}}) role.
These assignments are called built-in role assignments.

During startup, Grafana will create default assignments for you. When you make any changes to the built-on role assignments, Grafana will take them into account and won’t overwrite during next start.

For more information, refer to [Fine-grained access control references]({{< relref "./fine-grained-access-control-references.md#default-built-in-role-assignments" >}}).

### Create and remove built-in role assignments

You can create or remove built-in role assignments using [Fine-grained access control API]({{< relref "../../http_api/access_control.md" >}}) or using [Grafana Provisioning]({{< relref "./provisioning" >}}).

### Scope of assignments

A built-in role assignment can be either _global_ or _organization local_. _Global_ assignments are not mapped to any specific organization and will be applied to all organizations, whereas _organization local_ assignments are only applied for that specific organization.
You can only create _organization local_ assignments for _organization local_ roles.<|MERGE_RESOLUTION|>--- conflicted
+++ resolved
@@ -71,17 +71,11 @@
 
 Note that you won't be able to create, update or delete a custom role with permissions which you yourself do not have. For example, if the only permission you have is a `users:create`, you won't be able to create a role with other permissions.
 
-<<<<<<< HEAD
-## Assign roles
-
-[Manage role assignments]({{< relref "manage-role-assignments/_index.md" >}}) page explains how roles can be granted and revoked.
-=======
 ## User role assignments
 
 To control what your users can access or not, you can assign or unassign [Custom roles]({{< ref "#custom-roles" >}}) or [Fixed roles]({{< ref "#fixed-roles" >}}) directly to your users.
 
-You can assign or unassign roles to users using the role picker in the UI, or by using [Fine-grained access control API]({{< relref "../../http_api/access_control.md" >}}).
->>>>>>> 43a2a479
+Visit [Manage role assignments]({{< relref "manage-role-assignments/_index.md" >}}) page for details on how to revoe or assign roles to users.
 
 ## Built-in role assignments
 
