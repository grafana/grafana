--- conflicted
+++ resolved
@@ -327,13 +327,7 @@
           scope: 'permissions:type:escalate'
    ```
 
-<<<<<<< HEAD
-1. As a `Grafana Admin`, call the API endpoint to reset the basic roles to their default. Refer to the [RBAC HTTP API]({{< relref "../../http_api/access_control.md#reset-basic-roles-to-their-default" >}}) for more details.
-=======
-> **Note**: This permission has not been granted to any basic roles by default, because users could acquire more permissions than they previously had through the basic role permissions reset.
-
 1. As a `Grafana Admin`, call the API endpoint to reset the basic roles to their default. Refer to the [RBAC HTTP API]({{< relref "../../developers/http_api/access_control.md#reset-basic-roles-to-their-default" >}}) for more details.
->>>>>>> 426ca299
 
 ## Delete a custom role using Grafana provisioning
 
