--- conflicted
+++ resolved
@@ -39,11 +39,7 @@
 1. Select the layout option for generated report: **Portrait** or **Landscape**.  
 1. Enter scheduling information. Options vary depending on the frequency you select.
 1. **Save** the report.
-<<<<<<< HEAD
-1. **Send test mail** after saving the report to verify that the report looks like you expect it to.
-=======
 1. **Send test mail** after saving the report to verify that the whole configuration is working as expected.
->>>>>>> 7219d9bd
 
 {{< docs-imagebox img="/img/docs/enterprise/reports_create_new.png" max-width="500px" class="docs-image--no-shadow" >}}
 
@@ -51,39 +47,17 @@
 
 Scheduled reports can be sent on a weekly, daily, or hourly basis. You may also disable scheduling for when you either want to pause a report or send it via the API.
 
-<<<<<<< HEAD
-All scheduling is approximative and indicates when the reporting service will start rendering the dashboard.
-
-#### Hourly
-
-Hourly reports are generated once per hour and takes two arguments:
-=======
 All scheduling indicates when the reporting service will start rendering the dashboard. It can take a few minutes to render a dashboard with a lot of panels.
 
 #### Hourly
 
 Hourly reports are generated once per hour. All fields are required.
->>>>>>> 7219d9bd
 
 * **At minute -** The number of minutes after full hour when the report should be generated.
 * **Time zone -** Time zone to determine the offset of the full hour. Does not currently change the time in the rendered report. 
 
 #### Daily
 
-<<<<<<< HEAD
-Daily reports are generated once per day and takes two arguments:
-
-* **Time -** Time of day in 24 hours format when the report should be sent.
-* **Time zone-** Time zone for the **Time** argument.
-
-#### Weekly
-
-Weekly reports are generated once per week and takes three arguments:
-
-* **Day -** Weekday which the report should be sent on.
-* **Time -** Time of day in 24 hours format when the report should be sent.
-* **Time zone-** Time zone for the **Time** argument.
-=======
 Daily reports are generated once per day. All fields are required.
 
 * **Time -** Time of day in 24 hours format when the report should be sent.
@@ -96,26 +70,12 @@
 * **Day -** Weekday which the report should be sent on.
 * **Time -** Time of day in 24 hours format when the report should be sent.
 * **Time zone -** Time zone for the **Time** field.
->>>>>>> 7219d9bd
 
 #### Never
 
 > Only available in Grafana Enterprise v7.0+.
 
-<<<<<<< HEAD
-Reports which are scheduled to never be sent have no arguments and will not be sent to the scheduler. They may be manually generated from the **Send test email** prompt or via the API.
-
-### Layout
-
-> The layout renderers are early versions undergoing heavy development. Customizations and variable sized panel layouts are on the roadmap. [Reach out to us](https://grafana.com/contact?about=grafana-enterprise) if you are interested in the future of reporting.
-
-Name | Description | Preview
----- | ----------- | -------
-Portrait | Portrait generates an A4 page in portrait mode with three panels rendered per page. | {{< docs-imagebox img="/img/docs/enterprise/reports_portrait_preview.png" max-width="500px" max-height="500px" class="docs-image--no-shadow" >}}
-Landscape | (Available from 6.7+) Landscape generates an A4 page in landscape mode with a single panel per page. | {{< docs-imagebox img="/img/docs/enterprise/reports_landscape_preview.png" max-width="500px" class="docs-image--no-shadow" >}}
-=======
 Reports which are scheduled to never be sent have no parameter and will not be sent to the scheduler. They may be manually generated from the **Send test email** prompt or via the API.
->>>>>>> 7219d9bd
 
 ### Send test mail
 
@@ -130,32 +90,6 @@
 
 {{< docs-imagebox img="/img/docs/enterprise/reports_send_test_mail.png" max-width="500px" class="docs-image--no-shadow" >}}
 
-<<<<<<< HEAD
-## API
-
-> Only available in Grafana Enterprise v7.0+.
-
-Reports can be generated with the experimental `/api/reports/email` API. To access the API you need to authenticate yourself as an organization admin. For more information about API authentication, refer to [Authentication API]({{ relref "../http_api/auth.md" }}).
-
-The `/api/reports/email` API expects a JSON object with the following arguments:
-
-* **id -** ID of the report to send (same as in the URL when editing a report, not to be confused with the ID of the dashboard). Required.
-* **emails -** Comma-separated list of emails to which to send the report to. Overrides the emails from the report. Required if **useEmailsFromReport** is not present.
-* **useEmailsFromReport -** Send the report to the emails specified in the report. Required if **emails** is not present.
-
-The API queues the report for generation and returns immediately. This means that the response code is only indicative of the queueing, not the generation of the report.
-
-Example for curl:
-
-```
-$ curl -H "Authorization: Bearer <Admin API key>" https://<grafana.example.org>/api/reports/email
-    -d '{"id": "<report id>", "useEmailsFromReport": true}'
-```
-
-## Rendering configuration
-
-When generating reports by each panel renders separately before being collected in a PDF. The per panel rendering timeout and number of concurrently rendered panels can be configured.
-=======
 ## Send report via the API
 
 You can send reports programmatically with the [send report]({{< relref "../http_api/reporting.md#send-report" >}}) endpoint in the [HTTP APIs]({{< relref "../http_api" >}}).
@@ -163,7 +97,6 @@
 ## Rendering configuration
 
 When generating reports, each panel renders separately before being collected in a PDF. The per panel rendering timeout and number of concurrently rendered panels can be configured.
->>>>>>> 7219d9bd
 
 To modify the panels' clarity you can set a scale factor for the rendered images. A higher scale factor is more legible but will increase the file size of the generated PDF.
 
