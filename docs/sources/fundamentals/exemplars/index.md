--- conflicted
+++ resolved
@@ -32,13 +32,9 @@
 Use exemplars to help isolate problems within your data distribution by pinpointing query traces exhibiting high latency within a time interval.
 After you localize the latency problem to a few exemplar traces, you can combine it with additional system based information or location properties to perform a root cause analysis faster, leading to quick resolutions to performance issues.
 
-<<<<<<< HEAD
-Support for exemplars is available for the Prometheus data source only. Once you enable the functionality, exemplar data is available by default. For more information on exemplar configuration and how to enable exemplars, refer to [configuring exemplars in the Prometheus data source](../../datasources/prometheus/configure-prometheus-data-source/#exemplars).
-=======
 Support for exemplars is available for the Prometheus data source only.
 After you enable the functionality, exemplar data is available by default.
 For more information on exemplar configuration and how to enable exemplars, refer to [configuring exemplars in the Prometheus data source](../../datasources/prometheus/configure-prometheus-data-source/#exemplars).
->>>>>>> 78ca78f5
 
 Grafana shows exemplars alongside a metric in the Explore view and in dashboards.
 Each exemplar displays as a highlighted star.
@@ -47,12 +43,8 @@
 
 {{< figure src="/media/docs/grafana/exemplars/screenshot-exemplars.png" class="docs-image--no-shadow" max-width= "750px" caption="Screenshot showing the detail window of an exemplar" >}}
 
-<<<<<<< HEAD
-Refer to [View exemplar data](#view-exemplar-data) for instructions on how to drill down and view exemplar trace details from metrics and logs. To know more about exemplars, refer to the blogpost [Intro to exemplars, which enable Grafana Tempo’s distributed tracing at massive scale](/blog/2021/03/31/intro-to-exemplars-which-enable-grafana-tempos-distributed-tracing-at-massive-scale/).
-=======
 Refer to [View exemplar data](#view-exemplar-data) for instructions on how to drill down and view exemplar trace details from metrics and logs.
 To know more about exemplars, refer to the blog post [Intro to exemplars, which enable Grafana Tempo’s distributed tracing at massive scale](/blog/2021/03/31/intro-to-exemplars-which-enable-grafana-tempos-distributed-tracing-at-massive-scale/).
->>>>>>> 78ca78f5
 
 ## View exemplar data
 
@@ -60,12 +52,8 @@
 
 ### In Explore
 
-<<<<<<< HEAD
-Explore visualizes exemplar traces as highlighted stars alongside metrics data. For more information on how Explore visualizes trace data, refer to [Tracing in Explore](../../explore/trace-integration/).
-=======
 Explore visualizes exemplar traces as highlighted stars alongside metrics data.
 For more information on how Explore visualizes trace data, refer to [Tracing in Explore](../../explore/trace-integration/).
->>>>>>> 78ca78f5
 
 To examine the details of an exemplar trace:
 
@@ -84,14 +72,10 @@
 
 ### In logs
 
-<<<<<<< HEAD
-You can also view exemplar trace details from the Loki logs in Explore. Use regex within the Derived fields links for Loki to extract the `traceID` information. Now when you expand Loki logs, you can see a `traceID` property under the **Detected fields** section. To learn more about how to extract a part of a log message into an internal or external link, refer to [using derived fields in Loki](../../explore/logs-integration/).
-=======
 You can also view exemplar trace details from the Loki logs in Explore.
 Use regular expressions within the Derived fields links for Loki to extract the `traceID` information.
 Now when you expand Loki logs, you can see a `traceID` property under the **Detected fields** section.
 To learn more about how to extract a part of a log message into an internal or external link, refer to [using derived fields in Loki](../../explore/logs-integration/).
->>>>>>> 78ca78f5
 
 To view the details of an exemplar trace:
 
