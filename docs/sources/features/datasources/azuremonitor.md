+++
title = "Using Azure Monitor in Grafana"
description = "Guide for using Azure Monitor in Grafana"
keywords = ["grafana", "microsoft", "azure", "monitor", "application", "insights", "log", "analytics", "guide"]
type = "docs"
aliases = ["/datasources/azuremonitor"]
[menu.docs]
name = "Azure Monitor"
parent = "datasources"
weight = 5
+++

# Using Azure Monitor in Grafana

> Officially released in Grafana v6.0.0

As of Grafana 6.0, the Azure Monitor plugin has been moved into Grafana so it now ships with built-in support for Azure Monitor.

The Azure Monitor Datasource supports multiple services in the Azure cloud:

- **[Azure Monitor]({{< relref "#querying-the-azure-monitor-service" >}})** is the platform service that provides a single source for monitoring Azure resources.
- **[Application Insights]({{< relref "#querying-the-application-insights-service" >}})** is an extensible Application Performance Management (APM) service for web developers on multiple platforms and can be used to monitor your live web application - it will automatically detect performance anomalies.
- **[Azure Log Analytics]({{< relref "#querying-the-azure-log-analytics-service" >}})** (or Azure Logs) gives you access to log data collected by Azure Monitor.
- **[Application Insights Analytics]({{< relref "#writing-analytics-queries-for-the-application-insights-service" >}})** allows you to query [Application Insights data](https://docs.microsoft.com/en-us/azure/azure-monitor/app/analytics) using the same query language used for Azure Log Analytics.

## Adding the data source to Grafana

The datasource can access metrics from four different services. You can configure access to the services that you use. It is also possible to use the same credentials for multiple services if that is how you have set it up in Azure AD.

- [Guide to setting up an Azure Active Directory Application for Azure Monitor.](https://docs.microsoft.com/en-us/azure/azure-resource-manager/resource-group-create-service-principal-portal)
- [Guide to setting up an Azure Active Directory Application for Azure Log Analytics.](https://dev.loganalytics.io/documentation/Authorization/AAD-Setup)
- [Quickstart Guide for Application Insights.](https://dev.applicationinsights.io/quickstart/)

1. Accessed from the Grafana main menu, newly installed data sources can be added immediately within the Data Sources section. Next, click the "Add data source" button in the upper right. The Azure Monitor data source will be available for selection in the Cloud section in the list of data sources.

2. In the name field, Grafana will automatically fill in a name for the data source - `Azure Monitor` or something like `Azure Monitor - 3`. If you are going to configure multiple data sources then change the name to something more informative.

3. If you are using Azure Monitor, you need 4 pieces of information from the Azure portal (see link above for detailed instructions):

   - **Tenant Id** (Azure Active Directory -> Properties -> Directory ID)
   - **Client Id** (Azure Active Directory -> App Registrations -> Choose your app -> Application ID)
   - **Client Secret** ( Azure Active Directory -> App Registrations -> Choose your app -> Keys)
   - **Default Subscription Id** (Subscriptions -> Choose subscription -> Overview -> Subscription ID)

4. Paste these four items into the fields in the Azure Monitor API Details section:
   {{< docs-imagebox img="/img/docs/v62/config_1_azure_monitor_details.png" class="docs-image--no-shadow" caption="Azure Monitor Configuration Details" >}}

   - The Subscription Id can be changed per query. Save the datasource and refresh the page to see the list of subscriptions available for the specified Client Id.

5. If you are also using the Azure Log Analytics service, then you need to specify these two config values (or you can reuse the Client Id and Secret from the previous step).

   - Client Id (Azure Active Directory -> App Registrations -> Choose your app -> Application ID)
   - Client Secret (Azure Active Directory -> App Registrations -> Choose your app -> Keys -> Create a key -> Use client secret)

6. If you are using Application Insights, then you need two pieces of information from the Azure Portal (see link above for detailed instructions):

   - Application ID
   - API Key

7. Paste these two items into the appropriate fields in the Application Insights API Details section:
   {{< docs-imagebox img="/img/docs/v62/config_2_app_insights_api_details.png" class="docs-image--no-shadow" caption="Application Insights Configuration Details" >}}

8. Test that the configuration details are correct by clicking on the "Save & Test" button:
   {{< docs-imagebox img="/img/docs/v62/config_3_save_and_test.png" class="docs-image--no-shadow" caption="Save and Test" >}}

Alternatively on step 4 if creating a new Azure Active Directory App, use the [Azure CLI](https://docs.microsoft.com/en-us/cli/azure/?view=azure-cli-latest):

```bash
az ad sp create-for-rbac -n "http://localhost:3000"
```

## Choose a Service

In the query editor for a panel, after choosing your Azure Monitor datasource, the first option is to choose a service. There are three options here:

- `Azure Monitor`
- `Application Insights`
- `Azure Log Analytics`

The query editor will change depending on which one you pick. Azure Monitor is the default.

## Querying the Azure Monitor Service

The Azure Monitor service provides metrics for all the Azure services that you have running. It helps you understand how your applications on Azure are performing and to proactively find issues affecting your applications.

If your Azure Monitor credentials give you access to multiple subscriptions then choose the appropriate subscription first.

Examples of metrics that you can get from the service are:

- `Microsoft.Compute/virtualMachines - Percentage CPU`
- `Microsoft.Network/networkInterfaces - Bytes sent`
- `Microsoft.Storage/storageAccounts - Used Capacity`

{{< docs-imagebox img="/img/docs/v60/azuremonitor-service-query-editor.png" class="docs-image--no-shadow" caption="Azure Monitor Query Editor" >}}

### Formatting Legend Keys with Aliases for the Azure Monitor Service

The default legend formatting for the Azure Monitor API is:

`resourceName{dimensionValue=dimensionName}.metricName`

These can be quite long but this formatting can be changed using aliases. In the Legend Format field, the aliases which are defined below can be combined any way you want.

Azure Monitor Examples:

- `dimension: {{dimensionvalue}}`
- `{{resourcegroup}} - {{resourcename}}`

### Alias Patterns for Azure Monitor

- `{{resourcegroup}}` = replaced with the value of the Resource Group
- `{{namespace}}` = replaced with the value of the Namespace (e.g. Microsoft.Compute/virtualMachines)
- `{{resourcename}}` = replaced with the value of the Resource Name
- `{{metric}}` = replaced with metric name (e.g. Percentage CPU)
- `{{dimensionname}}` = replaced with dimension key/label (e.g. blobtype)
- `{{dimensionvalue}}` = replaced with dimension value (e.g. BlockBlob)

### Templating with Variables for the Azure Monitor Service

Instead of hard-coding things like server, application and sensor name in you metric queries you can use variables in their place. Variables are shown as dropdown select boxes at the top of the dashboard. These dropdowns makes it easy to change the data being displayed in your dashboard.

Note that the Azure Monitor service does not support multiple values yet. If you want to visualize multiple time series (for example, metrics for server1 and server2) then you have to add multiple queries to able to view them on the same graph or in the same table.

The Azure Monitor Datasource Plugin provides the following queries you can specify in the `Query` field in the Variable edit view. They allow you to fill a variable's options list.

| Name                                                                                         | Description                                                                     |
| -------------------------------------------------------------------------------------------- | ------------------------------------------------------------------------------- |
| _Subscriptions()_                                                                            | Returns a list of subscriptions.                                                |
| _ResourceGroups()_                                                                           | Returns a list of resource groups.                                              |
| _ResourceGroups(12345678-aaaa-bbbb-cccc-123456789aaa)_                                       | Returns a list of resource groups for a specified subscription.                 |
| _Namespaces(aResourceGroup)_                                                                 | Returns a list of namespaces for the specified resource group.                  |
| _Namespaces(12345678-aaaa-bbbb-cccc-123456789aaa, aResourceGroup)_                           | Returns a list of namespaces for the specified resource group and subscription. |
| _ResourceNames(aResourceGroup, aNamespace)_                                                  | Returns a list of resource names.                                               |
| _ResourceNames(12345678-aaaa-bbbb-cccc-123456789aaaaResourceGroup, aNamespace)_              | Returns a list of resource names for a specified subscription.                  |
| _MetricNames(aResourceGroup, aNamespace, aResourceName)_                                     | Returns a list of metric names.                                                 |
| _MetricNames(12345678-aaaa-bbbb-cccc-123456789aaaaResourceGroup, aNamespace, aResourceName)_ | Returns a list of metric names for a specified subscription.                    |

Examples:

- Resource Groups query: `ResourceGroups()`
- Passing in metric name variable: `Namespaces(cosmo)`
- Chaining template variables: `ResourceNames($rg, $ns)`
- Do not quote parameters: `MetricNames(hg, Microsoft.Network/publicIPAddresses, grafanaIP)`

{{< docs-imagebox img="/img/docs/v60/azuremonitor-service-variables.png" class="docs-image--no-shadow" caption="Nested Azure Monitor Template Variables" >}}

Checkout the [Templating]({{< relref "../../reference/templating.md" >}}) documentation for an introduction to the templating feature and the different
types of template variables.

### Azure Monitor Metrics Whitelist

Not all metrics returned by the Azure Monitor API have values. The Grafana datasource has a whitelist to only return metric names if it is possible they might have values. This whitelist is updated regularly as new services and metrics are added to the Azure cloud. You can find the current whitelist [here](https://github.com/grafana/grafana/blob/master/public/app/plugins/datasource/grafana-azure-monitor-datasource/azure_monitor/supported_namespaces.ts).

### Azure Monitor Alerting

Grafana alerting is supported for the Azure Monitor service. This is not Azure Alerts support. Read more about how alerting in Grafana works [here]({{< relref "alerting/rules.md" >}}).

{{< docs-imagebox img="/img/docs/v60/azuremonitor-alerting.png" class="docs-image--no-shadow" caption="Azure Monitor Alerting" >}}

## Querying the Application Insights Service

{{< docs-imagebox img="/img/docs/v60/appinsights-service-query-editor.png" class="docs-image--no-shadow" caption="Application Insights Query Editor" >}}

### Formatting Legend Keys with Aliases for the Application Insights Service

The default legend formatting is:

`metric/name{group/by="groupbyvalue"}`

In the Legend Format field, the aliases which are defined below can be combined any way you want.

Application Insights Examples:

- `server: {{groupbyvalue}}`
- `city: {{groupbyvalue}}`
- `{{groupbyname}}: {{groupbyvalue}}`

### Alias Patterns for Application Insights

- `{{groupbyvalue}}` = replaced with the value of the group by
- `{{groupbyname}}` = replaced with the name/label of the group by
- `{{metric}}` = replaced with metric name (e.g. requests/count)

### Filter Expressions for Application Insights

The filter field takes an OData filter expression.

Examples:

- `client/city eq 'Boydton'`
- `client/city ne 'Boydton'`
- `client/city ne 'Boydton' and client/city ne 'Dublin'`
- `client/city eq 'Boydton' or client/city eq 'Dublin'`

### Templating with Variables for Application Insights

Use the one of the following queries in the `Query` field in the Variable edit view.

Checkout the [Templating]({{< relref "../../reference/templating.md" >}}) documentation for an introduction to the templating feature and the different
types of template variables.

| Name                               | Description                                                |
| ---------------------------------- | ---------------------------------------------------------- |
| _AppInsightsMetricNames()_         | Returns a list of metric names.                            |
| _AppInsightsGroupBys(aMetricName)_ | Returns a list of group bys for the specified metric name. |

Examples:

- Metric Names query: `AppInsightsMetricNames()`
- Passing in metric name variable: `AppInsightsGroupBys(requests/count)`
- Chaining template variables: `AppInsightsGroupBys($metricnames)`

{{< docs-imagebox img="/img/docs/v60/appinsights-service-variables.png" class="docs-image--no-shadow" caption="Nested Application Insights Template Variables" >}}

### Application Insights Alerting

Not implemented yet.

## Querying the Azure Log Analytics Service

Queries are written in the new [Azure Log Analytics (or KustoDB) Query Language](https://docs.loganalytics.io/index). A Log Analytics Query can be formatted as Time Series data or as Table data.

Time Series queries are for the Graph Panel (and other panels like the Single Stat panel) and must contain a datetime column, a metric name column and a value column. Here is an example query that returns the aggregated count grouped by the Category column and grouped by hour:

```
AzureActivity
| where $__timeFilter(TimeGenerated)
| summarize count() by Category, bin(TimeGenerated, 1h)
| order by TimeGenerated asc
```

Table queries are mainly used in the Table panel and row a list of columns and rows. This example query returns rows with the 6 specified columns:

```
AzureActivity
| where $__timeFilter()
| project TimeGenerated, ResourceGroup, Category, OperationName, ActivityStatus, Caller
| order by TimeGenerated desc
```

If your credentials give you access to multiple subscriptions then choose the appropriate subscription first.

{{< docs-imagebox img="/img/docs/v60/azureloganalytics-service-query-editor.png" class="docs-image--no-shadow" caption="Azure Log Analytics Query Editor" >}}

### Azure Log Analytics Macros

To make writing queries easier there are several Grafana macros that can be used in the where clause of a query:

- `$__timeFilter()` - Expands to
  `TimeGenerated ≥ datetime(2018-06-05T18:09:58.907Z) and`
  `TimeGenerated ≤ datetime(2018-06-05T20:09:58.907Z)` where the from and to datetimes are from the Grafana time picker.

- `$__timeFilter(datetimeColumn)` - Expands to
  `datetimeColumn ≥ datetime(2018-06-05T18:09:58.907Z) and`
  `datetimeColumn ≤ datetime(2018-06-05T20:09:58.907Z)` where the from and to datetimes are from the Grafana time picker.

- `$__timeFrom()` - Returns the From datetime from the Grafana picker. Example: `datetime(2018-06-05T18:09:58.907Z)`.

- `$__timeTo()` - Returns the From datetime from the Grafana picker. Example: `datetime(2018-06-05T20:09:58.907Z)`.

- `$__escapeMulti($myVar)` - is to be used with multi-value template variables that contain illegal characters. If `$myVar` has the following two values as a string `'\\grafana-vm\Network(eth0)\Total','\\hello!'`, then it expands to: `@'\\grafana-vm\Network(eth0)\Total', @'\\hello!'`. If using single value variables there is no need for this macro, simply escape the variable inline instead - `@'\$myVar'`.

- `$__contains(colName, $myVar)` - is to be used with multi-value template variables. If `$myVar` has the value `'value1','value2'`, it expands to: `colName in ('value1','value2')`.

  If using the `All` option, then check the `Include All Option` checkbox and in the `Custom all value` field type in the following value: `all`. If `$myVar` has value `all` then the macro will instead expand to `1 == 1`. For template variables with a lot of options, this will increase the query performance by not building a large where..in clause.

### Azure Log Analytics Builtin Variables

There are also some Grafana variables that can be used in Azure Log Analytics queries:

<<<<<<< HEAD
- `$__from` - Returns the From datetime from the Grafana picker. Example: `datetime(2018-06-05T18:09:58.907Z)`.
- `$__to` - Returns the From datetime from the Grafana picker. Example: `datetime(2018-06-05T20:09:58.907Z)`.
- `$__interval` - Grafana calculates the minimum time grain that can be used to group by time in queries. More details on how it works [here]({{< relref "../../reference/templating.md#interval-variables" >}}). It returns a time grain like `5m` or `1h` that can be used in the bin function. E.g. `summarize count() by bin(TimeGenerated, $__interval)`
=======
- `$__interval` - Grafana calculates the minimum time grain that can be used to group by time in queries. More details on how it works [here]({{< relref "reference/templating.md#interval-variables" >}}). It returns a time grain like `5m` or `1h` that can be used in the bin function. E.g. `summarize count() by bin(TimeGenerated, $__interval)`
>>>>>>> ab4e1526

### Azure Log Analytics Alerting

Not implemented yet.

### Writing Analytics Queries For the Application Insights Service

If you change the service type to "Application Insights", the menu icon to the right adds another option, "Toggle Edit Mode". Once clicked, the query edit mode changes to give you a full text area in which to write log analytics queries. (This is identical to how the InfluxDB datasource lets you write raw queries.)

Once a query is written, the column names are automatically parsed out of the response data. You can then select them in the "X-axis", "Y-axis", and "Split On" dropdown menus, or just type them out.

There are some important caveats to remember:

- You'll want to order your y-axis in the query, eg. `order by timestamp asc`. The graph may come out looking bizarre otherwise. It's better to have Microsoft sort it on their side where it's faster, than to implement this in the plugin.

- If you copy a log analytics query, typically they'll end with a render instruction, like `render barchart`. This is unnecessary, but harmless.

- Currently, four default dashboard variables are supported: `$__timeFilter()`, `$__from`, `$__to`, and `$__interval`. If you're searching in timestamped data, replace the beginning of your where clause to `where $__timeFilter()`. Dashboard changes by time region are handled as you'd expect, as long as you leave the name of the `timestamp` column alone. Likewise, `$__interval` will automatically change based on the dashboard's time region _and_ the width of the chart being displayed. Use it in bins, so `bin(timestamp,$__interval)` changes into something like `bin(timestamp,1s)`. Use `$__from` and `$__to` if you just want the formatted dates to be inserted.

- Templated dashboard variables are not yet supported! They will come in a future version.<|MERGE_RESOLUTION|>--- conflicted
+++ resolved
@@ -268,13 +268,7 @@
 
 There are also some Grafana variables that can be used in Azure Log Analytics queries:
 
-<<<<<<< HEAD
-- `$__from` - Returns the From datetime from the Grafana picker. Example: `datetime(2018-06-05T18:09:58.907Z)`.
-- `$__to` - Returns the From datetime from the Grafana picker. Example: `datetime(2018-06-05T20:09:58.907Z)`.
 - `$__interval` - Grafana calculates the minimum time grain that can be used to group by time in queries. More details on how it works [here]({{< relref "../../reference/templating.md#interval-variables" >}}). It returns a time grain like `5m` or `1h` that can be used in the bin function. E.g. `summarize count() by bin(TimeGenerated, $__interval)`
-=======
-- `$__interval` - Grafana calculates the minimum time grain that can be used to group by time in queries. More details on how it works [here]({{< relref "reference/templating.md#interval-variables" >}}). It returns a time grain like `5m` or `1h` that can be used in the bin function. E.g. `summarize count() by bin(TimeGenerated, $__interval)`
->>>>>>> ab4e1526
 
 ### Azure Log Analytics Alerting
 
