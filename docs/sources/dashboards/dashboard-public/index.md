---
aliases:
  - ../features/dashboard/dashboards/
  - dashboard-manage/
labels:
  products:
    - cloud
    - enterprise
    - oss
title: Public dashboards
weight: 8
---

# Public dashboards

{{% admonition type="note" %}}

This feature is in [public preview](/docs/release-life-cycle/).

{{% /admonition %}}

{{% admonition type="caution" %}}

Making your dashboard public could result in a large number of queries to the data sources used by your dashboard.
This can be mitigated by utilizing the enterprise [caching][] and/or rate limiting features.

{{% /admonition %}}

Public dashboards allow you to share your Grafana dashboard with anyone. This is useful when you want to make your dashboard available to the world without requiring access to your Grafana organization. This differs from [dashboard sharing][], which either requires recipients to be users in the same Grafana organization or provides limited information, as with a snapshot.

You can see a list of all your public dashboards in one place by navigating to **Dashboards > Public dashboards**. For each dashboard in the list, the page displays the status, a link to view the dashboard, a link to the public dashboard configuration, and the option to revoke the public URL.

## Security implications of making your dashboard public

- Anyone with the URL can access the dashboard.
- Public dashboards are read-only.
- Arbitrary queries **cannot** be run against your data sources through public dashboards. Public dashboards can only execute the
  queries stored on the original dashboard.

## Enable the feature

Add the `publicDashboards` feature toggle to your `custom.ini` file.

```
[feature_toggles]
publicDashboards = true
```

If you are using Docker, use an environment variable to enable public dashboards:

```
--env GF_FEATURE_TOGGLES_ENABLE=publicDashboards
```

{{% admonition type="note" %}}

For Grafana Cloud, contact support to have the feature enabled.

{{% /admonition %}}

## Make a dashboard public

1. Click the sharing icon in the dashboard header.
1. Click the **Public dashboard** tab.
1. Acknowledge the implications of making the dashboard public by selecting all the checkboxes.
1. Click **Generate public URL** to make the dashboard public and make your link live.
1. Copy the public dashboard link if you'd like to share it. You can always come back later for it.

Once you've made the dashboard public, a **Public** tag is displayed in the header of the dashboard.

## Pause access

1. Click the sharing icon in the dashboard header.
1. Click the **Public dashboard** tab.
1. Enable the **Pause sharing dashboard** toggle.

The dashboard is no longer accessible, even with the link, until you make it shareable again.

## Revoke access

1. Click the sharing icon in the dashboard header.
1. Click the **Public dashboard** tab.
1. Click **Revoke public URL** to delete the public dashboard.

The link no longer works. You must create a new public URL, as in [Make a dashboard public](#make-a-dashboard-public).

## Email sharing

{{% admonition type="note" %}}

Available in [private preview](/docs/release-life-cycle/) in [Grafana Cloud](/docs/grafana-cloud). This feature will have a cost by active users after being promoted into general availability.

Please contact support to have the feature enabled.

{{% /admonition %}}

Email sharing allows you to share your public dashboard with only specific people by email, instead of having it accessible to anyone with the URL. When you use email sharing, recipients receive a one-time use link that's valid for **one hour**. Once the link is used, the viewer has access to the public dashboard for **30 days**.

### Invite a viewer

1. Click the sharing icon in the dashboard header.
1. Click the **Public dashboard** tab.
1. Acknowledge the implications of making the dashboard public by selecting all the checkboxes.
1. Click **Generate public URL** to make the dashboard public and make your link live.
1. Under Can view dashboard, click **Only specified people**.
1. Enter the email you want to share the public dashboard with.
1. Click **Invite**.
1. The recipient will receive an email with a one-time use link.

### Viewers requesting access

If a viewer without access tries to navigate to the public dashboard, they'll be asked to request access by providing their email. They will receive an email with a new one-time use link if the email they provided has already been invited to view the public dashboard and has not been revoked.

If the viewer doesn't have an invitation or it's been revoked, you won't be notified and no link is sent.

### Revoke access for a viewer

1. Click the sharing icon in the dashboard header.
1. Click the **Public dashboard** tab.
1. Click **Revoke** on the viewer you'd like to revoke access for.

Immediately, the viewer no longer has access to the public dashboard, nor can they use any existing one-time use links they may have.

### Reinvite a viewer

1. Click the sharing icon in the dashboard header.
1. Click the **Public dashboard** tab.
1. Click **Resend** on the viewer you'd like to re-share the public dashboard with.

The viewer will receive an email with a new one-time use link. This will invalidate all previously issued links for that viewer.

### View public dashboard users

To see a list of users who have accessed your dashboard by way of email sharing, take the following steps:

1. In the main sidebar navigation, click **Administration**.
1. Click **Users**.
1. Click the **Public dashboard users** tab.

From here, you can see the earliest time a user has been active in a dashboard, which public dashboards they have access to, and their role.

### Access limitations

One-time use links use browser cookies, so when a viewer is granted access through one of these links, they will only have access on the browser they used to claim the link.

A single viewer cannot generate multiple valid one-time use links. When a new one-time use link is issued for a viewer, all previous ones are invalidated.

If a Grafana user has read access to the parent dashboard, they can view the public dashboard without needing to have access granted.

## Assess public dashboard usage

{{% admonition type="note" %}}
<<<<<<< HEAD
Available in [Grafana Enterprise][] and [Grafana Cloud Pro and Advanced](/docs/grafana-cloud).
=======
Available in [Grafana Enterprise]({{< relref "../../introduction/grafana-enterprise/" >}}) and [Grafana Cloud](/docs/grafana-cloud).
>>>>>>> b14263af
{{% /admonition %}}

You can check usage analytics about your public dashboard by clicking the insights icon in the dashboard header:

{{< figure src="/media/docs/grafana/dashboards/screenshot-dashboard-insights.png" max-width="400px" class="docs-image--no-shadow" alt="Dashboard insights icon" >}}

Learn more about the kind of information provided in the [dashboard insights documentation][].

## Supported data sources

Public dashboards _should_ work with any data source that has the properties `backend` and `alerting` both set to true in its `plugin.json`. However, this can't always be
guaranteed because plugin developers can override this functionality. The following lists include data sources confirmed to work with public dashboards and data sources that should work, but have not been confirmed as compatible.

### Confirmed:

<table>
  <tr>
    <td>
      <ul>
        <li>Altinity plugin for ClickHouse</li>
        <li>ClickHouse</li>
        <li>Elasticsearch</li>
        <li>Graphite</li>
        <li>Infinity</li>
        <li>InfluxDB</li>
        <li>Loki</li>
        <li>Microsoft SQL Server</li>
      </ul>
    </td>
    <td>
      <ul>
        <li>MongoDB</li>
        <li>MySQL</li>
        <li>OpenTSDB</li>
        <li>Oracle Database</li>
        <li>PostgreSQL</li>
        <li>Prometheus</li>
        <li>Redis</li>
        <li>SQLite</li>
      </ul>
    </td>
  </tr>
</table>

### Unconfirmed:

{{% admonition type="note" %}}

If you've confirmed one of these data sources work with public dashboards, let us know in our [Github](https://github.com/grafana/grafana/discussions/49253) discussion, and we'll mark it as confirmed!

{{% /admonition %}}

<table>
  <tr>
    <td>
      <ul>
        <li>Amazon Athena</li>
        <li>Amazon Redshift</li>
        <li>Amazon Timestream</li>
        <li>Apache Cassandra</li>
        <li>AppDynamics</li>
        <li>Azure Data Explorer Datasource</li>
        <li>Azure Monitor</li>
        <li>CSV</li>
        <li>CloudWatch</li>
        <li>DB2 Datasource</li>
        <li>Databricks</li>
        <li>Datadog</li>
        <li>Dataset</li>
        <li>Druid</li>
      </ul>
    </td>
    <td>
      <ul>
        <li>Dynatrace</li>
        <li>GitHub</li>
        <li>Google BigQuery</li>
        <li>Grafana for YNAB</li>
        <li>Honeycomb</li>
        <li>Jira</li>
        <li>Mock</li>
        <li>Neo4j Datasource</li>
        <li>New Relic</li>
        <li>OPC UA (Unified Architecture)</li>
        <li>Open Distro for Elasticsearch</li>
        <li>OpenSearch</li>
        <li>Orbit</li>
        <li>SAP HANA®</li>
      </ul>
    </td>
    <td>
      <ul>
        <li>Salesforce</li>
        <li>Sentry</li>
        <li>ServiceNow</li>
        <li>Snowflake</li>
        <li>Splunk</li>
        <li>Splunk Infrastructure Monitoring</li>
        <li>Sqlyze data source</li>
        <li>TDengine</li>
        <li>Vertica</li>
        <li>Wavefront</li>
        <li>X-Ray</li>
        <li>kdb+</li>
        <li>simple grpc data source</li>
      </ul>
    </td>
  </tr>
</table>

## Limitations

- Panels that use frontend data sources will fail to fetch data.
- Template variables are not currently supported, but support is planned in the future.
- Exemplars will be omitted from the panel.
- Only annotations that query the `-- Grafana --` data source are supported.
- Organization annotations are not supported.
- Grafana Live and real-time event streams are not supported.
- Library panels are currently not supported, but support is planned in the future.
- Data sources using Reverse Proxy functionality are not supported.

We're excited to share this enhancement with you and we’d love your feedback! Please check out the [Github](https://github.com/grafana/grafana/discussions/49253) discussion and join the conversation.

## Custom branding

If you're a Grafana Enterprise customer, you can use custom branding to change the appearance of a public dashboard footer. For more information, refer to [Custom branding](https://grafana.com/docs/grafana/latest/setup-grafana/configure-grafana/configure-custom-branding/).

{{% docs/reference %}}
[caching]: "/docs/grafana/ -> /docs/grafana/<GRAFANA VERSION>/administration/data-source-management#query-and-resource-caching"
[caching]: "/docs/grafana-cloud/ -> /docs/grafana/<GRAFANA VERSION>/administration/data-source-management#query-and-resource-caching"

[Grafana Enterprise]: "/docs/grafana/ -> /docs/grafana/<GRAFANA VERSION>/introduction/grafana-enterprise"
[Grafana Enterprise]: "/docs/grafana-cloud/ -> /docs/grafana/<GRAFANA VERSION>/introduction/grafana-enterprise"

[dashboard insights documentation]: "/docs/grafana/ -> /docs/grafana/<GRAFANA VERSION>/dashboards/assess-dashboard-usage#dashboard-insights"
[dashboard insights documentation]: "/docs/grafana-cloud/ -> /docs/grafana/<GRAFANA VERSION>/dashboards/assess-dashboard-usage#dashboard-insights"

[dashboard sharing]: "/docs/grafana/ -> /docs/grafana/<GRAFANA VERSION>/dashboards/share-dashboards-panels"
[dashboard sharing]: "/docs/grafana-cloud/ -> /docs/grafana/<GRAFANA VERSION>/dashboards/share-dashboards-panels"
{{% /docs/reference %}}<|MERGE_RESOLUTION|>--- conflicted
+++ resolved
@@ -149,13 +149,7 @@
 
 ## Assess public dashboard usage
 
-{{% admonition type="note" %}}
-<<<<<<< HEAD
-Available in [Grafana Enterprise][] and [Grafana Cloud Pro and Advanced](/docs/grafana-cloud).
-=======
-Available in [Grafana Enterprise]({{< relref "../../introduction/grafana-enterprise/" >}}) and [Grafana Cloud](/docs/grafana-cloud).
->>>>>>> b14263af
-{{% /admonition %}}
+> **Note:** Available in [Grafana Enterprise][] and [Grafana Cloud](/docs/grafana-cloud).
 
 You can check usage analytics about your public dashboard by clicking the insights icon in the dashboard header:
 
