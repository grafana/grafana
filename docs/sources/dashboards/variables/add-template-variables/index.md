---
aliases:
  - ../../reference/templating/
  - ../../variables/add-ad-hoc-filters/
  - ../../variables/add-constant-variable/
  - ../../variables/add-custom-variable/
  - ../../variables/add-data-source-variable/
  - ../../variables/add-interval-variable/
  - ../../variables/add-query-variable/
  - ../../variables/add-template-variables/
  - ../../variables/add-text-box-variable/
  - ../../variables/chained-variables/
  - ../../variables/filter-variables-with-regex/
  - ../../variables/formatting-multi-value-variables/
  - ../../variables/global-variables/
  - ../../variables/manage-variable/
  - ../../variables/variable-selection-options/
  - ../../variables/variable-types/
  - ../../variables/variable-types/add-ad-hoc-filters/
  - ../../variables/variable-types/add-constant-variable/
  - ../../variables/variable-types/add-custom-variable/
  - ../../variables/variable-types/add-data-source-variable/
  - ../../variables/variable-types/add-interval-variable/
  - ../../variables/variable-types/add-query-variable/
  - ../../variables/variable-types/add-text-box-variable/
  - ../../variables/variable-types/chained-variables/
  - ../../variables/variable-types/global-variables/
keywords:
  - grafana
  - documentation
  - guide
  - variable
  - global
  - standard
  - nested
  - chained
  - linked
  - best practices
labels:
  products:
    - cloud
    - enterprise
    - oss
menuTitle: Add variables
title: Add variables
description: Learn about the types of variables you can add to dashboards and how
weight: 100
refs:
  add:
    - pattern: /docs/grafana/
      destination: /docs/grafana/<GRAFANA_VERSION>/dashboards/variables/add-template-variables/
    - pattern: /docs/grafana-cloud/
      destination: /docs/grafana-cloud/visualizations/dashboards/variables/add-template-variables/
  inspect:
    - pattern: /docs/grafana/
      destination: /docs/grafana/<GRAFANA_VERSION>/dashboards/variables/inspect-variable/
    - pattern: /docs/grafana-cloud/
      destination: /docs/grafana-cloud/visualizations/dashboards/variables/inspect-variable/
  prometheus-query-variables:
    - pattern: /docs/grafana/
      destination: /docs/grafana/<GRAFANA_VERSION>/datasources/prometheus/template-variables/#use-**rate_interval
    - pattern: /docs/grafana-cloud/
      destination: /docs/grafana-cloud/connect-externally-hosted/data-sources/prometheus/template-variables/#use-**rate_interval
  raw-variable-format:
    - pattern: /docs/grafana/
      destination: /docs/grafana/<GRAFANA_VERSION>/dashboards/variables/variable-syntax/#raw
    - pattern: /docs/grafana-cloud/
      destination: /docs/grafana-cloud/visualizations/dashboards/variables/variable-syntax/#raw
  data-source:
    - pattern: /docs/grafana/
      destination: /docs/grafana/<GRAFANA_VERSION>/datasources/
    - pattern: /docs/grafana-cloud/
      destination: /docs/grafana-cloud/connect-externally-hosted/data-sources/
  raw-format:
    - pattern: /docs/grafana/
      destination: /docs/grafana/<GRAFANA_VERSION>/dashboards/variables/variable-syntax/#raw
    - pattern: /docs/grafana-cloud/
      destination: /docs/grafana-cloud/visualizations/dashboards/variables/variable-syntax/#raw
  add-a-data-source:
    - pattern: /docs/grafana/
      destination: /docs/grafana/<GRAFANA_VERSION>/datasources/#add-a-data-source
    - pattern: /docs/grafana-cloud/
      destination: /docs/grafana-cloud/connect-externally-hosted/data-sources/#add-a-data-source
  filter-dashboard:
    - pattern: /docs/grafana/
      destination: /docs/grafana/<GRAFANA_VERSION>/dashboards/use-dashboards/#filter-dashboard-data
    - pattern: /docs/grafana-cloud/
      destination: /docs/grafana-cloud/visualizations/dashboards/use-dashboards/#filter-dashboard-data
---

# Add variables

<!-- vale Grafana.Spelling = NO -->

The following table lists the types of variables shipped with Grafana.

| Variable type     | Description                                                                                                                                                                             |
| :---------------- | :-------------------------------------------------------------------------------------------------------------------------------------------------------------------------------------- |
| Query             | Query-generated list of values such as metric names, server names, sensor IDs, data centers, and so on. [Add a query variable](#add-a-query-variable).                                  |
| Custom            | Define the variable options manually using a comma-separated list. [Add a custom variable](#add-a-custom-variable).                                                                     |
| Text box          | Display a free text input field with an optional default value. [Add a text box variable](#add-a-text-box-variable).                                                                    |
| Constant          | Define a hidden constant. [Add a constant variable](#add-a-constant-variable).                                                                                                          |
| Data source       | Quickly change the data source for an entire dashboard. [Add a data source variable](#add-a-data-source-variable).                                                                      |
| Interval          | Interval variables represent time spans. [Add an interval variable](#add-an-interval-variable).                                                                                         |
| Ad hoc filters    | Key/value filters that are automatically added to all metric queries for a data source (Prometheus, Loki, InfluxDB, and Elasticsearch only). [Add ad hoc filters](#add-ad-hoc-filters). |
| Global variables  | Built-in variables that can be used in expressions in the query editor. Refer to [Global variables](#global-variables).                                                                 |
| Chained variables | Variable queries can contain other variables. Refer to [Chained variables](#chained-variables).                                                                                         |

## Enter General options

You must enter general options for any type of variable that you create.
To create a variable, follow these steps:

1. Click **Edit** in the top-right corner of the dashboard.
1. Click **Settings**.
1. Go to the **Variables** tab.
1. Click **Add variable**, or if there are already existing variables, **+ New variable**.
1. Choose an option in the **Select variable type** drop-down list.
1. Enter a **Name** for the variable.
1. (Optional) In the **Label** field, enter the display name for the variable drop-down list.

   If you don't enter a display name, then the drop-down list label is the variable name.

1. Choose a **Show on dashboard** option:
   - **Label and value** - The variable drop-down list displays the variable **Name** or **Label** value. This is the default.
   - **Value:** The variable drop-down list only displays the selected variable value and a down arrow.
   - **Nothing:** No variable drop-down list is displayed on the dashboard.

1. Click one of the following links to complete the steps for adding your selected variable type:
   - [Query](#add-a-query-variable)
   - [Custom](#add-a-custom-variable)
   - [Textbox](#add-a-text-box-variable)
   - [Constant](#add-a-constant-variable)
   - [Data source](#add-a-data-source-variable)
   - [Interval](#add-an-interval-variable)
   - [Ad hoc filters](#add-ad-hoc-filters)

<!-- vale Grafana.Spelling = YES -->

### Variable best practices

- Variable drop-down lists are displayed in the order in which they're listed in the **Variables** in dashboard settings, so put the variables that you will change often at the top, so they will be shown first (far left on the dashboard).
- By default, variables don't have a default value. This means that the topmost value in the drop-down list is always preselected. If you want to pre-populate a variable with an empty value, you can use the following workaround in the variable settings:
  1. Select the **Include All Option** checkbox.
  2. In the **Custom all value** field, enter a value like `+`.

## Add a query variable

Query variables enable you to write a data source query that can return a list of metric names, tag values, or keys. For example, a query variable might return a list of server names, sensor IDs, or data centers. The variable values change as they dynamically fetch options with a data source query.

Query variables are generally only supported for strings. If your query returns numbers or any other data type, you might need to convert them to strings to use them as variables. For the Azure data source, for example, you can use the [`tostring`](https://docs.microsoft.com/en-us/azure/data-explorer/kusto/query/tostringfunction) function for this purpose.

Query expressions can contain references to other variables and in effect create linked variables. Grafana detects this and automatically refreshes a variable when one of its linked variables change.

{{< admonition type="note" >}}
Query expressions are different for each data source. For more information, refer to the documentation for your [data source](ref:data-source).
{{< /admonition >}}

1. [Enter general options](#enter-general-options).
1. Under the **Query options** section of the page, select a target data source in the **Data source** drop-down list.

   You can also click **Open advanced data source picker** to see more options, including adding a data source (Admins only).
   For more information about data sources, refer to [Add a data source](ref:add-a-data-source).

1. In the **Query type** drop-down list, select one of the following options:
   - **Label names**
   - **Label values**
   - **Metrics**
   - **Query result**
   - **Series query**
   - **Classic query**

1. In the **Query** field, enter a query.
   - The query field varies according to your data source. Some data sources have custom query editors.
   - Each data source defines how the variable values are extracted. The typical implementation uses every string value returned from the data source response as a variable value. Make sure to double-check the documentation for the data source.
   - Some data sources let you provide custom "display names" for the values. For instance, the PostgreSQL, MySQL, and Microsoft SQL Server plugins handle this by looking for fields named `__text` and `__value` in the result. Other data sources may look for `text` and `value` or use a different approach. Always remember to double-check the documentation for the data source.
   - If you need more room in a single input field query editor, then hover your cursor over the lines in the lower right corner of the field and drag downward to expand.

1. (Optional) In the **Regex** field, type a regular expression to filter or capture specific parts of the names returned by your data source query. To see examples, refer to [Filter variables with a regular expression](#filter-variables-with-regex).
1. In the **Sort** drop-down list, select the sort order for values to be displayed in the dropdown list. The default option, **Disabled**, means that the order of options returned by your data source query is used.
1. Under **Refresh**, select when the variable should update options:
   - **On dashboard load** - Queries the data source every time the dashboard loads. This slows down dashboard loading, because the variable query needs to be completed before dashboard can be initialized.
   - **On time range change** - Queries the data source every time the dashboard loads and when the dashboard time range changes. Use this option if your variable options query contains a time range filter or is dependent on the dashboard time range.

1. (Optional) Configure the settings in the [Selection Options](#configure-variable-selection-options) section:
   - **Multi-value** - Enables multiple values to be selected at the same time.
   - **Include All option** - Enables an option to include all variables.

1. In the **Preview of values** section, Grafana displays a list of the current variable values. Review them to ensure they match what you expect.
1. Click **Save dashboard**.
1. Click **Back to dashboard** and **Exit edit**.

## Add a custom variable

Use a _custom_ variable for a value that does not change, such as a number or a string.

For example, if you have server names or region names that never change, then you might want to create them as custom variables rather than query variables. Because they do not change, you might use them in [chained variables](#chained-variables) rather than other query variables. That would reduce the number of queries Grafana must send when chained variables are updated.

1. [Enter general options](#enter-general-options).
1. Under the **Custom options** section of the page, in the **Values separated by comma** field, enter the values for this variable in a comma-separated list.

   You can include numbers, strings, or key/value pairs separated by a space and a colon. For example, `key1 : value1,key2 : value2`.

1. (Optional) Configure the settings in the [Selection Options](#configure-variable-selection-options) section:
   - **Multi-value** - Enables multiple values to be selected at the same time.
   - **Include All option** - Enables an option to include all variables.

1. In the **Preview of values** section, Grafana displays a list of the current variable values. Review them to ensure they match what you expect.
1. Click **Save dashboard**.
1. Click **Back to dashboard** and **Exit edit**.

## Add a text box variable

_Text box_ variables display a free text input field with an optional default value. This is the most flexible variable, because you can enter any value. Use this type of variable if you have metrics with high cardinality or if you want to update multiple panels in a dashboard at the same time.

For more information about cardinality, refer to [What are cardinality spikes and why do they matter?](https://grafana.com/blog/2022/02/15/what-are-cardinality-spikes-and-why-do-they-matter/)

1. [Enter general options](#enter-general-options).
1. (Optional) Under the **Text options** section of the page, in the **Default value** field, enter the default value for the variable.

   If you do not enter anything in this field, then Grafana displays an empty text box for users to type text into.

1. Click **Save dashboard**.
1. Click **Back to dashboard** and **Exit edit**.

## Add a constant variable

_Constant_ variables enable you to define a hidden constant. This is useful for metric path prefixes for dashboards you want to share. When you export a dashboard, constant variables are converted to import options.

Constant variables are _not_ flexible. Each constant variable only holds one value, and it cannot be updated unless you update the variable settings.

Constant variables are useful when you have complex values that you need to include in queries but don't want to retype in every query. For example, if you had a server path called `i-0b6a61efe2ab843gg`, then you could replace it with a variable called `$path_gg`.

1. [Enter general options](#enter-general-options).
1. Under the **Constant options** section of the page, in the **Value** field, enter the variable value.

   You can enter letters, numbers, and symbols. You can even use wildcards if you use [raw format](ref:raw-format).

1. Click **Save dashboard**.
1. Click **Back to dashboard** and **Exit edit**.

## Add a data source variable

_Data source_ variables enable you to quickly change the data source for an entire dashboard. They are useful if you have multiple instances of a data source, perhaps in different environments.

1. [Enter general options](#enter-general-options).
1. Under the **Data source options** section of the page, in the **Type** drop-down list, select the target data source for the variable.
1. (Optional) In **Instance name filter**, enter a regular expression filter for which data source instances to choose from in the variable value drop-down list.

   Leave this field empty to display all instances.

1. (Optional) Configure the settings in the [Selection Options](#configure-variable-selection-options) section:
   - **Multi-value** - Enables multiple values to be selected at the same time.
   - **Include All option** - Enables an option to include all variables.

1. In the **Preview of values** section, Grafana displays a list of the current variable values. Review them to ensure they match what you expect.
1. Click **Save dashboard**.
1. Click **Back to dashboard** and **Exit edit**.

## Add an interval variable

Use an _interval_ variable to represents time spans such as `1m`,`1h`, `1d`. You can think of them as a dashboard-wide "group by time" command. Interval variables change how the data is grouped in the visualization. You can also use the Auto Option to return a set number of data points per time span.

You can use an interval variable as a parameter to group by time (for InfluxDB), date histogram interval (for Elasticsearch), or as a summarize function parameter (for Graphite).

1. [Enter general options](#enter-general-options).
1. Under the **Interval options** section, in the **Values** field, enter the time range intervals that you want to appear in the variable drop-down list.

   The following time units are supported: `s (seconds)`, `m (minutes)`, `h (hours)`, `d (days)`, `w (weeks)`, `M (months)`, and `y (years)`. You can also accept or edit the default values: `1m,10m,30m,1h,6h,12h,1d,7d,14d,30d`.

1. (Optional) Select on the **Auto option** checkbox if you want to add the `auto` option to the list.

   This option allows you to specify how many times the current time range should be divided to calculate the current `auto` time span. If you turn it on, then two more options appear:
   - **Step count** - Select the number of times the current time range is divided to calculate the value, similar to the **Max data points** query option. For example, if the current visible time range is 30 minutes, then the `auto` interval groups the data into 30 one-minute increments. The default value is 30 steps.
   - **Min interval** - The minimum threshold below which the step count intervals does not divide the time. To continue the 30 minute example, if the minimum interval is set to 2m, then Grafana would group the data into 15 two-minute increments.

1. In the **Preview of values** section, Grafana displays a list of the current variable values. Review them to ensure they match what you expect.
1. Click **Save dashboard**.
1. Click **Back to dashboard** and **Exit edit**.

### Interval variable examples

The following example shows a template variable `myinterval` in a Graphite function:

```
summarize($myinterval, sum, false)
```

The following example shows a more complex Graphite example, from the [Graphite Template Nested Requests panel](https://play.grafana.org/d/000000056/graphite-templated-nested?editPanel=2&orgId=1):

```
groupByNode(summarize(movingAverage(apps.$app.$server.counters.requests.count, 5), '$interval', 'sum', false), 2, 'sum')
```

<!-- vale Grafana.WordList = NO -->
<!-- vale Grafana.Spelling = NO -->

## Add ad hoc filters

_Ad hoc filters_ are one of the most complex and flexible variable options available.
Instead of creating a variable for each dimension by which you want to filter, ad hoc filters automatically create variables (key/value pairs) for all the dimensions returned by your data source query.
This allows you to apply filters dashboard-wide.

Ad hoc filters let you add label/value filters that are automatically added to all metric queries that use the specified data source.
Unlike other variables, you don't use ad hoc filters in queries.
Instead, you use ad hoc filters to write filters for existing queries.

The following data sources support ad hoc filters:

<<<<<<< HEAD
- Dashboard - Use this special data source to [apply ad hoc filters to data from unsupported data sources](#filter-any-data-using-the-dashboard-data-source).
=======
>>>>>>> c228eaa9
- Prometheus
- Loki
- InfluxDB
- Elasticsearch
- OpenSearch

To create an ad hoc filter, follow these steps:

1. [Enter general options](#enter-general-options).
1. Under the **Ad-hoc options** section of the page, select a target data source in the **Data source** drop-down list.

   You can also click **Open advanced data source picker** to see more options, including adding a data source (Admins only).
   For more information about data sources, refer to [Add a data source](ref:add-a-data-source).

1. (Optional) To provide the filter dimensions as comma-separated values (CSV), toggle the **Use static key dimensions** switch on, and then enter the values in the space provided.
1. Click **Save dashboard**.
1. Enter an optional description of your dashboard changes, and then click **Save**.
1. Click **Back to dashboard** and **Exit edit**.

Now you can [filter data on the dashboard](ref:filter-dashboard).

<<<<<<< HEAD
### Filter any data using the Dashboard data source

In cases where a data source doesn't support the use of ad hoc filters, you can use the Dashboard data source to reference that data, and then filter it in a new panel.
This allows you to bypass the limitations of the data source in the source panel.

{{< figure src="/media/docs/grafana/panels-visualizations/screenshot-adhoc-filter-dashboard-ds-v12.2.png" max-width="750px" alt="The query section of a panel with the Dashboard data source configured" >}}

To use ad hoc filters on data from an unsupported data source, follow these steps:

1. Navigate to the dashboard with the panel with the data you want to filter.
1. Click **Edit** in top-right corner of the dashboard.
1. At the top of the dashboard, click **Add** and select **Visualization** in the drop-down list.
1. In the **Queries** tab of the edit panel view, enter `Dashboard` in the **Data source** field and select **-- Dashboard --**.
1. In the query configuration section, make the following selections:
   - **Source panel** - Choose the panel with the source data.
   - **Data** - Select **All Data** to use the data of the panel, and not just the annotations. This is the default selection.
   - **AdHoc Filters** - Toggle on the switch to make the data from the referenced panel filterable.

   {{< admonition type="note">}}
   If you're referencing multiple panels in a dashboard with the Dashboard data source, you can only use one of those source panels at a time for ad hoc filtering.
   {{< /admonition >}}

1. Configure any other needed options for the panel.
1. Click **Save dashboard**.

Now you can filter the data from the source panel by way of the Dashboard data source.
Add as many panels as you need.

### Dashboard drilldown with ad hoc filters

In table and bar chart visualizations, you can apply ad hoc filters directly from the visualization.
To quickly apply ad hoc filter variables, follow these steps:

1. To display the filter icons, hover your cursor over the table cell with the value for which you want to filter. In this example, the cell value is `ConfigMap Updated`, which is in the `alertname` column:

   {{< figure src="/media/docs/grafana/panels-visualizations/screenshot-adhoc-filter-icon-v12.2.png" max-width="550px" alt="Table and bar chart with ad hoc filter icon displayed on a table cell" >}}

   In bar chart visualizations, hover and click the bar to display the filter button:

   {{< figure src="/media/docs/grafana/panels-visualizations/screenshot-adhoc-filter-icon-bar-v12.2.png" max-width="300px" alt="The ad hoc filter button in a bar chart tooltip">}}

1. Click the add filter icon.

   The variable pair `alertname = ConfigMap Updated` is added to the ad hoc filter and all panels using the same data source that include that variable value are filtered by that value:

   {{< figure src="/media/docs/grafana/panels-visualizations/screenshot-adhoc-filter-applied-v12.2.png" max-width="550px" alt="Table and bar chart, filtered" >}}

If one of the panels in the dashboard using that data source doesn't include that variable value, the panel won't return any data. In this example, the variable pair `_name_ = ALERTS` has been added to the ad hoc filter so the bar chart doesn't return any results:

{{< figure src="/media/docs/grafana/panels-visualizations/screenshot-adhoc-filter-no-data-v12.2.png" max-width="650px" alt="Table, filtered and bar chart returning no results" >}}

In cases where the data source you're using doesn't support ad hoc filtering, consider using the special Dashboard data source.
For more information, refer to [Filter any data using the Dashboard data source](https://grafana.com/docs/grafana/<GRAFANA_VERSION>/dashboards/variables/add-template-variables/#filter-any-data-using-the-dashboard-data-source).
=======
### Dashboard drilldown with ad hoc filters

In table visualizations, you can apply ad hoc filters from the visualization with one click.
To quickly filter the dashboard data, follow these steps:

1. Hover your cursor over the cell with the value you want to filter for to display the filter icons. In this example, the cell value is `ConfigMap Updated`, which is in the `alertname` column:

   {{< figure src="/media/docs/grafana/panels-visualizations/screenshot-ad-hoc-filter-icon-v12.png" max-width="750px" alt="Table with ad hoc filter icon displayed on a cell" >}}

1. Click the add filter icon.

   The variable pair `alertname = ConfigMap Updated` is added to the ad hoc filter and all panels using the same data source are filtered by that value:

   {{< figure src="/media/docs/grafana/panels-visualizations/screenshot-ad-hoc-filter-applied-v12.2.png" max-width="750px" alt="Two tables, filtered" >}}

Panels in the dashboard that use the same data source but don't include the column value won't have any data remaining to display once the filter has been applied. In this example, the variable pair `_name_ = ALERTS` has been added to the ad hoc filter, so one of the tables doesn't return any results:

{{< figure src="/media/docs/grafana/panels-visualizations/screenshot-ad-hoc-filter-no-data-v12.2.png" max-width="750px" alt="Two tables, one filtered and one returning no results" >}}
>>>>>>> c228eaa9

<!-- vale Grafana.Spelling = YES -->
<!-- vale Grafana.WordList = YES -->

## Configure variable selection options

**Selection Options** are a feature you can use to manage variable option selections. All selection options are optional, and they are off by default.

### Multi-value variables

Interpolating a variable with multiple values selected is tricky as it is not straight forward how to format the multiple values into a string that is valid in the given context where the variable is used. Grafana tries to solve this by allowing each data source plugin to inform the templating interpolation engine what format to use for multiple values.

{{< admonition type="note" >}}
The **Custom all value** option on the variable must be blank for Grafana to format all values into a single string. If it is left blank, then Grafana concatenates (adds together) all the values in the query. Something like `value1,value2,value3`. If a custom `all` value is used, then instead the value is something like `*` or `all`.
{{< /admonition >}}

#### Multi-value variables with a Graphite data source

Graphite uses glob expressions. A variable with multiple values would, in this case, be interpolated as `{host1,host2,host3}` if the current variable value was _host1_, _host2_, and _host3_.

#### Multi-value variables with a Prometheus or InfluxDB data source

InfluxDB and Prometheus use regular expressions, so the same variable would be interpolated as `(host1|host2|host3)`. Every value would also be regular expression escaped. If not, a value with a regular expression control character would break the regular expression.

#### Multi-value variables with an Elastic data source

Elasticsearch uses Lucene query syntax, so the same variable would be formatted as `("host1" OR "host2" OR "host3")`. In this case, every value must be escaped so that the value only contains Lucene control words and quotation marks.

#### Variable indexing

If you have a multi-value variable that's formatted as an array, you can use array positions to reference the values rather than the actual values.
You can use this functionality in dashboard panels to filter data, and when you do so, the array is maintained.

To reference variable values this way, use the following syntax:

```text
${query0.0}
```

The preceding syntax references the first, or `0`, position in the array.

In the following example, there's an array of three values, `1t`, `2t`, and `3t`, and rather than referencing those values, the panel query references the second value in the array using the syntax `${query0.1}`:

{{< figure src="/media/docs/grafana/dashboards/screenshot-indexed-variables-v12.1.png" max-width="750px" alt="Panel query using variable indexing to reference a value" >}}

#### Troubleshoot multi-value variables

Automatic escaping and formatting can cause problems and it can be tricky to grasp the logic behind it. Especially for InfluxDB and Prometheus where the use of regular expression syntax requires that the variable is used in regular expression operator context.

If you do not want Grafana to do this automatic regular expression escaping and formatting, then you must do one of the following:

- Turn off the **Multi-value** or **Include All option** options.
- Use the [raw variable format](ref:raw-variable-format).

### Include All option

Grafana adds an `All` option to the variable dropdown list. If a user selects this option, then all variable options are selected.

### Custom all value

This option is only visible if the **Include All option** is selected.

Enter regular expressions, globs, or Lucene syntax in the **Custom all value** field to define the value of the `All` option.

By default the `All` value includes all options in combined expression. This can become very long and can have performance problems. Sometimes it can be better to specify a custom all value, like a wildcard regular expression.

In order to have custom regular expression, globs, or Lucene syntax in the **Custom all value** option, it is never escaped so you have to think about what is a valid value for your data source.

## Global variables

Grafana has global built-in variables that can be used in expressions in the query editor. This topic lists them in alphabetical order and defines them. These variables are useful in queries, dashboard links, panel links, and data links.

### `$__dashboard`

This variable is the name of the current dashboard.

### `$__from` and `$__to`

Grafana has two built-in time range variables: `$__from` and `$__to`. They are currently always interpolated as epoch milliseconds by default, but you can control date formatting.

| Syntax                   | Example result           | Description                                                                                                                                                      |
| ------------------------ | ------------------------ | ---------------------------------------------------------------------------------------------------------------------------------------------------------------- |
| `${__from}`              | 1594671549254            | Unix millisecond epoch                                                                                                                                           |
| `${__from:date}`         | 2020-07-13T20:19:09.254Z | No arguments, defaults to ISO 8601/RFC 3339                                                                                                                      |
| `${__from:date:iso}`     | 2020-07-13T20:19:09.254Z | ISO 8601/RFC 3339                                                                                                                                                |
| `${__from:date:seconds}` | 1594671549               | Unix seconds epoch                                                                                                                                               |
| `${__from:date:YYYY-MM}` | 2020-07                  | Any custom [date format](https://momentjs.com/docs/#/displaying/) that does not include the `:` character. Uses browser time. Use `:date` or `:date:iso` for UTC |

The syntax above also works with `${__to}`.

You can use this variable in URLs, as well. For example, you can send a user to a dashboard that shows a time range from six hours ago until now: https://play.grafana.org/d/000000012/grafana-play-home?viewPanel=2&orgId=1?from=now-6h&to=now

### `$__interval`

You can use the `$__interval` variable as a parameter to group by time (for InfluxDB, MySQL, Postgres, MSSQL), Date histogram interval (for Elasticsearch), or as a _summarize_ function parameter (for Graphite).

Grafana automatically calculates an interval that can be used to group by time in queries. When there are more data points than can be shown on a graph, then queries can be made more efficient by grouping by a larger interval. It is more efficient to group by 1 day than by 10s when looking at 3 months of data. The graph looks the same and the query is faster. The `$__interval` is calculated using the time range and the width of the graph (the number of pixels).

Approximate Calculation: `(to - from) / resolution`

For example, when the time range is 1 hour and the graph is full screen, then the interval might be calculated to `2m` - points are grouped in 2 minute intervals. If the time range is 6 months and the graph is full screen, then the interval might be `1d` (1 day) - points are grouped by day.

In the InfluxDB data source, the legacy variable `$interval` is the same variable. `$__interval` should be used instead.

The InfluxDB and Elasticsearch data sources have `Group by time interval` fields that are used to hard code the interval or to set the minimum limit for the `$__interval` variable (by using the `>` syntax -> `>10m`).

### `$__interval_ms`

This variable is the `$__interval` variable in milliseconds, not a time interval formatted string. For example, if the `$__interval` is `20m` then the `$__interval_ms` is `1200000`.

### `$__name`

This variable is only available in the **Singlestat** panel and can be used in the prefix or suffix fields on the Options tab. The variable is replaced with the series name or alias.

{{< admonition type="note" >}}
The **Singlestat** panel is no longer available from Grafana 8.0.
{{< /admonition >}}

### `$__org`

This variable is the ID of the current organization.
`${__org.name}` is the name of the current organization.

### `$__user`

`${__user.id}` is the ID of the current user.
`${__user.login}` is the login handle of the current user.
`${__user.email}` is the email for the current user.

### `$__range`

Currently only supported for Prometheus and Loki data sources. This variable represents the range for the current dashboard. It is calculated by `to - from`. It has a millisecond and a second representation called `$__range_ms` and `$__range_s`.

### `$__rate_interval`

Currently only supported for Prometheus data sources. The `$__rate_interval` variable is meant to be used in the rate function. Refer to [Prometheus query variables](ref:prometheus-query-variables) for details.

### `$__rate_interval_ms`

This variable is the `$__rate_interval` variable in milliseconds, not a time-interval-formatted string. For example, if the `$__rate_interval` is `20m` then the `$__rate_interval_ms` is `1200000`.

### `$timeFilter` or `$__timeFilter`

The `$timeFilter` variable returns the currently selected time range as an expression. For example, the time range interval `Last 7 days` expression is `time > now() - 7d`.

This is used in several places, including:

- The WHERE clause for the InfluxDB data source. Grafana adds it automatically to InfluxDB queries when in Query Editor mode. You can add it manually in Text Editor mode: `WHERE $timeFilter`.
- Log Analytics queries in the Azure Monitor data source.
- SQL queries in MySQL, Postgres, and MSSQL.
- The `$__timeFilter` variable is used in the MySQL data source.

### `$__timezone`

The `$__timezone` variable returns the currently selected time zone, either `utc` or an entry of the IANA time zone database (for example, `America/New_York`).

If the currently selected time zone is _Browser Time_, Grafana tries to determine your browser time zone.

## Chained variables

_Chained variables_, also called _linked variables_ or _nested variables_, are query variables with one or more other variables in their variable query. This section explains how chained variables work and provides links to example dashboards that use chained variables.

Chained variable queries are different for every data source, but the premise is the same for all. You can use chained variable queries in any data source that allows them.

Extremely complex linked templated dashboards are possible, 5 or 10 levels deep. Technically, there is no limit to how deep or complex you can go, but the more links you have, the greater the query load.

### Grafana Play dashboard examples

The following Grafana Play dashboards contain fairly simple chained variables, only two layers deep. To view the variables and their settings, click **Edit**
and then **Settings**; then go to the **Variables** tab. Both examples are expanded in the following section.

- [Graphite Templated Nested](https://play.grafana.org/d/000000056/graphite-templated-nested?orgId=1&var-app=country&var-server=All&var-interval=1h)
- [InfluxDB Templated](https://play.grafana.org/d/e7bad3ef-db0c-4bbd-8245-b85c0b2ca2b9/influx-2-73a-hourly-electric-grid-monitor-for-us?orgId=1&refresh=1m)

### Examples explained

Variables are useful to reuse dashboards and dynamically change what is shown in dashboards. Chained variables are especially useful to filter what you see.

Create parent/child relationship in a variable, sort of a tree structure where you can select different levels of filters.

The following sections explain the linked examples in the dashboards above in depth and builds on them. While the examples are data source-specific, the concepts can be applied broadly.

#### Graphite example

In this example, there are several applications. Each application has a different subset of servers. It is based on the [Graphite Templated Nested](https://play.grafana.org/d/000000056/graphite-templated-nested?orgId=1&var-app=country&var-server=All&var-interval=1h).

Now, you could make separate variables for each metric source, but then you have to know which server goes with which app. A better solution is to use one variable to filter another. In this example, when the user changes the value of the `app` variable, it changes the dropdown options returned by the `server` variable. Both variables use the **Multi-value** option and **Include all option**, enabling users to select some or all options presented at any time.

##### `app` variable

The query for this variable basically says, "Find all the applications that exist."

```
apps.*
```

The values returned are `backend`, `country`, `fakesite`, and `All`.

##### `server` variable

The query for this variable basically says, "Find all servers for the currently chosen application."

```
apps.$app.*
```

If the user selects `backend`, then the query changes to:

```
apps.backend.*
```

The query returns all servers associated with `backend`, including `backend_01`, `backend_02`, and so on.

If the user selects `fakesite`, then the query changes to:

```
apps.fakesite.*
```

The query returns all servers associated with `fakesite`, including `web_server_01`, `web_server_02`, and so on.

##### More variables

{{< admonition type="note" >}}
This example is theoretical. The Graphite server used in the example does not contain CPU metrics.
{{< /admonition >}}

The dashboard stops at two levels, but you could keep going. For example, if you wanted to get CPU metrics for selected servers, you could copy the `server` variable and extend the query so that it reads:

```
apps.$app.$server.cpu.*
```

This query basically says, "Find the CPU metrics for the selected server."

Depending on what variable options the user selects, you could get queries like:

```
apps.backend.backend_01.cpu.*
apps.{backend.backend_02,backend_03}.cpu.*
apps.fakesite.web_server_01.cpu.*
```

#### InfluxDB example

In this example, you have several data centers. Each data center has a different subset of hosts. It is based on the [InfluxDB Templated](https://play.grafana.org/d/e7bad3ef-db0c-4bbd-8245-b85c0b2ca2b9/influx-2-73a-hourly-electric-grid-monitor-for-us?orgId=1&refresh=1m) dashboard.

In this example, when the user changes the value of the `datacenter` variable, it changes the dropdown options returned by the `host` variable. The `host` variable uses the **Multi-value** option and **Include all option**, allowing users to select some or all options presented at any time. The `datacenter` does not use either option, so you can only select one data center at a time.

##### `datacenter` variable

The query for this variable basically says, "Find all the data centers that exist."

```
SHOW TAG VALUES WITH KEY = "datacenter"
```

The values returned are `America`, `Africa`, `Asia`, and `Europe`.

##### `host` variable

The query for this variable basically says, "Find all hosts for the currently chosen data center."

```
SHOW TAG VALUES WITH KEY = "hostname" WHERE "datacenter" =~ /^$datacenter$/
```

If the user selects `America`, then the query changes to:

```
SHOW TAG VALUES WITH KEY = "hostname" WHERE "datacenter" =~ /^America/
```

The query returns all servers associated with `America`, including `server1`, `server2`, and so on.

If the user selects `Europe`, then the query changes to:

```
SHOW TAG VALUES WITH KEY = "hostname" WHERE "datacenter" =~ /^Europe/
```

The query returns all servers associated with `Europe`, including `server3`, `server4`, and so on.

##### More variables

{{< admonition type="note" >}}
This example is theoretical. The InfluxDB server used in the example does not contain CPU metrics.
{{< /admonition >}}

The dashboard stops at two levels, but you could keep going. For example, if you wanted to get CPU metrics for selected hosts, you could copy the `host` variable and extend the query so that it reads:

```
SHOW TAG VALUES WITH KEY = "cpu" WHERE "datacenter" =~ /^$datacenter$/ AND "host" =~ /^$host$/
```

This query basically says, "Find the CPU metrics for the selected host."

Depending on what variable options the user selects, you could get queries like:

```bash
SHOW TAG VALUES WITH KEY = "cpu" WHERE "datacenter" =~ /^America/ AND "host" =~ /^server2/
SHOW TAG VALUES WITH KEY = "cpu" WHERE "datacenter" =~ /^Africa/ AND "host" =~ /^server/7/
SHOW TAG VALUES WITH KEY = "cpu" WHERE "datacenter" =~ /^Europe/ AND "host" =~ /^server3+server4/
```

### Best practices and tips

The following practices make your dashboards and variables easier to use.

#### New linked variables creation

- Chaining variables create parent/child dependencies. You can envision them as a ladder or a tree.
- The easiest way to create a new chained variable is to copy the variable that you want to base the new one on. In the variable list, click the **Duplicate variable** icon to the right of the variable entry to create a copy. You can then add on to the query for the parent variable.
- New variables created this way appear at the bottom of the list. You might need to drag it to a different position in the list to get it into a logical order.

#### Variable order

You can change the orders of variables in the dashboard variable list by clicking the up and down arrows on the right side of each entry. Grafana lists variable dropdowns left to right according to this list, with the variable at the top on the far left.

- List variables that do not have dependencies at the top, before their child variables.
- Each variable should follow the one it is dependent on.
- Remember there is no indication in the UI of which variables have dependency relationships. List the variables in a logical order to make it easy on other users (and yourself).

#### Complexity consideration

The more layers of dependency you have in variables, the longer it takes to update dashboards after you change variables.

For example, if you have a series of four linked variables (country, region, server, metric) and you change a root variable value (country), then Grafana must run queries for all the dependent variables before it updates the visualizations in the dashboard.

<!-- vale Grafana.WordList = NO -->

## Filter variables with regular expressions {#filter-variables-with-regex}

<!-- vale Grafana.WordList = NO -->

Using the **Regex** query option, you filter the list of options returned by the variable query or modify the options returned.

This page shows how to use a regular expression to filter/modify values in the variable dropdown.

Using the **Regex** query option, you filter the list of options returned by the Variable query or modify the options returned. For more information, refer to the Mozilla guide on [Regular expressions](https://developer.mozilla.org/en-US/docs/Web/JavaScript/Guide/Regular_Expressions).

Examples of filtering on the following list of options:

```text
backend_01
backend_02
backend_03
backend_04
```

### Filter so that only the options that end with `01` or `02` are returned:

**Regex**:

```regex
/(01|02)$/
```

Result:

```text
backend_01
backend_02
```

### Filter and modify the options using a regular expression to capture group to return part of the text:

**Regex**:

```regex
/.*(01|02)/
```

Result:

```text
01
02
```

### Filter and modify - Prometheus Example

List of options:

```text
up{instance="demo.robustperception.io:9090",job="prometheus"} 1 1521630638000
up{instance="demo.robustperception.io:9093",job="alertmanager"} 1 1521630638000
up{instance="demo.robustperception.io:9100",job="node"} 1 1521630638000
```

**Regex**:

```regex
/.*instance="([^"]*).*/
```

Result:

```text
demo.robustperception.io:9090
demo.robustperception.io:9093
demo.robustperception.io:9100
```

### Filter and modify using named text and value capture groups

Using named capture groups, you can capture separate 'text' and 'value' parts from the options returned by the variable query. This allows the variable drop-down list to contain a friendly name for each value that can be selected.

For example, when querying the `node_hwmon_chip_names` Prometheus metric, the `chip_name` is a lot friendlier than the `chip` value. So the following variable query result:

```text
node_hwmon_chip_names{chip="0000:d7:00_0_0000:d8:00_0",chip_name="enp216s0f0np0"} 1
node_hwmon_chip_names{chip="0000:d7:00_0_0000:d8:00_1",chip_name="enp216s0f0np1"} 1
node_hwmon_chip_names{chip="0000:d7:00_0_0000:d8:00_2",chip_name="enp216s0f0np2"} 1
node_hwmon_chip_names{chip="0000:d7:00_0_0000:d8:00_3",chip_name="enp216s0f0np3"} 1
```

Passed through the following regular expression:

```regex
/chip_name="(?<text>[^"]+)|chip="(?<value>[^"]+)/g
```

Would produce the following drop-down list:

```text
Display Name          Value
------------          -------------------------
enp216s0f0np0         0000:d7:00_0_0000:d8:00_0
enp216s0f0np1         0000:d7:00_0_0000:d8:00_1
enp216s0f0np2         0000:d7:00_0_0000:d8:00_2
enp216s0f0np3         0000:d7:00_0_0000:d8:00_3
```

{{< admonition type="note" >}}
Only `text` and `value` capture group names are supported.
{{< /admonition >}}<|MERGE_RESOLUTION|>--- conflicted
+++ resolved
@@ -307,10 +307,7 @@
 
 The following data sources support ad hoc filters:
 
-<<<<<<< HEAD
 - Dashboard - Use this special data source to [apply ad hoc filters to data from unsupported data sources](#filter-any-data-using-the-dashboard-data-source).
-=======
->>>>>>> c228eaa9
 - Prometheus
 - Loki
 - InfluxDB
@@ -332,7 +329,6 @@
 
 Now you can [filter data on the dashboard](ref:filter-dashboard).
 
-<<<<<<< HEAD
 ### Filter any data using the Dashboard data source
 
 In cases where a data source doesn't support the use of ad hoc filters, you can use the Dashboard data source to reference that data, and then filter it in a new panel.
@@ -386,26 +382,6 @@
 
 In cases where the data source you're using doesn't support ad hoc filtering, consider using the special Dashboard data source.
 For more information, refer to [Filter any data using the Dashboard data source](https://grafana.com/docs/grafana/<GRAFANA_VERSION>/dashboards/variables/add-template-variables/#filter-any-data-using-the-dashboard-data-source).
-=======
-### Dashboard drilldown with ad hoc filters
-
-In table visualizations, you can apply ad hoc filters from the visualization with one click.
-To quickly filter the dashboard data, follow these steps:
-
-1. Hover your cursor over the cell with the value you want to filter for to display the filter icons. In this example, the cell value is `ConfigMap Updated`, which is in the `alertname` column:
-
-   {{< figure src="/media/docs/grafana/panels-visualizations/screenshot-ad-hoc-filter-icon-v12.png" max-width="750px" alt="Table with ad hoc filter icon displayed on a cell" >}}
-
-1. Click the add filter icon.
-
-   The variable pair `alertname = ConfigMap Updated` is added to the ad hoc filter and all panels using the same data source are filtered by that value:
-
-   {{< figure src="/media/docs/grafana/panels-visualizations/screenshot-ad-hoc-filter-applied-v12.2.png" max-width="750px" alt="Two tables, filtered" >}}
-
-Panels in the dashboard that use the same data source but don't include the column value won't have any data remaining to display once the filter has been applied. In this example, the variable pair `_name_ = ALERTS` has been added to the ad hoc filter, so one of the tables doesn't return any results:
-
-{{< figure src="/media/docs/grafana/panels-visualizations/screenshot-ad-hoc-filter-no-data-v12.2.png" max-width="750px" alt="Two tables, one filtered and one returning no results" >}}
->>>>>>> c228eaa9
 
 <!-- vale Grafana.Spelling = YES -->
 <!-- vale Grafana.WordList = YES -->
