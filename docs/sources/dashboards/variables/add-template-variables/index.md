---
aliases:
  - ../../reference/templating/
  - ../../variables/add-ad-hoc-filters/
  - ../../variables/add-constant-variable/
  - ../../variables/add-custom-variable/
  - ../../variables/add-data-source-variable/
  - ../../variables/add-interval-variable/
  - ../../variables/add-query-variable/
  - ../../variables/add-template-variables/
  - ../../variables/add-text-box-variable/
  - ../../variables/chained-variables/
  - ../../variables/filter-variables-with-regex/
  - ../../variables/formatting-multi-value-variables/
  - ../../variables/global-variables/
  - ../../variables/manage-variable/
  - ../../variables/variable-selection-options/
  - ../../variables/variable-types/
  - ../../variables/variable-types/add-ad-hoc-filters/
  - ../../variables/variable-types/add-constant-variable/
  - ../../variables/variable-types/add-custom-variable/
  - ../../variables/variable-types/add-data-source-variable/
  - ../../variables/variable-types/add-interval-variable/
  - ../../variables/variable-types/add-query-variable/
  - ../../variables/variable-types/add-text-box-variable/
  - ../../variables/variable-types/chained-variables/
  - ../../variables/variable-types/global-variables/
keywords:
  - grafana
  - documentation
  - guide
  - variable
  - global
  - standard
  - nested
  - chained
  - linked
labels:
  products:
    - cloud
    - enterprise
    - oss
menuTitle: Add variables
title: Add variables
description: Learn about the types of variables you can add to dashboards and how
weight: 100
refs:
  add:
    - pattern: /docs/grafana/
      destination: /docs/grafana/<GRAFANA_VERSION>/dashboards/variables/add-template-variables/
    - pattern: /docs/grafana-cloud/
      destination: /docs/grafana-cloud/visualizations/dashboards/variables/add-template-variables/
  inspect:
    - pattern: /docs/grafana/
      destination: /docs/grafana/<GRAFANA_VERSION>/dashboards/variables/inspect-variable/
    - pattern: /docs/grafana-cloud/
      destination: /docs/grafana-cloud/visualizations/dashboards/variables/inspect-variable/
  prometheus-query-variables:
    - pattern: /docs/grafana/
      destination: /docs/grafana/<GRAFANA_VERSION>/datasources/prometheus/template-variables/#use-**rate_interval
    - pattern: /docs/grafana-cloud/
      destination: /docs/grafana-cloud/connect-externally-hosted/data-sources/prometheus/template-variables/#use-**rate_interval
  raw-variable-format:
    - pattern: /docs/grafana/
      destination: /docs/grafana/<GRAFANA_VERSION>/dashboards/variables/variable-syntax/#raw
    - pattern: /docs/grafana-cloud/
      destination: /docs/grafana-cloud/visualizations/dashboards/variables/variable-syntax/#raw
  data-source:
    - pattern: /docs/grafana/
      destination: /docs/grafana/<GRAFANA_VERSION>/datasources/
    - pattern: /docs/grafana-cloud/
      destination: /docs/grafana-cloud/connect-externally-hosted/data-sources/
  raw-format:
    - pattern: /docs/grafana/
      destination: /docs/grafana/<GRAFANA_VERSION>/dashboards/variables/variable-syntax/#raw
    - pattern: /docs/grafana-cloud/
      destination: /docs/grafana-cloud/visualizations/dashboards/variables/variable-syntax/#raw
  add-a-data-source:
    - pattern: /docs/grafana/
      destination: /docs/grafana/<GRAFANA_VERSION>/datasources/#add-a-data-source
    - pattern: /docs/grafana-cloud/
      destination: /docs/grafana-cloud/connect-externally-hosted/data-sources/#add-a-data-source
  filter-dashboard:
    - pattern: /docs/grafana/
      destination: /docs/grafana/<GRAFANA_VERSION>/dashboards/use-dashboards/#filter-dashboard-data
    - pattern: /docs/grafana-cloud/
      destination: /docs/grafana-cloud/visualizations/dashboards/use-dashboards/#filter-dashboard-data
---

# Add variables

The following table lists the types of variables shipped with Grafana.

| Variable type     | Description                                                                                                                                                                             |
| :---------------- | :-------------------------------------------------------------------------------------------------------------------------------------------------------------------------------------- |
| Query             | Query-generated list of values such as metric names, server names, sensor IDs, data centers, and so on. [Add a query variable](#add-a-query-variable).                                  |
| Custom            | Define the variable options manually using a comma-separated list. [Add a custom variable](#add-a-custom-variable).                                                                     |
| Text box          | Display a free text input field with an optional default value. [Add a text box variable](#add-a-text-box-variable).                                                                    |
| Constant          | Define a hidden constant. [Add a constant variable](#add-a-constant-variable).                                                                                                          |
| Data source       | Quickly change the data source for an entire dashboard. [Add a data source variable](#add-a-data-source-variable).                                                                      |
| Interval          | Interval variables represent time spans. [Add an interval variable](#add-an-interval-variable).                                                                                         |
| Ad hoc filters    | Key/value filters that are automatically added to all metric queries for a data source (Prometheus, Loki, InfluxDB, and Elasticsearch only). [Add ad hoc filters](#add-ad-hoc-filters). |
| Global variables  | Built-in variables that can be used in expressions in the query editor. Refer to [Global variables](#global-variables).                                                                 |
| Chained variables | Variable queries can contain other variables. Refer to [Chained variables](#chained-variables).                                                                                         |

## Enter General options

You must enter general options for any type of variable that you create.
To create a variable, follow these steps:

1. Click **Edit** in the top-right corner of the dashboard.
1. Click **Settings**.
1. Go to the **Variables** tab.
1. Click **Add variable**, or if there are already existing variables, **+ New variable**.
1. Choose an option in the **Select variable type** drop-down list.
1. Enter a **Name** for the variable.
1. (Optional) In the **Label** field, enter the display name for the variable drop-down list.

   If you don't enter a display name, then the drop-down list label is the variable name.

1. Choose a **Show on dashboard** option:

   - **Label and value** - The variable drop-down list displays the variable **Name** or **Label** value. This is the default.
   - **Value:** The variable drop-down list only displays the selected variable value and a down arrow.
   - **Nothing:** No variable drop-down list is displayed on the dashboard.

1. Click one of the following links to complete the steps for adding your selected variable type:

   - [Query](#add-a-query-variable)
   - [Custom](#add-a-custom-variable)
   - [Textbox](#add-a-text-box-variable)
   - [Constant](#add-a-constant-variable)
   - [Data source](#add-a-data-source-variable)
   - [Interval](#add-an-interval-variable)
   - [Ad hoc filters](#add-ad-hoc-filters)

## Add a query variable

Query variables enable you to write a data source query that can return a list of metric names, tag values, or keys. For example, a query variable might return a list of server names, sensor IDs, or data centers. The variable values change as they dynamically fetch options with a data source query.

Query variables are generally only supported for strings. If your query returns numbers or any other data type, you might need to convert them to strings in order to use them as variables. For the Azure data source, for example, you can use the [tostring](https://docs.microsoft.com/en-us/azure/data-explorer/kusto/query/tostringfunction) function for this purpose.

Query expressions can contain references to other variables and in effect create linked variables. Grafana detects this and automatically refreshes a variable when one of its linked variables change.

{{< admonition type="note" >}}
Query expressions are different for each data source. For more information, refer to the documentation for your [data source](ref:data-source).
{{< /admonition >}}

1. [Enter general options](#enter-general-options).
1. Under the **Query options** section of the page, select a target data source in the **Data source** drop-down list.

   You can also click **Open advanced data source picker** to see more options, including adding a data source (Admins only).
   For more information about data sources, refer to [Add a data source](ref:add-a-data-source).

1. In the **Query type** drop-down list, select one of the following options:

   - **Label names**
   - **Label values**
   - **Metrics**
   - **Query result**
   - **Series query**
   - **Classic query**

1. In the **Query** field, enter a query.

   - The query field varies according to your data source. Some data sources have custom query editors.
   - Each data source defines how the variable values are extracted. The typical implementation uses every string value returned from the data source response as a variable value. Make sure to double-check the documentation for the data source.
   - Some data sources let you provide custom "display names" for the values. For instance, the PostgreSQL, MySQL, and Microsoft SQL Server plugins handle this by looking for fields named `__text` and `__value` in the result. Other data sources may look for `text` and `value` or use a different approach. Always remember to double-check the documentation for the data source.
   - If you need more room in a single input field query editor, then hover your cursor over the lines in the lower right corner of the field and drag downward to expand.

1. (Optional) In the **Regex** field, type a regex expression to filter or capture specific parts of the names returned by your data source query. To see examples, refer to [Filter variables with regex](#filter-variables-with-regex).
1. In the **Sort** drop-down list, select the sort order for values to be displayed in the dropdown list. The default option, **Disabled**, means that the order of options returned by your data source query is used.
1. Under **Refresh**, select when the variable should update options:

   - **On dashboard load** - Queries the data source every time the dashboard loads. This slows down dashboard loading, because the variable query needs to be completed before dashboard can be initialized.
   - **On time range change** - Queries the data source every time the dashboard loads and when the dashboard time range changes. Use this option if your variable options query contains a time range filter or is dependent on the dashboard time range.

1. (Optional) Configure the settings in the [Selection Options](#configure-variable-selection-options) section:

   - **Multi-value** - Enables multiple values to be selected at the same time.
   - **Include All option** - Enables an option to include all variables.

1. In the **Preview of values** section, Grafana displays a list of the current variable values. Review them to ensure they match what you expect.
1. Click **Save dashboard**.
1. Click **Back to dashboard** and **Exit edit**.

## Add a custom variable

Use a _custom_ variable for a value that does not change, such as a number or a string.

For example, if you have server names or region names that never change, then you might want to create them as custom variables rather than query variables. Because they do not change, you might use them in [chained variables](#chained-variables) rather than other query variables. That would reduce the number of queries Grafana must send when chained variables are updated.

1. [Enter general options](#enter-general-options).
1. Under the **Custom options** section of the page, in the **Values separated by comma** field, enter the values for this variable in a comma-separated list.

   You can include numbers, strings, or key/value pairs separated by a space and a colon. For example, `key1 : value1,key2 : value2`.

1. (Optional) Configure the settings in the [Selection Options](#configure-variable-selection-options) section:

   - **Multi-value** - Enables multiple values to be selected at the same time.
   - **Include All option** - Enables an option to include all variables.

1. In the **Preview of values** section, Grafana displays a list of the current variable values. Review them to ensure they match what you expect.
1. Click **Save dashboard**.
1. Click **Back to dashboard** and **Exit edit**.

## Add a text box variable

_Text box_ variables display a free text input field with an optional default value. This is the most flexible variable, because you can enter any value. Use this type of variable if you have metrics with high cardinality or if you want to update multiple panels in a dashboard at the same time.

For more information about cardinality, refer to [What are cardinality spikes and why do they matter?](https://grafana.com/blog/2022/02/15/what-are-cardinality-spikes-and-why-do-they-matter/)

1. [Enter general options](#enter-general-options).
1. (Optional) Under the **Text options** section of the page, in the **Default value** field, enter the default value for the variable.

   If you do not enter anything in this field, then Grafana displays an empty text box for users to type text into.

1. Click **Save dashboard**.
1. Click **Back to dashboard** and **Exit edit**.

## Add a constant variable

_Constant_ variables enable you to define a hidden constant. This is useful for metric path prefixes for dashboards you want to share. When you export a dashboard, constant variables are converted to import options.

Constant variables are _not_ flexible. Each constant variable only holds one value, and it cannot be updated unless you update the variable settings.

Constant variables are useful when you have complex values that you need to include in queries but don't want to retype in every query. For example, if you had a server path called `i-0b6a61efe2ab843gg`, then you could replace it with a variable called `$path_gg`.

1. [Enter general options](#enter-general-options).
1. Under the **Constant options** section of the page, in the **Value** field, enter the variable value.

   You can enter letters, numbers, and symbols. You can even use wildcards if you use [raw format](ref:raw-format).

1. Click **Save dashboard**.
1. Click **Back to dashboard** and **Exit edit**.

## Add a data source variable

_Data source_ variables enable you to quickly change the data source for an entire dashboard. They are useful if you have multiple instances of a data source, perhaps in different environments.

1. [Enter general options](#enter-general-options).
1. Under the **Data source options** section of the page, in the **Type** drop-down list, select the target data source for the variable.
1. (Optional) In **Instance name filter**, enter a regex filter for which data source instances to choose from in the variable value drop-down list.

   Leave this field empty to display all instances.

1. (Optional) Configure the settings in the [Selection Options](#configure-variable-selection-options) section:

   - **Multi-value** - Enables multiple values to be selected at the same time.
   - **Include All option** - Enables an option to include all variables.

1. In the **Preview of values** section, Grafana displays a list of the current variable values. Review them to ensure they match what you expect.
1. Click **Save dashboard**.
1. Click **Back to dashboard** and **Exit edit**.

## Add an interval variable

Use an _interval_ variable to represents time spans such as `1m`,`1h`, `1d`. You can think of them as a dashboard-wide "group by time" command. Interval variables change how the data is grouped in the visualization. You can also use the Auto Option to return a set number of data points per time span.

You can use an interval variable as a parameter to group by time (for InfluxDB), date histogram interval (for Elasticsearch), or as a summarize function parameter (for Graphite).

1. [Enter general options](#enter-general-options).
1. Under the **Interval options** section, in the **Values** field, enter the time range intervals that you want to appear in the variable drop-down list.

   The following time units are supported: `s (seconds)`, `m (minutes)`, `h (hours)`, `d (days)`, `w (weeks)`, `M (months)`, and `y (years)`. You can also accept or edit the default values: `1m,10m,30m,1h,6h,12h,1d,7d,14d,30d`.

1. (Optional) Select on the **Auto option** checkbox if you want to add the `auto` option to the list.

   This option allows you to specify how many times the current time range should be divided to calculate the current `auto` time span. If you turn it on, then two more options appear:

   - **Step count** - Select the number of times the current time range is divided to calculate the value, similar to the **Max data points** query option. For example, if the current visible time range is 30 minutes, then the `auto` interval groups the data into 30 one-minute increments. The default value is 30 steps.
   - **Min interval** - The minimum threshold below which the step count intervals does not divide the time. To continue the 30 minute example, if the minimum interval is set to 2m, then Grafana would group the data into 15 two-minute increments.

1. In the **Preview of values** section, Grafana displays a list of the current variable values. Review them to ensure they match what you expect.
1. Click **Save dashboard**.
1. Click **Back to dashboard** and **Exit edit**.

### Interval variable examples

The following example shows a template variable `myinterval` in a Graphite function:

```
summarize($myinterval, sum, false)
```

The following example shows a more complex Graphite example, from the [Graphite Template Nested Requests panel](https://play.grafana.org/d/000000056/graphite-templated-nested?editPanel=2&orgId=1):

```
groupByNode(summarize(movingAverage(apps.$app.$server.counters.requests.count, 5), '$interval', 'sum', false), 2, 'sum')
```

## Add ad hoc filters

_Ad hoc filters_ are one of the most complex and flexible variable options available.
Instead of a regular list of variable options, this variable allows you to build a dashboard-wide ad hoc query.

Ad hoc filters let you add label/value filters that are automatically added to all metric queries that use the specified data source.
Unlike other variables, you don't use ad hoc filters in queries.
Instead, you use ad hoc filters to write filters for existing queries.

{{% admonition type="note" %}}
<<<<<<< HEAD
Not all data sources support ad hoc filters. Examples of those that do include Prometheus, Loki, InfluxDB, and Elasticsearch.
=======
Not all data sources support ad hoc filters.
Examples of those that do include Prometheus, Loki, InfluxDB, and Elasticsearch.
>>>>>>> 9e942dcb
{{% /admonition %}}

To create an ad hoc filter, follow these steps:

1. [Enter general options](#enter-general-options).
1. Under the **Ad-hoc options** section of the page, select a target data source in the **Data source** drop-down list.

   You can also click **Open advanced data source picker** to see more options, including adding a data source (Admins only).
   For more information about data sources, refer to [Add a data source](ref:add-a-data-source).

1. (Optional) To provide the filter dimensions as comma-separated values (CSV), toggle the **Use static key dimensions** switch on, and then enter the values in the space provided.
1. Click **Save dashboard**.
1. Enter an optional description of your dashboard changes, and then click **Save**.
1. Click **Back to dashboard** and **Exit edit**.

Now you can [filter data on the dashboard](ref:filter-dashboard).

## Configure variable selection options

**Selection Options** are a feature you can use to manage variable option selections. All selection options are optional, and they are off by default.

### Multi-value variables

Interpolating a variable with multiple values selected is tricky as it is not straight forward how to format the multiple values into a string that is valid in the given context where the variable is used. Grafana tries to solve this by allowing each data source plugin to inform the templating interpolation engine what format to use for multiple values.

{{% admonition type="note" %}}
The **Custom all value** option on the variable must be blank for Grafana to format all values into a single string. If it is left blank, then Grafana concatenates (adds together) all the values in the query. Something like `value1,value2,value3`. If a custom `all` value is used, then instead the value is something like `*` or `all`.
{{% /admonition %}}

#### Multi-value variables with a Graphite data source

Graphite uses glob expressions. A variable with multiple values would, in this case, be interpolated as `{host1,host2,host3}` if the current variable value was _host1_, _host2_, and _host3_.

#### Multi-value variables with a Prometheus or InfluxDB data source

InfluxDB and Prometheus use regex expressions, so the same variable would be interpolated as `(host1|host2|host3)`. Every value would also be regex escaped. If not, a value with a regex control character would break the regex expression.

#### Multi-value variables with an Elastic data source

Elasticsearch uses lucene query syntax, so the same variable would be formatted as `("host1" OR "host2" OR "host3")`. In this case, every value must be escaped so that the value only contains lucene control words and quotation marks.

#### Troubleshoot multi-value variables

Automatic escaping and formatting can cause problems and it can be tricky to grasp the logic behind it. Especially for InfluxDB and Prometheus where the use of regex syntax requires that the variable is used in regex operator context.

If you do not want Grafana to do this automatic regex escaping and formatting, then you must do one of the following:

- Turn off the **Multi-value** or **Include All option** options.
- Use the [raw variable format](ref:raw-variable-format).

### Include All option

Grafana adds an `All` option to the variable dropdown list. If a user selects this option, then all variable options are selected.

### Custom all value

This option is only visible if the **Include All option** is selected.

Enter regex, globs, or lucene syntax in the **Custom all value** field to define the value of the `All` option.

By default the `All` value includes all options in combined expression. This can become very long and can have performance problems. Sometimes it can be better to specify a custom all value, like a wildcard regex.

In order to have custom regex, globs, or lucene syntax in the **Custom all value** option, it is never escaped so you have to think about what is a valid value for your data source.

## Global variables

Grafana has global built-in variables that can be used in expressions in the query editor. This topic lists them in alphabetical order and defines them. These variables are useful in queries, dashboard links, panel links, and data links.

### $\_\_dashboard

This variable is the name of the current dashboard.

### $\_\_from and $\_\_to

Grafana has two built-in time range variables: `$__from` and `$__to`. They are currently always interpolated as epoch milliseconds by default, but you can control date formatting.

| Syntax                   | Example result           | Description                                                                                                                                                      |
| ------------------------ | ------------------------ | ---------------------------------------------------------------------------------------------------------------------------------------------------------------- |
| `${__from}`              | 1594671549254            | Unix millisecond epoch                                                                                                                                           |
| `${__from:date}`         | 2020-07-13T20:19:09.254Z | No args, defaults to ISO 8601/RFC 3339                                                                                                                           |
| `${__from:date:iso}`     | 2020-07-13T20:19:09.254Z | ISO 8601/RFC 3339                                                                                                                                                |
| `${__from:date:seconds}` | 1594671549               | Unix seconds epoch                                                                                                                                               |
| `${__from:date:YYYY-MM}` | 2020-07                  | Any custom [date format](https://momentjs.com/docs/#/displaying/) that does not include the `:` character. Uses browser time. Use `:date` or `:date:iso` for UTC |

The syntax above also works with `${__to}`.

You can use this variable in URLs, as well. For example, you can send a user to a dashboard that shows a time range from six hours ago until now: https://play.grafana.org/d/000000012/grafana-play-home?viewPanel=2&orgId=1?from=now-6h&to=now

### $\_\_interval

You can use the `$__interval` variable as a parameter to group by time (for InfluxDB, MySQL, Postgres, MSSQL), Date histogram interval (for Elasticsearch), or as a _summarize_ function parameter (for Graphite).

Grafana automatically calculates an interval that can be used to group by time in queries. When there are more data points than can be shown on a graph, then queries can be made more efficient by grouping by a larger interval. It is more efficient to group by 1 day than by 10s when looking at 3 months of data. The graph looks the same and the query is faster. The `$__interval` is calculated using the time range and the width of the graph (the number of pixels).

Approximate Calculation: `(to - from) / resolution`

For example, when the time range is 1 hour and the graph is full screen, then the interval might be calculated to `2m` - points are grouped in 2 minute intervals. If the time range is 6 months and the graph is full screen, then the interval might be `1d` (1 day) - points are grouped by day.

In the InfluxDB data source, the legacy variable `$interval` is the same variable. `$__interval` should be used instead.

The InfluxDB and Elasticsearch data sources have `Group by time interval` fields that are used to hard code the interval or to set the minimum limit for the `$__interval` variable (by using the `>` syntax -> `>10m`).

### $\_\_interval_ms

This variable is the `$__interval` variable in milliseconds, not a time interval formatted string. For example, if the `$__interval` is `20m` then the `$__interval_ms` is `1200000`.

### $\_\_name

This variable is only available in the Singlestat panel and can be used in the prefix or suffix fields on the Options tab. The variable is replaced with the series name or alias.

{{% admonition type="note" %}}
The Singlestat panel is no longer available from Grafana 8.0.
{{% /admonition %}}

### $\_\_org

This variable is the ID of the current organization.
`${__org.name}` is the name of the current organization.

### $\_\_user

`${__user.id}` is the ID of the current user.
`${__user.login}` is the login handle of the current user.
`${__user.email}` is the email for the current user.

### $\_\_range

Currently only supported for Prometheus and Loki data sources. This variable represents the range for the current dashboard. It is calculated by `to - from`. It has a millisecond and a second representation called `$__range_ms` and `$__range_s`.

### $\_\_rate_interval

Currently only supported for Prometheus data sources. The `$__rate_interval` variable is meant to be used in the rate function. Refer to [Prometheus query variables](ref:prometheus-query-variables) for details.

### $\_\_rate_interval_ms

This variable is the `$__rate_interval` variable in milliseconds, not a time-interval-formatted string. For example, if the `$__rate_interval` is `20m` then the `$__rate_interval_ms` is `1200000`.

### $timeFilter or $\_\_timeFilter

The `$timeFilter` variable returns the currently selected time range as an expression. For example, the time range interval `Last 7 days` expression is `time > now() - 7d`.

This is used in several places, including:

- The WHERE clause for the InfluxDB data source. Grafana adds it automatically to InfluxDB queries when in Query Editor mode. You can add it manually in Text Editor mode: `WHERE $timeFilter`.
- Log Analytics queries in the Azure Monitor data source.
- SQL queries in MySQL, Postgres, and MSSQL.
- The `$__timeFilter` variable is used in the MySQL data source.

### $\_\_timezone

The `$__timezone` variable returns the currently selected time zone, either `utc` or an entry of the IANA time zone database (for example, `America/New_York`).

If the currently selected time zone is _Browser Time_, Grafana tries to determine your browser time zone.

## Chained variables

_Chained variables_, also called _linked variables_ or _nested variables_, are query variables with one or more other variables in their variable query. This section explains how chained variables work and provides links to example dashboards that use chained variables.

Chained variable queries are different for every data source, but the premise is the same for all. You can use chained variable queries in any data source that allows them.

Extremely complex linked templated dashboards are possible, 5 or 10 levels deep. Technically, there is no limit to how deep or complex you can go, but the more links you have, the greater the query load.

### Grafana Play dashboard examples

The following Grafana Play dashboards contain fairly simple chained variables, only two layers deep. To view the variables and their settings, click **Edit**
and then **Settings**; then go to the **Variables** tab. Both examples are expanded in the following section.

- [Graphite Templated Nested](https://play.grafana.org/d/000000056/graphite-templated-nested?orgId=1&var-app=country&var-server=All&var-interval=1h)
- [InfluxDB Templated](https://play.grafana.org/d/e7bad3ef-db0c-4bbd-8245-b85c0b2ca2b9/influx-2-73a-hourly-electric-grid-monitor-for-us?orgId=1&refresh=1m)

### Examples explained

Variables are useful to reuse dashboards and dynamically change what is shown in dashboards. Chained variables are especially useful to filter what you see.

Create parent/child relationship in a variable, sort of a tree structure where you can select different levels of filters.

The following sections explain the linked examples in the dashboards above in depth and builds on them. While the examples are data source-specific, the concepts can be applied broadly.

#### Graphite example

In this example, there are several applications. Each application has a different subset of servers. It is based on the [Graphite Templated Nested](https://play.grafana.org/d/000000056/graphite-templated-nested?orgId=1&var-app=country&var-server=All&var-interval=1h).

Now, you could make separate variables for each metric source, but then you have to know which server goes with which app. A better solution is to use one variable to filter another. In this example, when the user changes the value of the `app` variable, it changes the dropdown options returned by the `server` variable. Both variables use the **Multi-value** option and **Include all option**, enabling users to select some or all options presented at any time.

##### app variable

The query for this variable basically says, "Give me all the applications that exist."

```
apps.*
```

The values returned are `backend`, `country`, `fakesite`, and `All`.

##### server variable

The query for this variable basically says, "Give me all servers for the currently chosen application."

```
apps.$app.*
```

If the user selects `backend`, then the query changes to:

```
apps.backend.*
```

The query returns all servers associated with `backend`, including `backend_01`, `backend_02`, and so on.

If the user selects `fakesite`, then the query changes to:

```
apps.fakesite.*
```

The query returns all servers associated with `fakesite`, including `web_server_01`, `web_server_02`, and so on.

##### More variables

{{% admonition type="note" %}}
This example is theoretical. The Graphite server used in the example does not contain CPU metrics.
{{% /admonition %}}

The dashboard stops at two levels, but you could keep going. For example, if you wanted to get CPU metrics for selected servers, you could copy the `server` variable and extend the query so that it reads:

```
apps.$app.$server.cpu.*
```

This query basically says, "Show me the CPU metrics for the selected server."

Depending on what variable options the user selects, you could get queries like:

```
apps.backend.backend_01.cpu.*
apps.{backend.backend_02,backend_03}.cpu.*
apps.fakesite.web_server_01.cpu.*
```

#### InfluxDB example

In this example, you have several data centers. Each data center has a different subset of hosts. It is based on the [InfluxDB Templated](https://play.grafana.org/d/e7bad3ef-db0c-4bbd-8245-b85c0b2ca2b9/influx-2-73a-hourly-electric-grid-monitor-for-us?orgId=1&refresh=1m) dashboard.

In this example, when the user changes the value of the `datacenter` variable, it changes the dropdown options returned by the `host` variable. The `host` variable uses the **Multi-value** option and **Include all option**, allowing users to select some or all options presented at any time. The `datacenter` does not use either option, so you can only select one data center at a time.

##### datacenter variable

The query for this variable basically says, "Give me all the data centers that exist."

```
SHOW TAG VALUES WITH KEY = "datacenter"
```

The values returned are `America`, `Africa`, `Asia`, and `Europe`.

##### host variable

The query for this variable basically says, "Give me all hosts for the currently chosen data center."

```
SHOW TAG VALUES WITH KEY = "hostname" WHERE "datacenter" =~ /^$datacenter$/
```

If the user selects `America`, then the query changes to:

```
SHOW TAG VALUES WITH KEY = "hostname" WHERE "datacenter" =~ /^America/
```

The query returns all servers associated with `America`, including `server1`, `server2`, and so on.

If the user selects `Europe`, then the query changes to:

```
SHOW TAG VALUES WITH KEY = "hostname" WHERE "datacenter" =~ /^Europe/
```

The query returns all servers associated with `Europe`, including `server3`, `server4`, and so on.

##### More variables

{{% admonition type="note" %}}
This example is theoretical. The InfluxDB server used in the example does not contain CPU metrics.
{{% /admonition %}}

The dashboard stops at two levels, but you could keep going. For example, if you wanted to get CPU metrics for selected hosts, you could copy the `host` variable and extend the query so that it reads:

```
SHOW TAG VALUES WITH KEY = "cpu" WHERE "datacenter" =~ /^$datacenter$/ AND "host" =~ /^$host$/
```

This query basically says, "Show me the CPU metrics for the selected host."

Depending on what variable options the user selects, you could get queries like:

```bash
SHOW TAG VALUES WITH KEY = "cpu" WHERE "datacenter" =~ /^America/ AND "host" =~ /^server2/
SHOW TAG VALUES WITH KEY = "cpu" WHERE "datacenter" =~ /^Africa/ AND "host" =~ /^server/7/
SHOW TAG VALUES WITH KEY = "cpu" WHERE "datacenter" =~ /^Europe/ AND "host" =~ /^server3+server4/
```

### Best practices and tips

The following practices make your dashboards and variables easier to use.

#### Creating new linked variables

- Chaining variables create parent/child dependencies. You can envision them as a ladder or a tree.
- The easiest way to create a new chained variable is to copy the variable that you want to base the new one on. In the variable list, click the **Duplicate variable** icon to the right of the variable entry to create a copy. You can then add on to the query for the parent variable.
- New variables created this way appear at the bottom of the list. You might need to drag it to a different position in the list to get it into a logical order.

#### Variable order

You can change the orders of variables in the dashboard variable list by clicking the up and down arrows on the right side of each entry. Grafana lists variable dropdowns left to right according to this list, with the variable at the top on the far left.

- List variables that do not have dependencies at the top, before their child variables.
- Each variable should follow the one it is dependent on.
- Remember there is no indication in the UI of which variables have dependency relationships. List the variables in a logical order to make it easy on other users (and yourself).

#### Complexity consideration

The more layers of dependency you have in variables, the longer it takes to update dashboards after you change variables.

For example, if you have a series of four linked variables (country, region, server, metric) and you change a root variable value (country), then Grafana must run queries for all the dependent variables before it updates the visualizations in the dashboard.

## Filter variables with regex

Using the Regex Query option, you filter the list of options returned by the variable query or modify the options returned.

This page shows how to use regex to filter/modify values in the variable dropdown.

Using the Regex Query Option, you filter the list of options returned by the Variable query or modify the options returned. For more information, refer to the Mozilla guide on [Regular expressions](https://developer.mozilla.org/en-US/docs/Web/JavaScript/Guide/Regular_Expressions).

Examples of filtering on the following list of options:

```text
backend_01
backend_02
backend_03
backend_04
```

### Filter so that only the options that end with `01` or `02` are returned:

Regex:

```regex
/(01|02)$/
```

Result:

```text
backend_01
backend_02
```

### Filter and modify the options using a regex capture group to return part of the text:

Regex:

```regex
/.*(01|02)/
```

Result:

```text
01
02
```

### Filter and modify - Prometheus Example

List of options:

```text
up{instance="demo.robustperception.io:9090",job="prometheus"} 1 1521630638000
up{instance="demo.robustperception.io:9093",job="alertmanager"} 1 1521630638000
up{instance="demo.robustperception.io:9100",job="node"} 1 1521630638000
```

Regex:

```regex
/.*instance="([^"]*).*/
```

Result:

```text
demo.robustperception.io:9090
demo.robustperception.io:9093
demo.robustperception.io:9100
```

### Filter and modify using named text and value capture groups

Using named capture groups, you can capture separate 'text' and 'value' parts from the options returned by the variable query. This allows the variable drop-down list to contain a friendly name for each value that can be selected.

For example, when querying the `node_hwmon_chip_names` Prometheus metric, the `chip_name` is a lot friendlier than the `chip` value. So the following variable query result:

```text
node_hwmon_chip_names{chip="0000:d7:00_0_0000:d8:00_0",chip_name="enp216s0f0np0"} 1
node_hwmon_chip_names{chip="0000:d7:00_0_0000:d8:00_1",chip_name="enp216s0f0np1"} 1
node_hwmon_chip_names{chip="0000:d7:00_0_0000:d8:00_2",chip_name="enp216s0f0np2"} 1
node_hwmon_chip_names{chip="0000:d7:00_0_0000:d8:00_3",chip_name="enp216s0f0np3"} 1
```

Passed through the following Regex:

```regex
/chip_name="(?<text>[^"]+)|chip="(?<value>[^"]+)/g
```

Would produce the following drop-down list:

```text
Display Name          Value
------------          -------------------------
enp216s0f0np0         0000:d7:00_0_0000:d8:00_0
enp216s0f0np1         0000:d7:00_0_0000:d8:00_1
enp216s0f0np2         0000:d7:00_0_0000:d8:00_2
enp216s0f0np3         0000:d7:00_0_0000:d8:00_3
```

{{< admonition type="note" >}}
Only `text` and `value` capture group names are supported.
{{< /admonition >}}<|MERGE_RESOLUTION|>--- conflicted
+++ resolved
@@ -299,12 +299,8 @@
 Instead, you use ad hoc filters to write filters for existing queries.
 
 {{% admonition type="note" %}}
-<<<<<<< HEAD
-Not all data sources support ad hoc filters. Examples of those that do include Prometheus, Loki, InfluxDB, and Elasticsearch.
-=======
 Not all data sources support ad hoc filters.
 Examples of those that do include Prometheus, Loki, InfluxDB, and Elasticsearch.
->>>>>>> 9e942dcb
 {{% /admonition %}}
 
 To create an ad hoc filter, follow these steps:
