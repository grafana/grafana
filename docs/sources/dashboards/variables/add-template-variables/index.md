---
aliases:
  - ../../reference/templating/
  - ../../variables/add-ad-hoc-filters/
  - ../../variables/add-constant-variable/
  - ../../variables/add-custom-variable/
  - ../../variables/add-data-source-variable/
  - ../../variables/add-interval-variable/
  - ../../variables/add-query-variable/
  - ../../variables/add-template-variables/
  - ../../variables/add-text-box-variable/
  - ../../variables/chained-variables/
  - ../../variables/filter-variables-with-regex/
  - ../../variables/formatting-multi-value-variables/
  - ../../variables/global-variables/
  - ../../variables/manage-variable/
  - ../../variables/variable-selection-options/
  - ../../variables/variable-types/
  - ../../variables/variable-types/add-ad-hoc-filters/
  - ../../variables/variable-types/add-constant-variable/
  - ../../variables/variable-types/add-custom-variable/
  - ../../variables/variable-types/add-data-source-variable/
  - ../../variables/variable-types/add-interval-variable/
  - ../../variables/variable-types/add-query-variable/
  - ../../variables/variable-types/add-text-box-variable/
  - ../../variables/variable-types/chained-variables/
  - ../../variables/variable-types/global-variables/
keywords:
  - grafana
  - documentation
  - guide
  - variable
  - global
  - standard
  - nested
  - chained
  - linked
  - best practices
labels:
  products:
    - cloud
    - enterprise
    - oss
menuTitle: Add variables
title: Add variables
description: Learn about the types of variables you can add to dashboards and how
weight: 100
refs:
  add:
    - pattern: /docs/grafana/
      destination: /docs/grafana/<GRAFANA_VERSION>/dashboards/variables/add-template-variables/
    - pattern: /docs/grafana-cloud/
      destination: /docs/grafana-cloud/visualizations/dashboards/variables/add-template-variables/
  inspect:
    - pattern: /docs/grafana/
      destination: /docs/grafana/<GRAFANA_VERSION>/dashboards/variables/inspect-variable/
    - pattern: /docs/grafana-cloud/
      destination: /docs/grafana-cloud/visualizations/dashboards/variables/inspect-variable/
  prometheus-query-variables:
    - pattern: /docs/grafana/
      destination: /docs/grafana/<GRAFANA_VERSION>/datasources/prometheus/template-variables/#use-**rate_interval
    - pattern: /docs/grafana-cloud/
      destination: /docs/grafana-cloud/connect-externally-hosted/data-sources/prometheus/template-variables/#use-**rate_interval
  raw-variable-format:
    - pattern: /docs/grafana/
      destination: /docs/grafana/<GRAFANA_VERSION>/dashboards/variables/variable-syntax/#raw
    - pattern: /docs/grafana-cloud/
      destination: /docs/grafana-cloud/visualizations/dashboards/variables/variable-syntax/#raw
  data-source:
    - pattern: /docs/grafana/
      destination: /docs/grafana/<GRAFANA_VERSION>/datasources/
    - pattern: /docs/grafana-cloud/
      destination: /docs/grafana-cloud/connect-externally-hosted/data-sources/
  raw-format:
    - pattern: /docs/grafana/
      destination: /docs/grafana/<GRAFANA_VERSION>/dashboards/variables/variable-syntax/#raw
    - pattern: /docs/grafana-cloud/
      destination: /docs/grafana-cloud/visualizations/dashboards/variables/variable-syntax/#raw
  add-a-data-source:
    - pattern: /docs/grafana/
      destination: /docs/grafana/<GRAFANA_VERSION>/datasources/#add-a-data-source
    - pattern: /docs/grafana-cloud/
      destination: /docs/grafana-cloud/connect-externally-hosted/data-sources/#add-a-data-source
  filter-dashboard:
    - pattern: /docs/grafana/
      destination: /docs/grafana/<GRAFANA_VERSION>/dashboards/use-dashboards/#filter-dashboard-data
    - pattern: /docs/grafana-cloud/
      destination: /docs/grafana-cloud/visualizations/dashboards/use-dashboards/#filter-dashboard-data
---

# Add variables

<!-- vale Grafana.Spelling = NO -->

The following table lists the types of variables shipped with Grafana.

| Variable type     | Description                                                                                                                                                                             |
| :---------------- | :-------------------------------------------------------------------------------------------------------------------------------------------------------------------------------------- |
| Query             | Query-generated list of values such as metric names, server names, sensor IDs, data centers, and so on. [Add a query variable](#add-a-query-variable).                                  |
| Custom            | Define the variable options manually using a comma-separated list. [Add a custom variable](#add-a-custom-variable).                                                                     |
| Text box          | Display a free text input field with an optional default value. [Add a text box variable](#add-a-text-box-variable).                                                                    |
| Constant          | Define a hidden constant. [Add a constant variable](#add-a-constant-variable).                                                                                                          |
| Data source       | Quickly change the data source for an entire dashboard. [Add a data source variable](#add-a-data-source-variable).                                                                      |
| Interval          | Interval variables represent time spans. [Add an interval variable](#add-an-interval-variable).                                                                                         |
| Ad hoc filters    | Key/value filters that are automatically added to all metric queries for a data source (Prometheus, Loki, InfluxDB, and Elasticsearch only). [Add ad hoc filters](#add-ad-hoc-filters). |
| Global variables  | Built-in variables that can be used in expressions in the query editor. Refer to [Global variables](#global-variables).                                                                 |
| Chained variables | Variable queries can contain other variables. Refer to [Chained variables](#chained-variables).                                                                                         |

## Enter General options

You must enter general options for any type of variable that you create.
To create a variable, follow these steps:

1. Click **Edit** in the top-right corner of the dashboard.
1. Click **Settings**.
1. Go to the **Variables** tab.
1. Click **Add variable**, or if there are already existing variables, **+ New variable**.
1. Choose an option in the **Select variable type** drop-down list.
1. Enter a **Name** for the variable.
1. (Optional) In the **Label** field, enter the display name for the variable drop-down list.

   If you don't enter a display name, then the drop-down list label is the variable name.

1. Choose a **Show on dashboard** option:
   - **Label and value** - The variable drop-down list displays the variable **Name** or **Label** value. This is the default.
   - **Value:** The variable drop-down list only displays the selected variable value and a down arrow.
   - **Nothing:** No variable drop-down list is displayed on the dashboard.

1. Click one of the following links to complete the steps for adding your selected variable type:
   - [Query](#add-a-query-variable)
   - [Custom](#add-a-custom-variable)
   - [Textbox](#add-a-text-box-variable)
   - [Constant](#add-a-constant-variable)
   - [Data source](#add-a-data-source-variable)
   - [Interval](#add-an-interval-variable)
   - [Ad hoc filters](#add-ad-hoc-filters)

<!-- vale Grafana.Spelling = YES -->

### Variable best practices

- Variable drop-down lists are displayed in the order in which they're listed in the **Variables** in dashboard settings, so put the variables that you will change often at the top, so they will be shown first (far left on the dashboard).
- By default, variables don't have a default value. This means that the topmost value in the drop-down list is always preselected. If you want to pre-populate a variable with an empty value, you can use the following workaround in the variable settings:
  1. Select the **Include All Option** checkbox.
  2. In the **Custom all value** field, enter a value like `+`.

## Add a query variable

Query variables enable you to write a data source query that can return a list of metric names, tag values, or keys. For example, a query variable might return a list of server names, sensor IDs, or data centers. The variable values change as they dynamically fetch options with a data source query.

Query variables are generally only supported for strings. If your query returns numbers or any other data type, you might need to convert them to strings to use them as variables. For the Azure data source, for example, you can use the [`tostring`](https://docs.microsoft.com/en-us/azure/data-explorer/kusto/query/tostringfunction) function for this purpose.

Query expressions can contain references to other variables and in effect create linked variables. Grafana detects this and automatically refreshes a variable when one of its linked variables change.

{{< admonition type="note" >}}
Query expressions are different for each data source. For more information, refer to the documentation for your [data source](ref:data-source).
{{< /admonition >}}

1. [Enter general options](#enter-general-options).
1. Under the **Query options** section of the page, select a target data source in the **Data source** drop-down list.

   You can also click **Open advanced data source picker** to see more options, including adding a data source (Admins only).
   For more information about data sources, refer to [Add a data source](ref:add-a-data-source).

1. In the **Query type** drop-down list, select one of the following options:
   - **Label names**
   - **Label values**
   - **Metrics**
   - **Query result**
   - **Series query**
   - **Classic query**

1. In the **Query** field, enter a query.
   - The query field varies according to your data source. Some data sources have custom query editors.
   - Each data source defines how the variable values are extracted. The typical implementation uses every string value returned from the data source response as a variable value. Make sure to double-check the documentation for the data source.
   - Some data sources let you provide custom "display names" for the values. For instance, the PostgreSQL, MySQL, and Microsoft SQL Server plugins handle this by looking for fields named `__text` and `__value` in the result. Other data sources may look for `text` and `value` or use a different approach. Always remember to double-check the documentation for the data source.
   - If you need more room in a single input field query editor, then hover your cursor over the lines in the lower right corner of the field and drag downward to expand.

1. (Optional) In the **Regex** field, type a regular expression to filter or capture specific parts of the names returned by your data source query. To see examples, refer to [Filter variables with a regular expression](#filter-variables-with-regex).
1. In the **Sort** drop-down list, select the sort order for values to be displayed in the dropdown list. The default option, **Disabled**, means that the order of options returned by your data source query is used.
1. Under **Refresh**, select when the variable should update options:
   - **On dashboard load** - Queries the data source every time the dashboard loads. This slows down dashboard loading, because the variable query needs to be completed before dashboard can be initialized.
   - **On time range change** - Queries the data source every time the dashboard loads and when the dashboard time range changes. Use this option if your variable options query contains a time range filter or is dependent on the dashboard time range.

1. (Optional) Configure the settings in the [Selection Options](#configure-variable-selection-options) section:
   - **Multi-value** - Enables multiple values to be selected at the same time.
   - **Include All option** - Enables an option to include all variables.

1. In the **Preview of values** section, Grafana displays a list of the current variable values. Review them to ensure they match what you expect.
1. Click **Save dashboard**.
1. Click **Back to dashboard** and **Exit edit**.

## Add a custom variable

Use a _custom_ variable for a value that does not change, such as a number or a string.

For example, if you have server names or region names that never change, then you might want to create them as custom variables rather than query variables. Because they do not change, you might use them in [chained variables](#chained-variables) rather than other query variables. That would reduce the number of queries Grafana must send when chained variables are updated.

1. [Enter general options](#enter-general-options).
1. Under the **Custom options** section of the page, in the **Values separated by comma** field, enter the values for this variable in a comma-separated list.

   You can include numbers, strings, or key/value pairs separated by a space and a colon. For example, `key1 : value1,key2 : value2`.

1. (Optional) Configure the settings in the [Selection Options](#configure-variable-selection-options) section:
   - **Multi-value** - Enables multiple values to be selected at the same time.
   - **Include All option** - Enables an option to include all variables.

1. In the **Preview of values** section, Grafana displays a list of the current variable values. Review them to ensure they match what you expect.
1. Click **Save dashboard**.
1. Click **Back to dashboard** and **Exit edit**.

## Add a text box variable

_Text box_ variables display a free text input field with an optional default value. This is the most flexible variable, because you can enter any value. Use this type of variable if you have metrics with high cardinality or if you want to update multiple panels in a dashboard at the same time.

For more information about cardinality, refer to [What are cardinality spikes and why do they matter?](https://grafana.com/blog/2022/02/15/what-are-cardinality-spikes-and-why-do-they-matter/)

1. [Enter general options](#enter-general-options).
1. (Optional) Under the **Text options** section of the page, in the **Default value** field, enter the default value for the variable.

   If you do not enter anything in this field, then Grafana displays an empty text box for users to type text into.

1. Click **Save dashboard**.
1. Click **Back to dashboard** and **Exit edit**.

## Add a constant variable

_Constant_ variables enable you to define a hidden constant. This is useful for metric path prefixes for dashboards you want to share. When you export a dashboard, constant variables are converted to import options.

Constant variables are _not_ flexible. Each constant variable only holds one value, and it cannot be updated unless you update the variable settings.

Constant variables are useful when you have complex values that you need to include in queries but don't want to retype in every query. For example, if you had a server path called `i-0b6a61efe2ab843gg`, then you could replace it with a variable called `$path_gg`.

1. [Enter general options](#enter-general-options).
1. Under the **Constant options** section of the page, in the **Value** field, enter the variable value.

   You can enter letters, numbers, and symbols. You can even use wildcards if you use [raw format](ref:raw-format).

1. Click **Save dashboard**.
1. Click **Back to dashboard** and **Exit edit**.

## Add a data source variable

_Data source_ variables enable you to quickly change the data source for an entire dashboard. They are useful if you have multiple instances of a data source, perhaps in different environments.

1. [Enter general options](#enter-general-options).
1. Under the **Data source options** section of the page, in the **Type** drop-down list, select the target data source for the variable.
1. (Optional) In **Instance name filter**, enter a regular expression filter for which data source instances to choose from in the variable value drop-down list.

   Leave this field empty to display all instances.

1. (Optional) Configure the settings in the [Selection Options](#configure-variable-selection-options) section:
   - **Multi-value** - Enables multiple values to be selected at the same time.
   - **Include All option** - Enables an option to include all variables.

1. In the **Preview of values** section, Grafana displays a list of the current variable values. Review them to ensure they match what you expect.
1. Click **Save dashboard**.
1. Click **Back to dashboard** and **Exit edit**.

## Add an interval variable

Use an _interval_ variable to represents time spans such as `1m`,`1h`, `1d`. You can think of them as a dashboard-wide "group by time" command. Interval variables change how the data is grouped in the visualization. You can also use the Auto Option to return a set number of data points per time span.

You can use an interval variable as a parameter to group by time (for InfluxDB), date histogram interval (for Elasticsearch), or as a summarize function parameter (for Graphite).

1. [Enter general options](#enter-general-options).
1. Under the **Interval options** section, in the **Values** field, enter the time range intervals that you want to appear in the variable drop-down list.

   The following time units are supported: `s (seconds)`, `m (minutes)`, `h (hours)`, `d (days)`, `w (weeks)`, `M (months)`, and `y (years)`. You can also accept or edit the default values: `1m,10m,30m,1h,6h,12h,1d,7d,14d,30d`.

1. (Optional) Select on the **Auto option** checkbox if you want to add the `auto` option to the list.

   This option allows you to specify how many times the current time range should be divided to calculate the current `auto` time span. If you turn it on, then two more options appear:
   - **Step count** - Select the number of times the current time range is divided to calculate the value, similar to the **Max data points** query option. For example, if the current visible time range is 30 minutes, then the `auto` interval groups the data into 30 one-minute increments. The default value is 30 steps.
   - **Min interval** - The minimum threshold below which the step count intervals does not divide the time. To continue the 30 minute example, if the minimum interval is set to 2m, then Grafana would group the data into 15 two-minute increments.

1. In the **Preview of values** section, Grafana displays a list of the current variable values. Review them to ensure they match what you expect.
1. Click **Save dashboard**.
1. Click **Back to dashboard** and **Exit edit**.

### Interval variable examples

The following example shows a template variable `myinterval` in a Graphite function:

```
summarize($myinterval, sum, false)
```

The following example shows a more complex Graphite example, from the [Graphite Template Nested Requests panel](https://play.grafana.org/d/000000056/graphite-templated-nested?editPanel=2&orgId=1):

```
groupByNode(summarize(movingAverage(apps.$app.$server.counters.requests.count, 5), '$interval', 'sum', false), 2, 'sum')
```

<!-- vale Grafana.WordList = NO -->
<!-- vale Grafana.Spelling = NO -->

## Add ad hoc filters

_Ad hoc filters_ are one of the most complex and flexible variable options available.
Instead of creating a variable for each dimension by which you want to filter, ad hoc filters automatically create variables (key/value pairs) for all the dimensions returned by your data source query.
This allows you to apply filters dashboard-wide.

Ad hoc filters let you add label/value filters that are automatically added to all metric queries that use the specified data source.
Unlike other variables, you don't use ad hoc filters in queries.
Instead, you use ad hoc filters to write filters for existing queries.

The following data sources support ad hoc filters:

- Dashboard - Use this special data source to [apply ad hoc filters to data from unsupported data sources](#filter-any-data-using-the-dashboard-data-source).
- Prometheus
- Loki
- InfluxDB
- Elasticsearch
- OpenSearch

To create an ad hoc filter, follow these steps:

1. [Enter general options](#enter-general-options).
1. Under the **Ad-hoc options** section of the page, select a target data source in the **Data source** drop-down list.

   You can also click **Open advanced data source picker** to see more options, including adding a data source (Admins only).
   For more information about data sources, refer to [Add a data source](ref:add-a-data-source).

1. (Optional) To provide the filter dimensions as comma-separated values (CSV), toggle the **Use static key dimensions** switch on, and then enter the values in the space provided.
1. Click **Save dashboard**.
1. Enter an optional description of your dashboard changes, and then click **Save**.
1. Click **Back to dashboard** and **Exit edit**.

Now you can [filter data on the dashboard](ref:filter-dashboard).

<<<<<<< HEAD
### Filter any data using the Dashboard data source

In cases where a data source doesn't support the use of ad hoc filters, you can use the Dashboard data source to reference that data, and then filter it in a new panel.
This allows you to bypass the limitations of the data source in the source panel.

{{< figure src="/media/docs/grafana/panels-visualizations/screenshot-adhoc-filter-dashboard-ds-v12.2.png" max-width="750px" alt="The query section of a panel with the Dashboard data source configured" >}}

To use ad hoc filters on data from an unsupported data source, follow these steps:

1. Navigate to the dashboard with the panel with the data you want to filter.
1. Click **Edit** in top-right corner of the dashboard.
1. At the top of the dashboard, click **Add** and select **Visualization** in the drop-down list.
1. In the **Queries** tab of the edit panel view, enter `Dashboard` in the **Data source** field and select **-- Dashboard --**.
1. In the query configuration section, make the following selections:
   - **Source panel** - Choose the panel with the source data.
   - **Data** - Select **All Data** to use the data of the panel, and not just the annotations. This is the default selection.
   - **AdHoc Filters** - Toggle on the switch to make the data from the referenced panel filterable.

   {{< admonition type="note">}}
   If you're referencing multiple panels in a dashboard with the Dashboard data source, you can only use one of those source panels at a time for ad hoc filtering.
   {{< /admonition >}}

1. Configure any other needed options for the panel.
1. Click **Save dashboard**.

Now you can filter the data from the source panel by way of the Dashboard data source.
Add as many panels as you need.

### Panel filtering with ad hoc filters
=======
### Dashboard drilldown with ad hoc filters
>>>>>>> 84b2a5ee

In table visualizations, you can apply ad hoc filters from the visualization with one click.
To quickly filter the dashboard data, follow these steps:

1. Hover your cursor over the cell with the value you want to filter for to display the filter icons. In this example, the cell value is `ConfigMap Updated`, which is in the `alertname` column:

   {{< figure src="/media/docs/grafana/panels-visualizations/screenshot-ad-hoc-filter-icon-v12.png" max-width="750px" alt="Table with ad hoc filter icon displayed on a cell" >}}

1. Click the add filter icon.

   The variable pair `alertname = ConfigMap Updated` is added to the ad hoc filter and all panels using the same data source are filtered by that value:

   {{< figure src="/media/docs/grafana/panels-visualizations/screenshot-ad-hoc-filter-applied-v12.2.png" max-width="750px" alt="Two tables, filtered" >}}

Panels in the dashboard that use the same data source but don't include the column value won't have any data remaining to display once the filter has been applied. In this example, the variable pair `_name_ = ALERTS` has been added to the ad hoc filter, so one of the tables doesn't return any results:

{{< figure src="/media/docs/grafana/panels-visualizations/screenshot-ad-hoc-filter-no-data-v12.2.png" max-width="750px" alt="Two tables, one filtered and one returning no results" >}}

<!-- vale Grafana.Spelling = YES -->
<!-- vale Grafana.WordList = YES -->

## Configure variable selection options

**Selection Options** are a feature you can use to manage variable option selections. All selection options are optional, and they are off by default.

### Multi-value variables

Interpolating a variable with multiple values selected is tricky as it is not straight forward how to format the multiple values into a string that is valid in the given context where the variable is used. Grafana tries to solve this by allowing each data source plugin to inform the templating interpolation engine what format to use for multiple values.

{{< admonition type="note" >}}
The **Custom all value** option on the variable must be blank for Grafana to format all values into a single string. If it is left blank, then Grafana concatenates (adds together) all the values in the query. Something like `value1,value2,value3`. If a custom `all` value is used, then instead the value is something like `*` or `all`.
{{< /admonition >}}

#### Multi-value variables with a Graphite data source

Graphite uses glob expressions. A variable with multiple values would, in this case, be interpolated as `{host1,host2,host3}` if the current variable value was _host1_, _host2_, and _host3_.

#### Multi-value variables with a Prometheus or InfluxDB data source

InfluxDB and Prometheus use regular expressions, so the same variable would be interpolated as `(host1|host2|host3)`. Every value would also be regular expression escaped. If not, a value with a regular expression control character would break the regular expression.

#### Multi-value variables with an Elastic data source

Elasticsearch uses Lucene query syntax, so the same variable would be formatted as `("host1" OR "host2" OR "host3")`. In this case, every value must be escaped so that the value only contains Lucene control words and quotation marks.

#### Variable indexing

If you have a multi-value variable that's formatted as an array, you can use array positions to reference the values rather than the actual values.
You can use this functionality in dashboard panels to filter data, and when you do so, the array is maintained.

To reference variable values this way, use the following syntax:

```text
${query0.0}
```

The preceding syntax references the first, or `0`, position in the array.

In the following example, there's an array of three values, `1t`, `2t`, and `3t`, and rather than referencing those values, the panel query references the second value in the array using the syntax `${query0.1}`:

{{< figure src="/media/docs/grafana/dashboards/screenshot-indexed-variables-v12.1.png" max-width="750px" alt="Panel query using variable indexing to reference a value" >}}

#### Troubleshoot multi-value variables

Automatic escaping and formatting can cause problems and it can be tricky to grasp the logic behind it. Especially for InfluxDB and Prometheus where the use of regular expression syntax requires that the variable is used in regular expression operator context.

If you do not want Grafana to do this automatic regular expression escaping and formatting, then you must do one of the following:

- Turn off the **Multi-value** or **Include All option** options.
- Use the [raw variable format](ref:raw-variable-format).

### Include All option

Grafana adds an `All` option to the variable dropdown list. If a user selects this option, then all variable options are selected.

### Custom all value

This option is only visible if the **Include All option** is selected.

Enter regular expressions, globs, or Lucene syntax in the **Custom all value** field to define the value of the `All` option.

By default the `All` value includes all options in combined expression. This can become very long and can have performance problems. Sometimes it can be better to specify a custom all value, like a wildcard regular expression.

In order to have custom regular expression, globs, or Lucene syntax in the **Custom all value** option, it is never escaped so you have to think about what is a valid value for your data source.

## Global variables

Grafana has global built-in variables that can be used in expressions in the query editor. This topic lists them in alphabetical order and defines them. These variables are useful in queries, dashboard links, panel links, and data links.

### `$__dashboard`

This variable is the name of the current dashboard.

### `$__from` and `$__to`

Grafana has two built-in time range variables: `$__from` and `$__to`. They are currently always interpolated as epoch milliseconds by default, but you can control date formatting.

| Syntax                   | Example result           | Description                                                                                                                                                      |
| ------------------------ | ------------------------ | ---------------------------------------------------------------------------------------------------------------------------------------------------------------- |
| `${__from}`              | 1594671549254            | Unix millisecond epoch                                                                                                                                           |
| `${__from:date}`         | 2020-07-13T20:19:09.254Z | No arguments, defaults to ISO 8601/RFC 3339                                                                                                                      |
| `${__from:date:iso}`     | 2020-07-13T20:19:09.254Z | ISO 8601/RFC 3339                                                                                                                                                |
| `${__from:date:seconds}` | 1594671549               | Unix seconds epoch                                                                                                                                               |
| `${__from:date:YYYY-MM}` | 2020-07                  | Any custom [date format](https://momentjs.com/docs/#/displaying/) that does not include the `:` character. Uses browser time. Use `:date` or `:date:iso` for UTC |

The syntax above also works with `${__to}`.

You can use this variable in URLs, as well. For example, you can send a user to a dashboard that shows a time range from six hours ago until now: https://play.grafana.org/d/000000012/grafana-play-home?viewPanel=2&orgId=1?from=now-6h&to=now

### `$__interval`

You can use the `$__interval` variable as a parameter to group by time (for InfluxDB, MySQL, Postgres, MSSQL), Date histogram interval (for Elasticsearch), or as a _summarize_ function parameter (for Graphite).

Grafana automatically calculates an interval that can be used to group by time in queries. When there are more data points than can be shown on a graph, then queries can be made more efficient by grouping by a larger interval. It is more efficient to group by 1 day than by 10s when looking at 3 months of data. The graph looks the same and the query is faster. The `$__interval` is calculated using the time range and the width of the graph (the number of pixels).

Approximate Calculation: `(to - from) / resolution`

For example, when the time range is 1 hour and the graph is full screen, then the interval might be calculated to `2m` - points are grouped in 2 minute intervals. If the time range is 6 months and the graph is full screen, then the interval might be `1d` (1 day) - points are grouped by day.

In the InfluxDB data source, the legacy variable `$interval` is the same variable. `$__interval` should be used instead.

The InfluxDB and Elasticsearch data sources have `Group by time interval` fields that are used to hard code the interval or to set the minimum limit for the `$__interval` variable (by using the `>` syntax -> `>10m`).

### `$__interval_ms`

This variable is the `$__interval` variable in milliseconds, not a time interval formatted string. For example, if the `$__interval` is `20m` then the `$__interval_ms` is `1200000`.

### `$__name`

This variable is only available in the **Singlestat** panel and can be used in the prefix or suffix fields on the Options tab. The variable is replaced with the series name or alias.

{{< admonition type="note" >}}
The **Singlestat** panel is no longer available from Grafana 8.0.
{{< /admonition >}}

### `$__org`

This variable is the ID of the current organization.
`${__org.name}` is the name of the current organization.

### `$__user`

`${__user.id}` is the ID of the current user.
`${__user.login}` is the login handle of the current user.
`${__user.email}` is the email for the current user.

### `$__range`

Currently only supported for Prometheus and Loki data sources. This variable represents the range for the current dashboard. It is calculated by `to - from`. It has a millisecond and a second representation called `$__range_ms` and `$__range_s`.

### `$__rate_interval`

Currently only supported for Prometheus data sources. The `$__rate_interval` variable is meant to be used in the rate function. Refer to [Prometheus query variables](ref:prometheus-query-variables) for details.

### `$__rate_interval_ms`

This variable is the `$__rate_interval` variable in milliseconds, not a time-interval-formatted string. For example, if the `$__rate_interval` is `20m` then the `$__rate_interval_ms` is `1200000`.

### `$timeFilter` or `$__timeFilter`

The `$timeFilter` variable returns the currently selected time range as an expression. For example, the time range interval `Last 7 days` expression is `time > now() - 7d`.

This is used in several places, including:

- The WHERE clause for the InfluxDB data source. Grafana adds it automatically to InfluxDB queries when in Query Editor mode. You can add it manually in Text Editor mode: `WHERE $timeFilter`.
- Log Analytics queries in the Azure Monitor data source.
- SQL queries in MySQL, Postgres, and MSSQL.
- The `$__timeFilter` variable is used in the MySQL data source.

### `$__timezone`

The `$__timezone` variable returns the currently selected time zone, either `utc` or an entry of the IANA time zone database (for example, `America/New_York`).

If the currently selected time zone is _Browser Time_, Grafana tries to determine your browser time zone.

## Chained variables

_Chained variables_, also called _linked variables_ or _nested variables_, are query variables with one or more other variables in their variable query. This section explains how chained variables work and provides links to example dashboards that use chained variables.

Chained variable queries are different for every data source, but the premise is the same for all. You can use chained variable queries in any data source that allows them.

Extremely complex linked templated dashboards are possible, 5 or 10 levels deep. Technically, there is no limit to how deep or complex you can go, but the more links you have, the greater the query load.

### Grafana Play dashboard examples

The following Grafana Play dashboards contain fairly simple chained variables, only two layers deep. To view the variables and their settings, click **Edit**
and then **Settings**; then go to the **Variables** tab. Both examples are expanded in the following section.

- [Graphite Templated Nested](https://play.grafana.org/d/000000056/graphite-templated-nested?orgId=1&var-app=country&var-server=All&var-interval=1h)
- [InfluxDB Templated](https://play.grafana.org/d/e7bad3ef-db0c-4bbd-8245-b85c0b2ca2b9/influx-2-73a-hourly-electric-grid-monitor-for-us?orgId=1&refresh=1m)

### Examples explained

Variables are useful to reuse dashboards and dynamically change what is shown in dashboards. Chained variables are especially useful to filter what you see.

Create parent/child relationship in a variable, sort of a tree structure where you can select different levels of filters.

The following sections explain the linked examples in the dashboards above in depth and builds on them. While the examples are data source-specific, the concepts can be applied broadly.

#### Graphite example

In this example, there are several applications. Each application has a different subset of servers. It is based on the [Graphite Templated Nested](https://play.grafana.org/d/000000056/graphite-templated-nested?orgId=1&var-app=country&var-server=All&var-interval=1h).

Now, you could make separate variables for each metric source, but then you have to know which server goes with which app. A better solution is to use one variable to filter another. In this example, when the user changes the value of the `app` variable, it changes the dropdown options returned by the `server` variable. Both variables use the **Multi-value** option and **Include all option**, enabling users to select some or all options presented at any time.

##### `app` variable

The query for this variable basically says, "Find all the applications that exist."

```
apps.*
```

The values returned are `backend`, `country`, `fakesite`, and `All`.

##### `server` variable

The query for this variable basically says, "Find all servers for the currently chosen application."

```
apps.$app.*
```

If the user selects `backend`, then the query changes to:

```
apps.backend.*
```

The query returns all servers associated with `backend`, including `backend_01`, `backend_02`, and so on.

If the user selects `fakesite`, then the query changes to:

```
apps.fakesite.*
```

The query returns all servers associated with `fakesite`, including `web_server_01`, `web_server_02`, and so on.

##### More variables

{{< admonition type="note" >}}
This example is theoretical. The Graphite server used in the example does not contain CPU metrics.
{{< /admonition >}}

The dashboard stops at two levels, but you could keep going. For example, if you wanted to get CPU metrics for selected servers, you could copy the `server` variable and extend the query so that it reads:

```
apps.$app.$server.cpu.*
```

This query basically says, "Find the CPU metrics for the selected server."

Depending on what variable options the user selects, you could get queries like:

```
apps.backend.backend_01.cpu.*
apps.{backend.backend_02,backend_03}.cpu.*
apps.fakesite.web_server_01.cpu.*
```

#### InfluxDB example

In this example, you have several data centers. Each data center has a different subset of hosts. It is based on the [InfluxDB Templated](https://play.grafana.org/d/e7bad3ef-db0c-4bbd-8245-b85c0b2ca2b9/influx-2-73a-hourly-electric-grid-monitor-for-us?orgId=1&refresh=1m) dashboard.

In this example, when the user changes the value of the `datacenter` variable, it changes the dropdown options returned by the `host` variable. The `host` variable uses the **Multi-value** option and **Include all option**, allowing users to select some or all options presented at any time. The `datacenter` does not use either option, so you can only select one data center at a time.

##### `datacenter` variable

The query for this variable basically says, "Find all the data centers that exist."

```
SHOW TAG VALUES WITH KEY = "datacenter"
```

The values returned are `America`, `Africa`, `Asia`, and `Europe`.

##### `host` variable

The query for this variable basically says, "Find all hosts for the currently chosen data center."

```
SHOW TAG VALUES WITH KEY = "hostname" WHERE "datacenter" =~ /^$datacenter$/
```

If the user selects `America`, then the query changes to:

```
SHOW TAG VALUES WITH KEY = "hostname" WHERE "datacenter" =~ /^America/
```

The query returns all servers associated with `America`, including `server1`, `server2`, and so on.

If the user selects `Europe`, then the query changes to:

```
SHOW TAG VALUES WITH KEY = "hostname" WHERE "datacenter" =~ /^Europe/
```

The query returns all servers associated with `Europe`, including `server3`, `server4`, and so on.

##### More variables

{{< admonition type="note" >}}
This example is theoretical. The InfluxDB server used in the example does not contain CPU metrics.
{{< /admonition >}}

The dashboard stops at two levels, but you could keep going. For example, if you wanted to get CPU metrics for selected hosts, you could copy the `host` variable and extend the query so that it reads:

```
SHOW TAG VALUES WITH KEY = "cpu" WHERE "datacenter" =~ /^$datacenter$/ AND "host" =~ /^$host$/
```

This query basically says, "Find the CPU metrics for the selected host."

Depending on what variable options the user selects, you could get queries like:

```bash
SHOW TAG VALUES WITH KEY = "cpu" WHERE "datacenter" =~ /^America/ AND "host" =~ /^server2/
SHOW TAG VALUES WITH KEY = "cpu" WHERE "datacenter" =~ /^Africa/ AND "host" =~ /^server/7/
SHOW TAG VALUES WITH KEY = "cpu" WHERE "datacenter" =~ /^Europe/ AND "host" =~ /^server3+server4/
```

### Best practices and tips

The following practices make your dashboards and variables easier to use.

#### New linked variables creation

- Chaining variables create parent/child dependencies. You can envision them as a ladder or a tree.
- The easiest way to create a new chained variable is to copy the variable that you want to base the new one on. In the variable list, click the **Duplicate variable** icon to the right of the variable entry to create a copy. You can then add on to the query for the parent variable.
- New variables created this way appear at the bottom of the list. You might need to drag it to a different position in the list to get it into a logical order.

#### Variable order

You can change the orders of variables in the dashboard variable list by clicking the up and down arrows on the right side of each entry. Grafana lists variable dropdowns left to right according to this list, with the variable at the top on the far left.

- List variables that do not have dependencies at the top, before their child variables.
- Each variable should follow the one it is dependent on.
- Remember there is no indication in the UI of which variables have dependency relationships. List the variables in a logical order to make it easy on other users (and yourself).

#### Complexity consideration

The more layers of dependency you have in variables, the longer it takes to update dashboards after you change variables.

For example, if you have a series of four linked variables (country, region, server, metric) and you change a root variable value (country), then Grafana must run queries for all the dependent variables before it updates the visualizations in the dashboard.

<!-- vale Grafana.WordList = NO -->

## Filter variables with regular expressions {#filter-variables-with-regex}

<!-- vale Grafana.WordList = NO -->

Using the **Regex** query option, you filter the list of options returned by the variable query or modify the options returned.

This page shows how to use a regular expression to filter/modify values in the variable dropdown.

Using the **Regex** query option, you filter the list of options returned by the Variable query or modify the options returned. For more information, refer to the Mozilla guide on [Regular expressions](https://developer.mozilla.org/en-US/docs/Web/JavaScript/Guide/Regular_Expressions).

Examples of filtering on the following list of options:

```text
backend_01
backend_02
backend_03
backend_04
```

### Filter so that only the options that end with `01` or `02` are returned:

**Regex**:

```regex
/(01|02)$/
```

Result:

```text
backend_01
backend_02
```

### Filter and modify the options using a regular expression to capture group to return part of the text:

**Regex**:

```regex
/.*(01|02)/
```

Result:

```text
01
02
```

### Filter and modify - Prometheus Example

List of options:

```text
up{instance="demo.robustperception.io:9090",job="prometheus"} 1 1521630638000
up{instance="demo.robustperception.io:9093",job="alertmanager"} 1 1521630638000
up{instance="demo.robustperception.io:9100",job="node"} 1 1521630638000
```

**Regex**:

```regex
/.*instance="([^"]*).*/
```

Result:

```text
demo.robustperception.io:9090
demo.robustperception.io:9093
demo.robustperception.io:9100
```

### Filter and modify using named text and value capture groups

Using named capture groups, you can capture separate 'text' and 'value' parts from the options returned by the variable query. This allows the variable drop-down list to contain a friendly name for each value that can be selected.

For example, when querying the `node_hwmon_chip_names` Prometheus metric, the `chip_name` is a lot friendlier than the `chip` value. So the following variable query result:

```text
node_hwmon_chip_names{chip="0000:d7:00_0_0000:d8:00_0",chip_name="enp216s0f0np0"} 1
node_hwmon_chip_names{chip="0000:d7:00_0_0000:d8:00_1",chip_name="enp216s0f0np1"} 1
node_hwmon_chip_names{chip="0000:d7:00_0_0000:d8:00_2",chip_name="enp216s0f0np2"} 1
node_hwmon_chip_names{chip="0000:d7:00_0_0000:d8:00_3",chip_name="enp216s0f0np3"} 1
```

Passed through the following regular expression:

```regex
/chip_name="(?<text>[^"]+)|chip="(?<value>[^"]+)/g
```

Would produce the following drop-down list:

```text
Display Name          Value
------------          -------------------------
enp216s0f0np0         0000:d7:00_0_0000:d8:00_0
enp216s0f0np1         0000:d7:00_0_0000:d8:00_1
enp216s0f0np2         0000:d7:00_0_0000:d8:00_2
enp216s0f0np3         0000:d7:00_0_0000:d8:00_3
```

{{< admonition type="note" >}}
Only `text` and `value` capture group names are supported.
{{< /admonition >}}<|MERGE_RESOLUTION|>--- conflicted
+++ resolved
@@ -329,7 +329,6 @@
 
 Now you can [filter data on the dashboard](ref:filter-dashboard).
 
-<<<<<<< HEAD
 ### Filter any data using the Dashboard data source
 
 In cases where a data source doesn't support the use of ad hoc filters, you can use the Dashboard data source to reference that data, and then filter it in a new panel.
@@ -358,10 +357,7 @@
 Now you can filter the data from the source panel by way of the Dashboard data source.
 Add as many panels as you need.
 
-### Panel filtering with ad hoc filters
-=======
 ### Dashboard drilldown with ad hoc filters
->>>>>>> 84b2a5ee
 
 In table visualizations, you can apply ad hoc filters from the visualization with one click.
 To quickly filter the dashboard data, follow these steps:
