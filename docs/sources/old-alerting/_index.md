---
draft: true
title: Legacy Grafana alerts
weight: 114
---

# Legacy Grafana alerts

Grafana Alerting is enabled by default for new OSS installations. For older installations, it is still an [opt-in]({{< relref "../alerting/migrating-alerts/opt-in" >}}) feature.

<<<<<<< HEAD
{{% admonition type="note" %}}
Legacy dashboard alerts are deprecated and will be removed in Grafana 9. We encourage you to migrate to [Grafana Alerting]({{< relref "../alerting/migrating-alerts" >}}) for all existing installations.
{{% /admonition %}}
=======
> **Note**: Legacy dashboard alerts are deprecated and will be removed in Grafana 9. We encourage you to migrate to [Grafana Alerting]({{< relref "../unified-alerting/" >}}) for all existing installations.
>>>>>>> 981dfd9d

Legacy dashboard alerts have two main components:

- Alert rule - When the alert is triggered. Alert rules are defined by one or more conditions that are regularly evaluated by Grafana.
- Notification channel - How the alert is delivered. When the conditions of an alert rule are met, the Grafana notifies the channels configured for that alert.

## Alert tasks

You can perform the following tasks for alerts:

- [Create an alert rule]({{< relref "./create-alerts" >}})
- [View existing alert rules and their current state]({{< relref "./view-alerts" >}})
- [Test alert rules and troubleshoot]({{< relref "./troubleshoot-alerts" >}})
- [Add or edit an alert contact point]({{< relref "./notifications" >}})

{{< docs/shared "alerts/grafana-managed-alerts.md" >}}<|MERGE_RESOLUTION|>--- conflicted
+++ resolved
@@ -8,13 +8,7 @@
 
 Grafana Alerting is enabled by default for new OSS installations. For older installations, it is still an [opt-in]({{< relref "../alerting/migrating-alerts/opt-in" >}}) feature.
 
-<<<<<<< HEAD
-{{% admonition type="note" %}}
-Legacy dashboard alerts are deprecated and will be removed in Grafana 9. We encourage you to migrate to [Grafana Alerting]({{< relref "../alerting/migrating-alerts" >}}) for all existing installations.
-{{% /admonition %}}
-=======
-> **Note**: Legacy dashboard alerts are deprecated and will be removed in Grafana 9. We encourage you to migrate to [Grafana Alerting]({{< relref "../unified-alerting/" >}}) for all existing installations.
->>>>>>> 981dfd9d
+> **Note**: Legacy dashboard alerts are deprecated and will be removed in Grafana 9. We encourage you to migrate to [Grafana Alerting]({{< relref "../alerting/migrating-alerts" >}}) for all existing installations.
 
 Legacy dashboard alerts have two main components:
 
