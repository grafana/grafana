--- conflicted
+++ resolved
@@ -18,22 +18,15 @@
 
 The main highlights are:
 
-<<<<<<< HEAD
-- [**Date formatting options**]({{< relref "#date-formatting-options" >}})
-- [**Table column filters**]({{< relref "#table-column-filters" >}})
-- [**New and improved transforms**]({{< relref "#new-and-improved-transforms" >}})
-- [**Field override matchers**]({{< relref "#field-override-matchers" >}})
-- [**Inspect queries in Explore**]({{< relref "#inspect-queries-in-explore" >}})
-- [**$__rate_interval for Prometheus**]({{< relref "#__rate_interval-for-prometheus" >}})
-- [**Toggle parsed Loki fields**]({{< relref "#toggle-parsed-loki-fields" >}})
-=======
 - [**New date formatting options added**]({{< relref "#new=date-formatting-options-added" >}})
 - [**Field options are out of beta!**]({{< relref "#field-options-are-out-of-beta" >}})
   - [**Added table column filters**]({{< relref "#added-table-column-filters" >}})
   - [**New field override selection options**]({{< relref "#new-field-override-selection-options" >}})
 - [**New transformations and enhancements**]({{< relref "#new-transformations-and-enhancements" >}})
+- [**Inspect queries in Explore**]({{< relref "#inspect-queries-in-explore" >}})
+- [**$__rate_interval for Prometheus**]({{< relref "#__rate_interval-for-prometheus" >}})
+- [**Toggle parsed Loki fields**]({{< relref "#toggle-parsed-loki-fields" >}})
 - [**Sensitive alert channel settings are now encrypted**]({{< relref "#sensitive-alert-channel-settings-are-now-encrypted" >}})
->>>>>>> 078eb3c7
 - [**Grafana Enterprise features**]({{< relref "#grafana-enterprise-features" >}})
   - [**Report time range**]({{< relref "#report-time-range" >}})
   - [**Organization-wide report settings**]({{< relref "#organization-wide-report-settings" >}})
@@ -91,12 +84,11 @@
 
 {{< docs-imagebox img="/img/docs/v72/transformations.gif" max-width="800px" caption="Group by and reordering of transformations" >}}
 
-<<<<<<< HEAD
 ## Inspect queries in Explore
 
 You can enjoy all the details query inspector gave you in dashboards now in Explore as well. You can open query inspector tab with the button next to query history. See [Query inspector in Explore]({{< relref "../features/explore/index.md#query-inspector" >}}) for more details.
 
-## $__rate_interval for Prometheus
+## \$\_\_rate_interval for Prometheus
 
 You can now use the new variable `$__rate_interval` in Prometheus for rate functions mainly. `$__rate_interval` in general is one scrape interval larger than `$__interval` but is never smaller than four times the scrape interval (which is 15s by default). See the [Prometheus data source]({{< relref "../features/datasources/prometheus.md#using-__rate_interval-variable" >}}) for more details.
 
@@ -104,12 +96,9 @@
 
 With this awesome contribution from one of our community members, you can now toggle parsed fields in Explore.
 
-{{< docs-imagebox img="/img/docs/v72/explore-toggle-parsed-fields.gif" max-width="800px" caption="Toggling parsed fields in Explore" >}} 
+{{< docs-imagebox img="/img/docs/v72/explore-toggle-parsed-fields.gif" max-width="800px" caption="Toggling parsed fields in Explore" >}}
 
-## Sensitive alert notification channel settings are now stored encrypted in the database
-=======
 ## Sensitive alert channel settings are now encrypted
->>>>>>> 078eb3c7
 
 Alert notification channels now store sensitive settings and secrets, such as API tokens and passwords, encrypted in the database.
 
