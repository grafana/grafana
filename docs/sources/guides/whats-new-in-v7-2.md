+++
title = "What's New in Grafana v7.2"
description = "Feature and improvement highlights for Grafana v7.2"
keywords = ["grafana", "new", "documentation", "7.2", "release notes"]
type = "docs"
[menu.docs]
name = "Version 7.2"
identifier = "v7.2"
parent = "whatsnew"
weight = -16
+++

# What's new in Grafana v7.2

This topic includes the release notes for the Grafana v7.2, which is currently in beta. For all details, read the full [CHANGELOG.md](https://github.com/grafana/grafana/blob/master/CHANGELOG.md).

This article is not complete yet. We will be adding new details over the coming days as we get closer to a stable release.

The main highlights are:

- [**New date formatting options added**]({{< relref "#new=date-formatting-options-added" >}})
- [**Field options are out of beta!**]({{< relref "#field-options-are-out-of-beta" >}})
  - [**Added table column filters**]({{< relref "#added-table-column-filters" >}})
  - [**New field override selection options**]({{< relref "#new-field-override-selection-options" >}})
- [**New transformations and enhancements**]({{< relref "#new-transformations-and-enhancements" >}})
- [**Drag to reorder queries**]({{< relref "#drag-to-reorder-queries" >}})
- [**Inspect queries in Explore**]({{< relref "#inspect-queries-in-explore" >}})
- [**$__rate_interval for Prometheus**]({{< relref "#__rate_interval-for-prometheus" >}})
- [**Toggle parsed log fields**]({{< relref "#toggle-parsed-log-fields" >}})
- [**Sensitive alert channel settings are now encrypted**]({{< relref "#sensitive-alert-channel-settings-are-now-encrypted" >}})
- [**Grafana Enterprise features**]({{< relref "#grafana-enterprise-features" >}})
  - [**Report time range**]({{< relref "#report-time-range" >}})
  - [**Organization-wide report settings**]({{< relref "#organization-wide-report-settings" >}})
  - [**Report grid layout**]({{< relref "#report-grid-layout" >}})

## New date formatting options added

You can now customize how dates are formatted in Grafana. Custom date formats apply to the time range picker, graphs, and other panel visualizations.

This screenshot shows both a custom full date format with a 12 hour clock and am/pm suffix. The graph is also showing the same 12-hour clock format and a customized month and day format compared to the Grafana default `MM/DD` format.

{{< docs-imagebox img="/img/docs/v72/date_formats.png" max-width="800px" caption="Custom date time formats" >}}

Date formats are set for a Grafana instance by adjusting [server-wide settings]({{< relref "../administration/configuration.md#date_formats" >}}) in the Grafana configuration file. We hope to add org- and user-level settings in the future.

```
[date_formats]
full_date = MMM Do, YYYY @ hh:mm:ss a
interval_second = hh:mm:ss a
interval_minute = hh:mm a
interval_hour = MMM DD hh:mm a
interval_day = MMM DD
interval_month = YYYY-MM
interval_year = YYYY
```

There is also experimental support to use the browser location and language to dynamically change the current date format for each user. This feature is disabled by default.

The [Configuration]({{< relref "../administration/configuration.md#date_formats" >}}) topic has been updated as a result of this change.

## Field options are out of beta!

After lots of testing and user feedback, we removed the beta label from the configuration options in the Field and Override tabs. This release also includes the following feature enhancements.

### Added table column filters

You can now dynamically apply value filters to any table column. This option is can be enabled for all columns or one specific column using an override rule.

{{< docs-imagebox img="/img/docs/v72/table_column_filters.png" max-width="800px" caption="Table column filters" >}}

### New field override selection options

You can now add override rules that use a regex matcher to choose which fields to apply rules to.

The [Field options]({{< relref "../panels/field-options.md" >}}) content has been updated as a result of these changes.

## New transformations and enhancements

Grafana 7.2 includes the following transformation enhancements:

<<<<<<< HEAD
- A new [Group By]({{< relref "../panels/transformations.md#group-by">}}) transformation that allows you to group by multiple fields and add any number of aggregations for other fields.
- The [Labels to fields]({{< relref "../panels/transformations.md#labels-to-fields">}}) transformation now allows you to pick one label and use that as the name of the value field.
=======
- A new [Group By]({{< relref "../panels/transformations/types-options.md#group-by">}}) transformation that allows you to group by multiple fields and add any number of aggregations for other fields.
- The [Labels to fields]({{< relref "../panels/transformations/types-options.md#labels-to-fields">}}) transformation now allows you to pick one label and use that as the name of the value field.
>>>>>>> 08147e19
- You can drag transformations to reorder them. Remember that transformations are processed in the order they are listed in the UI, so think before you move something!

{{< docs-imagebox img="/img/docs/v72/transformations.gif" max-width="800px" caption="Group by and reordering of transformations" >}}

## Drag to reorder queries

The up and down arrows, which were previously the only way to change query order, have been removed. Instead, there is now a grab icon that allows you to drag and drop queries in a list to change their order.

{{< docs-imagebox img="/img/docs/v72/drag-queries.gif" max-width="800px" caption="Drag to reorder queries" >}}

<<<<<<< HEAD
The [Queries]({{< relref "../panels/queries.md" >}}) topic has been updated as a result of this change.

=======
>>>>>>> 08147e19
## Inspect queries in Explore

You can enjoy all the details query inspector gave you in dashboards now in Explore as well. You can open query inspector tab with the button next to query history. See [Query inspector in Explore]({{< relref "../features/explore/index.md#query-inspector" >}}) for more details.

## \$\_\_rate_interval for Prometheus

You can now use the new variable `$__rate_interval` in Prometheus for rate functions mainly. `$__rate_interval` in general is one scrape interval larger than `$__interval` but is never smaller than four times the scrape interval (which is 15s by default). See the [Prometheus data source]({{< relref "../features/datasources/prometheus.md#using-__rate_interval-variable" >}}) for more details.

## Toggle parsed log fields

With this awesome contribution from one of our community members, you can now toggle parsed fields in Explore if your logs are structured in `json` or `logfmt`.

{{< docs-imagebox img="/img/docs/v72/explore-toggle-parsed-fields.gif" max-width="800px" caption="Toggling parsed fields in Explore" >}}

The [Toggle parsed fields]({{< relref "../features/explore/index.md#toggle-parsed-fields" >}}) section has been added to [Explore]({{< relref "../features/explore/index.md" >}}) as a result of this feature.

## Sensitive alert channel settings are now encrypted

Alert notification channels now store sensitive settings and secrets, such as API tokens and passwords, encrypted in the database.

Please read the [upgrade notes]({{< relref "../installation/upgrading.md#ensure-encryption-of-existing-alert-notification-channel-secrets" >}}) for more information and how to migrate.

## Grafana Enterprise features

These features are included in the Grafana Enterprise edition software.

### Report and export dashboards in grid layout

A new layout option is available when rendering reports: the grid layout. With this option, your report uses the panel layout from your dashboard, so that what you see is what you get. Learn more about the [grid layout]({{< relref "../enterprise/reporting.md#layout-and-orientation" >}}) in the documentation.

The grid layout is also available for the [Export dashboard as PDF]({{< relref "../enterprise/export-pdf.md" >}}) feature.

{{< docs-imagebox img="/img/docs/enterprise/reports_grid_landscape_preview.png" max-width="500px" class="docs-image--no-shadow" >}}

### Report time range

You can now generate a report with a different time range from the dashboard it is based on. This means that you no longer have to apply workarounds, such as copying dashboards or carefully aligning report generation with the end of the month, to generate reports that cover the period you want.

For more information, refer to [Reports time range]({{< relref "../enterprise/reporting.md#report-time-range" >}}).

### Organization-wide report settings

You can now configure organization-wide report settings, such as report branding, in the Settings tab on the Reporting page. Settings are applied to all the reports of your current organization.

{{< docs-imagebox img="/img/docs/enterprise/reports_settings.png" max-width="500px" class="docs-image--no-shadow" caption="Reports settings" >}}

For more information, refer to [Reports settings]({{< relref "../enterprise/reporting.md#reports-settings" >}}).

## Upgrading

See [upgrade notes]({{< relref "../installation/upgrading.md" >}}).

## Changelog

Check out [CHANGELOG.md](https://github.com/grafana/grafana/blob/master/CHANGELOG.md) for a complete list of new features, changes, and bug fixes.

## What's new in other parts of the Grafana ecosystem

### ADX (Azure Data Explorer) plugin

In collaboration with Microsoft, we have improved the usability of our ADX datasource plugin by adding a visual query builder. The goal is to make it easier for users, regardless of their previous knowledge of writing KQL (Kusto Query Language) queries, to query and visualize their data.

{{< docs-imagebox img="/img/docs/v72/adx-ds.png" max-width="800px" caption="ADX visual query builder" >}}<|MERGE_RESOLUTION|>--- conflicted
+++ resolved
@@ -78,13 +78,8 @@
 
 Grafana 7.2 includes the following transformation enhancements:
 
-<<<<<<< HEAD
-- A new [Group By]({{< relref "../panels/transformations.md#group-by">}}) transformation that allows you to group by multiple fields and add any number of aggregations for other fields.
-- The [Labels to fields]({{< relref "../panels/transformations.md#labels-to-fields">}}) transformation now allows you to pick one label and use that as the name of the value field.
-=======
 - A new [Group By]({{< relref "../panels/transformations/types-options.md#group-by">}}) transformation that allows you to group by multiple fields and add any number of aggregations for other fields.
 - The [Labels to fields]({{< relref "../panels/transformations/types-options.md#labels-to-fields">}}) transformation now allows you to pick one label and use that as the name of the value field.
->>>>>>> 08147e19
 - You can drag transformations to reorder them. Remember that transformations are processed in the order they are listed in the UI, so think before you move something!
 
 {{< docs-imagebox img="/img/docs/v72/transformations.gif" max-width="800px" caption="Group by and reordering of transformations" >}}
@@ -95,11 +90,8 @@
 
 {{< docs-imagebox img="/img/docs/v72/drag-queries.gif" max-width="800px" caption="Drag to reorder queries" >}}
 
-<<<<<<< HEAD
 The [Queries]({{< relref "../panels/queries.md" >}}) topic has been updated as a result of this change.
 
-=======
->>>>>>> 08147e19
 ## Inspect queries in Explore
 
 You can enjoy all the details query inspector gave you in dashboards now in Explore as well. You can open query inspector tab with the button next to query history. See [Query inspector in Explore]({{< relref "../features/explore/index.md#query-inspector" >}}) for more details.
