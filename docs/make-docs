#!/bin/sh
# shellcheck disable=SC2034
#
# The source of this file is https://raw.githubusercontent.com/grafana/writers-toolkit/main/docs/make-docs.
# # `make-docs` procedure changelog
#
# Updates should conform to the guidelines in https://keepachangelog.com/en/1.1.0/.
# [Semantic versioning](https://semver.org/) is used to help the reader identify the significance of changes.
# Changes are relevant to this script and the support docs.mk GNU Make interface.
#
<<<<<<< HEAD
=======
# ## 8.4.0 (2025-01-27)
#
# ### Fixed
#
# - Correct mount for the /docs/grafana-cloud/send-data/fleet-management/ project.
#
# ## 8.3.0 (2024-12-27)
#
# ### Added
#
# - Debug output of the final command when DEBUG=true.
#
#   Useful to inspect if the script is correctly constructing the final command.
#
# ## 8.2.0 (2024-12-22)
#
# ### Removed
#
# - Special cases for Oracle and Datadog plugins now that they exist in the plugins monorepo.
#
>>>>>>> 9e942dcb
# ## 8.1.0 (2024-08-22)
#
# ### Added
#
# - Additional website mounts for projects that use the website repository.
#
#   Mounts are required for `make docs` to work in the website repository or with the website project.
<<<<<<< HEAD
#   The Makefile is also mounted for convenient development of the procedure that repository.
=======
#   The Makefile is also mounted for convenient development of the procedure in that repository.
>>>>>>> 9e942dcb
#
# ## 8.0.1 (2024-07-01)
#
# ### Fixed
#
# - Update log suppression to catch new format of website /docs/ homepage REF_NOT_FOUND warnings.
#
#   These warnings are related to missing some pages during the build that are required for the /docs/ homepage.
#   They were previously suppressed but the log format changed and without this change they reappear in the latest builds.
#
# ## 8.0.0 (2024-05-28)
#
# ### Changed
#
# - Add environment variable `OUTPUT_FORMAT` to control the output of commands.
#
#   The default value is `human` and means the output format is human readable.
#   The value `json` is also supported and outputs JSON.
#
#   Note that the `json` format isn't supported by `make docs`, only `make doc-validator` and `make vale`.
#
# ## 7.0.0 (2024-05-03)
#
# ### Changed
#
# - Pull images for all recipes that use containers by default.
#
#   Use the `PULL=false` variable to disable this behavior.
#
# ### Removed
#
# - The `docs-no-pull` target as it's redundant with the new `PULL=false` variable.
#
# ## 6.1.0 (2024-04-22)
#
# ### Changed
#
# - Mount volumes with SELinux labels.
#
#   https://docs.docker.com/storage/bind-mounts/#configure-the-selinux-label
#
# ### Added
#
# - Pseudo project for including only website resources and no website content.
#
#   Facilitates testing shortcodes and layout changes with a small documentation set instead of Grafana Cloud or the entire website.
#
# ## 6.0.1 (2024-02-28)
#
# ### Added
#
# - Suppress new errors relating to absent content introduced in https://github.com/grafana/website/pull/17561.
#
# ## 6.0.0 (2024-02-16)
#
# ### Changed
#
# - Require `jq` for human readable `make doc-validator` output.
#
# ## 5.4.0 (2024-02-12)
#
# ### Changed
#
# - Set `WEBSITE_MOUNTS=true` when a user includes the `website` project.
#
#   Ensures consistent behavior across repositories.
#   To disable website mounts, add `export WEBSITE_MOUNTS := false` to your `variables.mk` or `variables.mk.local` file.
# - Use website mounts and container volumes also when a user includes the `grafana-cloud` project.
#
# ## 5.3.0 (2024-02-08)
#
# ### Changed
#
# - Updated support for plugins monorepo now that multiple projects have been moved into it.
# - Use `printf` instead of `echo` for better portability of output.
#
#   https://www.in-ulm.de/~mascheck/various/echo+printf/
#
# ## 5.2.0 (2024-01-18)
#
# ### Changed
#
# - Updated `make vale` to use latest Vale style and configuration.
# - Updated `make vale` to use platform appropriate image.
#
# ## 5.1.2 (2023-11-08)
#
# ### Added
#
# - Hide manual_mount warning messages from non-debug output.
#   Set the DEBUG environment variable to see all hidden messages.
#
# ## 5.1.1 (2023-10-30)
#
# ### Added
#
# - Support for Datadog and Oracle data source plugins repositories.
#
# ## 5.1.0 (2023-10-20)
#
# ### Added
#
# - Support for the plugins monorepo.
#
# ## 5.0.0 (2023-10-18)
#
# ### Added
#
# - Improved support for website repository.
#
#   Mount more content and provide some feedback to users that the build can take time.
#
# - Ability to enter the `grafana/docs-base` container with a shell using the `ENTER` environment variable.
#
# ### Fixed
#
# - Correct key combination for interrupting the process.
#
#   Keyboards use capital letters so this more accurately reflects the exact key combination users are expected to press.
#
# ### Removed
#
# - Imperfect implementation of container name.
#
#   Facilitates running `make vale` and `make docs` at once.
#   Container names are convenient for recognition in `docker ps` but the current implementation has more downsides than upsides.
#
# - Forced platform specification now that multiple architecture images exist.
#
#  Significantly speeds up build times on larger repositories.
#
# ## 4.2.2 (2023-10-05)

# - Added support for Jira data source and MongoDB data source plugins repositories.
#
# ## 4.2.1 (2023-09-13)

# ## Fixed
#
# - Improved consistency of the webserver request loop by polling the Hugo port rather than the proxy port.
#
# ## 4.2.0 (2023-09-01)
#
# ### Added
#
# - Retry the initial webserver request up to ten times to allow for the process to start.
#   If it is still failing after ten seconds, an error message is logged.
#
# ## 4.1.1 (2023-07-20)
#
# ### Fixed
#
# - Replaced use of `realpath` with POSIX compatible alternative to determine default value for REPOS_PATH.
#
# ## 4.1.0 (2023-06-16)
#
# ### Added
#
# - Mounts of `layouts` and `config` directories for the `website` project.
#   Ensures that local changes to mounts or shortcodes are reflected in the development server.
#
# ### Fixed
#
# - Version inference for versioned docs pages.
#   Pages in versioned projects now have the `versioned: true` front matter set to ensure that "version" in $.Page.Scratch is set on builds.
#
# ## 4.0.0 (2023-06-06)
#
# ### Removed
#
# - `doc-validator/%` target.
#   The behavior of the target was not as described.
#   Instead, to limit `doc-validator` to only specific files, refer to https://grafana.com/docs/writers-toolkit/writing-guide/tooling-and-workflows/validate-technical-documentation/#run-on-specific-files.
#
# ## 3.0.0 (2023-05-18)
#
# ### Fixed
#
# - Compatibility with the updated Make targets in the `website` repository.
#   `docs` now runs this script itself, `server-docs` builds the site with the `docs` Hugo environment.
#
# ## 2.0.0 (2023-05-18)
#
# ### Added
#
# - Support for the grafana-cloud/frontend-observability/faro-web-sdk project.
# - Use of `doc-validator` v2.0.x which includes breaking changes to command line options.
#
# ### Fixed
#
# - Source grafana-cloud project from website repository.
#
# ### Added
#
# - Support for running the Vale linter with `make vale`.
#
# ## 1.2.1 (2023-05-05)
#
# ### Fixed
#
# - Use `latest` tag of `grafana/vale` image by default instead of hardcoded older version.
# - Fix mounting multiple projects broken by the changes in 1.0.1
#
# ## 1.2.0 (2023-05-05)
#
# ### Added
#
# - Support for running the Vale linter with `make vale`.
#
# ### Fixed
#
# ## 1.1.0 (2023-05-05)
#
# ### Added
#
# - Rewrite error output so it can be followed by text editors.
#
# ### Fixed
#
# - Fix `docs-debug` container process port.
#
# ## 1.0.1 (2023-05-04)
#
# ### Fixed
#
# - Ensure complete section hierarchy so that all projects have a visible menu.
#
# ## 1.0.0 (2023-05-04)
#
# ### Added
#
# - Build multiple projects simultaneously if all projects are checked out locally.
# - Run [`doc-validator`](https://github.com/grafana/technical-documentation/tree/main/tools/cmd/doc-validator) over projects.
# - Redirect project root to mounted version.
#   For example redirect `/docs/grafana/` to `/docs/grafana/latest/`.
# - Support for Podman or Docker containers with `PODMAN` environment variable.
# - Support for projects:
#   - agent
#   - enterprise-logs
#   - enterprise-metrics
#   - enterprise-traces
#   - grafana
#   - grafana-cloud
#   - grafana-cloud/machine-learning
#   - helm-charts/mimir-distributed
#   - helm-charts/tempo-distributed
#   - incident
#   - loki
#   - mimir
#   - oncall
#   - opentelemetry
#   - phlare
#   - plugins
#   - slo
#   - tempo
#   - writers-toolkit


set -ef

readonly DOCS_HOST_PORT="${DOCS_HOST_PORT:-3002}"
readonly DOCS_IMAGE="${DOCS_IMAGE:-grafana/docs-base:latest}"

readonly DOC_VALIDATOR_INCLUDE="${DOC_VALIDATOR_INCLUDE:-.+\.md$}"
readonly DOC_VALIDATOR_SKIP_CHECKS="${DOC_VALIDATOR_SKIP_CHECKS:-^image-}"

readonly HUGO_REFLINKSERRORLEVEL="${HUGO_REFLINKSERRORLEVEL:-WARNING}"
readonly VALE_MINALERTLEVEL="${VALE_MINALERTLEVEL:-error}"
readonly WEBSITE_EXEC="${WEBSITE_EXEC:-make server-docs}"

readonly OUTPUT_FORMAT="${OUTPUT_FORMAT:-human}"

PODMAN="$(if command -v podman >/dev/null 2>&1; then echo podman; else echo docker; fi)"

if ! command -v curl >/dev/null 2>&1; then
  if ! command -v wget >/dev/null 2>&1; then
    # shellcheck disable=SC2016
    errr 'either `curl` or `wget` must be installed for this script to work.'

    exit 1
  fi
fi

if ! command -v "${PODMAN}" >/dev/null 2>&1; then
  # shellcheck disable=SC2016
  errr 'either `podman` or `docker` must be installed for this script to work.'

  exit 1
fi


about() {
  cat <<EOF
Test documentation locally with multiple source repositories.

The REPOS_PATH environment variable is a colon (:) separated list of paths in which to look for project repositories.
EOF
}

usage() {
  cat <<EOF
Usage:
  REPOS_PATH=<PATH[:<PATH>...]> $0 [<PROJECT>[:<VERSION>[:<REPO>[:<DIR>]]]...]

Examples:
  REPOS_PATH=~/ext/grafana/ $0 writers-toolkit tempo:latest helm-charts/mimir-distributed:latest:mimir:docs/sources/mimir-distributed
EOF
}

if [ $# -lt 1 ]; then
  cat <<EOF >&2
ERRR: arguments required but not supplied.

$(about)

$(usage)
EOF
  exit 1
fi

readonly REPOS_PATH="${REPOS_PATH:-$(cd "$(git rev-parse --show-toplevel)/.." && echo "${PWD}")}"

if [ -z "${REPOS_PATH}" ]; then
  cat <<EOF >&2
ERRR: REPOS_PATH environment variable is required but has not been provided.

$(usage)
EOF
  exit 1
fi

# The following variables comprise a pseudo associative array of project names to source repositories.
# You only need to set a SOURCES variable if the project name does not match the source repository name.
# You can get a key identifier using the `identifier` function.
# To look up the value of any pseudo associative array, use the `aget` function.
SOURCES_as_code='as-code-docs'
SOURCES_enterprise_metrics='backend-enterprise'
SOURCES_enterprise_metrics_='backend-enterprise'
SOURCES_grafana_cloud='website'
SOURCES_grafana_cloud_alerting_and_irm_machine_learning='machine-learning'
SOURCES_grafana_cloud_alerting_and_irm_slo='slo'
SOURCES_grafana_cloud_k6='k6-docs'
SOURCES_grafana_cloud_data_configuration_integrations='cloud-onboarding'
SOURCES_grafana_cloud_frontend_observability_faro_web_sdk='faro-web-sdk'
SOURCES_grafana_cloud_send_data_fleet_management='fleet-management'
SOURCES_helm_charts_mimir_distributed='mimir'
SOURCES_helm_charts_tempo_distributed='tempo'
SOURCES_opentelemetry='opentelemetry-docs'
SOURCES_resources='website'

# The following variables comprise a pseudo associative array of project names to versions.
# You only need to set a VERSIONS variable if it is not the default of 'latest'.
# You can get a key identifier using the `identifier` function.
# To look up the value of any pseudo associative array, use the `aget` function.
VERSIONS_as_code='UNVERSIONED'
VERSIONS_grafana_cloud='UNVERSIONED'
VERSIONS_grafana_cloud_alerting_and_irm_machine_learning='UNVERSIONED'
VERSIONS_grafana_cloud_alerting_and_irm_slo='UNVERSIONED'
VERSIONS_grafana_cloud_k6='UNVERSIONED'
VERSIONS_grafana_cloud_data_configuration_integrations='UNVERSIONED'
VERSIONS_grafana_cloud_frontend_observability_faro_web_sdk='UNVERSIONED'
VERSIONS_grafana_cloud_send_data_fleet_management='UNVERSIONED'
VERSIONS_opentelemetry='UNVERSIONED'
VERSIONS_resources='UNVERSIONED'
VERSIONS_technical_documentation='UNVERSIONED'
VERSIONS_website='UNVERSIONED'
VERSIONS_writers_toolkit='UNVERSIONED'

# The following variables comprise a pseudo associative array of project names to source repository paths.
# You only need to set a PATHS variable if it is not the default of 'docs/sources'.
# You can get a key identifier using the `identifier` function.
# To look up the value of any pseudo associative array, use the `aget` function.
PATHS_grafana_cloud='content/docs/grafana-cloud'
PATHS_helm_charts_mimir_distributed='docs/sources/helm-charts/mimir-distributed'
PATHS_helm_charts_tempo_distributed='docs/sources/helm-charts/tempo-distributed'
PATHS_mimir='docs/sources/mimir'
PATHS_resources='content'
PATHS_tempo='docs/sources/tempo'
PATHS_website='content'

# identifier STR
# Replace characters that are not valid in an identifier with underscores.
identifier() {
  echo "$1" | tr -C '[:alnum:]_\n' '_'
}

# aget ARRAY KEY
# Get the value of KEY from associative array ARRAY.
# Characters that are not valid in an identifier are replaced with underscores.
aget() {
  eval echo '$'"$(identifier "$1")_$(identifier "$2")"
}

# src returns the project source repository name for a project.
src() {
  _project="$1"

  case "${_project}" in
    plugins/*)
      if [ -z "$(aget SOURCES "${_project}")" ]; then
        echo plugins-private
      else
        aget SOURCES "${_project}"
      fi
      ;;
    *)
      if [ -z "$(aget SOURCES "${_project}")" ]; then
        echo "${_project}"
      else
        aget SOURCES "${_project}"
      fi
      ;;
  esac

  unset _project
}

# path returns the relative path within the repository that contain the docs for a project.
path() {
  _project="$1"

  case "${_project}" in
    plugins/*)
      if [ -z "$(aget PATHS "${_project}")" ]; then
        echo "${_project}/docs/sources"
      else
        aget PATHS "${_project}"
      fi
      ;;
    *)
      if [ -z "$(aget PATHS "${_project}")" ]; then
        echo "docs/sources"
      else
        aget PATHS "${_project}"
      fi
  esac

  unset _project
}

# version returns the version for a project. Unversioned projects return the special value 'UNVERSIONED'.
version() {
  _project="$1"

  case "${_project}" in
    plugins/*)
      if [ -z "$(aget VERSIONS "${_project}")" ]; then
        echo "UNVERSIONED"
      else
        aget VERSIONS "${_project}"
      fi
      ;;
    *)
    if [ -z "$(aget VERSIONS "${_project}")" ]; then
      echo latest
    else
      aget VERSIONS "${_project}"
    fi
  esac

  unset _project
}


# new_proj populates a new project structure.
new_proj() {
  _project="$1"
  _version="$2"
  _repo="$3"
  _path="$4"

  # If version is not set, use the script mapping of project to default versions if it exists.
  # Fallback to 'latest'.
  if [ -z "${_version}" ]; then
    _version="$(version "${_project}")"
  fi

  # If repo is not set, use the script mapping of project to repo name if it exists.
  # Fallback to using the project name.
  if [ -z "${_repo}" ]; then
    _repo="$(src "${_project}")"
  fi

  # If path is not set, use the script mapping of project to docs sources path if it exists.
  # Fallback to using 'docs/sources'.
  if [ -z "${_path}" ]; then
    _path="$(path "${_project}")"
  fi

  echo "${_project}:${_version}:${_repo}:${_path}"
  unset _project _version _repo _path
}

# proj_url returns the webserver URL for a project.
# It expects a complete project structure as input.
proj_url() {
  IFS=: read -r _project _version _ _ <<POSIX_HERESTRING
$1
POSIX_HERESTRING

  if [ "${_project}" = website ]; then
    echo "http://localhost:${DOCS_HOST_PORT}/docs/"

    unset _project _version
    return
  fi

  if [ -z "${_version}" ] || [ "${_version}" = 'UNVERSIONED' ]; then
    echo "http://localhost:${DOCS_HOST_PORT}/docs/${_project}/"
  else
    echo "http://localhost:${DOCS_HOST_PORT}/docs/${_project}/${_version}/"
  fi

  unset _project _version
}

# proj_ver returns the version for a project.
# It expects a complete project structure as input.
proj_ver() {
  IFS=: read -r _ _ver _ _ <<POSIX_HERESTRING
$1
POSIX_HERESTRING

  echo "${_ver}"
  unset _ver
}

# proj_dst returns the container path to content source for a project.
# It expects a complete project structure as input.
proj_dst() {
  IFS=: read -r _project _version _ _ <<POSIX_HERESTRING
$1
POSIX_HERESTRING

  if [ "${_project}" = website ]; then
    echo '/hugo/content'

    unset _project _version
    return
  fi

  if [ -z "${_version}" ] || [ "${_version}" = 'UNVERSIONED' ]; then
    echo "/hugo/content/docs/${_project}"
  else
    echo "/hugo/content/docs/${_project}/${_version}"
  fi

  unset _project _version
}

# repo_path returns the host path to the project repository.
# It looks for the provided repository name in each of the paths specified in the REPOS_PATH environment variable.
repo_path() {
  _repo="$1"
  IFS=:
  for lookup in ${REPOS_PATH}; do
    if [ -d "${lookup}/${_repo}" ]; then
      echo "${lookup}/${_repo}"
      unset _path _repo
      return
    fi
  done
  unset IFS

  errr "could not find project '${_repo}' in any of the paths in REPOS_PATH '${REPOS_PATH}'."
  note "you must have a checkout of the project '${_repo}' at '${REPOS_PATH##:*}/${_repo}'."
  note "if you have cloned the repository into a directory with a different name, consider changing it to ${_repo}."

  unset _repo
  exit 1
}

# proj_src returns the host path to content source for a project.
# It expects a complete project structure as input.
# It looks for the provided repository name in each of the paths specified in the REPOS_PATH environment variable.
proj_src() {
  IFS=: read -r _ _ _repo _path <<POSIX_HERESTRING
$1
POSIX_HERESTRING

  _repo="$(repo_path "${_repo}")"
  echo "${_repo}/${_path}"

  unset _path _repo
}

# proj_canonical returns the canonical absolute path partial URI for a project.
# It expects a complete project structure as input.
proj_canonical() {
  IFS=: read -r _project _version _ _ <<POSIX_HERESTRING
$1
POSIX_HERESTRING

  if [ "${_project}" = website ]; then
    echo '/docs'

    unset _project _version
    return
  fi

  if [ -z "${_version}" ] || [ "${_version}" = 'UNVERSIONED' ]; then
    echo "/docs/${_project}"
  else
    echo "/docs/${_project}/${_version}"
  fi

  unset _project _version
}

proj_to_url_src_dst_ver() {
  _url="$(proj_url "$1")"
  _src="$(proj_src "$1")"
  _dst="$(proj_dst "$1")"
  _ver="$(proj_ver "$1")"

  echo "${_url}^${_src}^${_dst}^${_ver}"
  unset _url _src _dst _ver
}

url_src_dst_vers() {
  for arg in "$@"; do
    IFS=: read -r _project _version _repo _path <<POSIX_HERESTRING
$arg
POSIX_HERESTRING

    case "${_project}" in
      # Workaround for arbitrary mounts where the version field is expected to be the local directory
     # and the repo field is expected to be the container directory.
      arbitrary)
        echo "${_project}^${_version}^${_repo}^" # TODO
        ;;
      logs)
        proj_to_url_src_dst_ver "$(new_proj loki "${_version}")"
        proj_to_url_src_dst_ver "$(new_proj enterprise-logs "${_version}")"
        ;;
      metrics)
        proj_to_url_src_dst_ver "$(new_proj mimir "${_version}")"
        proj_to_url_src_dst_ver "$(new_proj helm-charts/mimir-distributed "${_version}")"
        proj_to_url_src_dst_ver "$(new_proj enterprise-metrics "${_version}")"
        ;;
      resources)
        _repo="$(repo_path website)"
        echo "arbitrary^${_repo}/config^/hugo/config" "arbitrary^${_repo}/layouts^/hugo/layouts" "arbitrary^${_repo}/scripts^/hugo/scripts"
        unset _repo
        ;;
      traces)
        proj_to_url_src_dst_ver "$(new_proj tempo "${_version}")"
        proj_to_url_src_dst_ver "$(new_proj enterprise-traces "${_version}")"
        ;;
      *)
        proj_to_url_src_dst_ver "$(new_proj "${_project}" "${_version}" "${_repo}" "${_path}")"
        ;;
    esac
  done

  unset _project _version _repo _path
}

await_build() {
  url="$1"
  req="$(if command -v curl >/dev/null 2>&1; then echo 'curl -s -o /dev/null'; else echo 'wget -q'; fi)"

  i=1
  max=10
  while [ "${i}" -ne "${max}" ]
  do
    sleep 1
    debg "Retrying request to web server assuming the process is still starting up."
    i=$((i + 1))

    if ${req} "${url}"; then
      printf '\r\nView documentation locally:\r\n'
      for x in ${url_src_dst_vers}; do
        IFS='^' read -r url _ _ <<POSIX_HERESTRING
$x
POSIX_HERESTRING

        if [ -n "${url}" ]; then
          if [ "${url}" != arbitrary ]; then
            printf '\r  %s\r\n' "${url}"
          fi
        fi
      done
      printf '\r\nPress Ctrl+C to stop the server\r\n'

      unset i max req url
      return
    fi
  done

  printf '\r\n'
  errr 'The build was interrupted or a build error occurred, check the previous logs for possible causes.'
  note 'You might need to use Ctrl+C to end the process.'

  unset i max req url
}

debg() {
  if [ -n "${DEBUG}" ]; then
    printf 'DEBG: %s\r\n' "$1" >&2
  fi
}

errr() {
  printf 'ERRR: %s\r\n' "$1" >&2
}

note() {
  printf 'NOTE: %s\r\n' "$1" >&2
}

url_src_dst_vers="$(url_src_dst_vers "$@")"

volumes=""
redirects=""

for arg in "$@"; do
  IFS=: read -r _project _ _repo _ <<POSIX_HERESTRING
${arg}
POSIX_HERESTRING
  if [ "${_project}" = website ] || [ "${_project}" = grafana-cloud ]; then
    note "Please be patient, building the website can take some time."

      # If set, the docs-base image will run a prebuild script that sets up Hugo mounts.
    if [ "${WEBSITE_MOUNTS}" = false ]; then
      unset WEBSITE_MOUNTS
    else
      readonly WEBSITE_MOUNTS=true
    fi

    _repo="$(repo_path website)"
    volumes="--volume=${_repo}/config:/hugo/config:z"
    volumes="${volumes} --volume=${_repo}/content/guides:/hugo/content/guides:z"
    volumes="${volumes} --volume=${_repo}/content/whats-new:/hugo/content/whats-new:z"
    volumes="${volumes} --volume=${_repo}/Makefile:/hugo/Makefile:z"
    volumes="${volumes} --volume=${_repo}/layouts:/hugo/layouts:z"
    volumes="${volumes} --volume=${_repo}/scripts:/hugo/scripts:z"
  fi
  unset _project _repo
done

for x in ${url_src_dst_vers}; do
  IFS='^' read -r _url _src _dst _ver <<POSIX_HERESTRING
$x
POSIX_HERESTRING

  if [ "${_url}" != arbitrary ]; then
    if [ ! -f "${_src}/_index.md" ]; then
      errr "Index file '${_src}/_index.md' does not exist."
      note "Is '${_src}' the correct source directory?"
      exit 1
    fi
  fi

  debg "Mounting '${_src}' at container path '${_dst}'"

  if [ -z "${volumes}" ]; then
    volumes="--volume=${_src}:${_dst}:z"
  else
    volumes="${volumes} --volume=${_src}:${_dst}:z"
  fi

  if [ -n "${_ver}" ] && [ "${_ver}" != 'UNVERSIONED' ]; then
    if [ -z "${redirects}" ]; then
      redirects="${_dst}^${_ver}"
    else
      redirects="${redirects} ${_dst}^${_ver}"
    fi
  fi
  unset _url _src _dst _ver
done

IFS=':' read -r image _ <<POSIX_HERESTRING
${DOCS_IMAGE}
POSIX_HERESTRING

case "${image}" in
  'grafana/doc-validator')
    proj="$(new_proj "$1")"
    printf '\r\n'

    IFS='' read -r cmd <<EOF
    ${PODMAN} run \
                --init \
                --interactive \
                --platform linux/amd64 \
                --rm \
                --tty \
                ${volumes} \
                ${DOCS_IMAGE} \
                --include=${DOC_VALIDATOR_INCLUDE} \
                --skip-checks=${DOC_VALIDATOR_SKIP_CHECKS} \
                /hugo/content$(proj_canonical "${proj}") \
                "$(proj_canonical "${proj}") \
                | sed "s#$(proj_dst "${proj}")#sources#"
EOF

    if [ -n "${DEBUG}" ]; then
      debg "${cmd}"
    fi

    case "${OUTPUT_FORMAT}" in
      human)
        if ! command -v jq >/dev/null 2>&1; then
          # shellcheck disable=SC2016
          errr '`jq` must be installed for the `doc-validator` target to work.'
          # shellcheck disable=SC2016
          note 'To install `jq`, refer to https://jqlang.github.io/jq/download/,'

          exit 1
        fi

        ${cmd} \
        | jq -r '"ERROR: \(.location.path):\(.location.range.start.line // 1):\(.location.range.start.column // 1): \(.message)" + if .suggestions[0].text then "\nSuggestion: \(.suggestions[0].text)" else "" end'
      ;;
      json)
        ${cmd}
      ;;
      *)  # default
        errr "Invalid output format '${OUTPUT_FORMAT}'"
    esac
    ;;
  'grafana/vale')
    proj="$(new_proj "$1")"
    printf '\r\n'
    IFS='' read -r cmd <<EOF
    ${PODMAN} run \
                --init \
                --interactive \
                --rm \
                --workdir /etc/vale \
                --tty \
                ${volumes} \
                ${DOCS_IMAGE} \
                --minAlertLevel=${VALE_MINALERTLEVEL} \
                --glob=*.md \
                /hugo/content/docs
EOF

    if [ -n "${DEBUG}" ]; then
      debg "${cmd}"
    fi

    case "${OUTPUT_FORMAT}" in
      human)
        ${cmd} --output=line \
        | sed "s#$(proj_dst "${proj}")#sources#"
      ;;
      json)
        ${cmd} --output=/etc/vale/rdjsonl.tmpl \
        | sed "s#$(proj_dst "${proj}")#sources#"
      ;;
      *)
        errr "Invalid output format '${OUTPUT_FORMAT}'"
    esac

    ;;
  *)
    tempfile="$(mktemp -t make-docs.XXX)"
    cat <<EOF >"${tempfile}"
#!/usr/bin/env bash

tc() {
  set \${*,,}
  echo \${*^}
}

for redirect in ${redirects}; do
  IFS='^' read -r path ver <<<"\${redirect}"
  echo -e "---\\nredirectURL: \"\${path/\/hugo\/content/}\"\\ntype: redirect\\nversioned: true\\n---\\n" > "\${path/\${ver}/_index.md}"
done

for x in "${url_src_dst_vers}"; do
  IFS='^' read -r _ _ dst _ <<<"\${x}"

  title="\${dst%/*}"
  title="\$(tc \${title##*/})"
  while [[ -n "\${dst}" ]]; do
    if [[ ! -f "\${dst}/_index.md" ]]; then
        echo -e "---title: \${title}\\n---\\n\\n# \${title}\\n\\n{{< section >}}" > "\${dst}/_index.md"
    fi
    dst="\${dst%/*}"
  done
done

if [[ -n "${WEBSITE_MOUNTS}" ]]; then
  unset WEBSITE_SKIP_MOUNTS
fi

${WEBSITE_EXEC}
EOF
    chmod +x "${tempfile}"
    volumes="${volumes} --volume=${tempfile}:/entrypoint:z"
    readonly volumes

    IFS='' read -r cmd <<EOF
${PODMAN} run \
  --env=HUGO_REFLINKSERRORLEVEL=${HUGO_REFLINKSERRORLEVEL} \
  --init \
  --interactive \
  --publish=${DOCS_HOST_PORT}:3002 \
  --publish=3003:3003 \
  --rm \
  --tty \
  ${volumes} \
  ${DOCS_IMAGE}
EOF

    if [ -n "${ENTER}" ]; then
      ${cmd} /bin/bash
    elif [ -n "${DEBUG}" ]; then
      await_build http://localhost:3003 &

      debg "${cmd} /entrypoint"
      ${cmd} /entrypoint
    else
      await_build http://localhost:3003 &

      ${cmd} /entrypoint  2>&1\
        | sed -u \
              -e '/Web Server is available at http:\/\/localhost:3003\/ (bind address 0.0.0.0)/ d' \
              -e '/^hugo server/ d' \
              -e '/fatal: not a git repository (or any parent up to mount point \/)/ d' \
              -e '/Stopping at filesystem boundary (GIT_DISCOVERY_ACROSS_FILESYSTEM not set)./ d' \
              -e "/Makefile:[0-9]*: warning: overriding recipe for target 'docs'/ d" \
              -e "/docs.mk:[0-9]*: warning: ignoring old recipe for target 'docs'/ d" \
              -e '/\/usr\/bin\/make -j 2 proxy hserver-docs HUGO_PORT=3003/ d' \
              -e '/website-proxy/ d' \
              -e '/rm -rf dist*/ d' \
              -e '/Press Ctrl+C to stop/ d' \
              -e '/make/ d' \
              -e '/WARNING: The manual_mount source directory/ d' \
              -e '/"docs\/_index.md" not found/d'
    fi
    ;;
esac<|MERGE_RESOLUTION|>--- conflicted
+++ resolved
@@ -8,8 +8,6 @@
 # [Semantic versioning](https://semver.org/) is used to help the reader identify the significance of changes.
 # Changes are relevant to this script and the support docs.mk GNU Make interface.
 #
-<<<<<<< HEAD
-=======
 # ## 8.4.0 (2025-01-27)
 #
 # ### Fixed
@@ -30,7 +28,6 @@
 #
 # - Special cases for Oracle and Datadog plugins now that they exist in the plugins monorepo.
 #
->>>>>>> 9e942dcb
 # ## 8.1.0 (2024-08-22)
 #
 # ### Added
@@ -38,11 +35,7 @@
 # - Additional website mounts for projects that use the website repository.
 #
 #   Mounts are required for `make docs` to work in the website repository or with the website project.
-<<<<<<< HEAD
-#   The Makefile is also mounted for convenient development of the procedure that repository.
-=======
 #   The Makefile is also mounted for convenient development of the procedure in that repository.
->>>>>>> 9e942dcb
 #
 # ## 8.0.1 (2024-07-01)
 #
