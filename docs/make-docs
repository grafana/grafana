#!/bin/sh
# shellcheck disable=SC2034
#
# The source of this file is https://raw.githubusercontent.com/grafana/writers-toolkit/main/docs/make-docs.
# # `make-docs` procedure changelog
#
# Updates should conform to the guidelines in https://keepachangelog.com/en/1.1.0/.
# [Semantic versioning](https://semver.org/) is used to help the reader identify the significance of changes.
# Changes are relevant to this script and the support docs.mk GNU Make interface.
#
<<<<<<< HEAD
=======
# ## 8.5.2 (2025-02-28)
#
# ### Fixed
#
# - topic/<KIND> targets are no longer no-ops as a result of 8.5.1.
#
# ## 8.5.1 (2025-02-18)
#
# ### Fixed
#
# - PHONY declaration for topic/<KIND> targets.
#
# ## 8.5.0 (2025-02-13)
#
# ### Added
#
# - make topic/<KIND> TOPIC_PATH=<PATH> target to create a new topic from the Writers' Toolkit templates.
#
>>>>>>> 78ca78f5
# ## 8.4.0 (2025-01-27)
#
# ### Fixed
#
# - Correct mount for the /docs/grafana-cloud/send-data/fleet-management/ project.
#
# ## 8.3.0 (2024-12-27)
#
# ### Added
#
# - Debug output of the final command when DEBUG=true.
#
#   Useful to inspect if the script is correctly constructing the final command.
#
# ## 8.2.0 (2024-12-22)
#
# ### Removed
#
# - Special cases for Oracle and Datadog plugins now that they exist in the plugins monorepo.
#
# ## 8.1.0 (2024-08-22)
#
# ### Added
#
# - Additional website mounts for projects that use the website repository.
#
#   Mounts are required for `make docs` to work in the website repository or with the website project.
#   The Makefile is also mounted for convenient development of the procedure in that repository.
#
# ## 8.0.1 (2024-07-01)
#
# ### Fixed
#
# - Update log suppression to catch new format of website /docs/ homepage REF_NOT_FOUND warnings.
#
#   These warnings are related to missing some pages during the build that are required for the /docs/ homepage.
#   They were previously suppressed but the log format changed and without this change they reappear in the latest builds.
#
# ## 8.0.0 (2024-05-28)
#
# ### Changed
#
# - Add environment variable `OUTPUT_FORMAT` to control the output of commands.
#
#   The default value is `human` and means the output format is human readable.
#   The value `json` is also supported and outputs JSON.
#
#   Note that the `json` format isn't supported by `make docs`, only `make doc-validator` and `make vale`.
#
# ## 7.0.0 (2024-05-03)
#
# ### Changed
#
# - Pull images for all recipes that use containers by default.
#
#   Use the `PULL=false` variable to disable this behavior.
#
# ### Removed
#
# - The `docs-no-pull` target as it's redundant with the new `PULL=false` variable.
#
# ## 6.1.0 (2024-04-22)
#
# ### Changed
#
# - Mount volumes with SELinux labels.
#
#   https://docs.docker.com/storage/bind-mounts/#configure-the-selinux-label
#
# ### Added
#
# - Pseudo project for including only website resources and no website content.
#
#   Facilitates testing shortcodes and layout changes with a small documentation set instead of Grafana Cloud or the entire website.
#
# ## 6.0.1 (2024-02-28)
#
# ### Added
#
# - Suppress new errors relating to absent content introduced in https://github.com/grafana/website/pull/17561.
#
# ## 6.0.0 (2024-02-16)
#
# ### Changed
#
# - Require `jq` for human readable `make doc-validator` output.
#
# ## 5.4.0 (2024-02-12)
#
# ### Changed
#
# - Set `WEBSITE_MOUNTS=true` when a user includes the `website` project.
#
#   Ensures consistent behavior across repositories.
#   To disable website mounts, add `export WEBSITE_MOUNTS := false` to your `variables.mk` or `variables.mk.local` file.
# - Use website mounts and container volumes also when a user includes the `grafana-cloud` project.
#
# ## 5.3.0 (2024-02-08)
#
# ### Changed
#
# - Updated support for plugins monorepo now that multiple projects have been moved into it.
# - Use `printf` instead of `echo` for better portability of output.
#
#   https://www.in-ulm.de/~mascheck/various/echo+printf/
#
# ## 5.2.0 (2024-01-18)
#
# ### Changed
#
# - Updated `make vale` to use latest Vale style and configuration.
# - Updated `make vale` to use platform appropriate image.
#
# ## 5.1.2 (2023-11-08)
#
# ### Added
#
# - Hide manual_mount warning messages from non-debug output.
#   Set the DEBUG environment variable to see all hidden messages.
#
# ## 5.1.1 (2023-10-30)
#
# ### Added
#
# - Support for Datadog and Oracle data source plugins repositories.
#
# ## 5.1.0 (2023-10-20)
#
# ### Added
#
# - Support for the plugins monorepo.
#
# ## 5.0.0 (2023-10-18)
#
# ### Added
#
# - Improved support for website repository.
#
#   Mount more content and provide some feedback to users that the build can take time.
#
# - Ability to enter the `grafana/docs-base` container with a shell using the `ENTER` environment variable.
#
# ### Fixed
#
# - Correct key combination for interrupting the process.
#
#   Keyboards use capital letters so this more accurately reflects the exact key combination users are expected to press.
#
# ### Removed
#
# - Imperfect implementation of container name.
#
#   Facilitates running `make vale` and `make docs` at once.
#   Container names are convenient for recognition in `docker ps` but the current implementation has more downsides than upsides.
#
# - Forced platform specification now that multiple architecture images exist.
#
#  Significantly speeds up build times on larger repositories.
#
# ## 4.2.2 (2023-10-05)

# - Added support for Jira data source and MongoDB data source plugins repositories.
#
# ## 4.2.1 (2023-09-13)

# ## Fixed
#
# - Improved consistency of the webserver request loop by polling the Hugo port rather than the proxy port.
#
# ## 4.2.0 (2023-09-01)
#
# ### Added
#
# - Retry the initial webserver request up to ten times to allow for the process to start.
#   If it is still failing after ten seconds, an error message is logged.
#
# ## 4.1.1 (2023-07-20)
#
# ### Fixed
#
# - Replaced use of `realpath` with POSIX compatible alternative to determine default value for REPOS_PATH.
#
# ## 4.1.0 (2023-06-16)
#
# ### Added
#
# - Mounts of `layouts` and `config` directories for the `website` project.
#   Ensures that local changes to mounts or shortcodes are reflected in the development server.
#
# ### Fixed
#
# - Version inference for versioned docs pages.
#   Pages in versioned projects now have the `versioned: true` front matter set to ensure that "version" in $.Page.Scratch is set on builds.
#
# ## 4.0.0 (2023-06-06)
#
# ### Removed
#
# - `doc-validator/%` target.
#   The behavior of the target was not as described.
#   Instead, to limit `doc-validator` to only specific files, refer to https://grafana.com/docs/writers-toolkit/writing-guide/tooling-and-workflows/validate-technical-documentation/#run-on-specific-files.
#
# ## 3.0.0 (2023-05-18)
#
# ### Fixed
#
# - Compatibility with the updated Make targets in the `website` repository.
#   `docs` now runs this script itself, `server-docs` builds the site with the `docs` Hugo environment.
#
# ## 2.0.0 (2023-05-18)
#
# ### Added
#
# - Support for the grafana-cloud/frontend-observability/faro-web-sdk project.
# - Use of `doc-validator` v2.0.x which includes breaking changes to command line options.
#
# ### Fixed
#
# - Source grafana-cloud project from website repository.
#
# ### Added
#
# - Support for running the Vale linter with `make vale`.
#
# ## 1.2.1 (2023-05-05)
#
# ### Fixed
#
# - Use `latest` tag of `grafana/vale` image by default instead of hardcoded older version.
# - Fix mounting multiple projects broken by the changes in 1.0.1
#
# ## 1.2.0 (2023-05-05)
#
# ### Added
#
# - Support for running the Vale linter with `make vale`.
#
# ### Fixed
#
# ## 1.1.0 (2023-05-05)
#
# ### Added
#
# - Rewrite error output so it can be followed by text editors.
#
# ### Fixed
#
# - Fix `docs-debug` container process port.
#
# ## 1.0.1 (2023-05-04)
#
# ### Fixed
#
# - Ensure complete section hierarchy so that all projects have a visible menu.
#
# ## 1.0.0 (2023-05-04)
#
# ### Added
#
# - Build multiple projects simultaneously if all projects are checked out locally.
# - Run [`doc-validator`](https://github.com/grafana/technical-documentation/tree/main/tools/cmd/doc-validator) over projects.
# - Redirect project root to mounted version.
#   For example redirect `/docs/grafana/` to `/docs/grafana/latest/`.
# - Support for Podman or Docker containers with `PODMAN` environment variable.
# - Support for projects:
#   - agent
#   - enterprise-logs
#   - enterprise-metrics
#   - enterprise-traces
#   - grafana
#   - grafana-cloud
#   - grafana-cloud/machine-learning
#   - helm-charts/mimir-distributed
#   - helm-charts/tempo-distributed
#   - incident
#   - loki
#   - mimir
#   - oncall
#   - opentelemetry
#   - phlare
#   - plugins
#   - slo
#   - tempo
#   - writers-toolkit


set -ef

readonly DOCS_HOST_PORT="${DOCS_HOST_PORT:-3002}"
readonly DOCS_IMAGE="${DOCS_IMAGE:-grafana/docs-base:latest}"

readonly DOC_VALIDATOR_INCLUDE="${DOC_VALIDATOR_INCLUDE:-.+\.md$}"
readonly DOC_VALIDATOR_SKIP_CHECKS="${DOC_VALIDATOR_SKIP_CHECKS:-^image-}"

readonly HUGO_REFLINKSERRORLEVEL="${HUGO_REFLINKSERRORLEVEL:-WARNING}"
readonly VALE_MINALERTLEVEL="${VALE_MINALERTLEVEL:-error}"
readonly WEBSITE_EXEC="${WEBSITE_EXEC:-make server-docs}"

readonly OUTPUT_FORMAT="${OUTPUT_FORMAT:-human}"

PODMAN="$(if command -v podman >/dev/null 2>&1; then echo podman; else echo docker; fi)"

if ! command -v curl >/dev/null 2>&1; then
  if ! command -v wget >/dev/null 2>&1; then
    # shellcheck disable=SC2016
    errr 'either `curl` or `wget` must be installed for this script to work.'

    exit 1
  fi
fi

if ! command -v "${PODMAN}" >/dev/null 2>&1; then
  # shellcheck disable=SC2016
  errr 'either `podman` or `docker` must be installed for this script to work.'

  exit 1
fi


about() {
  cat <<EOF
Test documentation locally with multiple source repositories.

The REPOS_PATH environment variable is a colon (:) separated list of paths in which to look for project repositories.
EOF
}

usage() {
  cat <<EOF
Usage:
  REPOS_PATH=<PATH[:<PATH>...]> $0 [<PROJECT>[:<VERSION>[:<REPO>[:<DIR>]]]...]

Examples:
  REPOS_PATH=~/ext/grafana/ $0 writers-toolkit tempo:latest helm-charts/mimir-distributed:latest:mimir:docs/sources/mimir-distributed
EOF
}

if [ $# -lt 1 ]; then
  cat <<EOF >&2
ERRR: arguments required but not supplied.

$(about)

$(usage)
EOF
  exit 1
fi

readonly REPOS_PATH="${REPOS_PATH:-$(cd "$(git rev-parse --show-toplevel)/.." && echo "${PWD}")}"

if [ -z "${REPOS_PATH}" ]; then
  cat <<EOF >&2
ERRR: REPOS_PATH environment variable is required but has not been provided.

$(usage)
EOF
  exit 1
fi

# The following variables comprise a pseudo associative array of project names to source repositories.
# You only need to set a SOURCES variable if the project name does not match the source repository name.
# You can get a key identifier using the `identifier` function.
# To look up the value of any pseudo associative array, use the `aget` function.
SOURCES_as_code='as-code-docs'
SOURCES_enterprise_metrics='backend-enterprise'
SOURCES_enterprise_metrics_='backend-enterprise'
SOURCES_grafana_cloud='website'
SOURCES_grafana_cloud_alerting_and_irm_machine_learning='machine-learning'
SOURCES_grafana_cloud_alerting_and_irm_slo='slo'
SOURCES_grafana_cloud_k6='k6-docs'
SOURCES_grafana_cloud_data_configuration_integrations='cloud-onboarding'
SOURCES_grafana_cloud_frontend_observability_faro_web_sdk='faro-web-sdk'
SOURCES_grafana_cloud_send_data_fleet_management='fleet-management'
SOURCES_helm_charts_mimir_distributed='mimir'
SOURCES_helm_charts_tempo_distributed='tempo'
SOURCES_opentelemetry='opentelemetry-docs'
SOURCES_resources='website'

# The following variables comprise a pseudo associative array of project names to versions.
# You only need to set a VERSIONS variable if it is not the default of 'latest'.
# You can get a key identifier using the `identifier` function.
# To look up the value of any pseudo associative array, use the `aget` function.
VERSIONS_as_code='UNVERSIONED'
VERSIONS_grafana_cloud='UNVERSIONED'
VERSIONS_grafana_cloud_alerting_and_irm_machine_learning='UNVERSIONED'
VERSIONS_grafana_cloud_alerting_and_irm_slo='UNVERSIONED'
VERSIONS_grafana_cloud_k6='UNVERSIONED'
VERSIONS_grafana_cloud_data_configuration_integrations='UNVERSIONED'
VERSIONS_grafana_cloud_frontend_observability_faro_web_sdk='UNVERSIONED'
VERSIONS_grafana_cloud_send_data_fleet_management='UNVERSIONED'
VERSIONS_opentelemetry='UNVERSIONED'
VERSIONS_resources='UNVERSIONED'
VERSIONS_technical_documentation='UNVERSIONED'
VERSIONS_website='UNVERSIONED'
VERSIONS_writers_toolkit='UNVERSIONED'

# The following variables comprise a pseudo associative array of project names to source repository paths.
# You only need to set a PATHS variable if it is not the default of 'docs/sources'.
# You can get a key identifier using the `identifier` function.
# To look up the value of any pseudo associative array, use the `aget` function.
PATHS_grafana_cloud='content/docs/grafana-cloud'
PATHS_helm_charts_mimir_distributed='docs/sources/helm-charts/mimir-distributed'
PATHS_helm_charts_tempo_distributed='docs/sources/helm-charts/tempo-distributed'
PATHS_mimir='docs/sources/mimir'
PATHS_resources='content'
PATHS_tempo='docs/sources/tempo'
PATHS_website='content'

# identifier STR
# Replace characters that are not valid in an identifier with underscores.
identifier() {
  echo "$1" | tr -C '[:alnum:]_\n' '_'
}

# aget ARRAY KEY
# Get the value of KEY from associative array ARRAY.
# Characters that are not valid in an identifier are replaced with underscores.
aget() {
  eval echo '$'"$(identifier "$1")_$(identifier "$2")"
}

# src returns the project source repository name for a project.
src() {
  _project="$1"

  case "${_project}" in
    plugins/*)
      if [ -z "$(aget SOURCES "${_project}")" ]; then
        echo plugins-private
      else
        aget SOURCES "${_project}"
      fi
      ;;
    *)
      if [ -z "$(aget SOURCES "${_project}")" ]; then
        echo "${_project}"
      else
        aget SOURCES "${_project}"
      fi
      ;;
  esac

  unset _project
}

# path returns the relative path within the repository that contain the docs for a project.
path() {
  _project="$1"

  case "${_project}" in
    plugins/*)
      if [ -z "$(aget PATHS "${_project}")" ]; then
        echo "${_project}/docs/sources"
      else
        aget PATHS "${_project}"
      fi
      ;;
    *)
      if [ -z "$(aget PATHS "${_project}")" ]; then
        echo "docs/sources"
      else
        aget PATHS "${_project}"
      fi
  esac

  unset _project
}

# version returns the version for a project. Unversioned projects return the special value 'UNVERSIONED'.
version() {
  _project="$1"

  case "${_project}" in
    plugins/*)
      if [ -z "$(aget VERSIONS "${_project}")" ]; then
        echo "UNVERSIONED"
      else
        aget VERSIONS "${_project}"
      fi
      ;;
    *)
    if [ -z "$(aget VERSIONS "${_project}")" ]; then
      echo latest
    else
      aget VERSIONS "${_project}"
    fi
  esac

  unset _project
}


# new_proj populates a new project structure.
new_proj() {
  _project="$1"
  _version="$2"
  _repo="$3"
  _path="$4"

  # If version is not set, use the script mapping of project to default versions if it exists.
  # Fallback to 'latest'.
  if [ -z "${_version}" ]; then
    _version="$(version "${_project}")"
  fi

  # If repo is not set, use the script mapping of project to repo name if it exists.
  # Fallback to using the project name.
  if [ -z "${_repo}" ]; then
    _repo="$(src "${_project}")"
  fi

  # If path is not set, use the script mapping of project to docs sources path if it exists.
  # Fallback to using 'docs/sources'.
  if [ -z "${_path}" ]; then
    _path="$(path "${_project}")"
  fi

  echo "${_project}:${_version}:${_repo}:${_path}"
  unset _project _version _repo _path
}

# proj_url returns the webserver URL for a project.
# It expects a complete project structure as input.
proj_url() {
  IFS=: read -r _project _version _ _ <<POSIX_HERESTRING
$1
POSIX_HERESTRING

  if [ "${_project}" = website ]; then
    echo "http://localhost:${DOCS_HOST_PORT}/docs/"

    unset _project _version
    return
  fi

  if [ -z "${_version}" ] || [ "${_version}" = 'UNVERSIONED' ]; then
    echo "http://localhost:${DOCS_HOST_PORT}/docs/${_project}/"
  else
    echo "http://localhost:${DOCS_HOST_PORT}/docs/${_project}/${_version}/"
  fi

  unset _project _version
}

# proj_ver returns the version for a project.
# It expects a complete project structure as input.
proj_ver() {
  IFS=: read -r _ _ver _ _ <<POSIX_HERESTRING
$1
POSIX_HERESTRING

  echo "${_ver}"
  unset _ver
}

# proj_dst returns the container path to content source for a project.
# It expects a complete project structure as input.
proj_dst() {
  IFS=: read -r _project _version _ _ <<POSIX_HERESTRING
$1
POSIX_HERESTRING

  if [ "${_project}" = website ]; then
    echo '/hugo/content'

    unset _project _version
    return
  fi

  if [ -z "${_version}" ] || [ "${_version}" = 'UNVERSIONED' ]; then
    echo "/hugo/content/docs/${_project}"
  else
    echo "/hugo/content/docs/${_project}/${_version}"
  fi

  unset _project _version
}

# repo_path returns the host path to the project repository.
# It looks for the provided repository name in each of the paths specified in the REPOS_PATH environment variable.
repo_path() {
  _repo="$1"
  IFS=:
  for lookup in ${REPOS_PATH}; do
    if [ -d "${lookup}/${_repo}" ]; then
      echo "${lookup}/${_repo}"
      unset _path _repo
      return
    fi
  done
  unset IFS

  errr "could not find project '${_repo}' in any of the paths in REPOS_PATH '${REPOS_PATH}'."
  note "you must have a checkout of the project '${_repo}' at '${REPOS_PATH##:*}/${_repo}'."
  note "if you have cloned the repository into a directory with a different name, consider changing it to ${_repo}."

  unset _repo
  exit 1
}

# proj_src returns the host path to content source for a project.
# It expects a complete project structure as input.
# It looks for the provided repository name in each of the paths specified in the REPOS_PATH environment variable.
proj_src() {
  IFS=: read -r _ _ _repo _path <<POSIX_HERESTRING
$1
POSIX_HERESTRING

  _repo="$(repo_path "${_repo}")"
  echo "${_repo}/${_path}"

  unset _path _repo
}

# proj_canonical returns the canonical absolute path partial URI for a project.
# It expects a complete project structure as input.
proj_canonical() {
  IFS=: read -r _project _version _ _ <<POSIX_HERESTRING
$1
POSIX_HERESTRING

  if [ "${_project}" = website ]; then
    echo '/docs'

    unset _project _version
    return
  fi

  if [ -z "${_version}" ] || [ "${_version}" = 'UNVERSIONED' ]; then
    echo "/docs/${_project}"
  else
    echo "/docs/${_project}/${_version}"
  fi

  unset _project _version
}

proj_to_url_src_dst_ver() {
  _url="$(proj_url "$1")"
  _src="$(proj_src "$1")"
  _dst="$(proj_dst "$1")"
  _ver="$(proj_ver "$1")"

  echo "${_url}^${_src}^${_dst}^${_ver}"
  unset _url _src _dst _ver
}

url_src_dst_vers() {
  for arg in "$@"; do
    IFS=: read -r _project _version _repo _path <<POSIX_HERESTRING
$arg
POSIX_HERESTRING

    case "${_project}" in
      # Workaround for arbitrary mounts where the version field is expected to be the local directory
     # and the repo field is expected to be the container directory.
      arbitrary)
        echo "${_project}^${_version}^${_repo}^" # TODO
        ;;
      logs)
        proj_to_url_src_dst_ver "$(new_proj loki "${_version}")"
        proj_to_url_src_dst_ver "$(new_proj enterprise-logs "${_version}")"
        ;;
      metrics)
        proj_to_url_src_dst_ver "$(new_proj mimir "${_version}")"
        proj_to_url_src_dst_ver "$(new_proj helm-charts/mimir-distributed "${_version}")"
        proj_to_url_src_dst_ver "$(new_proj enterprise-metrics "${_version}")"
        ;;
      resources)
        _repo="$(repo_path website)"
        echo "arbitrary^${_repo}/config^/hugo/config" "arbitrary^${_repo}/layouts^/hugo/layouts" "arbitrary^${_repo}/scripts^/hugo/scripts"
        unset _repo
        ;;
      traces)
        proj_to_url_src_dst_ver "$(new_proj tempo "${_version}")"
        proj_to_url_src_dst_ver "$(new_proj enterprise-traces "${_version}")"
        ;;
      *)
        proj_to_url_src_dst_ver "$(new_proj "${_project}" "${_version}" "${_repo}" "${_path}")"
        ;;
    esac
  done

  unset _project _version _repo _path
}

await_build() {
  url="$1"
  req="$(if command -v curl >/dev/null 2>&1; then echo 'curl -s -o /dev/null'; else echo 'wget -q'; fi)"

  i=1
  max=10
  while [ "${i}" -ne "${max}" ]
  do
    sleep 1
    debg "Retrying request to web server assuming the process is still starting up."
    i=$((i + 1))

    if ${req} "${url}"; then
      printf '\r\nView documentation locally:\r\n'
      for x in ${url_src_dst_vers}; do
        IFS='^' read -r url _ _ <<POSIX_HERESTRING
$x
POSIX_HERESTRING

        if [ -n "${url}" ]; then
          if [ "${url}" != arbitrary ]; then
            printf '\r  %s\r\n' "${url}"
          fi
        fi
      done
      printf '\r\nPress Ctrl+C to stop the server\r\n'

      unset i max req url
      return
    fi
  done

  printf '\r\n'
  errr 'The build was interrupted or a build error occurred, check the previous logs for possible causes.'
  note 'You might need to use Ctrl+C to end the process.'

  unset i max req url
}

debg() {
  if [ -n "${DEBUG}" ]; then
    printf 'DEBG: %s\r\n' "$1" >&2
  fi
}

errr() {
  printf 'ERRR: %s\r\n' "$1" >&2
}

note() {
  printf 'NOTE: %s\r\n' "$1" >&2
}

url_src_dst_vers="$(url_src_dst_vers "$@")"

volumes=""
redirects=""

for arg in "$@"; do
  IFS=: read -r _project _ _repo _ <<POSIX_HERESTRING
${arg}
POSIX_HERESTRING
  if [ "${_project}" = website ] || [ "${_project}" = grafana-cloud ]; then
    note "Please be patient, building the website can take some time."

      # If set, the docs-base image will run a prebuild script that sets up Hugo mounts.
    if [ "${WEBSITE_MOUNTS}" = false ]; then
      unset WEBSITE_MOUNTS
    else
      readonly WEBSITE_MOUNTS=true
    fi

    _repo="$(repo_path website)"
    volumes="--volume=${_repo}/config:/hugo/config:z"
    volumes="${volumes} --volume=${_repo}/content/guides:/hugo/content/guides:z"
    volumes="${volumes} --volume=${_repo}/content/whats-new:/hugo/content/whats-new:z"
    volumes="${volumes} --volume=${_repo}/Makefile:/hugo/Makefile:z"
    volumes="${volumes} --volume=${_repo}/layouts:/hugo/layouts:z"
    volumes="${volumes} --volume=${_repo}/scripts:/hugo/scripts:z"
  fi
  unset _project _repo
done

for x in ${url_src_dst_vers}; do
  IFS='^' read -r _url _src _dst _ver <<POSIX_HERESTRING
$x
POSIX_HERESTRING

  if [ "${_url}" != arbitrary ]; then
    if [ ! -f "${_src}/_index.md" ]; then
      errr "Index file '${_src}/_index.md' does not exist."
      note "Is '${_src}' the correct source directory?"
      exit 1
    fi
  fi

  debg "Mounting '${_src}' at container path '${_dst}'"

  if [ -z "${volumes}" ]; then
    volumes="--volume=${_src}:${_dst}:z"
  else
    volumes="${volumes} --volume=${_src}:${_dst}:z"
  fi

  if [ -n "${_ver}" ] && [ "${_ver}" != 'UNVERSIONED' ]; then
    if [ -z "${redirects}" ]; then
      redirects="${_dst}^${_ver}"
    else
      redirects="${redirects} ${_dst}^${_ver}"
    fi
  fi
  unset _url _src _dst _ver
done

IFS=':' read -r image _ <<POSIX_HERESTRING
${DOCS_IMAGE}
POSIX_HERESTRING

case "${image}" in
  'grafana/doc-validator')
    proj="$(new_proj "$1")"
    printf '\r\n'

    IFS='' read -r cmd <<EOF
    ${PODMAN} run \
                --init \
                --interactive \
                --platform linux/amd64 \
                --rm \
                --tty \
                ${volumes} \
                ${DOCS_IMAGE} \
                --include=${DOC_VALIDATOR_INCLUDE} \
                --skip-checks=${DOC_VALIDATOR_SKIP_CHECKS} \
                /hugo/content$(proj_canonical "${proj}") \
                "$(proj_canonical "${proj}") \
                | sed "s#$(proj_dst "${proj}")#sources#"
EOF

    if [ -n "${DEBUG}" ]; then
      debg "${cmd}"
    fi

    case "${OUTPUT_FORMAT}" in
      human)
        if ! command -v jq >/dev/null 2>&1; then
          # shellcheck disable=SC2016
          errr '`jq` must be installed for the `doc-validator` target to work.'
          # shellcheck disable=SC2016
          note 'To install `jq`, refer to https://jqlang.github.io/jq/download/,'

          exit 1
        fi

        ${cmd} \
        | jq -r '"ERROR: \(.location.path):\(.location.range.start.line // 1):\(.location.range.start.column // 1): \(.message)" + if .suggestions[0].text then "\nSuggestion: \(.suggestions[0].text)" else "" end'
      ;;
      json)
        ${cmd}
      ;;
      *)  # default
        errr "Invalid output format '${OUTPUT_FORMAT}'"
    esac
    ;;
  'grafana/vale')
    proj="$(new_proj "$1")"
    printf '\r\n'
    IFS='' read -r cmd <<EOF
    ${PODMAN} run \
                --init \
                --interactive \
                --rm \
                --workdir /etc/vale \
                --tty \
                ${volumes} \
                ${DOCS_IMAGE} \
                --minAlertLevel=${VALE_MINALERTLEVEL} \
                --glob=*.md \
                /hugo/content/docs
EOF

    if [ -n "${DEBUG}" ]; then
      debg "${cmd}"
    fi

    case "${OUTPUT_FORMAT}" in
      human)
        ${cmd} --output=line \
        | sed "s#$(proj_dst "${proj}")#sources#"
      ;;
      json)
        ${cmd} --output=/etc/vale/rdjsonl.tmpl \
        | sed "s#$(proj_dst "${proj}")#sources#"
      ;;
      *)
        errr "Invalid output format '${OUTPUT_FORMAT}'"
    esac

    ;;
  *)
    tempfile="$(mktemp -t make-docs.XXX)"
    cat <<EOF >"${tempfile}"
#!/usr/bin/env bash

tc() {
  set \${*,,}
  echo \${*^}
}

for redirect in ${redirects}; do
  IFS='^' read -r path ver <<<"\${redirect}"
  echo -e "---\\nredirectURL: \"\${path/\/hugo\/content/}\"\\ntype: redirect\\nversioned: true\\n---\\n" > "\${path/\${ver}/_index.md}"
done

for x in "${url_src_dst_vers}"; do
  IFS='^' read -r _ _ dst _ <<<"\${x}"

  title="\${dst%/*}"
  title="\$(tc \${title##*/})"
  while [[ -n "\${dst}" ]]; do
    if [[ ! -f "\${dst}/_index.md" ]]; then
        echo -e "---title: \${title}\\n---\\n\\n# \${title}\\n\\n{{< section >}}" > "\${dst}/_index.md"
    fi
    dst="\${dst%/*}"
  done
done

if [[ -n "${WEBSITE_MOUNTS}" ]]; then
  unset WEBSITE_SKIP_MOUNTS
fi

${WEBSITE_EXEC}
EOF
    chmod +x "${tempfile}"
    volumes="${volumes} --volume=${tempfile}:/entrypoint:z"
    readonly volumes

    IFS='' read -r cmd <<EOF
${PODMAN} run \
  --env=HUGO_REFLINKSERRORLEVEL=${HUGO_REFLINKSERRORLEVEL} \
  --init \
  --interactive \
  --publish=${DOCS_HOST_PORT}:3002 \
  --publish=3003:3003 \
  --rm \
  --tty \
  ${volumes} \
  ${DOCS_IMAGE}
EOF

    if [ -n "${ENTER}" ]; then
      ${cmd} /bin/bash
    elif [ -n "${DEBUG}" ]; then
      await_build http://localhost:3003 &

      debg "${cmd} /entrypoint"
      ${cmd} /entrypoint
    else
      await_build http://localhost:3003 &

      ${cmd} /entrypoint  2>&1\
        | sed -u \
              -e '/Web Server is available at http:\/\/localhost:3003\/ (bind address 0.0.0.0)/ d' \
              -e '/^hugo server/ d' \
              -e '/fatal: not a git repository (or any parent up to mount point \/)/ d' \
              -e '/Stopping at filesystem boundary (GIT_DISCOVERY_ACROSS_FILESYSTEM not set)./ d' \
              -e "/Makefile:[0-9]*: warning: overriding recipe for target 'docs'/ d" \
              -e "/docs.mk:[0-9]*: warning: ignoring old recipe for target 'docs'/ d" \
              -e '/\/usr\/bin\/make -j 2 proxy hserver-docs HUGO_PORT=3003/ d' \
              -e '/website-proxy/ d' \
              -e '/rm -rf dist*/ d' \
              -e '/Press Ctrl+C to stop/ d' \
              -e '/make/ d' \
              -e '/WARNING: The manual_mount source directory/ d' \
              -e '/"docs\/_index.md" not found/d'
    fi
    ;;
esac<|MERGE_RESOLUTION|>--- conflicted
+++ resolved
@@ -8,8 +8,6 @@
 # [Semantic versioning](https://semver.org/) is used to help the reader identify the significance of changes.
 # Changes are relevant to this script and the support docs.mk GNU Make interface.
 #
-<<<<<<< HEAD
-=======
 # ## 8.5.2 (2025-02-28)
 #
 # ### Fixed
@@ -28,7 +26,6 @@
 #
 # - make topic/<KIND> TOPIC_PATH=<PATH> target to create a new topic from the Writers' Toolkit templates.
 #
->>>>>>> 78ca78f5
 # ## 8.4.0 (2025-01-27)
 #
 # ### Fixed
