<<<<<<< HEAD
FROM node:12.13.0-alpine AS js-builder
=======
# Golang build container
FROM golang:1.14.2-alpine3.11 as go-builder

RUN apk add --no-cache gcc g++

WORKDIR $GOPATH/src/github.com/grafana/grafana

COPY go.mod go.sum ./

RUN go mod verify

COPY pkg pkg
COPY build.go package.json ./

RUN go run build.go build

# Node build container
FROM node:12.16.3-alpine3.11 as js-builder
>>>>>>> 96ffcaa1

WORKDIR /usr/src/app/

COPY package.json yarn.lock ./
COPY packages packages

RUN yarn install --pure-lockfile --no-progress

COPY Gruntfile.js tsconfig.json .eslintrc .editorconfig .browserslistrc .prettierrc.js ./
COPY public public
COPY tools tools
COPY scripts scripts
COPY emails emails

ENV NODE_ENV production
RUN ./node_modules/.bin/grunt build

<<<<<<< HEAD
FROM golang:1.14.1-alpine AS go-builder

RUN apk add --no-cache gcc g++

WORKDIR $GOPATH/src/github.com/grafana/grafana

COPY go.mod go.sum ./

RUN go mod verify

COPY pkg pkg
COPY build.go package.json ./

RUN go run build.go build

FROM alpine:3.10
=======
# Final container
FROM alpine:3.11
>>>>>>> 96ffcaa1

LABEL maintainer="Grafana team <hello@grafana.com>"

ARG GF_UID="472"
ARG GF_GID="472"

ENV PATH="/usr/share/grafana/bin:$PATH" \
    GF_PATHS_CONFIG="/etc/grafana/grafana.ini" \
    GF_PATHS_DATA="/var/lib/grafana" \
    GF_PATHS_HOME="/usr/share/grafana" \
    GF_PATHS_LOGS="/var/log/grafana" \
    GF_PATHS_PLUGINS="/var/lib/grafana/plugins" \
    GF_PATHS_PROVISIONING="/etc/grafana/provisioning"

WORKDIR $GF_PATHS_HOME

RUN apk add --no-cache ca-certificates bash tzdata && \
    apk add --no-cache --upgrade openssl musl-utils

COPY conf ./conf

RUN mkdir -p "$GF_PATHS_HOME/.aws" && \
    addgroup -S -g $GF_GID grafana && \
    adduser -S -u $GF_UID -G grafana grafana && \
    mkdir -p "$GF_PATHS_PROVISIONING/datasources" \
             "$GF_PATHS_PROVISIONING/dashboards" \
             "$GF_PATHS_PROVISIONING/notifiers" \
             "$GF_PATHS_LOGS" \
             "$GF_PATHS_PLUGINS" \
             "$GF_PATHS_DATA" && \
    cp "$GF_PATHS_HOME/conf/sample.ini" "$GF_PATHS_CONFIG" && \
    cp "$GF_PATHS_HOME/conf/ldap.toml" /etc/grafana/ldap.toml && \
    chown -R grafana:grafana "$GF_PATHS_DATA" "$GF_PATHS_HOME/.aws" "$GF_PATHS_LOGS" "$GF_PATHS_PLUGINS" "$GF_PATHS_PROVISIONING" && \
    chmod -R 777 "$GF_PATHS_DATA" "$GF_PATHS_HOME/.aws" "$GF_PATHS_LOGS" "$GF_PATHS_PLUGINS" "$GF_PATHS_PROVISIONING"

COPY --from=go-builder /go/src/github.com/grafana/grafana/bin/linux-amd64/grafana-server /go/src/github.com/grafana/grafana/bin/linux-amd64/grafana-cli ./bin/
COPY --from=js-builder /usr/src/app/public ./public
COPY --from=js-builder /usr/src/app/tools ./tools

EXPOSE 3000

COPY ./packaging/docker/run.sh /run.sh

USER grafana
ENTRYPOINT [ "/run.sh" ]<|MERGE_RESOLUTION|>--- conflicted
+++ resolved
@@ -1,6 +1,3 @@
-<<<<<<< HEAD
-FROM node:12.13.0-alpine AS js-builder
-=======
 # Golang build container
 FROM golang:1.14.2-alpine3.11 as go-builder
 
@@ -19,7 +16,6 @@
 
 # Node build container
 FROM node:12.16.3-alpine3.11 as js-builder
->>>>>>> 96ffcaa1
 
 WORKDIR /usr/src/app/
 
@@ -37,27 +33,8 @@
 ENV NODE_ENV production
 RUN ./node_modules/.bin/grunt build
 
-<<<<<<< HEAD
-FROM golang:1.14.1-alpine AS go-builder
-
-RUN apk add --no-cache gcc g++
-
-WORKDIR $GOPATH/src/github.com/grafana/grafana
-
-COPY go.mod go.sum ./
-
-RUN go mod verify
-
-COPY pkg pkg
-COPY build.go package.json ./
-
-RUN go run build.go build
-
-FROM alpine:3.10
-=======
 # Final container
 FROM alpine:3.11
->>>>>>> 96ffcaa1
 
 LABEL maintainer="Grafana team <hello@grafana.com>"
 
