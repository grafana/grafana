# syntax=docker/dockerfile:1

<<<<<<< HEAD
ARG BASE_IMAGE=alpine:3.17
ARG JS_IMAGE=node:16-alpine3.17
ARG GO_IMAGE=golang:1.20.4-alpine3.17
=======
ARG BASE_IMAGE=alpine:3.18.3
ARG JS_IMAGE=node:18-alpine3.18
ARG JS_PLATFORM=linux/amd64
ARG GO_IMAGE=golang:1.20.10-alpine3.18
>>>>>>> ae830f68

ARG GO_SRC=go-builder
ARG JS_SRC=js-builder

<<<<<<< HEAD
FROM ${JS_IMAGE} as js-builder
=======
FROM --platform=${JS_PLATFORM} ${JS_IMAGE} as js-builder
>>>>>>> ae830f68

ENV NODE_OPTIONS=--max_old_space_size=8000

WORKDIR /tmp/grafana

COPY package.json yarn.lock .yarnrc.yml ./
COPY .yarn .yarn
COPY packages packages
COPY plugins-bundled plugins-bundled
COPY public public

<<<<<<< HEAD
RUN apk add --update python3 make g++\
   && rm -rf /var/cache/apk/*

RUN yarn install
=======
RUN yarn install --immutable
>>>>>>> ae830f68

COPY tsconfig.json .eslintrc .editorconfig .browserslistrc .prettierrc.js babel.config.json ./
COPY public public
COPY scripts scripts
COPY emails emails

ENV NODE_ENV production
RUN yarn build

FROM ${GO_IMAGE} as go-builder
<<<<<<< HEAD

# Install build dependencies
RUN if grep -i -q alpine /etc/issue; then \
      apk add --no-cache gcc g++ make binutils-gold; \
=======

ARG COMMIT_SHA=""
ARG BUILD_BRANCH=""
ARG GO_BUILD_TAGS="oss"
ARG WIRE_TAGS="oss"
ARG BINGO="true"

# Install build dependencies
RUN if grep -i -q alpine /etc/issue; then \
      apk add --no-cache gcc g++ make git; \
>>>>>>> ae830f68
    fi

WORKDIR /tmp/grafana

COPY go.* ./
COPY .bingo .bingo

<<<<<<< HEAD
RUN go mod download && \
    go install github.com/bwplotka/bingo@latest && \
    bingo get

COPY embed.go Makefile build.go package.json ./
COPY cue.mod cue.mod
=======
RUN go mod download
RUN if [[ "$BINGO" = "true" ]]; then \
      go install github.com/bwplotka/bingo@latest && \
      bingo get -v; \
    fi

COPY embed.go Makefile build.go package.json ./
COPY cue.mod cue.mod
COPY kinds kinds
>>>>>>> ae830f68
COPY local local
COPY packages/grafana-schema packages/grafana-schema
COPY public/app/plugins public/app/plugins
COPY public/api-merged.json public/api-merged.json
COPY pkg pkg
COPY scripts scripts
COPY conf conf
COPY .github .github
<<<<<<< HEAD

RUN make build-go
=======
COPY LICENSE ./

ENV COMMIT_SHA=${COMMIT_SHA}
ENV BUILD_BRANCH=${BUILD_BRANCH}

RUN make build-go GO_BUILD_TAGS=${GO_BUILD_TAGS} WIRE_TAGS=${WIRE_TAGS}

FROM ${BASE_IMAGE} as tgz-builder

WORKDIR /tmp/grafana

ARG GRAFANA_TGZ="grafana-latest.linux-x64-musl.tar.gz"

COPY ${GRAFANA_TGZ} /tmp/grafana.tar.gz

# add -v to make tar print every file it extracts
RUN tar x -z -f /tmp/grafana.tar.gz --strip-components=1

# helpers for COPY --from
FROM ${GO_SRC} as go-src
FROM ${JS_SRC} as js-src
>>>>>>> ae830f68

FROM ${BASE_IMAGE} as tgz-builder

WORKDIR /tmp/grafana

ARG GRAFANA_TGZ="grafana-latest.linux-x64-musl.tar.gz"

COPY ${GRAFANA_TGZ} /tmp/grafana.tar.gz

# add -v to make tar print every file it extracts
RUN tar x -z -f /tmp/grafana.tar.gz --strip-components=1

# helpers for COPY --from
FROM ${GO_SRC} as go-src
FROM ${JS_SRC} as js-src

# Final stage
FROM ${BASE_IMAGE}

LABEL maintainer="Grafana Labs <hello@grafana.com>"

ARG GF_UID="472"
ARG GF_GID="0"

ENV PATH="/usr/share/grafana/bin:$PATH" \
    GF_PATHS_CONFIG="/etc/grafana/grafana.ini" \
    GF_PATHS_DATA="/var/lib/grafana" \
    GF_PATHS_HOME="/usr/share/grafana" \
    GF_PATHS_LOGS="/var/log/grafana" \
    GF_PATHS_PLUGINS="/var/lib/grafana/plugins" \
    GF_PATHS_PROVISIONING="/etc/grafana/provisioning"

WORKDIR $GF_PATHS_HOME

# Install dependencies
RUN if grep -i -q alpine /etc/issue; then \
<<<<<<< HEAD
      apk add --no-cache ca-certificates bash tzdata musl-utils && \
=======
      apk add --no-cache ca-certificates bash curl tzdata musl-utils && \
>>>>>>> ae830f68
      apk info -vv | sort; \
    elif grep -i -q ubuntu /etc/issue; then \
      DEBIAN_FRONTEND=noninteractive && \
      apt-get update && \
<<<<<<< HEAD
      apt-get install -y ca-certificates curl tzdata && \
=======
      apt-get install -y ca-certificates curl tzdata musl && \
>>>>>>> ae830f68
      apt-get autoremove -y && \
      rm -rf /var/lib/apt/lists/*; \
    else \
      echo 'ERROR: Unsupported base image' && /bin/false; \
    fi

# glibc support for alpine x86_64 only
RUN if grep -i -q alpine /etc/issue && [ `arch` = "x86_64" ]; then \
      wget -q -O /etc/apk/keys/sgerrand.rsa.pub https://alpine-pkgs.sgerrand.com/sgerrand.rsa.pub && \
      wget https://github.com/sgerrand/alpine-pkg-glibc/releases/download/2.35-r0/glibc-2.35-r0.apk \
        -O /tmp/glibc-2.35-r0.apk && \
      wget https://github.com/sgerrand/alpine-pkg-glibc/releases/download/2.35-r0/glibc-bin-2.35-r0.apk \
        -O /tmp/glibc-bin-2.35-r0.apk && \
      apk add --force-overwrite --no-cache /tmp/glibc-2.35-r0.apk /tmp/glibc-bin-2.35-r0.apk && \
      rm -f /lib64/ld-linux-x86-64.so.2 && \
      ln -s /usr/glibc-compat/lib64/ld-linux-x86-64.so.2 /lib64/ld-linux-x86-64.so.2 && \
      rm -f /tmp/glibc-2.35-r0.apk && \
      rm -f /tmp/glibc-bin-2.35-r0.apk && \
      rm -f /lib/ld-linux-x86-64.so.2 && \
      rm -f /etc/ld.so.cache; \
    fi

COPY --from=go-src /tmp/grafana/conf ./conf

RUN if [ ! $(getent group "$GF_GID") ]; then \
      if grep -i -q alpine /etc/issue; then \
        addgroup -S -g $GF_GID grafana; \
      else \
        addgroup --system --gid $GF_GID grafana; \
      fi; \
    fi && \
    GF_GID_NAME=$(getent group $GF_GID | cut -d':' -f1) && \
    mkdir -p "$GF_PATHS_HOME/.aws" && \
    if grep -i -q alpine /etc/issue; then \
      adduser -S -u $GF_UID -G "$GF_GID_NAME" grafana; \
    else \
      adduser --system --uid $GF_UID --ingroup "$GF_GID_NAME" grafana; \
    fi && \
    mkdir -p "$GF_PATHS_PROVISIONING/datasources" \
             "$GF_PATHS_PROVISIONING/dashboards" \
             "$GF_PATHS_PROVISIONING/notifiers" \
             "$GF_PATHS_PROVISIONING/plugins" \
             "$GF_PATHS_PROVISIONING/access-control" \
             "$GF_PATHS_PROVISIONING/alerting" \
             "$GF_PATHS_LOGS" \
             "$GF_PATHS_PLUGINS" \
             "$GF_PATHS_DATA" && \
    cp conf/sample.ini "$GF_PATHS_CONFIG" && \
    cp conf/ldap.toml /etc/grafana/ldap.toml && \
    chown -R "grafana:$GF_GID_NAME" "$GF_PATHS_DATA" "$GF_PATHS_HOME/.aws" "$GF_PATHS_LOGS" "$GF_PATHS_PLUGINS" "$GF_PATHS_PROVISIONING" && \
    chmod -R 777 "$GF_PATHS_DATA" "$GF_PATHS_HOME/.aws" "$GF_PATHS_LOGS" "$GF_PATHS_PLUGINS" "$GF_PATHS_PROVISIONING"

COPY --from=go-src /tmp/grafana/bin/grafana* /tmp/grafana/bin/*/grafana* ./bin/
COPY --from=js-src /tmp/grafana/public ./public
<<<<<<< HEAD
=======
COPY --from=go-src /tmp/grafana/LICENSE ./
>>>>>>> ae830f68

EXPOSE 3000

ARG RUN_SH=./packaging/docker/run.sh

COPY ${RUN_SH} /run.sh

USER "$GF_UID"
ENTRYPOINT [ "/run.sh" ]<|MERGE_RESOLUTION|>--- conflicted
+++ resolved
@@ -1,24 +1,14 @@
 # syntax=docker/dockerfile:1
 
-<<<<<<< HEAD
-ARG BASE_IMAGE=alpine:3.17
-ARG JS_IMAGE=node:16-alpine3.17
-ARG GO_IMAGE=golang:1.20.4-alpine3.17
-=======
 ARG BASE_IMAGE=alpine:3.18.3
 ARG JS_IMAGE=node:18-alpine3.18
 ARG JS_PLATFORM=linux/amd64
 ARG GO_IMAGE=golang:1.20.10-alpine3.18
->>>>>>> ae830f68
 
 ARG GO_SRC=go-builder
 ARG JS_SRC=js-builder
 
-<<<<<<< HEAD
-FROM ${JS_IMAGE} as js-builder
-=======
 FROM --platform=${JS_PLATFORM} ${JS_IMAGE} as js-builder
->>>>>>> ae830f68
 
 ENV NODE_OPTIONS=--max_old_space_size=8000
 
@@ -30,14 +20,7 @@
 COPY plugins-bundled plugins-bundled
 COPY public public
 
-<<<<<<< HEAD
-RUN apk add --update python3 make g++\
-   && rm -rf /var/cache/apk/*
-
-RUN yarn install
-=======
 RUN yarn install --immutable
->>>>>>> ae830f68
 
 COPY tsconfig.json .eslintrc .editorconfig .browserslistrc .prettierrc.js babel.config.json ./
 COPY public public
@@ -48,12 +31,6 @@
 RUN yarn build
 
 FROM ${GO_IMAGE} as go-builder
-<<<<<<< HEAD
-
-# Install build dependencies
-RUN if grep -i -q alpine /etc/issue; then \
-      apk add --no-cache gcc g++ make binutils-gold; \
-=======
 
 ARG COMMIT_SHA=""
 ARG BUILD_BRANCH=""
@@ -64,7 +41,6 @@
 # Install build dependencies
 RUN if grep -i -q alpine /etc/issue; then \
       apk add --no-cache gcc g++ make git; \
->>>>>>> ae830f68
     fi
 
 WORKDIR /tmp/grafana
@@ -72,14 +48,6 @@
 COPY go.* ./
 COPY .bingo .bingo
 
-<<<<<<< HEAD
-RUN go mod download && \
-    go install github.com/bwplotka/bingo@latest && \
-    bingo get
-
-COPY embed.go Makefile build.go package.json ./
-COPY cue.mod cue.mod
-=======
 RUN go mod download
 RUN if [[ "$BINGO" = "true" ]]; then \
       go install github.com/bwplotka/bingo@latest && \
@@ -89,7 +57,6 @@
 COPY embed.go Makefile build.go package.json ./
 COPY cue.mod cue.mod
 COPY kinds kinds
->>>>>>> ae830f68
 COPY local local
 COPY packages/grafana-schema packages/grafana-schema
 COPY public/app/plugins public/app/plugins
@@ -98,32 +65,12 @@
 COPY scripts scripts
 COPY conf conf
 COPY .github .github
-<<<<<<< HEAD
-
-RUN make build-go
-=======
 COPY LICENSE ./
 
 ENV COMMIT_SHA=${COMMIT_SHA}
 ENV BUILD_BRANCH=${BUILD_BRANCH}
 
 RUN make build-go GO_BUILD_TAGS=${GO_BUILD_TAGS} WIRE_TAGS=${WIRE_TAGS}
-
-FROM ${BASE_IMAGE} as tgz-builder
-
-WORKDIR /tmp/grafana
-
-ARG GRAFANA_TGZ="grafana-latest.linux-x64-musl.tar.gz"
-
-COPY ${GRAFANA_TGZ} /tmp/grafana.tar.gz
-
-# add -v to make tar print every file it extracts
-RUN tar x -z -f /tmp/grafana.tar.gz --strip-components=1
-
-# helpers for COPY --from
-FROM ${GO_SRC} as go-src
-FROM ${JS_SRC} as js-src
->>>>>>> ae830f68
 
 FROM ${BASE_IMAGE} as tgz-builder
 
@@ -160,20 +107,12 @@
 
 # Install dependencies
 RUN if grep -i -q alpine /etc/issue; then \
-<<<<<<< HEAD
-      apk add --no-cache ca-certificates bash tzdata musl-utils && \
-=======
       apk add --no-cache ca-certificates bash curl tzdata musl-utils && \
->>>>>>> ae830f68
       apk info -vv | sort; \
     elif grep -i -q ubuntu /etc/issue; then \
       DEBIAN_FRONTEND=noninteractive && \
       apt-get update && \
-<<<<<<< HEAD
-      apt-get install -y ca-certificates curl tzdata && \
-=======
       apt-get install -y ca-certificates curl tzdata musl && \
->>>>>>> ae830f68
       apt-get autoremove -y && \
       rm -rf /var/lib/apt/lists/*; \
     else \
@@ -228,10 +167,7 @@
 
 COPY --from=go-src /tmp/grafana/bin/grafana* /tmp/grafana/bin/*/grafana* ./bin/
 COPY --from=js-src /tmp/grafana/public ./public
-<<<<<<< HEAD
-=======
 COPY --from=go-src /tmp/grafana/LICENSE ./
->>>>>>> ae830f68
 
 EXPOSE 3000
 
