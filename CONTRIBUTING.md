# Contributing to Grafana

Thank you for your interest in contributing to Grafana! We welcome all people who want to contribute in a healthy and constructive manner within our community. To help us create a safe and positive community experience for all, we require all participants to adhere to the [Code of Conduct](CODE_OF_CONDUCT.md).

This document is a guide to help you through the process of contributing to Grafana.

## Become a contributor

You can contribute to Grafana in several ways. Here are some examples:

- Contribute to the Grafana codebase.
- Report and triage bugs.
- Develop community plugins and dashboards.
- Write technical documentation and blog posts, for users and contributors.
- Organize meetups and user groups in your local area.
- Help others by answering questions about Grafana.

For more ways to contribute, check out the [Open Source Guides](https://opensource.guide/how-to-contribute/).

### Report bugs

Report a bug by submitting a [bug report](https://github.com/grafana/grafana/issues/new?labels=type%3A+bug&template=1-bug_report.md). Make sure that you provide as much information as possible on how to reproduce the bug.

Before submitting a new issue, try to make sure someone hasn't already reported the problem. Look through the [existing issues](https://github.com/grafana/grafana/issues) for similar issues.

#### Security issues

If you believe you've found a security vulnerability, please read our [security policy](https://github.com/grafana/grafana/security/policy) for more details.

### Suggest enhancements

If you have an idea of how to improve Grafana, submit an [enhancement request](https://github.com/grafana/grafana/issues/new?labels=type%3A+feature+request&template=2-feature_request.md).

We want to make Grafana accessible to even more people. Submit an [accessibility issue](https://github.com/grafana/grafana/issues/new?labels=type%3A+accessibility&template=3-accessibility.md) to help us understand what we can improve.

### Triage issues

If you don't have the knowledge or time to code, consider helping with _issue triage_. The community will thank you for saving them time by spending some of yours.

Read more about the ways you can [Triage issues](/contribute/triage-issues.md).

### Answering questions

If you have a question and you can't find the answer in the [documentation](https://grafana.com/docs/), the next step is to ask it on the [community site](https://community.grafana.com/).

It's important to us to help these users, and we'd love your help. Sign up to our [community site](https://community.grafana.com/), and start helping other Grafana users by answering their questions.

### Your first contribution

Unsure where to begin contributing to Grafana? Start by browsing issues labeled `beginner friendly` or `help wanted`.

- [Beginner-friendly](https://github.com/grafana/grafana/issues?q=is%3Aopen+is%3Aissue+label%3A%22beginner+friendly%22) issues are generally straightforward to complete.
- [Help wanted](https://github.com/grafana/grafana/issues?q=is%3Aopen+is%3Aissue+label%3A%22help+wanted%22) issues are problems we would like the community to help us with regardless of complexity.

If you're looking to make a code change, see how to set up your environment for [local development](contribute/developer-guide.md).

When you're ready to contribute, it's time to [Create a pull request](/contribute/create-pull-request.md).

#### Contributor License Agreement (CLA)

<<<<<<< HEAD
Before we can accept your pull request, you need to [sign our CLA](https://cla-assistant.io/grafana/grafana). If you haven't, our CLA assistant prompts you to when you create your pull request.
=======
Before we can accept your pull request, you need to [sign our CLA](https://grafana.com/docs/grafana/latest/developers/cla/). If you haven't, our CLA assistant prompts you to when you create your pull request.
>>>>>>> 740a9ad5

## Where do I go from here?

- Set up your [development environment](contribute/developer-guide.md).
- Learn how to [contribute documentation](contribute/documentation.md).
- Get started [developing plugins](https://grafana.com/docs/grafana/latest/developers/plugins/) for Grafana.<|MERGE_RESOLUTION|>--- conflicted
+++ resolved
@@ -58,11 +58,7 @@
 
 #### Contributor License Agreement (CLA)
 
-<<<<<<< HEAD
 Before we can accept your pull request, you need to [sign our CLA](https://cla-assistant.io/grafana/grafana). If you haven't, our CLA assistant prompts you to when you create your pull request.
-=======
-Before we can accept your pull request, you need to [sign our CLA](https://grafana.com/docs/grafana/latest/developers/cla/). If you haven't, our CLA assistant prompts you to when you create your pull request.
->>>>>>> 740a9ad5
 
 ## Where do I go from here?
 
