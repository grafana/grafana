{
  "name": "@grafana/plugin-configs",
  "description": "Shared dependencies and files for core plugins",
  "private": true,
<<<<<<< HEAD
  "version": "10.2.3",
=======
  "version": "10.4.0-pre",
>>>>>>> 03f502a9
  "dependencies": {
    "tslib": "2.6.2"
  },
  "devDependencies": {
    "@grafana/tsconfig": "^1.2.0-rc1",
    "copy-webpack-plugin": "12.0.2",
    "eslint-webpack-plugin": "4.0.1",
    "fork-ts-checker-webpack-plugin": "9.0.2",
    "glob": "10.3.10",
    "replace-in-file-webpack-plugin": "1.0.6",
    "swc-loader": "0.2.6",
    "webpack": "5.90.2"
  },
  "packageManager": "yarn@4.1.0"
}<|MERGE_RESOLUTION|>--- conflicted
+++ resolved
@@ -2,11 +2,7 @@
   "name": "@grafana/plugin-configs",
   "description": "Shared dependencies and files for core plugins",
   "private": true,
-<<<<<<< HEAD
-  "version": "10.2.3",
-=======
   "version": "10.4.0-pre",
->>>>>>> 03f502a9
   "dependencies": {
     "tslib": "2.6.2"
   },
