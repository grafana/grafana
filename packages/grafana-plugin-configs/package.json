{
  "name": "@grafana/plugin-configs",
  "description": "Shared dependencies and files for core plugins",
  "private": true,
<<<<<<< HEAD
  "version": "11.5.3",
=======
  "version": "11.6.1",
>>>>>>> 78ca78f5
  "dependencies": {
    "tslib": "2.8.1"
  },
  "devDependencies": {
    "@grafana/tsconfig": "^2.0.0",
    "@swc/core": "1.10.12",
    "@types/eslint": "9.6.1",
    "@types/webpack-bundle-analyzer": "^4.7.0",
    "copy-webpack-plugin": "12.0.2",
    "eslint": "9.19.0",
    "eslint-webpack-plugin": "4.2.0",
    "fork-ts-checker-webpack-plugin": "9.0.2",
    "glob": "11.0.1",
    "replace-in-file-webpack-plugin": "1.0.6",
    "swc-loader": "0.2.6",
    "typescript": "5.7.3",
    "webpack": "5.97.1",
    "webpack-bundle-analyzer": "^4.10.2"
  },
  "packageManager": "yarn@4.6.0"
}<|MERGE_RESOLUTION|>--- conflicted
+++ resolved
@@ -2,11 +2,7 @@
   "name": "@grafana/plugin-configs",
   "description": "Shared dependencies and files for core plugins",
   "private": true,
-<<<<<<< HEAD
-  "version": "11.5.3",
-=======
   "version": "11.6.1",
->>>>>>> 78ca78f5
   "dependencies": {
     "tslib": "2.8.1"
   },
