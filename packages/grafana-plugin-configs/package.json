--- conflicted
+++ resolved
@@ -2,11 +2,7 @@
   "name": "@grafana/plugin-configs",
   "description": "Shared dependencies and files for core plugins",
   "private": true,
-<<<<<<< HEAD
-  "version": "10.2.0",
-=======
   "version": "10.2.3",
->>>>>>> 1e84fede
   "dependencies": {
     "tslib": "2.6.0"
   },
