--- conflicted
+++ resolved
@@ -2,11 +2,7 @@
   "author": "Grafana Labs",
   "license": "Apache-2.0",
   "name": "@grafana/runtime",
-<<<<<<< HEAD
-  "version": "9.1.0",
-=======
   "version": "9.1.1",
->>>>>>> 9e60a1bf
   "description": "Grafana Runtime Library",
   "keywords": [
     "grafana",
@@ -27,15 +23,9 @@
   },
   "dependencies": {
     "@grafana/agent-web": "^0.4.0",
-<<<<<<< HEAD
-    "@grafana/data": "9.1.0",
-    "@grafana/e2e-selectors": "9.1.0",
-    "@grafana/ui": "9.1.0",
-=======
     "@grafana/data": "9.1.1",
     "@grafana/e2e-selectors": "9.1.1",
     "@grafana/ui": "9.1.1",
->>>>>>> 9e60a1bf
     "@sentry/browser": "6.19.7",
     "history": "4.10.1",
     "lodash": "4.17.21",
