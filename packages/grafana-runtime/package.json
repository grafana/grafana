--- conflicted
+++ resolved
@@ -49,10 +49,6 @@
     "@types/react-dom": "17.0.10",
     "@types/systemjs": "^0.20.6",
     "lodash": "4.17.21",
-<<<<<<< HEAD
-=======
-    "pretty-format": "27.4.2",
->>>>>>> eab0ba87
     "rimraf": "3.0.1",
     "rollup": "2.58.3",
     "rollup-plugin-sourcemaps": "0.6.3",
