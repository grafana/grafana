--- conflicted
+++ resolved
@@ -2,11 +2,7 @@
   "author": "Grafana Labs",
   "license": "Apache-2.0",
   "name": "@grafana/runtime",
-<<<<<<< HEAD
-  "version": "8.3.4",
-=======
   "version": "9.1.0-pre",
->>>>>>> 0ca4ccfa
   "description": "Grafana Runtime Library",
   "keywords": [
     "grafana",
@@ -26,19 +22,11 @@
     "typecheck": "tsc --noEmit"
   },
   "dependencies": {
-<<<<<<< HEAD
-    "@emotion/css": "11.1.3",
-    "@grafana/data": "8.3.4",
-    "@grafana/e2e-selectors": "8.3.4",
-    "@grafana/ui": "8.3.4",
-    "@sentry/browser": "5.25.0",
-=======
     "@grafana/agent-web": "^0.3.0",
     "@grafana/data": "9.1.0-pre",
     "@grafana/e2e-selectors": "9.1.0-pre",
     "@grafana/ui": "9.1.0-pre",
     "@sentry/browser": "6.19.7",
->>>>>>> 0ca4ccfa
     "history": "4.10.1",
     "lodash": "4.17.21",
     "react": "17.0.2",
