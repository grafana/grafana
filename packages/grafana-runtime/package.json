{
  "author": "Grafana Labs",
  "license": "Apache-2.0",
  "name": "@grafana/runtime",
<<<<<<< HEAD
  "version": "11.5.3",
=======
  "version": "11.6.1",
>>>>>>> 78ca78f5
  "description": "Grafana Runtime Library",
  "keywords": [
    "grafana",
    "typescript"
  ],
  "sideEffects": false,
  "repository": {
    "type": "git",
    "url": "http://github.com/grafana/grafana.git",
    "directory": "packages/grafana-runtime"
  },
  "main": "src/index.ts",
  "types": "src/index.ts",
  "publishConfig": {
    "main": "./dist/cjs/index.cjs",
    "module": "./dist/esm/index.mjs",
    "types": "./dist/cjs/index.d.cts",
    "access": "public"
  },
  "files": [
    "dist",
    "./README.md",
    "./CHANGELOG.md",
    "LICENSE_APACHE2"
  ],
  "scripts": {
    "build": "tsc -p ./tsconfig.build.json && rollup -c rollup.config.ts --configPlugin esbuild",
    "bundle": "rollup -c rollup.config.ts --configPlugin esbuild",
    "clean": "rimraf ./dist ./compiled ./unstable ./package.tgz",
    "typecheck": "tsc --emitDeclarationOnly false --noEmit",
    "prepack": "cp package.json package.json.bak && ALIAS_PACKAGE_NAME=unstable node ../../scripts/prepare-npm-package.js",
    "postpack": "mv package.json.bak package.json && rimraf ./unstable"
  },
  "dependencies": {
<<<<<<< HEAD
    "@grafana/data": "11.5.3",
    "@grafana/e2e-selectors": "11.5.3",
    "@grafana/faro-web-sdk": "^1.3.6",
    "@grafana/schema": "11.5.3",
    "@grafana/ui": "11.5.3",
=======
    "@grafana/data": "11.6.1",
    "@grafana/e2e-selectors": "11.6.1",
    "@grafana/faro-web-sdk": "^1.13.2",
    "@grafana/schema": "11.6.1",
    "@grafana/ui": "11.6.1",
>>>>>>> 78ca78f5
    "history": "4.10.1",
    "lodash": "4.17.21",
    "react-loading-skeleton": "3.5.0",
    "react-use": "17.6.0",
    "rxjs": "7.8.1",
    "tslib": "2.8.1"
  },
  "devDependencies": {
    "@grafana/tsconfig": "^2.0.0",
    "@rollup/plugin-node-resolve": "16.0.0",
    "@rollup/plugin-terser": "0.4.4",
    "@testing-library/dom": "10.4.0",
    "@testing-library/react": "16.2.0",
    "@testing-library/user-event": "14.6.1",
    "@types/angular": "1.8.9",
    "@types/history": "4.7.11",
    "@types/jest": "29.5.14",
    "@types/lodash": "4.17.15",
    "@types/react": "18.3.18",
    "@types/react-dom": "18.3.5",
    "@types/systemjs": "6.15.1",
    "esbuild": "0.25.0",
    "lodash": "4.17.21",
    "react": "18.3.1",
    "react-dom": "18.3.1",
    "rimraf": "6.0.1",
    "rollup": "^4.22.4",
    "rollup-plugin-dts": "^6.1.1",
    "rollup-plugin-esbuild": "6.2.0",
    "rollup-plugin-node-externals": "^8.0.0",
    "rollup-plugin-sourcemaps": "0.6.3",
    "typescript": "5.7.3"
  },
  "peerDependencies": {
    "react": "^18.0.0",
    "react-dom": "^18.0.0"
  }
}<|MERGE_RESOLUTION|>--- conflicted
+++ resolved
@@ -2,11 +2,7 @@
   "author": "Grafana Labs",
   "license": "Apache-2.0",
   "name": "@grafana/runtime",
-<<<<<<< HEAD
-  "version": "11.5.3",
-=======
   "version": "11.6.1",
->>>>>>> 78ca78f5
   "description": "Grafana Runtime Library",
   "keywords": [
     "grafana",
@@ -41,19 +37,11 @@
     "postpack": "mv package.json.bak package.json && rimraf ./unstable"
   },
   "dependencies": {
-<<<<<<< HEAD
-    "@grafana/data": "11.5.3",
-    "@grafana/e2e-selectors": "11.5.3",
-    "@grafana/faro-web-sdk": "^1.3.6",
-    "@grafana/schema": "11.5.3",
-    "@grafana/ui": "11.5.3",
-=======
     "@grafana/data": "11.6.1",
     "@grafana/e2e-selectors": "11.6.1",
     "@grafana/faro-web-sdk": "^1.13.2",
     "@grafana/schema": "11.6.1",
     "@grafana/ui": "11.6.1",
->>>>>>> 78ca78f5
     "history": "4.10.1",
     "lodash": "4.17.21",
     "react-loading-skeleton": "3.5.0",
