--- conflicted
+++ resolved
@@ -25,39 +25,6 @@
   return singleton(options);
 }
 
-<<<<<<< HEAD
-export function usePluginLinks(options: GetPluginExtensionsOptions): {
-  links: PluginExtensionLink[];
-  isLoading: boolean;
-} {
-  const { extensions, isLoading } = usePluginExtensions(options);
-
-  return useMemo(() => {
-    return {
-      links: extensions.filter(isPluginExtensionLink),
-      isLoading,
-    };
-  }, [extensions, isLoading]);
-}
-
-export function usePluginComponents<Props = {}>(
-  options: GetPluginExtensionsOptions
-): { components: Array<React.ComponentType<Props>>; isLoading: boolean } {
-  const { extensions, isLoading } = usePluginExtensions(options);
-
-  return useMemo(
-    () => ({
-      components: extensions
-        .filter(isPluginExtensionComponent)
-        .map(({ component }) => component as React.ComponentType<Props>),
-      isLoading,
-    }),
-    [extensions, isLoading]
-  );
-}
-
-=======
->>>>>>> 9e942dcb
 /**
  * @deprecated Use usePluginLinks() instead.
  */
