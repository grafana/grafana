import merge from 'lodash/merge';
import { getTheme } from '@grafana/ui';
import {
  DataSourceInstanceSettings,
  GrafanaTheme,
  GrafanaThemeType,
  PanelPluginMeta,
  GrafanaConfig,
  LicenseInfo,
  BuildInfo,
  FeatureToggles,
} from '@grafana/data';

<<<<<<< HEAD
export class GrafanaBootConfig implements GrafanaConfig {
=======
/**
 * Describes the build information that will be available via the Grafana cofiguration.
 *
 * @public
 */
export interface BuildInfo {
  version: string;
  commit: string;
  /**
   * Is set to true when running Grafana Enterprise edition.
   *
   * @deprecated use `licenseInfo.hasLicense` instead
   */
  isEnterprise: boolean;
  env: string;
  edition: string;
  latestVersion: string;
  hasUpdate: boolean;
}

/**
 * Describes available feature toggles in Grafana. These can be configured via the
 * `conf/custom.ini` to enable features under development or not yet available in
 * stable version.
 *
 * @public
 */
export interface FeatureToggles {
  transformations: boolean;
  expressions: boolean;
  newEdit: boolean;
  /**
   * @remarks
   * Available only in Grafana Enterprise
   */
  meta: boolean;
  newVariables: boolean;
  tracingIntegration: boolean;
}

/**
 * Describes the license information about the current running instance of Grafana.
 *
 * @public
 */
export interface LicenseInfo {
  hasLicense: boolean;
  expiry: number;
  licenseUrl: string;
  stateInfo: string;
}

/**
 * Describes all the different Grafana configuration values available for an instance.
 *
 * @public
 */
export class GrafanaBootConfig {
>>>>>>> f48d444a
  datasources: { [str: string]: DataSourceInstanceSettings } = {};
  panels: { [key: string]: PanelPluginMeta } = {};
  minRefreshInterval = '';
  appSubUrl = '';
  windowTitlePrefix = '';
  buildInfo: BuildInfo = {} as BuildInfo;
  newPanelTitle = '';
  bootData: any;
  externalUserMngLinkUrl = '';
  externalUserMngLinkName = '';
  externalUserMngInfo = '';
  allowOrgCreate = false;
  disableLoginForm = false;
  defaultDatasource = '';
  alertingEnabled = false;
  alertingErrorOrTimeout = '';
  alertingNoDataOrNullValues = '';
  alertingMinInterval = 1;
  authProxyEnabled = false;
  exploreEnabled = false;
  ldapEnabled = false;
  samlEnabled = false;
  autoAssignOrg = true;
  verifyEmailEnabled = false;
  oauth: any;
  disableUserSignUp = false;
  loginHint: any;
  passwordHint: any;
  loginError: any;
  navTree: any;
  viewersCanEdit = false;
  editorsCanAdmin = false;
  disableSanitizeHtml = false;
  theme: GrafanaTheme;
  pluginsToPreload: string[] = [];
  featureToggles: FeatureToggles = {
    transformations: false,
    expressions: false,
    newEdit: false,
    meta: false,
    newVariables: true,
    tracingIntegration: false,
  };
  licenseInfo: LicenseInfo = {} as LicenseInfo;
  phantomJSRenderer = false;

  constructor(options: GrafanaBootConfig) {
    this.theme = options.bootData.user.lightTheme ? getTheme(GrafanaThemeType.Light) : getTheme(GrafanaThemeType.Dark);

    const defaults = {
      datasources: {},
      windowTitlePrefix: 'Grafana - ',
      panels: {},
      newPanelTitle: 'Panel Title',
      playlist_timespan: '1m',
      unsaved_changes_warning: true,
      appSubUrl: '',
      buildInfo: {
        version: 'v1.0',
        commit: '1',
        env: 'production',
        isEnterprise: false,
      },
      viewersCanEdit: false,
      editorsCanAdmin: false,
      disableSanitizeHtml: false,
    };

    merge(this, defaults, options);
  }
}

const bootData = (window as any).grafanaBootData || {
  settings: {},
  user: {},
  navTree: [],
};

const options = bootData.settings;
options.bootData = bootData;

/**
 * Use this to access the {@link GrafanaBootConfig} for the current running Grafana instance.
 *
 * @public
 */
export const config = new GrafanaBootConfig(options);<|MERGE_RESOLUTION|>--- conflicted
+++ resolved
@@ -5,74 +5,13 @@
   GrafanaTheme,
   GrafanaThemeType,
   PanelPluginMeta,
-  GrafanaConfig,
+  GrafanConfig,
   LicenseInfo,
   BuildInfo,
   FeatureToggles,
 } from '@grafana/data';
 
-<<<<<<< HEAD
 export class GrafanaBootConfig implements GrafanaConfig {
-=======
-/**
- * Describes the build information that will be available via the Grafana cofiguration.
- *
- * @public
- */
-export interface BuildInfo {
-  version: string;
-  commit: string;
-  /**
-   * Is set to true when running Grafana Enterprise edition.
-   *
-   * @deprecated use `licenseInfo.hasLicense` instead
-   */
-  isEnterprise: boolean;
-  env: string;
-  edition: string;
-  latestVersion: string;
-  hasUpdate: boolean;
-}
-
-/**
- * Describes available feature toggles in Grafana. These can be configured via the
- * `conf/custom.ini` to enable features under development or not yet available in
- * stable version.
- *
- * @public
- */
-export interface FeatureToggles {
-  transformations: boolean;
-  expressions: boolean;
-  newEdit: boolean;
-  /**
-   * @remarks
-   * Available only in Grafana Enterprise
-   */
-  meta: boolean;
-  newVariables: boolean;
-  tracingIntegration: boolean;
-}
-
-/**
- * Describes the license information about the current running instance of Grafana.
- *
- * @public
- */
-export interface LicenseInfo {
-  hasLicense: boolean;
-  expiry: number;
-  licenseUrl: string;
-  stateInfo: string;
-}
-
-/**
- * Describes all the different Grafana configuration values available for an instance.
- *
- * @public
- */
-export class GrafanaBootConfig {
->>>>>>> f48d444a
   datasources: { [str: string]: DataSourceInstanceSettings } = {};
   panels: { [key: string]: PanelPluginMeta } = {};
   minRefreshInterval = '';
