import { merge } from 'lodash';

import {
  AppPluginConfig as AppPluginConfigGrafanaData,
  AuthSettings,
  AzureSettings as AzureSettingsGrafanaData,
  BootData,
  BuildInfo,
  DataSourceInstanceSettings,
  FeatureToggles,
  GrafanaTheme,
  GrafanaTheme2,
  LicenseInfo,
  MapLayerOptions,
  OAuthSettings,
  PanelPluginMeta,
  PreinstalledPlugin as PreinstalledPluginGrafanaData,
  systemDateFormats,
  SystemDateFormatSettings,
  getThemeById,
  AngularMeta,
  PluginLoadingStrategy,
  PluginDependencies,
  PluginExtensions,
  TimeOption,
  UnifiedAlertingConfig,
  GrafanaConfig,
  CurrentUserDTO,
} from '@grafana/data';

/**
 * @deprecated Use the type from `@grafana/data`
 */
// TODO remove in G13
export interface AzureSettings {
  cloud?: string;
  clouds?: AzureCloudInfo[];
  managedIdentityEnabled: boolean;
  workloadIdentityEnabled: boolean;
  userIdentityEnabled: boolean;
  userIdentityFallbackCredentialsEnabled: boolean;
  azureEntraPasswordCredentialsEnabled: boolean;
}

/**
 * @deprecated Use the type from `@grafana/data`
 */
// TODO remove in G13
export interface AzureCloudInfo {
  name: string;
  displayName: string;
}

/**
 * @deprecated Use the type from `@grafana/data`
 */
// TODO remove in G13
export type AppPluginConfig = {
  id: string;
  path: string;
  version: string;
  preload: boolean;
  angular: AngularMeta;
  loadingStrategy: PluginLoadingStrategy;
  dependencies: PluginDependencies;
  extensions: PluginExtensions;
  moduleHash?: string;
};

/**
 * @deprecated Use the type from `@grafana/data`
 */
// TODO remove in G13
export type PreinstalledPlugin = {
  id: string;
  version: string;
};

/**
 * Use to access Grafana config settings in application code.
 * This takes `window.grafanaBootData.settings` as input and returns a config object.
 */
export class GrafanaBootConfig {
  publicDashboardAccessToken?: string;
  publicDashboardsEnabled = true;
  snapshotEnabled = true;
  datasources: { [str: string]: DataSourceInstanceSettings } = {};
  panels: { [key: string]: PanelPluginMeta } = {};
  apps: Record<string, AppPluginConfigGrafanaData> = {};
  auth: AuthSettings = {};
  minRefreshInterval = '';
  appUrl = '';
  appSubUrl = '';
  namespace = 'default';
  windowTitlePrefix = 'Grafana - ';
  buildInfo: BuildInfo = {
    version: '1.0',
    commit: '1',
    env: 'production',
  } as BuildInfo;
  bootData: BootData;
  externalUserMngLinkUrl = '';
  externalUserMngLinkName = '';
  externalUserMngInfo = '';
  externalUserMngAnalytics = false;
  externalUserMngAnalyticsParams = '';
  allowOrgCreate = false;
  feedbackLinksEnabled = true;
  disableLoginForm = false;
  defaultDatasource = ''; // UID
  authProxyEnabled = false;
  exploreEnabled = false;
  queryHistoryEnabled = false;
  helpEnabled = false;
  profileEnabled = false;
  newsFeedEnabled = true;
  ldapEnabled = false;
  jwtHeaderName = '';
  jwtUrlLogin = false;
  sigV4AuthEnabled = false;
  azureAuthEnabled = false;
  secureSocksDSProxyEnabled = false;
  samlEnabled = false;
  samlName = '';
  autoAssignOrg = true;
  verifyEmailEnabled = false;
  oauth: OAuthSettings = {};
  rbacEnabled = true;
  disableUserSignUp = false;
  loginHint = '';
  passwordHint = '';
  loginError?: string;
  viewersCanEdit = false;
  disableSanitizeHtml = false;
  trustedTypesDefaultPolicyEnabled = false;
  cspReportOnlyEnabled = false;
  liveEnabled = true;
  liveMessageSizeLimit = 65536;
  /** @deprecated Use `theme2` instead. */
  theme: GrafanaTheme;
  theme2: GrafanaTheme2;
  featureToggles: FeatureToggles = {};
  anonymousEnabled = false;
  anonymousDeviceLimit?: number;
  licenseInfo: LicenseInfo = {} as LicenseInfo;
  rendererAvailable = false;
  rendererVersion = '';
  rendererDefaultImageWidth = 1000;
  rendererDefaultImageHeight = 500;
  rendererDefaultImageScale = 1;
  supportBundlesEnabled = false;
  http2Enabled = false;
  dateFormats?: SystemDateFormatSettings;
  grafanaJavascriptAgent = {
    enabled: false,
    apiKey: '',
    customEndpoint: '',
    consoleInstrumentalizationEnabled: false,
    performanceInstrumentalizationEnabled: false,
    cspInstrumentalizationEnabled: false,
    tracingInstrumentalizationEnabled: false,
<<<<<<< HEAD
    botFilterEnabled: false,
=======
    webVitalsAttribution: false,
    internalLoggerLevel: 0,
>>>>>>> fb25d603
  };
  pluginCatalogURL = 'https://grafana.com/grafana/plugins/';
  pluginAdminEnabled = true;
  pluginAdminExternalManageEnabled = false;
  pluginCatalogHiddenPlugins: string[] = [];
  pluginCatalogManagedPlugins: string[] = [];
  pluginCatalogPreinstalledPlugins: PreinstalledPluginGrafanaData[] = [];
  pluginsCDNBaseURL = '';
  expressionsEnabled = false;
  awsAllowedAuthProviders: string[] = [];
  awsAssumeRoleEnabled = false;
  azure: AzureSettingsGrafanaData = {
    managedIdentityEnabled: false,
    workloadIdentityEnabled: false,
    userIdentityEnabled: false,
    userIdentityFallbackCredentialsEnabled: false,
    azureEntraPasswordCredentialsEnabled: false,
  };
  caching = {
    enabled: false,
  };
  geomapDefaultBaseLayerConfig?: MapLayerOptions;
  geomapDisableCustomBaseLayer?: boolean;
  unifiedAlertingEnabled = false;
  unifiedAlerting: UnifiedAlertingConfig = {
    minInterval: '',
    stateHistory: {
      backend: undefined,
      primary: undefined,
      prometheusTargetDatasourceUID: undefined,
      prometheusMetricName: undefined,
    },
    recordingRulesEnabled: false,
    defaultRecordingRulesTargetDatasourceUID: undefined,

    // Backward compatibility fields - populated by backend
    alertStateHistoryBackend: undefined,
    alertStateHistoryPrimary: undefined,
  };
  applicationInsightsConnectionString?: string;
  applicationInsightsEndpointUrl?: string;
  recordedQueries = {
    enabled: true,
  };
  featureHighlights = {
    enabled: false,
  };
  reporting = {
    enabled: true,
  };
  analytics = {
    enabled: true,
  };
  googleAnalyticsId?: string;
  googleAnalytics4Id?: string;
  googleAnalytics4SendManualPageViews = false;
  rudderstackWriteKey?: string;
  rudderstackDataPlaneUrl?: string;
  rudderstackSdkUrl?: string;
  rudderstackConfigUrl?: string;
  rudderstackIntegrationsUrl?: string;
  analyticsConsoleReporting = false;
  dashboardPerformanceMetrics: string[] = [];
  panelSeriesLimit = 0;
  sqlConnectionLimits = {
    maxOpenConns: 100,
    maxIdleConns: 100,
    connMaxLifetime: 14400,
  };
  defaultDatasourceManageAlertsUiToggle = true;
  defaultAllowRecordingRulesTargetAlertsUiToggle = true;
  tokenExpirationDayLimit?: number;
  enableFrontendSandboxForPlugins: string[] = [];
  sharedWithMeFolderUID?: string;
  rootFolderUID?: string;
  localFileSystemAvailable?: boolean;
  cloudMigrationIsTarget?: boolean;
  cloudMigrationPollIntervalMs = 2000;
  reportingStaticContext?: Record<string, string>;
  exploreDefaultTimeOffset = '1h';
  exploreHideLogsDownload?: boolean;
  quickRanges?: TimeOption[];
  pluginRestrictedAPIsAllowList?: Record<string, string[]>;
  pluginRestrictedAPIsBlockList?: Record<string, string[]>;

  /**
   * Language used in Grafana's UI. This is after the user's preference (or deteceted locale) is resolved to one of
   * Grafana's supported language.
   */
  language: string | undefined;

  /**
   * regionalFormat used in Grafana's UI. Default to 'es-US' in the backend and overwritten when the user select a different one in SharedPreferences.
   * This is the regionalFormat that is used for date formatting and other locale-specific features.
   */
  regionalFormat: string;
  listDashboardScopesEndpoint = '';
  listScopesEndpoint = '';

  openFeatureContext: Record<string, unknown> = {};

  constructor(
    options: BootData['settings'] & {
      bootData: BootData;
    }
  ) {
    this.bootData = options.bootData;

    merge(this, options);

    if (this.dateFormats) {
      systemDateFormats.update(this.dateFormats);
    }

    overrideFeatureTogglesFromUrl(this);
    overrideFeatureTogglesFromLocalStorage(this);

    // Creating theme after applying feature toggle overrides in case we need to toggle anything
    this.theme2 = getThemeById(this.bootData.user.theme);
    this.bootData.user.lightTheme = this.theme2.isLight;
    this.theme = this.theme2.v1;
    this.regionalFormat = options.bootData.user.regionalFormat;
  }
}

// localstorage key: grafana.featureToggles
// example value: panelEditor=1,panelInspector=1
function overrideFeatureTogglesFromLocalStorage(config: GrafanaBootConfig) {
  const featureToggles = config.featureToggles;
  const localStorageKey = 'grafana.featureToggles';
  const localStorageValue = window.localStorage.getItem(localStorageKey);
  if (localStorageValue) {
    const features = localStorageValue.split(',');
    for (const feature of features) {
      const [featureName, featureValue] = feature.split('=');
      const toggleState = featureValue === 'true' || featureValue === '1';
      // eslint-disable-next-line @typescript-eslint/consistent-type-assertions
      featureToggles[featureName as keyof FeatureToggles] = toggleState;
      console.log(`Setting feature toggle ${featureName} = ${toggleState} via localstorage`);
    }
  }
}

function overrideFeatureTogglesFromUrl(config: GrafanaBootConfig) {
  if (window.location.href.indexOf('__feature') === -1) {
    return;
  }

  const isDevelopment = config.buildInfo.env === 'development';

  // Although most flags can not be changed from the URL in production,
  // some of them are safe (and useful!) to change dynamically from the browser URL
  const safeRuntimeFeatureFlags = new Set(['queryServiceFromUI', 'dashboardSceneSolo']);

  const params = new URLSearchParams(window.location.search);
  params.forEach((value, key) => {
    if (key.startsWith('__feature.')) {
      const featureToggles = config.featureToggles as Record<string, boolean>;
      const featureName = key.substring(10);

      const toggleState = value === 'true' || value === ''; // browser rewrites true as ''
      if (toggleState !== featureToggles[key]) {
        if (isDevelopment || safeRuntimeFeatureFlags.has(featureName)) {
          featureToggles[featureName] = toggleState;
          console.log(`Setting feature toggle ${featureName} = ${toggleState} via url`);
        } else {
          console.log(`Unable to change feature toggle ${featureName} via url in production.`);
        }
      }
    }
  });
}

let bootData = window.grafanaBootData;

if (!bootData) {
  if (process.env.NODE_ENV !== 'test') {
    console.error('window.grafanaBootData was not set by the time config was initialized');
  }

  bootData = {
    assets: {
      dark: '',
      light: '',
    },
    settings: {} as GrafanaConfig,
    user: {} as CurrentUserDTO,
    navTree: [],
  };
}

/**
 * Use this to access the {@link GrafanaBootConfig} for the current running Grafana instance.
 *
 * @public
 */
export const config = new GrafanaBootConfig({
  ...bootData.settings,
  // need to separately include bootData here
  // this allows people to access the user object on config.bootData.user and maintains backwards compatibility
  // TODO expose a user object (similar to `GrafanaBootConfig`) and deprecate this recursive bootData
  bootData,
});<|MERGE_RESOLUTION|>--- conflicted
+++ resolved
@@ -159,12 +159,9 @@
     performanceInstrumentalizationEnabled: false,
     cspInstrumentalizationEnabled: false,
     tracingInstrumentalizationEnabled: false,
-<<<<<<< HEAD
-    botFilterEnabled: false,
-=======
     webVitalsAttribution: false,
     internalLoggerLevel: 0,
->>>>>>> fb25d603
+    botFilterEnabled: false,
   };
   pluginCatalogURL = 'https://grafana.com/grafana/plugins/';
   pluginAdminEnabled = true;
