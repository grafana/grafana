import extend from 'lodash/extend';
import { getTheme } from '@grafana/ui';
import { GrafanaTheme, GrafanaThemeType, PanelPluginMeta, DataSourceInstanceSettings } from '@grafana/data';

export interface BuildInfo {
  version: string;
  commit: string;
  isEnterprise: boolean;
  env: string;
  latestVersion: string;
  hasUpdate: boolean;
}

interface FeatureToggles {
  transformations: boolean;
<<<<<<< HEAD
  inspect: boolean;
=======
  expressions: boolean;
>>>>>>> 2d7d171e
}
export class GrafanaBootConfig {
  datasources: { [str: string]: DataSourceInstanceSettings } = {};
  panels: { [key: string]: PanelPluginMeta } = {};
  appSubUrl = '';
  windowTitlePrefix = '';
  buildInfo: BuildInfo = {} as BuildInfo;
  newPanelTitle = '';
  bootData: any;
  externalUserMngLinkUrl = '';
  externalUserMngLinkName = '';
  externalUserMngInfo = '';
  allowOrgCreate = false;
  disableLoginForm = false;
  defaultDatasource = '';
  alertingEnabled = false;
  alertingErrorOrTimeout = '';
  alertingNoDataOrNullValues = '';
  authProxyEnabled = false;
  exploreEnabled = false;
  ldapEnabled = false;
  samlEnabled = false;
  oauth: any;
  disableUserSignUp = false;
  loginHint: any;
  passwordHint: any;
  loginError: any;
  viewersCanEdit = false;
  editorsCanAdmin = false;
  disableSanitizeHtml = false;
  theme: GrafanaTheme;
  pluginsToPreload: string[] = [];
  featureToggles: FeatureToggles = {
    transformations: false,
<<<<<<< HEAD
    inspect: false,
=======
    expressions: false,
>>>>>>> 2d7d171e
  };

  constructor(options: GrafanaBootConfig) {
    this.theme = options.bootData.user.lightTheme ? getTheme(GrafanaThemeType.Light) : getTheme(GrafanaThemeType.Dark);

    const defaults = {
      datasources: {},
      windowTitlePrefix: 'Grafana - ',
      panels: {},
      newPanelTitle: 'Panel Title',
      playlist_timespan: '1m',
      unsaved_changes_warning: true,
      appSubUrl: '',
      buildInfo: {
        version: 'v1.0',
        commit: '1',
        env: 'production',
        isEnterprise: false,
      },
      viewersCanEdit: false,
      editorsCanAdmin: false,
      disableSanitizeHtml: false,
    };

    extend(this, defaults, options);
  }
}

const bootData = (window as any).grafanaBootData || {
  settings: {},
  user: {},
};

const options = bootData.settings;
options.bootData = bootData;

export const config = new GrafanaBootConfig(options);<|MERGE_RESOLUTION|>--- conflicted
+++ resolved
@@ -13,11 +13,8 @@
 
 interface FeatureToggles {
   transformations: boolean;
-<<<<<<< HEAD
   inspect: boolean;
-=======
   expressions: boolean;
->>>>>>> 2d7d171e
 }
 export class GrafanaBootConfig {
   datasources: { [str: string]: DataSourceInstanceSettings } = {};
@@ -52,11 +49,8 @@
   pluginsToPreload: string[] = [];
   featureToggles: FeatureToggles = {
     transformations: false,
-<<<<<<< HEAD
     inspect: false,
-=======
     expressions: false,
->>>>>>> 2d7d171e
   };
 
   constructor(options: GrafanaBootConfig) {
