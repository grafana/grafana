{
  "author": "Grafana Labs",
  "license": "Apache-2.0",
  "name": "@grafana/flamegraph",
<<<<<<< HEAD
  "version": "11.5.3",
=======
  "version": "11.6.1",
>>>>>>> 78ca78f5
  "description": "Grafana flamegraph visualization component",
  "keywords": [
    "grafana",
    "flamegraph",
    "profiling",
    "pyroscope"
  ],
  "sideEffects": false,
  "repository": {
    "type": "git",
    "url": "http://github.com/grafana/grafana.git",
    "directory": "packages/grafana-flamegraph"
  },
  "main": "src/index.ts",
  "types": "src/index.ts",
  "publishConfig": {
    "main": "./dist/cjs/index.cjs",
    "module": "./dist/esm/index.mjs",
    "types": "./dist/cjs/index.d.cts",
    "access": "public"
  },
  "files": [
    "./dist",
    "./README.md",
    "./CHANGELOG.md",
    "./LICENSE_APACHE2"
  ],
  "scripts": {
    "build": "tsc -p ./tsconfig.build.json && rollup -c rollup.config.ts --configPlugin esbuild",
    "bundle": "rollup -c rollup.config.ts --configPlugin esbuild",
    "clean": "rimraf ./dist ./compiled ./package.tgz",
    "typecheck": "tsc --emitDeclarationOnly false --noEmit",
    "prepack": "cp package.json package.json.bak && node ../../scripts/prepare-npm-package.js",
    "postpack": "mv package.json.bak package.json"
  },
  "browserslist": [
    "defaults",
    "not IE 11"
  ],
  "dependencies": {
    "@emotion/css": "11.13.5",
<<<<<<< HEAD
    "@grafana/data": "11.5.3",
    "@grafana/ui": "11.5.3",
=======
    "@grafana/data": "11.6.1",
    "@grafana/ui": "11.6.1",
>>>>>>> 78ca78f5
    "@leeoniya/ufuzzy": "1.0.18",
    "d3": "^7.8.5",
    "lodash": "4.17.21",
    "react": "18.3.1",
    "react-use": "17.6.0",
    "react-virtualized-auto-sizer": "1.0.25",
    "tinycolor2": "1.6.0",
    "tslib": "2.8.1"
  },
  "devDependencies": {
    "@babel/core": "7.26.9",
    "@babel/preset-env": "7.26.9",
    "@babel/preset-react": "7.26.3",
    "@grafana/tsconfig": "^2.0.0",
    "@rollup/plugin-node-resolve": "16.0.0",
    "@testing-library/dom": "10.4.0",
    "@testing-library/jest-dom": "^6.1.2",
    "@testing-library/react": "16.2.0",
    "@testing-library/user-event": "14.6.1",
    "@types/d3": "^7",
    "@types/jest": "^29.5.4",
    "@types/lodash": "4.17.15",
    "@types/node": "22.12.0",
    "@types/react": "18.3.18",
    "@types/react-virtualized-auto-sizer": "1.0.4",
    "@types/tinycolor2": "1.4.6",
    "babel-jest": "29.7.0",
    "esbuild": "0.25.0",
    "jest": "^29.6.4",
    "jest-canvas-mock": "2.5.2",
    "rollup": "^4.22.4",
    "rollup-plugin-dts": "^6.1.1",
    "rollup-plugin-esbuild": "6.2.0",
    "rollup-plugin-node-externals": "^8.0.0",
    "ts-jest": "29.2.5",
    "ts-node": "10.9.2",
    "typescript": "5.7.3"
  },
  "peerDependencies": {
    "react": "^18.0.0",
    "react-dom": "^18.0.0"
  }
}<|MERGE_RESOLUTION|>--- conflicted
+++ resolved
@@ -2,11 +2,7 @@
   "author": "Grafana Labs",
   "license": "Apache-2.0",
   "name": "@grafana/flamegraph",
-<<<<<<< HEAD
-  "version": "11.5.3",
-=======
   "version": "11.6.1",
->>>>>>> 78ca78f5
   "description": "Grafana flamegraph visualization component",
   "keywords": [
     "grafana",
@@ -48,13 +44,8 @@
   ],
   "dependencies": {
     "@emotion/css": "11.13.5",
-<<<<<<< HEAD
-    "@grafana/data": "11.5.3",
-    "@grafana/ui": "11.5.3",
-=======
     "@grafana/data": "11.6.1",
     "@grafana/ui": "11.6.1",
->>>>>>> 78ca78f5
     "@leeoniya/ufuzzy": "1.0.18",
     "d3": "^7.8.5",
     "lodash": "4.17.21",
