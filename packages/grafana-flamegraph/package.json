--- conflicted
+++ resolved
@@ -67,13 +67,8 @@
     "@testing-library/user-event": "14.5.2",
     "@types/d3": "^7",
     "@types/jest": "^29.5.4",
-<<<<<<< HEAD
     "@types/lodash": "4.17.1",
-    "@types/node": "20.12.8",
-=======
-    "@types/lodash": "4.17.0",
     "@types/node": "20.12.11",
->>>>>>> 62db9b01
     "@types/react": "18.2.79",
     "@types/react-virtualized-auto-sizer": "1.0.4",
     "@types/tinycolor2": "1.4.6",
