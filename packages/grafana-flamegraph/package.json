{
  "author": "Grafana Labs",
  "license": "Apache-2.0",
  "name": "@grafana/flamegraph",
  "version": "12.3.0-pre",
  "description": "Grafana flamegraph visualization component",
  "keywords": [
    "grafana",
    "flamegraph",
    "profiling",
    "pyroscope"
  ],
  "sideEffects": false,
  "repository": {
    "type": "git",
    "url": "http://github.com/grafana/grafana.git",
    "directory": "packages/grafana-flamegraph"
  },
  "main": "src/index.ts",
  "types": "src/index.ts",
  "publishConfig": {
    "main": "./dist/cjs/index.cjs",
    "module": "./dist/esm/index.mjs",
    "types": "./dist/types/index.d.ts",
    "access": "public"
  },
  "files": [
    "./dist",
    "./README.md",
    "./CHANGELOG.md",
    "./LICENSE_APACHE2"
  ],
  "scripts": {
    "build": "tsc -p ./tsconfig.build.json && rollup -c rollup.config.ts --configPlugin esbuild",
    "bundle": "rollup -c rollup.config.ts --configPlugin esbuild",
    "clean": "rimraf ./dist ./compiled ./package.tgz",
    "typecheck": "tsc --emitDeclarationOnly false --noEmit",
    "prepack": "cp package.json package.json.bak && node ../../scripts/prepare-npm-package.js",
    "postpack": "mv package.json.bak package.json"
  },
  "browserslist": [
    "defaults",
    "not IE 11"
  ],
  "dependencies": {
    "@emotion/css": "11.13.5",
    "@grafana/data": "12.3.0-pre",
    "@grafana/ui": "12.3.0-pre",
    "@leeoniya/ufuzzy": "1.0.19",
    "d3": "^7.8.5",
    "lodash": "4.17.21",
    "react": "19.0.0",
    "react-use": "17.6.0",
    "react-virtualized-auto-sizer": "1.0.26",
    "tinycolor2": "1.6.0",
    "tslib": "2.8.1"
  },
  "devDependencies": {
    "@babel/core": "7.28.0",
    "@babel/preset-env": "7.28.0",
    "@babel/preset-react": "7.27.1",
    "@rollup/plugin-node-resolve": "16.0.1",
    "@testing-library/dom": "10.4.1",
    "@testing-library/jest-dom": "^6.1.2",
    "@testing-library/react": "16.3.0",
    "@testing-library/user-event": "14.6.1",
    "@types/d3": "^7",
    "@types/jest": "^29.5.4",
    "@types/lodash": "4.17.20",
    "@types/node": "22.17.0",
    "@types/react": "19.0.10",
    "@types/react-virtualized-auto-sizer": "1.0.8",
    "@types/tinycolor2": "1.4.6",
    "babel-jest": "29.7.0",
    "esbuild": "0.25.8",
    "jest": "^29.6.4",
    "jest-canvas-mock": "2.5.2",
    "rollup": "^4.22.4",
    "rollup-plugin-esbuild": "6.2.1",
    "rollup-plugin-node-externals": "^8.0.0",
    "ts-jest": "29.4.0",
    "ts-node": "10.9.2",
    "typescript": "5.9.2"
  },
  "peerDependencies": {
<<<<<<< HEAD
    "@grafana/assistant": "^0.0.17",
    "react": "^19.0.0",
    "react-dom": "^19.0.0"
=======
    "@grafana/assistant": "^0.1.0",
    "react": "^18.0.0",
    "react-dom": "^18.0.0"
>>>>>>> 2b9c138d
  }
}<|MERGE_RESOLUTION|>--- conflicted
+++ resolved
@@ -83,14 +83,8 @@
     "typescript": "5.9.2"
   },
   "peerDependencies": {
-<<<<<<< HEAD
-    "@grafana/assistant": "^0.0.17",
+    "@grafana/assistant": "^0.1.0",
     "react": "^19.0.0",
     "react-dom": "^19.0.0"
-=======
-    "@grafana/assistant": "^0.1.0",
-    "react": "^18.0.0",
-    "react-dom": "^18.0.0"
->>>>>>> 2b9c138d
   }
 }