import execa from 'execa';
import path from 'path';
import fs from 'fs';
import { KeyValue } from '@grafana/data';
<<<<<<< HEAD
import { ExtensionSize, ZipFileInfo } from './types';
=======
import { ExtensionSize, ZipFileInfo, GitLogInfo } from './types';
>>>>>>> 773dbb79

const md5File = require('md5-file');

export function getGrafanaVersions(): KeyValue<string> {
  const dir = path.resolve(process.cwd(), 'node_modules', '@grafana');
  const versions: KeyValue = {};
  try {
    fs.readdirSync(dir).forEach(file => {
      const json = require(path.resolve(dir, file, 'package.json'));
      versions[file] = json.version;
    });
  } catch (err) {
    console.warn('Error reading toolkit versions', err);
  }
  return versions;
}

export function getFileSizeReportInFolder(dir: string, info?: ExtensionSize): ExtensionSize {
  const acc: ExtensionSize = info ? info : {};

  const files = fs.readdirSync(dir);
  if (files) {
    files.forEach(file => {
      const newbase = path.join(dir, file);
      const stat = fs.statSync(newbase);
      if (stat.isDirectory()) {
        getFileSizeReportInFolder(newbase, info);
      } else {
        let ext = '_none_';
        const idx = file.lastIndexOf('.');
        if (idx > 0) {
          ext = file.substring(idx + 1).toLowerCase();
        }
        const current = acc[ext];
        if (current) {
          current.count += 1;
          current.bytes += stat.size;
        } else {
          acc[ext] = { bytes: stat.size, count: 1 };
        }
      }
    });
  }
  return acc;
}

export async function getPackageDetails(zipFile: string, zipSrc: string, writeChecksum = true): Promise<ZipFileInfo> {
  const zipStats = fs.statSync(zipFile);
  if (zipStats.size < 100) {
    throw new Error('Invalid zip file: ' + zipFile);
  }
  const info: ZipFileInfo = {
    name: path.basename(zipFile),
    size: zipStats.size,
    contents: getFileSizeReportInFolder(zipSrc),
  };
  try {
    const exe = await execa('shasum', [zipFile]);
    const idx = exe.stdout.indexOf(' ');
    const sha1 = exe.stdout.substring(0, idx);
    if (writeChecksum) {
      fs.writeFile(zipFile + '.sha1', sha1, err => {});
    }
    info.sha1 = sha1;
  } catch {
    console.warn('Unable to read SHA1 Checksum');
  }
  try {
    info.md5 = md5File.sync(zipFile);
  } catch {
    console.warn('Unable to read MD5 Checksum');
  }
  return info;
}

export function findImagesInFolder(dir: string, prefix = '', append?: string[]): string[] {
  const imgs = append || [];

  const files = fs.readdirSync(dir);
  if (files) {
    files.forEach(file => {
      if (file.endsWith('.png')) {
        imgs.push(file);
      }
    });
  }

  return imgs;
<<<<<<< HEAD
=======
}

export async function readGitLog(): Promise<GitLogInfo | undefined> {
  try {
    let exe = await execa('git', [
      'log',
      '-1', // last line
      '--pretty=format:{%n  "commit": "%H",%n  "tree": "%T",%n  "subject": "%s",%n  "author": {%n    "name": "%aN",%n    "email": "%aE",%n    "time":"%at"  },%n  "commiter": {%n    "name": "%cN",%n    "email": "%cE",%n    "time":"%ct"  }%n}',
    ]);
    const info = JSON.parse(exe.stdout) as GitLogInfo;

    // Read the body
    exe = await execa('git', [
      'log',
      '-1', // last line
      '--pretty=format:%b', // Just the body (with newlines!)
    ]);
    if (exe.stdout && exe.stdout.length) {
      info.body = exe.stdout.trim();
    }

    // Read any commit notes
    exe = await execa('git', [
      'log',
      '-1', // last line
      '--pretty=format:%N', // commit notes (with newlines!)
    ]);
    if (exe.stdout && exe.stdout.length) {
      info.notes = exe.stdout.trim();
    }

    return info;
  } catch (err) {
    console.warn('Error REading Git log info', err);
  }
  return undefined;
>>>>>>> 773dbb79
}<|MERGE_RESOLUTION|>--- conflicted
+++ resolved
@@ -2,11 +2,7 @@
 import path from 'path';
 import fs from 'fs';
 import { KeyValue } from '@grafana/data';
-<<<<<<< HEAD
-import { ExtensionSize, ZipFileInfo } from './types';
-=======
 import { ExtensionSize, ZipFileInfo, GitLogInfo } from './types';
->>>>>>> 773dbb79
 
 const md5File = require('md5-file');
 
@@ -95,8 +91,6 @@
   }
 
   return imgs;
-<<<<<<< HEAD
-=======
 }
 
 export async function readGitLog(): Promise<GitLogInfo | undefined> {
@@ -133,5 +127,4 @@
     console.warn('Error REading Git log info', err);
   }
   return undefined;
->>>>>>> 773dbb79
 }