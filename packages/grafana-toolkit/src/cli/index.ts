--- conflicted
+++ resolved
@@ -18,11 +18,8 @@
 import { ciBuildPluginTask, ciBuildPluginDocsTask, ciPackagePluginTask, ciPluginReportTask } from './tasks/plugin.ci';
 import { buildPackageTask } from './tasks/package.build';
 import { pluginCreateTask } from './tasks/plugin.create';
-<<<<<<< HEAD
+import { bundleManagedTask } from './tasks/plugin/bundle.managed';
 import { componentCreateTask } from './tasks/component.create';
-=======
-import { bundleManagedTask } from './tasks/plugin/bundle.managed';
->>>>>>> 4d81cec3
 
 export const run = (includeInternalScripts = false) => {
   if (includeInternalScripts) {
