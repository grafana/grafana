{
  "author": "Grafana Labs",
  "license": "AGPL-3.0-only",
  "private": true,
  "name": "@grafana/sql",
<<<<<<< HEAD
  "version": "11.1.8",
=======
  "version": "11.5.3",
>>>>>>> 9e942dcb
  "repository": {
    "type": "git",
    "url": "http://github.com/grafana/grafana.git",
    "directory": "packages/grafana-sql"
  },
  "main": "src/index.ts",
  "scripts": {
    "typecheck": "tsc --emitDeclarationOnly false --noEmit"
  },
  "dependencies": {
<<<<<<< HEAD
    "@emotion/css": "11.11.2",
    "@grafana/data": "11.1.8",
    "@grafana/e2e-selectors": "11.1.8",
    "@grafana/experimental": "1.7.11",
    "@grafana/runtime": "11.1.8",
    "@grafana/ui": "11.1.8",
    "@react-awesome-query-builder/ui": "6.5.2",
    "immutable": "4.3.6",
=======
    "@emotion/css": "11.13.5",
    "@grafana/data": "11.5.3",
    "@grafana/e2e-selectors": "11.5.3",
    "@grafana/experimental": "2.1.6",
    "@grafana/runtime": "11.5.3",
    "@grafana/ui": "11.5.3",
    "@react-awesome-query-builder/ui": "6.6.4",
    "immutable": "5.0.3",
>>>>>>> 9e942dcb
    "lodash": "4.17.21",
    "react": "18.2.0",
    "react-dom": "18.2.0",
    "react-select": "5.9.0",
    "react-use": "17.6.0",
    "react-virtualized-auto-sizer": "1.0.25",
    "rxjs": "7.8.1",
    "sql-formatter-plus": "^1.3.6",
    "tslib": "2.8.1",
    "uuid": "11.0.5"
  },
  "devDependencies": {
    "@grafana/tsconfig": "^2.0.0",
    "@testing-library/dom": "10.4.0",
    "@testing-library/jest-dom": "^6.1.2",
    "@testing-library/react": "16.1.0",
    "@testing-library/user-event": "14.5.2",
    "@types/jest": "^29.5.4",
    "@types/lodash": "4.17.14",
    "@types/node": "22.10.5",
    "@types/react": "18.3.3",
    "@types/react-dom": "18.2.25",
    "@types/react-virtualized-auto-sizer": "1.0.4",
    "@types/systemjs": "6.15.1",
    "@types/uuid": "10.0.0",
    "jest": "^29.6.4",
    "ts-jest": "29.2.5",
    "ts-node": "10.9.2",
    "typescript": "5.7.3"
  },
  "peerDependencies": {
    "@grafana/runtime": "10.4.0-pre"
  }
}<|MERGE_RESOLUTION|>--- conflicted
+++ resolved
@@ -3,11 +3,7 @@
   "license": "AGPL-3.0-only",
   "private": true,
   "name": "@grafana/sql",
-<<<<<<< HEAD
-  "version": "11.1.8",
-=======
   "version": "11.5.3",
->>>>>>> 9e942dcb
   "repository": {
     "type": "git",
     "url": "http://github.com/grafana/grafana.git",
@@ -18,16 +14,6 @@
     "typecheck": "tsc --emitDeclarationOnly false --noEmit"
   },
   "dependencies": {
-<<<<<<< HEAD
-    "@emotion/css": "11.11.2",
-    "@grafana/data": "11.1.8",
-    "@grafana/e2e-selectors": "11.1.8",
-    "@grafana/experimental": "1.7.11",
-    "@grafana/runtime": "11.1.8",
-    "@grafana/ui": "11.1.8",
-    "@react-awesome-query-builder/ui": "6.5.2",
-    "immutable": "4.3.6",
-=======
     "@emotion/css": "11.13.5",
     "@grafana/data": "11.5.3",
     "@grafana/e2e-selectors": "11.5.3",
@@ -36,7 +22,6 @@
     "@grafana/ui": "11.5.3",
     "@react-awesome-query-builder/ui": "6.6.4",
     "immutable": "5.0.3",
->>>>>>> 9e942dcb
     "lodash": "4.17.21",
     "react": "18.2.0",
     "react-dom": "18.2.0",
