import {
  getFieldProperties,
  getFieldDisplayValues,
  GetFieldDisplayValuesOptions,
  FieldDisplayLinkOptions,
  FieldDisplayLinkFunction,
} from './fieldDisplay';
<<<<<<< HEAD
import { ReducerID, Threshold, DataFrameHelper } from '@grafana/data';
=======
import { ReducerID, Threshold, DataFrameHelper, FieldType } from '@grafana/data';
import { DataLinkBuiltInVars } from '../utils/dataLinks';
>>>>>>> ed0036fa
import { GrafanaThemeType } from '../types/theme';
import { getTheme } from '../themes/index';

const simpleLinker: FieldDisplayLinkFunction = (options: FieldDisplayLinkOptions) => {
  if (!options.links || !options.links.length) {
    return undefined;
  }
  return options.links.map(link => {
    return {
      href: link.url,
      title: link.title,
      target: link.targetBlank ? '_blank' : '_self',
    };
  });
};

describe('FieldDisplay', () => {
  it('Construct simple field properties', () => {
    const f0 = {
      min: 0,
      max: 100,
    };
    const f1 = {
      unit: 'ms',
      dateFormat: '', // should be ignored
      max: parseFloat('NOPE'), // should be ignored
      min: null,
    };
    let field = getFieldProperties(f0, f1);
    expect(field.min).toEqual(0);
    expect(field.max).toEqual(100);
    expect(field.unit).toEqual('ms');

    // last one overrieds
    const f2 = {
      unit: 'none', // ignore 'none'
      max: -100, // lower than min! should flip min/max
    };
    field = getFieldProperties(f0, f1, f2);
    expect(field.max).toEqual(0);
    expect(field.min).toEqual(-100);
    expect(field.unit).toEqual('ms');
  });

  // Simple test dataset
  const options: GetFieldDisplayValuesOptions = {
    data: [
      new DataFrameHelper({
        name: 'Series Name',
        fields: [
          { name: 'Field 1', values: ['a', 'b', 'c'] },
          { name: 'Field 2', values: [1, 3, 5] },
          { name: 'Field 3', values: [2, 4, 6] },
        ],
      }),
    ],
    replaceVariables: (value: string) => {
      return value; // Return it unchanged
    },
    linker: simpleLinker,
    fieldOptions: {
      calcs: [],
      override: {},
      defaults: {},
    },
    theme: getTheme(GrafanaThemeType.Dark),
  };

  it('show first numeric values', () => {
    const display = getFieldDisplayValues({
      ...options,
      fieldOptions: {
        calcs: [ReducerID.first],
        override: {},
        defaults: {
          title: '$__cell_0 * $__field_name * $__series_name',
        },
      },
    });
    expect(display.map(v => v.display.text)).toEqual(['1', '2']);
    // expect(display.map(v => v.display.title)).toEqual([
    //   'a * Field 1 * Series Name', // 0
    //   'b * Field 2 * Series Name', // 1
    // ]);
  });

  it('show last numeric values', () => {
    const display = getFieldDisplayValues({
      ...options,
      fieldOptions: {
        calcs: [ReducerID.last],
        override: {},
        defaults: {},
      },
    });
    expect(display.map(v => v.display.numeric)).toEqual([5, 6]);
  });

  it('show all numeric values', () => {
    const display = getFieldDisplayValues({
      ...options,
      fieldOptions: {
        values: true, //
        limit: 1000,
        calcs: [],
        override: {},
        defaults: {},
      },
    });
    expect(display.map(v => v.display.numeric)).toEqual([1, 3, 5, 2, 4, 6]);
  });

  it('show 2 numeric values (limit)', () => {
    const display = getFieldDisplayValues({
      ...options,
      fieldOptions: {
        values: true, //
        limit: 2,
        calcs: [],
        override: {},
        defaults: {},
      },
    });
    expect(display.map(v => v.display.numeric)).toEqual([1, 3]); // First 2 are from the first field
  });

  it('should restore -Infinity value for base threshold', () => {
    const field = getFieldProperties({
      thresholds: [
        ({
          color: '#73BF69',
          value: null,
        } as unknown) as Threshold,
        {
          color: '#F2495C',
          value: 50,
        },
      ],
    });
    expect(field.thresholds!.length).toEqual(2);
    expect(field.thresholds![0].value).toBe(-Infinity);
  });

  it('Should return field thresholds when there is no data', () => {
    const options: GetFieldDisplayValuesOptions = {
      data: [
        {
          name: 'No data',
          fields: [],
          length: 0,
        },
      ],
      linker: simpleLinker,
      replaceVariables: (value: string) => {
        return value;
      },
      fieldOptions: {
        calcs: [],
        override: {},
        defaults: {
          thresholds: [{ color: '#F2495C', value: 50 }],
        },
      },
      theme: getTheme(GrafanaThemeType.Dark),
    };

    const display = getFieldDisplayValues(options);
    expect(display[0].field.thresholds!.length).toEqual(1);
  });

  it('Should pass value time to linker function via scoped vars', () => {
    const linkerSpy = jest.fn();
    const linkerMock: FieldDisplayLinkFunction = (options: FieldDisplayLinkOptions) => {
      linkerSpy(options.scopedVars);
      // console.log(options.scopedVars)
      return options.links.map(link => {
        return {
          href: link.url,
          title: link.title,
          target: link.targetBlank ? '_blank' : '_self',
        };
      });
    };

    const options: GetFieldDisplayValuesOptions = {
      data: [
        new DataFrameHelper({
          name: 'Series Name',
          fields: [
            { name: 'Time field', values: ['1', '2'], type: FieldType.time },
            {
              name: 'Field 1',
              values: ['0.5', '1.0'],
              type: FieldType.number,
              config: {
                links: [
                  {
                    title: 'Link 1',
                    url: 'http://grafana.com?vt=${__value_time}&sn=${__series_name}',
                  },
                ],
              },
            },
          ],
        }),
      ],
      linker: linkerMock,
      replaceVariables: (value: string) => {
        return value;
      },
      fieldOptions: {
        values: true,
        calcs: [],
        override: {},
        defaults: {
          thresholds: [{ color: '#F2495C', value: 50 }],
        },
      },
      theme: getTheme(GrafanaThemeType.Dark),
    };

    getFieldDisplayValues(options);

    expect(linkerSpy).toBeCalledTimes(2);
    expect(linkerSpy.mock.calls[0][0][DataLinkBuiltInVars.valueTime].value).toBe('1');
    expect(linkerSpy.mock.calls[1][0][DataLinkBuiltInVars.valueTime].value).toBe('2');
  });
});<|MERGE_RESOLUTION|>--- conflicted
+++ resolved
@@ -5,12 +5,8 @@
   FieldDisplayLinkOptions,
   FieldDisplayLinkFunction,
 } from './fieldDisplay';
-<<<<<<< HEAD
-import { ReducerID, Threshold, DataFrameHelper } from '@grafana/data';
-=======
 import { ReducerID, Threshold, DataFrameHelper, FieldType } from '@grafana/data';
 import { DataLinkBuiltInVars } from '../utils/dataLinks';
->>>>>>> ed0036fa
 import { GrafanaThemeType } from '../types/theme';
 import { getTheme } from '../themes/index';
 
