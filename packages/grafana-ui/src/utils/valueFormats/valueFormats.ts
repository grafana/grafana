--- conflicted
+++ resolved
@@ -1,8 +1,5 @@
 import { getCategories } from './categories';
 import { DecimalCount } from '../../types';
-
-<<<<<<< HEAD
-export type DecimalCount = number | null | undefined;
 
 export type ValueFormatter = (
   value: number,
@@ -11,15 +8,6 @@
   isUtc?: boolean
 ) => string;
 
-=======
-export type ValueFormatter = (
-  value: number,
-  decimals?: DecimalCount,
-  scaledDecimals?: DecimalCount,
-  isUtc?: boolean
-) => string;
-
->>>>>>> fef1733b
 export interface ValueFormat {
   name: string;
   id: string;
@@ -68,19 +56,6 @@
 
 export function toFixedScaled(
   value: number,
-<<<<<<< HEAD
-  decimals?: DecimalCount,
-  scaledDecimals?: DecimalCount,
-  additionalDecimals?: DecimalCount,
-  ext?: string
-) {
-  if (scaledDecimals) {
-    if (additionalDecimals) {
-      return toFixed(value, scaledDecimals + additionalDecimals) + ext;
-    } else {
-      return toFixed(value, scaledDecimals) + ext;
-    }
-=======
   decimals: DecimalCount,
   scaledDecimals: DecimalCount,
   additionalDecimals: number,
@@ -90,7 +65,6 @@
     return toFixed(value, decimals) + ext;
   } else {
     return toFixed(value, scaledDecimals + additionalDecimals) + ext;
->>>>>>> fef1733b
   }
 
   return toFixed(value, decimals) + ext;
