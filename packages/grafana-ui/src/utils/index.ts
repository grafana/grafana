export * from './valueFormats/valueFormats';
export * from './colors';
export * from './namedColorsPalette';
export * from './displayProcessor';
export * from './fieldDisplay';
export * from './validate';
export { getFlotPairs } from './flotPairs';
export * from './slate';
<<<<<<< HEAD
export * from './dataLinks';
=======
export { default as ansicolor } from './ansicolor';
>>>>>>> e5e7bd31

// Export with a namespace
import * as DOMUtil from './dom'; // includes Element.closest polyfil
export { DOMUtil };<|MERGE_RESOLUTION|>--- conflicted
+++ resolved
@@ -6,11 +6,8 @@
 export * from './validate';
 export { getFlotPairs } from './flotPairs';
 export * from './slate';
-<<<<<<< HEAD
 export * from './dataLinks';
-=======
 export { default as ansicolor } from './ansicolor';
->>>>>>> e5e7bd31
 
 // Export with a namespace
 import * as DOMUtil from './dom'; // includes Element.closest polyfil
