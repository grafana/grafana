--- conflicted
+++ resolved
@@ -8,15 +8,6 @@
 export { getFlotPairs } from './flotPairs';
 export * from './slate';
 
-<<<<<<< HEAD
-export * from './matchers/ids';
-export * from './matchers/matchers';
-export * from './transform/transformers';
-
-// Names are too general to export
-// rangeutils, datemath
-=======
 // Export with a namespace
 import * as DOMUtil from './dom'; // includes Element.closest polyfil
-export { DOMUtil };
->>>>>>> e47546d5
+export { DOMUtil };