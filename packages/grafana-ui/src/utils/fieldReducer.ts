--- conflicted
+++ resolved
@@ -1,12 +1,8 @@
 // Libraries
 import isNumber from 'lodash/isNumber';
 
-<<<<<<< HEAD
-import { SeriesData, NullValueMode } from '../types/index';
+import { DataFrame, NullValueMode } from '../types/index';
 import { Extension, ExtensionRegistry } from '@grafana/data';
-=======
-import { DataFrame, NullValueMode } from '../types/index';
->>>>>>> e7c3d0ed
 
 export enum ReducerID {
   sum = 'sum',
