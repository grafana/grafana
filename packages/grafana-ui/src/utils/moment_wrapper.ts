--- conflicted
+++ resolved
@@ -68,11 +68,8 @@
   valueOf: () => number;
   unix: () => number;
   utc: () => DateTime;
-<<<<<<< HEAD
   utcOffset: () => number;
-=======
   hour?: () => number;
->>>>>>> e83953f2
 }
 
 export const setLocale = (language: string) => {
