// Libraries
import _ from 'lodash';

// Utils
import { getValueFormat } from './valueFormats/valueFormats';
import { getMappedValue } from './valueMappings';
import { getColorFromHexRgbOrName } from './namedColorsPalette';

// Types
import { Threshold, DecimalInfo, DisplayValue, GrafanaTheme, GrafanaThemeType, DecimalCount, Field } from '../types';
import { DateTime, dateTime } from './moment_wrapper';

export type DisplayProcessor = (value: any) => DisplayValue;

export interface DisplayValueOptions {
  field?: Partial<Field>;

  // Alternative to empty string
  noValue?: string;

  // Context
  isUtc?: boolean;
  theme?: GrafanaTheme; // Will pick 'dark' if not defined
}

export function getDisplayProcessor(options?: DisplayValueOptions): DisplayProcessor {
  if (options && !_.isEmpty(options)) {
    const field = options.field ? options.field : {};
    const formatFunc = getValueFormat(field.unit || 'none');

    return (value: any) => {
<<<<<<< HEAD
      const { theme } = options;
      const { mappings, thresholds } = field;
      let color = field.color;
=======
      const { mappings, thresholds, theme } = options;
      let color;
>>>>>>> 68ad93f4

      let text = _.toString(value);
      let numeric = toNumber(value);

      let shouldFormat = true;
      if (mappings && mappings.length > 0) {
        const mappedValue = getMappedValue(mappings, value);

        if (mappedValue) {
          text = mappedValue.text;
          const v = toNumber(text);

          if (!isNaN(v)) {
            numeric = v;
          }

          shouldFormat = false;
        }
      }

      if (field.dateFormat) {
        const date = toMoment(value, numeric, field.dateFormat);
        if (date.isValid()) {
          text = date.format(field.dateFormat);
          shouldFormat = false;
        }
      }

      if (!isNaN(numeric)) {
        if (shouldFormat && !_.isBoolean(value)) {
          const { decimals, scaledDecimals } = getDecimalsForValue(value, field.decimals);
          text = formatFunc(numeric, decimals, scaledDecimals, options.isUtc);
        }
        if (thresholds && thresholds.length) {
          color = getColorFromThreshold(numeric, thresholds, theme);
        }
      }

      if (!text) {
        text = options.noValue ? options.noValue : '';
      }
      return { text, numeric, color };
    };
  }

  return toStringProcessor;
}

function toMoment(value: any, numeric: number, format: string): DateTime {
  if (!isNaN(numeric)) {
    const v = dateTime(numeric);
    if (v.isValid()) {
      return v;
    }
  }
  const v = dateTime(value, format);
  if (v.isValid) {
    return v;
  }
  return dateTime(value); // moment will try to parse the format
}

/** Will return any value as a number or NaN */
function toNumber(value: any): number {
  if (typeof value === 'number') {
    return value;
  }
  if (value === null || value === undefined || Array.isArray(value)) {
    return NaN; // lodash calls them 0
  }
  if (typeof value === 'boolean') {
    return value ? 1 : 0;
  }
  return _.toNumber(value);
}

function toStringProcessor(value: any): DisplayValue {
  return { text: _.toString(value), numeric: toNumber(value) };
}

export function getColorFromThreshold(value: number, thresholds: Threshold[], theme?: GrafanaTheme): string {
  const themeType = theme ? theme.type : GrafanaThemeType.Dark;

  if (thresholds.length === 1) {
    return getColorFromHexRgbOrName(thresholds[0].color, themeType);
  }

  const atThreshold = thresholds.filter(threshold => value === threshold.value)[0];
  if (atThreshold) {
    return getColorFromHexRgbOrName(atThreshold.color, themeType);
  }

  const belowThreshold = thresholds.filter(threshold => value > threshold.value);

  if (belowThreshold.length > 0) {
    const nearestThreshold = belowThreshold.sort((t1, t2) => t2.value - t1.value)[0];
    return getColorFromHexRgbOrName(nearestThreshold.color, themeType);
  }

  // Use the first threshold as the default color
  return getColorFromHexRgbOrName(thresholds[0].color, themeType);
}

export function getDecimalsForValue(value: number, decimalOverride?: DecimalCount): DecimalInfo {
  if (_.isNumber(decimalOverride)) {
    // It's important that scaledDecimals is null here
    return { decimals: decimalOverride, scaledDecimals: null };
  }

  const delta = value / 2;
  let dec = -Math.floor(Math.log(delta) / Math.LN10);

  const magn = Math.pow(10, -dec);
  const norm = delta / magn; // norm is between 1.0 and 10.0
  let size;

  if (norm < 1.5) {
    size = 1;
  } else if (norm < 3) {
    size = 2;
    // special case for 2.5, requires an extra decimal
    if (norm > 2.25) {
      size = 2.5;
      ++dec;
    }
  } else if (norm < 7.5) {
    size = 5;
  } else {
    size = 10;
  }

  size *= magn;

  // reduce starting decimals if not needed
  if (Math.floor(value) === value) {
    dec = 0;
  }

  const decimals = Math.max(0, dec);
  const scaledDecimals = decimals - Math.floor(Math.log(size) / Math.LN10) + 2;

  return { decimals, scaledDecimals };
}<|MERGE_RESOLUTION|>--- conflicted
+++ resolved
@@ -29,14 +29,9 @@
     const formatFunc = getValueFormat(field.unit || 'none');
 
     return (value: any) => {
-<<<<<<< HEAD
       const { theme } = options;
       const { mappings, thresholds } = field;
-      let color = field.color;
-=======
-      const { mappings, thresholds, theme } = options;
       let color;
->>>>>>> 68ad93f4
 
       let text = _.toString(value);
       let numeric = toNumber(value);
