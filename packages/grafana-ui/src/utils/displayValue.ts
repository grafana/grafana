--- conflicted
+++ resolved
@@ -16,10 +16,7 @@
   GrafanaTheme,
   GrafanaThemeType,
   DecimalCount,
-<<<<<<< HEAD
-=======
   Field,
->>>>>>> 5d16da73
 } from '../types';
 
 export type DisplayProcessor = (value: any) => DisplayValue;
@@ -76,11 +73,7 @@
 
       if (!isNaN(numeric)) {
         if (shouldFormat && !_.isBoolean(value)) {
-<<<<<<< HEAD
-          const { decimals, scaledDecimals } = getDecimalsForValue(value, options.decimals);
-=======
           const { decimals, scaledDecimals } = getDecimalsForValue(value, field.decimals);
->>>>>>> 5d16da73
           text = formatFunc(numeric, decimals, scaledDecimals, options.isUtc);
         }
         if (thresholds && thresholds.length > 0) {
