--- conflicted
+++ resolved
@@ -16,20 +16,12 @@
 
   handleSassThemeChange(theme);
 
-<<<<<<< HEAD
-  const css = `#storybook-root {
-    width: 100%;
-    padding: 20px;
-    height: 100%;
-    min-height: 100%;
-=======
   const css = `
   #storybook-root {
     padding: ${theme.spacing(2)};
   }
 
   body {
->>>>>>> 8a33f68b
     background: ${theme.colors.background.primary};
   }
   `;
