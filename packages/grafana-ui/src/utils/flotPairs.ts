--- conflicted
+++ resolved
@@ -1,10 +1,5 @@
 // Types
-<<<<<<< HEAD
-import { GraphSeriesValue } from '../types/index';
-import { NullValueMode, Field } from '@grafana/data';
-=======
-import { NullValueMode, DataFrame, GraphSeriesValue } from '@grafana/data';
->>>>>>> e1b2d61c
+import { NullValueMode, GraphSeriesValue, Field } from '@grafana/data';
 
 export interface FlotPairsOptions {
   xField: Field;
