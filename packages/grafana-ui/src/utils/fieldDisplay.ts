--- conflicted
+++ resolved
@@ -2,9 +2,8 @@
   ReducerID,
   reduceField,
   FieldType,
-  NullValueMode,
   DataFrame,
-  Field,
+  FieldConfig,
   DisplayValue,
   GraphSeriesValue,
 } from '@grafana/data';
@@ -15,10 +14,6 @@
 import { GrafanaTheme, InterpolateFunction, ScopedVars } from '../types/index';
 import { getDisplayProcessor } from './displayValue';
 import { getFlotPairs } from './flotPairs';
-<<<<<<< HEAD
-import { ReducerID, reduceField, FieldType, DataFrame, FieldConfig } from '@grafana/data';
-=======
->>>>>>> e1b2d61c
 
 export interface FieldDisplayOptions {
   values?: boolean; // If true show each row value
