--- conflicted
+++ resolved
@@ -2,8 +2,5 @@
 export * from './hideSeries';
 export * from './legend';
 export * from './tooltip';
-<<<<<<< HEAD
 export * from './valueFormatting';
-=======
-export * from './stacking';
->>>>>>> f3a989d1
+export * from './stacking';