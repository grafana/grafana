--- conflicted
+++ resolved
@@ -50,7 +50,6 @@
 
   const styles = useStyles2(getComboboxStyles);
 
-<<<<<<< HEAD
   const allOption = useMemo(() => {
     return {
       label: t('multicombobox.all.title', 'All'),
@@ -59,26 +58,16 @@
     };
   }, []);
 
-  const [items, _baseSetItems] = useState(isAsync ? [] : enableAllOption ? [allOption, ...options] : options);
-=======
-  const [items, baseSetItems] = useState(isAsync ? [] : options);
+  const getOptionsToSet = () => {
+    return isAsync ? [] : enableAllOption ? [allOption, ...options] : options;
+  };
+
+  const [items, baseSetItems] = useState(getOptionsToSet());
+  const [isOpen, setIsOpen] = useState(false);
 
   // TODO: Improve this with async
   useEffect(() => {
-    baseSetItems(isAsync ? [] : options);
-  }, [options, isAsync]);
-
->>>>>>> e9be53b1
-  const [isOpen, setIsOpen] = useState(false);
-
-  useEffect(() => {
-    if (!isAsync) {
-      if (enableAllOption) {
-        _baseSetItems([allOption, ...options]);
-      } else {
-        _baseSetItems(options);
-      }
-    }
+    baseSetItems(getOptionsToSet());
   }, [options, enableAllOption, allOption, isAsync]);
 
   const { inputRef: containerRef, floatingRef, floatStyles, scrollRef } = useComboboxFloat(items, isOpen);
@@ -259,21 +248,11 @@
                       className={cx(styles.option, { [styles.optionFocused]: highlightedIndex === index })}
                       style={{ height: virtualRow.size, transform: `translateY(${virtualRow.start}px)` }}
                     >
-<<<<<<< HEAD
-                      {' '}
-                      {/* Add styling with virtualization */}
-                      <Checkbox
-                        key={id}
-                        value={isAll ? isEverythingSelected : isSelected}
-                        indeterminate={isAll && !isEverythingSelected && selectedItems.length > 0}
-                        aria-labelledby={id}
-                      />
-                      <OptionListItem option={item} id={id} />
-=======
                       <Stack direction="row" alignItems="center">
                         <Checkbox
                           key={id}
-                          value={isSelected}
+                          value={isAll ? isEverythingSelected : isSelected}
+                          indeterminate={isAll && !isEverythingSelected && selectedItems.length > 0}
                           aria-labelledby={id}
                           onClick={(e) => {
                             e.stopPropagation();
@@ -281,7 +260,6 @@
                         />
                         <OptionListItem option={item} id={id} />
                       </Stack>
->>>>>>> e9be53b1
                     </li>
                   );
                 })}
