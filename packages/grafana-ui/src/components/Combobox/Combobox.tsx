import { cx } from '@emotion/css';
import { useVirtualizer } from '@tanstack/react-virtual';
import { useCombobox } from 'downshift';
import { debounce } from 'lodash';
import { ReactNode, useCallback, useId, useMemo, useState } from 'react';
import { IconType } from 'src/types';

import { useStyles2 } from '../../themes';
import { t, Trans } from '../../utils/i18n';
import { Icon } from '../Icon/Icon';
import { AutoSizeInput } from '../Input/AutoSizeInput';
import { Input, Props as InputProps } from '../Input/Input';
import { Box } from '../Layout/Box/Box';
import { Stack } from '../Layout/Stack/Stack';
import { ScrollContainer } from '../ScrollContainer/ScrollContainer';
import { Text } from '../Text/Text';

import { getComboboxStyles } from './getComboboxStyles';
import { useComboboxFloat, OPTION_HEIGHT } from './useComboboxFloat';
import { StaleResultError, useLatestAsyncCall } from './useLatestAsyncCall';

export type ComboboxOption<T extends string | number = string> = {
  label?: string;
  value: T;
  description?: string;
};

// TODO: It would be great if ComboboxOption["label"] was more generic so that if consumers do pass it in (for async),
// then the onChange handler emits ComboboxOption with the label as non-undefined.
interface ComboboxBaseProps<T extends string | number>
  extends Omit<InputProps, 'prefix' | 'suffix' | 'value' | 'addonBefore' | 'addonAfter' | 'onChange' | 'width'> {
  isClearable?: boolean;
  createCustomValue?: boolean;
  options: Array<ComboboxOption<T>> | ((inputValue: string) => Promise<Array<ComboboxOption<T>>>);
  onChange: (option: ComboboxOption<T> | null) => void;
  /**
   * Most consumers should pass value in as a scalar string | number. However, sometimes with Async because we don't
   * have the full options loaded to match the value to, consumers may also pass in an Option with a label to display.
   */
  value: T | ComboboxOption<T> | null;
  /**
   * Defaults to 100%. Number is a multiple of 8px. 'auto' will size the input to the content.
   * */
  width?: number | 'auto';
}

type AutoSizeConditionals =
  | {
      width: 'auto';
      minWidth: number;
      maxWidth?: number;
    }
  | {
      width?: number;
      minWidth?: never;
      maxWidth?: never;
    };

type ComboboxProps<T extends string | number> = ComboboxBaseProps<T> & AutoSizeConditionals;

function itemToString<T extends string | number>(item: ComboboxOption<T> | null) {
  return item?.label ?? item?.value.toString() ?? '';
}

function itemFilter<T extends string | number>(inputValue: string) {
  const lowerCasedInputValue = inputValue.toLowerCase();

  return (item: ComboboxOption<T>) => {
    return (
      !inputValue ||
      item?.label?.toLowerCase().includes(lowerCasedInputValue) ||
      item?.value?.toString().toLowerCase().includes(lowerCasedInputValue)
    );
  };
}

const asyncNoop = () => Promise.resolve([]);

/**
 * A performant Select replacement.
 *
 * @alpha
 */
export const Combobox = <T extends string | number>({
  options,
  onChange,
  value: valueProp,
  isClearable = false,
  createCustomValue = false,
  id,
  width,
  'aria-labelledby': ariaLabelledBy,
  ...restProps
}: ComboboxProps<T>) => {
  // Value can be an actual scalar Value (string or number), or an Option (value + label), so
  // get a consistent Value from it
  const value = typeof valueProp === 'object' ? valueProp?.value : valueProp;

  const isAsync = typeof options === 'function';
  const loadOptions = useLatestAsyncCall(isAsync ? options : asyncNoop); // loadOptions isn't called at all if not async
  const [asyncLoading, setAsyncLoading] = useState(false);
  const [asyncError, setAsyncError] = useState(false);

  const [items, setItems] = useState(isAsync ? [] : options);

  const selectedItemIndex = useMemo(() => {
    if (isAsync) {
      return null;
    }

    if (value === null) {
      return null;
    }

    const index = options.findIndex((option) => option.value === value);
    if (index === -1) {
      return null;
    }

    return index;
  }, [options, value, isAsync]);

  const selectedItem = useMemo(() => {
    if (selectedItemIndex !== null && !isAsync) {
      return options[selectedItemIndex];
    }

    return typeof valueProp === 'object' ? valueProp : { value: valueProp, label: valueProp.toString() };
  }, [selectedItemIndex, isAsync, valueProp, options]);

  const menuId = `downshift-${useId().replace(/:/g, '--')}-menu`;
  const labelId = `downshift-${useId().replace(/:/g, '--')}-label`;

  const styles = useStyles2(getComboboxStyles);

  const virtualizerOptions = {
    count: items.length,
    getScrollElement: () => scrollRef.current,
    estimateSize: () => OPTION_HEIGHT,
    overscan: 4,
  };

  const rowVirtualizer = useVirtualizer(virtualizerOptions);

  const debounceAsync = useMemo(
    () =>
      debounce((inputValue: string, customValueOption: ComboboxOption<T> | null) => {
        loadOptions(inputValue)
          .then((opts) => {
            setItems(customValueOption ? [customValueOption, ...opts] : opts);
            setAsyncLoading(false);
            setAsyncError(false);
          })
          .catch((err) => {
            if (!(err instanceof StaleResultError)) {
              setAsyncError(true);
              setAsyncLoading(false);
            }
          });
      }, 200),
    [loadOptions]
  );

  const {
    getInputProps,
    getMenuProps,
    getItemProps,
    isOpen,
    highlightedIndex,
    setInputValue,
    openMenu,
    closeMenu,
    selectItem,
  } = useCombobox({
    menuId,
    labelId,
    inputId: id,
    items,
    itemToString,
    selectedItem,
    onSelectedItemChange: ({ selectedItem }) => {
      onChange(selectedItem);
    },
    defaultHighlightedIndex: selectedItemIndex ?? 0,

    scrollIntoView: () => {},
    onInputValueChange: ({ inputValue }) => {
      const customValueOption =
        createCustomValue &&
        inputValue &&
        items.findIndex((opt) => opt.label === inputValue || opt.value === inputValue) === -1
          ? {
              // Type casting needed to make this work when T is a number
              value: inputValue as unknown as T,
              description: t('combobox.custom-value.create', 'Create custom value'),
            }
          : null;

      if (isAsync) {
        if (customValueOption) {
          setItems([customValueOption]);
        }
        setAsyncLoading(true);
        debounceAsync(inputValue, customValueOption);

        return;
      }

      const filteredItems = options.filter(itemFilter(inputValue));

      setItems(customValueOption ? [customValueOption, ...filteredItems] : filteredItems);
    },

    onIsOpenChange: ({ isOpen, inputValue }) => {
      // Default to displaying all values when opening
      if (isOpen && !isAsync) {
        setItems(options);
        return;
      }

      if (isOpen && isAsync) {
        setAsyncLoading(true);
        loadOptions(inputValue ?? '')
          .then((options) => {
            setItems(options);
            setAsyncLoading(false);
            setAsyncError(false);
          })
          .catch((err) => {
            if (!(err instanceof StaleResultError)) {
              setAsyncError(true);
              setAsyncLoading(false);
            }
          });
        return;
      }
    },
    onHighlightedIndexChange: ({ highlightedIndex, type }) => {
      if (type !== useCombobox.stateChangeTypes.MenuMouseLeave) {
        rowVirtualizer.scrollToIndex(highlightedIndex);
      }
    },
  });

  const { inputRef, floatingRef, floatStyles, scrollRef } = useComboboxFloat(items, rowVirtualizer.range, isOpen);

  const onBlur = useCallback(() => {
    setInputValue(selectedItem?.label ?? value?.toString() ?? '');
  }, [selectedItem, setInputValue, value]);

  const handleSuffixClick = useCallback(() => {
    isOpen ? closeMenu() : openMenu();
  }, [isOpen, openMenu, closeMenu]);

  const InputComponent = width === 'auto' ? AutoSizeInput : Input;

  const suffixIcon = asyncLoading
    ? 'spinner'
    : // If it's loading, show loading icon. Otherwise, icon indicating menu state
      isOpen
      ? 'search'
      : 'angle-down';

  return (
    <div>
      <InputComponent
        width={width === 'auto' ? undefined : width}
        suffix={
          <>
            {!!value && value === selectedItem?.value && isClearable && (
              <Icon
                name="times"
                className={styles.clear}
                title={t('combobox.clear.title', 'Clear value')}
                tabIndex={0}
                role="button"
                onClick={() => {
                  selectItem(null);
                }}
                onKeyDown={(e) => {
                  if (e.key === 'Enter' || e.key === ' ') {
                    selectItem(null);
                  }
                }}
              />
            )}

            {/* When you click the input, it should just focus the text box. However, clicks on input suffix arent
                translated to the input, so it blocks the input from being focused. So we need an additional event
                handler here to open/close the menu. It should not have button role because we intentionally don't
                want it in the a11y tree. */}
            <Icon name={suffixIcon} onClick={handleSuffixClick} />
          </>
        }
        {...restProps}
        {...getInputProps({
          ref: inputRef,
          /*  Empty onCall to avoid TS error
           *  See issue here: https://github.com/downshift-js/downshift/issues/718
           *  Downshift repo: https://github.com/downshift-js/downshift/tree/master
           */
          onChange: () => {},
          onBlur,
          'aria-labelledby': ariaLabelledBy, // Label should be handled with the Field component
        })}
      />
      <div
        className={cx(styles.menu, !isOpen && styles.menuClosed)}
        style={{
          ...floatStyles,
        }}
        {...getMenuProps({
          ref: floatingRef,
          'aria-labelledby': ariaLabelledBy,
        })}
      >
        <ScrollContainer showScrollIndicators maxHeight="inherit" ref={scrollRef}>
          {isOpen && !asyncError && (
            <ul style={{ height: rowVirtualizer.getTotalSize() }} className={styles.menuUlContainer}>
              {rowVirtualizer.getVirtualItems().map((virtualRow) => {
                return (
                  <li
                    key={`${items[virtualRow.index].value}-${virtualRow.index}`}
                    data-index={virtualRow.index}
                    className={cx(
                      styles.option,
                      selectedItem && items[virtualRow.index].value === selectedItem.value && styles.optionSelected,
                      highlightedIndex === virtualRow.index && styles.optionFocused
                    )}
<<<<<<< HEAD
                  </div>
                </li>
              );
            })}
          </ul>
        )}
        <div aria-live="polite">
          {asyncError && (
            <MessageRow>
              <Icon name="exclamation-triangle" size="md" className={styles.warningIcon} />
              <Trans i18nKey="combobox.async.error">An error occurred while loading options.</Trans>
            </MessageRow>
          )}
          {items.length === 0 && !asyncError && (
            <MessageRow>
              <Trans i18nKey="combobox.options.no-found">No options found.</Trans>
            </MessageRow>
          )}
        </div>
=======
                    style={{
                      height: virtualRow.size,
                      transform: `translateY(${virtualRow.start}px)`,
                    }}
                    {...getItemProps({
                      item: items[virtualRow.index],
                      index: virtualRow.index,
                    })}
                  >
                    <div className={styles.optionBody}>
                      <span className={styles.optionLabel}>
                        {items[virtualRow.index].label ?? items[virtualRow.index].value}
                      </span>
                      {items[virtualRow.index].description && (
                        <span className={styles.optionDescription}>{items[virtualRow.index].description}</span>
                      )}
                    </div>
                  </li>
                );
              })}
            </ul>
          )}
          {asyncError && (
            <Stack justifyContent="center" alignItems="center" height={8}>
              <Icon name="exclamation-triangle" size="md" className={styles.warningIcon} />
              <Text color="secondary">{t('combobox.async.error', 'An error occurred while loading options.')}</Text>
            </Stack>
          )}
        </ScrollContainer>
>>>>>>> a279220d
      </div>
    </div>
  );
};

const MessageRow = ({ children }: { children: ReactNode }) => {
  return (
    <Box padding={2} color="secondary">
      <Stack justifyContent="center" alignItems="center">
        {children}
      </Stack>
    </Box>
  );
};<|MERGE_RESOLUTION|>--- conflicted
+++ resolved
@@ -327,27 +327,6 @@
                       selectedItem && items[virtualRow.index].value === selectedItem.value && styles.optionSelected,
                       highlightedIndex === virtualRow.index && styles.optionFocused
                     )}
-<<<<<<< HEAD
-                  </div>
-                </li>
-              );
-            })}
-          </ul>
-        )}
-        <div aria-live="polite">
-          {asyncError && (
-            <MessageRow>
-              <Icon name="exclamation-triangle" size="md" className={styles.warningIcon} />
-              <Trans i18nKey="combobox.async.error">An error occurred while loading options.</Trans>
-            </MessageRow>
-          )}
-          {items.length === 0 && !asyncError && (
-            <MessageRow>
-              <Trans i18nKey="combobox.options.no-found">No options found.</Trans>
-            </MessageRow>
-          )}
-        </div>
-=======
                     style={{
                       height: virtualRow.size,
                       transform: `translateY(${virtualRow.start}px)`,
@@ -370,14 +349,20 @@
               })}
             </ul>
           )}
-          {asyncError && (
-            <Stack justifyContent="center" alignItems="center" height={8}>
-              <Icon name="exclamation-triangle" size="md" className={styles.warningIcon} />
-              <Text color="secondary">{t('combobox.async.error', 'An error occurred while loading options.')}</Text>
-            </Stack>
-          )}
+          <div aria-live="polite">
+            {asyncError && (
+              <MessageRow>
+                <Icon name="exclamation-triangle" size="md" className={styles.warningIcon} />
+                <Trans i18nKey="combobox.async.error">An error occurred while loading options.</Trans>
+              </MessageRow>
+            )}
+            {items.length === 0 && !asyncError && (
+              <MessageRow>
+                <Trans i18nKey="combobox.options.no-found">No options found.</Trans>
+              </MessageRow>
+            )}
+          </div>
         </ScrollContainer>
->>>>>>> a279220d
       </div>
     </div>
   );
