--- conflicted
+++ resolved
@@ -13,11 +13,8 @@
 import { Portal } from '../Portal/Portal';
 import { ScrollContainer } from '../ScrollContainer/ScrollContainer';
 
-<<<<<<< HEAD
+import { itemFilter, itemToString } from './filter';
 import { AsyncError, NotFoundError } from './MessageRows';
-=======
-import { itemFilter, itemToString } from './filter';
->>>>>>> 95d4f838
 import { getComboboxStyles, MENU_OPTION_HEIGHT, MENU_OPTION_HEIGHT_DESCRIPTION } from './getComboboxStyles';
 import { useComboboxFloat } from './useComboboxFloat';
 import { StaleResultError, useLatestAsyncCall } from './useLatestAsyncCall';
