import { cx } from '@emotion/css';
import { useVirtualizer } from '@tanstack/react-virtual';
import { useCombobox } from 'downshift';
import { debounce } from 'lodash';
import { ReactNode, useCallback, useId, useMemo, useState } from 'react';

import { useStyles2 } from '../../themes';
import { t, Trans } from '../../utils/i18n';
import { Icon } from '../Icon/Icon';
import { AutoSizeInput } from '../Input/AutoSizeInput';
import { Input, Props as InputProps } from '../Input/Input';
import { Box } from '../Layout/Box/Box';
import { Stack } from '../Layout/Stack/Stack';
import { ScrollContainer } from '../ScrollContainer/ScrollContainer';

import { getComboboxStyles, MENU_OPTION_HEIGHT } from './getComboboxStyles';
import { useComboboxFloat } from './useComboboxFloat';
import { StaleResultError, useLatestAsyncCall } from './useLatestAsyncCall';

export type ComboboxOption<T extends string | number = string> = {
  label?: string;
  value: T;
  description?: string;
};

// TODO: It would be great if ComboboxOption["label"] was more generic so that if consumers do pass it in (for async),
// then the onChange handler emits ComboboxOption with the label as non-undefined.
interface ComboboxBaseProps<T extends string | number>
  extends Omit<InputProps, 'prefix' | 'suffix' | 'value' | 'addonBefore' | 'addonAfter' | 'onChange' | 'width'> {
  isClearable?: boolean;
  createCustomValue?: boolean;
  options: Array<ComboboxOption<T>> | ((inputValue: string) => Promise<Array<ComboboxOption<T>>>);
  onChange: (option: ComboboxOption<T> | null) => void;
  /**
   * Most consumers should pass value in as a scalar string | number. However, sometimes with Async because we don't
   * have the full options loaded to match the value to, consumers may also pass in an Option with a label to display.
   */
  value: T | ComboboxOption<T> | null;
  /**
   * Defaults to 100%. Number is a multiple of 8px. 'auto' will size the input to the content.
   * */
  width?: number | 'auto';
}

type AutoSizeConditionals =
  | {
      width: 'auto';
      minWidth: number;
      maxWidth?: number;
    }
  | {
      width?: number;
      minWidth?: never;
      maxWidth?: never;
    };

type ComboboxProps<T extends string | number> = ComboboxBaseProps<T> & AutoSizeConditionals;

function itemToString<T extends string | number>(item: ComboboxOption<T> | null) {
  return item?.label ?? item?.value.toString() ?? '';
}

function itemFilter<T extends string | number>(inputValue: string) {
  const lowerCasedInputValue = inputValue.toLowerCase();

  return (item: ComboboxOption<T>) => {
    return (
      !inputValue ||
      item?.label?.toLowerCase().includes(lowerCasedInputValue) ||
      item?.value?.toString().toLowerCase().includes(lowerCasedInputValue)
    );
  };
}

const asyncNoop = () => Promise.resolve([]);

/**
 * A performant Select replacement.
 *
 * @alpha
 */
export const Combobox = <T extends string | number>({
  options,
  onChange,
  value: valueProp,
  isClearable = false,
  createCustomValue = false,
  id,
  width,
  'aria-labelledby': ariaLabelledBy,
  ...restProps
}: ComboboxProps<T>) => {
  // Value can be an actual scalar Value (string or number), or an Option (value + label), so
  // get a consistent Value from it
  const value = typeof valueProp === 'object' ? valueProp?.value : valueProp;

  const isAsync = typeof options === 'function';
  const loadOptions = useLatestAsyncCall(isAsync ? options : asyncNoop); // loadOptions isn't called at all if not async
  const [asyncLoading, setAsyncLoading] = useState(false);
  const [asyncError, setAsyncError] = useState(false);

  const [items, setItems] = useState(isAsync ? [] : options);

  const selectedItemIndex = useMemo(() => {
    if (isAsync) {
      return null;
    }

    if (value === null) {
      return null;
    }

    const index = options.findIndex((option) => option.value === value);
    if (index === -1) {
      return null;
    }

    return index;
  }, [options, value, isAsync]);

  const selectedItem = useMemo(() => {
    if (selectedItemIndex !== null && !isAsync) {
      return options[selectedItemIndex];
    }

    return typeof valueProp === 'object' ? valueProp : { value: valueProp, label: valueProp.toString() };
  }, [selectedItemIndex, isAsync, valueProp, options]);

  const menuId = `downshift-${useId().replace(/:/g, '--')}-menu`;
  const labelId = `downshift-${useId().replace(/:/g, '--')}-label`;

  const styles = useStyles2(getComboboxStyles);

  const virtualizerOptions = {
    count: items.length,
<<<<<<< HEAD
    getScrollElement: () => floatingRef.current,
    estimateSize: () => MENU_OPTION_HEIGHT,
=======
    getScrollElement: () => scrollRef.current,
    estimateSize: () => OPTION_HEIGHT,
>>>>>>> 70c21a2e
    overscan: 4,
  };

  const rowVirtualizer = useVirtualizer(virtualizerOptions);

  const debounceAsync = useMemo(
    () =>
      debounce((inputValue: string, customValueOption: ComboboxOption<T> | null) => {
        loadOptions(inputValue)
          .then((opts) => {
            setItems(customValueOption ? [customValueOption, ...opts] : opts);
            setAsyncLoading(false);
            setAsyncError(false);
          })
          .catch((err) => {
            if (!(err instanceof StaleResultError)) {
              setAsyncError(true);
              setAsyncLoading(false);
            }
          });
      }, 200),
    [loadOptions]
  );

  const {
    getInputProps,
    getMenuProps,
    getItemProps,
    isOpen,
    highlightedIndex,
    setInputValue,
    openMenu,
    closeMenu,
    selectItem,
  } = useCombobox({
    menuId,
    labelId,
    inputId: id,
    items,
    itemToString,
    selectedItem,
    onSelectedItemChange: ({ selectedItem }) => {
      onChange(selectedItem);
    },
    defaultHighlightedIndex: selectedItemIndex ?? 0,

    scrollIntoView: () => {},
    onInputValueChange: ({ inputValue }) => {
      const customValueOption =
        createCustomValue &&
        inputValue &&
        items.findIndex((opt) => opt.label === inputValue || opt.value === inputValue) === -1
          ? {
              // Type casting needed to make this work when T is a number
              value: inputValue as unknown as T,
              description: t('combobox.custom-value.create', 'Create custom value'),
            }
          : null;

      if (isAsync) {
        if (customValueOption) {
          setItems([customValueOption]);
        }
        setAsyncLoading(true);
        debounceAsync(inputValue, customValueOption);

        return;
      }

      const filteredItems = options.filter(itemFilter(inputValue));

      setItems(customValueOption ? [customValueOption, ...filteredItems] : filteredItems);
    },

    onIsOpenChange: ({ isOpen, inputValue }) => {
      // Default to displaying all values when opening
      if (isOpen && !isAsync) {
        setItems(options);
        return;
      }

      if (isOpen && isAsync) {
        setAsyncLoading(true);
        loadOptions(inputValue ?? '')
          .then((options) => {
            setItems(options);
            setAsyncLoading(false);
            setAsyncError(false);
          })
          .catch((err) => {
            if (!(err instanceof StaleResultError)) {
              setAsyncError(true);
              setAsyncLoading(false);
            }
          });
        return;
      }
    },
    onHighlightedIndexChange: ({ highlightedIndex, type }) => {
      if (type !== useCombobox.stateChangeTypes.MenuMouseLeave) {
        rowVirtualizer.scrollToIndex(highlightedIndex);
      }
    },
  });

  const { inputRef, floatingRef, floatStyles, scrollRef } = useComboboxFloat(items, rowVirtualizer.range, isOpen);

  const onBlur = useCallback(() => {
    setInputValue(selectedItem?.label ?? value?.toString() ?? '');
  }, [selectedItem, setInputValue, value]);

  const handleSuffixClick = useCallback(() => {
    isOpen ? closeMenu() : openMenu();
  }, [isOpen, openMenu, closeMenu]);

  const InputComponent = width === 'auto' ? AutoSizeInput : Input;

  const suffixIcon = asyncLoading
    ? 'spinner'
    : // If it's loading, show loading icon. Otherwise, icon indicating menu state
      isOpen
      ? 'search'
      : 'angle-down';

  return (
    <div>
      <InputComponent
        width={width === 'auto' ? undefined : width}
        suffix={
          <>
            {!!value && value === selectedItem?.value && isClearable && (
              <Icon
                name="times"
                className={styles.clear}
                title={t('combobox.clear.title', 'Clear value')}
                tabIndex={0}
                role="button"
                onClick={() => {
                  selectItem(null);
                }}
                onKeyDown={(e) => {
                  if (e.key === 'Enter' || e.key === ' ') {
                    selectItem(null);
                  }
                }}
              />
            )}

            {/* When you click the input, it should just focus the text box. However, clicks on input suffix arent
                translated to the input, so it blocks the input from being focused. So we need an additional event
                handler here to open/close the menu. It should not have button role because we intentionally don't
                want it in the a11y tree. */}
            <Icon name={suffixIcon} onClick={handleSuffixClick} />
          </>
        }
        {...restProps}
        {...getInputProps({
          ref: inputRef,
          /*  Empty onCall to avoid TS error
           *  See issue here: https://github.com/downshift-js/downshift/issues/718
           *  Downshift repo: https://github.com/downshift-js/downshift/tree/master
           */
          onChange: () => {},
          onBlur,
          'aria-labelledby': ariaLabelledBy, // Label should be handled with the Field component
        })}
      />
      <div
        className={cx(styles.menu, !isOpen && styles.menuClosed)}
        style={{
          ...floatStyles,
        }}
        {...getMenuProps({
          ref: floatingRef,
          'aria-labelledby': ariaLabelledBy,
        })}
      >
        <ScrollContainer showScrollIndicators maxHeight="inherit" ref={scrollRef}>
          {isOpen && !asyncError && (
            <ul style={{ height: rowVirtualizer.getTotalSize() }} className={styles.menuUlContainer}>
              {rowVirtualizer.getVirtualItems().map((virtualRow) => {
                return (
                  <li
                    key={`${items[virtualRow.index].value}-${virtualRow.index}`}
                    data-index={virtualRow.index}
                    className={cx(
                      styles.option,
                      selectedItem && items[virtualRow.index].value === selectedItem.value && styles.optionSelected,
                      highlightedIndex === virtualRow.index && styles.optionFocused
                    )}
                    style={{
                      height: virtualRow.size,
                      transform: `translateY(${virtualRow.start}px)`,
                    }}
                    {...getItemProps({
                      item: items[virtualRow.index],
                      index: virtualRow.index,
                    })}
                  >
                    <div className={styles.optionBody}>
                      <span className={styles.optionLabel}>
                        {items[virtualRow.index].label ?? items[virtualRow.index].value}
                      </span>
                      {items[virtualRow.index].description && (
                        <span className={styles.optionDescription}>{items[virtualRow.index].description}</span>
                      )}
                    </div>
                  </li>
                );
              })}
            </ul>
          )}
          <div aria-live="polite">
            {asyncError && (
              <MessageRow>
                <Icon name="exclamation-triangle" size="md" className={styles.warningIcon} />
                <Trans i18nKey="combobox.async.error">An error occurred while loading options.</Trans>
              </MessageRow>
            )}
            {items.length === 0 && !asyncError && (
              <MessageRow>
                <Trans i18nKey="combobox.options.no-found">No options found.</Trans>
              </MessageRow>
            )}
          </div>
        </ScrollContainer>
      </div>
    </div>
  );
};

const MessageRow = ({ children }: { children: ReactNode }) => {
  return (
    <Box padding={2} color="secondary">
      <Stack justifyContent="center" alignItems="center">
        {children}
      </Stack>
    </Box>
  );
};<|MERGE_RESOLUTION|>--- conflicted
+++ resolved
@@ -133,13 +133,8 @@
 
   const virtualizerOptions = {
     count: items.length,
-<<<<<<< HEAD
-    getScrollElement: () => floatingRef.current,
+    getScrollElement: () => scrollRef.current,
     estimateSize: () => MENU_OPTION_HEIGHT,
-=======
-    getScrollElement: () => scrollRef.current,
-    estimateSize: () => OPTION_HEIGHT,
->>>>>>> 70c21a2e
     overscan: 4,
   };
 
