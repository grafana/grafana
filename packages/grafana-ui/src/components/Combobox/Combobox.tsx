--- conflicted
+++ resolved
@@ -187,85 +187,6 @@
     [loadOptions, setItems]
   );
 
-<<<<<<< HEAD
-  const { getInputProps, getMenuProps, getItemProps, isOpen, highlightedIndex, setInputValue, selectItem } =
-    useCombobox({
-      menuId,
-      labelId,
-      inputId: id,
-      items,
-      itemToString,
-      selectedItem,
-      onSelectedItemChange: ({ selectedItem }) => {
-        onChange(selectedItem);
-      },
-      defaultHighlightedIndex: selectedItemIndex ?? 0,
-
-      scrollIntoView: () => {},
-      onInputValueChange: ({ inputValue }) => {
-        const customValueOption =
-          createCustomValue &&
-          inputValue &&
-          items.findIndex((opt) => opt.label === inputValue || opt.value === inputValue) === -1
-            ? {
-                // Type casting needed to make this work when T is a number
-                value: inputValue as unknown as T,
-                description: t('combobox.custom-value.create', 'Create custom value'),
-              }
-            : null;
-
-        if (isAsync) {
-          if (customValueOption) {
-            setItems([customValueOption]);
-          }
-          setAsyncLoading(true);
-          debounceAsync(inputValue, customValueOption);
-
-          return;
-        }
-
-        const filteredItems = options.filter(itemFilter(inputValue));
-
-        setItems(customValueOption ? [customValueOption, ...filteredItems] : filteredItems);
-      },
-
-      onIsOpenChange: ({ isOpen, inputValue }) => {
-        // Default to displaying all values when opening
-        if (isOpen && !isAsync) {
-          setItems(options);
-          return;
-        }
-
-        if (isOpen && isAsync) {
-          setAsyncLoading(true);
-          loadOptions(inputValue ?? '')
-            .then((options) => {
-              setItems(options);
-              setAsyncLoading(false);
-              setAsyncError(false);
-            })
-            .catch((err) => {
-              if (!(err instanceof StaleResultError)) {
-                setAsyncError(true);
-                setAsyncLoading(false);
-              }
-            });
-          return;
-        }
-      },
-      onHighlightedIndexChange: ({ highlightedIndex, type }) => {
-        if (type !== useCombobox.stateChangeTypes.MenuMouseLeave) {
-          rowVirtualizer.scrollToIndex(highlightedIndex);
-        }
-      },
-    });
-
-  const { inputRef, floatingRef, floatStyles, scrollRef } = useComboboxFloat(items, rowVirtualizer.range, isOpen);
-
-  const onBlur = useCallback(() => {
-    setInputValue(selectedItem?.label ?? value?.toString() ?? '');
-  }, [selectedItem, setInputValue, value]);
-=======
   const {
     isOpen,
     highlightedIndex,
@@ -274,8 +195,6 @@
     getMenuProps,
     getItemProps,
 
-    openMenu,
-    closeMenu,
     selectItem,
   } = useCombobox({
     menuId,
@@ -385,11 +304,6 @@
   });
 
   const { inputRef, floatingRef, floatStyles, scrollRef } = useComboboxFloat(items, rowVirtualizer.range, isOpen);
-
-  const handleSuffixClick = useCallback(() => {
-    isOpen ? closeMenu() : openMenu();
-  }, [isOpen, openMenu, closeMenu]);
->>>>>>> 9e408f84
 
   const InputComponent = width === 'auto' ? AutoSizeInput : Input;
 
