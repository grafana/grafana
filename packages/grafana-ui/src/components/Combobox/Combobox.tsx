--- conflicted
+++ resolved
@@ -8,24 +8,15 @@
 import { Icon } from '../Icon/Icon';
 import { AutoSizeInput } from '../Input/AutoSizeInput';
 import { Input, Props as InputProps } from '../Input/Input';
-import { Stack } from '../Layout/Stack/Stack';
 import { Portal } from '../Portal/Portal';
 import { ScrollContainer } from '../ScrollContainer/ScrollContainer';
 
 import { AsyncError, NotFoundError } from './MessageRows';
-<<<<<<< HEAD
-import { OptionListItem } from './OptionListItem';
-=======
->>>>>>> 19789cf5
 import { itemToString } from './filter';
 import { getComboboxStyles, MENU_OPTION_HEIGHT, MENU_OPTION_HEIGHT_DESCRIPTION } from './getComboboxStyles';
 import { ComboboxOption } from './types';
 import { useComboboxFloat } from './useComboboxFloat';
 import { useOptions } from './useOptions';
-<<<<<<< HEAD
-import { isNewGroup } from './utils';
-=======
->>>>>>> 19789cf5
 
 // TODO: It would be great if ComboboxOption["label"] was more generic so that if consumers do pass it in (for async),
 // then the onChange handler emits ComboboxOption with the label as non-undefined.
@@ -117,11 +108,7 @@
  */
 export const Combobox = <T extends string | number>(props: ComboboxProps<T>) => {
   const {
-<<<<<<< HEAD
-    // options,
-=======
     options: allOptions,
->>>>>>> 19789cf5
     onChange,
     value: valueProp,
     placeholder: placeholderProp,
@@ -143,10 +130,6 @@
   // get a consistent Value from it
   const value = typeof valueProp === 'object' ? valueProp?.value : valueProp;
 
-<<<<<<< HEAD
-  const allOptions = props.options;
-=======
->>>>>>> 19789cf5
   const {
     options: filteredOptions,
     updateOptions,
@@ -192,25 +175,8 @@
   const virtualizerOptions = {
     count: filteredOptions.length,
     getScrollElement: () => scrollRef.current,
-<<<<<<< HEAD
-    // estimateSize: (index: number) =>
-    //   filteredOptions[index].description ? MENU_OPTION_HEIGHT_DESCRIPTION : MENU_OPTION_HEIGHT,
-    estimateSize: (index: number) => {
-      const firstGroupItem = isNewGroup(filteredOptions[index], index > 0 ? filteredOptions[index - 1] : undefined);
-      const hasDescription = 'description' in filteredOptions[index];
-      let itemHeight = MENU_OPTION_HEIGHT;
-      if (hasDescription) {
-        itemHeight = MENU_OPTION_HEIGHT_DESCRIPTION;
-      }
-      if (firstGroupItem) {
-        itemHeight += MENU_OPTION_HEIGHT;
-      }
-      return itemHeight;
-    },
-=======
     estimateSize: (index: number) =>
       filteredOptions[index].description ? MENU_OPTION_HEIGHT_DESCRIPTION : MENU_OPTION_HEIGHT,
->>>>>>> 19789cf5
     overscan: VIRTUAL_OVERSCAN_ITEMS,
   };
 
@@ -379,27 +345,17 @@
                 <ul style={{ height: rowVirtualizer.getTotalSize() }} className={styles.menuUlContainer}>
                   {rowVirtualizer.getVirtualItems().map((virtualRow) => {
                     const item = filteredOptions[virtualRow.index];
-<<<<<<< HEAD
-                    const startingNewGroup = isNewGroup(item, filteredOptions[virtualRow.index - 1]);
-                    const itemId = 'multicombobox-option-' + item.value.toString(); // TODO
-                    const groupHeaderid = 'multicombobox-option-group-' + item.value.toString(); // TODO
-=======
->>>>>>> 19789cf5
 
                     return (
                       <li
                         key={`${item.value}-${virtualRow.index}`}
                         data-index={virtualRow.index}
-<<<<<<< HEAD
-                        className={styles.optionBasic}
-=======
                         className={cx(
                           styles.optionBasic,
                           styles.option,
                           selectedItem && item.value === selectedItem.value && styles.optionSelected,
                           highlightedIndex === virtualRow.index && styles.optionFocused
                         )}
->>>>>>> 19789cf5
                         style={{
                           height: virtualRow.size,
                           transform: `translateY(${virtualRow.start}px)`,
@@ -409,39 +365,10 @@
                           index: virtualRow.index,
                         })}
                       >
-<<<<<<< HEAD
-                        <Stack direction="column" justifyContent="space-between" width="100%" height="100%" gap={0}>
-                          {startingNewGroup && (
-                            <div className={styles.optionGroup}>
-                              <OptionListItem
-                                label={item.group ?? t('combobox.group.undefined', 'No group')}
-                                id={groupHeaderid}
-                                isGroup={true}
-                              />
-                            </div>
-                          )}
-
-                          <div
-                            className={cx(
-                              styles.option,
-                              selectedItem && item.value === selectedItem.value && styles.optionSelected,
-                              highlightedIndex === virtualRow.index && styles.optionFocused
-                            )}
-                          >
-                            <OptionListItem
-                              label={item.label ?? item.value}
-                              description={item.description}
-                              id={itemId}
-                              isGroup={false}
-                            />
-                          </div>
-                        </Stack>
-=======
                         <div className={styles.optionBody}>
                           <span className={styles.optionLabel}>{item.label ?? item.value}</span>
                           {item.description && <span className={styles.optionDescription}>{item.description}</span>}
                         </div>
->>>>>>> 19789cf5
                       </li>
                     );
                   })}
