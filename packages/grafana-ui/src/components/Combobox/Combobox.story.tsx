import { action } from '@storybook/addon-actions';
import { Meta, StoryFn, StoryObj } from '@storybook/react';
import { Chance } from 'chance';
import React, { ComponentProps, useCallback, useEffect, useState } from 'react';

import { SelectableValue } from '@grafana/data';

import { useTheme2 } from '../../themes/ThemeContext';
import { Alert } from '../Alert/Alert';
import { Divider } from '../Divider/Divider';
import { Field } from '../Forms/Field';
<<<<<<< HEAD
import { AsyncSelect } from '../Select/Select';
=======
import { Select } from '../Select/Select';
>>>>>>> fcfa4aa7

import { Combobox, ComboboxOption } from './Combobox';

const chance = new Chance();

type PropsAndCustomArgs = ComponentProps<typeof Combobox> & { numberOfOptions: number };

const meta: Meta<PropsAndCustomArgs> = {
  title: 'Forms/Combobox',
  component: Combobox,
  args: {
    loading: undefined,
    invalid: undefined,
    width: undefined,
    placeholder: 'Select an option...',
    options: [
      { label: 'Apple', value: 'apple' },
      { label: 'Banana', value: 'banana' },
      { label: 'Carrot', value: 'carrot' },
      // Long label to test overflow
      {
        label:
          'Lorem ipsum dolor sit amet, consectetur adipiscing elit, sed do eiusmod tempor incididunt ut labore et dolore magna aliqua.',
        value: 'long-text',
      },
      { label: 'Dill', value: 'dill' },
      { label: 'Eggplant', value: 'eggplant' },
      { label: 'Fennel', value: 'fennel' },
      { label: 'Grape', value: 'grape' },
      { label: 'Honeydew', value: 'honeydew' },
      { label: 'Iceberg Lettuce', value: 'iceberg-lettuce' },
      { label: 'Jackfruit', value: 'jackfruit' },
      { label: '1', value: 1 },
      { label: '2', value: 2 },
      { label: '3', value: 3 },
    ],
    value: 'banana',
  },

  render: (args) => <BasicWithState {...args} />,
  decorators: [InDevDecorator],
};

const BasicWithState: StoryFn<typeof Combobox> = (args) => {
  const [value, setValue] = useState(args.value);
  return (
    <Field label="Test input" description="Input with a few options">
      <Combobox
        id="test-combobox"
        {...args}
        value={value}
        onChange={(val) => {
          setValue(val?.value || null);
          action('onChange')(val);
        }}
      />
    </Field>
  );
};

type Story = StoryObj<typeof Combobox>;

export const Basic: Story = {};

async function generateOptions(amount: number): Promise<ComboboxOption[]> {
  return Array.from({ length: amount }, (_, index) => ({
    label: chance.sentence({ words: index % 5 }),
    value: chance.guid(),
  }));
}

const ManyOptionsStory: StoryFn<PropsAndCustomArgs> = ({ numberOfOptions, ...args }) => {
  const [value, setValue] = useState<string | null>(null);
  const [options, setOptions] = useState<ComboboxOption[]>([]);
  const [isLoading, setIsLoading] = useState(true);

  useEffect(() => {
    setTimeout(() => {
      generateOptions(numberOfOptions).then((options) => {
        setIsLoading(false);
        setOptions(options);
        setValue(options[5].value);
      });
    }, 1000);
  }, [numberOfOptions]);

  return (
    <Combobox
      {...args}
      loading={isLoading}
      options={options}
      value={value}
      onChange={(opt) => {
        setValue(opt?.value || null);
        action('onChange')(opt);
      }}
    />
  );
};

const SelectComparisonStory: StoryFn<typeof Combobox> = (args) => {
  const [comboboxValue, setComboboxValue] = useState(args.value);
  const theme = useTheme2();

  return (
    <div style={{ border: '1px solid ' + theme.colors.border.weak, padding: 16 }}>
      <Field label="Combobox with default size">
        <Combobox
          id="combobox-default-size"
          value={comboboxValue}
          options={args.options}
          onChange={(val) => {
            setComboboxValue(val?.value || null);
            action('onChange')(val);
          }}
        />
      </Field>

      <Field label="Select with default size">
        <Select
          id="select-default-size"
          value={comboboxValue}
          options={args.options}
          onChange={(val) => {
            setComboboxValue(val?.value || null);
            action('onChange')(val);
          }}
        />
      </Field>

      <Divider />

      <Field label="Combobox with explicit size (25)">
        <Combobox
          id="combobox-explicit-size"
          width={25}
          value={comboboxValue}
          options={args.options}
          onChange={(val) => {
            setComboboxValue(val?.value || null);
            action('onChange')(val);
          }}
        />
      </Field>

      <Field label="Select with explicit size (25)">
        <Select
          id="select-explicit-size"
          width={25}
          value={comboboxValue}
          options={args.options}
          onChange={(val) => {
            setComboboxValue(val?.value || null);
            action('onChange')(val);
          }}
        />
      </Field>

      <Divider />

      <Field label="Combobox with auto width, minWidth 15">
        <Combobox
          id="combobox-auto-size"
          width="auto"
          minWidth={15}
          value={comboboxValue}
          options={args.options}
          onChange={(val) => {
            setComboboxValue(val?.value || null);
            action('onChange')(val);
          }}
        />
      </Field>

      <Field label="Select with auto width">
        <Select
          id="select-auto-size"
          width="auto"
          value={comboboxValue}
          options={args.options}
          onChange={(val) => {
            setComboboxValue(val?.value || null);
            action('onChange')(val);
          }}
        />
      </Field>

      <Field label="Combobox with auto width, minWidth 15, empty value">
        <Combobox
          id="combobox-auto-size-empty"
          width="auto"
          minWidth={15}
          value={null}
          options={args.options}
          onChange={(val) => {
            setComboboxValue(val?.value || null);
            action('onChange')(val);
          }}
        />
      </Field>

      <Field label="Select with auto width, empty value">
        <Select
          id="select-auto-size-empty"
          width="auto"
          value={null}
          options={args.options}
          onChange={(val) => {
            setComboboxValue(val?.value || null);
            action('onChange')(val);
          }}
        />
      </Field>
    </div>
  );
};

export const AutoSize: StoryObj<PropsAndCustomArgs> = {
  args: {
    width: 'auto',
    minWidth: 5,
    maxWidth: 200,
  },
};

export const ManyOptions: StoryObj<PropsAndCustomArgs> = {
  args: {
    numberOfOptions: 1e5,
    options: undefined,
    value: undefined,
  },
  render: ManyOptionsStory,
};

export const CustomValue: StoryObj<PropsAndCustomArgs> = {
  args: {
    createCustomValue: true,
  },
};

<<<<<<< HEAD
const AsyncStory: StoryFn<PropsAndCustomArgs> = (args) => {
  // Combobox
  const [selectedOption, setSelectedOption] = useState<ComboboxOption<string> | null>(null);

  // AsyncSelect
  const [asyncSelectValue, setAsyncSelectValue] = useState<SelectableValue<string> | null>(null);

  // This simulates a kind of search API call
  const loadOptionsWithLabels = useCallback((inputValue: string) => {
    console.info(`Load options called with value '${inputValue}' `);
    return fakeSearchAPI(`http://example.com/search?query=${inputValue}`);
  }, []);

  const loadOptionsOnlyValues = useCallback((inputValue: string) => {
    return fakeSearchAPI(`http://example.com/search?query=${inputValue}`).then((options) =>
      options.map((opt) => ({ value: opt.label! }))
    );
  }, []);

  return (
    <>
      <Field
        label="Options with labels"
        description="This tests when options have both a label and a value. Consumers are required to pass in a full ComboboxOption as a value with a label"
      >
        <Combobox
          id="test-combobox-one"
          placeholder="Select an option"
          options={loadOptionsWithLabels}
          value={selectedOption}
          onChange={(val) => {
            action('onChange')(val);
            setSelectedOption(val);
          }}
          createCustomValue={args.createCustomValue}
        />
      </Field>

      <Field
        label="Options without labels"
        description="Or without labels, where consumer can just pass in a raw scalar value Value"
      >
        <Combobox
          id="test-combobox-two"
          placeholder="Select an option"
          options={loadOptionsOnlyValues}
          value={selectedOption?.value ?? null}
          onChange={(val) => {
            action('onChange')(val);
            setSelectedOption(val);
          }}
          createCustomValue={args.createCustomValue}
        />
      </Field>

      <Field label="Compared to AsyncSelect">
        <AsyncSelect
          id="test-async-select"
          placeholder="Select an option"
          loadOptions={loadOptionsWithLabels}
          value={asyncSelectValue}
          defaultOptions
          onChange={(val) => {
            action('onChange')(val);
            setAsyncSelectValue(val);
          }}
        />
      </Field>
    </>
  );
};

export const Async: StoryObj<PropsAndCustomArgs> = {
  render: AsyncStory,
=======
export const ComparisonToSelect: StoryObj<PropsAndCustomArgs> = {
  args: {
    numberOfOptions: 100,
  },
  render: SelectComparisonStory,
>>>>>>> fcfa4aa7
};

export default meta;

function InDevDecorator(Story: React.ElementType) {
  return (
    <div>
      <Alert title="This component is still in development!" severity="info">
        Combobox is still in development and not able to be used externally.
        <br />
        Within the Grafana repo, it can be used by importing it from{' '}
        <span style={{ fontFamily: 'monospace' }}>@grafana/ui/src/unstable</span>
      </Alert>
      <Story />
    </div>
  );
}

let fakeApiOptions: Array<ComboboxOption<string>>;
async function fakeSearchAPI(urlString: string): Promise<Array<ComboboxOption<string>>> {
  const searchParams = new URL(urlString).searchParams;

  if (!fakeApiOptions) {
    fakeApiOptions = await generateOptions(1000);
  }

  const searchQuery = searchParams.get('query')?.toLowerCase();

  if (!searchQuery || searchQuery.length === 0) {
    return Promise.resolve(fakeApiOptions.slice(0, 10));
  }

  const filteredOptions = Promise.resolve(
    fakeApiOptions.filter((opt) => opt.label?.toLowerCase().includes(searchQuery))
  );

  const delay = searchQuery.length % 2 === 0 ? 200 : 1000;

  return new Promise<Array<ComboboxOption<string>>>((resolve) => {
    setTimeout(() => resolve(filteredOptions), delay);
  });
}<|MERGE_RESOLUTION|>--- conflicted
+++ resolved
@@ -9,11 +9,7 @@
 import { Alert } from '../Alert/Alert';
 import { Divider } from '../Divider/Divider';
 import { Field } from '../Forms/Field';
-<<<<<<< HEAD
-import { AsyncSelect } from '../Select/Select';
-=======
-import { Select } from '../Select/Select';
->>>>>>> fcfa4aa7
+import { Select, AsyncSelect } from '../Select/Select';
 
 import { Combobox, ComboboxOption } from './Combobox';
 
@@ -118,6 +114,10 @@
   const [comboboxValue, setComboboxValue] = useState(args.value);
   const theme = useTheme2();
 
+  if (typeof args.options === 'function') {
+    throw new Error('This story does not support async options');
+  }
+
   return (
     <div style={{ border: '1px solid ' + theme.colors.border.weak, padding: 16 }}>
       <Field label="Combobox with default size">
@@ -254,7 +254,6 @@
   },
 };
 
-<<<<<<< HEAD
 const AsyncStory: StoryFn<PropsAndCustomArgs> = (args) => {
   // Combobox
   const [selectedOption, setSelectedOption] = useState<ComboboxOption<string> | null>(null);
@@ -329,13 +328,13 @@
 
 export const Async: StoryObj<PropsAndCustomArgs> = {
   render: AsyncStory,
-=======
+};
+
 export const ComparisonToSelect: StoryObj<PropsAndCustomArgs> = {
   args: {
     numberOfOptions: 100,
   },
   render: SelectComparisonStory,
->>>>>>> fcfa4aa7
 };
 
 export default meta;
