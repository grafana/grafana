--- conflicted
+++ resolved
@@ -156,17 +156,10 @@
 
   return (
     <div className={panelClass}>
-<<<<<<< HEAD
-      <div data-testid="collapse-clickable" className={cx([headerClass, headerCustomClass])} onClick={onClickToggle}>
+      <button type="button" data-testid="collapse-clickable" className={cx(buttonStyles, headerClass, headerCustomClass)} onClick={onClickToggle}>
         {collapsible && !disabled && <Icon className={style.icon} name={isOpen ? 'angle-down' : 'angle-right'} />}
         <div className={cx([style.headerLabel, headerLabelCustomClass])}>{label}</div>
-      </div>
-=======
-      <button type="button" className={cx(buttonStyles, headerClass)} onClick={onClickToggle}>
-        {collapsible && <Icon className={style.icon} name={isOpen ? 'angle-down' : 'angle-right'} />}
-        <div className={cx([style.headerLabel])}>{label}</div>
       </button>
->>>>>>> ae830f68
       {isOpen && (
         <div className={cx([style.collapseBody, bodyCustomClass])}>
           {loading && <div className={loaderClass} />}
