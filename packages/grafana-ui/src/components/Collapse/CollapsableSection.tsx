import { css, cx } from '@emotion/css';
import { uniqueId } from 'lodash';
<<<<<<< HEAD
import React, { FC, ReactNode, useEffect, useRef, useState } from 'react';
=======
import React, { ReactNode, useRef, useState } from 'react';
>>>>>>> ae830f68

import { GrafanaTheme2 } from '@grafana/data';

import { useStyles2 } from '../../themes';
import { getFocusStyles } from '../../themes/mixins';
import { Icon } from '../Icon/Icon';
import { Spinner } from '../Spinner/Spinner';

export interface Props {
  label: ReactNode;
  isOpen: boolean;
  /** Callback for the toggle functionality */
  onToggle?: (isOpen: boolean) => void;
  children: ReactNode;
  className?: string;
  contentClassName?: string;
  loading?: boolean;
  labelId?: string;
<<<<<<< HEAD
  // @Percona
  controlled?: boolean;
  buttonDataTestId?: string;
=======
  headerDataTestId?: string;
  contentDataTestId?: string;
>>>>>>> ae830f68
}

export const CollapsableSection = ({
  label,
  isOpen,
  onToggle,
  className,
  contentClassName,
  children,
  labelId,
  loading = false,
<<<<<<< HEAD
  controlled = false,
  buttonDataTestId,
}) => {
=======
  headerDataTestId,
  contentDataTestId,
}: Props) => {
>>>>>>> ae830f68
  const [open, toggleOpen] = useState<boolean>(isOpen);
  const styles = useStyles2(collapsableSectionStyles);

  useEffect(() => {
    if (controlled) {
      toggleOpen(isOpen);
    }
  }, [isOpen, controlled]);

  const onClick = (e: React.MouseEvent) => {
    if (e.target instanceof HTMLElement && e.target.tagName === 'A') {
      return;
    }

    e.preventDefault();
    e.stopPropagation();

    onToggle?.(!open);
    toggleOpen(!open);
  };
  const { current: id } = useRef(uniqueId());

  const buttonLabelId = labelId ?? `collapse-label-${id}`;

  return (
    <>
      {/* disabling the a11y rules here as the button handles keyboard interactions */}
      {/* this is just to provide a better experience for mouse users */}
      {/* eslint-disable-next-line jsx-a11y/click-events-have-key-events, jsx-a11y/no-static-element-interactions */}
      <div onClick={onClick} className={cx(styles.header, className)}>
        <button
          type="button"
          id={`collapse-button-${id}`}
          className={styles.button}
          onClick={onClick}
          aria-expanded={open && !loading}
          aria-controls={`collapse-content-${id}`}
          aria-labelledby={buttonLabelId}
          data-testid={buttonDataTestId}
        >
          {loading ? (
            <Spinner className={styles.spinner} />
          ) : (
            <Icon name={open ? 'angle-up' : 'angle-down'} className={styles.icon} />
          )}
        </button>
        <div className={styles.label} id={`collapse-label-${id}`} data-testid={headerDataTestId}>
          {label}
        </div>
      </div>
      {open && (
        <div
          id={`collapse-content-${id}`}
          className={cx(styles.content, contentClassName)}
          data-testid={contentDataTestId}
        >
          {children}
        </div>
      )}
    </>
  );
};

const collapsableSectionStyles = (theme: GrafanaTheme2) => ({
  header: css({
    display: 'flex',
    cursor: 'pointer',
    boxSizing: 'border-box',
    flexDirection: 'row-reverse',
    position: 'relative',
    justifyContent: 'space-between',
    fontSize: theme.typography.size.lg,
    padding: `${theme.spacing(0.5)} 0`,
    '&:focus-within': getFocusStyles(theme),
  }),
  button: css({
    all: 'unset',
    '&:focus-visible': {
      outline: 'none',
      outlineOffset: 'unset',
      transition: 'none',
      boxShadow: 'none',
    },
  }),
  icon: css({
    color: theme.colors.text.secondary,
  }),
  content: css({
    padding: `${theme.spacing(2)} 0`,
  }),
  spinner: css({
    display: 'flex',
    alignItems: 'center',
    width: theme.spacing(2),
  }),
  label: css({
    display: 'flex',
  }),
});<|MERGE_RESOLUTION|>--- conflicted
+++ resolved
@@ -1,10 +1,6 @@
 import { css, cx } from '@emotion/css';
 import { uniqueId } from 'lodash';
-<<<<<<< HEAD
-import React, { FC, ReactNode, useEffect, useRef, useState } from 'react';
-=======
-import React, { ReactNode, useRef, useState } from 'react';
->>>>>>> ae830f68
+import React, { ReactNode, useEffect, useRef, useState } from 'react';
 
 import { GrafanaTheme2 } from '@grafana/data';
 
@@ -23,14 +19,11 @@
   contentClassName?: string;
   loading?: boolean;
   labelId?: string;
-<<<<<<< HEAD
+  headerDataTestId?: string;
+  contentDataTestId?: string;
   // @Percona
   controlled?: boolean;
   buttonDataTestId?: string;
-=======
-  headerDataTestId?: string;
-  contentDataTestId?: string;
->>>>>>> ae830f68
 }
 
 export const CollapsableSection = ({
@@ -42,15 +35,12 @@
   children,
   labelId,
   loading = false,
-<<<<<<< HEAD
+  headerDataTestId,
+  contentDataTestId,
+  // @PERCONA
   controlled = false,
   buttonDataTestId,
-}) => {
-=======
-  headerDataTestId,
-  contentDataTestId,
 }: Props) => {
->>>>>>> ae830f68
   const [open, toggleOpen] = useState<boolean>(isOpen);
   const styles = useStyles2(collapsableSectionStyles);
 
