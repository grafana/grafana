<<<<<<< HEAD
import { XYFieldMatchers } from './types';
import { ArrayVector, DataFrame, FieldConfig, FieldType, outerJoinDataFrames, TimeRange } from '@grafana/data';
import { nullToUndefThreshold } from './nullToUndefThreshold';
import { applyNullInsertThreshold } from './nullInsertThreshold';
=======
import { ArrayVector, DataFrame, Field, FieldConfig, FieldType, outerJoinDataFrames, TimeRange } from '@grafana/data';
>>>>>>> 7311c975
import {
  AxisPlacement,
  GraphDrawStyle,
  GraphFieldConfig,
  ScaleDistribution,
  ScaleDistributionConfig,
} from '@grafana/schema';
import { FIXED_UNIT } from './GraphNG';

function isVisibleBarField(f: Field) {
  return f.config.custom?.drawStyle === GraphDrawStyle.Bars && !f.config.custom?.hideFrom?.viz;
}

// will mutate the DataFrame's fields' values
function applySpanNullsThresholds(frame: DataFrame) {
  let refField = frame.fields.find((field) => field.type === FieldType.time); // this doesnt need to be time, just any numeric/asc join field
  let refValues = refField?.values.toArray() as any[];

  for (let i = 0; i < frame.fields.length; i++) {
    let field = frame.fields[i];

    if (field === refField || isVisibleBarField(field)) {
      continue;
    }

    let spanNulls = field.config.custom?.spanNulls;

    if (typeof spanNulls === 'number') {
      if (spanNulls !== -1) {
        field.values = new ArrayVector(nullToUndefThreshold(refValues, field.values.toArray(), spanNulls));
      }
    }
  }

  return frame;
}

export function preparePlotFrame(frames: DataFrame[], dimFields: XYFieldMatchers, timeRange?: TimeRange | null) {
  // apply null insertions at interval
  frames = frames.map((frame) => applyNullInsertThreshold(frame, null, timeRange?.to.valueOf()));

  let numBarSeries = 0;

  frames.forEach((frame) => {
    frame.fields.forEach((f) => {
      if (isVisibleBarField(f)) {
        // prevent minesweeper-expansion of nulls (gaps) when joining bars
        // since bar width is determined from the minimum distance between non-undefined values
        // (this strategy will still retain any original pre-join nulls, though)
        f.config.custom = {
          ...f.config.custom,
          spanNulls: -1,
        };

        numBarSeries++;
      }
    });
  });

  // to make bar widths of all series uniform (equal to narrowest bar series), find smallest distance between x points
  let minXDelta = Infinity;

  if (numBarSeries > 1) {
    frames.forEach((frame) => {
      if (!frame.fields.some(isVisibleBarField)) {
        return;
      }

      const xVals = frame.fields[0].values.toArray();

      for (let i = 0; i < xVals.length; i++) {
        if (i > 0) {
          minXDelta = Math.min(minXDelta, xVals[i] - xVals[i - 1]);
        }
      }
    });
  }

  let alignedFrame = outerJoinDataFrames({
    frames,
    joinBy: dimFields.x,
    keep: dimFields.y,
    keepOriginIndices: true,
  });

  if (alignedFrame) {
    alignedFrame = applySpanNullsThresholds(alignedFrame);

    // append 2 null vals at minXDelta to bar series
    if (minXDelta !== Infinity) {
      alignedFrame.fields.forEach((f, fi) => {
        let vals = f.values.toArray();

        if (fi === 0) {
          let lastVal = vals[vals.length - 1];
          vals.push(lastVal + minXDelta, lastVal + 2 * minXDelta);
        } else if (isVisibleBarField(f)) {
          vals.push(null, null);
        } else {
          vals.push(undefined, undefined);
        }
      });
    }

    return alignedFrame;
  }

  return null;
}

export function buildScaleKey(config: FieldConfig<GraphFieldConfig>) {
  const defaultPart = 'na';

  const scaleRange = `${config.min !== undefined ? config.min : defaultPart}-${
    config.max !== undefined ? config.max : defaultPart
  }`;

  const scaleSoftRange = `${config.custom?.axisSoftMin !== undefined ? config.custom.axisSoftMin : defaultPart}-${
    config.custom?.axisSoftMax !== undefined ? config.custom.axisSoftMax : defaultPart
  }`;

  const scalePlacement = `${
    config.custom?.axisPlacement !== undefined ? config.custom?.axisPlacement : AxisPlacement.Auto
  }`;

  const scaleUnit = config.unit ?? FIXED_UNIT;

  const scaleDistribution = config.custom?.scaleDistribution
    ? getScaleDistributionPart(config.custom.scaleDistribution)
    : ScaleDistribution.Linear;

  const scaleLabel = Boolean(config.custom?.axisLabel) ? config.custom!.axisLabel : defaultPart;

  return `${scaleUnit}/${scaleRange}/${scaleSoftRange}/${scalePlacement}/${scaleDistribution}/${scaleLabel}`;
}

function getScaleDistributionPart(config: ScaleDistributionConfig) {
  if (config.type === ScaleDistribution.Log) {
    return `${config.type}${config.log}`;
  }
  return config.type;
}<|MERGE_RESOLUTION|>--- conflicted
+++ resolved
@@ -1,11 +1,4 @@
-<<<<<<< HEAD
-import { XYFieldMatchers } from './types';
-import { ArrayVector, DataFrame, FieldConfig, FieldType, outerJoinDataFrames, TimeRange } from '@grafana/data';
-import { nullToUndefThreshold } from './nullToUndefThreshold';
-import { applyNullInsertThreshold } from './nullInsertThreshold';
-=======
 import { ArrayVector, DataFrame, Field, FieldConfig, FieldType, outerJoinDataFrames, TimeRange } from '@grafana/data';
->>>>>>> 7311c975
 import {
   AxisPlacement,
   GraphDrawStyle,
@@ -13,7 +6,11 @@
   ScaleDistribution,
   ScaleDistributionConfig,
 } from '@grafana/schema';
+
 import { FIXED_UNIT } from './GraphNG';
+import { applyNullInsertThreshold } from './nullInsertThreshold';
+import { nullToUndefThreshold } from './nullToUndefThreshold';
+import { XYFieldMatchers } from './types';
 
 function isVisibleBarField(f: Field) {
   return f.config.custom?.drawStyle === GraphDrawStyle.Bars && !f.config.custom?.hideFrom?.viz;
