--- conflicted
+++ resolved
@@ -157,23 +157,13 @@
       builder.addSeries({
         ...customConfig,
         drawStyle: customConfig.drawStyle!,
-<<<<<<< HEAD
         lineColor: seriesColor,
         pointColor: seriesColor,
         fillColor: seriesColor,
+        fillGradient: customConfig.fillGradient,
         scaleKey,
         showPoints,
         height,
-=======
-        lineColor: customConfig.lineColor ?? seriesColor,
-        lineWidth: customConfig.lineWidth,
-        lineInterpolation: customConfig.lineInterpolation,
-        showPoints,
-        pointSize: customConfig.pointSize,
-        pointColor: customConfig.pointColor ?? seriesColor,
-        fillOpacity: customConfig.fillOpacity,
-        spanNulls: customConfig.spanNulls || false,
->>>>>>> d54e6219
       });
 
       if (hasLegend.current) {
