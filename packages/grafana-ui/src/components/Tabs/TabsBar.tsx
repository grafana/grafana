import { css, cx } from '@emotion/css';
import { forwardRef, ReactNode } from 'react';

import { GrafanaTheme2 } from '@grafana/data';

import { useStyles2 } from '../../themes';

export interface Props {
  /** Children should be a single <Tab /> or an array of <Tab /> */
  children: ReactNode;
  className?: string;
  /** For hiding the bottom border (on PageHeader for example) */
  hideBorder?: boolean;
  // @PERCONA
  vertical?: boolean;
  dataTestId?: string;
}

<<<<<<< HEAD
export const TabsBar = React.forwardRef<HTMLDivElement, Props>(
  (
    {
      children,
      className,
      hideBorder = false,
      // @PERCONA
      vertical = false,
      dataTestId = '',
    },
    ref
  ) => {
    const styles = useStyles2((theme) => getStyles(theme, vertical));
=======
export const TabsBar = forwardRef<HTMLDivElement, Props>(({ children, className, hideBorder = false }, ref) => {
  const styles = useStyles2(getStyles);
>>>>>>> 9e942dcb

    return (
      <div className={cx(styles.tabsWrapper, hideBorder && styles.noBorder, className)} ref={ref}>
        <div data-testid={dataTestId} className={styles.tabs} role="tablist">
          {children}
        </div>
      </div>
    );
  }
);

const getStyles = (theme: GrafanaTheme2, vertical: boolean) => ({
  tabsWrapper: css({
    borderBottom: `1px solid ${theme.colors.border.weak}`,
    overflowX: 'auto',
  }),
  noBorder: css({
    borderBottom: 0,
  }),
  tabs: css({
    position: 'relative',
    display: 'flex',
<<<<<<< HEAD
    height: `${theme.components.menuTabs.height}px`,
    alignItems: 'center',

    // @PERCONA
    [!!vertical ? 'height' : 'minHeight']: `${theme.components.menuTabs.height}px`,
    flexDirection: !!vertical ? 'column' : 'row',
    flexWrap: !!vertical ? 'nowrap' : 'wrap',
=======
    height: theme.spacing(theme.components.menuTabs.height),
    alignItems: 'stretch',
>>>>>>> 9e942dcb
  }),
});

TabsBar.displayName = 'TabsBar';<|MERGE_RESOLUTION|>--- conflicted
+++ resolved
@@ -16,8 +16,7 @@
   dataTestId?: string;
 }
 
-<<<<<<< HEAD
-export const TabsBar = React.forwardRef<HTMLDivElement, Props>(
+export const TabsBar = forwardRef<HTMLDivElement, Props>(
   (
     {
       children,
@@ -30,10 +29,6 @@
     ref
   ) => {
     const styles = useStyles2((theme) => getStyles(theme, vertical));
-=======
-export const TabsBar = forwardRef<HTMLDivElement, Props>(({ children, className, hideBorder = false }, ref) => {
-  const styles = useStyles2(getStyles);
->>>>>>> 9e942dcb
 
     return (
       <div className={cx(styles.tabsWrapper, hideBorder && styles.noBorder, className)} ref={ref}>
@@ -56,18 +51,13 @@
   tabs: css({
     position: 'relative',
     display: 'flex',
-<<<<<<< HEAD
-    height: `${theme.components.menuTabs.height}px`,
-    alignItems: 'center',
+    height: theme.spacing(theme.components.menuTabs.height),
+    alignItems: 'stretch',
 
     // @PERCONA
     [!!vertical ? 'height' : 'minHeight']: `${theme.components.menuTabs.height}px`,
     flexDirection: !!vertical ? 'column' : 'row',
     flexWrap: !!vertical ? 'nowrap' : 'wrap',
-=======
-    height: theme.spacing(theme.components.menuTabs.height),
-    alignItems: 'stretch',
->>>>>>> 9e942dcb
   }),
 });
 
