--- conflicted
+++ resolved
@@ -62,71 +62,6 @@
 
 const getStyles = (theme: GrafanaTheme2) => {
   return {
-<<<<<<< HEAD
-    item: css`
-      list-style: none;
-      position: relative;
-      display: flex;
-    `,
-    link: css`
-      width: 100%;
-      color: ${theme.colors.text.secondary};
-      padding: ${theme.spacing(1.5, 2, 1)};
-      display: block;
-      height: 100%;
-      svg {
-        margin-right: ${theme.spacing(1)};
-      }
-
-      &:focus-visible {
-+        ${getFocusStyles(theme)}
-      }
-    `,
-    notActive: css`
-      a:hover,
-      &:hover,
-      &:focus {
-        color: ${theme.colors.text.primary};
-
-        &::before {
-          display: block;
-          content: ' ';
-          position: absolute;
-          left: 0;
-          right: 0;
-          height: 4px;
-          border-radius: 2px;
-          bottom: 0px;
-          background: ${theme.colors.action.hover};
-        }
-      }
-    `,
-    activeStyle: css`
-      label: activeTabStyle;
-      color: ${theme.colors.text.primary};
-      overflow: hidden;
-      font-weight: ${theme.typography.fontWeightMedium};
-
-      a {
-        color: ${theme.colors.text.primary};
-      }
-
-      &::before {
-        display: block;
-        content: ' ';
-        position: absolute;
-        left: 0;
-        right: 0;
-        height: 4px;
-        border-radius: 2px;
-        bottom: 0px;
-        background-image: ${theme.colors.gradients.brandHorizontal} !important;
-      }
-    `,
-    suffix: css`
-      margin-left: ${theme.spacing(1)};
-    `,
-=======
     item: css({
       listStyle: 'none',
       position: 'relative',
@@ -158,6 +93,9 @@
         borderRadius: theme.shape.radius.default,
         bottom: 0,
       },
+
+      // @PERCONA
+      width: '100%',
     }),
     notActive: css({
       'a:hover, &:hover, &:focus': {
@@ -184,6 +122,5 @@
     suffix: css({
       marginLeft: theme.spacing(1),
     }),
->>>>>>> ae830f68
   };
 };