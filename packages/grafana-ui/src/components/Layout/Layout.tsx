import React, { HTMLProps } from 'react';
import { css } from 'emotion';
import { GrafanaTheme } from '@grafana/data';
import { stylesFactory, useTheme } from '../../themes';

enum Orientation {
  Horizontal,
  Vertical,
}
type Spacing = 'none' | 'xs' | 'sm' | 'md' | 'lg';
type Justify = 'flex-start' | 'flex-end' | 'space-between' | 'center';
type Align = 'normal' | 'flex-start' | 'flex-end' | 'center';

export interface LayoutProps extends Omit<HTMLProps<HTMLDivElement>, 'align' | 'children' | 'wrap'> {
  children: React.ReactNode[] | React.ReactNode;
  orientation?: Orientation;
  spacing?: Spacing;
  justify?: Justify;
  align?: Align;
  width?: string;
  wrap?: boolean;
}

export interface ContainerProps {
  padding?: Spacing;
  margin?: Spacing;
}

export const Layout: React.FC<LayoutProps> = ({
  children,
  orientation = Orientation.Horizontal,
  spacing = 'sm',
  justify = 'flex-start',
  align = 'normal',
  wrap = false,
<<<<<<< HEAD
  width = '100%',
=======
  width = 'auto',
  ...rest
>>>>>>> 1f2a7011
}) => {
  const theme = useTheme();
  const styles = getStyles(theme, orientation, spacing, justify, align, wrap);
  return (
    <div className={styles.layout} style={{ width }} {...rest}>
      {React.Children.toArray(children)
        .filter(Boolean)
        .map((child, index) => {
          return (
            <div className={styles.childWrapper} key={index}>
              {child}
            </div>
          );
        })}
    </div>
  );
};

export const HorizontalGroup: React.FC<Omit<LayoutProps, 'orientation'>> = ({
  children,
  spacing,
  justify,
  align = 'center',
  wrap,
  width,
}) => (
  <Layout
    spacing={spacing}
    justify={justify}
    orientation={Orientation.Horizontal}
    align={align}
    width={width}
    wrap={wrap}
  >
    {children}
  </Layout>
);
export const VerticalGroup: React.FC<Omit<LayoutProps, 'orientation' | 'wrap'>> = ({
  children,
  spacing,
  justify,
  width,
}) => (
  <Layout spacing={spacing} justify={justify} orientation={Orientation.Vertical} width={width}>
    {children}
  </Layout>
);

export const Container: React.FC<ContainerProps> = ({ children, padding, margin }) => {
  const theme = useTheme();
  const styles = getContainerStyles(theme, padding, margin);
  return <div className={styles.wrapper}>{children}</div>;
};

const getStyles = stylesFactory(
  (theme: GrafanaTheme, orientation: Orientation, spacing: Spacing, justify: Justify, align, wrap) => {
    const finalSpacing = spacing !== 'none' ? theme.spacing[spacing] : 0;
    const marginCompensation = orientation === Orientation.Horizontal && !wrap ? 0 : `-${finalSpacing}`;

    return {
      layout: css`
        display: flex;
        flex-direction: ${orientation === Orientation.Vertical ? 'column' : 'row'};
        flex-wrap: ${wrap ? 'wrap' : 'nowrap'};
        justify-content: ${justify};
        align-items: ${align};
        height: 100%;
        max-width: 100%;
        // compensate for last row margin when wrapped, horizontal layout
        margin-bottom: ${marginCompensation};
      `,
      childWrapper: css`
        margin-bottom: ${orientation === Orientation.Horizontal && !wrap ? 0 : finalSpacing};
        margin-right: ${orientation === Orientation.Horizontal ? finalSpacing : 0};
        display: flex;
        align-items: ${align};

        &:last-child {
          margin-bottom: 0;
          margin-right: 0;
        }
      `,
    };
  }
);

const getContainerStyles = stylesFactory((theme: GrafanaTheme, padding?: Spacing, margin?: Spacing) => {
  const paddingSize = (padding && padding !== 'none' && theme.spacing[padding]) || 0;
  const marginSize = (margin && margin !== 'none' && theme.spacing[margin]) || 0;
  return {
    wrapper: css`
      margin: ${marginSize};
      padding: ${paddingSize};
    `,
  };
});<|MERGE_RESOLUTION|>--- conflicted
+++ resolved
@@ -33,12 +33,8 @@
   justify = 'flex-start',
   align = 'normal',
   wrap = false,
-<<<<<<< HEAD
   width = '100%',
-=======
-  width = 'auto',
   ...rest
->>>>>>> 1f2a7011
 }) => {
   const theme = useTheme();
   const styles = getStyles(theme, orientation, spacing, justify, align, wrap);
