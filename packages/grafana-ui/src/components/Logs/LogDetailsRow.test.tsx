import React from 'react';
import { LogDetailsRow, Props } from './LogDetailsRow';
<<<<<<< HEAD
import { LogsParser, GrafanaTheme } from '@grafana/data';
=======
import { GrafanaTheme } from '@grafana/data';
>>>>>>> c4c031ef
import { mount } from 'enzyme';
import { LogLabelStats } from './LogLabelStats';

const setup = (propOverrides?: Partial<Props>) => {
  const props: Props = {
    theme: {} as GrafanaTheme,
    parsedValue: '',
    parsedKey: '',
    isLabel: true,
<<<<<<< HEAD
    parser: {} as LogsParser,
    getRows: () => [],
=======
    getStats: () => null,
>>>>>>> c4c031ef
    onClickFilterLabel: () => {},
    onClickFilterOutLabel: () => {},
  };

  Object.assign(props, propOverrides);

  const wrapper = mount(<LogDetailsRow {...props} />);
  return wrapper;
};

describe('LogDetailsRow', () => {
  it('should render parsed key', () => {
    const wrapper = setup({ parsedKey: 'test key' });
    expect(wrapper.text().includes('test key')).toBe(true);
  });
  it('should render parsed value', () => {
    const wrapper = setup({ parsedValue: 'test value' });
    expect(wrapper.text().includes('test value')).toBe(true);
  });
  it('should render metrics button', () => {
    const wrapper = setup();
    expect(wrapper.find('i.fa-signal')).toHaveLength(1);
  });
  describe('if props is a label', () => {
    it('should render filter label button', () => {
      const wrapper = setup();
      expect(wrapper.find('i.fa-search-plus')).toHaveLength(1);
    });
    it('should render filter out label button', () => {
      const wrapper = setup();
      expect(wrapper.find('i.fa-search-minus')).toHaveLength(1);
    });
  });

  it('should render stats when stats icon is clicked', () => {
    const wrapper = setup({
      parsedKey: 'key',
      parsedValue: 'value',
      getStats: () => {
        return [
          {
            count: 1,
            proportion: 1 / 2,
            value: 'value',
          },
          {
            count: 1,
            proportion: 1 / 2,
            value: 'another value',
          },
        ];
      },
    });

    expect(wrapper.find(LogLabelStats).length).toBe(0);
    wrapper.find('[aria-label="Field stats"]').simulate('click');
    expect(wrapper.find(LogLabelStats).length).toBe(1);
    expect(wrapper.find(LogLabelStats).contains('another value')).toBeTruthy();
  });
});<|MERGE_RESOLUTION|>--- conflicted
+++ resolved
@@ -1,10 +1,6 @@
 import React from 'react';
 import { LogDetailsRow, Props } from './LogDetailsRow';
-<<<<<<< HEAD
-import { LogsParser, GrafanaTheme } from '@grafana/data';
-=======
 import { GrafanaTheme } from '@grafana/data';
->>>>>>> c4c031ef
 import { mount } from 'enzyme';
 import { LogLabelStats } from './LogLabelStats';
 
@@ -14,12 +10,7 @@
     parsedValue: '',
     parsedKey: '',
     isLabel: true,
-<<<<<<< HEAD
-    parser: {} as LogsParser,
-    getRows: () => [],
-=======
     getStats: () => null,
->>>>>>> c4c031ef
     onClickFilterLabel: () => {},
     onClickFilterOutLabel: () => {},
   };
