import React, { PureComponent } from 'react';
<<<<<<< HEAD
import { cx } from 'emotion';
import { TimeZone, LogsDedupStrategy, LogRowModel } from '@grafana/data';
=======
import memoizeOne from 'memoize-one';
import { LogsModel, TimeZone, LogsDedupStrategy, LogRowModel } from '@grafana/data';
>>>>>>> 992b4b8a

import { Themeable } from '../../types/theme';
import { withTheme } from '../../themes/index';
import { getLogRowStyles } from './getLogRowStyles';

//Components
import { LogRow } from './LogRow';

export const PREVIEW_LIMIT = 100;
export const RENDER_LIMIT = 500;

export interface Props extends Themeable {
  logRows?: LogRowModel[];
  deduplicatedRows?: LogRowModel[];
  hasUniqueLabels: boolean;
  dedupStrategy: LogsDedupStrategy;
  highlighterExpressions: string[];
  showTime: boolean;
  timeZone: TimeZone;
<<<<<<< HEAD
  onClickLabel?: (label: string, value: string) => void;
  getRowContext?: (row: LogRowModel, options?: any) => Promise<any>;
=======
  deduplicatedData?: LogsModel;
>>>>>>> 992b4b8a
  rowLimit?: number;
  isLogsPanel?: boolean;
  previewLimit?: number;
  onClickFilterLabel?: (key: string, value: string) => void;
  onClickFilterOutLabel?: (key: string, value: string) => void;
  getRowContext?: (row: LogRowModel, options?: any) => Promise<any>;
}

interface State {
  renderAll: boolean;
}

class UnThemedLogRows extends PureComponent<Props, State> {
  renderAllTimer: number | null = null;

  static defaultProps = {
    previewLimit: PREVIEW_LIMIT,
    rowLimit: RENDER_LIMIT,
  };

  state: State = {
    renderAll: false,
  };

  componentDidMount() {
    // Staged rendering
    const { logRows, previewLimit } = this.props;
    const rowCount = logRows ? logRows.length : 0;
    // Render all right away if not too far over the limit
    const renderAll = rowCount <= previewLimit! * 2;
    if (renderAll) {
      this.setState({ renderAll });
    } else {
      this.renderAllTimer = window.setTimeout(() => this.setState({ renderAll: true }), 2000);
    }
  }

  componentWillUnmount() {
    if (this.renderAllTimer) {
      clearTimeout(this.renderAllTimer);
    }
  }

  makeGetRows = memoizeOne((processedRows: LogRowModel[]) => {
    return () => processedRows;
  });

  render() {
    const {
      dedupStrategy,
      showTime,
      logRows,
      deduplicatedRows,
      highlighterExpressions,
      timeZone,
      onClickFilterLabel,
      onClickFilterOutLabel,
      rowLimit,
      theme,
      isLogsPanel,
      previewLimit,
      hasUniqueLabels,
    } = this.props;
    const { renderAll } = this.state;
<<<<<<< HEAD
    const dedupedRows = deduplicatedRows ? deduplicatedRows : logRows;
    const hasData = logRows && logRows.length > 0;
    const hasLabel = hasData && dedupedRows && hasUniqueLabels ? true : false;
    const dedupCount = dedupedRows
      ? dedupedRows.reduce((sum, row) => (row.duplicates ? sum + row.duplicates : sum), 0)
=======
    const dedupedData = deduplicatedData ? deduplicatedData : data;
    const hasData = data && data.rows && data.rows.length > 0;
    const dedupCount = dedupedData
      ? dedupedData.rows.reduce((sum, row) => (row.duplicates ? sum + row.duplicates : sum), 0)
>>>>>>> 992b4b8a
      : 0;
    const showDuplicates = dedupStrategy !== LogsDedupStrategy.none && dedupCount > 0;

    // Staged rendering
    const processedRows = dedupedRows ? dedupedRows : [];
    const firstRows = processedRows.slice(0, previewLimit!);
    const rowCount = Math.min(processedRows.length, rowLimit!);
    const lastRows = processedRows.slice(previewLimit!, rowCount);

    // React profiler becomes unusable if we pass all rows to all rows and their labels, using getter instead
    const getRows = this.makeGetRows(processedRows);
    const getRowContext = this.props.getRowContext ? this.props.getRowContext : () => Promise.resolve([]);
    const { logsRows } = getLogRowStyles(theme);

    return (
      <div className={logsRows}>
        {hasData &&
          firstRows.map((row, index) => (
            <LogRow
              key={row.uid}
              getRows={getRows}
              getRowContext={getRowContext}
              highlighterExpressions={highlighterExpressions}
              row={row}
              showDuplicates={showDuplicates}
              showTime={showTime}
              timeZone={timeZone}
              isLogsPanel={isLogsPanel}
              onClickFilterLabel={onClickFilterLabel}
              onClickFilterOutLabel={onClickFilterOutLabel}
            />
          ))}
        {hasData &&
          renderAll &&
          lastRows.map((row, index) => (
            <LogRow
              key={row.uid}
              getRows={getRows}
              getRowContext={getRowContext}
              row={row}
              showDuplicates={showDuplicates}
              showTime={showTime}
              timeZone={timeZone}
              isLogsPanel={isLogsPanel}
              onClickFilterLabel={onClickFilterLabel}
              onClickFilterOutLabel={onClickFilterOutLabel}
            />
          ))}
        {hasData && !renderAll && <span>Rendering {rowCount - previewLimit!} rows...</span>}
      </div>
    );
  }
}

export const LogRows = withTheme(UnThemedLogRows);
LogRows.displayName = 'LogsRows';<|MERGE_RESOLUTION|>--- conflicted
+++ resolved
@@ -1,11 +1,6 @@
 import React, { PureComponent } from 'react';
-<<<<<<< HEAD
-import { cx } from 'emotion';
+import memoizeOne from 'memoize-one';
 import { TimeZone, LogsDedupStrategy, LogRowModel } from '@grafana/data';
-=======
-import memoizeOne from 'memoize-one';
-import { LogsModel, TimeZone, LogsDedupStrategy, LogRowModel } from '@grafana/data';
->>>>>>> 992b4b8a
 
 import { Themeable } from '../../types/theme';
 import { withTheme } from '../../themes/index';
@@ -20,17 +15,10 @@
 export interface Props extends Themeable {
   logRows?: LogRowModel[];
   deduplicatedRows?: LogRowModel[];
-  hasUniqueLabels: boolean;
   dedupStrategy: LogsDedupStrategy;
   highlighterExpressions: string[];
   showTime: boolean;
   timeZone: TimeZone;
-<<<<<<< HEAD
-  onClickLabel?: (label: string, value: string) => void;
-  getRowContext?: (row: LogRowModel, options?: any) => Promise<any>;
-=======
-  deduplicatedData?: LogsModel;
->>>>>>> 992b4b8a
   rowLimit?: number;
   isLogsPanel?: boolean;
   previewLimit?: number;
@@ -92,21 +80,12 @@
       theme,
       isLogsPanel,
       previewLimit,
-      hasUniqueLabels,
     } = this.props;
     const { renderAll } = this.state;
-<<<<<<< HEAD
     const dedupedRows = deduplicatedRows ? deduplicatedRows : logRows;
     const hasData = logRows && logRows.length > 0;
-    const hasLabel = hasData && dedupedRows && hasUniqueLabels ? true : false;
     const dedupCount = dedupedRows
       ? dedupedRows.reduce((sum, row) => (row.duplicates ? sum + row.duplicates : sum), 0)
-=======
-    const dedupedData = deduplicatedData ? deduplicatedData : data;
-    const hasData = data && data.rows && data.rows.length > 0;
-    const dedupCount = dedupedData
-      ? dedupedData.rows.reduce((sum, row) => (row.duplicates ? sum + row.duplicates : sum), 0)
->>>>>>> 992b4b8a
       : 0;
     const showDuplicates = dedupStrategy !== LogsDedupStrategy.none && dedupCount > 0;
 
