import React, { PureComponent } from 'react';
<<<<<<< HEAD
import { Field, LinkModel, LogRowModel, TimeZone, DataQueryResponse } from '@grafana/data';
=======
import { Field, LinkModel, LogRowModel, TimeZone, DataQueryResponse, GrafanaTheme } from '@grafana/data';
import { cx, css } from 'emotion';
>>>>>>> c4c031ef

import {
  LogRowContextRows,
  LogRowContextQueryErrors,
  HasMoreContextRows,
  LogRowContextProvider,
} from './LogRowContextProvider';
import { Themeable } from '../../types/theme';
import { withTheme } from '../../themes/index';
import { getLogRowStyles } from './getLogRowStyles';
import { stylesFactory } from '../../themes/stylesFactory';

//Components
import { LogDetails } from './LogDetails';
import { LogRowMessage } from './LogRowMessage';

interface Props extends Themeable {
  highlighterExpressions?: string[];
  row: LogRowModel;
  showDuplicates: boolean;
  showTime: boolean;
  wrapLogMessage: boolean;
  timeZone: TimeZone;
  allowDetails?: boolean;
  getRows: () => LogRowModel[];
  onClickFilterLabel?: (key: string, value: string) => void;
  onClickFilterOutLabel?: (key: string, value: string) => void;
  onContextClick?: () => void;
  getRowContext: (row: LogRowModel, options?: any) => Promise<DataQueryResponse>;
  getFieldLinks?: (field: Field, rowIndex: number) => Array<LinkModel<Field>>;
}

interface State {
  showContext: boolean;
  showDetails: boolean;
}

const getStyles = stylesFactory((theme: GrafanaTheme) => {
  return {
    topVerticalAlign: css`
      label: topVerticalAlign;
      vertical-align: top;
    `,
  };
});
/**
 * Renders a log line.
 *
 * When user hovers over it for a certain time, it lazily parses the log line.
 * Once a parser is found, it will determine fields, that will be highlighted.
 * When the user requests stats for a field, they will be calculated and rendered below the row.
 */
class UnThemedLogRow extends PureComponent<Props, State> {
  state: State = {
    showContext: false,
    showDetails: false,
  };

  toggleContext = () => {
    this.setState(state => {
      return {
        showContext: !state.showContext,
      };
    });
  };

  toggleDetails = () => {
    if (this.props.allowDetails) {
      return;
    }
    this.setState(state => {
      return {
        showDetails: !state.showDetails,
      };
    });
  };

  renderLogRow(
    context?: LogRowContextRows,
    errors?: LogRowContextQueryErrors,
    hasMoreContextRows?: HasMoreContextRows,
    updateLimit?: () => void
  ) {
    const {
      getRows,
      onClickFilterLabel,
      onClickFilterOutLabel,
      highlighterExpressions,
      allowDetails,
      row,
      showDuplicates,
      timeZone,
      showTime,
      wrapLogMessage,
      theme,
      getFieldLinks,
    } = this.props;
    const { showDetails, showContext } = this.state;
    const style = getLogRowStyles(theme, row.logLevel);
    const styles = getStyles(theme);
    const showUtc = timeZone === 'utc';
    const showDetailsClassName = showDetails
      ? cx(['fa fa-chevron-down', styles.topVerticalAlign])
      : cx(['fa fa-chevron-right', styles.topVerticalAlign]);

    return (
      <div className={style.logsRow}>
        {showDuplicates && (
          <div className={style.logsRowDuplicates}>
            {row.duplicates && row.duplicates > 0 ? `${row.duplicates + 1}x` : null}
          </div>
        )}
        <div className={style.logsRowLevel} />
        {!allowDetails && (
          <div
            title={showDetails ? 'Hide log details' : 'See log details'}
            onClick={this.toggleDetails}
            className={style.logsRowToggleDetails}
          >
            <i className={showDetailsClassName} />
          </div>
        )}
        <div>
          <div onClick={this.toggleDetails}>
            {showTime && showUtc && (
              <div className={style.logsRowLocalTime} title={`Local: ${row.timeLocal} (${row.timeFromNow})`}>
                {row.timeUtc}
              </div>
            )}
            {showTime && !showUtc && (
              <div className={style.logsRowLocalTime} title={`${row.timeUtc} (${row.timeFromNow})`}>
                {row.timeLocal}
              </div>
            )}
            <LogRowMessage
              highlighterExpressions={highlighterExpressions}
              row={row}
              getRows={getRows}
              errors={errors}
              hasMoreContextRows={hasMoreContextRows}
              updateLimit={updateLimit}
              context={context}
              showContext={showContext}
              wrapLogMessage={wrapLogMessage}
              onToggleContext={this.toggleContext}
            />
          </div>
          {this.state.showDetails && (
            <LogDetails
              getFieldLinks={getFieldLinks}
              onClickFilterLabel={onClickFilterLabel}
              onClickFilterOutLabel={onClickFilterOutLabel}
              getRows={getRows}
              row={row}
            />
          )}
        </div>
      </div>
    );
  }

  render() {
    const { showContext } = this.state;

    if (showContext) {
      return (
        <>
          <LogRowContextProvider row={this.props.row} getRowContext={this.props.getRowContext}>
            {({ result, errors, hasMoreContextRows, updateLimit }) => {
              return <>{this.renderLogRow(result, errors, hasMoreContextRows, updateLimit)}</>;
            }}
          </LogRowContextProvider>
        </>
      );
    }

    return this.renderLogRow();
  }
}

export const LogRow = withTheme(UnThemedLogRow);
LogRow.displayName = 'LogRow';<|MERGE_RESOLUTION|>--- conflicted
+++ resolved
@@ -1,10 +1,6 @@
 import React, { PureComponent } from 'react';
-<<<<<<< HEAD
-import { Field, LinkModel, LogRowModel, TimeZone, DataQueryResponse } from '@grafana/data';
-=======
 import { Field, LinkModel, LogRowModel, TimeZone, DataQueryResponse, GrafanaTheme } from '@grafana/data';
 import { cx, css } from 'emotion';
->>>>>>> c4c031ef
 
 import {
   LogRowContextRows,
