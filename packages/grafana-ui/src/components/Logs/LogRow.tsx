--- conflicted
+++ resolved
@@ -1,12 +1,6 @@
-<<<<<<< HEAD
-import React, { Component } from 'react';
+import React, { PureComponent } from 'react';
 import { Field, LinkModel, LogRowModel, TimeZone, DataQueryResponse } from '@grafana/data';
-import { cx } from 'emotion';
-=======
-import React, { PureComponent } from 'react';
-import { LogRowModel, TimeZone, DataQueryResponse } from '@grafana/data';
 
->>>>>>> dc1fa7ac
 import {
   LogRowContextRows,
   LogRowContextQueryErrors,
@@ -48,7 +42,7 @@
  * Once a parser is found, it will determine fields, that will be highlighted.
  * When the user requests stats for a field, they will be calculated and rendered below the row.
  */
-class UnThemedLogRow extends Component<Props, State> {
+class UnThemedLogRow extends PureComponent<Props, State> {
   state: State = {
     showContext: false,
     showDetails: false,
@@ -89,88 +83,11 @@
       theme,
       getFieldLinks,
     } = this.props;
-<<<<<<< HEAD
-    const { showContext, showDetails } = this.state;
-=======
     const { showDetails, showContext } = this.state;
->>>>>>> dc1fa7ac
     const style = getLogRowStyles(theme, row.logLevel);
     const showUtc = timeZone === 'utc';
 
     return (
-<<<<<<< HEAD
-      <div>
-        <div
-          className={cx([style.logsRow])}
-          onClick={async () => {
-            this.setState({
-              showDetails: !showDetails,
-            });
-          }}
-        >
-          {showDuplicates && (
-            <div className={cx([style.logsRowDuplicates])}>
-              {row.duplicates && row.duplicates > 0 ? `${row.duplicates + 1}x` : null}
-            </div>
-          )}
-          <div className={cx([style.logsRowLevel])} />
-          {showTime && showUtc && (
-            <div className={cx([style.logsRowLocalTime])} title={`Local: ${row.timeLocal} (${row.timeFromNow})`}>
-              {row.timeUtc}
-            </div>
-          )}
-          {showTime && !showUtc && (
-            <div className={cx([style.logsRowLocalTime])} title={`${row.timeUtc} (${row.timeFromNow})`}>
-              {row.timeLocal}
-            </div>
-          )}
-          {showLabels && (
-            <div className={cx([style.logsRowLabels])}>
-              <LogLabels
-                getRows={getRows}
-                labels={row.uniqueLabels ? row.uniqueLabels : {}}
-                onClickLabel={onClickLabel}
-              />
-            </div>
-          )}
-          <LogRowMessage
-            highlighterExpressions={highlighterExpressions}
-            row={row}
-            getRows={getRows}
-            errors={errors}
-            hasMoreContextRows={hasMoreContextRows}
-            updateLimit={updateLimit}
-            context={context}
-            showContext={showContext}
-            onToggleContext={this.toggleContext}
-          />
-        </div>
-        {showDetails && (
-          <div
-            style={{
-              padding: 20,
-            }}
-          >
-            {row.dataFrame.fields
-              .filter(field => !['id', 'line'].includes(field.name))
-              .map(field => {
-                const links = getFieldLinks ? getFieldLinks(field, row.rowIndex) : [];
-                if (links.length) {
-                  return (
-                    <div key={field.name}>
-                      {field.name} = <a href={links[0].href}>{field.values.get(row.rowIndex)}</a>
-                    </div>
-                  );
-                }
-                return (
-                  <div key={field.name}>
-                    {field.name} = {field.values.get(row.rowIndex)}
-                  </div>
-                );
-              })}
-          </div>
-        )}
-=======
       <div className={style.logsRow}>
         {showDuplicates && (
           <div className={style.logsRowDuplicates}>
@@ -216,7 +133,6 @@
             />
           )}
         </div>
->>>>>>> dc1fa7ac
       </div>
     );
   }
