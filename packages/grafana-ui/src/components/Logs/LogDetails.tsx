import React, { PureComponent } from 'react';
import memoizeOne from 'memoize-one';
<<<<<<< HEAD
import { Field, getParser, LinkModel, LogRowModel, LogsParser } from '@grafana/data';
=======
import {
  calculateFieldStats,
  calculateLogsLabelStats,
  calculateStats,
  Field,
  getParser,
  LinkModel,
  LogRowModel,
} from '@grafana/data';
>>>>>>> c4c031ef

import { Themeable } from '../../types/theme';
import { withTheme } from '../../themes/index';
import { getLogRowStyles } from './getLogRowStyles';

//Components
import { LogDetailsRow } from './LogDetailsRow';

type FieldDef = {
  key: string;
  value: string;
  links?: string[];
<<<<<<< HEAD
  isDerived?: boolean;
=======
>>>>>>> c4c031ef
  fieldIndex?: number;
};

export interface Props extends Themeable {
  row: LogRowModel;
  getRows: () => LogRowModel[];
  onClickFilterLabel?: (key: string, value: string) => void;
  onClickFilterOutLabel?: (key: string, value: string) => void;
  getFieldLinks?: (field: Field, rowIndex: number) => Array<LinkModel<Field>>;
}

class UnThemedLogDetails extends PureComponent<Props> {
<<<<<<< HEAD
  parseMessage = memoizeOne(
    (rowEntry): { fields: FieldDef[]; parser?: LogsParser } => {
      const parser = getParser(rowEntry);
      if (!parser) {
        return { fields: [] };
      }
      // Use parser to highlight detected fields
      const parsedFields = parser.getFields(rowEntry);
      const fields = parsedFields.map(field => {
        const key = parser.getLabelFromField(field);
        const value = parser.getValueFromField(field);
        return { key, value };
      });

      return { fields, parser };
    }
  );

  getDerivedFields = memoizeOne(
    (row: LogRowModel): FieldDef[] => {
      return (
        row.dataFrame.fields
          .map((field, index) => ({ ...field, index }))
          // Remove Id which we use for react key and entry field which we are showing as the log message.
          .filter((field, index) => 'id' !== field.name && row.entryFieldIndex !== index)
          // Filter out fields without values. For example in elastic the fields are parsed from the document which can
          // have different structure per row and so the dataframe is pretty sparse.
          .filter(field => {
            const value = field.values.get(row.rowIndex);
            // Not sure exactly what will be the empty value here. And we want to keep 0 as some values can be non
            // string.
            return value !== null && value !== undefined;
          })
          .map(field => {
            const { getFieldLinks } = this.props;
            const links = getFieldLinks ? getFieldLinks(field, row.rowIndex) : [];
            return {
              key: field.name,
              value: field.values.get(row.rowIndex).toString(),
              links: links.map(link => link.href),
              isDerived: true,
              fieldIndex: field.index,
            };
          })
      );
=======
  getParser = memoizeOne(getParser);

  parseMessage = memoizeOne((rowEntry): FieldDef[] => {
    const parser = this.getParser(rowEntry);
    if (!parser) {
      return [];
>>>>>>> c4c031ef
    }
    // Use parser to highlight detected fields
    const parsedFields = parser.getFields(rowEntry);
    const fields = parsedFields.map(field => {
      const key = parser.getLabelFromField(field);
      const value = parser.getValueFromField(field);
      return { key, value };
    });

    return fields;
  });

  getDerivedFields = memoizeOne((row: LogRowModel): FieldDef[] => {
    return (
      row.dataFrame.fields
        .map((field, index) => ({ ...field, index }))
        // Remove Id which we use for react key and entry field which we are showing as the log message.
        .filter((field, index) => 'id' !== field.name && row.entryFieldIndex !== index)
        // Filter out fields without values. For example in elastic the fields are parsed from the document which can
        // have different structure per row and so the dataframe is pretty sparse.
        .filter(field => {
          const value = field.values.get(row.rowIndex);
          // Not sure exactly what will be the empty value here. And we want to keep 0 as some values can be non
          // string.
          return value !== null && value !== undefined;
        })
        .map(field => {
          const { getFieldLinks } = this.props;
          const links = getFieldLinks ? getFieldLinks(field, row.rowIndex) : [];
          return {
            key: field.name,
            value: field.values.get(row.rowIndex).toString(),
            links: links.map(link => link.href),
            fieldIndex: field.index,
          };
        })
    );
  });

  getAllFields = memoizeOne((row: LogRowModel) => {
    const fields = this.parseMessage(row.entry);
    const derivedFields = this.getDerivedFields(row);
    const fieldsMap = [...derivedFields, ...fields].reduce((acc, field) => {
      // Strip enclosing quotes for hashing. When values are parsed from log line the quotes are kept, but if same
      // value is in the dataFrame it will be without the quotes. We treat them here as the same value.
      const value = field.value.replace(/(^")|("$)/g, '');
      const fieldHash = `${field.key}=${value}`;
      if (acc[fieldHash]) {
        acc[fieldHash].links = [...(acc[fieldHash].links || []), ...(field.links || [])];
      } else {
        acc[fieldHash] = field;
      }
      return acc;
    }, {} as { [key: string]: FieldDef });
    return Object.values(fieldsMap);
  });

  getStatsForParsedField = (key: string) => {
    const matcher = this.getParser(this.props.row.entry)!.buildMatcher(key);
    return calculateFieldStats(this.props.getRows(), matcher);
  };

  getAllFields = memoizeOne((row: LogRowModel) => {
    const { fields, parser } = this.parseMessage(row.entry);
    const derivedFields = this.getDerivedFields(row);
    const fieldsMap = [...fields, ...derivedFields].reduce(
      (acc, field) => {
        // Strip enclosing quotes for hashing. When values are parsed from log line the quotes are kept, but if same
        // value is in the dataFrame it will be without the quotes. We treat them here as the same value.
        const value = field.value.replace(/(^")|("$)/g, '');
        const fieldHash = `${field.key}=${value}`;
        if (acc[fieldHash]) {
          acc[fieldHash].links = [...(acc[fieldHash].links || []), ...(field.links || [])];
        } else {
          acc[fieldHash] = field;
        }
        return acc;
      },
      {} as { [key: string]: FieldDef }
    );
    return {
      fields: Object.values(fieldsMap),
      parser,
    };
  });

  render() {
    const { row, theme, onClickFilterOutLabel, onClickFilterLabel, getRows } = this.props;
    const style = getLogRowStyles(theme, row.logLevel);
    const labels = row.labels ? row.labels : {};
    const labelsAvailable = Object.keys(labels).length > 0;

<<<<<<< HEAD
    const { fields, parser } = this.getAllFields(row);
=======
    const fields = this.getAllFields(row);
>>>>>>> c4c031ef

    const parsedFieldsAvailable = fields && fields.length > 0;

    return (
      <div className={style.logsRowDetailsTable}>
        {labelsAvailable && (
          <div className={style.logsRowDetailsSectionTable}>
            <div className={style.logsRowDetailsHeading} aria-label="Log labels">
              Log Labels:
            </div>
            {Object.keys(labels).map(key => {
              const value = labels[key];
              return (
                <LogDetailsRow
                  key={`${key}=${value}`}
                  parsedKey={key}
                  parsedValue={value}
<<<<<<< HEAD
                  getRows={getRows}
=======
>>>>>>> c4c031ef
                  isLabel={true}
                  getStats={() => calculateLogsLabelStats(getRows(), key)}
                  onClickFilterOutLabel={onClickFilterOutLabel}
                  onClickFilterLabel={onClickFilterLabel}
                />
              );
            })}
          </div>
        )}

        {parsedFieldsAvailable && (
          <div className={style.logsRowDetailsSectionTable}>
            <div className={style.logsRowDetailsHeading} aria-label="Parsed fields">
              Parsed fields:
            </div>
            {fields.map(field => {
<<<<<<< HEAD
              const { key, value, links, isDerived, fieldIndex } = field;
=======
              const { key, value, links, fieldIndex } = field;
>>>>>>> c4c031ef
              return (
                <LogDetailsRow
                  key={`${key}=${value}`}
                  parsedKey={key}
                  parsedValue={value}
                  links={links}
<<<<<<< HEAD
                  isField={!!isDerived}
                  fieldIndex={fieldIndex}
                  getRows={getRows}
                  parser={parser}
=======
                  getStats={() =>
                    fieldIndex === undefined
                      ? this.getStatsForParsedField(key)
                      : calculateStats(row.dataFrame.fields[fieldIndex].values.toArray())
                  }
>>>>>>> c4c031ef
                />
              );
            })}
          </div>
        )}
        {!parsedFieldsAvailable && !labelsAvailable && <div aria-label="No details">No details available</div>}
      </div>
    );
  }
}

export const LogDetails = withTheme(UnThemedLogDetails);
LogDetails.displayName = 'LogDetails';<|MERGE_RESOLUTION|>--- conflicted
+++ resolved
@@ -1,8 +1,5 @@
 import React, { PureComponent } from 'react';
 import memoizeOne from 'memoize-one';
-<<<<<<< HEAD
-import { Field, getParser, LinkModel, LogRowModel, LogsParser } from '@grafana/data';
-=======
 import {
   calculateFieldStats,
   calculateLogsLabelStats,
@@ -12,7 +9,6 @@
   LinkModel,
   LogRowModel,
 } from '@grafana/data';
->>>>>>> c4c031ef
 
 import { Themeable } from '../../types/theme';
 import { withTheme } from '../../themes/index';
@@ -25,10 +21,6 @@
   key: string;
   value: string;
   links?: string[];
-<<<<<<< HEAD
-  isDerived?: boolean;
-=======
->>>>>>> c4c031ef
   fieldIndex?: number;
 };
 
@@ -41,60 +33,12 @@
 }
 
 class UnThemedLogDetails extends PureComponent<Props> {
-<<<<<<< HEAD
-  parseMessage = memoizeOne(
-    (rowEntry): { fields: FieldDef[]; parser?: LogsParser } => {
-      const parser = getParser(rowEntry);
-      if (!parser) {
-        return { fields: [] };
-      }
-      // Use parser to highlight detected fields
-      const parsedFields = parser.getFields(rowEntry);
-      const fields = parsedFields.map(field => {
-        const key = parser.getLabelFromField(field);
-        const value = parser.getValueFromField(field);
-        return { key, value };
-      });
-
-      return { fields, parser };
-    }
-  );
-
-  getDerivedFields = memoizeOne(
-    (row: LogRowModel): FieldDef[] => {
-      return (
-        row.dataFrame.fields
-          .map((field, index) => ({ ...field, index }))
-          // Remove Id which we use for react key and entry field which we are showing as the log message.
-          .filter((field, index) => 'id' !== field.name && row.entryFieldIndex !== index)
-          // Filter out fields without values. For example in elastic the fields are parsed from the document which can
-          // have different structure per row and so the dataframe is pretty sparse.
-          .filter(field => {
-            const value = field.values.get(row.rowIndex);
-            // Not sure exactly what will be the empty value here. And we want to keep 0 as some values can be non
-            // string.
-            return value !== null && value !== undefined;
-          })
-          .map(field => {
-            const { getFieldLinks } = this.props;
-            const links = getFieldLinks ? getFieldLinks(field, row.rowIndex) : [];
-            return {
-              key: field.name,
-              value: field.values.get(row.rowIndex).toString(),
-              links: links.map(link => link.href),
-              isDerived: true,
-              fieldIndex: field.index,
-            };
-          })
-      );
-=======
   getParser = memoizeOne(getParser);
 
   parseMessage = memoizeOne((rowEntry): FieldDef[] => {
     const parser = this.getParser(rowEntry);
     if (!parser) {
       return [];
->>>>>>> c4c031ef
     }
     // Use parser to highlight detected fields
     const parsedFields = parser.getFields(rowEntry);
@@ -157,41 +101,13 @@
     return calculateFieldStats(this.props.getRows(), matcher);
   };
 
-  getAllFields = memoizeOne((row: LogRowModel) => {
-    const { fields, parser } = this.parseMessage(row.entry);
-    const derivedFields = this.getDerivedFields(row);
-    const fieldsMap = [...fields, ...derivedFields].reduce(
-      (acc, field) => {
-        // Strip enclosing quotes for hashing. When values are parsed from log line the quotes are kept, but if same
-        // value is in the dataFrame it will be without the quotes. We treat them here as the same value.
-        const value = field.value.replace(/(^")|("$)/g, '');
-        const fieldHash = `${field.key}=${value}`;
-        if (acc[fieldHash]) {
-          acc[fieldHash].links = [...(acc[fieldHash].links || []), ...(field.links || [])];
-        } else {
-          acc[fieldHash] = field;
-        }
-        return acc;
-      },
-      {} as { [key: string]: FieldDef }
-    );
-    return {
-      fields: Object.values(fieldsMap),
-      parser,
-    };
-  });
-
   render() {
     const { row, theme, onClickFilterOutLabel, onClickFilterLabel, getRows } = this.props;
     const style = getLogRowStyles(theme, row.logLevel);
     const labels = row.labels ? row.labels : {};
     const labelsAvailable = Object.keys(labels).length > 0;
 
-<<<<<<< HEAD
-    const { fields, parser } = this.getAllFields(row);
-=======
     const fields = this.getAllFields(row);
->>>>>>> c4c031ef
 
     const parsedFieldsAvailable = fields && fields.length > 0;
 
@@ -209,10 +125,6 @@
                   key={`${key}=${value}`}
                   parsedKey={key}
                   parsedValue={value}
-<<<<<<< HEAD
-                  getRows={getRows}
-=======
->>>>>>> c4c031ef
                   isLabel={true}
                   getStats={() => calculateLogsLabelStats(getRows(), key)}
                   onClickFilterOutLabel={onClickFilterOutLabel}
@@ -229,29 +141,18 @@
               Parsed fields:
             </div>
             {fields.map(field => {
-<<<<<<< HEAD
-              const { key, value, links, isDerived, fieldIndex } = field;
-=======
               const { key, value, links, fieldIndex } = field;
->>>>>>> c4c031ef
               return (
                 <LogDetailsRow
                   key={`${key}=${value}`}
                   parsedKey={key}
                   parsedValue={value}
                   links={links}
-<<<<<<< HEAD
-                  isField={!!isDerived}
-                  fieldIndex={fieldIndex}
-                  getRows={getRows}
-                  parser={parser}
-=======
                   getStats={() =>
                     fieldIndex === undefined
                       ? this.getStatsForParsedField(key)
                       : calculateStats(row.dataFrame.fields[fieldIndex].values.toArray())
                   }
->>>>>>> c4c031ef
                 />
               );
             })}
