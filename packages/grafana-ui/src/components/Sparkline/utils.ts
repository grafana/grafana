--- conflicted
+++ resolved
@@ -11,10 +11,7 @@
   GrafanaTheme2,
   isLikelyAscendingVector,
   nullToValue,
-<<<<<<< HEAD
   roundDecimals,
-=======
->>>>>>> 1146ac79
   sortDataFrame,
 } from '@grafana/data';
 import { t } from '@grafana/i18n';
@@ -243,137 +240,5 @@
     });
   }
 
-<<<<<<< HEAD
-=======
-  return [min, max];
-}
-
-// TODO: #112977 enable highlight index
-// const HIGHLIGHT_IDX_POINT_SIZE = 6;
-
-const defaultConfig: GraphFieldConfig = {
-  drawStyle: GraphDrawStyle.Line,
-  showPoints: VisibilityMode.Auto,
-  axisPlacement: AxisPlacement.Hidden,
-  pointSize: 2,
-};
-
-export const prepareSeries = (
-  sparkline: FieldSparkline,
-  fieldConfig?: FieldConfig<GraphFieldConfig>
-): { frame: DataFrame; warning?: string } => {
-  const frame = nullToValue(preparePlotFrame(sparkline, fieldConfig));
-  if (frame.fields.some((f) => f.values.length <= 1)) {
-    return {
-      warning: t(
-        'grafana-ui.components.sparkline.warning.too-few-values',
-        'Sparkline requires at least two values to render.'
-      ),
-      frame,
-    };
-  }
-  return { frame };
-};
-
-export const prepareConfig = (
-  sparkline: FieldSparkline,
-  dataFrame: DataFrame,
-  theme: GrafanaTheme2
-): UPlotConfigBuilder => {
-  const builder = new UPlotConfigBuilder();
-  // const rangePad = HIGHLIGHT_IDX_POINT_SIZE / 2;
-
-  builder.setCursor({
-    show: false,
-    x: false, // no crosshairs
-    y: false,
-  });
-
-  // X is the first field in the aligned frame
-  const xField = dataFrame.fields[0];
-  builder.addScale({
-    scaleKey: 'x',
-    orientation: ScaleOrientation.Horizontal,
-    direction: ScaleDirection.Right,
-    isTime: false, // xField.type === FieldType.time,
-    range: () => {
-      if (sparkline.x) {
-        if (sparkline.timeRange && sparkline.x.type === FieldType.time) {
-          return [sparkline.timeRange.from.valueOf(), sparkline.timeRange.to.valueOf()];
-        }
-        const vals = sparkline.x.values;
-        return [vals[0], vals[vals.length - 1]];
-      }
-      return [0, sparkline.y.values.length - 1];
-    },
-  });
-
-  builder.addAxis({
-    scaleKey: 'x',
-    theme,
-    placement: AxisPlacement.Hidden,
-  });
-
-  for (let i = 0; i < dataFrame.fields.length; i++) {
-    const field = dataFrame.fields[i];
-    const config: FieldConfig<GraphFieldConfig> = field.config;
-    const customConfig: GraphFieldConfig = {
-      ...defaultConfig,
-      ...config.custom,
-    };
-
-    if (field === xField || field.type !== FieldType.number) {
-      continue;
-    }
-
-    const scaleKey = config.unit || '__fixed';
-    builder.addScale({
-      scaleKey,
-      orientation: ScaleOrientation.Vertical,
-      direction: ScaleDirection.Up,
-      range: () => getYRange(field, dataFrame),
-    });
-
-    builder.addAxis({
-      scaleKey,
-      theme,
-      placement: AxisPlacement.Hidden,
-    });
-
-    const colorMode = getFieldColorModeForField(field);
-    const seriesColor = colorMode.getCalculator(field, theme)(0, 0);
-    // TODO: #112977 enable highlight index and adjust padding accordingly
-    // const hasHighlightIndex = typeof sparkline.highlightIndex === 'number';
-    // if (hasHighlightIndex) {
-    //   builder.setPadding([rangePad, rangePad, rangePad, rangePad]);
-    // }
-    const pointsMode =
-      customConfig.drawStyle === GraphDrawStyle.Points // || hasHighlightIndex
-        ? VisibilityMode.Always
-        : customConfig.showPoints;
-
-    builder.addSeries({
-      pxAlign: false,
-      scaleKey,
-      theme,
-      colorMode,
-      thresholds: config.thresholds,
-      drawStyle: customConfig.drawStyle!,
-      lineColor: customConfig.lineColor ?? seriesColor,
-      lineWidth: customConfig.lineWidth,
-      lineInterpolation: customConfig.lineInterpolation,
-      showPoints: pointsMode,
-      // TODO: #112977 enable highlight index
-      pointSize: /* hasHighlightIndex ? HIGHLIGHT_IDX_POINT_SIZE : */ customConfig.pointSize,
-      // pointsFilter: hasHighlightIndex ? [sparkline.highlightIndex!] : undefined,
-      fillOpacity: customConfig.fillOpacity,
-      fillColor: customConfig.fillColor,
-      lineStyle: customConfig.lineStyle,
-      gradientMode: customConfig.gradientMode,
-      spanNulls: customConfig.spanNulls,
-    });
-  }
-
->>>>>>> 1146ac79
   return builder;
 };