import { isNumber } from 'lodash';
import uPlot from 'uplot';

import {
  DashboardCursorSync,
  DataFrame,
  DataHoverClearEvent,
  DataHoverEvent,
  DataHoverPayload,
  FieldConfig,
  FieldType,
  formattedValueToString,
  getFieldColorModeForField,
  getFieldSeriesColor,
  getFieldDisplayName,
  getDisplayProcessor,
  FieldColorModeId,
} from '@grafana/data';
import {
  AxisPlacement,
  GraphDrawStyle,
  GraphFieldConfig,
  GraphTresholdsStyleMode,
  VisibilityMode,
  ScaleDirection,
  ScaleOrientation,
  StackingMode,
  GraphTransform,
} from '@grafana/schema';

import { buildScaleKey } from '../GraphNG/utils';
import { UPlotConfigBuilder, UPlotConfigPrepFn } from '../uPlot/config/UPlotConfigBuilder';
import { getStackingGroups, preparePlotData2 } from '../uPlot/utils';

const defaultFormatter = (v: any) => (v == null ? '-' : v.toFixed(1));

const defaultConfig: GraphFieldConfig = {
  drawStyle: GraphDrawStyle.Line,
  showPoints: VisibilityMode.Auto,
  axisPlacement: AxisPlacement.Auto,
};

export const preparePlotConfigBuilder: UPlotConfigPrepFn<{
  sync?: () => DashboardCursorSync;
}> = ({
  frame,
  theme,
  timeZone,
  getTimeRange,
  eventBus,
  sync,
  allFrames,
  renderers,
  tweakScale = (opts) => opts,
  tweakAxis = (opts) => opts,
}) => {
  const builder = new UPlotConfigBuilder(timeZone);

  let alignedFrame: DataFrame;

  builder.setPrepData((frames) => {
    // cache alignedFrame
    alignedFrame = frames[0];

    return preparePlotData2(frames[0], builder.getStackingGroups());
  });

  // X is the first field in the aligned frame
  const xField = frame.fields[0];
  if (!xField) {
    return builder; // empty frame with no options
  }

  let seriesIndex = 0;

  const xScaleKey = 'x';
  let xScaleUnit = '_x';
  let yScaleKey = '';

  const xFieldAxisPlacement =
    xField.config.custom?.axisPlacement !== AxisPlacement.Hidden ? AxisPlacement.Bottom : AxisPlacement.Hidden;
  const xFieldAxisShow = xField.config.custom?.axisPlacement !== AxisPlacement.Hidden;

  if (xField.type === FieldType.time) {
    xScaleUnit = 'time';
    builder.addScale({
      scaleKey: xScaleKey,
      orientation: ScaleOrientation.Horizontal,
      direction: ScaleDirection.Right,
      isTime: true,
      range: () => {
        const r = getTimeRange();
        return [r.from.valueOf(), r.to.valueOf()];
      },
    });

    builder.addAxis({
      scaleKey: xScaleKey,
      isTime: true,
      placement: xFieldAxisPlacement,
      show: xFieldAxisShow,
      label: xField.config.custom?.axisLabel,
      timeZone,
      theme,
      grid: { show: xField.config.custom?.axisGridShow },
    });
  } else {
    // Not time!
    if (xField.config.unit) {
      xScaleUnit = xField.config.unit;
    }

    builder.addScale({
      scaleKey: xScaleKey,
      orientation: ScaleOrientation.Horizontal,
      direction: ScaleDirection.Right,
    });

    builder.addAxis({
      scaleKey: xScaleKey,
      placement: xFieldAxisPlacement,
      show: xFieldAxisShow,
      label: xField.config.custom?.axisLabel,
      theme,
      grid: { show: xField.config.custom?.axisGridShow },
    });
  }

  let customRenderedFields =
    renderers?.flatMap((r) => Object.values(r.fieldMap).filter((name) => r.indicesOnly.indexOf(name) === -1)) ?? [];

  let indexByName: Map<string, number> | undefined;

  for (let i = 1; i < frame.fields.length; i++) {
    const field = frame.fields[i];

    const config = {
      ...field.config,
      custom: {
        ...defaultConfig,
        ...field.config.custom,
      },
    } as FieldConfig<GraphFieldConfig>;

    const customConfig: GraphFieldConfig = config.custom!;

    if (field === xField || field.type !== FieldType.number) {
      continue;
    }

    // TODO: skip this for fields with custom renderers?
    field.state!.seriesIndex = seriesIndex++;

    let fmt = field.display ?? defaultFormatter;
    if (field.config.custom?.stacking?.mode === StackingMode.Percent) {
      fmt = getDisplayProcessor({
        field: {
          ...field,
          config: {
            ...field.config,
            unit: 'percentunit',
          },
        },
        theme,
      });
    }
    const scaleKey = buildScaleKey(config);
    const colorMode = getFieldColorModeForField(field);
    const scaleColor = getFieldSeriesColor(field, theme);
    const seriesColor = scaleColor.color;

    // The builder will manage unique scaleKeys and combine where appropriate
    builder.addScale(
      tweakScale(
        {
          scaleKey,
          orientation: ScaleOrientation.Vertical,
          direction: ScaleDirection.Up,
          distribution: customConfig.scaleDistribution?.type,
          log: customConfig.scaleDistribution?.log,
          min: field.config.min,
          max: field.config.max,
          softMin: customConfig.axisSoftMin,
          softMax: customConfig.axisSoftMax,
        },
        field
      )
    );

    if (!yScaleKey) {
      yScaleKey = scaleKey;
    }

    if (customConfig.axisPlacement !== AxisPlacement.Hidden) {
      builder.addAxis(
        tweakAxis(
          {
            scaleKey,
            label: customConfig.axisLabel,
            size: customConfig.axisWidth,
            placement: customConfig.axisPlacement ?? AxisPlacement.Auto,
            formatValue: (v) => formattedValueToString(fmt(v)),
            theme,
            grid: { show: customConfig.axisGridShow },
<<<<<<< HEAD
            color: customConfig.axisColorFromSeries ? seriesColor : undefined,
=======
            show: customConfig.hideFrom?.viz === false,
>>>>>>> 9aa6ce2a
          },
          field
        )
      );
    }

    const showPoints =
      customConfig.drawStyle === GraphDrawStyle.Points ? VisibilityMode.Always : customConfig.showPoints;

    let pointsFilter: uPlot.Series.Points.Filter = () => null;

    if (customConfig.spanNulls !== true) {
      pointsFilter = (u, seriesIdx, show, gaps) => {
        let filtered = [];

        let series = u.series[seriesIdx];

        if (!show && gaps && gaps.length) {
          const [firstIdx, lastIdx] = series.idxs!;
          const xData = u.data[0];
          const yData = u.data[seriesIdx];
          const firstPos = Math.round(u.valToPos(xData[firstIdx], 'x', true));
          const lastPos = Math.round(u.valToPos(xData[lastIdx], 'x', true));

          if (gaps[0][0] === firstPos) {
            filtered.push(firstIdx);
          }

          // show single points between consecutive gaps that share end/start
          for (let i = 0; i < gaps.length; i++) {
            let thisGap = gaps[i];
            let nextGap = gaps[i + 1];

            if (nextGap && thisGap[1] === nextGap[0]) {
              // approx when data density is > 1pt/px, since gap start/end pixels are rounded
              let approxIdx = u.posToIdx(thisGap[1], true);

              if (yData[approxIdx] == null) {
                // scan left/right alternating to find closest index with non-null value
                for (let j = 1; j < 100; j++) {
                  if (yData[approxIdx + j] != null) {
                    approxIdx += j;
                    break;
                  }
                  if (yData[approxIdx - j] != null) {
                    approxIdx -= j;
                    break;
                  }
                }
              }

              filtered.push(approxIdx);
            }
          }

          if (gaps[gaps.length - 1][1] === lastPos) {
            filtered.push(lastIdx);
          }
        }

        return filtered.length ? filtered : null;
      };
    }

    let { fillOpacity } = customConfig;

    let pathBuilder: uPlot.Series.PathBuilder | null = null;
    let pointsBuilder: uPlot.Series.Points.Show | null = null;

    if (field.state?.origin) {
      if (!indexByName) {
        indexByName = getNamesToFieldIndex(frame, allFrames);
      }

      const originFrame = allFrames[field.state.origin.frameIndex];
      const originField = originFrame?.fields[field.state.origin.fieldIndex];

      const dispName = getFieldDisplayName(originField ?? field, originFrame, allFrames);

      // disable default renderers
      if (customRenderedFields.indexOf(dispName) >= 0) {
        pathBuilder = () => null;
        pointsBuilder = () => undefined;
      } else if (customConfig.transform === GraphTransform.Constant) {
        // patch some monkeys!
        const defaultBuilder = uPlot.paths!.linear!();

        pathBuilder = (u, seriesIdx) => {
          //eslint-disable-next-line
          const _data: any[] = (u as any)._data; // uplot.AlignedData not exposed in types

          // the data we want the line renderer to pull is x at each plot edge with paired flat y values

          const r = getTimeRange();
          let xData = [r.from.valueOf(), r.to.valueOf()];
          let firstY = _data[seriesIdx].find((v: number | null | undefined) => v != null);
          let yData = [firstY, firstY];
          let fauxData = _data.slice();
          fauxData[0] = xData;
          fauxData[seriesIdx] = yData;

          //eslint-disable-next-line
          return defaultBuilder(
            {
              ...u,
              _data: fauxData,
            } as any,
            seriesIdx,
            0,
            1
          );
        };
      }

      if (customConfig.fillBelowTo) {
        const t = indexByName.get(dispName);
        const b = indexByName.get(customConfig.fillBelowTo);
        if (isNumber(b) && isNumber(t)) {
          builder.addBand({
            series: [t, b],
            fill: undefined, // using null will have the band use fill options from `t`
          });

          if (!fillOpacity) {
            fillOpacity = 35; // default from flot
          }
        } else {
          fillOpacity = 0;
        }
      }
    }

    let dynamicSeriesColor: ((seriesIdx: number) => string | undefined) | undefined = undefined;

    if (colorMode.id === FieldColorModeId.Thresholds) {
      dynamicSeriesColor = (seriesIdx) => getFieldSeriesColor(alignedFrame.fields[seriesIdx], theme).color;
    }

    builder.addSeries({
      pathBuilder,
      pointsBuilder,
      scaleKey,
      showPoints,
      pointsFilter,
      colorMode,
      fillOpacity,
      theme,
      dynamicSeriesColor,
      drawStyle: customConfig.drawStyle!,
      lineColor: customConfig.lineColor ?? seriesColor,
      lineWidth: customConfig.lineWidth,
      lineInterpolation: customConfig.lineInterpolation,
      lineStyle: customConfig.lineStyle,
      barAlignment: customConfig.barAlignment,
      barWidthFactor: customConfig.barWidthFactor,
      barMaxWidth: customConfig.barMaxWidth,
      pointSize: customConfig.pointSize,
      spanNulls: customConfig.spanNulls || false,
      show: !customConfig.hideFrom?.viz,
      gradientMode: customConfig.gradientMode,
      thresholds: config.thresholds,
      hardMin: field.config.min,
      hardMax: field.config.max,
      softMin: customConfig.axisSoftMin,
      softMax: customConfig.axisSoftMax,
      // The following properties are not used in the uPlot config, but are utilized as transport for legend config
      dataFrameFieldIndex: field.state?.origin,
    });

    // Render thresholds in graph
    if (customConfig.thresholdsStyle && config.thresholds) {
      const thresholdDisplay = customConfig.thresholdsStyle.mode ?? GraphTresholdsStyleMode.Off;
      if (thresholdDisplay !== GraphTresholdsStyleMode.Off) {
        builder.addThresholds({
          config: customConfig.thresholdsStyle,
          thresholds: config.thresholds,
          scaleKey,
          theme,
          hardMin: field.config.min,
          hardMax: field.config.max,
          softMin: customConfig.axisSoftMin,
          softMax: customConfig.axisSoftMax,
        });
      }
    }
  }

  let stackingGroups = getStackingGroups(frame);

  builder.setStackingGroups(stackingGroups);

  // hook up custom/composite renderers
  renderers?.forEach((r) => {
    if (!indexByName) {
      indexByName = getNamesToFieldIndex(frame, allFrames);
    }
    let fieldIndices: Record<string, number> = {};

    for (let key in r.fieldMap) {
      let dispName = r.fieldMap[key];
      fieldIndices[key] = indexByName.get(dispName)!;
    }

    r.init(builder, fieldIndices);
  });

  builder.scaleKeys = [xScaleKey, yScaleKey];

  // if hovered value is null, how far we may scan left/right to hover nearest non-null
  const hoverProximityPx = 15;

  let cursor: Partial<uPlot.Cursor> = {
    // this scans left and right from cursor position to find nearest data index with value != null
    // TODO: do we want to only scan past undefined values, but halt at explicit null values?
    dataIdx: (self, seriesIdx, hoveredIdx, cursorXVal) => {
      let seriesData = self.data[seriesIdx];

      if (seriesData[hoveredIdx] == null) {
        let nonNullLft = null,
          nonNullRgt = null,
          i;

        i = hoveredIdx;
        while (nonNullLft == null && i-- > 0) {
          if (seriesData[i] != null) {
            nonNullLft = i;
          }
        }

        i = hoveredIdx;
        while (nonNullRgt == null && i++ < seriesData.length) {
          if (seriesData[i] != null) {
            nonNullRgt = i;
          }
        }

        let xVals = self.data[0];

        let curPos = self.valToPos(cursorXVal, 'x');
        let rgtPos = nonNullRgt == null ? Infinity : self.valToPos(xVals[nonNullRgt], 'x');
        let lftPos = nonNullLft == null ? -Infinity : self.valToPos(xVals[nonNullLft], 'x');

        let lftDelta = curPos - lftPos;
        let rgtDelta = rgtPos - curPos;

        if (lftDelta <= rgtDelta) {
          if (lftDelta <= hoverProximityPx) {
            hoveredIdx = nonNullLft!;
          }
        } else {
          if (rgtDelta <= hoverProximityPx) {
            hoveredIdx = nonNullRgt!;
          }
        }
      }

      return hoveredIdx;
    },
  };

  if (sync && sync() !== DashboardCursorSync.Off) {
    const payload: DataHoverPayload = {
      point: {
        [xScaleKey]: null,
        [yScaleKey]: null,
      },
      data: frame,
    };
    const hoverEvent = new DataHoverEvent(payload);
    cursor.sync = {
      key: '__global_',
      filters: {
        pub: (type: string, src: uPlot, x: number, y: number, w: number, h: number, dataIdx: number) => {
          if (sync && sync() === DashboardCursorSync.Off) {
            return false;
          }

          payload.rowIndex = dataIdx;
          if (x < 0 && y < 0) {
            payload.point[xScaleUnit] = null;
            payload.point[yScaleKey] = null;
            eventBus.publish(new DataHoverClearEvent());
          } else {
            // convert the points
            payload.point[xScaleUnit] = src.posToVal(x, xScaleKey);
            payload.point[yScaleKey] = src.posToVal(y, yScaleKey);
            payload.point.panelRelY = y > 0 ? y / h : 1; // used by old graph panel to position tooltip
            eventBus.publish(hoverEvent);
            hoverEvent.payload.down = undefined;
          }
          return true;
        },
      },
      scales: [xScaleKey, yScaleKey],
      // match: [() => true, (a, b) => a === b],
    };
  }

  builder.setSync();
  builder.setCursor(cursor);

  return builder;
};

export function getNamesToFieldIndex(frame: DataFrame, allFrames: DataFrame[]): Map<string, number> {
  const originNames = new Map<string, number>();
  frame.fields.forEach((field, i) => {
    const origin = field.state?.origin;
    if (origin) {
      const origField = allFrames[origin.frameIndex]?.fields[origin.fieldIndex];
      if (origField) {
        originNames.set(getFieldDisplayName(origField, allFrames[origin.frameIndex], allFrames), i);
      }
    }
  });
  return originNames;
}<|MERGE_RESOLUTION|>--- conflicted
+++ resolved
@@ -202,11 +202,8 @@
             formatValue: (v) => formattedValueToString(fmt(v)),
             theme,
             grid: { show: customConfig.axisGridShow },
-<<<<<<< HEAD
+            show: customConfig.hideFrom?.viz === false,
             color: customConfig.axisColorFromSeries ? seriesColor : undefined,
-=======
-            show: customConfig.hideFrom?.viz === false,
->>>>>>> 9aa6ce2a
           },
           field
         )
