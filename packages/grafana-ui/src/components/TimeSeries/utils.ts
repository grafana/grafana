--- conflicted
+++ resolved
@@ -258,8 +258,6 @@
                   dataMax = dataMax > 0 ? 1 : 0;
                   return [dataMin, dataMax];
                 }
-<<<<<<< HEAD
-=======
               : field.type === FieldType.enum
               ? (u: uPlot, dataMin: number, dataMax: number) => {
                   // this is the exhaustive enum (stable)
@@ -270,7 +268,6 @@
                   // these are only values that are present
                   // return [dataMin - 1, dataMax + 1]
                 }
->>>>>>> ae830f68
               : undefined,
           decimals: field.config.decimals,
         },
@@ -336,14 +333,10 @@
             grid: { show: customConfig.axisGridShow },
             decimals: field.config.decimals,
             distr: customConfig.scaleDistribution?.type,
-<<<<<<< HEAD
-            ...axisColorOpts,
-=======
             splits,
             values,
             incrs,
             ...axisDisplayOptions,
->>>>>>> ae830f68
           },
           field
         )
@@ -355,7 +348,7 @@
 
     let pointsFilter: uPlot.Series.Points.Filter = () => null;
 
-    if (customConfig.spanNulls !== true && showPoints !== VisibilityMode.Always) {
+    if (customConfig.spanNulls !== true) {
       pointsFilter = (u, seriesIdx, show, gaps) => {
         let filtered = [];
 
@@ -493,40 +486,7 @@
       dynamicSeriesColor = (seriesIdx) => getFieldSeriesColor(alignedFrame.fields[seriesIdx], theme).color;
     }
 
-    // this adds leading and trailing gaps when datasets have leading and trailing nulls
-    // it will cause additional unnecessary clips, but we also use adjacent gaps to show single points
-    // when not connecting across gaps, e.g. null,100,null,null,50,50,50,null,50,null,null
-    const gapsRefiner: uPlot.Series.GapsRefiner = (u, seriesIdx, idx0, idx1, gaps) => {
-      let yData = u.data[seriesIdx];
-
-      // @ts-ignore
-      let xData = u._data[0];
-
-      // scan to first and last non-null vals
-      let first = idx0,
-        last = idx1;
-
-      while (first <= last && yData[first] == null) {
-        first++;
-      }
-
-      while (last > first && yData[last] == null) {
-        last--;
-      }
-
-      if (first !== idx0) {
-        gaps.unshift([u.bbox.left, Math.round(u.valToPos(xData[first]!, 'x', true))]);
-      }
-
-      if (last !== idx1) {
-        gaps.push([Math.round(u.valToPos(xData[last]!, 'x', true)), u.bbox.left + u.bbox.width]);
-      }
-
-      return gaps;
-    };
-
     builder.addSeries({
-      gapsRefiner,
       pathBuilder,
       pointsBuilder,
       scaleKey,
