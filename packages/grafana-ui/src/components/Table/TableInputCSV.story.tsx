--- conflicted
+++ resolved
@@ -15,15 +15,9 @@
     <div style={{ width: '90%', height: '90vh' }}>
       <TableInputCSV
         text={'a,b,c\n1,2,3'}
-<<<<<<< HEAD
-        onTablesParsed={(tables: TableData[], text: string) => {
-          console.log('Table', tables, text);
-          action('Table')(tables, text);
-=======
-        onTableParsed={(table: SeriesData, text: string) => {
-          console.log('Table', table, text);
-          action('Table')(table, text);
->>>>>>> 6c9b9b36
+        onSeriesParsed={(data: SeriesData[], text: string) => {
+          console.log('Data', data, text);
+          action('Data')(data, text);
         }}
       />
     </div>
