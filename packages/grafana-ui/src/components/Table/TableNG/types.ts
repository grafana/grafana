import { Property } from 'csstype';

import { Field, GrafanaTheme2, TimeRange } from '@grafana/data';

export interface CellNGProps {
  value: any;
  field: Field;
  theme: GrafanaTheme2;
<<<<<<< HEAD
  height: number;
=======
  rowIdx?: number;
>>>>>>> 83ccf98f
  justifyContent?: Property.JustifyContent;
}

export interface BarGaugeCellProps extends CellNGProps {
  height: number;
  timeRange: TimeRange;
}

export interface SparklineCellProps extends BarGaugeCellProps {}<|MERGE_RESOLUTION|>--- conflicted
+++ resolved
@@ -6,11 +6,8 @@
   value: any;
   field: Field;
   theme: GrafanaTheme2;
-<<<<<<< HEAD
   height: number;
-=======
   rowIdx?: number;
->>>>>>> 83ccf98f
   justifyContent?: Property.JustifyContent;
 }
 
