import { Property } from 'csstype';
import { Column } from 'react-data-grid';

import {
  DataFrame,
  Field,
  GrafanaTheme2,
  KeyValue,
  TimeRange,
  FieldConfigSource,
  ActionModel,
  InterpolateFunction,
  FieldType,
} from '@grafana/data';
import { TableCellOptions, TableCellHeight, TableFieldOptions } from '@grafana/schema';

import { TableCellInspectorMode } from '../TableCellInspector';

export const FILTER_FOR_OPERATOR = '=';
export const FILTER_OUT_OPERATOR = '!=';

export type AdHocFilterOperator = typeof FILTER_FOR_OPERATOR | typeof FILTER_OUT_OPERATOR;
export type AdHocFilterItem = { key: string; value: string; operator: AdHocFilterOperator };
export type TableFilterActionCallback = (item: AdHocFilterItem) => void;
export type TableColumnResizeActionCallback = (fieldDisplayName: string, width: number) => void;
export type TableSortByActionCallback = (state: TableSortByFieldState[]) => void;
export type FooterItem = Array<KeyValue<string>> | string | undefined;

export type GetActionsFunction = (
  frame: DataFrame,
  field: Field,
  rowIndex: number,
  replaceVariables?: InterpolateFunction
) => ActionModel[];

export type TableFieldOptionsType = Omit<TableFieldOptions, 'cellOptions'> & {
  cellOptions: TableCellOptions;
  headerComponent?: React.ComponentType<CustomHeaderRendererProps>;
};

export type FilterType = {
  [key: string]: {
    filteredSet: Set<string>;
  };
};

/* ----------------------------- Table specific types ----------------------------- */
export interface TableSummaryRow {
  [columnName: string]: string | number | undefined;
}

export interface TableColumn extends Column<TableRow, TableSummaryRow> {
  key: string; // Unique identifier used by DataGrid
  name: string; // Display name in header
  field: Field; // Grafana field data/config
  width?: number | string; // Column width
  minWidth?: number; // Min width constraint
  cellClass?: string; // CSS styling
}

// Possible values for table cells based on field types
export type TableCellValue =
  | string // FieldType.string, FieldType.enum
  | number // FieldType.number
  | boolean // FieldType.boolean
  | Date // FieldType.time
  | DataFrame // For nested data
  | DataFrame[] // For nested frames
  | undefined; // For undefined values

export interface TableRow {
  // Required metadata properties
  __depth: number;
  __index: number;

  // Nested table properties
  data?: DataFrame;
  'Nested frames'?: DataFrame[];

  // Generic typing for column values
  [columnName: string]: TableCellValue;
}

export interface CustomHeaderRendererProps {
  field: Field;
  defaultContent: React.ReactNode;
}

export interface TableSortByFieldState {
  displayName: string;
  desc?: boolean;
}

export interface TableFooterCalc {
  show: boolean;
  reducer?: string[]; // Make this optional
  fields?: string[];
  enablePagination?: boolean;
  countRows?: boolean;
}

export interface BaseTableProps {
  ariaLabel?: string;
  data: DataFrame;
  width: number;
  height: number;
  maxHeight?: number;
  /** Minimal column width specified in pixels */
  columnMinWidth?: number;
  noHeader?: boolean;
  showTypeIcons?: boolean;
  resizable?: boolean;
  initialSortBy?: TableSortByFieldState[];
  onColumnResize?: TableColumnResizeActionCallback;
  onSortByChange?: TableSortByActionCallback;
  onCellFilterAdded?: TableFilterActionCallback;
  footerOptions?: TableFooterCalc;
  footerValues?: FooterItem[];
  enablePagination?: boolean;
  cellHeight?: TableCellHeight;
  /** @alpha Used by SparklineCell when provided */
  timeRange?: TimeRange;
  enableSharedCrosshair?: boolean;
  // The index of the field value that the table will initialize scrolled to
  initialRowIndex?: number;
  fieldConfig?: FieldConfigSource;
  getActions?: GetActionsFunction;
  replaceVariables?: InterpolateFunction;
  // Used solely for testing as RTL can't correctly render the table otherwise
  enableVirtualization?: boolean;
}

/* ---------------------------- Table cell props ---------------------------- */
export interface TableNGProps extends BaseTableProps {}

export interface TableCellNGProps {
  cellInspect: boolean;
  field: Field;
  frame: DataFrame;
  getActions?: GetActionsFunction;
  height: number;
  justifyContent: Property.JustifyContent;
  rowIdx: number;
  setContextMenuProps: (props: { value: string; top?: number; left?: number; mode?: TableCellInspectorMode }) => void;
  setIsInspecting: (isInspecting: boolean) => void;
  shouldTextOverflow: () => boolean;
  theme: GrafanaTheme2;
  timeRange: TimeRange;
  value: TableCellValue;
}

/* ------------------------- Specialized Cell Props ------------------------- */
export interface RowExpanderNGProps {
  height: number;
  onCellExpand: () => void;
  isExpanded?: boolean;
}

export interface SparklineCellProps {
  field: Field;
  justifyContent: Property.JustifyContent;
  rowIdx: number;
  theme: GrafanaTheme2;
  timeRange: TimeRange;
  value: TableCellValue;
<<<<<<< HEAD
  width: number;
}

export interface BarGaugeCellProps {
  field: Field;
  height: number;
  rowIdx: number;
  theme: GrafanaTheme2;
  value: TableCellValue;
=======
>>>>>>> 2e6482d8
  width: number;
  timeRange: TimeRange;
}

<<<<<<< HEAD
=======
export interface BarGaugeCellProps {
  field: Field;
  height: number;
  rowIdx: number;
  theme: GrafanaTheme2;
  value: TableCellValue;
  width: number;
  timeRange: TimeRange;
}

>>>>>>> 2e6482d8
export interface ImageCellProps {
  cellOptions: TableCellOptions;
  field: Field;
  height: number;
  justifyContent: Property.JustifyContent;
<<<<<<< HEAD
  rowIdx: number;
=======
>>>>>>> 2e6482d8
  value: TableCellValue;
}

export interface JSONCellProps {
  justifyContent: Property.JustifyContent;
<<<<<<< HEAD
  rowIdx: number;
=======
>>>>>>> 2e6482d8
  value: TableCellValue;
}

export interface DataLinksCellProps {
  field: Field;
  rowIdx: number;
}

export interface ActionCellProps {
  actions: ActionModel[];
}

export interface CellColors {
  textColor?: string;
  bgColor?: string;
  bgHoverColor?: string;
}

export interface AutoCellProps {
  value: TableCellValue;
  field: Field;
  justifyContent: Property.JustifyContent;
<<<<<<< HEAD
  cellOptions: TableCellOptions;
  rowIdx: number;
=======
>>>>>>> 2e6482d8
}

// Comparator for sorting table values
export type Comparator = (a: TableCellValue, b: TableCellValue) => number;

// Type for converting a DataFrame into an array of TableRows
export type FrameToRowsConverter = (frame: DataFrame) => TableRow[];

// Type for mapping column names to their field types
export type ColumnTypes = Record<string, FieldType>;<|MERGE_RESOLUTION|>--- conflicted
+++ resolved
@@ -163,7 +163,6 @@
   theme: GrafanaTheme2;
   timeRange: TimeRange;
   value: TableCellValue;
-<<<<<<< HEAD
   width: number;
 }
 
@@ -173,43 +172,20 @@
   rowIdx: number;
   theme: GrafanaTheme2;
   value: TableCellValue;
-=======
->>>>>>> 2e6482d8
   width: number;
   timeRange: TimeRange;
 }
 
-<<<<<<< HEAD
-=======
-export interface BarGaugeCellProps {
-  field: Field;
-  height: number;
-  rowIdx: number;
-  theme: GrafanaTheme2;
-  value: TableCellValue;
-  width: number;
-  timeRange: TimeRange;
-}
-
->>>>>>> 2e6482d8
 export interface ImageCellProps {
   cellOptions: TableCellOptions;
   field: Field;
   height: number;
   justifyContent: Property.JustifyContent;
-<<<<<<< HEAD
-  rowIdx: number;
-=======
->>>>>>> 2e6482d8
   value: TableCellValue;
 }
 
 export interface JSONCellProps {
   justifyContent: Property.JustifyContent;
-<<<<<<< HEAD
-  rowIdx: number;
-=======
->>>>>>> 2e6482d8
   value: TableCellValue;
 }
 
@@ -232,11 +208,6 @@
   value: TableCellValue;
   field: Field;
   justifyContent: Property.JustifyContent;
-<<<<<<< HEAD
-  cellOptions: TableCellOptions;
-  rowIdx: number;
-=======
->>>>>>> 2e6482d8
 }
 
 // Comparator for sorting table values
