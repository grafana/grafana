--- conflicted
+++ resolved
@@ -270,11 +270,7 @@
   wrappedCount: LineCounter;
 }
 
-<<<<<<< HEAD
-export type LineCounter = (value: unknown, width: number, field: Field) => number;
-=======
 export type LineCounter = (value: unknown, width: number, field: Field, rowIdx: number) => number;
->>>>>>> e4af8d80
 export interface LineCounterEntry {
   /**
    * given a values and the available width, returns the line count for that value
