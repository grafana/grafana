import { Property } from 'csstype';

import { Field, GrafanaTheme2, TimeRange } from '@grafana/data';

export interface CellNGProps {
  value: any;
  field: Field;
  theme: GrafanaTheme2;
<<<<<<< HEAD
  height?: number;
  rowIdx?: number;
=======
>>>>>>> ecbf83aa
  justifyContent?: Property.JustifyContent;
  rowIdx?: number;
}

export interface BarGaugeCellProps extends CellNGProps {
  height: number;
  timeRange: TimeRange;
}

export interface SparklineCellProps extends BarGaugeCellProps {}<|MERGE_RESOLUTION|>--- conflicted
+++ resolved
@@ -6,11 +6,7 @@
   value: any;
   field: Field;
   theme: GrafanaTheme2;
-<<<<<<< HEAD
   height?: number;
-  rowIdx?: number;
-=======
->>>>>>> ecbf83aa
   justifyContent?: Property.JustifyContent;
   rowIdx?: number;
 }
