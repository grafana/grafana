import { SyntheticEvent } from 'react';
import { Column } from 'react-data-grid';

import {
  DataFrame,
  Field,
  GrafanaTheme2,
  KeyValue,
  TimeRange,
  FieldConfigSource,
  ActionModel,
  FieldType,
  DataFrameWithValue,
  SelectableValue,
} from '@grafana/data';
import { TableCellHeight, TableFieldOptions } from '@grafana/schema';

import { TableCellInspectorMode } from '../TableCellInspector';
import { TableCellOptions } from '../types';

import { TextAlign } from './utils';

export const FILTER_FOR_OPERATOR = '=';
export const FILTER_OUT_OPERATOR = '!=';

export type AdHocFilterOperator = typeof FILTER_FOR_OPERATOR | typeof FILTER_OUT_OPERATOR;
export type AdHocFilterItem = { key: string; value: string; operator: AdHocFilterOperator };
export type TableFilterActionCallback = (item: AdHocFilterItem) => void;
export type TableColumnResizeActionCallback = (fieldDisplayName: string, width: number) => void;
export type TableSortByActionCallback = (state: TableSortByFieldState[]) => void;
export type FooterItem = Array<KeyValue<string>> | string | undefined;

export type GetActionsFunction = (frame: DataFrame, field: Field, rowIndex: number) => ActionModel[];

export type GetActionsFunctionLocal = (field: Field, rowIndex: number) => ActionModel[];

export type TableFieldOptionsType = Omit<TableFieldOptions, 'cellOptions'> & {
  cellOptions: TableCellOptions;
  headerComponent?: React.ComponentType<CustomHeaderRendererProps>;
};

export type FilterType = Record<
  string,
  {
    filteredSet: Set<string>;
    filtered?: Array<SelectableValue<unknown>>;
    searchFilter?: string;
    operator?: SelectableValue<string>;
  }
>;

/* ----------------------------- Table specific types ----------------------------- */
export interface TableSummaryRow {
  [columnName: string]: string | number | undefined;
}

export interface TableColumn extends Column<TableRow, TableSummaryRow> {
  field: Field; // Grafana field data/config
  width?: number | string; // Column width
  minWidth?: number; // Min width constraint
}

// Possible values for table cells based on field types
export type TableCellValue =
  | string // FieldType.string, FieldType.enum
  | number // FieldType.number
  | boolean // FieldType.boolean
  | Date // FieldType.time
  | DataFrame // For nested data
  | DataFrame[] // For nested frames
  | DataFrameWithValue // For sparklines
  | undefined; // For undefined values

export interface TableRow {
  // Required metadata properties
  __depth: number;
  __index: number;

  // Nested table properties
  data?: DataFrame;
  __nestedFrames?: DataFrame[];
  __expanded?: boolean; // For row expansion state

  // Generic typing for column values
  [columnName: string]: TableCellValue;
}

export interface CustomCellRendererProps {
  field: Field;
  rowIndex: number;
  frame: DataFrame;
  // Would be great to have generic type for this but that would need having a generic DataFrame type where the field
  // types could be propagated here.
  value: unknown;
}

export interface CustomHeaderRendererProps {
  field: Field;
  defaultContent: React.ReactNode;
}

export interface TableSortByFieldState {
  displayName: string;
  desc?: boolean;
}

export interface TableFooterCalc {
  show: boolean;
  reducer?: string[];
  fields?: string[];
  enablePagination?: boolean;
  countRows?: boolean;
}

export interface BaseTableProps {
  ariaLabel?: string;
  data: DataFrame;
  width: number;
  height: number;
  maxHeight?: number;
  /** Minimal column width specified in pixels */
  columnMinWidth?: number;
  noHeader?: boolean;
  showTypeIcons?: boolean;
  resizable?: boolean;
  initialSortBy?: TableSortByFieldState[];
  onColumnResize?: TableColumnResizeActionCallback;
  onSortByChange?: TableSortByActionCallback;
  onCellFilterAdded?: TableFilterActionCallback;
  footerOptions?: TableFooterCalc;
  footerValues?: FooterItem[];
  enablePagination?: boolean;
  cellHeight?: TableCellHeight;
  structureRev?: number;
  transparent?: boolean;
  /** @alpha Used by SparklineCell when provided */
  timeRange?: TimeRange;
  enableSharedCrosshair?: boolean;
  // The index of the field value that the table will initialize scrolled to
  initialRowIndex?: number;
  fieldConfig?: FieldConfigSource;
  getActions?: GetActionsFunction;
  // Used solely for testing as RTL can't correctly render the table otherwise
  enableVirtualization?: boolean;
  // for MarkdownCell, this flag disables sanitization of HTML content. Configured via config.ini.
  disableSanitizeHtml?: boolean;
}

/* ---------------------------- Table cell props ---------------------------- */
export interface TableNGProps extends BaseTableProps {}

export interface TableCellRendererProps {
  rowIdx: number;
  frame: DataFrame;
  timeRange?: TimeRange;
  value: TableCellValue;
  height: number;
  // flags that are static per column
  field: Field;
  cellOptions: TableCellOptions;
  width: number;
  theme: GrafanaTheme2;
  cellInspect: boolean;
  showFilters: boolean;
  getActions?: GetActionsFunctionLocal;
  disableSanitizeHtml?: boolean;
}

export type ContextMenuProps = {
  rowIdx?: number;
  value: string;
  mode?: TableCellInspectorMode.code | TableCellInspectorMode.text;
  top?: number;
  left?: number;
};

export interface TableCellActionsProps {
  field: Field;
  value: TableCellValue;
  cellOptions: TableCellOptions;
  displayName: string;
  cellInspect: boolean;
  showFilters: boolean;
  setIsInspecting: React.Dispatch<React.SetStateAction<boolean>>;
  setContextMenuProps: React.Dispatch<React.SetStateAction<ContextMenuProps | null>>;
  className?: string;
  onCellFilterAdded?: TableFilterActionCallback;
}

/* ------------------------- Specialized Cell Props ------------------------- */
export interface RowExpanderNGProps {
  onCellExpand: (e: SyntheticEvent) => void;
  isExpanded?: boolean;
}

export interface SparklineCellProps {
  field: Field;
  rowIdx: number;
  theme: GrafanaTheme2;
  timeRange?: TimeRange;
  value: TableCellValue;
  width: number;
}

export interface BarGaugeCellProps {
  field: Field;
  height: number;
  rowIdx: number;
  theme: GrafanaTheme2;
  value: TableCellValue;
  width: number;
}

export interface ImageCellProps {
  cellOptions: TableCellOptions;
  field: Field;
  value: TableCellValue;
  rowIdx: number;
}

export interface DataLinksCellProps {
  field: Field;
  rowIdx: number;
}

export interface GeoCellProps {
  value: TableCellValue;
  height: number;
}

export interface CellColors {
  textColor?: string;
  bgColor?: string;
  bgHoverColor?: string;
}

export interface AutoCellProps {
  field: Field;
  value: TableCellValue;
  rowIdx: number;
}

export interface MarkdownCellProps {
  field: Field;
  rowIdx: number;
  disableSanitizeHtml?: boolean;
}

export interface ActionCellProps {
  field: Field;
  rowIdx: number;
  getActions: GetActionsFunctionLocal;
}

export interface PillCellProps {
  theme: GrafanaTheme2;
  field: Field;
  rowIdx: number;
}

<<<<<<< HEAD
export interface TableCellStyleOptions {
  textWrap: boolean;
  textAlign: TextAlign;
  shouldOverflow: boolean;
}

export type TableCellStyles = (theme: GrafanaTheme2, options: TableCellStyleOptions) => string;

=======
>>>>>>> a5ceac44
// Comparator for sorting table values
export type Comparator = (a: TableCellValue, b: TableCellValue) => number;

// Type for converting a DataFrame into an array of TableRows
export type FrameToRowsConverter = (frame: DataFrame) => TableRow[];

// Type for mapping column names to their field types
export type ColumnTypes = Record<string, FieldType>;

export interface ScrollPosition {
  x: number;
  y: number;
}

export interface TypographyCtx {
  ctx: CanvasRenderingContext2D;
  fontFamily: string;
  letterSpacing: number;
  avgCharWidth: number;
  estimateLines: LineCounter;
  wrappedCount: LineCounter;
}

export type LineCounter = (value: unknown, width: number, field: Field, rowIdx: number) => number;
export interface LineCounterEntry {
  /**
   * given a values and the available width, returns the line count for that value
   */
  counter: LineCounter;
  /**
   * if getting an accurate line count is expensive, you can provide an estimate method
   * which will be used when looping over the row. the counter method will only be invoked
   * for the cell which is the maximum line count for the row.
   */
  estimate?: LineCounter;
  /**
   * indicates which field indexes of the visible fields this line counter applies to.
   */
  fieldIdxs: number[];
}<|MERGE_RESOLUTION|>--- conflicted
+++ resolved
@@ -258,7 +258,6 @@
   rowIdx: number;
 }
 
-<<<<<<< HEAD
 export interface TableCellStyleOptions {
   textWrap: boolean;
   textAlign: TextAlign;
@@ -267,8 +266,6 @@
 
 export type TableCellStyles = (theme: GrafanaTheme2, options: TableCellStyleOptions) => string;
 
-=======
->>>>>>> a5ceac44
 // Comparator for sorting table values
 export type Comparator = (a: TableCellValue, b: TableCellValue) => number;
 
