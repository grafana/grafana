import { useState, useMemo, useEffect, useCallback, useRef, useLayoutEffect, RefObject } from 'react';
import { Column, DataGridHandle, DataGridProps, SortColumn } from 'react-data-grid';
import { varPreLine } from 'uwrap';

import { Field, fieldReducers, FieldType, formattedValueToString, reduceField } from '@grafana/data';

import { useTheme2 } from '../../../themes/ThemeContext';
import { TableCellDisplayMode, TableColumnResizeActionCallback } from '../types';

import { TABLE } from './constants';
import { FilterType, TableFooterCalc, TableRow, TableSortByFieldState, TableSummaryRow } from './types';
import {
  getDisplayName,
  processNestedTableRows,
  applySort,
  getCellOptions,
  getColumnTypes,
  GetMaxWrapCellOptions,
  getMaxWrapCell,
<<<<<<< HEAD
  getCellLinks,
  shouldTextWrap,
=======
>>>>>>> 0895d635
} from './utils';

// Helper function to get displayed value
const getDisplayedValue = (row: TableRow, key: string, fields: Field[]) => {
  const field = fields.find((field) => getDisplayName(field) === key);
  if (!field || !field.display) {
    return '';
  }
  const displayedValue = formattedValueToString(field.display(row[key]));
  return displayedValue;
};

export interface FilteredRowsResult {
  rows: TableRow[];
  filter: FilterType;
  setFilter: React.Dispatch<React.SetStateAction<FilterType>>;
  crossFilterOrder: string[];
  crossFilterRows: Record<string, TableRow[]>;
}

export interface FilteredRowsOptions {
  hasNestedFrames: boolean;
}

export function useFilteredRows(
  rows: TableRow[],
  fields: Field[],
  { hasNestedFrames }: FilteredRowsOptions
): FilteredRowsResult {
  // TODO: allow persisted filter selection via url
  const [filter, setFilter] = useState<FilterType>({});
  const filterValues = useMemo(() => Object.entries(filter), [filter]);

  const crossFilterOrder: FilteredRowsResult['crossFilterOrder'] = useMemo(
    () => Array.from(new Set(filterValues.map(([key]) => key))),
    [filterValues]
  );

  const [filteredRows, crossFilterRows] = useMemo(() => {
    const crossFilterRows: FilteredRowsResult['crossFilterRows'] = {};

    const filterRows = (row: TableRow): boolean => {
      for (const [key, value] of filterValues) {
        const displayedValue = getDisplayedValue(row, key, fields);
        if (!value.filteredSet.has(displayedValue)) {
          return false;
        }
        // collect rows for crossFilter
        crossFilterRows[key] = crossFilterRows[key] ?? [];
        crossFilterRows[key].push(row);
      }
      return true;
    };

    const filteredRows = hasNestedFrames
      ? processNestedTableRows(rows, (parents) => parents.filter(filterRows))
      : rows.filter(filterRows);

    return [filteredRows, crossFilterRows];
  }, [filterValues, rows, fields, hasNestedFrames]);

  return {
    rows: filteredRows,
    filter,
    setFilter,
    crossFilterOrder,
    crossFilterRows,
  };
}

export interface SortedRowsOptions {
  hasNestedFrames: boolean;
  initialSortBy?: TableSortByFieldState[];
}

export interface SortedRowsResult {
  rows: TableRow[];
  sortColumns: SortColumn[];
  setSortColumns: React.Dispatch<React.SetStateAction<SortColumn[]>>;
}

export function useSortedRows(
  rows: TableRow[],
  fields: Field[],
  { initialSortBy, hasNestedFrames }: SortedRowsOptions
): SortedRowsResult {
  const initialSortColumns = useMemo<SortColumn[]>(
    () =>
      initialSortBy?.flatMap(({ displayName, desc }) => {
        if (!fields.some((f) => getDisplayName(f) === displayName)) {
          return [];
        }
        return [
          {
            columnKey: displayName,
            direction: desc ? ('DESC' as const) : ('ASC' as const),
          },
        ];
      }) ?? [],
    [] // eslint-disable-line react-hooks/exhaustive-deps
  );
  const [sortColumns, setSortColumns] = useState<SortColumn[]>(initialSortColumns);
  const columnTypes = useMemo(() => getColumnTypes(fields), [fields]);

  const sortedRows = useMemo(
    () => applySort(rows, fields, sortColumns, columnTypes, hasNestedFrames),
    [rows, fields, sortColumns, hasNestedFrames, columnTypes]
  );

  return {
    rows: sortedRows,
    sortColumns,
    setSortColumns,
  };
}

export interface PaginatedRowsOptions {
  height: number;
  width: number;
  rowHeight: number | ((row: TableRow) => number);
  headerHeight: number;
  footerHeight: number;
  paginationHeight?: number;
  enabled: boolean;
}

export interface PaginatedRowsResult {
  rows: TableRow[];
  page: number;
  setPage: React.Dispatch<React.SetStateAction<number>>;
  numPages: number;
  rowsPerPage: number;
  pageRangeStart: number;
  pageRangeEnd: number;
  smallPagination: boolean;
}

// hand-measured. pagination height is 30px, plus 8px top margin
const PAGINATION_HEIGHT = 38;

export function usePaginatedRows(
  rows: TableRow[],
  { height, width, headerHeight, footerHeight, rowHeight, enabled }: PaginatedRowsOptions
): PaginatedRowsResult {
  // TODO: allow persisted page selection via url
  const [page, setPage] = useState(0);
  const numRows = rows.length;

  // calculate average row height if row height is variable.
  const avgRowHeight = useMemo(() => {
    if (!enabled) {
      return 0;
    }

    if (typeof rowHeight === 'number') {
      return rowHeight;
    }

    // we'll just measure 100 rows to estimate
    return rows.slice(0, 100).reduce((avg, row, _, { length }) => avg + rowHeight(row) / length, 0);
  }, [rows, rowHeight, enabled]);

  // using dimensions of the panel, calculate pagination parameters
  const { numPages, rowsPerPage, pageRangeStart, pageRangeEnd, smallPagination } = useMemo((): {
    numPages: number;
    rowsPerPage: number;
    pageRangeStart: number;
    pageRangeEnd: number;
    smallPagination: boolean;
  } => {
    if (!enabled) {
      return { numPages: 0, rowsPerPage: 0, pageRangeStart: 1, pageRangeEnd: numRows, smallPagination: false };
    }

    // calculate number of rowsPerPage based on height stack
    const rowAreaHeight = height - headerHeight - footerHeight - PAGINATION_HEIGHT;
    const heightPerRow = Math.floor(rowAreaHeight / (avgRowHeight || 1));
    // ensure at least one row per page is displayed
    let rowsPerPage = heightPerRow > 1 ? heightPerRow : 1;

    // calculate row range for pagination summary display
    const pageRangeStart = page * rowsPerPage + 1;
    let pageRangeEnd = pageRangeStart + rowsPerPage - 1;
    if (pageRangeEnd > numRows) {
      pageRangeEnd = numRows;
    }
    const smallPagination = width < TABLE.PAGINATION_LIMIT;
    const numPages = Math.ceil(numRows / rowsPerPage);
    return {
      numPages,
      rowsPerPage,
      pageRangeStart,
      pageRangeEnd,
      smallPagination,
    };
  }, [width, height, headerHeight, footerHeight, avgRowHeight, enabled, numRows, page]);

  // safeguard against page overflow on panel resize or other factors
  useEffect(() => {
    if (!enabled) {
      return;
    }

    if (page > numPages) {
      // resets pagination to end
      setPage(numPages - 1);
    }
  }, [numPages, enabled, page, setPage]);

  // apply pagination to the sorted rows
  const paginatedRows = useMemo(() => {
    if (!enabled) {
      return rows;
    }
    const pageOffset = page * rowsPerPage;
    return rows.slice(pageOffset, pageOffset + rowsPerPage);
  }, [page, rowsPerPage, rows, enabled]);

  return {
    rows: paginatedRows,
    page: enabled ? page : -1,
    setPage,
    numPages,
    rowsPerPage,
    pageRangeStart,
    pageRangeEnd,
    smallPagination,
  };
}

export interface FooterCalcsOptions {
  enabled?: boolean;
  isCountRowsSet?: boolean;
  footerOptions?: TableFooterCalc;
}

export function useFooterCalcs(
  rows: TableRow[],
  // it's very important that this is the _visible_ fields.
  fields: Field[],
  { enabled, footerOptions, isCountRowsSet }: FooterCalcsOptions
): string[] {
  return useMemo(() => {
    const footerReducers = footerOptions?.reducer;

    if (!enabled || !footerOptions || !Array.isArray(footerReducers) || !footerReducers.length) {
      return [];
    }

    const fieldNameSet = footerOptions.fields?.length ? new Set(footerOptions.fields) : null;

    return fields.map((field, index) => {
      if (field.state?.calcs) {
        delete field.state?.calcs;
      }

      if (isCountRowsSet) {
        return index === 0 ? `${rows.length}` : '';
      }

      let emptyValue = '';
      if (index === 0) {
        const footerCalcReducer = footerReducers[0];
        emptyValue = footerCalcReducer ? fieldReducers.get(footerCalcReducer).name : '';
      }

      if (field.type !== FieldType.number) {
        return emptyValue;
      }

      // if field.display is undefined, don't throw
      const displayFn = field.display;
      if (!displayFn) {
        return emptyValue;
      }

      // If fields array is specified, only show footer for fields included in that array.
      // the array can include either the display name or the field name. we don't use a field matcher
      // because that requires us to drill the data frame down here.
      if (fieldNameSet && !fieldNameSet.has(getDisplayName(field)) && !fieldNameSet.has(field.name)) {
        return emptyValue;
      }

      const calc = footerReducers[0];
      const value = reduceField({
        field: {
          ...field,
          values: rows.map((row) => row[getDisplayName(field)]),
        },
        reducers: footerReducers,
      })[calc];

      return formattedValueToString(displayFn(value));
    });
  }, [fields, enabled, footerOptions, isCountRowsSet, rows]);
}

interface TypographyCtx {
  ctx: CanvasRenderingContext2D;
  font: string;
  avgCharWidth: number;
  calcRowHeight: (text: string, cellWidth: number, defaultHeight: number) => number;
}

export function useTypographyCtx(): TypographyCtx {
  const theme = useTheme2();
  const typographyCtx = useMemo((): TypographyCtx => {
    const font = `${theme.typography.fontSize}px ${theme.typography.fontFamily}`;
    const canvas = document.createElement('canvas');
    const ctx = canvas.getContext('2d')!;
    // set in grafana/data in createTypography.ts
    const letterSpacing = 0.15;

    ctx.letterSpacing = `${letterSpacing}px`;
    ctx.font = font;
    const txt =
      "Lorem Ipsum is simply dummy text of the printing and typesetting industry. Lorem Ipsum has been the industry's standard dummy text ever since the 1500s";
    const txtWidth = ctx.measureText(txt).width;
    const avgCharWidth = txtWidth / txt.length + letterSpacing;
    const { count } = varPreLine(ctx);

    const calcRowHeight = (text: string, cellWidth: number, defaultHeight: number) => {
      if (text === '') {
        return defaultHeight;
      }
      const numLines = count(text, cellWidth);
      const totalHeight = numLines * TABLE.LINE_HEIGHT + 2 * TABLE.CELL_PADDING;
      return Math.max(totalHeight, defaultHeight);
    };

    return {
      calcRowHeight,
      ctx,
      font,
      avgCharWidth,
    };
  }, [theme.typography.fontSize, theme.typography.fontFamily]);
  return typographyCtx;
}

const ICON_WIDTH = 16;
const ICON_GAP = 4;

interface UseHeaderHeightOptions {
  enabled: boolean;
  fields: Field[];
  columnWidths: number[];
  defaultHeight: number;
  sortColumns: SortColumn[];
  typographyCtx: TypographyCtx;
  showTypeIcons?: boolean;
}

export function useHeaderHeight({
  fields,
  enabled,
  columnWidths,
  defaultHeight,
  sortColumns,
  typographyCtx: { calcRowHeight, avgCharWidth },
  showTypeIcons = false,
}: UseHeaderHeightOptions): number {
  const perIconSpace = ICON_WIDTH + ICON_GAP;
  const columnAvailableWidths = useMemo(
    () =>
      columnWidths.map((c, idx) => {
        let width = c - 2 * TABLE.CELL_PADDING - TABLE.BORDER_RIGHT;
        // filtering icon
        if (fields[idx]?.config?.custom?.filterable) {
          width -= perIconSpace;
        }
        // sorting icon
        if (sortColumns.some((col) => col.columnKey === getDisplayName(fields[idx]))) {
          width -= perIconSpace;
        }
        // type icon
        if (showTypeIcons) {
          width -= perIconSpace;
        }
        return Math.floor(width);
      }),
    [fields, columnWidths, sortColumns, showTypeIcons, perIconSpace]
  );

  const [wrappedColHeaderIdxs, hasWrappedColHeaders] = useMemo(() => {
    let hasWrappedColHeaders = false;
    return [
      fields.map((field) => {
        const wrapText = field.config?.custom?.wrapHeaderText ?? false;
        if (wrapText) {
          hasWrappedColHeaders = true;
        }
        return wrapText;
      }),
      hasWrappedColHeaders,
    ];
  }, [fields]);

  const maxWrapCellOptions = useMemo<GetMaxWrapCellOptions>(
    () => ({
      colWidths: columnAvailableWidths,
      avgCharWidth,
      wrappedColIdxs: wrappedColHeaderIdxs,
    }),
    [columnAvailableWidths, avgCharWidth, wrappedColHeaderIdxs]
  );

  // TODO: is there a less clunky way to subtract the top padding value?
  const headerHeight = useMemo(() => {
    if (!enabled) {
      return 0;
    }
    if (!hasWrappedColHeaders) {
      return defaultHeight - TABLE.CELL_PADDING;
    }

    const { text: maxLinesText, idx: maxLinesIdx } = getMaxWrapCell(fields, -1, maxWrapCellOptions);
    return calcRowHeight(maxLinesText, columnAvailableWidths[maxLinesIdx], defaultHeight) - TABLE.CELL_PADDING;
  }, [fields, enabled, hasWrappedColHeaders, maxWrapCellOptions, calcRowHeight, columnAvailableWidths, defaultHeight]);

  return headerHeight;
}

interface UseRowHeightOptions {
  columnWidths: number[];
  fields: Field[];
  hasNestedFrames: boolean;
  defaultHeight: number;
<<<<<<< HEAD
  expandedRows: Record<string, boolean>;
=======
  expandedRows: Set<number>;
>>>>>>> 0895d635
  typographyCtx: TypographyCtx;
}

export function useRowHeight({
  columnWidths,
  fields,
  hasNestedFrames,
  defaultHeight,
  expandedRows,
  typographyCtx: { calcRowHeight, avgCharWidth },
}: UseRowHeightOptions): number | ((row: TableRow) => number) {
  const [wrappedColIdxs, hasWrappedCols] = useMemo(() => {
    let hasWrappedCols = false;
    return [
      fields.map((field) => {
        if (field.type !== FieldType.string) {
          return false;
        }

        const cellOptions = getCellOptions(field);
        const wrapText = shouldTextWrap(field);
        const type = cellOptions.type;
        const result = !!wrapText && type !== TableCellDisplayMode.Image;
        if (result === true) {
          hasWrappedCols = true;
        }
        return result;
      }),
      hasWrappedCols,
    ];
  }, [fields]);

  const colWidths = useMemo(
    () => columnWidths.map((c) => c - 2 * TABLE.CELL_PADDING - TABLE.BORDER_RIGHT),
    [columnWidths]
  );

  const maxWrapCellOptions = useMemo<GetMaxWrapCellOptions>(
    () => ({
      colWidths,
      avgCharWidth,
      wrappedColIdxs,
    }),
    [colWidths, avgCharWidth, wrappedColIdxs]
  );

  const rowHeight = useMemo(() => {
    // row height is only complicated when there are nested frames or wrapped columns.
    if (!hasNestedFrames && !hasWrappedCols) {
      return defaultHeight;
    }

    return (row: TableRow) => {
      // nested rows
      if (row.__depth > 0) {
        // if unexpanded, height === 0
        if (!expandedRows.has(row.__index)) {
          return 0;
        }

        const rowCount = row.data?.length ?? 0;
        if (rowCount === 0) {
          return TABLE.NESTED_NO_DATA_HEIGHT + TABLE.CELL_PADDING * 2;
        }

        const nestedHeaderHeight = row.data?.meta?.custom?.noHeader ? 0 : defaultHeight;
        return Math.max(defaultHeight, defaultHeight * rowCount + nestedHeaderHeight + TABLE.CELL_PADDING * 2);
      }

      // regular rows
      const { text: maxLinesText, idx: maxLinesIdx } = getMaxWrapCell(fields, row.__index, maxWrapCellOptions);
      return calcRowHeight(maxLinesText, colWidths[maxLinesIdx], defaultHeight);
    };
  }, [
    calcRowHeight,
    defaultHeight,
    expandedRows,
    fields,
    hasNestedFrames,
    hasWrappedCols,
    maxWrapCellOptions,
    colWidths,
  ]);

  return rowHeight;
}

/**
 * react-data-grid is a little unwieldy when it comes to column resize events.
 * we want to detect a few different column resize signals:
 *   - dragging the handle (only want to dispatch when handle is released)
 *   - double-clicking the handle (sets the column to the minimum width to fit content)
 * `onColumnResize` dispatches events throughout a dragged resize, and `onColumnWidthsChanged` doesn't
 * emit an event when double-click resizing occurs, so we have to build something custom on top of these
 * behaviors in order to get everything working.
 */
interface UseColumnResizeState {
  columnKey: string | undefined;
  width: number;
}

const INITIAL_COL_RESIZE_STATE = Object.freeze({ columnKey: undefined, width: 0 }) satisfies UseColumnResizeState;

export function useColumnResize(
  onColumnResize: TableColumnResizeActionCallback = () => {}
): DataGridProps<TableRow, TableSummaryRow>['onColumnResize'] {
  // these must be refs. if we used setState, we would run into race conditions with these event listeners
  const colResizeState = useRef<UseColumnResizeState>({ ...INITIAL_COL_RESIZE_STATE });
  const pointerIsDown = useRef(false);

  // to detect whether we got a double-click resize, we track whether the pointer is currently down
  useLayoutEffect(() => {
    function pointerDown(_event: PointerEvent) {
      pointerIsDown.current = true;
    }

    function pointerUp(_event: PointerEvent) {
      pointerIsDown.current = false;
    }

    window.addEventListener('pointerdown', pointerDown);
    window.addEventListener('pointerup', pointerUp);

    return () => {
      window.removeEventListener('pointerdown', pointerDown);
      window.removeEventListener('pointerup', pointerUp);
    };
  });

  const dispatchEvent = useCallback(() => {
    if (colResizeState.current.columnKey) {
      onColumnResize(colResizeState.current.columnKey, Math.floor(colResizeState.current.width));
      colResizeState.current = { ...INITIAL_COL_RESIZE_STATE };
    }
    window.removeEventListener('click', dispatchEvent, { capture: true });
  }, [onColumnResize]);

  // this is the callback that gets passed to react-data-grid
  const dataGridResizeHandler = useCallback(
    (column: Column<TableRow, TableSummaryRow>, width: number) => {
      if (!colResizeState.current.columnKey) {
        window.addEventListener('click', dispatchEvent, { capture: true });
      }

      colResizeState.current.columnKey = column.key;
      colResizeState.current.width = width;

      // when double clicking to resize, this handler will fire, but the pointer will not be down,
      // meaning that we should immediately flush the new width
      if (!pointerIsDown.current) {
        dispatchEvent();
      }
    },
    [dispatchEvent]
  );

  return dataGridResizeHandler;
}

export function useScrollbarWidth(ref: RefObject<DataGridHandle>, height: number, renderedRows: TableRow[]) {
  const [scrollbarWidth, setScrollbarWidth] = useState(0);

  useLayoutEffect(() => {
    const el = ref.current?.element;

    if (el) {
      setScrollbarWidth(el.offsetWidth - el.clientWidth);
    }
  }, [ref, height, renderedRows]);

  return scrollbarWidth;
}<|MERGE_RESOLUTION|>--- conflicted
+++ resolved
@@ -17,11 +17,7 @@
   getColumnTypes,
   GetMaxWrapCellOptions,
   getMaxWrapCell,
-<<<<<<< HEAD
-  getCellLinks,
   shouldTextWrap,
-=======
->>>>>>> 0895d635
 } from './utils';
 
 // Helper function to get displayed value
@@ -450,11 +446,7 @@
   fields: Field[];
   hasNestedFrames: boolean;
   defaultHeight: number;
-<<<<<<< HEAD
-  expandedRows: Record<string, boolean>;
-=======
   expandedRows: Set<number>;
->>>>>>> 0895d635
   typographyCtx: TypographyCtx;
 }
 
