import { useState, useMemo, useEffect, useCallback, useRef, useLayoutEffect, RefObject } from 'react';
import { Column, DataGridHandle, DataGridProps, SortColumn } from 'react-data-grid';
import { varPreLine } from 'uwrap';

import {
  DataFrame,
  Field,
  FieldMatcherID,
  fieldReducers,
  FieldType,
  formattedValueToString,
  getFieldMatcher,
  reduceField,
} from '@grafana/data';

import { useTheme2 } from '../../../themes/ThemeContext';
import { TableCellDisplayMode, TableColumnResizeActionCallback } from '../types';

import { TABLE } from './constants';
import { FilterType, TableFooterCalc, TableRow, TableSortByFieldState, TableSummaryRow } from './types';
import {
  getDisplayName,
  processNestedTableRows,
  applySort,
  getCellOptions,
  getColumnTypes,
  GetMaxWrapCellOptions,
  getMaxWrapCell,
} from './utils';

// Helper function to get displayed value
const getDisplayedValue = (row: TableRow, key: string, fields: Field[]) => {
  const field = fields.find((field) => getDisplayName(field) === key);
  if (!field || !field.display) {
    return '';
  }
  const displayedValue = formattedValueToString(field.display(row[key]));
  return displayedValue;
};

export interface FilteredRowsResult {
  rows: TableRow[];
  filter: FilterType;
  setFilter: React.Dispatch<React.SetStateAction<FilterType>>;
  crossFilterOrder: string[];
  crossFilterRows: Record<string, TableRow[]>;
}

export interface FilteredRowsOptions {
  hasNestedFrames: boolean;
}

export function useFilteredRows(
  rows: TableRow[],
  fields: Field[],
  { hasNestedFrames }: FilteredRowsOptions
): FilteredRowsResult {
  // TODO: allow persisted filter selection via url
  const [filter, setFilter] = useState<FilterType>({});
  const filterValues = useMemo(() => Object.entries(filter), [filter]);

  const crossFilterOrder: FilteredRowsResult['crossFilterOrder'] = useMemo(
    () => Array.from(new Set(filterValues.map(([key]) => key))),
    [filterValues]
  );

  const [filteredRows, crossFilterRows] = useMemo(() => {
    const crossFilterRows: FilteredRowsResult['crossFilterRows'] = {};

    const filterRows = (row: TableRow): boolean => {
      for (const [key, value] of filterValues) {
        const displayedValue = getDisplayedValue(row, key, fields);
        if (!value.filteredSet.has(displayedValue)) {
          return false;
        }
        // collect rows for crossFilter
        crossFilterRows[key] = crossFilterRows[key] ?? [];
        crossFilterRows[key].push(row);
      }
      return true;
    };

    const filteredRows = hasNestedFrames
      ? processNestedTableRows(rows, (parents) => parents.filter(filterRows))
      : rows.filter(filterRows);

    return [filteredRows, crossFilterRows];
  }, [filterValues, rows, fields, hasNestedFrames]);

  return {
    rows: filteredRows,
    filter,
    setFilter,
    crossFilterOrder,
    crossFilterRows,
  };
}

export interface SortedRowsOptions {
  hasNestedFrames: boolean;
  initialSortBy?: TableSortByFieldState[];
}

export interface SortedRowsResult {
  rows: TableRow[];
  sortColumns: SortColumn[];
  setSortColumns: React.Dispatch<React.SetStateAction<SortColumn[]>>;
}

export function useSortedRows(
  rows: TableRow[],
  fields: Field[],
  { initialSortBy, hasNestedFrames }: SortedRowsOptions
): SortedRowsResult {
  const initialSortColumns = useMemo<SortColumn[]>(
    () =>
      initialSortBy?.flatMap(({ displayName, desc }) => {
        if (!fields.some((f) => getDisplayName(f) === displayName)) {
          return [];
        }
        return [
          {
            columnKey: displayName,
            direction: desc ? ('DESC' as const) : ('ASC' as const),
          },
        ];
      }) ?? [],
    [] // eslint-disable-line react-hooks/exhaustive-deps
  );
  const [sortColumns, setSortColumns] = useState<SortColumn[]>(initialSortColumns);
  const columnTypes = useMemo(() => getColumnTypes(fields), [fields]);

  const sortedRows = useMemo(
    () => applySort(rows, fields, sortColumns, columnTypes, hasNestedFrames),
    [rows, fields, sortColumns, hasNestedFrames, columnTypes]
  );

  return {
    rows: sortedRows,
    sortColumns,
    setSortColumns,
  };
}

export interface PaginatedRowsOptions {
  height: number;
  width: number;
  rowHeight: number | ((row: TableRow) => number);
  headerHeight: number;
  footerHeight: number;
  paginationHeight?: number;
  enabled: boolean;
}

export interface PaginatedRowsResult {
  rows: TableRow[];
  page: number;
  setPage: React.Dispatch<React.SetStateAction<number>>;
  numPages: number;
  rowsPerPage: number;
  pageRangeStart: number;
  pageRangeEnd: number;
  smallPagination: boolean;
}

// hand-measured. pagination height is 30px, plus 8px top margin
const PAGINATION_HEIGHT = 38;

export function usePaginatedRows(
  rows: TableRow[],
  { height, width, headerHeight, footerHeight, rowHeight, enabled }: PaginatedRowsOptions
): PaginatedRowsResult {
  // TODO: allow persisted page selection via url
  const [page, setPage] = useState(0);
  const numRows = rows.length;

  // calculate average row height if row height is variable.
  const avgRowHeight = useMemo(() => {
    if (!enabled) {
      return 0;
    }

    if (typeof rowHeight === 'number') {
      return rowHeight;
    }

    // we'll just measure 100 rows to estimate
    return rows.slice(0, 100).reduce((avg, row, _, { length }) => avg + rowHeight(row) / length, 0);
  }, [rows, rowHeight, enabled]);

  // using dimensions of the panel, calculate pagination parameters
  const { numPages, rowsPerPage, pageRangeStart, pageRangeEnd, smallPagination } = useMemo((): {
    numPages: number;
    rowsPerPage: number;
    pageRangeStart: number;
    pageRangeEnd: number;
    smallPagination: boolean;
  } => {
    if (!enabled) {
      return { numPages: 0, rowsPerPage: 0, pageRangeStart: 1, pageRangeEnd: numRows, smallPagination: false };
    }

    // calculate number of rowsPerPage based on height stack
    const rowAreaHeight = height - headerHeight - footerHeight - PAGINATION_HEIGHT;
    const heightPerRow = Math.floor(rowAreaHeight / (avgRowHeight || 1));
    // ensure at least one row per page is displayed
    let rowsPerPage = heightPerRow > 1 ? heightPerRow : 1;

    // calculate row range for pagination summary display
    const pageRangeStart = page * rowsPerPage + 1;
    let pageRangeEnd = pageRangeStart + rowsPerPage - 1;
    if (pageRangeEnd > numRows) {
      pageRangeEnd = numRows;
    }
    const smallPagination = width < TABLE.PAGINATION_LIMIT;
    const numPages = Math.ceil(numRows / rowsPerPage);
    return {
      numPages,
      rowsPerPage,
      pageRangeStart,
      pageRangeEnd,
      smallPagination,
    };
  }, [width, height, headerHeight, footerHeight, avgRowHeight, enabled, numRows, page]);

  // safeguard against page overflow on panel resize or other factors
  useEffect(() => {
    if (!enabled) {
      return;
    }

    if (page > numPages) {
      // resets pagination to end
      setPage(numPages - 1);
    }
  }, [numPages, enabled, page, setPage]);

  // apply pagination to the sorted rows
  const paginatedRows = useMemo(() => {
    if (!enabled) {
      return rows;
    }
    const pageOffset = page * rowsPerPage;
    return rows.slice(pageOffset, pageOffset + rowsPerPage);
  }, [page, rowsPerPage, rows, enabled]);

  return {
    rows: paginatedRows,
    page: enabled ? page : -1,
    setPage,
    numPages,
    rowsPerPage,
    pageRangeStart,
    pageRangeEnd,
    smallPagination,
  };
}

export interface FooterCalcsOptions {
  enabled?: boolean;
  isCountRowsSet?: boolean;
  footerOptions?: TableFooterCalc;
}

export function useFooterCalcs(
  rows: TableRow[],
  data: DataFrame,
  { enabled, footerOptions, isCountRowsSet }: FooterCalcsOptions
): string[] {
  return useMemo(() => {
    const footerReducers = footerOptions?.reducer;

    if (!enabled || !footerOptions || !Array.isArray(footerReducers) || !footerReducers.length) {
      return [];
    }

    const fieldNameMatcher = footerOptions.fields
      ? getFieldMatcher({ id: FieldMatcherID.byNames, options: { names: footerOptions.fields } })
      : undefined;

    return data.fields.map((field, index) => {
      if (field.state?.calcs) {
        delete field.state?.calcs;
      }

      if (isCountRowsSet) {
        return index === 0 ? `${rows.length}` : '';
      }

      let emptyValue = '';
      if (index === 0) {
        const footerCalcReducer = footerReducers[0];
        emptyValue = footerCalcReducer ? fieldReducers.get(footerCalcReducer).name : '';
      }

      if (field.type !== FieldType.number) {
        return emptyValue;
      }

      // if field.display is undefined, don't throw
      const displayFn = field.display;
      if (!displayFn) {
        return emptyValue;
      }

<<<<<<< HEAD
      // If fields array is specified, only show footer for fields included in that array
      if (footerOptions.fields?.length && !footerOptions.fields?.includes(getDisplayName(field))) {
        return emptyValue;
=======
      // If fields array is specified, only show footer for fields included in that array.
      // the array can include either the display name or the field name.
      if (fieldNameMatcher && !fieldNameMatcher(field, data, [data])) {
        return '';
>>>>>>> 26d26f67
      }

      const calc = footerReducers[0];
      const value = reduceField({
        field: {
          ...field,
          values: rows.map((row) => row[getDisplayName(field)]),
        },
        reducers: footerReducers,
      })[calc];

      return formattedValueToString(displayFn(value));
    });
  }, [data, enabled, footerOptions, isCountRowsSet, rows]);
}

interface TypographyCtx {
  ctx: CanvasRenderingContext2D;
  font: string;
  avgCharWidth: number;
  calcRowHeight: (text: string, cellWidth: number, defaultHeight: number) => number;
}

export function useTypographyCtx(): TypographyCtx {
  const theme = useTheme2();
  const typographyCtx = useMemo((): TypographyCtx => {
    const font = `${theme.typography.fontSize}px ${theme.typography.fontFamily}`;
    const canvas = document.createElement('canvas');
    const ctx = canvas.getContext('2d')!;
    // set in grafana/data in createTypography.ts
    const letterSpacing = 0.15;

    ctx.letterSpacing = `${letterSpacing}px`;
    ctx.font = font;
    const txt =
      "Lorem Ipsum is simply dummy text of the printing and typesetting industry. Lorem Ipsum has been the industry's standard dummy text ever since the 1500s";
    const txtWidth = ctx.measureText(txt).width;
    const avgCharWidth = txtWidth / txt.length + letterSpacing;
    const { count } = varPreLine(ctx);

    const calcRowHeight = (text: string, cellWidth: number, defaultHeight: number) => {
      if (text === '') {
        return defaultHeight;
      }
      const numLines = count(text, cellWidth);
      const totalHeight = numLines * TABLE.LINE_HEIGHT + 2 * TABLE.CELL_PADDING;
      return Math.max(totalHeight, defaultHeight);
    };

    return {
      calcRowHeight,
      ctx,
      font,
      avgCharWidth,
    };
  }, [theme.typography.fontSize, theme.typography.fontFamily]);
  return typographyCtx;
}

const ICON_WIDTH = 16;
const ICON_GAP = 4;

interface UseHeaderHeightOptions {
  enabled: boolean;
  fields: Field[];
  columnWidths: number[];
  defaultHeight: number;
  sortColumns: SortColumn[];
  typographyCtx: TypographyCtx;
  showTypeIcons?: boolean;
}

export function useHeaderHeight({
  fields,
  enabled,
  columnWidths,
  defaultHeight,
  sortColumns,
  typographyCtx: { calcRowHeight, avgCharWidth },
  showTypeIcons = false,
}: UseHeaderHeightOptions): number {
  const perIconSpace = ICON_WIDTH + ICON_GAP;
  const columnAvailableWidths = useMemo(
    () =>
      columnWidths.map((c, idx) => {
        let width = c - 2 * TABLE.CELL_PADDING - TABLE.BORDER_RIGHT;
        // filtering icon
        if (fields[idx]?.config?.custom?.filterable) {
          width -= perIconSpace;
        }
        // sorting icon
        if (sortColumns.some((col) => col.columnKey === getDisplayName(fields[idx]))) {
          width -= perIconSpace;
        }
        // type icon
        if (showTypeIcons) {
          width -= perIconSpace;
        }
        return Math.floor(width);
      }),
    [fields, columnWidths, sortColumns, showTypeIcons, perIconSpace]
  );

  const [wrappedColHeaderIdxs, hasWrappedColHeaders] = useMemo(() => {
    let hasWrappedColHeaders = false;
    return [
      fields.map((field) => {
        const wrapText = field.config?.custom?.wrapHeaderText ?? false;
        if (wrapText) {
          hasWrappedColHeaders = true;
        }
        return wrapText;
      }),
      hasWrappedColHeaders,
    ];
  }, [fields]);

  const maxWrapCellOptions = useMemo<GetMaxWrapCellOptions>(
    () => ({
      colWidths: columnAvailableWidths,
      avgCharWidth,
      wrappedColIdxs: wrappedColHeaderIdxs,
    }),
    [columnAvailableWidths, avgCharWidth, wrappedColHeaderIdxs]
  );

  // TODO: is there a less clunky way to subtract the top padding value?
  const headerHeight = useMemo(() => {
    if (!enabled) {
      return 0;
    }
    if (!hasWrappedColHeaders) {
      return defaultHeight - TABLE.CELL_PADDING;
    }

    const { text: maxLinesText, idx: maxLinesIdx } = getMaxWrapCell(fields, -1, maxWrapCellOptions);
    return calcRowHeight(maxLinesText, columnAvailableWidths[maxLinesIdx], defaultHeight) - TABLE.CELL_PADDING;
  }, [fields, enabled, hasWrappedColHeaders, maxWrapCellOptions, calcRowHeight, columnAvailableWidths, defaultHeight]);

  return headerHeight;
}

interface UseRowHeightOptions {
  columnWidths: number[];
  fields: Field[];
  hasNestedFrames: boolean;
  defaultHeight: number;
  expandedRows: Set<number>;
  typographyCtx: TypographyCtx;
}

export function useRowHeight({
  columnWidths,
  fields,
  hasNestedFrames,
  defaultHeight,
  expandedRows,
  typographyCtx: { calcRowHeight, avgCharWidth },
}: UseRowHeightOptions): number | ((row: TableRow) => number) {
  const [wrappedColIdxs, hasWrappedCols] = useMemo(() => {
    let hasWrappedCols = false;
    return [
      fields.map((field) => {
        if (field.type !== FieldType.string) {
          return false;
        }

        const cellOptions = getCellOptions(field);
        const wrapText = 'wrapText' in cellOptions && cellOptions.wrapText;
        const type = cellOptions.type;
        const result = !!wrapText && type !== TableCellDisplayMode.Image;
        if (result === true) {
          hasWrappedCols = true;
        }
        return result;
      }),
      hasWrappedCols,
    ];
  }, [fields]);

  const colWidths = useMemo(
    () => columnWidths.map((c) => c - 2 * TABLE.CELL_PADDING - TABLE.BORDER_RIGHT),
    [columnWidths]
  );

  const maxWrapCellOptions = useMemo<GetMaxWrapCellOptions>(
    () => ({
      colWidths,
      avgCharWidth,
      wrappedColIdxs,
    }),
    [colWidths, avgCharWidth, wrappedColIdxs]
  );

  const rowHeight = useMemo(() => {
    // row height is only complicated when there are nested frames or wrapped columns.
    if (!hasNestedFrames && !hasWrappedCols) {
      return defaultHeight;
    }

    return (row: TableRow) => {
      // nested rows
      if (row.__depth > 0) {
        // if unexpanded, height === 0
        if (!expandedRows.has(row.__index)) {
          return 0;
        }

        const rowCount = row.data?.length ?? 0;
        if (rowCount === 0) {
          return TABLE.NESTED_NO_DATA_HEIGHT + TABLE.CELL_PADDING * 2;
        }

        const nestedHeaderHeight = row.data?.meta?.custom?.noHeader ? 0 : defaultHeight;
        return Math.max(defaultHeight, defaultHeight * rowCount + nestedHeaderHeight + TABLE.CELL_PADDING * 2);
      }

      // regular rows
      const { text: maxLinesText, idx: maxLinesIdx } = getMaxWrapCell(fields, row.__index, maxWrapCellOptions);
      return calcRowHeight(maxLinesText, colWidths[maxLinesIdx], defaultHeight);
    };
  }, [
    calcRowHeight,
    defaultHeight,
    expandedRows,
    fields,
    hasNestedFrames,
    hasWrappedCols,
    maxWrapCellOptions,
    colWidths,
  ]);

  return rowHeight;
}

/**
 * react-data-grid is a little unwieldy when it comes to column resize events.
 * we want to detect a few different column resize signals:
 *   - dragging the handle (only want to dispatch when handle is released)
 *   - double-clicking the handle (sets the column to the minimum width to fit content)
 * `onColumnResize` dispatches events throughout a dragged resize, and `onColumnWidthsChanged` doesn't
 * emit an event when double-click resizing occurs, so we have to build something custom on top of these
 * behaviors in order to get everything working.
 */
interface UseColumnResizeState {
  columnKey: string | undefined;
  width: number;
}

const INITIAL_COL_RESIZE_STATE = Object.freeze({ columnKey: undefined, width: 0 }) satisfies UseColumnResizeState;

export function useColumnResize(
  onColumnResize: TableColumnResizeActionCallback = () => {}
): DataGridProps<TableRow, TableSummaryRow>['onColumnResize'] {
  // these must be refs. if we used setState, we would run into race conditions with these event listeners
  const colResizeState = useRef<UseColumnResizeState>({ ...INITIAL_COL_RESIZE_STATE });
  const pointerIsDown = useRef(false);

  // to detect whether we got a double-click resize, we track whether the pointer is currently down
  useLayoutEffect(() => {
    function pointerDown(_event: PointerEvent) {
      pointerIsDown.current = true;
    }

    function pointerUp(_event: PointerEvent) {
      pointerIsDown.current = false;
    }

    window.addEventListener('pointerdown', pointerDown);
    window.addEventListener('pointerup', pointerUp);

    return () => {
      window.removeEventListener('pointerdown', pointerDown);
      window.removeEventListener('pointerup', pointerUp);
    };
  });

  const dispatchEvent = useCallback(() => {
    if (colResizeState.current.columnKey) {
      onColumnResize(colResizeState.current.columnKey, Math.floor(colResizeState.current.width));
      colResizeState.current = { ...INITIAL_COL_RESIZE_STATE };
    }
    window.removeEventListener('click', dispatchEvent, { capture: true });
  }, [onColumnResize]);

  // this is the callback that gets passed to react-data-grid
  const dataGridResizeHandler = useCallback(
    (column: Column<TableRow, TableSummaryRow>, width: number) => {
      if (!colResizeState.current.columnKey) {
        window.addEventListener('click', dispatchEvent, { capture: true });
      }

      colResizeState.current.columnKey = column.key;
      colResizeState.current.width = width;

      // when double clicking to resize, this handler will fire, but the pointer will not be down,
      // meaning that we should immediately flush the new width
      if (!pointerIsDown.current) {
        dispatchEvent();
      }
    },
    [dispatchEvent]
  );

  return dataGridResizeHandler;
}

export function useScrollbarWidth(ref: RefObject<DataGridHandle>, height: number, renderedRows: TableRow[]) {
  const [scrollbarWidth, setScrollbarWidth] = useState(0);

  useLayoutEffect(() => {
    const el = ref.current?.element;

    if (el) {
      setScrollbarWidth(el.offsetWidth - el.clientWidth);
    }
  }, [ref, height, renderedRows]);

  return scrollbarWidth;
}<|MERGE_RESOLUTION|>--- conflicted
+++ resolved
@@ -303,16 +303,10 @@
         return emptyValue;
       }
 
-<<<<<<< HEAD
-      // If fields array is specified, only show footer for fields included in that array
-      if (footerOptions.fields?.length && !footerOptions.fields?.includes(getDisplayName(field))) {
-        return emptyValue;
-=======
       // If fields array is specified, only show footer for fields included in that array.
       // the array can include either the display name or the field name.
       if (fieldNameMatcher && !fieldNameMatcher(field, data, [data])) {
-        return '';
->>>>>>> 26d26f67
+        return emptyValue;
       }
 
       const calc = footerReducers[0];
