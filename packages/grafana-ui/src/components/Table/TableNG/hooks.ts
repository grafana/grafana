--- conflicted
+++ resolved
@@ -3,10 +3,6 @@
 
 import { Field, fieldReducers, FieldType, formattedValueToString, reduceField } from '@grafana/data';
 
-<<<<<<< HEAD
-import { useTheme2 } from '../../../themes/ThemeContext';
-=======
->>>>>>> ef9f9c2d
 import { TableColumnResizeActionCallback } from '../types';
 
 import { TABLE } from './constants';
@@ -16,15 +12,9 @@
   processNestedTableRows,
   applySort,
   getColumnTypes,
-<<<<<<< HEAD
-  GetRowHeightOptions,
-  getRowHeight,
-  CellNumLinesCalculator,
-=======
   getRowHeight,
   buildHeaderLineCounters,
   buildRowLineCounters,
->>>>>>> ef9f9c2d
 } from './utils';
 
 // Helper function to get displayed value
@@ -322,45 +312,6 @@
   }, [fields, enabled, footerOptions, isCountRowsSet, rows]);
 }
 
-<<<<<<< HEAD
-interface TypographyCtx {
-  ctx: CanvasRenderingContext2D;
-  font: string;
-  avgCharWidth: number;
-  calcNumLines: CellNumLinesCalculator;
-}
-
-export function useTypographyCtx(): TypographyCtx {
-  const theme = useTheme2();
-  const typographyCtx = useMemo((): TypographyCtx => {
-    const font = `${theme.typography.fontSize}px ${theme.typography.fontFamily}`;
-    const canvas = document.createElement('canvas');
-    const ctx = canvas.getContext('2d')!;
-    // set in grafana/data in createTypography.ts
-    const letterSpacing = 0.15;
-
-    ctx.letterSpacing = `${letterSpacing}px`;
-    ctx.font = font;
-    const txt =
-      "Lorem Ipsum is simply dummy text of the printing and typesetting industry. Lorem Ipsum has been the industry's standard dummy text ever since the 1500s";
-    const txtWidth = ctx.measureText(txt).width;
-    const avgCharWidth = txtWidth / txt.length + letterSpacing;
-    const { count } = varPreLine(ctx);
-
-    const calcNumLines = count;
-
-    return {
-      calcNumLines,
-      ctx,
-      font,
-      avgCharWidth,
-    };
-  }, [theme.typography.fontSize, theme.typography.fontFamily]);
-  return typographyCtx;
-}
-
-=======
->>>>>>> ef9f9c2d
 const ICON_WIDTH = 16;
 const ICON_GAP = 4;
 
@@ -378,11 +329,7 @@
   enabled,
   columnWidths,
   sortColumns,
-<<<<<<< HEAD
-  typographyCtx: { calcNumLines, avgCharWidth },
-=======
   typographyCtx,
->>>>>>> ef9f9c2d
   showTypeIcons = false,
 }: UseHeaderHeightOptions): number {
   const perIconSpace = ICON_WIDTH + ICON_GAP;
@@ -411,47 +358,10 @@
     [fields, columnWidths, sortColumns, showTypeIcons, perIconSpace]
   );
 
-<<<<<<< HEAD
-  const [wrappedColHeaderIdxs, hasWrappedColHeaders] = useMemo(() => {
-    let hasWrappedColHeaders = false;
-    return [
-      fields.map((field) => {
-        const wrapText = field.config?.custom?.wrapHeaderText ?? false;
-        if (wrapText) {
-          hasWrappedColHeaders = true;
-        }
-        return wrapText;
-      }),
-      hasWrappedColHeaders,
-    ];
-  }, [fields]);
-
-  const maxWrapCellOptions = useMemo<GetRowHeightOptions>(
-    () => ({
-      colWidths: columnAvailableWidths,
-      avgCharWidth,
-      wrappedColIdxs: wrappedColHeaderIdxs,
-      calcNumLines,
-      defaultHeight,
-      heightOffset: -TABLE.CELL_PADDING, // account for padding that is already in defaultHeight
-    }),
-    [columnAvailableWidths, avgCharWidth, wrappedColHeaderIdxs, calcNumLines, defaultHeight]
-  );
-
-  // TODO: is there a less clunky way to subtract the top padding value?
-=======
->>>>>>> ef9f9c2d
   const headerHeight = useMemo(() => {
     if (!enabled) {
       return 0;
     }
-<<<<<<< HEAD
-    if (!hasWrappedColHeaders) {
-      return defaultHeight - TABLE.CELL_PADDING;
-    }
-    return getRowHeight(fields, -1, maxWrapCellOptions);
-  }, [fields, enabled, hasWrappedColHeaders, maxWrapCellOptions, defaultHeight]);
-=======
     return getRowHeight(
       fields,
       -1,
@@ -462,7 +372,6 @@
       TABLE.CELL_PADDING
     );
   }, [fields, enabled, columnAvailableWidths, lineCounters]);
->>>>>>> ef9f9c2d
 
   return headerHeight;
 }
@@ -482,41 +391,6 @@
   hasNestedFrames,
   defaultHeight,
   expandedRows,
-<<<<<<< HEAD
-  typographyCtx: { calcNumLines, avgCharWidth },
-}: UseRowHeightOptions): number | ((row: TableRow) => number) {
-  const [wrappedColIdxs, hasWrappedCols] = useMemo(() => {
-    let hasWrappedCols = false;
-    return [
-      fields.map((field) => {
-        const cellOptions = getCellOptions(field);
-        if (!('wrapText' in cellOptions)) {
-          return false;
-        }
-        const result = Boolean(cellOptions.wrapText);
-        hasWrappedCols = hasWrappedCols || result;
-        return result;
-      }),
-      hasWrappedCols,
-    ];
-  }, [fields]);
-
-  const colWidths = useMemo(
-    () => columnWidths.map((c) => c - 2 * TABLE.CELL_PADDING - TABLE.BORDER_RIGHT),
-    [columnWidths]
-  );
-
-  const getRowHeightOptions = useMemo<GetRowHeightOptions>(
-    () => ({
-      colWidths,
-      avgCharWidth,
-      wrappedColIdxs,
-      calcNumLines,
-      defaultHeight,
-    }),
-    [colWidths, avgCharWidth, wrappedColIdxs, calcNumLines, defaultHeight]
-  );
-=======
   typographyCtx,
 }: UseRowHeightOptions): number | ((row: TableRow) => number) {
   const lineCounters = useMemo(() => buildRowLineCounters(fields, typographyCtx), [fields, typographyCtx]);
@@ -526,7 +400,6 @@
     const columnWidthAffordance = 2 * TABLE.CELL_PADDING + TABLE.BORDER_RIGHT;
     return columnWidths.map((c) => c - columnWidthAffordance);
   }, [columnWidths]);
->>>>>>> ef9f9c2d
 
   const rowHeight = useMemo(() => {
     // row height is only complicated when there are nested frames or wrapped columns.
@@ -555,11 +428,6 @@
       }
 
       // regular rows
-<<<<<<< HEAD
-      return getRowHeight(fields, row.__index, getRowHeightOptions);
-    };
-  }, [hasNestedFrames, hasWrappedCols, defaultHeight, fields, getRowHeightOptions, expandedRows]);
-=======
       let result = cache[row.__index];
       if (!result) {
         result = cache[row.__index] = getRowHeight(
@@ -575,7 +443,6 @@
       return result;
     };
   }, [hasNestedFrames, hasWrappedCols, defaultHeight, fields, colWidths, lineCounters, expandedRows]);
->>>>>>> ef9f9c2d
 
   return rowHeight;
 }
