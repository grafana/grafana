import 'react-data-grid/lib/styles.css';
import { css } from '@emotion/css';
import { Property } from 'csstype';
import React, { useMemo, useState, useLayoutEffect, useCallback, useRef, useEffect } from 'react';
import DataGrid, { Column, RenderRowProps, Row, SortColumn, SortDirection } from 'react-data-grid';
import { useMeasure } from 'react-use';

import {
  DataFrame,
  Field,
  fieldReducers,
  FieldType,
  formattedValueToString,
  GrafanaTheme2,
  ReducerID,
} from '@grafana/data';
import { TableCellHeight } from '@grafana/schema';
import { getScrollbarWidth, Pagination } from '@grafana/ui';

import { useStyles2, useTheme2 } from '../../../themes';
import { Trans } from '../../../utils/i18n';
import { ContextMenu } from '../../ContextMenu/ContextMenu';
import { MenuItem } from '../../Menu/MenuItem';
import { ScrollContainer } from '../../ScrollContainer/ScrollContainer';
import { TableCellInspector, TableCellInspectorMode } from '../TableCellInspector';
import { TableNGProps } from '../types';
import { getTextAlign } from '../utils';

import { HeaderCell } from './Cells/HeaderCell';
import { RowExpander } from './Cells/RowExpander';
import { TableCellNG } from './Cells/TableCellNG';
import { getRowHeight, shouldTextOverflow, getFooterItemNG } from './utils';

const DEFAULT_CELL_PADDING = 6;
const COLUMN_MIN_WIDTH = 150;
const EXPANDER_WIDTH = 50;
const SMALL_PAGINATION_LIMIT = 750;
const MAX_CELL_HEIGHT = 48;
const SCROLL_BAR_WIDTH = getScrollbarWidth();

type TableRow = Record<string, unknown>;

interface TableColumn extends Column<TableRow> {
  key: string;
  name: string;
  field: Field;
}

export type FilterType = {
  [key: string]: {
    filteredSet: Set<string>;
  };
};

/**
 * getIsNestedTable is a helper function that takes a DataFrame and returns a
 * boolean value based on the presence of nested frames
 */
const getIsNestedTable = (dataFrame: DataFrame): boolean =>
  dataFrame.fields.some(({ type }) => type === FieldType.nestedFrames);

export function TableNG(props: TableNGProps) {
  const {
    height,
    width,
    timeRange,
    cellHeight,
    noHeader,
    fieldConfig,
    footerOptions,
    onColumnResize,
    enablePagination,
    getActions,
  } = props;

  const textWrap = fieldConfig?.defaults?.custom?.cellOptions.wrapText ?? false;
  const cellInspect = fieldConfig?.defaults?.custom?.inspect ?? false;
  const filterable = fieldConfig?.defaults?.custom?.filterable ?? false;

  const theme = useTheme2();
  const styles = useStyles2(getStyles, textWrap);

  const isFooterVisible = Boolean(footerOptions?.show && footerOptions.reducer.length);
  const isCountRowsSet = Boolean(
    footerOptions?.countRows &&
      footerOptions.reducer &&
      footerOptions.reducer.length &&
      footerOptions.reducer[0] === ReducerID.count
  );

  // TODO: this is a hack to force the column width to update when the fieldConfig changes
  const [revId, setRevId] = useState(0);
  const columnWidth = useMemo(() => {
    setRevId(revId + 1);
    return fieldConfig?.defaults?.custom?.width || 'auto';
  }, [fieldConfig]); // eslint-disable-line react-hooks/exhaustive-deps
  const columnMinWidth = fieldConfig?.defaults?.custom?.minWidth || COLUMN_MIN_WIDTH;

  const prevProps = useRef(props);
  useEffect(() => {
    // TODO: there is a usecase when adding a new column to the table doesn't update the table
    if (prevProps.current.data.fields.length !== props.data.fields.length) {
      setRevId(revId + 1);
    }
    prevProps.current = props;
  }, [props.data]); // eslint-disable-line react-hooks/exhaustive-deps

  const [contextMenuProps, setContextMenuProps] = useState<{
    rowIdx?: number;
    value: string;
    mode?: TableCellInspectorMode.code | TableCellInspectorMode.text;
    top?: number;
    left?: number;
  } | null>(null);
  const [isInspecting, setIsInspecting] = useState(false);
  const [isContextMenuOpen, setIsContextMenuOpen] = useState(false);
  const [filter, setFilter] = useState<FilterType>({});
  const [page, setPage] = useState(0);

  const crossFilterOrder = useRef<string[]>([]);
  const crossFilterRows = useRef<{ [key: string]: TableRow[] }>({});

  const headerCellRefs = useRef<Record<string, HTMLDivElement>>({});
  const [, setReadyForRowHeightCalc] = useState(false);

  const [paginationWrapperRef, { height: paginationHeight }] = useMeasure<HTMLDivElement>();

  // This state will trigger re-render for recalculating row heights
  const [, setResizeTrigger] = useState(0);

  // Create off-screen canvas for measuring rows for virtualized rendering
  // This line is like this because Jest doesn't have OffscreenCanvas mocked
  // nor is it a part of the jest-canvas-mock package
  let osContext = null;
  if (window.OffscreenCanvas !== undefined) {
    // The canvas size is defined arbitrarily
    // As we never actually visualize rendered content
    // from the offscreen canvas, only perform text measurements
    osContext = new OffscreenCanvas(256, 1024).getContext('2d');
  }

  // Set font property using theme info
  // This will make text measurement accurate
  if (osContext !== undefined && osContext !== null) {
    osContext.font = `${theme.typography.fontSize}px ${theme.typography.body.fontFamily}`;
  }

  useLayoutEffect(() => {
    if (!isContextMenuOpen) {
      return;
    }

    function onClick(event: MouseEvent) {
      setIsContextMenuOpen(false);
    }

    addEventListener('click', onClick);

    return () => {
      removeEventListener('click', onClick);
    };
  }, [isContextMenuOpen]);

  const [sortColumns, setSortColumns] = useState<readonly SortColumn[]>([]);
  // TODO: this ref using to persist sortColumns between renders;
  // setSortColumns is still used to trigger re-render
  const sortColumnsRef = useRef(sortColumns);
  const [expandedRows, setExpandedRows] = useState<number[]>([]);
  const [isNestedTable, setIsNestedTable] = useState(false);

  function getDefaultRowHeight(): number {
    const bodyFontSize = theme.typography.fontSize;
    const lineHeight = theme.typography.body.lineHeight;

    switch (cellHeight) {
      case TableCellHeight.Sm:
        return 36;
      case TableCellHeight.Md:
        return 42;
      case TableCellHeight.Lg:
        return MAX_CELL_HEIGHT;
    }

    return DEFAULT_CELL_PADDING * 2 + bodyFontSize * lineHeight;
  }
  const defaultRowHeight = getDefaultRowHeight();
  const defaultLineHeight = theme.typography.body.lineHeight * theme.typography.fontSize;
  const panelPaddingHeight = theme.components.panel.padding * theme.spacing.gridSize * 2;

  const handleSort = (columnKey: string, direction: SortDirection, isMultiSort: boolean) => {
    let currentSortColumn: SortColumn | undefined;

    const updatedSortColumns = sortColumnsRef.current.filter((column) => {
      const isCurrentColumn = column.columnKey === columnKey;
      if (isCurrentColumn) {
        currentSortColumn = column;
      }
      return !isCurrentColumn;
    });

    // sorted column exists and is descending -> remove it to reset sorting
    if (currentSortColumn && currentSortColumn.direction === 'DESC') {
      setSortColumns(updatedSortColumns);
      sortColumnsRef.current = updatedSortColumns;
    } else {
      // new sort column or changed direction
      if (isMultiSort) {
        setSortColumns([...updatedSortColumns, { columnKey, direction }]);
        sortColumnsRef.current = [...updatedSortColumns, { columnKey, direction }];
      } else {
        setSortColumns([{ columnKey, direction }]);
        sortColumnsRef.current = [{ columnKey, direction }];
      }
    }
  };

  const frameToRecords = useCallback((frame: DataFrame): Array<Record<string, string>> => {
    const fnBody = `
      const rows = Array(frame.length);
      const values = frame.fields.map(f => f.values);
      let rowCount = 0;
      for (let i = 0; i < frame.length; i++) {
        rows[rowCount] = {__depth: 0, __index: i, ${frame.fields.map((field, fieldIdx) => `${JSON.stringify(field.name)}: values[${fieldIdx}][i]`).join(',')}};
        rowCount += 1;
        if (rows[rowCount-1]['Nested frames']){
          const childFrame = rows[rowCount-1]['Nested frames'];
          rows[rowCount] = {__depth: 1, __index: i, data: childFrame[0]}
          rowCount += 1;
        }
      }
      return rows;
    `;

    const convert = new Function('frame', fnBody);

    const records = convert(frame);
    return records;
  }, []);
  const calcsRef = useRef<string[]>([]);
  const mapFrameToDataGrid = (main: DataFrame, calcsRef: React.MutableRefObject<string[]>) => {
    const columns: TableColumn[] = [];

    const hasNestedFrames = getIsNestedTable(main);

    // If nested frames, add expansion control column
    if (hasNestedFrames) {
      const expanderField: Field = {
        name: '',
        type: FieldType.other,
        config: {},
        values: [],
      };
      columns.push({
        key: 'expanded',
        name: '',
        field: expanderField,
        cellClass: styles.cell,
        colSpan(args) {
          return args.type === 'ROW' && Number(args.row.__depth) === 1 ? main.fields.length : 1;
        },
        renderCell: ({ row }) => {
          // TODO add TableRow type extension to include row depth and optional data
          if (Number(row.__depth) === 0) {
            const rowIdx = Number(row.__index);
            return (
              <RowExpander
                height={defaultRowHeight}
                onCellExpand={() => {
                  if (!expandedRows.includes(rowIdx)) {
                    setExpandedRows([...expandedRows, rowIdx]);
                  } else {
                    const currentExpandedRows = expandedRows;
                    const indexToRemove = currentExpandedRows.indexOf(rowIdx);
                    if (indexToRemove > -1) {
                      currentExpandedRows.splice(indexToRemove, 1);
                      setExpandedRows(currentExpandedRows);
                    }
                  }
                  setResizeTrigger((prev) => prev + 1);
                }}
                isExpanded={expandedRows.includes(rowIdx)}
              />
            );
          }
          // If it's a child, render entire DataGrid at first column position
          let expandedColumns: TableColumn[] = [];
          let expandedRecords: Array<Record<string, string>> = [];
          expandedColumns = mapFrameToDataGrid(row.data, calcsRef);
          expandedRecords = frameToRecords(row.data);
          // TODO add renderHeaderCell HeaderCell's here and handle all features
          return (
            <DataGrid
              rows={expandedRecords}
              columns={expandedColumns}
              rowHeight={defaultRowHeight}
              style={{ height: '100%', overflow: 'visible', marginLeft: EXPANDER_WIDTH }}
              headerRowHeight={row.data.meta?.custom?.noHeader ? 0 : undefined}
            />
          );
        },
        width: EXPANDER_WIDTH,
        minWidth: EXPANDER_WIDTH,
      });
    }

    main.fields.map((field, fieldIndex) => {
      if (field.type === FieldType.nestedFrames) {
        // Don't render nestedFrames type field
        return;
      }
      const key = field.name;

      // get column width from overrides
      const override = fieldConfig?.overrides?.find(
        (o) => o.matcher.id === 'byName' && o.matcher.options === field.name
      );
      const width = override?.properties?.find((p) => p.id === 'width')?.value || field.config?.custom?.width;

      const justifyColumnContent = getTextAlign(field);
      const footerStyles = getFooterStyles(justifyColumnContent);

      // Add a column for each field
      columns.push({
        key,
        name: field.name,
        field,
        cellClass: styles.cell,
        renderCell: (props: any) => {
          const { row, rowIdx } = props;
          const value = row[key];
          // Cell level rendering here
          return (
            <TableCellNG
              key={key}
              value={value}
              field={field}
              theme={theme}
              timeRange={timeRange}
              height={defaultRowHeight}
              justifyContent={justifyColumnContent}
              rowIdx={rowIdx}
              shouldTextOverflow={() =>
                shouldTextOverflow(
                  key,
                  row,
                  columnTypes,
                  headerCellRefs,
                  osContext,
                  defaultLineHeight,
                  defaultRowHeight,
                  DEFAULT_CELL_PADDING,
                  textWrap,
                  cellInspect
                )
              }
              setIsInspecting={setIsInspecting}
              setContextMenuProps={setContextMenuProps}
              cellInspect={cellInspect}
              getActions={getActions}
            />
          );
        },
        renderSummaryCell: () => {
          if (isCountRowsSet && fieldIndex === 0) {
            return (
              <div style={{ display: 'flex', justifyContent: 'space-between' }}>
                <span>Count</span>
                <span>{calcsRef.current[fieldIndex]}</span>
              </div>
            );
          }
          return <div className={footerStyles.footerCell}>{calcsRef.current[fieldIndex]}</div>;
        },
        renderHeaderCell: ({ column, sortDirection }) => (
          <HeaderCell
            column={column}
            rows={rows}
            field={field}
            onSort={handleSort}
            direction={sortDirection}
            justifyContent={justifyColumnContent}
            filter={filter}
            setFilter={setFilter}
            filterable={filterable}
            onColumnResize={onColumnResize}
            headerCellRefs={headerCellRefs}
            crossFilterOrder={crossFilterOrder}
            crossFilterRows={crossFilterRows}
          />
        ),
        // TODO these anys are making me sad
        width: width ?? columnWidth,
        minWidth: field.config?.custom?.minWidth ?? columnMinWidth,
      });
    });

    return columns;
  };

  function myRowRenderer(key: React.Key, props: RenderRowProps<TableRow>): React.ReactNode {
    // Let's render row level things here!
    // i.e. we can look at row styles and such here
    const { row } = props;
    // Don't render non expanded child rows
    if (Number(row.__depth) === 1 && !expandedRows.includes(Number(row.__index))) {
      return null;
    }
    return <Row key={key} {...props} />;
  }

  const rows = useMemo(() => frameToRecords(props.data), [frameToRecords, props.data]);

  // Create a map of column key to column type
  const columnTypes = useMemo(() => {
    return props.data.fields.reduce(
      (acc, field) => {
        acc[field.name] = field.type;
        return acc;
      },
      {} as { [key: string]: string }
    );
  }, [props.data.fields]);

  const getDisplayedValue = (row: TableRow, key: string) => {
    const field = props.data.fields.find((field) => field.name === key)!;
    const displayedValue = formattedValueToString(field.display!(row[key]));
    return displayedValue;
  };

  // Filter rows
  const filteredRows = useMemo(() => {
    const filterValues = Object.entries(filter);
    if (filterValues.length === 0) {
      // reset cross filter order
      crossFilterOrder.current = [];
      return rows;
    }

    // Update crossFilterOrder
    const filterKeys = new Set(filterValues.map(([key]) => key));
    filterKeys.forEach((key) => {
      if (!crossFilterOrder.current.includes(key)) {
        // Each time a filter is added or removed, it is always a single filter.
        // When adding a new filter, it is always appended to the end, maintaining the order.
        crossFilterOrder.current.push(key);
      }
    });
    // Remove keys from crossFilterOrder that are no longer present in the current filter values
    crossFilterOrder.current = crossFilterOrder.current.filter((key) => filterKeys.has(key));

    // reset crossFilterRows
    crossFilterRows.current = {};

    return rows.filter((row) => {
      for (const [key, value] of filterValues) {
        const displayedValue = getDisplayedValue(row, key);
        if (!value.filteredSet.has(displayedValue)) {
          return false;
        }
        // collect rows for crossFilter
        if (!crossFilterRows.current[key]) {
          crossFilterRows.current[key] = [row];
        } else {
          crossFilterRows.current[key].push(row);
        }
      }
      return true;
    });
  }, [rows, filter, props.data.fields]); // eslint-disable-line react-hooks/exhaustive-deps

  // Sort rows
  const sortedRows = useMemo(() => {
    const comparators = sortColumns.map(({ columnKey }) => getComparator(columnTypes[columnKey]));
    const sortDirs = sortColumns.map(({ direction }) => (direction === 'ASC' ? 1 : -1));

    if (sortColumns.length === 0) {
      return filteredRows;
    }

    return filteredRows.slice().sort((a, b) => {
      let result = 0;
      let sortIndex = 0;

      for (const { columnKey } of sortColumns) {
        const compare = comparators[sortIndex];
        result = sortDirs[sortIndex] * compare(a[columnKey], b[columnKey]);

        if (result !== 0) {
          break;
        }

        sortIndex += 1;
      }

      return result;
    });
  }, [filteredRows, sortColumns, columnTypes]);

  // Paginated rows
  // TODO consolidate calculations into pagination wrapper component and only use when needed
  const numRows = sortedRows.length;
  // calculate number of rowsPerPage based on height stack
  let headerCellHeight = MAX_CELL_HEIGHT;
  if (noHeader) {
    headerCellHeight = 0;
  } else if (!noHeader && Object.keys(headerCellRefs.current).length > 0) {
    headerCellHeight = headerCellRefs.current[Object.keys(headerCellRefs.current)[0]].getBoundingClientRect().height;
  }
  let rowsPerPage = Math.floor(
    (height - headerCellHeight - SCROLL_BAR_WIDTH - paginationHeight - panelPaddingHeight) / defaultRowHeight
  );
  // if footer calcs are on, remove one row per page
  if (isFooterVisible) {
    rowsPerPage -= 1;
  }
  if (rowsPerPage < 1) {
    // avoid 0 or negative rowsPerPage
    rowsPerPage = 1;
  }
  const numberOfPages = Math.ceil(numRows / rowsPerPage);
  if (page > numberOfPages) {
    // resets pagination to end
    setPage(numberOfPages - 1);
  }
  // calculate row range for pagination summary display
  const itemsRangeStart = page * rowsPerPage + 1;
  let displayedEnd = itemsRangeStart + rowsPerPage - 1;
  if (displayedEnd > numRows) {
    displayedEnd = numRows;
  }
  const smallPagination = width < SMALL_PAGINATION_LIMIT;

  const paginatedRows = useMemo(() => {
    const pageOffset = page * rowsPerPage;
    return sortedRows.slice(pageOffset, pageOffset + rowsPerPage);
  }, [rows, sortedRows, page, rowsPerPage]); // eslint-disable-line react-hooks/exhaustive-deps

  useMemo(() => {
    calcsRef.current = props.data.fields.map((field, index) => {
      if (field.state?.calcs) {
        delete field.state?.calcs;
      }
      if (isCountRowsSet) {
        return index === 0 ? `${sortedRows.length}` : '';
      }
      if (index === 0) {
        const footerCalcReducer = footerOptions?.reducer[0];
        return footerCalcReducer ? fieldReducers.get(footerCalcReducer).name : '';
      }
      return getFooterItemNG(sortedRows, field, footerOptions);
    });
  }, [sortedRows, props.data.fields, footerOptions, isCountRowsSet]); // eslint-disable-line react-hooks/exhaustive-deps

  const columns = useMemo(
    () => mapFrameToDataGrid(props.data, calcsRef),
    [props.data, calcsRef, filter, expandedRows, expandedRows.length, footerOptions] // eslint-disable-line react-hooks/exhaustive-deps
  );

  useEffect(() => {
    const hasNestedFrames = getIsNestedTable(props.data);
    setIsNestedTable(hasNestedFrames);
  }, [props.data]);

  // This effect needed to set header cells refs before row height calculation
  useLayoutEffect(() => {
    setReadyForRowHeightCalc(Object.keys(headerCellRefs.current).length > 0);
  }, [columns]);

  const renderMenuItems = () => {
    return (
      <>
        <MenuItem
          label="Inspect value"
          onClick={() => {
            setIsInspecting(true);
          }}
          className={styles.menuItem}
        />
      </>
    );
  };

  const calculateRowHeight = useCallback(
    (row: TableRow) => {
      // Logic for sub-tables
      if (Number(row.__depth) === 1 && !expandedRows.includes(Number(row.__index))) {
        return 0;
      } else if (Number(row.__depth) === 1 && expandedRows.includes(Number(row.__index))) {
        const headerCount = row.data.meta?.custom?.noHeader ? 0 : 1;
        return defaultRowHeight * (row.data.length + headerCount); // TODO this probably isn't very robust
      }
      return getRowHeight(
        row,
        columnTypes,
        headerCellRefs,
        osContext,
        defaultLineHeight,
        defaultRowHeight,
        DEFAULT_CELL_PADDING
      );
    },
    [expandedRows, defaultRowHeight, columnTypes, headerCellRefs, osContext, defaultLineHeight]
  );

  // Return the data grid
  return (
    <>
<<<<<<< HEAD
      <DataGrid
        className={styles.dataGrid}
        key={`DataGrid${revId}`}
        rows={enablePagination ? paginatedRows : sortedRows}
        columns={columns}
        headerRowHeight={noHeader ? 0 : undefined}
        defaultColumnOptions={{
          sortable: true,
          resizable: true,
        }}
        rowHeight={textWrap || isNestedTable ? calculateRowHeight : defaultRowHeight}
        // TODO: This doesn't follow current table behavior
        style={{ width, height: height - (enablePagination ? paginationHeight : 0) }}
        renderers={{ renderRow: myRowRenderer }}
        onCellContextMenu={({ row, column }, event) => {
          event.preventGridDefault();
          // Do not show the default context menu
          event.preventDefault();
          setContextMenuProps({
            // rowIdx: rows.indexOf(row),
            value: row[column.key],
            top: event.clientY,
            left: event.clientX,
          });
          setIsContextMenuOpen(true);
        }}
        // sorting
        sortColumns={sortColumns}
        // footer
        // TODO figure out exactly how this works - some array needs to be here for it to render regardless of renderSummaryCell()
        bottomSummaryRows={isFooterVisible ? [{}] : undefined}
        onColumnResize={() => {
          // NOTE: This method is called continuously during the column resize drag operation,
          // providing the current column width. There is no separate event for the end of the drag operation.
          if (textWrap) {
            // This is needed only when textWrap is enabled
            // TODO: this is a hack to force rowHeight re-calculation
            setResizeTrigger((prev) => prev + 1);
          }
        }}
      />
=======
      <ScrollContainer>
        <DataGrid
          className={styles.dataGrid}
          key={`DataGrid${revId}`}
          rows={enablePagination ? paginatedRows : filteredRows}
          columns={columns}
          headerRowHeight={noHeader ? 0 : undefined}
          defaultColumnOptions={{
            sortable: true,
            resizable: true,
          }}
          rowHeight={textWrap || isNestedTable ? calculateRowHeight : defaultRowHeight}
          // TODO: This doesn't follow current table behavior
          style={{ width, height: height - (enablePagination ? paginationHeight : 0) }}
          renderers={{ renderRow: myRowRenderer }}
          onCellContextMenu={({ row, column }, event) => {
            event.preventGridDefault();
            // Do not show the default context menu
            event.preventDefault();
            setContextMenuProps({
              // rowIdx: rows.indexOf(row),
              value: row[column.key],
              top: event.clientY,
              left: event.clientX,
            });
            setIsContextMenuOpen(true);
          }}
          // sorting
          sortColumns={sortColumns}
          // footer
          // TODO figure out exactly how this works - some array needs to be here for it to render regardless of renderSummaryCell()
          bottomSummaryRows={isFooterVisible ? [{}] : undefined}
          onColumnResize={() => {
            // NOTE: This method is called continuously during the column resize drag operation,
            // providing the current column width. There is no separate event for the end of the drag operation.
            if (textWrap) {
              // This is needed only when textWrap is enabled
              // TODO: this is a hack to force rowHeight re-calculation
              setResizeTrigger((prev) => prev + 1);
            }
          }}
        />
      </ScrollContainer>
>>>>>>> 6b88062d

      {enablePagination && (
        <div className={styles.paginationContainer} ref={paginationWrapperRef}>
          <Pagination
            currentPage={page + 1}
            numberOfPages={numberOfPages}
            showSmallVersion={smallPagination}
            onNavigate={(toPage) => {
              setPage(toPage - 1);
            }}
          />
          {!smallPagination && (
            <div className={styles.paginationSummary}>
              <Trans i18nKey="grafana-ui.table.pagination-summary">
                {{ itemsRangeStart }} - {{ displayedEnd }} of {{ numRows }} rows
              </Trans>
            </div>
          )}
        </div>
      )}

      {isContextMenuOpen && (
        <ContextMenu
          x={contextMenuProps?.left || 0}
          y={contextMenuProps?.top || 0}
          renderMenuItems={renderMenuItems}
          focusOnOpen={false}
        />
      )}

      {isInspecting && (
        <TableCellInspector
          mode={contextMenuProps?.mode ?? TableCellInspectorMode.text}
          value={contextMenuProps?.value}
          onDismiss={() => {
            setIsInspecting(false);
            setContextMenuProps(null);
          }}
        />
      )}
    </>
  );
}

type Comparator = (a: any, b: any) => number;

const compare = new Intl.Collator('en', { sensitivity: 'base' }).compare;

function getComparator(sortColumnType: string): Comparator {
  switch (sortColumnType) {
    case FieldType.time:
    case FieldType.number:
    case FieldType.boolean:
      return (a, b) => a - b;
    case FieldType.string:
    case FieldType.enum:
    default:
      return (a, b) => compare(String(a), String(b));
  }
}

const getStyles = (theme: GrafanaTheme2, textWrap: boolean) => ({
  dataGrid: css({
    '--rdg-background-color': theme.colors.background.primary,
    '--rdg-header-background-color': theme.colors.background.primary,
    '--rdg-border-color': 'transparent',
    '--rdg-color': theme.colors.text.primary,
    '&:hover': {
      '--rdg-row-hover-background-color': theme.colors.emphasize(theme.colors.action.hover, 0.6),
    },

    // If we rely solely on borderInlineEnd which is added from data grid, we
    // get a small gap where the gridCell borders meet the column header borders.
    // To avoid this, we can unset borderInlineEnd and set borderRight instead.
    '.rdg-cell': {
      borderInlineEnd: 'unset',
      borderRight: `1px solid ${theme.colors.border.medium}`,
    },

    '.rdg-summary-row': {
      backgroundColor: theme.colors.background.primary,
      '--rdg-summary-border-color': theme.colors.border.medium,

      '.rdg-cell': {
        borderRight: 'none',
      },
    },

    // Due to stylistic choices, we do not want borders on the column headers
    // other than the bottom border.
    'div[role=columnheader]': {
      borderBottom: `1px solid ${theme.colors.border.medium}`,
      borderInlineEnd: 'unset',

      '.r1y6ywlx7-0-0-beta-46': {
        '&:hover': {
          borderRight: `3px solid ${theme.colors.text.link}`,
        },
      },
    },
  }),
  menuItem: css({
    maxWidth: '200px',
  }),
  cell: css({
    '--rdg-border-color': theme.colors.border.medium,
    borderLeft: 'none',
    whiteSpace: `${textWrap ? 'break-spaces' : 'nowrap'}`,
    wordWrap: 'break-word',
    overflow: 'hidden',
    textOverflow: 'ellipsis',

    // Reset default cell styles for custom cell component styling
    paddingInline: '0',
  }),
  paginationContainer: css({
    alignItems: 'center',
    display: 'flex',
    justifyContent: 'center',
    marginTop: '8px',
    width: '100%',
  }),
  paginationSummary: css({
    color: theme.colors.text.secondary,
    fontSize: theme.typography.bodySmall.fontSize,
    display: 'flex',
    justifyContent: 'flex-end',
    padding: theme.spacing(0, 1, 0, 2),
  }),
});

const getFooterStyles = (justifyContent: Property.JustifyContent) => ({
  footerCell: css({
    display: 'flex',
    justifyContent: justifyContent || 'space-between',
  }),
});<|MERGE_RESOLUTION|>--- conflicted
+++ resolved
@@ -605,54 +605,11 @@
   // Return the data grid
   return (
     <>
-<<<<<<< HEAD
-      <DataGrid
-        className={styles.dataGrid}
-        key={`DataGrid${revId}`}
-        rows={enablePagination ? paginatedRows : sortedRows}
-        columns={columns}
-        headerRowHeight={noHeader ? 0 : undefined}
-        defaultColumnOptions={{
-          sortable: true,
-          resizable: true,
-        }}
-        rowHeight={textWrap || isNestedTable ? calculateRowHeight : defaultRowHeight}
-        // TODO: This doesn't follow current table behavior
-        style={{ width, height: height - (enablePagination ? paginationHeight : 0) }}
-        renderers={{ renderRow: myRowRenderer }}
-        onCellContextMenu={({ row, column }, event) => {
-          event.preventGridDefault();
-          // Do not show the default context menu
-          event.preventDefault();
-          setContextMenuProps({
-            // rowIdx: rows.indexOf(row),
-            value: row[column.key],
-            top: event.clientY,
-            left: event.clientX,
-          });
-          setIsContextMenuOpen(true);
-        }}
-        // sorting
-        sortColumns={sortColumns}
-        // footer
-        // TODO figure out exactly how this works - some array needs to be here for it to render regardless of renderSummaryCell()
-        bottomSummaryRows={isFooterVisible ? [{}] : undefined}
-        onColumnResize={() => {
-          // NOTE: This method is called continuously during the column resize drag operation,
-          // providing the current column width. There is no separate event for the end of the drag operation.
-          if (textWrap) {
-            // This is needed only when textWrap is enabled
-            // TODO: this is a hack to force rowHeight re-calculation
-            setResizeTrigger((prev) => prev + 1);
-          }
-        }}
-      />
-=======
       <ScrollContainer>
         <DataGrid
           className={styles.dataGrid}
           key={`DataGrid${revId}`}
-          rows={enablePagination ? paginatedRows : filteredRows}
+          rows={enablePagination ? paginatedRows : sortedRows}
           columns={columns}
           headerRowHeight={noHeader ? 0 : undefined}
           defaultColumnOptions={{
@@ -691,7 +648,6 @@
           }}
         />
       </ScrollContainer>
->>>>>>> 6b88062d
 
       {enablePagination && (
         <div className={styles.paginationContainer} ref={paginationWrapperRef}>
