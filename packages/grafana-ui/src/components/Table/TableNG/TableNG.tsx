import 'react-data-grid/lib/styles.css';

import { clsx } from 'clsx';
import { CSSProperties, Key, ReactNode, useCallback, useMemo, useRef, useState } from 'react';
import {
  Cell,
  CellRendererProps,
  DataGrid,
  DataGridHandle,
  DataGridProps,
  RenderCellProps,
  RenderRowProps,
  Row,
  SortColumn,
} from 'react-data-grid';

import {
  DataHoverClearEvent,
  DataHoverEvent,
  FALLBACK_COLOR,
  Field,
  FieldType,
  getDisplayProcessor,
  ReducerID,
} from '@grafana/data';
import { Trans } from '@grafana/i18n';
import { FieldColorModeId, TableCellTooltipPlacement } from '@grafana/schema';

import { useStyles2, useTheme2 } from '../../../themes/ThemeContext';
import { Pagination } from '../../Pagination/Pagination';
import { PanelContext, usePanelContext } from '../../PanelChrome';
import { DataLinksActionsTooltip } from '../DataLinksActionsTooltip';
import { TableCellInspector, TableCellInspectorMode } from '../TableCellInspector';
import { TableCellDisplayMode } from '../types';
import { DataLinksActionsTooltipState } from '../utils';

import { getCellRenderer, getCellSpecificStyles } from './Cells/renderers';
import { HeaderCell } from './components/HeaderCell';
import { RowExpander } from './components/RowExpander';
import { TableCellActions } from './components/TableCellActions';
import { TableCellTooltip } from './components/TableCellTooltip';
import { COLUMN, TABLE } from './constants';
import {
  useColumnResize,
  useFilteredRows,
  useFooterCalcs,
  useHeaderHeight,
  usePaginatedRows,
  useRowHeight,
  useScrollbarWidth,
  useSortedRows,
} from './hooks';
import {
  getDefaultCellStyles,
  getFooterStyles,
  getGridStyles,
  getHeaderCellStyles,
  getLinkStyles,
  getTooltipStyles,
} from './styles';
import { TableNGProps, TableRow, TableSummaryRow, TableColumn, InspectCellProps, TableCellStyleOptions } from './types';
import {
  applySort,
  canFieldBeColorized,
  computeColWidths,
  createTypographyContext,
  displayJsonValue,
  extractPixelValue,
  frameToRecords,
  getAlignment,
  getApplyToRowBgFn,
  getCellColorInlineStylesFactory,
  getCellLinks,
  getCellOptions,
  getDefaultRowHeight,
  getDisplayName,
  getIsNestedTable,
  getJustifyContent,
  getVisibleFields,
  isCellInspectEnabled,
  predicateByName,
  shouldTextOverflow,
  shouldTextWrap,
  withDataLinksActionsTooltip,
} from './utils';

type CellRootRenderer = (key: React.Key, props: CellRendererProps<TableRow, TableSummaryRow>) => React.ReactNode;

export function TableNG(props: TableNGProps) {
  const {
    cellHeight,
    data,
    disableSanitizeHtml,
    enablePagination = false,
    enableSharedCrosshair = false,
    enableVirtualization,
    footerOptions,
    frozenColumns = 0,
    getActions = () => [],
    height,
    initialSortBy,
    noHeader,
    onCellFilterAdded,
    onColumnResize,
    onSortByChange,
    showTypeIcons,
    structureRev,
    timeRange,
    transparent,
    width,
  } = props;

  const theme = useTheme2();
  const styles = useStyles2(getGridStyles, enablePagination, transparent);
  const panelContext = usePanelContext();

  const getCellActions = useCallback(
    (field: Field, rowIdx: number) => getActions(data, field, rowIdx),
    [getActions, data]
  );

  const hasHeader = !noHeader;
  const hasFooter = Boolean(footerOptions?.show && footerOptions.reducer?.length);
  const isCountRowsSet = Boolean(
    footerOptions?.countRows &&
      footerOptions.reducer &&
      footerOptions.reducer.length &&
      footerOptions.reducer[0] === ReducerID.count
  );

  const resizeHandler = useColumnResize(onColumnResize);

  const rows = useMemo(() => frameToRecords(data), [data]);
  const hasNestedFrames = useMemo(() => getIsNestedTable(data.fields), [data]);

  const {
    rows: filteredRows,
    filter,
    setFilter,
    crossFilterOrder,
    crossFilterRows,
  } = useFilteredRows(rows, data.fields, { hasNestedFrames });

  const {
    rows: sortedRows,
    sortColumns,
    setSortColumns,
  } = useSortedRows(filteredRows, data.fields, { hasNestedFrames, initialSortBy });

  const [inspectCell, setInspectCell] = useState<InspectCellProps | null>(null);
  const [expandedRows, setExpandedRows] = useState(() => new Set<number>());

  // vt scrollbar accounting for column auto-sizing
  const visibleFields = useMemo(() => getVisibleFields(data.fields), [data.fields]);
  const defaultRowHeight = useMemo(
    () => getDefaultRowHeight(theme, visibleFields, cellHeight),
    [theme, visibleFields, cellHeight]
  );
  const gridRef = useRef<DataGridHandle>(null);
  const scrollbarWidth = useScrollbarWidth(gridRef, height);
  const availableWidth = useMemo(
    () => (hasNestedFrames ? width - COLUMN.EXPANDER_WIDTH : width) - scrollbarWidth,
    [width, hasNestedFrames, scrollbarWidth]
  );
  const getCellColorInlineStyles = useMemo(() => getCellColorInlineStylesFactory(theme), [theme]);
  const applyToRowBgFn = useMemo(
    () => getApplyToRowBgFn(data.fields, getCellColorInlineStyles) ?? undefined,
    [data.fields, getCellColorInlineStyles]
  );
  const typographyCtx = useMemo(
    () =>
      createTypographyContext(
        theme.typography.fontSize,
        theme.typography.fontFamily,
        extractPixelValue(theme.typography.body.letterSpacing!) * theme.typography.fontSize
      ),
    [theme]
  );
  const widths = useMemo(() => computeColWidths(visibleFields, availableWidth), [visibleFields, availableWidth]);
  const numColsFullyInView = useMemo(
    () =>
      widths.reduce(
        ([count, remainingWidth], nextWidth) => {
          if (remainingWidth - nextWidth >= 0) {
            return [count + 1, remainingWidth - nextWidth];
          }
          return [count, 0];
        },
        [0, availableWidth]
      )[0],
    [widths, availableWidth]
  );
  const headerHeight = useHeaderHeight({
    columnWidths: widths,
    fields: visibleFields,
    enabled: hasHeader,
    sortColumns,
    showTypeIcons: showTypeIcons ?? false,
    typographyCtx,
  });
  const rowHeight = useRowHeight({
    columnWidths: widths,
    fields: visibleFields,
    hasNestedFrames,
    defaultHeight: defaultRowHeight,
    expandedRows,
    typographyCtx,
  });

  const {
    rows: paginatedRows,
    page,
    setPage,
    numPages,
    pageRangeStart,
    pageRangeEnd,
    smallPagination,
  } = usePaginatedRows(sortedRows, {
    enabled: enablePagination,
    width: availableWidth,
    height,
    headerHeight,
    footerHeight: hasFooter ? (typeof defaultRowHeight === 'number' ? defaultRowHeight : TABLE.MAX_CELL_HEIGHT) : 0,
    rowHeight,
  });

  // Create a map of column key to text wrap
  const footerCalcs = useFooterCalcs(sortedRows, visibleFields, {
    enabled: hasFooter,
    footerOptions,
    isCountRowsSet,
  });

  // normalize the row height into a function which returns a number, so we avoid a bunch of conditionals during rendering.
  const rowHeightFn = useMemo((): ((row: TableRow) => number) => {
    if (typeof rowHeight === 'function') {
      return rowHeight;
    }
    if (typeof rowHeight === 'string') {
      return () => TABLE.MAX_CELL_HEIGHT;
    }
    return () => rowHeight;
  }, [rowHeight]);

  const renderRow = useMemo(
    () => renderRowFactory(data.fields, panelContext, expandedRows, enableSharedCrosshair),
    [data, enableSharedCrosshair, expandedRows, panelContext]
  );

  const commonDataGridProps = useMemo(
    () =>
      ({
        enableVirtualization: enableVirtualization !== false && rowHeight !== 'auto',
        defaultColumnOptions: {
          minWidth: 50,
          resizable: true,
          sortable: true,
          // draggable: true,
        },
        onColumnResize: resizeHandler,
        onSortColumnsChange: (newSortColumns: SortColumn[]) => {
          setSortColumns(newSortColumns);
          onSortByChange?.(
            newSortColumns.map(({ columnKey, direction }) => ({
              displayName: columnKey,
              desc: direction === 'DESC',
            }))
          );
        },
        sortColumns,
        rowHeight,
        bottomSummaryRows: hasFooter ? [{}] : undefined,
      }) satisfies Partial<DataGridProps<TableRow, TableSummaryRow>>,
    [enableVirtualization, resizeHandler, sortColumns, rowHeight, hasFooter, setSortColumns, onSortByChange]
  );

  interface Schema {
    columns: TableColumn[];
    cellRootRenderers: Record<string, CellRootRenderer>;
    colsWithTooltip: Record<string, boolean>;
  }

  const { columns, cellRootRenderers, colsWithTooltip } = useMemo(() => {
    const fromFields = (f: Field[], widths: number[]) => {
      const result: Schema = {
        columns: [],
        cellRootRenderers: {},
        colsWithTooltip: {},
      };

      let lastRowIdx = -1;
      // shared when whole row will be styled by a single cell's color
      let rowCellStyle: Partial<CSSProperties> = {
        color: undefined,
        background: undefined,
      };

      f.forEach((field, i) => {
        const cellOptions = getCellOptions(field);
        const cellType = cellOptions.type;

        // make sure we use mappings exclusively if they exist, ignore default thresholds mode
        // we hack this by using the single color mode calculator
        if (cellType === TableCellDisplayMode.Pill && (field.config.mappings?.length ?? 0 > 0)) {
          field = {
            ...field,
            config: {
              ...field.config,
              color: {
                ...field.config.color,
                mode: FieldColorModeId.Fixed,
                fixedColor: field.config.color?.fixedColor ?? FALLBACK_COLOR,
              },
            },
          };
          field.display = getDisplayProcessor({ field, theme });
        }

        // attach JSONCell custom display function to JSONView cell type
        if (cellType === TableCellDisplayMode.JSONView || field.type === FieldType.other) {
          field.display = displayJsonValue;
        }

        // For some cells, "aligning" the cell will mean aligning the inline contents of the cell with
        // the text-align css property, and for others, we'll use justify-content to align the cell
        // contents with flexbox. We always just get both and provide both when styling the cell.
        const textAlign = getAlignment(field);
        const justifyContent = getJustifyContent(textAlign);
        const footerStyles = getFooterStyles(justifyContent);
        const displayName = getDisplayName(field);
        const headerCellClass = getHeaderCellStyles(theme, justifyContent);
        const CellType = getCellRenderer(field, cellOptions);

        const cellInspect = isCellInspectEnabled(field);
        const showFilters = Boolean(field.config.filterable && onCellFilterAdded != null);
        const showActions = cellInspect || showFilters;
        const width = widths[i];

        // helps us avoid string cx and emotion per-cell
        const cellActionClassName = showActions
          ? clsx(
              'table-cell-actions',
              styles.cellActions,
              justifyContent === 'flex-end' ? styles.cellActionsEnd : styles.cellActionsStart
            )
          : undefined;

        const shouldOverflow = rowHeight !== 'auto' && shouldTextOverflow(field);
        const textWrap = rowHeight === 'auto' || shouldTextWrap(field);
        const withTooltip = withDataLinksActionsTooltip(field, cellType);
        const canBeColorized = canFieldBeColorized(cellType, applyToRowBgFn);
        const cellStyleOptions: TableCellStyleOptions = { textAlign, textWrap, shouldOverflow };

        result.colsWithTooltip[displayName] = withTooltip;

        const defaultCellStyles = getDefaultCellStyles(theme, cellStyleOptions);
        const cellSpecificStyles = getCellSpecificStyles(cellType, field, theme, cellStyleOptions);
        const linkStyles = getLinkStyles(theme, canBeColorized);

        // TODO: in future extend this to ensure a non-classic color scheme is set with AutoCell

        // this fires first
        const renderCellRoot = (key: Key, props: CellRendererProps<TableRow, TableSummaryRow>): ReactNode => {
          const rowIdx = props.row.__index;

          // meh, this should be cached by the renderRow() call?
          if (rowIdx !== lastRowIdx) {
            lastRowIdx = rowIdx;

            rowCellStyle.color = undefined;
            rowCellStyle.background = undefined;

            // generate shared styles for whole row
            if (applyToRowBgFn != null) {
              rowCellStyle = { ...rowCellStyle, ...applyToRowBgFn(rowIdx) };
            }
          }

          let style: CSSProperties = { ...rowCellStyle };
          if (canBeColorized) {
            const value = props.row[props.column.key];
            const displayValue = field.display!(value); // this fires here to get colors, then again to get rendered value?
            style = { ...style, ...getCellColorInlineStyles(cellOptions, displayValue) };
          }

          return (
            <Cell
              key={key}
              {...props}
              className={clsx(props.className, defaultCellStyles, cellSpecificStyles, linkStyles)}
              style={style}
            />
          );
        };

        result.cellRootRenderers[displayName] = renderCellRoot;

        const renderBasicCellContent = (props: RenderCellProps<TableRow, TableSummaryRow>): JSX.Element => {
          const rowIdx = props.row.__index;
          const value = props.row[props.column.key];
          // TODO: it would be nice to get rid of passing height down as a prop. but this value
          // is cached so the cost of calling for every cell is low.
          // NOTE: some cell types still require a height to be passed down, so that's why string-based
          // cell types are going to just pass down the max cell height as a numeric height for those cells.
          const height = rowHeightFn(props.row);
          const frame = data;

          return (
            <>
              <CellType
                cellOptions={cellOptions}
                frame={frame}
                field={field}
                height={height}
                rowIdx={rowIdx}
                theme={theme}
                value={value}
                width={width}
                timeRange={timeRange}
                cellInspect={cellInspect}
                showFilters={showFilters}
                getActions={getCellActions}
                disableSanitizeHtml={disableSanitizeHtml}
              />
              {showActions && (
                <TableCellActions
                  field={field}
                  value={value}
                  cellOptions={cellOptions}
                  displayName={displayName}
                  cellInspect={cellInspect}
                  showFilters={showFilters}
                  className={cellActionClassName}
                  setInspectCell={setInspectCell}
                  onCellFilterAdded={onCellFilterAdded}
                />
              )}
            </>
          );
        };

        // renderCellContent fires second.
        let renderCellContent = renderBasicCellContent;

        const tooltipFieldName = field.config.custom?.tooltip?.field;
        if (tooltipFieldName) {
          const tooltipField = data.fields.find(predicateByName(tooltipFieldName));
          if (tooltipField) {
            const tooltipDisplayName = getDisplayName(tooltipField);
            const tooltipCellOptions = getCellOptions(tooltipField);
            const tooltipFieldRenderer = getCellRenderer(tooltipField, tooltipCellOptions);
            const tooltipCellStyleOptions = {
              textAlign: getAlignment(tooltipField),
              textWrap: shouldTextWrap(tooltipField),
              shouldOverflow: false,
            } satisfies TableCellStyleOptions;
            const tooltipCanBeColorized = canFieldBeColorized(tooltipCellOptions.type, applyToRowBgFn);
            const tooltipDefaultStyles = getDefaultCellStyles(theme, tooltipCellStyleOptions);
            const tooltipSpecificStyles = getCellSpecificStyles(
              tooltipCellOptions.type,
              tooltipField,
              theme,
              tooltipCellStyleOptions
            );
            const tooltipLinkStyles = getLinkStyles(theme, tooltipCanBeColorized);
            const tooltipClasses = getTooltipStyles(theme, textAlign);

            const placement = field.config.custom?.tooltip?.placement ?? TableCellTooltipPlacement.Auto;
            const tooltipWidth =
              placement === TableCellTooltipPlacement.Left || placement === TableCellTooltipPlacement.Right
                ? tooltipField.config.custom?.width
                : width;

            const tooltipProps = {
              cellOptions: tooltipCellOptions,
              classes: tooltipClasses,
              className: clsx(
                tooltipClasses.tooltipContent,
                tooltipDefaultStyles,
                tooltipSpecificStyles,
                tooltipLinkStyles
              ),
              data,
              disableSanitizeHtml,
              field: tooltipField,
              getActions: getCellActions,
              gridRef,
              placement,
              renderer: tooltipFieldRenderer,
              tooltipField,
              theme,
              width: tooltipWidth,
            } satisfies Partial<React.ComponentProps<typeof TableCellTooltip>>;

            renderCellContent = (props: RenderCellProps<TableRow, TableSummaryRow>): JSX.Element => {
              // cached so we don't care about multiple calls.
<<<<<<< HEAD
              const height = rowHeightFn(props.row);
              let tooltipStyle: CSSProperties = { ...rowCellStyle };
=======
              const tooltipHeight = rowHeightFn(props.row);
              let tooltipStyle: CSSProperties | undefined;
>>>>>>> 82d36a25
              if (tooltipCanBeColorized) {
                const tooltipDisplayValue = tooltipField.display!(props.row[tooltipDisplayName]); // this is yet another call to field.display() for the tooltip field
                tooltipStyle = {
                  ...tooltipStyle,
                  ...getCellColorInlineStyles(tooltipCellOptions, tooltipDisplayValue),
                };
              }

              return (
                <TableCellTooltip {...tooltipProps} height={tooltipHeight} rowIdx={props.rowIdx} style={tooltipStyle}>
                  {renderBasicCellContent(props)}
                </TableCellTooltip>
              );
            };
          }
        }

        const column: TableColumn = {
          field,
          key: displayName,
          name: displayName,
          width,
          headerCellClass,
          frozen: Math.min(frozenColumns, numColsFullyInView) > i,
          renderCell: renderCellContent,
          renderHeaderCell: ({ column, sortDirection }) => (
            <HeaderCell
              column={column}
              rows={rows}
              field={field}
              filter={filter}
              setFilter={setFilter}
              crossFilterOrder={crossFilterOrder}
              crossFilterRows={crossFilterRows}
              direction={sortDirection}
              showTypeIcons={showTypeIcons}
            />
          ),
          renderSummaryCell: () => {
            if (isCountRowsSet && i === 0) {
              return (
                <div className={footerStyles.footerCellCountRows}>
                  <span>
                    <Trans i18nKey="grafana-ui.table.count">Count</Trans>
                  </span>
                  <span>{footerCalcs[i]}</span>
                </div>
              );
            }
            return <div className={footerStyles.footerCell}>{footerCalcs[i]}</div>;
          },
        };

        result.columns.push(column);
      });

      return result;
    };

    const result = fromFields(visibleFields, widths);

    // handle nested frames rendering from here.
    if (!hasNestedFrames) {
      return result;
    }

    // pre-calculate renderRow and expandedColumns based on the first nested frame's fields.
    const firstNestedData = rows.find((r) => r.data)?.data;
    if (!firstNestedData) {
      return result;
    }

    const hasNestedHeaders = firstNestedData.meta?.custom?.noHeader !== true;
    const renderRow = renderRowFactory(firstNestedData.fields, panelContext, expandedRows, enableSharedCrosshair);
    const { columns: nestedColumns, cellRootRenderers: nestedCellRootRenderers } = fromFields(
      firstNestedData.fields,
      computeColWidths(firstNestedData.fields, availableWidth)
    );

    const renderCellRoot: CellRootRenderer = (key, props) => nestedCellRootRenderers[props.column.key](key, props);

    result.cellRootRenderers.expanded = (key, props) => <Cell key={key} {...props} />;

    // If we have nested frames, we need to add a column for the row expansion
    result.columns.unshift({
      key: 'expanded',
      name: '',
      field: {
        name: '',
        type: FieldType.other,
        config: {},
        values: [],
      },
      cellClass(row) {
        if (row.__depth !== 0) {
          return styles.cellNested;
        }
        return;
      },
      colSpan(args) {
        return args.type === 'ROW' && args.row.__depth === 1 ? data.fields.length : 1;
      },
      renderCell: ({ row }) => {
        if (row.__depth === 0) {
          const rowIdx = row.__index;

          return (
            <RowExpander
              isExpanded={expandedRows.has(rowIdx)}
              onCellExpand={() => {
                if (expandedRows.has(rowIdx)) {
                  expandedRows.delete(rowIdx);
                } else {
                  expandedRows.add(rowIdx);
                }
                setExpandedRows(new Set(expandedRows));
              }}
            />
          );
        }

        // Type guard to check if data exists as it's optional
        const nestedData = row.data;
        if (!nestedData) {
          return null;
        }

        const expandedRecords = applySort(frameToRecords(nestedData), nestedData.fields, sortColumns);
        if (!expandedRecords.length) {
          return (
            <div className={styles.noDataNested}>
              <Trans i18nKey="grafana-ui.table.nested-table.no-data">No data</Trans>
            </div>
          );
        }

        return (
          <DataGrid<TableRow, TableSummaryRow>
            {...commonDataGridProps}
            className={clsx(styles.grid, styles.gridNested)}
            headerRowClass={clsx(styles.headerRow, { [styles.displayNone]: !hasNestedHeaders })}
            headerRowHeight={hasNestedHeaders ? TABLE.HEADER_HEIGHT : 0}
            columns={nestedColumns}
            rows={expandedRecords}
            renderers={{ renderRow, renderCell: renderCellRoot }}
          />
        );
      },
      width: COLUMN.EXPANDER_WIDTH,
      minWidth: COLUMN.EXPANDER_WIDTH,
    });

    return result;
  }, [
    applyToRowBgFn,
    availableWidth,
    commonDataGridProps,
    crossFilterOrder,
    crossFilterRows,
    data,
    disableSanitizeHtml,
    enableSharedCrosshair,
    expandedRows,
    filter,
    footerCalcs,
    frozenColumns,
    getCellActions,
    getCellColorInlineStyles,
    hasNestedFrames,
    isCountRowsSet,
    numColsFullyInView,
    onCellFilterAdded,
    panelContext,
    rowHeight,
    rowHeightFn,
    rows,
    setFilter,
    showTypeIcons,
    sortColumns,
    styles,
    timeRange,
    theme,
    visibleFields,
    widths,
  ]);

  // invalidate columns on every structureRev change. this supports width editing in the fieldConfig.
  // eslint-disable-next-line react-hooks/exhaustive-deps
  const structureRevColumns = useMemo(() => columns, [columns, structureRev]);

  // we need to have variables with these exact names for the localization to work properly
  const itemsRangeStart = pageRangeStart;
  const displayedEnd = pageRangeEnd;
  const numRows = sortedRows.length;

  const renderCellRoot: CellRootRenderer = (key, props) => {
    return cellRootRenderers[props.column.key](key, props);
  };

  const [tooltipState, setTooltipState] = useState<DataLinksActionsTooltipState>();

  return (
    <>
      <DataGrid<TableRow, TableSummaryRow>
        {...commonDataGridProps}
        ref={gridRef}
        className={styles.grid}
        columns={structureRevColumns}
        rows={paginatedRows}
        headerRowClass={clsx(styles.headerRow, { [styles.displayNone]: noHeader })}
        headerRowHeight={headerHeight}
        onCellClick={({ column, row }, { clientX, clientY, preventGridDefault, target }) => {
          // Note: could be column.field; JS says yes, but TS says no!
          const field = columns[column.idx].field;

          if (
            colsWithTooltip[getDisplayName(field)] &&
            target instanceof HTMLElement &&
            // this walks up the tree to find either a faux link wrapper or the cell root
            // it then only proceeds if we matched the faux link wrapper
            target.closest('a[aria-haspopup], .rdg-cell')?.matches('a')
          ) {
            const rowIdx = row.__index;
            setTooltipState({
              coords: {
                clientX,
                clientY,
              },
              links: getCellLinks(field, rowIdx),
              actions: getCellActions(field, rowIdx),
            });

            preventGridDefault();
          }
        }}
        onCellKeyDown={
          hasNestedFrames
            ? (_, event) => {
                if (event.isDefaultPrevented()) {
                  // skip parent grid keyboard navigation if nested grid handled it
                  event.preventGridDefault();
                }
              }
            : null
        }
        renderers={{ renderRow, renderCell: renderCellRoot }}
      />

      {enablePagination && (
        <div className={styles.paginationContainer}>
          <Pagination
            className="table-ng-pagination"
            currentPage={page + 1}
            numberOfPages={numPages}
            showSmallVersion={smallPagination}
            onNavigate={(toPage) => {
              setPage(toPage - 1);
            }}
          />
          {!smallPagination && (
            <div className={styles.paginationSummary}>
              {/* TODO: once TableRT is deprecated, we can update the localiziation
                    string with the more consistent variable names */}
              <Trans i18nKey="grafana-ui.table.pagination-summary">
                {{ itemsRangeStart }} - {{ displayedEnd }} of {{ numRows }} rows
              </Trans>
            </div>
          )}
        </div>
      )}

      {tooltipState && (
        <DataLinksActionsTooltip
          links={tooltipState.links ?? []}
          actions={tooltipState.actions}
          coords={tooltipState.coords}
          onTooltipClose={() => setTooltipState(undefined)}
        />
      )}

      {inspectCell && (
        <TableCellInspector
          mode={inspectCell.mode ?? TableCellInspectorMode.text}
          value={inspectCell.value}
          onDismiss={() => setInspectCell(null)}
        />
      )}
    </>
  );
}

/**
 * this is passed to the top-level `renderRow` prop on DataGrid. applies aria attributes and custom event handlers.
 */
const renderRowFactory =
  (fields: Field[], panelContext: PanelContext, expandedRows: Set<number>, enableSharedCrosshair: boolean) =>
  // eslint-disable-next-line react/display-name
  (key: React.Key, props: RenderRowProps<TableRow, TableSummaryRow>): React.ReactNode => {
    const { row } = props;
    const rowIdx = row.__index;
    const isExpanded = expandedRows.has(rowIdx);

    // Don't render non expanded child rows
    if (row.__depth === 1 && !isExpanded) {
      return null;
    }

    // Add aria-expanded to parent rows that have nested data
    if (row.data) {
      return <Row key={key} {...props} aria-expanded={isExpanded} />;
    }

    const handlers: Partial<typeof props> = {};
    if (enableSharedCrosshair) {
      const timeField = fields.find((f) => f.type === FieldType.time);
      if (timeField) {
        handlers.onMouseEnter = () => {
          panelContext.eventBus.publish(
            new DataHoverEvent({
              point: {
                time: timeField?.values[rowIdx],
              },
            })
          );
        };
        handlers.onMouseLeave = () => {
          panelContext.eventBus.publish(new DataHoverClearEvent());
        };
      }
    }

    return <Row key={key} {...props} {...handlers} />;
  };<|MERGE_RESOLUTION|>--- conflicted
+++ resolved
@@ -494,13 +494,8 @@
 
             renderCellContent = (props: RenderCellProps<TableRow, TableSummaryRow>): JSX.Element => {
               // cached so we don't care about multiple calls.
-<<<<<<< HEAD
-              const height = rowHeightFn(props.row);
+              const tooltipHeight = rowHeightFn(props.row);
               let tooltipStyle: CSSProperties = { ...rowCellStyle };
-=======
-              const tooltipHeight = rowHeightFn(props.row);
-              let tooltipStyle: CSSProperties | undefined;
->>>>>>> 82d36a25
               if (tooltipCanBeColorized) {
                 const tooltipDisplayValue = tooltipField.display!(props.row[tooltipDisplayName]); // this is yet another call to field.display() for the tooltip field
                 tooltipStyle = {
