--- conflicted
+++ resolved
@@ -823,13 +823,7 @@
             timeRange={timeRange ?? getDefaultTimeRange()}
             height={defaultRowHeight}
             justifyContent={justifyColumnContent}
-<<<<<<< HEAD
-            rowIdx={
-              sortedRows[rowIdx] && sortedRows[rowIdx].__index !== undefined ? sortedRows[rowIdx].__index : rowIdx
-            }
-=======
             rowIdx={row.__index}
->>>>>>> cab241fb
             shouldTextOverflow={() =>
               shouldTextOverflow(
                 key,
