import 'react-data-grid/lib/styles.css';
import { css } from '@emotion/css';
import { Property } from 'csstype';
import React, { useMemo, useState, useLayoutEffect, useCallback } from 'react';
import DataGrid, { Column, RenderRowProps, Row, SortColumn, SortDirection } from 'react-data-grid';

import { DataFrame, Field, FieldType, GrafanaTheme2, ReducerID } from '@grafana/data';

import { useStyles2, useTheme2 } from '../../../themes';
import { ContextMenu } from '../../ContextMenu/ContextMenu';
import { Icon } from '../../Icon/Icon';
import { MenuItem } from '../../Menu/MenuItem';
import { TableCellInspector, TableCellInspectorMode } from '../TableCellInspector';
import { FooterItem, TableNGProps } from '../types';
import { getCellColors, getTextAlign, getFooterItems } from '../utils';

import { getFooterValue } from './Cells/FooterCell';
import { TableCellNG } from './Cells/TableCellNG';

const DEFAULT_CELL_PADDING = 6;
const COLUMN_MIN_WIDTH = 150;

type TableRow = Record<string, unknown>;

interface TableColumn extends Column<TableRow> {
  key: string;
  name: string;
  rowHeight: number;
  field: Field;
}

interface HeaderCellProps {
  column: Column<any>;
  onSort: (columnKey: string, direction: SortDirection) => void;
  direction: SortDirection | undefined;
  justifyContent?: Property.JustifyContent;
}

export function TableNG(props: TableNGProps) {
  const { height, width, timeRange, cellHeight, noHeader, fieldConfig, footerOptions } = props;
  const theme = useTheme2();
  const styles = useStyles2(getStyles);

  const isCountRowsSet = Boolean(
    footerOptions?.countRows &&
      footerOptions.reducer &&
      footerOptions.reducer.length &&
      footerOptions.reducer[0] === ReducerID.count
  );

  // TODO: this is a hack to force the column width to update when the fieldConfig changes
  const [revId, setRevId] = useState(0);
  const columnWidth = useMemo(() => {
    setRevId(revId + 1);
    return fieldConfig?.defaults?.custom?.width || 'auto';
  }, [fieldConfig]); // eslint-disable-line react-hooks/exhaustive-deps
  const columnMinWidth = fieldConfig?.defaults?.custom?.minWidth || COLUMN_MIN_WIDTH;

  const [contextMenuProps, setContextMenuProps] = useState<{
    rowIdx: number;
    value: string;
    top: number;
    left: number;
  } | null>(null);
  const [isInspecting, setIsInspecting] = useState(false);
  const [isContextMenuOpen, setIsContextMenuOpen] = useState(false);

  useLayoutEffect(() => {
    if (!isContextMenuOpen) {
      return;
    }

    function onClick(event: MouseEvent) {
      setIsContextMenuOpen(false);
    }

    addEventListener('click', onClick);

    return () => {
      removeEventListener('click', onClick);
    };
  }, [isContextMenuOpen]);

  const [sortColumns, setSortColumns] = useState<readonly SortColumn[]>([]);

  function rowHeight() {
    const bodyFontSize = theme.typography.fontSize;
    const lineHeight = theme.typography.body.lineHeight;

    switch (cellHeight) {
      case 'md':
        return 42;
      case 'lg':
        return 48;
    }

    return DEFAULT_CELL_PADDING * 2 + bodyFontSize * lineHeight;
  }
  const rowHeightNumber = rowHeight();

  const HeaderCell: React.FC<HeaderCellProps> = ({ column, onSort, direction, justifyContent }) => {
    const handleSort = () => {
      onSort(column.key as string, direction === 'ASC' ? 'DESC' : 'ASC');
    };

    return (
      <div style={{ display: 'flex', justifyContent }}>
        <button className={styles.headerCellLabel} onClick={handleSort}>
          <div>{column.name}</div>
          {direction &&
            (direction === 'ASC' ? (
              <Icon name="arrow-up" size="lg" className={styles.sortIcon} />
            ) : (
              <Icon name="arrow-down" size="lg" className={styles.sortIcon} />
            ))}
        </button>

        {/* put the filter button here */}
      </div>
    );
  };

  const handleSort = (columnKey: string, direction: SortDirection) => {
    let currentSortColumn: SortColumn | undefined;

    const updatedSortColumns = sortColumns.filter((column) => {
      const isCurrentColumn = column.columnKey === columnKey;
      if (isCurrentColumn) {
        currentSortColumn = column;
      }
      return !isCurrentColumn;
    });

    // sorted column exists and is descending -> remove it to reset sorting
    if (currentSortColumn && currentSortColumn.direction === 'DESC') {
      setSortColumns(updatedSortColumns);
    } else {
      // new sort column or changed direction
      setSortColumns([...updatedSortColumns, { columnKey, direction }]);
    }
  };

  const mapFrameToDataGrid = (main: DataFrame) => {
    const columns: TableColumn[] = [];

    // Footer calculations
    let footerItems: FooterItem[] = [];
    const filterFields: Array<{ id: string; field?: Field } | undefined> = [];
    const allValues: any[][] = [];

    main.fields.map((field, fieldIndex) => {
      filterFields.push({ id: fieldIndex.toString(), field });
      const key = field.name;
      const { values: _, ...shallowField } = field;

      const justifyColumnContent = getTextAlign(field);

      // Add a column for each field
      columns.push({
        key,
        name: field.name,
        field,
        rowHeight: rowHeightNumber,
        cellClass: (row) => {
          // eslint-ignore-next-line
<<<<<<< HEAD
          const value = row[key];
          const displayValue = field.display!(value);

          // if (shallowField.config.custom.type === TableCellDisplayMode.ColorBackground) {
          let colors = getCellColors(theme, field.config.custom, displayValue);
=======
          // const value = row[key];
          // const displayValue = shallowField.display!(value);

          // if (shallowField.config.custom.type === TableCellDisplayMode.ColorBackground) {
          // let colors = getCellColors(theme, shallowField.config.custom, displayValue);
>>>>>>> b1a6a0f2
          // }

          // css()
          return 'my-class';
        },
        renderCell: (props: any) => {
          const { row } = props;
          const value = row[key];

          // Cell level rendering here
          return (
            <TableCellNG
              key={key}
              value={value}
              field={field}
              theme={theme}
              timeRange={timeRange}
              height={rowHeight}
<<<<<<< HEAD
              {...props}
=======
              justifyContent={justifyColumnContent}
>>>>>>> b1a6a0f2
            />
          );
        },
        ...(footerOptions?.show && {
          renderSummaryCell() {
            return <>{getFooterValue(fieldIndex, footerItems, isCountRowsSet, justifyColumnContent)}</>;
          },
        }),
        renderHeaderCell: ({ column, sortDirection }) => (
          <HeaderCell
            column={column}
            onSort={handleSort}
            direction={sortDirection}
            justifyContent={justifyColumnContent}
          />
        ),
        // TODO these anys are making me sad
        width: field.config.custom.width ?? columnWidth,
        minWidth: field.config.custom.minWidth ?? columnMinWidth,
      });

      // Create row objects
      if (footerOptions?.show && footerOptions.reducer.length > 0) {
        // Only populate 2d array if needed for footer calculations
        allValues.push(field.values);
      }
    });

    if (footerOptions?.show && footerOptions.reducer.length > 0) {
      if (footerOptions.countRows) {
        footerItems = ['Count', rows.length.toString()];
      } else {
        footerItems = getFooterItems(filterFields, allValues, footerOptions, theme);
      }
    }

    return columns;
  };

  const frameToRecords = useCallback((frame: DataFrame): Array<Record<string, string>> => {
    const fnBody = `
      const rows = Array(frame.length);
      const values = frame.fields.map(f => f.values);

      for (let i = 0; i < frame.length; i++) {
        rows[i] = {index: i, ${frame.fields.map((field, fieldIdx) => `${JSON.stringify(field.name)}: values[${fieldIdx}][i]`).join(',')}};
      }

      return rows;
    `;

    const convert = new Function('frame', fnBody);

    const records = convert(frame);

    return records;
  }, []);

  const columns = mapFrameToDataGrid(props.data);

  const rows = useMemo(() => frameToRecords(props.data), [frameToRecords, props.data]);

  const columnTypes = useMemo(() => {
    return columns.reduce(
      (acc, column) => {
        acc[column.key] = column.field.type;
        return acc;
      },
      {} as { [key: string]: string }
    );
  }, [columns]);

  const sortedRows = useMemo((): ReadonlyArray<{ [key: string]: string }> => {
    if (sortColumns.length === 0) {
      return rows;
    }

    return [...rows].sort((a, b) => {
      for (const sort of sortColumns) {
        const { columnKey, direction } = sort;
        const comparator = getComparator(columnTypes[columnKey]);
        const compResult = comparator(a[columnKey], b[columnKey]);
        if (compResult !== 0) {
          return direction === 'ASC' ? compResult : -compResult;
        }
      }
      return 0; // false
    });
  }, [rows, sortColumns, columnTypes]);

  const renderMenuItems = () => {
    return (
      <>
        <MenuItem
          label="Inspect value"
          onClick={() => {
            setIsInspecting(true);
          }}
          className={styles.menuItem}
        />
      </>
    );
  };

  // Return the data grid
  return (
    <>
      <DataGrid
        key={`DataGrid${revId}`}
        rows={sortedRows}
        columns={columns}
        headerRowHeight={noHeader ? 0 : undefined}
        defaultColumnOptions={{
          sortable: true,
          resizable: true,
        }}
        rowHeight={rowHeightNumber}
        // TODO: This doesn't follow current table behavior
        style={{ width, height }}
        renderers={{ renderRow: myRowRenderer }}
        onCellContextMenu={({ row, column }, event) => {
          event.preventGridDefault();
          // Do not show the default context menu
          event.preventDefault();
          setContextMenuProps({
            rowIdx: rows.indexOf(row),
            value: row[column.key],
            top: event.clientY,
            left: event.clientX,
          });
          setIsContextMenuOpen(true);
        }}
        // sorting
        sortColumns={sortColumns}
        // footer
        // TODO figure out exactly how this works - some array needs to be here for it to render regardless of renderSummaryCell()
        bottomSummaryRows={footerOptions?.show && footerOptions.reducer.length ? [true] : undefined}
      />

      {isContextMenuOpen && (
        <ContextMenu
          x={contextMenuProps?.left || 0}
          y={contextMenuProps?.top || 0}
          renderMenuItems={renderMenuItems}
          focusOnOpen={false}
        />
      )}

      {isInspecting && (
        <TableCellInspector
          mode={TableCellInspectorMode.text}
          value={contextMenuProps?.value}
          onDismiss={() => {
            setIsInspecting(false);
            setContextMenuProps(null);
          }}
        />
      )}
    </>
  );
}

function myRowRenderer(key: React.Key, props: RenderRowProps<TableRow>): React.ReactNode {
  // Let's render row level things here!
  // i.e. we can look at row styles and such here
  return <Row {...props} />;
}

type Comparator = (a: any, b: any) => number;

function getComparator(sortColumnType: string): Comparator {
  switch (sortColumnType) {
    case FieldType.time:
    case FieldType.number:
    case FieldType.boolean:
      return (a, b) => a - b;
    case FieldType.string:
    case FieldType.enum:
    default:
      return (a, b) => String(a).localeCompare(String(b), undefined, { sensitivity: 'base' });
  }
}

const getStyles = (theme: GrafanaTheme2) => ({
  contextMenu: css({
    position: 'absolute',
    backgroundColor: '#ffffff',
    border: '1px solid black',
    padding: '16px',
    listStyle: 'none',

    '> li': {
      padding: 8,
    },
  }),
  menuItem: css({
    maxWidth: '200px',
  }),
  headerCellLabel: css({
    border: 'none',
    padding: 0,
    background: 'inherit',
    cursor: 'pointer',
    whiteSpace: 'nowrap',
    overflow: 'hidden',
    textOverflow: 'ellipsis',
    fontWeight: theme.typography.fontWeightMedium,
    display: 'flex',
    alignItems: 'center',
    marginRight: theme.spacing(0.5),

    '&:hover': {
      textDecoration: 'underline',
      color: theme.colors.text.link,
    },
  }),
  sortIcon: css({
    marginLeft: theme.spacing(0.5),
  }),
});<|MERGE_RESOLUTION|>--- conflicted
+++ resolved
@@ -163,26 +163,18 @@
         rowHeight: rowHeightNumber,
         cellClass: (row) => {
           // eslint-ignore-next-line
-<<<<<<< HEAD
-          const value = row[key];
-          const displayValue = field.display!(value);
-
-          // if (shallowField.config.custom.type === TableCellDisplayMode.ColorBackground) {
-          let colors = getCellColors(theme, field.config.custom, displayValue);
-=======
           // const value = row[key];
           // const displayValue = shallowField.display!(value);
 
           // if (shallowField.config.custom.type === TableCellDisplayMode.ColorBackground) {
           // let colors = getCellColors(theme, shallowField.config.custom, displayValue);
->>>>>>> b1a6a0f2
           // }
 
           // css()
           return 'my-class';
         },
         renderCell: (props: any) => {
-          const { row } = props;
+          const { row, rowIdx } = props;
           const value = row[key];
 
           // Cell level rendering here
@@ -194,11 +186,8 @@
               theme={theme}
               timeRange={timeRange}
               height={rowHeight}
-<<<<<<< HEAD
-              {...props}
-=======
+              rowIdx={rowIdx}
               justifyContent={justifyColumnContent}
->>>>>>> b1a6a0f2
             />
           );
         },
