--- conflicted
+++ resolved
@@ -76,8 +76,6 @@
   shouldTextWrap,
   TextAlign,
   withDataLinksActionsTooltip,
-  getJustifyContent,
-  displayJsonValue,
 } from './utils';
 
 type CellRootRenderer = (key: React.Key, props: CellRendererProps<TableRow, TableSummaryRow>) => React.ReactNode;
@@ -326,16 +324,11 @@
           field.display = displayJsonValue;
         }
 
-<<<<<<< HEAD
-        const textAlign = getTextAlign(field);
-        const justifyContent = getJustifyContent(field);
-=======
         // For some cells, "aligning" the cell will mean aligning the inline contents of the cell with
         // the text-align css property, and for others, we'll use justify-content to align the cell
         // contents with flexbox. We always just get both and provide both when styling the cell.
         const textAlign = getAlignment(field);
         const justifyContent = getJustifyContent(textAlign);
->>>>>>> ef9f9c2d
         const footerStyles = getFooterStyles(justifyContent);
         const displayName = getDisplayName(field);
         const headerCellClass = getHeaderCellStyles(theme, justifyContent);
@@ -377,19 +370,11 @@
             cellClass = getCellStyles(
               theme,
               textAlign,
-<<<<<<< HEAD
-              justifyContent,
-              shouldWrap,
-              shouldOverflow,
-              canBeColorized,
-              isMonospace
-=======
               shouldWrap,
               shouldOverflow,
               canBeColorized,
               isMonospace,
               cellType === TableCellDisplayMode.DataLinks
->>>>>>> ef9f9c2d
             );
             break;
         }
@@ -835,15 +820,12 @@
 
     border: 'none',
 
-<<<<<<< HEAD
-=======
     '.rdg-cell': {
       '&:last-child': {
         borderInlineEnd: 'none',
       },
     },
 
->>>>>>> ef9f9c2d
     // add a box shadow on hover and selection for all body cells
     '& > :not(.rdg-summary-row, .rdg-header-row) > .rdg-cell': {
       '&:hover, &[aria-selected=true]': {
@@ -851,16 +833,6 @@
       },
       // selected cells should appear below hovered cells.
       '&:hover': {
-<<<<<<< HEAD
-        zIndex: theme.zIndex.tooltip - 1,
-      },
-      '&[aria-selected=true]': {
-        zIndex: theme.zIndex.tooltip - 2,
-      },
-    },
-
-    '.rdg-summary-row': {
-=======
         zIndex: theme.zIndex.tooltip - 2,
       },
       '&[aria-selected=true]': {
@@ -869,7 +841,6 @@
     },
 
     '.rdg-header-row, .rdg-summary-row': {
->>>>>>> ef9f9c2d
       '.rdg-cell': {
         zIndex: theme.zIndex.tooltip - 1,
         paddingInline: TABLE.CELL_PADDING,
@@ -970,14 +941,6 @@
 
 const getCellStyles = (
   theme: GrafanaTheme2,
-<<<<<<< HEAD
-  textAlign: Property.TextAlign,
-  justifyContent: Property.JustifyContent,
-  shouldWrap: boolean,
-  shouldOverflow: boolean,
-  isColorized: boolean,
-  isMonospace: boolean
-=======
   textAlign: TextAlign,
   shouldWrap: boolean,
   shouldOverflow: boolean,
@@ -985,29 +948,23 @@
   isMonospace: boolean,
   // TODO: replace this with cellTypeStyles: TemplateStringsArray object
   isLinkCell: boolean
->>>>>>> ef9f9c2d
 ) =>
   css({
     display: 'flex',
     alignItems: 'center',
     textAlign,
-<<<<<<< HEAD
-    justifyContent,
-=======
     justifyContent: getJustifyContent(textAlign),
->>>>>>> ef9f9c2d
     paddingInline: TABLE.CELL_PADDING,
     minHeight: '100%',
     backgroundClip: 'padding-box !important', // helps when cells have a bg color
     ...(shouldWrap && { whiteSpace: isMonospace ? 'pre' : 'pre-line' }),
     ...(isMonospace && { fontFamily: 'monospace' }),
-<<<<<<< HEAD
-
-    '&:last-child': {
-      borderInlineEnd: 'none',
-    },
-=======
->>>>>>> ef9f9c2d
+    ...(isLinkCell &&
+      shouldWrap && {
+        flexDirection: 'column',
+        justifyContent: 'center',
+        alignItems: getJustifyContent(textAlign),
+      }),
 
     // should omit if no cell actions, and no shouldOverflow
     '&:hover, &[aria-selected=true]': {
@@ -1040,19 +997,18 @@
 
     ...(isLinkCell && {
       '> a': {
-        // display: 'inline', // textWrap ? 'block' : 'inline',
-        whiteSpace: 'nowrap',
-        paddingInline: theme.spacing(1),
-        borderRight: `2px solid ${theme.colors.border.medium}`,
-
-        '&:first-of-type': {
-          paddingInlineStart: 0,
-        },
-
-        '&:last-of-type': {
-          borderRight: 'none',
-          paddingInlineEnd: 0,
-        },
+        flexWrap: 'nowrap',
+        ...(!shouldWrap && {
+          paddingInline: theme.spacing(0.5),
+          borderRight: `2px solid ${theme.colors.border.medium}`,
+          '&:first-child': {
+            paddingInlineStart: 0,
+          },
+          '&:last-child': {
+            paddingInlineEnd: 0,
+            borderRight: 'none',
+          },
+        }),
       },
     }),
   });