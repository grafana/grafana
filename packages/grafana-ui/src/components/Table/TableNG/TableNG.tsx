import 'react-data-grid/lib/styles.css';
import { css } from '@emotion/css';
import { Property } from 'csstype';
import React, { useMemo, useState, useLayoutEffect, useCallback, useRef, useEffect } from 'react';
import DataGrid, { Column, RenderRowProps, Row, SortColumn, SortDirection } from 'react-data-grid';

import { DataFrame, Field, FieldType, formattedValueToString, GrafanaTheme2, ReducerID } from '@grafana/data';
import { TableCellHeight } from '@grafana/schema';

import { useStyles2, useTheme2 } from '../../../themes';
import { ContextMenu } from '../../ContextMenu/ContextMenu';
import { Icon } from '../../Icon/Icon';
import { MenuItem } from '../../Menu/MenuItem';
import { TableCellInspector, TableCellInspectorMode } from '../TableCellInspector';
import { FooterItem, TableNGProps } from '../types';
import { getTextAlign, getFooterItems } from '../utils';

import { getFooterValue } from './Cells/FooterCell';
import { TableCellNG } from './Cells/TableCellNG';
<<<<<<< HEAD
import { Filter } from './Filter/Filter';
import { getRowHeight } from './utils';
=======
import { getRowHeight, shouldTextOverflow } from './utils';
>>>>>>> 8f5ba6d5

const DEFAULT_CELL_PADDING = 6;
const COLUMN_MIN_WIDTH = 150;

type TableRow = Record<string, unknown>;

interface TableColumn extends Column<TableRow> {
  key: string;
  name: string;
  field: Field;
}

interface HeaderCellProps {
  column: Column<any>;
  field: Field;
  onSort: (columnKey: string, direction: SortDirection) => void;
  direction: SortDirection | undefined;
  justifyContent?: Property.JustifyContent;
}

export type FilterType = {
  [key: string]: {
    filteredSet: Set<string>;
  };
};

export function TableNG(props: TableNGProps) {
  const { height, width, timeRange, cellHeight, noHeader, fieldConfig, footerOptions } = props;

  const textWrap = fieldConfig?.defaults?.custom?.cellOptions.wrapText ?? false;
  const filterable = fieldConfig?.defaults?.custom?.filterable ?? false;

  const theme = useTheme2();
  const styles = useStyles2(getStyles, textWrap);

  const isCountRowsSet = Boolean(
    footerOptions?.countRows &&
      footerOptions.reducer &&
      footerOptions.reducer.length &&
      footerOptions.reducer[0] === ReducerID.count
  );

  // TODO: this is a hack to force the column width to update when the fieldConfig changes
  const [revId, setRevId] = useState(0);
  const columnWidth = useMemo(() => {
    setRevId(revId + 1);
    return fieldConfig?.defaults?.custom?.width || 'auto';
  }, [fieldConfig]); // eslint-disable-line react-hooks/exhaustive-deps
  const columnMinWidth = fieldConfig?.defaults?.custom?.minWidth || COLUMN_MIN_WIDTH;

  const prevProps = useRef(props);
  useEffect(() => {
    // TODO: there is a usecase when adding a new column to the table doesn't update the table
    if (prevProps.current.data.fields.length !== props.data.fields.length) {
      setRevId(revId + 1);
    }
    prevProps.current = props;
  }, [props.data]); // eslint-disable-line react-hooks/exhaustive-deps

  const [contextMenuProps, setContextMenuProps] = useState<{
    rowIdx: number;
    value: string;
    top: number;
    left: number;
  } | null>(null);
  const [isInspecting, setIsInspecting] = useState(false);
  const [isContextMenuOpen, setIsContextMenuOpen] = useState(false);
  // const [filter, setFilter] = useState({});
  const [filter, setFilter] = useState<FilterType>({});

  const headerCellRefs = useRef<Record<string, HTMLDivElement>>({});
  const [, setReadyForRowHeightCalc] = useState(false);

  // This state will trigger re-render for recalculating row heights
  const [, setResizeTrigger] = useState(0);

  // Create off-screen canvas for measuring rows for virtualized rendering
  // This line is like this because Jest doesn't have OffscreenCanvas mocked
  // nor is it a part of the jest-canvas-mock package
  let osContext = null;
  if (window.OffscreenCanvas !== undefined) {
    // The canvas size is defined arbitrarily
    // As we never actually visualize rendered content
    // from the offscreen canvas, only perform text measurements
    osContext = new OffscreenCanvas(256, 1024).getContext('2d');
  }

  // Set font property using theme info
  // This will make text measurement accurate
  if (osContext !== undefined && osContext !== null) {
    osContext.font = `${theme.typography.fontSize}px ${theme.typography.body.fontFamily}`;
  }

  useLayoutEffect(() => {
    if (!isContextMenuOpen) {
      return;
    }

    function onClick(event: MouseEvent) {
      setIsContextMenuOpen(false);
    }

    addEventListener('click', onClick);

    return () => {
      removeEventListener('click', onClick);
    };
  }, [isContextMenuOpen]);

  const [sortColumns, setSortColumns] = useState<readonly SortColumn[]>([]);

  function getDefaultRowHeight(): number {
    const bodyFontSize = theme.typography.fontSize;
    const lineHeight = theme.typography.body.lineHeight;

    switch (cellHeight) {
      case TableCellHeight.Sm:
        return 36;
      case TableCellHeight.Md:
        return 42;
      case TableCellHeight.Lg:
        return 48;
    }

    return DEFAULT_CELL_PADDING * 2 + bodyFontSize * lineHeight;
  }
  const defaultRowHeight = getDefaultRowHeight();
  const defaultLineHeight = theme.typography.body.lineHeight * theme.typography.fontSize;

  const HeaderCell: React.FC<HeaderCellProps> = ({ column, field, onSort, direction, justifyContent }) => {
    const headerRef = useRef(null);

    const handleSort = () => {
      onSort(column.key as string, direction === 'ASC' ? 'DESC' : 'ASC');
    };

    useLayoutEffect(() => {
      if (headerRef.current) {
        headerCellRefs.current[column.key] = headerRef.current;
      }
    }, [headerRef, column.key]);

    return (
      <div ref={headerRef} style={{ display: 'flex', justifyContent }}>
        <button className={styles.headerCellLabel} onClick={handleSort}>
          <div>{column.name}</div>
          {direction &&
            (direction === 'ASC' ? (
              <Icon name="arrow-up" size="lg" className={styles.sortIcon} />
            ) : (
              <Icon name="arrow-down" size="lg" className={styles.sortIcon} />
            ))}
        </button>

        {filterable && <Filter name={column.key} rows={rows} filter={filter} setFilter={setFilter} field={field} />}
      </div>
    );
  };

  const handleSort = (columnKey: string, direction: SortDirection) => {
    let currentSortColumn: SortColumn | undefined;

    const updatedSortColumns = sortColumns.filter((column) => {
      const isCurrentColumn = column.columnKey === columnKey;
      if (isCurrentColumn) {
        currentSortColumn = column;
      }
      return !isCurrentColumn;
    });

    // sorted column exists and is descending -> remove it to reset sorting
    if (currentSortColumn && currentSortColumn.direction === 'DESC') {
      setSortColumns(updatedSortColumns);
    } else {
      // new sort column or changed direction
      setSortColumns([...updatedSortColumns, { columnKey, direction }]);
    }
  };

<<<<<<< HEAD
  const frameToRecords = useCallback((frame: DataFrame): Array<Record<string, string>> => {
    const fnBody = `
      const rows = Array(frame.length);
      const values = frame.fields.map(f => f.values);

      for (let i = 0; i < frame.length; i++) {
        rows[i] = {index: i, ${frame.fields.map((field, fieldIdx) => `${JSON.stringify(field.name)}: values[${fieldIdx}][i]`).join(',')}};
      }

      return rows;
    `;

    const convert = new Function('frame', fnBody);

    const records = convert(frame);

    return records;
  }, []);

  const rows = useMemo(() => frameToRecords(props.data), [frameToRecords, props.data]);

  const mapFrameToDataGrid = (main: DataFrame) => {
=======
  const mapFrameToDataGrid = (main: DataFrame, rows: TableRow[]) => {
>>>>>>> 8f5ba6d5
    const columns: TableColumn[] = [];

    // Footer calculations
    let footerItems: FooterItem[] = [];
    const filterFields: Array<{ id: string; field?: Field } | undefined> = [];
    const allValues: any[][] = [];

    main.fields.map((field, fieldIndex) => {
      filterFields.push({ id: fieldIndex.toString(), field });
      const key = field.name;

      const justifyColumnContent = getTextAlign(field);

      // Add a column for each field
      columns.push({
        key,
        name: field.name,
        // rows,
        field,
        cellClass: styles.cell,
        renderCell: (props: any) => {
          const { row, rowIdx } = props;
          const value = row[key];

          // Cell level rendering here
          return (
            <TableCellNG
              key={key}
              value={value}
              field={field}
              theme={theme}
              timeRange={timeRange}
              height={defaultRowHeight}
              justifyContent={justifyColumnContent}
              rowIdx={rowIdx}
              shouldTextOverflow={() =>
                shouldTextOverflow(
                  key,
                  row,
                  columnTypes,
                  headerCellRefs,
                  osContext,
                  defaultLineHeight,
                  defaultRowHeight,
                  DEFAULT_CELL_PADDING,
                  textWrap
                )
              }
            />
          );
        },
        ...(footerOptions?.show && {
          renderSummaryCell() {
            return <>{getFooterValue(fieldIndex, footerItems, isCountRowsSet, justifyColumnContent)}</>;
          },
        }),
        renderHeaderCell: ({ column, sortDirection }) => (
          <HeaderCell
            column={column}
            field={field}
            onSort={handleSort}
            direction={sortDirection}
            justifyContent={justifyColumnContent}
          />
        ),
        // TODO these anys are making me sad
        width: field.config.custom.width ?? columnWidth,
        minWidth: field.config.custom.minWidth ?? columnMinWidth,
      });

      // Create row objects
      if (footerOptions?.show && footerOptions.reducer.length > 0) {
        // Only populate 2d array if needed for footer calculations
        allValues.push(field.values);
      }
    });

    if (footerOptions?.show && footerOptions.reducer.length > 0) {
      if (footerOptions.countRows && footerOptions.reducer[0] === ReducerID.count) {
        footerItems = [rows.length.toString()];
      } else {
        footerItems = getFooterItems(filterFields, allValues, footerOptions, theme);
      }
    }

    return columns;
  };

<<<<<<< HEAD
  const columns = mapFrameToDataGrid(props.data);
=======
  const frameToRecords = useCallback((frame: DataFrame): Array<Record<string, string>> => {
    const fnBody = `
      const rows = Array(frame.length);
      const values = frame.fields.map(f => f.values);

      for (let i = 0; i < frame.length; i++) {
        rows[i] = {index: i, ${frame.fields.map((field, fieldIdx) => `${JSON.stringify(field.name)}: values[${fieldIdx}][i]`).join(',')}};
      }

      return rows;
    `;

    const convert = new Function('frame', fnBody);

    const records = convert(frame);

    return records;
  }, []);

  const rows = useMemo(() => frameToRecords(props.data), [frameToRecords, props.data]);
  const columns = mapFrameToDataGrid(props.data, rows);
>>>>>>> 8f5ba6d5

  // This effect needed to set header cells refs before row height calculation
  useLayoutEffect(() => {
    setReadyForRowHeightCalc(Object.keys(headerCellRefs.current).length > 0);
  }, [columns]);

<<<<<<< HEAD
  // Create a map of column key to column type
=======
>>>>>>> 8f5ba6d5
  const columnTypes = useMemo(() => {
    return columns.reduce(
      (acc, column) => {
        acc[column.key] = column.field.type;
        return acc;
      },
      {} as { [key: string]: string }
    );
  }, [columns]);

  // Sort rows
  const sortedRows = useMemo((): ReadonlyArray<{ [key: string]: string }> => {
    if (sortColumns.length === 0) {
      return rows;
    }

    return [...rows].sort((a, b) => {
      for (const sort of sortColumns) {
        const { columnKey, direction } = sort;
        const comparator = getComparator(columnTypes[columnKey]);
        const compResult = comparator(a[columnKey], b[columnKey]);
        if (compResult !== 0) {
          return direction === 'ASC' ? compResult : -compResult;
        }
      }
      return 0; // false
    });
  }, [rows, sortColumns, columnTypes]);

  const valueToDisplayValue = (value: any, field?: Field): string => {
    if (field?.display) {
      return formattedValueToString(field.display(value));
    }

    return formattedValueToString(value);
  };

  const filteredRows = useMemo(() => {
    if (!filterable) {
      return sortedRows;
    }

    return sortedRows.filter((row) => {
      for (const [key, value] of Object.entries(filter)) {
        const displayedValue = valueToDisplayValue(row[key], columns.find((column) => column.key === key)?.field);
        if (!value.filteredSet.has(displayedValue)) {
          return false;
        }
      }
      return true;
    });
  }, [rows, filter]); // eslint-disable-line react-hooks/exhaustive-deps

  const renderMenuItems = () => {
    return (
      <>
        <MenuItem
          label="Inspect value"
          onClick={() => {
            setIsInspecting(true);
          }}
          className={styles.menuItem}
        />
      </>
    );
  };

  // Return the data grid
  return (
    <>
      <DataGrid
        key={`DataGrid${revId}`}
        rows={filteredRows}
        columns={columns}
        headerRowHeight={noHeader ? 0 : undefined}
        defaultColumnOptions={{
          sortable: true,
          resizable: true,
        }}
        rowHeight={(row) =>
          getRowHeight(
            row,
            columnTypes,
            headerCellRefs,
            osContext,
            defaultLineHeight,
            defaultRowHeight,
            DEFAULT_CELL_PADDING,
            textWrap
          )
        }
        // TODO: This doesn't follow current table behavior
        style={{ width, height }}
        renderers={{ renderRow: myRowRenderer }}
        onCellContextMenu={({ row, column }, event) => {
          event.preventGridDefault();
          // Do not show the default context menu
          event.preventDefault();
          setContextMenuProps({
            rowIdx: rows.indexOf(row),
            value: row[column.key],
            top: event.clientY,
            left: event.clientX,
          });
          setIsContextMenuOpen(true);
        }}
        // sorting
        sortColumns={sortColumns}
        // footer
        // TODO figure out exactly how this works - some array needs to be here for it to render regardless of renderSummaryCell()
        bottomSummaryRows={footerOptions?.show && footerOptions.reducer.length ? [true] : undefined}
        onColumnResize={() => {
          // TODO: this is a hack to force rowHeight re-calculation
          setResizeTrigger((prev) => prev + 1);
        }}
      />

      {isContextMenuOpen && (
        <ContextMenu
          x={contextMenuProps?.left || 0}
          y={contextMenuProps?.top || 0}
          renderMenuItems={renderMenuItems}
          focusOnOpen={false}
        />
      )}

      {isInspecting && (
        <TableCellInspector
          mode={TableCellInspectorMode.text}
          value={contextMenuProps?.value}
          onDismiss={() => {
            setIsInspecting(false);
            setContextMenuProps(null);
          }}
        />
      )}
    </>
  );
}

function myRowRenderer(key: React.Key, props: RenderRowProps<TableRow>): React.ReactNode {
  // Let's render row level things here!
  // i.e. we can look at row styles and such here
  return <Row key={key} {...props} />;
}

type Comparator = (a: any, b: any) => number;

function getComparator(sortColumnType: string): Comparator {
  switch (sortColumnType) {
    case FieldType.time:
    case FieldType.number:
    case FieldType.boolean:
      return (a, b) => a - b;
    case FieldType.string:
    case FieldType.enum:
    default:
      return (a, b) => String(a).localeCompare(String(b), undefined, { sensitivity: 'base' });
  }
}

const getStyles = (theme: GrafanaTheme2, textWrap: boolean) => ({
  menuItem: css({
    maxWidth: '200px',
  }),
  headerCellLabel: css({
    border: 'none',
    padding: 0,
    background: 'inherit',
    cursor: 'pointer',
    whiteSpace: 'nowrap',
    overflow: 'hidden',
    textOverflow: 'ellipsis',
    fontWeight: theme.typography.fontWeightMedium,
    display: 'flex',
    alignItems: 'center',
    marginRight: theme.spacing(0.5),

    '&:hover': {
      textDecoration: 'underline',
      color: theme.colors.text.link,
    },
  }),
  sortIcon: css({
    marginLeft: theme.spacing(0.5),
  }),
  cell: css({
    whiteSpace: `${textWrap ? 'break-spaces' : 'nowrap'}`,
    wordWrap: 'break-word',
    overflow: 'hidden',
    textOverflow: 'ellipsis',
  }),
});<|MERGE_RESOLUTION|>--- conflicted
+++ resolved
@@ -17,12 +17,8 @@
 
 import { getFooterValue } from './Cells/FooterCell';
 import { TableCellNG } from './Cells/TableCellNG';
-<<<<<<< HEAD
 import { Filter } from './Filter/Filter';
-import { getRowHeight } from './utils';
-=======
 import { getRowHeight, shouldTextOverflow } from './utils';
->>>>>>> 8f5ba6d5
 
 const DEFAULT_CELL_PADDING = 6;
 const COLUMN_MIN_WIDTH = 150;
@@ -202,7 +198,6 @@
     }
   };
 
-<<<<<<< HEAD
   const frameToRecords = useCallback((frame: DataFrame): Array<Record<string, string>> => {
     const fnBody = `
       const rows = Array(frame.length);
@@ -222,12 +217,7 @@
     return records;
   }, []);
 
-  const rows = useMemo(() => frameToRecords(props.data), [frameToRecords, props.data]);
-
-  const mapFrameToDataGrid = (main: DataFrame) => {
-=======
   const mapFrameToDataGrid = (main: DataFrame, rows: TableRow[]) => {
->>>>>>> 8f5ba6d5
     const columns: TableColumn[] = [];
 
     // Footer calculations
@@ -245,7 +235,6 @@
       columns.push({
         key,
         name: field.name,
-        // rows,
         field,
         cellClass: styles.cell,
         renderCell: (props: any) => {
@@ -316,41 +305,15 @@
     return columns;
   };
 
-<<<<<<< HEAD
-  const columns = mapFrameToDataGrid(props.data);
-=======
-  const frameToRecords = useCallback((frame: DataFrame): Array<Record<string, string>> => {
-    const fnBody = `
-      const rows = Array(frame.length);
-      const values = frame.fields.map(f => f.values);
-
-      for (let i = 0; i < frame.length; i++) {
-        rows[i] = {index: i, ${frame.fields.map((field, fieldIdx) => `${JSON.stringify(field.name)}: values[${fieldIdx}][i]`).join(',')}};
-      }
-
-      return rows;
-    `;
-
-    const convert = new Function('frame', fnBody);
-
-    const records = convert(frame);
-
-    return records;
-  }, []);
-
   const rows = useMemo(() => frameToRecords(props.data), [frameToRecords, props.data]);
   const columns = mapFrameToDataGrid(props.data, rows);
->>>>>>> 8f5ba6d5
 
   // This effect needed to set header cells refs before row height calculation
   useLayoutEffect(() => {
     setReadyForRowHeightCalc(Object.keys(headerCellRefs.current).length > 0);
   }, [columns]);
 
-<<<<<<< HEAD
   // Create a map of column key to column type
-=======
->>>>>>> 8f5ba6d5
   const columnTypes = useMemo(() => {
     return columns.reduce(
       (acc, column) => {
