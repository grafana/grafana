import 'react-data-grid/lib/styles.css';
import { css } from '@emotion/css';
import { clsx } from 'clsx';
import { Property } from 'csstype';
import { CSSProperties, Key, ReactNode, useCallback, useLayoutEffect, useMemo, useRef, useState } from 'react';
import {
  Cell,
  CellRendererProps,
  DataGrid,
  DataGridHandle,
  DataGridProps,
  RenderCellProps,
  RenderRowProps,
  Row,
  SortColumn,
} from 'react-data-grid';

import {
  DataHoverClearEvent,
  DataHoverEvent,
  FALLBACK_COLOR,
  Field,
  FieldType,
  getDisplayProcessor,
  GrafanaTheme2,
  ReducerID,
} from '@grafana/data';
import { t, Trans } from '@grafana/i18n';
import { FieldColorModeId, TableCellHeight } from '@grafana/schema';

import { useStyles2, useTheme2 } from '../../../themes/ThemeContext';
import { ContextMenu } from '../../ContextMenu/ContextMenu';
import { MenuItem } from '../../Menu/MenuItem';
import { Pagination } from '../../Pagination/Pagination';
import { PanelContext, usePanelContext } from '../../PanelChrome';
import { DataLinksActionsTooltip } from '../DataLinksActionsTooltip';
import { TableCellInspector, TableCellInspectorMode } from '../TableCellInspector';
import { TableCellDisplayMode } from '../types';
import { DataLinksActionsTooltipState } from '../utils';

import { HeaderCell } from './Cells/HeaderCell';
import { RowExpander } from './Cells/RowExpander';
import { TableCellActions } from './Cells/TableCellActions';
import { getCellRenderer } from './Cells/renderers';
import { COLUMN, TABLE } from './constants';
import {
  useColumnResize,
  useFilteredRows,
  useFooterCalcs,
  useHeaderHeight,
  usePaginatedRows,
  useRowHeight,
  useScrollbarWidth,
  useSortedRows,
  useTypographyCtx,
} from './hooks';
import { TableNGProps, TableRow, TableSummaryRow, TableColumn, ContextMenuProps } from './types';
import {
  frameToRecords,
  getDefaultRowHeight,
  getDisplayName,
  getIsNestedTable,
<<<<<<< HEAD
  getTextAlign,
  getJustifyContent,
=======
>>>>>>> 0895d635
  getVisibleFields,
  shouldTextOverflow,
  getApplyToRowBgFn,
  computeColWidths,
  applySort,
  getCellColors,
  getCellOptions,
  shouldTextWrap,
  isCellInspectEnabled,
  getCellLinks,
  withDataLinksActionsTooltip,
<<<<<<< HEAD
  getMaxWrappedLines,
=======
  displayJsonValue,
  getAlignment,
  getJustifyContent,
  TextAlign,
>>>>>>> 0895d635
} from './utils';

type CellRootRenderer = (key: React.Key, props: CellRendererProps<TableRow, TableSummaryRow>) => React.ReactNode;

export function TableNG(props: TableNGProps) {
  const {
    cellHeight,
    data,
    enablePagination = false,
    enableSharedCrosshair = false,
    enableVirtualization,
    footerOptions,
    getActions = () => [],
    height,
    initialSortBy,
    noHeader,
    onCellFilterAdded,
    onColumnResize,
    onSortByChange,
    showTypeIcons,
    structureRev,
    transparent,
    width,
  } = props;

  const theme = useTheme2();
  const styles = useStyles2(getGridStyles, {
    enablePagination,
    transparent,
  });
  const panelContext = usePanelContext();

  const getCellActions = useCallback(
    (field: Field, rowIdx: number) => getActions(data, field, rowIdx),
    [getActions, data]
  );

  const hasHeader = !noHeader;
  const hasFooter = Boolean(footerOptions?.show && footerOptions.reducer?.length);
  const isCountRowsSet = Boolean(
    footerOptions?.countRows &&
      footerOptions.reducer &&
      footerOptions.reducer.length &&
      footerOptions.reducer[0] === ReducerID.count
  );

  const [contextMenuProps, setContextMenuProps] = useState<ContextMenuProps | null>(null);
  const [isContextMenuOpen, setIsContextMenuOpen] = useState(false);

  const resizeHandler = useColumnResize(onColumnResize);

  useLayoutEffect(() => {
    if (!isContextMenuOpen) {
      return;
    }

    function onClick(_event: MouseEvent) {
      setIsContextMenuOpen(false);
    }

    window.addEventListener('click', onClick);

    return () => {
      window.removeEventListener('click', onClick);
    };
  }, [isContextMenuOpen]);

  const rows = useMemo(() => frameToRecords(data), [data]);
  const hasNestedFrames = useMemo(() => getIsNestedTable(data.fields), [data]);

  const {
    rows: filteredRows,
    filter,
    setFilter,
    crossFilterOrder,
    crossFilterRows,
  } = useFilteredRows(rows, data.fields, { hasNestedFrames });

  const {
    rows: sortedRows,
    sortColumns,
    setSortColumns,
  } = useSortedRows(filteredRows, data.fields, { hasNestedFrames, initialSortBy });

  const defaultRowHeight = getDefaultRowHeight(theme, cellHeight);
  const defaultHeaderHeight = getDefaultRowHeight(theme, TableCellHeight.Sm);
  const [isInspecting, setIsInspecting] = useState(false);
  const [expandedRows, setExpandedRows] = useState(() => new Set<number>());

  // vt scrollbar accounting for column auto-sizing
  const visibleFields = useMemo(() => getVisibleFields(data.fields), [data.fields]);
  const gridRef = useRef<DataGridHandle>(null);
  const scrollbarWidth = useScrollbarWidth(gridRef, height, sortedRows);
  const availableWidth = useMemo(
    () => (hasNestedFrames ? width - COLUMN.EXPANDER_WIDTH : width) - scrollbarWidth,
    [width, hasNestedFrames, scrollbarWidth]
  );
  const typographyCtx = useTypographyCtx();
  const widths = useMemo(() => computeColWidths(visibleFields, availableWidth), [visibleFields, availableWidth]);
  const headerHeight = useHeaderHeight({
    columnWidths: widths,
    fields: visibleFields,
    enabled: hasHeader,
    defaultHeight: defaultHeaderHeight,
    sortColumns,
    showTypeIcons: showTypeIcons ?? false,
    typographyCtx,
  });
  const rowHeight = useRowHeight({
    columnWidths: widths,
    fields: visibleFields,
    hasNestedFrames,
    defaultHeight: defaultRowHeight,
    expandedRows,
    typographyCtx,
  });

  const {
    rows: paginatedRows,
    page,
    setPage,
    numPages,
    pageRangeStart,
    pageRangeEnd,
    smallPagination,
  } = usePaginatedRows(sortedRows, {
    enabled: enablePagination,
    width: availableWidth,
    height,
    headerHeight,
    footerHeight: hasFooter ? defaultRowHeight : 0,
    rowHeight,
  });

  // Create a map of column key to text wrap
  const footerCalcs = useFooterCalcs(sortedRows, visibleFields, {
    enabled: hasFooter,
    footerOptions,
    isCountRowsSet,
  });
  const applyToRowBgFn = useMemo(() => getApplyToRowBgFn(data.fields, theme) ?? undefined, [data.fields, theme]);

  const renderRow = useMemo(
    () => renderRowFactory(data.fields, panelContext, expandedRows, enableSharedCrosshair),
    [data, enableSharedCrosshair, expandedRows, panelContext]
  );

  const commonDataGridProps = useMemo(
    () =>
      ({
        enableVirtualization,
        defaultColumnOptions: {
          minWidth: 50,
          resizable: true,
          sortable: true,
          // draggable: true,
        },
        onCellContextMenu: ({ row, column }, event) => {
          // in nested tables, it's possible for this event to trigger in a column header
          // when holding Ctrl for multi-row sort.
          if (column.key === 'expanded') {
            return;
          }

          event.preventGridDefault();
          // Do not show the default context menu
          event.preventDefault();

          const cellValue = row[column.key];
          setContextMenuProps({
            // rowIdx: rows.indexOf(row),
            value: String(cellValue ?? ''),
            top: event.clientY,
            left: event.clientX,
          });

          setIsContextMenuOpen(true);
        },
        onColumnResize: resizeHandler,
        onSortColumnsChange: (newSortColumns: SortColumn[]) => {
          setSortColumns(newSortColumns);
          onSortByChange?.(
            newSortColumns.map(({ columnKey, direction }) => ({
              displayName: columnKey,
              desc: direction === 'DESC',
            }))
          );
        },
        sortColumns,
        rowHeight,
        bottomSummaryRows: hasFooter ? [{}] : undefined,
      }) satisfies Partial<DataGridProps<TableRow, TableSummaryRow>>,
    [enableVirtualization, resizeHandler, sortColumns, rowHeight, hasFooter, setSortColumns, onSortByChange]
  );

  interface Schema {
    columns: TableColumn[];
    cellRootRenderers: Record<string, CellRootRenderer>;
    colsWithTooltip: Record<string, boolean>;
  }

  const { columns, cellRootRenderers, colsWithTooltip } = useMemo(() => {
    const fromFields = (f: Field[], widths: number[]) => {
      const result: Schema = {
        columns: [],
        cellRootRenderers: {},
        colsWithTooltip: {},
      };

      let lastRowIdx = -1;
      let _rowHeight = 0;
      // shared when whole row will be styled by a single cell's color
      let rowCellStyle: Partial<CSSProperties> = {
        color: undefined,
        background: undefined,
      };

      f.forEach((field, i) => {
        const cellOptions = getCellOptions(field);
        const cellType = cellOptions.type;

        // make sure we use mappings exclusively if they exist, ignore default thresholds mode
        // we hack this by using the single color mode calculator
        if (cellType === TableCellDisplayMode.Pill && (field.config.mappings?.length ?? 0 > 0)) {
          field = {
            ...field,
            config: {
              ...field.config,
              color: {
                ...field.config.color,
                mode: FieldColorModeId.Fixed,
                fixedColor: field.config.color?.fixedColor ?? FALLBACK_COLOR,
              },
            },
          };
          field.display = getDisplayProcessor({ field, theme });
        }

<<<<<<< HEAD
        const justifyContent = getJustifyContent(field);
=======
        // attach JSONCell custom display function to JSONView cell type
        if (cellType === TableCellDisplayMode.JSONView || field.type === FieldType.other) {
          field.display = displayJsonValue;
        }

        // For some cells, "aligning" the cell will mean aligning the inline contents of the cell with
        // the text-align css property, and for others, we'll use justify-content to align the cell
        // contents with flexbox. We always just get both and provide both when styling the cell.
        const textAlign = getAlignment(field);
        const justifyContent = getJustifyContent(textAlign);
>>>>>>> 0895d635
        const footerStyles = getFooterStyles(justifyContent);
        const displayName = getDisplayName(field);
        const headerCellClass = getHeaderCellStyles(theme, justifyContent);
        const renderFieldCell = getCellRenderer(field, cellOptions);

        const cellInspect = isCellInspectEnabled(field);
        const showFilters = Boolean(field.config.filterable && onCellFilterAdded != null);
        const showActions = cellInspect || showFilters;
        const width = widths[i];

        // helps us avoid string cx and emotion per-cell
        const cellActionClassName = showActions
          ? clsx(
              'table-cell-actions',
              styles.cellActions,
              justifyContent === 'flex-end' ? styles.cellActionsEnd : styles.cellActionsStart
            )
          : undefined;

        const shouldOverflow = shouldTextOverflow(field);
        const shouldWrap = shouldTextWrap(field);
        const maxWrappedLines = shouldWrap ? getMaxWrappedLines(field) : undefined;
        const withTooltip = withDataLinksActionsTooltip(field, cellType);
        const canBeColorized =
          cellType === TableCellDisplayMode.ColorBackground || cellType === TableCellDisplayMode.ColorText;
        const isMonospace = cellType === TableCellDisplayMode.JSONView;

        result.colsWithTooltip[displayName] = withTooltip;

        // get static cell class based on col props

        let cellClass = '';

        switch (cellType) {
          case TableCellDisplayMode.Auto:
          case TableCellDisplayMode.ColorBackground:
          case TableCellDisplayMode.ColorText:
          case TableCellDisplayMode.DataLinks:
          case TableCellDisplayMode.JSONView:
            cellClass = getCellStyles(
              theme,
              textAlign,
              shouldWrap,
              shouldOverflow,
              canBeColorized,
              isMonospace,
              cellType === TableCellDisplayMode.DataLinks
            );
            break;
        }

        // TODO: in future extend this to ensure a non-classic color scheme is set with AutoCell

        // this fires first
        const renderCellRoot = (key: Key, props: CellRendererProps<TableRow, TableSummaryRow>): ReactNode => {
          const rowIdx = props.row.__index;

          // meh, this should be cached by the renderRow() call?
          if (rowIdx !== lastRowIdx) {
            _rowHeight = typeof rowHeight === 'function' ? rowHeight(props.row) : rowHeight;
            lastRowIdx = rowIdx;

            rowCellStyle.color = undefined;
            rowCellStyle.background = undefined;

            // generate shared styles for whole row
            if (applyToRowBgFn != null) {
              let { textColor, bgColor } = applyToRowBgFn(rowIdx);
              rowCellStyle.color = textColor;
              rowCellStyle.background = bgColor;
            }
          }

          let style: CSSProperties | undefined;

          if (rowCellStyle.color != null || rowCellStyle.background != null) {
            style = rowCellStyle;
          }
          // apply background for cell types which can have a background and have proper
          else if (canBeColorized) {
            const value = props.row[props.column.key];
            const displayValue = field.display!(value); // this fires here to get colors, then again to get rendered value?
            let { textColor, bgColor } = getCellColors(theme, cellOptions, displayValue);
            style = {
              color: textColor,
              background: bgColor,
            };
          }

<<<<<<< HEAD
          const cellStyle = getCellStyles(
            theme,
            field,
            _rowHeight,
            shouldWrap,
            shouldOverflow,
            withTooltip,
            colors,
            maxWrappedLines
          );

          return (
            <Cell
              key={key}
              {...props}
              className={cx(props.className, cellStyle.cell)}
              style={{ color: colors.textColor ?? 'inherit' }}
            />
          );
=======
          return <Cell key={key} {...props} className={clsx(props.className, cellClass)} style={style} />; // TODO: remove expensive concat
>>>>>>> 0895d635
        };

        result.cellRootRenderers[displayName] = renderCellRoot;

        // this fires second
        const renderCellContent = (props: RenderCellProps<TableRow, TableSummaryRow>): JSX.Element => {
          const rowIdx = props.row.__index;
          const value = props.row[props.column.key];
          const frame = data;

          return (
            <>
              {renderFieldCell({
                cellOptions,
                frame,
                field,
                height: _rowHeight,
                justifyContent,
                rowIdx,
                theme,
                value,
                width,
                cellInspect,
                showFilters,
                getActions: getCellActions,
              })}
              {showActions && (
                <TableCellActions
                  field={field}
                  value={value}
                  cellOptions={cellOptions}
                  displayName={displayName}
                  cellInspect={cellInspect}
                  showFilters={showFilters}
                  className={cellActionClassName}
                  setIsInspecting={setIsInspecting}
                  setContextMenuProps={setContextMenuProps}
                  onCellFilterAdded={onCellFilterAdded}
                />
              )}
            </>
          );
        };

        const column: TableColumn = {
          field,
          key: displayName,
          name: displayName,
          width,
          headerCellClass,
          renderCell: renderCellContent,
          renderHeaderCell: ({ column, sortDirection }) => (
            <HeaderCell
              column={column}
              rows={rows}
              field={field}
              filter={filter}
              setFilter={setFilter}
              crossFilterOrder={crossFilterOrder}
              crossFilterRows={crossFilterRows}
              direction={sortDirection}
              showTypeIcons={showTypeIcons}
            />
          ),
          renderSummaryCell: () => {
            if (isCountRowsSet && i === 0) {
              return (
                <div className={footerStyles.footerCellCountRows}>
                  <span>
                    <Trans i18nKey="grafana-ui.table.count">Count</Trans>
                  </span>
                  <span>{footerCalcs[i]}</span>
                </div>
              );
            }
            return <div className={footerStyles.footerCell}>{footerCalcs[i]}</div>;
          },
        };

        result.columns.push(column);
      });

      return result;
    };

    const result = fromFields(visibleFields, widths);

    // handle nested frames rendering from here.
    if (!hasNestedFrames) {
      return result;
    }

    // pre-calculate renderRow and expandedColumns based on the first nested frame's fields.
    const firstNestedData = rows.find((r) => r.data)?.data;
    if (!firstNestedData) {
      return result;
    }

    const hasNestedHeaders = firstNestedData.meta?.custom?.noHeader !== true;
    const renderRow = renderRowFactory(firstNestedData.fields, panelContext, expandedRows, enableSharedCrosshair);
    const { columns: nestedColumns, cellRootRenderers: nestedCellRootRenderers } = fromFields(
      firstNestedData.fields,
      computeColWidths(firstNestedData.fields, availableWidth)
    );

    const renderCellRoot: CellRootRenderer = (key, props) => nestedCellRootRenderers[props.column.key](key, props);

    result.cellRootRenderers.expanded = (key, props) => <Cell key={key} {...props} />;

    // If we have nested frames, we need to add a column for the row expansion
    result.columns.unshift({
      key: 'expanded',
      name: '',
      field: {
        name: '',
        type: FieldType.other,
        config: {},
        values: [],
      },
      cellClass(row) {
        if (row.__depth !== 0) {
          return styles.cellNested;
        }
        return;
      },
      colSpan(args) {
        return args.type === 'ROW' && args.row.__depth === 1 ? data.fields.length : 1;
      },
      renderCell: ({ row }) => {
        if (row.__depth === 0) {
          const rowIdx = row.__index;

          return (
            <RowExpander
              height={defaultRowHeight}
              isExpanded={expandedRows.has(rowIdx)}
              onCellExpand={() => {
                if (expandedRows.has(rowIdx)) {
                  expandedRows.delete(rowIdx);
                } else {
                  expandedRows.add(rowIdx);
                }
                setExpandedRows(new Set(expandedRows));
              }}
            />
          );
        }

        // Type guard to check if data exists as it's optional
        const nestedData = row.data;
        if (!nestedData) {
          return null;
        }

        const expandedRecords = applySort(frameToRecords(nestedData), nestedData.fields, sortColumns);
        if (!expandedRecords.length) {
          return (
            <div className={styles.noDataNested}>
              <Trans i18nKey="grafana-ui.table.nested-table.no-data">No data</Trans>
            </div>
          );
        }

        return (
          <DataGrid<TableRow, TableSummaryRow>
            {...commonDataGridProps}
            className={clsx(styles.grid, styles.gridNested)}
            headerRowClass={clsx(styles.headerRow, { [styles.displayNone]: !hasNestedHeaders })}
            headerRowHeight={hasNestedHeaders ? defaultHeaderHeight : 0}
            columns={nestedColumns}
            rows={expandedRecords}
            renderers={{ renderRow, renderCell: renderCellRoot }}
          />
        );
      },
      width: COLUMN.EXPANDER_WIDTH,
      minWidth: COLUMN.EXPANDER_WIDTH,
    });

    return result;
  }, [
    applyToRowBgFn,
    availableWidth,
    commonDataGridProps,
    crossFilterOrder,
    crossFilterRows,
    data,
    defaultHeaderHeight,
    defaultRowHeight,
    enableSharedCrosshair,
    expandedRows,
    filter,
    footerCalcs,
    hasNestedFrames,
    isCountRowsSet,
    onCellFilterAdded,
    panelContext,
    rowHeight,
    rows,
    setFilter,
    showTypeIcons,
    sortColumns,
    styles,
    theme,
    visibleFields,
    widths,
    getCellActions,
  ]);

  // invalidate columns on every structureRev change. this supports width editing in the fieldConfig.
  // eslint-disable-next-line react-hooks/exhaustive-deps
  const structureRevColumns = useMemo(() => columns, [columns, structureRev]);

  // we need to have variables with these exact names for the localization to work properly
  const itemsRangeStart = pageRangeStart;
  const displayedEnd = pageRangeEnd;
  const numRows = sortedRows.length;

  const renderCellRoot: CellRootRenderer = (key, props) => {
    return cellRootRenderers[props.column.key](key, props);
  };

  const [tooltipState, setTooltipState] = useState<DataLinksActionsTooltipState>();

  return (
    <>
      <DataGrid<TableRow, TableSummaryRow>
        {...commonDataGridProps}
        ref={gridRef}
        className={styles.grid}
        columns={structureRevColumns}
        rows={paginatedRows}
        headerRowClass={clsx(styles.headerRow, { [styles.displayNone]: noHeader })}
        headerRowHeight={headerHeight}
        onCellClick={({ column, row }, { clientX, clientY, preventGridDefault, target }) => {
          // Note: could be column.field; JS says yes, but TS says no!
          const field = columns[column.idx].field;

          if (
            colsWithTooltip[getDisplayName(field)] &&
            target instanceof HTMLElement &&
            // this walks up the tree to find either a faux link wrapper or the cell root
            // it then only proceeds if we matched the faux link wrapper
            target.closest('a[aria-haspopup], .rdg-cell')?.matches('a')
          ) {
            const rowIdx = row.__index;
            setTooltipState({
              coords: {
                clientX,
                clientY,
              },
              links: getCellLinks(field, rowIdx),
              actions: getCellActions(field, rowIdx),
            });

            preventGridDefault();
          }
        }}
        onCellKeyDown={
          hasNestedFrames
            ? (_, event) => {
                if (event.isDefaultPrevented()) {
                  // skip parent grid keyboard navigation if nested grid handled it
                  event.preventGridDefault();
                }
              }
            : null
        }
        renderers={{ renderRow, renderCell: renderCellRoot }}
      />

      {enablePagination && (
        <div className={styles.paginationContainer}>
          <Pagination
            className="table-ng-pagination"
            currentPage={page + 1}
            numberOfPages={numPages}
            showSmallVersion={smallPagination}
            onNavigate={(toPage) => {
              setPage(toPage - 1);
            }}
          />
          {!smallPagination && (
            <div className={styles.paginationSummary}>
              {/* TODO: once TableRT is deprecated, we can update the localiziation
                    string with the more consistent variable names */}
              <Trans i18nKey="grafana-ui.table.pagination-summary">
                {{ itemsRangeStart }} - {{ displayedEnd }} of {{ numRows }} rows
              </Trans>
            </div>
          )}
        </div>
      )}

      {tooltipState && (
        <DataLinksActionsTooltip
          links={tooltipState.links ?? []}
          actions={tooltipState.actions}
          coords={tooltipState.coords}
          onTooltipClose={() => setTooltipState(undefined)}
        />
      )}

      {isContextMenuOpen && (
        <ContextMenu
          x={contextMenuProps?.left || 0}
          y={contextMenuProps?.top || 0}
          renderMenuItems={() => (
            <MenuItem
              label={t('grafana-ui.table.inspect-menu-label', 'Inspect value')}
              onClick={() => setIsInspecting(true)}
              className={styles.menuItem}
            />
          )}
          focusOnOpen={false}
        />
      )}

      {isInspecting && (
        <TableCellInspector
          mode={contextMenuProps?.mode ?? TableCellInspectorMode.text}
          value={contextMenuProps?.value}
          onDismiss={() => {
            setIsInspecting(false);
            setContextMenuProps(null);
          }}
        />
      )}
    </>
  );
}

/**
 * this is passed to the top-level `renderRow` prop on DataGrid. applies aria attributes and custom event handlers.
 */
const renderRowFactory =
  (fields: Field[], panelContext: PanelContext, expandedRows: Set<number>, enableSharedCrosshair: boolean) =>
  (key: React.Key, props: RenderRowProps<TableRow, TableSummaryRow>): React.ReactNode => {
    const { row } = props;
    const rowIdx = row.__index;
    const isExpanded = expandedRows.has(rowIdx);

    // Don't render non expanded child rows
    if (row.__depth === 1 && !isExpanded) {
      return null;
    }

    // Add aria-expanded to parent rows that have nested data
    if (row.data) {
      return <Row key={key} {...props} aria-expanded={isExpanded} />;
    }

    const handlers: Partial<typeof props> = {};
    if (enableSharedCrosshair) {
      const timeField = fields.find((f) => f.type === FieldType.time);
      if (timeField) {
        handlers.onMouseEnter = () => {
          panelContext.eventBus.publish(
            new DataHoverEvent({
              point: {
                time: timeField?.values[rowIdx],
              },
            })
          );
        };
        handlers.onMouseLeave = () => {
          panelContext.eventBus.publish(new DataHoverClearEvent());
        };
      }
    }

    return <Row key={key} {...props} {...handlers} />;
  };

const getGridStyles = (
  theme: GrafanaTheme2,
  { enablePagination, transparent }: { enablePagination?: boolean; transparent?: boolean }
) => ({
  grid: css({
    '--rdg-background-color': transparent ? theme.colors.background.canvas : theme.colors.background.primary,
    '--rdg-header-background-color': transparent ? theme.colors.background.canvas : theme.colors.background.primary,
    '--rdg-border-color': theme.colors.border.weak,
    '--rdg-color': theme.colors.text.primary,
    '--rdg-summary-border-color': theme.colors.border.weak,
    '--rdg-summary-border-width': '1px',

    // note: this cannot have any transparency since default cells that
    // overlay/overflow on hover inherit this background and need to occlude cells below
    '--rdg-row-background-color': transparent ? theme.colors.background.canvas : theme.colors.background.primary,
    '--rdg-row-hover-background-color': transparent
      ? theme.colors.background.primary
      : theme.colors.background.secondary,

    // TODO: magic 32px number is unfortunate. it would be better to have the content
    // flow using flexbox rather than hard-coding this size via a calc
    blockSize: enablePagination ? 'calc(100% - 32px)' : '100%',
    scrollbarWidth: 'thin',
    scrollbarColor: theme.isDark ? '#fff5 #fff1' : '#0005 #0001',

    border: 'none',

    '.rdg-cell': {
      '&:last-child': {
        borderInlineEnd: 'none',
      },
    },

    // add a box shadow on hover and selection for all body cells
    '& > :not(.rdg-summary-row, .rdg-header-row) > .rdg-cell': {
      '&:hover, &[aria-selected=true]': {
        boxShadow: theme.shadows.z2,
      },
      // selected cells should appear below hovered cells.
      '&:hover': {
        zIndex: theme.zIndex.tooltip - 2,
      },
      '&[aria-selected=true]': {
        zIndex: theme.zIndex.tooltip - 3,
      },
    },

    '.rdg-header-row, .rdg-summary-row': {
      '.rdg-cell': {
        zIndex: theme.zIndex.tooltip - 1,
        paddingInline: TABLE.CELL_PADDING,
        paddingBlock: TABLE.CELL_PADDING,
      },
    },
  }),
  gridNested: css({
    height: '100%',
    width: `calc(100% - ${COLUMN.EXPANDER_WIDTH - TABLE.CELL_PADDING * 2 - 1}px)`,
    overflow: 'visible',
    marginLeft: COLUMN.EXPANDER_WIDTH - TABLE.CELL_PADDING - 1,
    marginBlock: TABLE.CELL_PADDING,
  }),
  cellNested: css({
    '&[aria-selected=true]': {
      outline: 'none',
    },
  }),
  noDataNested: css({
    height: TABLE.NESTED_NO_DATA_HEIGHT,
    display: 'flex',
    alignItems: 'center',
    justifyContent: 'center',
    color: theme.colors.text.secondary,
    fontSize: theme.typography.h4.fontSize,
  }),
  cellActions: css({
    display: 'none',
    position: 'absolute',
    top: 0,
    margin: 'auto',
    height: '100%',
    color: theme.colors.text.primary,
    background: theme.isDark ? 'rgba(0, 0, 0, 0.7)' : 'rgba(255, 255, 255, 0.7)',
    padding: theme.spacing.x0_5,
    paddingInlineStart: theme.spacing.x1,
  }),
  cellActionsEnd: css({
    left: 0,
  }),
  cellActionsStart: css({
    right: 0,
  }),
  headerRow: css({
    paddingBlockStart: 0,
    fontWeight: 'normal',
    '& .rdg-cell': {
      height: '100%',
      alignItems: 'flex-end',
    },
  }),
  displayNone: css({
    display: 'none',
  }),
  paginationContainer: css({
    alignItems: 'center',
    display: 'flex',
    justifyContent: 'center',
    marginTop: '8px',
    width: '100%',
  }),
  paginationSummary: css({
    color: theme.colors.text.secondary,
    fontSize: theme.typography.bodySmall.fontSize,
    display: 'flex',
    justifyContent: 'flex-end',
    padding: theme.spacing(0, 1, 0, 2),
  }),
  menuItem: css({
    maxWidth: '200px',
  }),
});

const getFooterStyles = (justifyContent: Property.JustifyContent) => ({
  footerCellCountRows: css({
    display: 'flex',
    justifyContent: 'space-between',
  }),
  footerCell: css({
    display: 'flex',
    justifyContent: justifyContent || 'space-between',
  }),
});

const getHeaderCellStyles = (theme: GrafanaTheme2, justifyContent: Property.JustifyContent) =>
  css({
    display: 'flex',
    gap: theme.spacing(0.5),
    zIndex: theme.zIndex.tooltip - 1,
    paddingInline: TABLE.CELL_PADDING,
    paddingBlockEnd: TABLE.CELL_PADDING,
    justifyContent,
    '&:last-child': {
      borderInlineEnd: 'none',
    },
  });

const getCellStyles = (
  theme: GrafanaTheme2,
  textAlign: TextAlign,
  shouldWrap: boolean,
  shouldOverflow: boolean,
<<<<<<< HEAD
  hasTooltip: boolean,
  colors: CellColors,
  maxWrappedLines?: number
) => {
  return {
    cell: css({
      textOverflow: 'ellipsis',
      background: colors.bgColor ?? 'inherit',
      alignContent: 'center',
      textAlign: getTextAlign(field),
      justifyContent: getJustifyContent(field),
      paddingInline: TABLE.CELL_PADDING,
      height: '100%',
      minHeight: rowHeight, // min height interacts with the fit-content property on the overflow container
      ...(shouldWrap && { whiteSpace: 'pre-line' }),
      ...(hasTooltip && { cursor: 'pointer' }),
      ...(maxWrappedLines && {
        // height properties need to override the default settings.
        height: 'auto',
        maxHeight: maxWrappedLines * TABLE.LINE_HEIGHT + TABLE.CELL_PADDING * 2,
        minHeight: 'none',
        // see https://developer.mozilla.org/en-US/docs/Web/CSS/line-clamp for the latest on the line-clamp property
        display: '-webkit-box',
        '-webkit-line-clamp': String(maxWrappedLines),
        '-webkit-box-orient': 'vertical',
        overflowY: 'hidden',
      }),
      '&:last-child': {
        borderInlineEnd: 'none',
=======
  isColorized: boolean,
  isMonospace: boolean,
  // TODO: replace this with cellTypeStyles: TemplateStringsArray object
  isLinkCell: boolean
) =>
  css({
    display: 'flex',
    alignItems: 'center',
    textAlign,
    justifyContent: getJustifyContent(textAlign),
    paddingInline: TABLE.CELL_PADDING,
    minHeight: '100%',
    backgroundClip: 'padding-box !important', // helps when cells have a bg color
    ...(shouldWrap && { whiteSpace: isMonospace ? 'pre' : 'pre-line' }),
    ...(isMonospace && { fontFamily: 'monospace' }),

    // should omit if no cell actions, and no shouldOverflow
    '&:hover, &[aria-selected=true]': {
      '.table-cell-actions': {
        display: 'flex',
>>>>>>> 0895d635
      },
      ...(shouldOverflow && {
        whiteSpace: 'pre-line',
        height: 'fit-content',
        minWidth: 'fit-content',
        ...(isMonospace && { whiteSpace: 'pre' }),
      }),
    },

    a: {
      cursor: 'pointer',
      ...(isColorized
        ? {
            color: 'inherit',
            textDecoration: 'underline',
          }
        : {
            color: theme.colors.text.link,
            textDecoration: 'none',
            '&:hover': {
              textDecoration: 'underline',
            },
          }),
    },

    ...(isLinkCell && {
      '> a': {
        // display: 'inline', // textWrap ? 'block' : 'inline',
        whiteSpace: 'nowrap',
        paddingInline: theme.spacing(1),
        borderRight: `2px solid ${theme.colors.border.medium}`,

        '&:first-of-type': {
          paddingInlineStart: 0,
        },

        '&:last-of-type': {
          borderRight: 'none',
          paddingInlineEnd: 0,
        },
<<<<<<< HEAD
        ...((shouldOverflow || maxWrappedLines) && {
          zIndex: theme.zIndex.tooltip - 2,
          whiteSpace: 'pre-line',
          height: 'fit-content',
          maxHeight: 'none',
          minWidth: 'fit-content',
          paddingBlock: TABLE.CELL_PADDING,
          '-webkit-line-clamp': 'none',
        }),
=======
>>>>>>> 0895d635
      },
    }),
  });<|MERGE_RESOLUTION|>--- conflicted
+++ resolved
@@ -60,11 +60,6 @@
   getDefaultRowHeight,
   getDisplayName,
   getIsNestedTable,
-<<<<<<< HEAD
-  getTextAlign,
-  getJustifyContent,
-=======
->>>>>>> 0895d635
   getVisibleFields,
   shouldTextOverflow,
   getApplyToRowBgFn,
@@ -76,14 +71,11 @@
   isCellInspectEnabled,
   getCellLinks,
   withDataLinksActionsTooltip,
-<<<<<<< HEAD
   getMaxWrappedLines,
-=======
   displayJsonValue,
   getAlignment,
   getJustifyContent,
   TextAlign,
->>>>>>> 0895d635
 } from './utils';
 
 type CellRootRenderer = (key: React.Key, props: CellRendererProps<TableRow, TableSummaryRow>) => React.ReactNode;
@@ -322,9 +314,6 @@
           field.display = getDisplayProcessor({ field, theme });
         }
 
-<<<<<<< HEAD
-        const justifyContent = getJustifyContent(field);
-=======
         // attach JSONCell custom display function to JSONView cell type
         if (cellType === TableCellDisplayMode.JSONView || field.type === FieldType.other) {
           field.display = displayJsonValue;
@@ -335,7 +324,6 @@
         // contents with flexbox. We always just get both and provide both when styling the cell.
         const textAlign = getAlignment(field);
         const justifyContent = getJustifyContent(textAlign);
->>>>>>> 0895d635
         const footerStyles = getFooterStyles(justifyContent);
         const displayName = getDisplayName(field);
         const headerCellClass = getHeaderCellStyles(theme, justifyContent);
@@ -382,7 +370,8 @@
               shouldOverflow,
               canBeColorized,
               isMonospace,
-              cellType === TableCellDisplayMode.DataLinks
+              cellType === TableCellDisplayMode.DataLinks,
+              maxWrappedLines
             );
             break;
         }
@@ -425,29 +414,7 @@
             };
           }
 
-<<<<<<< HEAD
-          const cellStyle = getCellStyles(
-            theme,
-            field,
-            _rowHeight,
-            shouldWrap,
-            shouldOverflow,
-            withTooltip,
-            colors,
-            maxWrappedLines
-          );
-
-          return (
-            <Cell
-              key={key}
-              {...props}
-              className={cx(props.className, cellStyle.cell)}
-              style={{ color: colors.textColor ?? 'inherit' }}
-            />
-          );
-=======
           return <Cell key={key} {...props} className={clsx(props.className, cellClass)} style={style} />; // TODO: remove expensive concat
->>>>>>> 0895d635
         };
 
         result.cellRootRenderers[displayName] = renderCellRoot;
@@ -973,41 +940,11 @@
   textAlign: TextAlign,
   shouldWrap: boolean,
   shouldOverflow: boolean,
-<<<<<<< HEAD
-  hasTooltip: boolean,
-  colors: CellColors,
-  maxWrappedLines?: number
-) => {
-  return {
-    cell: css({
-      textOverflow: 'ellipsis',
-      background: colors.bgColor ?? 'inherit',
-      alignContent: 'center',
-      textAlign: getTextAlign(field),
-      justifyContent: getJustifyContent(field),
-      paddingInline: TABLE.CELL_PADDING,
-      height: '100%',
-      minHeight: rowHeight, // min height interacts with the fit-content property on the overflow container
-      ...(shouldWrap && { whiteSpace: 'pre-line' }),
-      ...(hasTooltip && { cursor: 'pointer' }),
-      ...(maxWrappedLines && {
-        // height properties need to override the default settings.
-        height: 'auto',
-        maxHeight: maxWrappedLines * TABLE.LINE_HEIGHT + TABLE.CELL_PADDING * 2,
-        minHeight: 'none',
-        // see https://developer.mozilla.org/en-US/docs/Web/CSS/line-clamp for the latest on the line-clamp property
-        display: '-webkit-box',
-        '-webkit-line-clamp': String(maxWrappedLines),
-        '-webkit-box-orient': 'vertical',
-        overflowY: 'hidden',
-      }),
-      '&:last-child': {
-        borderInlineEnd: 'none',
-=======
   isColorized: boolean,
   isMonospace: boolean,
   // TODO: replace this with cellTypeStyles: TemplateStringsArray object
-  isLinkCell: boolean
+  isLinkCell: boolean,
+  maxWrappedLines?: number
 ) =>
   css({
     display: 'flex',
@@ -1019,18 +956,32 @@
     backgroundClip: 'padding-box !important', // helps when cells have a bg color
     ...(shouldWrap && { whiteSpace: isMonospace ? 'pre' : 'pre-line' }),
     ...(isMonospace && { fontFamily: 'monospace' }),
+    ...(maxWrappedLines && {
+      // height properties need to override the default settings.
+      height: 'auto',
+      maxHeight: maxWrappedLines * TABLE.LINE_HEIGHT + TABLE.CELL_PADDING * 2,
+      minHeight: 'none',
+      // see https://developer.mozilla.org/en-US/docs/Web/CSS/line-clamp for the latest on the line-clamp property
+      display: '-webkit-box',
+      '-webkit-line-clamp': String(maxWrappedLines),
+      '-webkit-box-orient': 'vertical',
+      overflowY: 'hidden',
+    }),
 
     // should omit if no cell actions, and no shouldOverflow
     '&:hover, &[aria-selected=true]': {
       '.table-cell-actions': {
         display: 'flex',
->>>>>>> 0895d635
       },
-      ...(shouldOverflow && {
-        whiteSpace: 'pre-line',
+
+      ...((shouldOverflow || maxWrappedLines) && {
+        zIndex: theme.zIndex.tooltip - 2,
+        whiteSpace: isMonospace ? 'pre' : 'pre-line',
         height: 'fit-content',
+        maxHeight: 'none',
         minWidth: 'fit-content',
-        ...(isMonospace && { whiteSpace: 'pre' }),
+        paddingBlock: TABLE.CELL_PADDING,
+        '-webkit-line-clamp': 'none',
       }),
     },
 
@@ -1065,18 +1016,6 @@
           borderRight: 'none',
           paddingInlineEnd: 0,
         },
-<<<<<<< HEAD
-        ...((shouldOverflow || maxWrappedLines) && {
-          zIndex: theme.zIndex.tooltip - 2,
-          whiteSpace: 'pre-line',
-          height: 'fit-content',
-          maxHeight: 'none',
-          minWidth: 'fit-content',
-          paddingBlock: TABLE.CELL_PADDING,
-          '-webkit-line-clamp': 'none',
-        }),
-=======
->>>>>>> 0895d635
       },
     }),
   });