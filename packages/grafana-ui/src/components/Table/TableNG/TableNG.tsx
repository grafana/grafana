import 'react-data-grid/lib/styles.css';
import { css } from '@emotion/css';
import { Property } from 'csstype';
import React, { useMemo, useState, useLayoutEffect, useCallback, useRef, useEffect } from 'react';
import DataGrid, { Column, RenderRowProps, Row, SortColumn, SortDirection } from 'react-data-grid';
import { useMeasure } from 'react-use';

import {
  DataFrame,
  Field,
  fieldReducers,
  FieldType,
  formattedValueToString,
  GrafanaTheme2,
  ReducerID,
} from '@grafana/data';
import { TableCellHeight } from '@grafana/schema';

import { useStyles2, useTheme2 } from '../../../themes';
import { Trans } from '../../../utils/i18n';
import { getScrollbarWidth } from '../../../utils/scrollbar';
import { ContextMenu } from '../../ContextMenu/ContextMenu';
import { MenuItem } from '../../Menu/MenuItem';
<<<<<<< HEAD
import { Pagination } from '../../Pagination/Pagination';
=======
import { ScrollContainer } from '../../ScrollContainer/ScrollContainer';
>>>>>>> 6b88062d
import { TableCellInspector, TableCellInspectorMode } from '../TableCellInspector';

import { HeaderCell } from './Cells/HeaderCell';
import { RowExpander } from './Cells/RowExpander';
import { TableCellNG } from './Cells/TableCellNG';
import { TableNGProps, FilterType } from './types';
import { getRowHeight, shouldTextOverflow, getFooterItemNG, getTextAlign } from './utils';

const DEFAULT_CELL_PADDING = 6;
const COLUMN_MIN_WIDTH = 150;
const EXPANDER_WIDTH = 50;
const SMALL_PAGINATION_LIMIT = 750;
const MAX_CELL_HEIGHT = 48;
const SCROLL_BAR_WIDTH = getScrollbarWidth();

type TableRow = Record<string, unknown>;

interface TableColumn extends Column<TableRow> {
  key: string;
  name: string;
  field: Field;
}

/**
 * getIsNestedTable is a helper function that takes a DataFrame and returns a
 * boolean value based on the presence of nested frames
 */
const getIsNestedTable = (dataFrame: DataFrame): boolean =>
  dataFrame.fields.some(({ type }) => type === FieldType.nestedFrames);

export function TableNG(props: TableNGProps) {
  const {
    height,
    width,
    timeRange,
    cellHeight,
    noHeader,
    fieldConfig,
    footerOptions,
    onColumnResize,
    enablePagination,
    getActions,
  } = props;

  const textWrap = fieldConfig?.defaults?.custom?.cellOptions.wrapText ?? false;
  const cellInspect = fieldConfig?.defaults?.custom?.inspect ?? false;
  const filterable = fieldConfig?.defaults?.custom?.filterable ?? false;

  const theme = useTheme2();
  const styles = useStyles2(getStyles, textWrap);

  const isFooterVisible = Boolean(footerOptions?.show && footerOptions.reducer.length);
  const isCountRowsSet = Boolean(
    footerOptions?.countRows &&
      footerOptions.reducer &&
      footerOptions.reducer.length &&
      footerOptions.reducer[0] === ReducerID.count
  );

  // TODO: this is a hack to force the column width to update when the fieldConfig changes
  const [revId, setRevId] = useState(0);
  const columnWidth = useMemo(() => {
    setRevId(revId + 1);
    return fieldConfig?.defaults?.custom?.width || 'auto';
  }, [fieldConfig]); // eslint-disable-line react-hooks/exhaustive-deps
  const columnMinWidth = fieldConfig?.defaults?.custom?.minWidth || COLUMN_MIN_WIDTH;

  const prevProps = useRef(props);
  useEffect(() => {
    // TODO: there is a usecase when adding a new column to the table doesn't update the table
    if (prevProps.current.data.fields.length !== props.data.fields.length) {
      setRevId(revId + 1);
    }
    prevProps.current = props;
  }, [props.data]); // eslint-disable-line react-hooks/exhaustive-deps

  const [contextMenuProps, setContextMenuProps] = useState<{
    rowIdx?: number;
    value: string;
    mode?: TableCellInspectorMode.code | TableCellInspectorMode.text;
    top?: number;
    left?: number;
  } | null>(null);
  const [isInspecting, setIsInspecting] = useState(false);
  const [isContextMenuOpen, setIsContextMenuOpen] = useState(false);
  const [filter, setFilter] = useState<FilterType>({});
  const [page, setPage] = useState(0);

  const crossFilterOrder = useRef<string[]>([]);
  const crossFilterRows = useRef<{ [key: string]: TableRow[] }>({});

  const headerCellRefs = useRef<Record<string, HTMLDivElement>>({});
  const [, setReadyForRowHeightCalc] = useState(false);

  const [paginationWrapperRef, { height: paginationHeight }] = useMeasure<HTMLDivElement>();

  // This state will trigger re-render for recalculating row heights
  const [, setResizeTrigger] = useState(0);

  // Create off-screen canvas for measuring rows for virtualized rendering
  // This line is like this because Jest doesn't have OffscreenCanvas mocked
  // nor is it a part of the jest-canvas-mock package
  let osContext = null;
  if (window.OffscreenCanvas !== undefined) {
    // The canvas size is defined arbitrarily
    // As we never actually visualize rendered content
    // from the offscreen canvas, only perform text measurements
    osContext = new OffscreenCanvas(256, 1024).getContext('2d');
  }

  // Set font property using theme info
  // This will make text measurement accurate
  if (osContext !== undefined && osContext !== null) {
    osContext.font = `${theme.typography.fontSize}px ${theme.typography.body.fontFamily}`;
  }

  useLayoutEffect(() => {
    if (!isContextMenuOpen) {
      return;
    }

    function onClick(event: MouseEvent) {
      setIsContextMenuOpen(false);
    }

    addEventListener('click', onClick);

    return () => {
      removeEventListener('click', onClick);
    };
  }, [isContextMenuOpen]);

  const [sortColumns, setSortColumns] = useState<readonly SortColumn[]>([]);
  // TODO: this ref using to persist sortColumns between renders;
  // setSortColumns is still used to trigger re-render
  const sortColumnsRef = useRef(sortColumns);
  const [expandedRows, setExpandedRows] = useState<number[]>([]);
  const [isNestedTable, setIsNestedTable] = useState(false);

  function getDefaultRowHeight(): number {
    const bodyFontSize = theme.typography.fontSize;
    const lineHeight = theme.typography.body.lineHeight;

    switch (cellHeight) {
      case TableCellHeight.Sm:
        return 36;
      case TableCellHeight.Md:
        return 42;
      case TableCellHeight.Lg:
        return MAX_CELL_HEIGHT;
    }

    return DEFAULT_CELL_PADDING * 2 + bodyFontSize * lineHeight;
  }
  const defaultRowHeight = getDefaultRowHeight();
  const defaultLineHeight = theme.typography.body.lineHeight * theme.typography.fontSize;
  const panelPaddingHeight = theme.components.panel.padding * theme.spacing.gridSize * 2;

  const handleSort = (columnKey: string, direction: SortDirection, isMultiSort: boolean) => {
    let currentSortColumn: SortColumn | undefined;

    const updatedSortColumns = sortColumnsRef.current.filter((column) => {
      const isCurrentColumn = column.columnKey === columnKey;
      if (isCurrentColumn) {
        currentSortColumn = column;
      }
      return !isCurrentColumn;
    });

    // sorted column exists and is descending -> remove it to reset sorting
    if (currentSortColumn && currentSortColumn.direction === 'DESC') {
      setSortColumns(updatedSortColumns);
      sortColumnsRef.current = updatedSortColumns;
    } else {
      // new sort column or changed direction
      if (isMultiSort) {
        setSortColumns([...updatedSortColumns, { columnKey, direction }]);
        sortColumnsRef.current = [...updatedSortColumns, { columnKey, direction }];
      } else {
        setSortColumns([{ columnKey, direction }]);
        sortColumnsRef.current = [{ columnKey, direction }];
      }
    }
  };

  const frameToRecords = useCallback((frame: DataFrame): Array<Record<string, string>> => {
    const fnBody = `
      const rows = Array(frame.length);
      const values = frame.fields.map(f => f.values);
      let rowCount = 0;
      for (let i = 0; i < frame.length; i++) {
        rows[rowCount] = {__depth: 0, __index: i, ${frame.fields.map((field, fieldIdx) => `${JSON.stringify(field.name)}: values[${fieldIdx}][i]`).join(',')}};
        rowCount += 1;
        if (rows[rowCount-1]['Nested frames']){
          const childFrame = rows[rowCount-1]['Nested frames'];
          rows[rowCount] = {__depth: 1, __index: i, data: childFrame[0]}
          rowCount += 1;
        }
      }
      return rows;
    `;

    const convert = new Function('frame', fnBody);

    const records = convert(frame);
    return records;
  }, []);
  const calcsRef = useRef<string[]>([]);
  const mapFrameToDataGrid = (main: DataFrame, calcsRef: React.MutableRefObject<string[]>) => {
    const columns: TableColumn[] = [];

    const hasNestedFrames = getIsNestedTable(main);

    // If nested frames, add expansion control column
    if (hasNestedFrames) {
      const expanderField: Field = {
        name: '',
        type: FieldType.other,
        config: {},
        values: [],
      };
      columns.push({
        key: 'expanded',
        name: '',
        field: expanderField,
        cellClass: styles.cell,
        colSpan(args) {
          return args.type === 'ROW' && Number(args.row.__depth) === 1 ? main.fields.length : 1;
        },
        renderCell: ({ row }) => {
          // TODO add TableRow type extension to include row depth and optional data
          if (Number(row.__depth) === 0) {
            const rowIdx = Number(row.__index);
            return (
              <RowExpander
                height={defaultRowHeight}
                onCellExpand={() => {
                  if (!expandedRows.includes(rowIdx)) {
                    setExpandedRows([...expandedRows, rowIdx]);
                  } else {
                    const currentExpandedRows = expandedRows;
                    const indexToRemove = currentExpandedRows.indexOf(rowIdx);
                    if (indexToRemove > -1) {
                      currentExpandedRows.splice(indexToRemove, 1);
                      setExpandedRows(currentExpandedRows);
                    }
                  }
                  setResizeTrigger((prev) => prev + 1);
                }}
                isExpanded={expandedRows.includes(rowIdx)}
              />
            );
          }
          // If it's a child, render entire DataGrid at first column position
          let expandedColumns: TableColumn[] = [];
          let expandedRecords: Array<Record<string, string>> = [];
          expandedColumns = mapFrameToDataGrid(row.data, calcsRef);
          expandedRecords = frameToRecords(row.data);
          // TODO add renderHeaderCell HeaderCell's here and handle all features
          return (
            <DataGrid
              rows={expandedRecords}
              columns={expandedColumns}
              rowHeight={defaultRowHeight}
              style={{ height: '100%', overflow: 'visible', marginLeft: EXPANDER_WIDTH }}
              headerRowHeight={row.data.meta?.custom?.noHeader ? 0 : undefined}
            />
          );
        },
        width: EXPANDER_WIDTH,
        minWidth: EXPANDER_WIDTH,
      });
    }

    main.fields.map((field, fieldIndex) => {
      if (field.type === FieldType.nestedFrames) {
        // Don't render nestedFrames type field
        return;
      }
      const key = field.name;

      // get column width from overrides
      const override = fieldConfig?.overrides?.find(
        (o) => o.matcher.id === 'byName' && o.matcher.options === field.name
      );
      const width = override?.properties?.find((p) => p.id === 'width')?.value || field.config?.custom?.width;

      const justifyColumnContent = getTextAlign(field);
      const footerStyles = getFooterStyles(justifyColumnContent);

      // Add a column for each field
      columns.push({
        key,
        name: field.name,
        field,
        cellClass: styles.cell,
        renderCell: (props: any) => {
          const { row, rowIdx } = props;
          const value = row[key];
          // Cell level rendering here
          return (
            <TableCellNG
              key={key}
              value={value}
              field={field}
              theme={theme}
              timeRange={timeRange}
              height={defaultRowHeight}
              justifyContent={justifyColumnContent}
              rowIdx={rowIdx}
              shouldTextOverflow={() =>
                shouldTextOverflow(
                  key,
                  row,
                  columnTypes,
                  headerCellRefs,
                  osContext,
                  defaultLineHeight,
                  defaultRowHeight,
                  DEFAULT_CELL_PADDING,
                  textWrap,
                  cellInspect
                )
              }
              setIsInspecting={setIsInspecting}
              setContextMenuProps={setContextMenuProps}
              cellInspect={cellInspect}
              getActions={getActions}
            />
          );
        },
        renderSummaryCell: () => {
          if (isCountRowsSet && fieldIndex === 0) {
            return (
              <div style={{ display: 'flex', justifyContent: 'space-between' }}>
                <span>Count</span>
                <span>{calcsRef.current[fieldIndex]}</span>
              </div>
            );
          }
          return <div className={footerStyles.footerCell}>{calcsRef.current[fieldIndex]}</div>;
        },
        renderHeaderCell: ({ column, sortDirection }) => (
          <HeaderCell
            column={column}
            rows={rows}
            field={field}
            onSort={handleSort}
            direction={sortDirection}
            justifyContent={justifyColumnContent}
            filter={filter}
            setFilter={setFilter}
            filterable={filterable}
            onColumnResize={onColumnResize}
            headerCellRefs={headerCellRefs}
            crossFilterOrder={crossFilterOrder}
            crossFilterRows={crossFilterRows}
          />
        ),
        // TODO these anys are making me sad
        width: width ?? columnWidth,
        minWidth: field.config?.custom?.minWidth ?? columnMinWidth,
      });
    });

    return columns;
  };

  function myRowRenderer(key: React.Key, props: RenderRowProps<TableRow>): React.ReactNode {
    // Let's render row level things here!
    // i.e. we can look at row styles and such here
    const { row } = props;
    // Don't render non expanded child rows
    if (Number(row.__depth) === 1 && !expandedRows.includes(Number(row.__index))) {
      return null;
    }
    return <Row key={key} {...props} />;
  }

  const rows = useMemo(() => frameToRecords(props.data), [frameToRecords, props.data]);

  // Create a map of column key to column type
  const columnTypes = useMemo(() => {
    return props.data.fields.reduce(
      (acc, field) => {
        acc[field.name] = field.type;
        return acc;
      },
      {} as { [key: string]: string }
    );
  }, [props.data.fields]);

  // Sort rows
  const sortedRows = useMemo(() => {
    const comparators = sortColumns.map(({ columnKey }) => getComparator(columnTypes[columnKey]));
    const sortDirs = sortColumns.map(({ direction }) => (direction === 'ASC' ? 1 : -1));

    if (sortColumns.length === 0) {
      return rows;
    }

    return rows.slice().sort((a, b) => {
      let result = 0;
      let sortIndex = 0;

      for (const { columnKey } of sortColumns) {
        const compare = comparators[sortIndex];
        result = sortDirs[sortIndex] * compare(a[columnKey], b[columnKey]);

        if (result !== 0) {
          break;
        }

        sortIndex += 1;
      }

      return result;
    });
  }, [rows, sortColumns, columnTypes]);

  const getDisplayedValue = (row: TableRow, key: string) => {
    const field = props.data.fields.find((field) => field.name === key)!;
    const displayedValue = formattedValueToString(field.display!(row[key]));
    return displayedValue;
  };

  // Filter rows
  const filteredRows = useMemo(() => {
    const filterValues = Object.entries(filter);
    if (filterValues.length === 0) {
      // reset cross filter order
      crossFilterOrder.current = [];
      return sortedRows;
    }

    // Update crossFilterOrder
    const filterKeys = new Set(filterValues.map(([key]) => key));
    filterKeys.forEach((key) => {
      if (!crossFilterOrder.current.includes(key)) {
        // Each time a filter is added or removed, it is always a single filter.
        // When adding a new filter, it is always appended to the end, maintaining the order.
        crossFilterOrder.current.push(key);
      }
    });
    // Remove keys from crossFilterOrder that are no longer present in the current filter values
    crossFilterOrder.current = crossFilterOrder.current.filter((key) => filterKeys.has(key));

    // reset crossFilterRows
    crossFilterRows.current = {};

    return sortedRows.filter((row) => {
      for (const [key, value] of filterValues) {
        const displayedValue = getDisplayedValue(row, key);
        if (!value.filteredSet.has(displayedValue)) {
          return false;
        }
        // collect rows for crossFilter
        if (!crossFilterRows.current[key]) {
          crossFilterRows.current[key] = [row];
        } else {
          crossFilterRows.current[key].push(row);
        }
      }
      return true;
    });
  }, [rows, filter, sortedRows, props.data.fields]); // eslint-disable-line react-hooks/exhaustive-deps

  // Paginated rows
  // TODO consolidate calculations into pagination wrapper component and only use when needed
  const numRows = filteredRows.length;
  // calculate number of rowsPerPage based on height stack
  let headerCellHeight = MAX_CELL_HEIGHT;
  if (noHeader) {
    headerCellHeight = 0;
  } else if (!noHeader && Object.keys(headerCellRefs.current).length > 0) {
    headerCellHeight = headerCellRefs.current[Object.keys(headerCellRefs.current)[0]].getBoundingClientRect().height;
  }
  let rowsPerPage = Math.floor(
    (height - headerCellHeight - SCROLL_BAR_WIDTH - paginationHeight - panelPaddingHeight) / defaultRowHeight
  );
  // if footer calcs are on, remove one row per page
  if (isFooterVisible) {
    rowsPerPage -= 1;
  }
  if (rowsPerPage < 1) {
    // avoid 0 or negative rowsPerPage
    rowsPerPage = 1;
  }
  const numberOfPages = Math.ceil(numRows / rowsPerPage);
  if (page > numberOfPages) {
    // resets pagination to end
    setPage(numberOfPages - 1);
  }
  // calculate row range for pagination summary display
  const itemsRangeStart = page * rowsPerPage + 1;
  let displayedEnd = itemsRangeStart + rowsPerPage - 1;
  if (displayedEnd > numRows) {
    displayedEnd = numRows;
  }
  const smallPagination = width < SMALL_PAGINATION_LIMIT;

  const paginatedRows = useMemo(() => {
    const pageOffset = page * rowsPerPage;
    return filteredRows.slice(pageOffset, pageOffset + rowsPerPage);
  }, [rows, filteredRows, page, rowsPerPage]); // eslint-disable-line react-hooks/exhaustive-deps

  useMemo(() => {
    calcsRef.current = props.data.fields.map((field, index) => {
      if (field.state?.calcs) {
        delete field.state?.calcs;
      }
      if (isCountRowsSet) {
        return index === 0 ? `${filteredRows.length}` : '';
      }
      if (index === 0) {
        const footerCalcReducer = footerOptions?.reducer[0];
        return footerCalcReducer ? fieldReducers.get(footerCalcReducer).name : '';
      }
      return getFooterItemNG(filteredRows, field, footerOptions);
    });
  }, [filteredRows, props.data.fields, footerOptions, isCountRowsSet]); // eslint-disable-line react-hooks/exhaustive-deps

  const columns = useMemo(
    () => mapFrameToDataGrid(props.data, calcsRef),
    [props.data, calcsRef, filter, expandedRows, expandedRows.length, footerOptions] // eslint-disable-line react-hooks/exhaustive-deps
  );

  useEffect(() => {
    const hasNestedFrames = getIsNestedTable(props.data);
    setIsNestedTable(hasNestedFrames);
  }, [props.data]);

  // This effect needed to set header cells refs before row height calculation
  useLayoutEffect(() => {
    setReadyForRowHeightCalc(Object.keys(headerCellRefs.current).length > 0);
  }, [columns]);

  const renderMenuItems = () => {
    return (
      <>
        <MenuItem
          label="Inspect value"
          onClick={() => {
            setIsInspecting(true);
          }}
          className={styles.menuItem}
        />
      </>
    );
  };

  const calculateRowHeight = useCallback(
    (row: TableRow) => {
      // Logic for sub-tables
      if (Number(row.__depth) === 1 && !expandedRows.includes(Number(row.__index))) {
        return 0;
      } else if (Number(row.__depth) === 1 && expandedRows.includes(Number(row.__index))) {
        const headerCount = row.data.meta?.custom?.noHeader ? 0 : 1;
        return defaultRowHeight * (row.data.length + headerCount); // TODO this probably isn't very robust
      }
      return getRowHeight(
        row,
        columnTypes,
        headerCellRefs,
        osContext,
        defaultLineHeight,
        defaultRowHeight,
        DEFAULT_CELL_PADDING
      );
    },
    [expandedRows, defaultRowHeight, columnTypes, headerCellRefs, osContext, defaultLineHeight]
  );

  // Return the data grid
  return (
    <>
      <ScrollContainer>
        <DataGrid
          className={styles.dataGrid}
          key={`DataGrid${revId}`}
          rows={enablePagination ? paginatedRows : filteredRows}
          columns={columns}
          headerRowHeight={noHeader ? 0 : undefined}
          defaultColumnOptions={{
            sortable: true,
            resizable: true,
          }}
          rowHeight={textWrap || isNestedTable ? calculateRowHeight : defaultRowHeight}
          // TODO: This doesn't follow current table behavior
          style={{ width, height: height - (enablePagination ? paginationHeight : 0) }}
          renderers={{ renderRow: myRowRenderer }}
          onCellContextMenu={({ row, column }, event) => {
            event.preventGridDefault();
            // Do not show the default context menu
            event.preventDefault();
            setContextMenuProps({
              // rowIdx: rows.indexOf(row),
              value: row[column.key],
              top: event.clientY,
              left: event.clientX,
            });
            setIsContextMenuOpen(true);
          }}
          // sorting
          sortColumns={sortColumns}
          // footer
          // TODO figure out exactly how this works - some array needs to be here for it to render regardless of renderSummaryCell()
          bottomSummaryRows={isFooterVisible ? [{}] : undefined}
          onColumnResize={() => {
            // NOTE: This method is called continuously during the column resize drag operation,
            // providing the current column width. There is no separate event for the end of the drag operation.
            if (textWrap) {
              // This is needed only when textWrap is enabled
              // TODO: this is a hack to force rowHeight re-calculation
              setResizeTrigger((prev) => prev + 1);
            }
          }}
        />
      </ScrollContainer>

      {enablePagination && (
        <div className={styles.paginationContainer} ref={paginationWrapperRef}>
          <Pagination
            currentPage={page + 1}
            numberOfPages={numberOfPages}
            showSmallVersion={smallPagination}
            onNavigate={(toPage) => {
              setPage(toPage - 1);
            }}
          />
          {!smallPagination && (
            <div className={styles.paginationSummary}>
              <Trans i18nKey="grafana-ui.table.pagination-summary">
                {{ itemsRangeStart }} - {{ displayedEnd }} of {{ numRows }} rows
              </Trans>
            </div>
          )}
        </div>
      )}

      {isContextMenuOpen && (
        <ContextMenu
          x={contextMenuProps?.left || 0}
          y={contextMenuProps?.top || 0}
          renderMenuItems={renderMenuItems}
          focusOnOpen={false}
        />
      )}

      {isInspecting && (
        <TableCellInspector
          mode={contextMenuProps?.mode ?? TableCellInspectorMode.text}
          value={contextMenuProps?.value}
          onDismiss={() => {
            setIsInspecting(false);
            setContextMenuProps(null);
          }}
        />
      )}
    </>
  );
}

type Comparator = (a: any, b: any) => number;

const compare = new Intl.Collator('en', { sensitivity: 'base' }).compare;

function getComparator(sortColumnType: string): Comparator {
  switch (sortColumnType) {
    case FieldType.time:
    case FieldType.number:
    case FieldType.boolean:
      return (a, b) => a - b;
    case FieldType.string:
    case FieldType.enum:
    default:
      return (a, b) => compare(String(a), String(b));
  }
}

const getStyles = (theme: GrafanaTheme2, textWrap: boolean) => ({
  dataGrid: css({
    '--rdg-background-color': theme.colors.background.primary,
    '--rdg-header-background-color': theme.colors.background.primary,
    '--rdg-border-color': 'transparent',
    '--rdg-color': theme.colors.text.primary,
    '&:hover': {
      '--rdg-row-hover-background-color': theme.colors.emphasize(theme.colors.action.hover, 0.6),
    },

    // If we rely solely on borderInlineEnd which is added from data grid, we
    // get a small gap where the gridCell borders meet the column header borders.
    // To avoid this, we can unset borderInlineEnd and set borderRight instead.
    '.rdg-cell': {
      borderInlineEnd: 'unset',
      borderRight: `1px solid ${theme.colors.border.medium}`,
    },

    '.rdg-summary-row': {
      backgroundColor: theme.colors.background.primary,
      '--rdg-summary-border-color': theme.colors.border.medium,

      '.rdg-cell': {
        borderRight: 'none',
      },
    },

    // Due to stylistic choices, we do not want borders on the column headers
    // other than the bottom border.
    'div[role=columnheader]': {
      borderBottom: `1px solid ${theme.colors.border.medium}`,
      borderInlineEnd: 'unset',

      '.r1y6ywlx7-0-0-beta-46': {
        '&:hover': {
          borderRight: `3px solid ${theme.colors.text.link}`,
        },
      },
    },
  }),
  menuItem: css({
    maxWidth: '200px',
  }),
  cell: css({
    '--rdg-border-color': theme.colors.border.medium,
    borderLeft: 'none',
    whiteSpace: `${textWrap ? 'break-spaces' : 'nowrap'}`,
    wordWrap: 'break-word',
    overflow: 'hidden',
    textOverflow: 'ellipsis',

    // Reset default cell styles for custom cell component styling
    paddingInline: '0',
  }),
  paginationContainer: css({
    alignItems: 'center',
    display: 'flex',
    justifyContent: 'center',
    marginTop: '8px',
    width: '100%',
  }),
  paginationSummary: css({
    color: theme.colors.text.secondary,
    fontSize: theme.typography.bodySmall.fontSize,
    display: 'flex',
    justifyContent: 'flex-end',
    padding: theme.spacing(0, 1, 0, 2),
  }),
});

const getFooterStyles = (justifyContent: Property.JustifyContent) => ({
  footerCell: css({
    display: 'flex',
    justifyContent: justifyContent || 'space-between',
  }),
});<|MERGE_RESOLUTION|>--- conflicted
+++ resolved
@@ -21,11 +21,8 @@
 import { getScrollbarWidth } from '../../../utils/scrollbar';
 import { ContextMenu } from '../../ContextMenu/ContextMenu';
 import { MenuItem } from '../../Menu/MenuItem';
-<<<<<<< HEAD
 import { Pagination } from '../../Pagination/Pagination';
-=======
 import { ScrollContainer } from '../../ScrollContainer/ScrollContainer';
->>>>>>> 6b88062d
 import { TableCellInspector, TableCellInspectorMode } from '../TableCellInspector';
 
 import { HeaderCell } from './Cells/HeaderCell';
