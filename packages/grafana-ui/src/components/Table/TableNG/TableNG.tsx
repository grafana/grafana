import 'react-data-grid/lib/styles.css';
import { css } from '@emotion/css';
import { Property } from 'csstype';
import React, { useMemo, useState, useLayoutEffect, useCallback, useRef, useEffect } from 'react';
import DataGrid, { Column, RenderRowProps, Row, SortColumn, SortDirection } from 'react-data-grid';

import {
  DataFrame,
  Field,
  fieldReducers,
  FieldType,
  formattedValueToString,
  GrafanaTheme2,
  ReducerID,
} from '@grafana/data';
import { TableCellHeight } from '@grafana/schema';

import { useStyles2, useTheme2 } from '../../../themes';
import { ContextMenu } from '../../ContextMenu/ContextMenu';
import { Icon } from '../../Icon/Icon';
import { MenuItem } from '../../Menu/MenuItem';
import { TableCellInspector, TableCellInspectorMode } from '../TableCellInspector';
import { TableNGProps } from '../types';
import { getTextAlign } from '../utils';

import { RowExpander } from './Cells/RowExpander';
import { TableCellNG } from './Cells/TableCellNG';
import { Filter } from './Filter/Filter';
import { getRowHeight, shouldTextOverflow, getFooterItemNG } from './utils';

const DEFAULT_CELL_PADDING = 6;
const COLUMN_MIN_WIDTH = 150;
const EXPANDER_WIDTH = 50;

type TableRow = Record<string, unknown>;

interface TableColumn extends Column<TableRow> {
  key: string;
  name: string;
  field: Field;
}

interface HeaderCellProps {
  column: Column<any>;
  field: Field;
  onSort: (columnKey: string, direction: SortDirection, isMultiSort: boolean) => void;
  direction: SortDirection | undefined;
  justifyContent?: Property.JustifyContent;
  filter: any;
}

export type FilterType = {
  [key: string]: {
    filteredSet: Set<string>;
  };
};

export function TableNG(props: TableNGProps) {
  const { height, width, timeRange, cellHeight, noHeader, fieldConfig, footerOptions, onColumnResize } = props;

  const textWrap = fieldConfig?.defaults?.custom?.cellOptions.wrapText ?? false;
  const filterable = fieldConfig?.defaults?.custom?.filterable ?? false;

  const theme = useTheme2();
  const styles = useStyles2(getStyles, textWrap);

  const isCountRowsSet = Boolean(
    footerOptions?.countRows &&
      footerOptions.reducer &&
      footerOptions.reducer.length &&
      footerOptions.reducer[0] === ReducerID.count
  );

  // TODO: this is a hack to force the column width to update when the fieldConfig changes
  const [revId, setRevId] = useState(0);
  const columnWidth = useMemo(() => {
    setRevId(revId + 1);
    return fieldConfig?.defaults?.custom?.width || 'auto';
  }, [fieldConfig]); // eslint-disable-line react-hooks/exhaustive-deps
  const columnMinWidth = fieldConfig?.defaults?.custom?.minWidth || COLUMN_MIN_WIDTH;

  const prevProps = useRef(props);
  useEffect(() => {
    // TODO: there is a usecase when adding a new column to the table doesn't update the table
    if (prevProps.current.data.fields.length !== props.data.fields.length) {
      setRevId(revId + 1);
    }
    prevProps.current = props;
  }, [props.data]); // eslint-disable-line react-hooks/exhaustive-deps

  const [contextMenuProps, setContextMenuProps] = useState<{
    rowIdx: number;
    value: string;
    top: number;
    left: number;
  } | null>(null);
  const [isInspecting, setIsInspecting] = useState(false);
  const [isContextMenuOpen, setIsContextMenuOpen] = useState(false);
  const [filter, setFilter] = useState<FilterType>({});

  const crossFilterOrder = useRef<string[]>([]);
  const crossFilterRows = useRef<{ [key: string]: TableRow[] }>({});

  const headerCellRefs = useRef<Record<string, HTMLDivElement>>({});
  const [, setReadyForRowHeightCalc] = useState(false);

  // This state will trigger re-render for recalculating row heights
  const [, setResizeTrigger] = useState(0);

  // Create off-screen canvas for measuring rows for virtualized rendering
  // This line is like this because Jest doesn't have OffscreenCanvas mocked
  // nor is it a part of the jest-canvas-mock package
  let osContext = null;
  if (window.OffscreenCanvas !== undefined) {
    // The canvas size is defined arbitrarily
    // As we never actually visualize rendered content
    // from the offscreen canvas, only perform text measurements
    osContext = new OffscreenCanvas(256, 1024).getContext('2d');
  }

  // Set font property using theme info
  // This will make text measurement accurate
  if (osContext !== undefined && osContext !== null) {
    osContext.font = `${theme.typography.fontSize}px ${theme.typography.body.fontFamily}`;
  }

  useLayoutEffect(() => {
    if (!isContextMenuOpen) {
      return;
    }

    function onClick(event: MouseEvent) {
      setIsContextMenuOpen(false);
    }

    addEventListener('click', onClick);

    return () => {
      removeEventListener('click', onClick);
    };
  }, [isContextMenuOpen]);

  const [sortColumns, setSortColumns] = useState<readonly SortColumn[]>([]);
  // TODO: this ref using to persist sortColumns between renders;
  // setSortColumns is still used to trigger re-render
  const sortColumnsRef = useRef(sortColumns);
<<<<<<< HEAD
  const [expandedRows, setExpandedRows] = useState<number[]>([]);
=======
>>>>>>> bdf2829d

  function getDefaultRowHeight(): number {
    const bodyFontSize = theme.typography.fontSize;
    const lineHeight = theme.typography.body.lineHeight;

    switch (cellHeight) {
      case TableCellHeight.Sm:
        return 36;
      case TableCellHeight.Md:
        return 42;
      case TableCellHeight.Lg:
        return 48;
    }

    return DEFAULT_CELL_PADDING * 2 + bodyFontSize * lineHeight;
  }
  const defaultRowHeight = getDefaultRowHeight();
  const defaultLineHeight = theme.typography.body.lineHeight * theme.typography.fontSize;

  // TODO: move this component to a separate file
  const HeaderCell: React.FC<HeaderCellProps> = ({ column, field, onSort, direction, justifyContent, filter }) => {
    const headerRef = useRef<HTMLDivElement>(null);

    let isColumnFilterable = filterable;
    if (field.config.custom?.filterable !== filterable) {
      isColumnFilterable = field.config.custom?.filterable || false;
    }
    // we have to remove/reset the filter if the column is not filterable
    if (!isColumnFilterable && filter[field.name]) {
      setFilter((filter: FilterType) => {
        const newFilter = { ...filter };
        delete newFilter[field.name];
        return newFilter;
      });
    }

    const handleSort = (event: React.MouseEvent<HTMLButtonElement>) => {
      const isMultiSort = event.shiftKey;
      onSort(column.key as string, direction === 'ASC' ? 'DESC' : 'ASC', isMultiSort);
    };

    // collecting header cell refs to handle manual column resize
    useLayoutEffect(() => {
      if (headerRef.current) {
        headerCellRefs.current[column.key] = headerRef.current;
      }
    }, [headerRef, column.key]);

    // TODO: this is a workaround to handle manual column resize;
    useEffect(() => {
      const headerCellParent = headerRef.current?.parentElement;
      if (headerCellParent) {
        // `lastElement` is an HTML element added by react-data-grid for resizing columns.
        // We add a click event listener to `lastElement` to handle the end of the resize operation.
        const lastElement = headerCellParent.lastElementChild;
        if (lastElement) {
          const handleMouseUp = () => {
            let newWidth = headerCellParent.clientWidth;
            const columnMinWidth = column.minWidth;
            if (columnMinWidth && newWidth < columnMinWidth) {
              newWidth = columnMinWidth;
            }
            onColumnResize?.(column.key as string, newWidth);
          };

          lastElement.addEventListener('click', handleMouseUp);

          return () => {
            lastElement.removeEventListener('click', handleMouseUp);
          };
        }
      }
      // to handle "Not all code paths return a value." error
      return;
    }, [column]);

    return (
      <div
        ref={headerRef}
        style={{ display: 'flex', justifyContent }}
        // TODO find a better solution to this issue, see: https://github.com/adazzle/react-data-grid/issues/3535
        // Unblock spacebar event
        onKeyDown={(event) => {
          if (event.key === ' ') {
            event.stopPropagation();
          }
        }}
      >
        <button className={styles.headerCellLabel} onClick={handleSort}>
          <div>{column.name}</div>
          {direction &&
            (direction === 'ASC' ? (
              <Icon name="arrow-up" size="lg" className={styles.sortIcon} />
            ) : (
              <Icon name="arrow-down" size="lg" className={styles.sortIcon} />
            ))}
        </button>

        {isColumnFilterable && (
          <Filter
            name={column.key}
            rows={rows}
            filter={filter}
            setFilter={setFilter}
            field={field}
            crossFilterOrder={crossFilterOrder.current}
            crossFilterRows={crossFilterRows.current}
          />
        )}
      </div>
    );
  };

  const handleSort = (columnKey: string, direction: SortDirection, isMultiSort: boolean) => {
    let currentSortColumn: SortColumn | undefined;

    const updatedSortColumns = sortColumnsRef.current.filter((column) => {
      const isCurrentColumn = column.columnKey === columnKey;
      if (isCurrentColumn) {
        currentSortColumn = column;
      }
      return !isCurrentColumn;
    });

    // sorted column exists and is descending -> remove it to reset sorting
    if (currentSortColumn && currentSortColumn.direction === 'DESC') {
      setSortColumns(updatedSortColumns);
      sortColumnsRef.current = updatedSortColumns;
    } else {
      // new sort column or changed direction
      if (isMultiSort) {
        setSortColumns([...updatedSortColumns, { columnKey, direction }]);
        sortColumnsRef.current = [...updatedSortColumns, { columnKey, direction }];
      } else {
        setSortColumns([{ columnKey, direction }]);
        sortColumnsRef.current = [{ columnKey, direction }];
      }
    }
  };

  const frameToRecords = useCallback((frame: DataFrame): Array<Record<string, string>> => {
    const fnBody = `
      const rows = Array(frame.length);
      const values = frame.fields.map(f => f.values);
      let rowCount = 0;
      for (let i = 0; i < frame.length; i++) {
        rows[rowCount] = {____type: 'parent', index: i, ${frame.fields.map((field, fieldIdx) => `${JSON.stringify(field.name)}: values[${fieldIdx}][i]`).join(',')}};
        rowCount += 1;
        if (rows[rowCount-1]['Nested frames']){
          const childFrame = rows[rowCount-1]['Nested frames'];
          rows[rowCount] = {____type: 'child', index: i, data: childFrame[0]}
          rowCount += 1;
        }
      }
      return rows;
    `;

    const convert = new Function('frame', fnBody);

    const records = convert(frame);
    return records;
  }, []);
  const calcsRef = useRef<string[]>([]);
  const mapFrameToDataGrid = (main: DataFrame, calcsRef: React.MutableRefObject<string[]>, subTable?: boolean) => {
    const columns: TableColumn[] = [];

    // Check for nestedFrames
    const nestedDataField = main.fields.find((f) => f.type === FieldType.nestedFrames);
    const hasNestedData = nestedDataField !== undefined;

    // If nested frames, add expansion control column
    if (hasNestedData) {
      const expanderField: Field = {
        name: '',
        type: FieldType.other,
        config: {},
        values: [],
      };
      columns.push({
        key: 'expanded',
        name: '',
        field: expanderField,
        cellClass: styles.cell,
        colSpan(args) {
          return args.type === 'ROW' && args.row.____type === 'child' ? main.fields.length : 1;
        },
        renderCell: ({ row }) => {
          // TODO add TableRow type extension to include row type enum and optional data
          if (row.____type === 'parent') {
            const rowIdx = Number(row.index);
            return (
              <RowExpander
                height={defaultRowHeight}
                onCellExpand={() => {
                  if (!expandedRows.includes(rowIdx)) {
                    setExpandedRows([...expandedRows, rowIdx]);
                  } else {
                    const currentExpandedRows = expandedRows;
                    const indexToRemove = currentExpandedRows.indexOf(rowIdx);
                    if (indexToRemove > -1) {
                      currentExpandedRows.splice(indexToRemove, 1);
                      setExpandedRows(currentExpandedRows);
                    }
                  }
                  setResizeTrigger((prev) => prev + 1);
                }}
                isExpanded={expandedRows.includes(rowIdx)}
              />
            );
          }
          // If it's a child, render entire DataGrid at first column position
          let expandedColumns: TableColumn[] = [];
          let expandedRecords: Array<Record<string, string>> = [];
          expandedColumns = mapFrameToDataGrid(row.data, calcsRef, true);
          expandedRecords = frameToRecords(row.data);
          return <DataGrid rows={expandedRecords} columns={expandedColumns} rowHeight={defaultRowHeight} />;
        },
        width: EXPANDER_WIDTH,
        minWidth: EXPANDER_WIDTH,
      });
    }

    main.fields.map((field, fieldIndex) => {
      if (field.type === FieldType.nestedFrames) {
        // Don't render nestedFrames type field
        return;
      }
      const key = field.name;

      // get column width from overrides
      const override = fieldConfig?.overrides?.find(
        (o) => o.matcher.id === 'byName' && o.matcher.options === field.name
      );
<<<<<<< HEAD
      const width = override?.properties?.find((p) => p.id === 'width')?.value || field.config?.custom?.width;
=======
      const width = override?.properties?.find((p) => p.id === 'width')?.value || field.config.custom.width;
>>>>>>> bdf2829d

      const justifyColumnContent = getTextAlign(field);
      const footerStyles = getFooterStyles(justifyColumnContent);

      // Add a column for each field
      columns.push({
        key,
        name: field.name,
        field,
        cellClass: styles.cell,
        renderCell: subTable
          ? undefined
          : (props: any) => {
              const { row, rowIdx } = props;
              const value = row[key];
              // Cell level rendering here
              return (
                <TableCellNG
                  key={key}
                  value={value}
                  field={field}
                  theme={theme}
                  timeRange={timeRange}
                  height={defaultRowHeight}
                  justifyContent={justifyColumnContent}
                  rowIdx={rowIdx}
                  shouldTextOverflow={() =>
                    shouldTextOverflow(
                      key,
                      row,
                      columnTypes,
                      headerCellRefs,
                      osContext,
                      defaultLineHeight,
                      defaultRowHeight,
                      DEFAULT_CELL_PADDING,
                      textWrap
                    )
                  }
                />
              );
            },
        ...(footerOptions?.show && {
          renderSummaryCell() {
            if (isCountRowsSet && fieldIndex === 0) {
              return (
                <div style={{ display: 'flex', justifyContent: 'space-between' }}>
                  <span>Count</span>
                  <span>{calcsRef.current[fieldIndex]}</span>
                </div>
              );
            }
            return <div className={footerStyles.footerCell}>{calcsRef.current[fieldIndex]}</div>;
          },
        }),
        renderHeaderCell: ({ column, sortDirection }) => (
          <HeaderCell
            column={column}
            field={field}
            onSort={handleSort}
            direction={sortDirection}
            justifyContent={justifyColumnContent}
            filter={filter}
          />
        ),
        // TODO these anys are making me sad
        width: width ?? columnWidth,
<<<<<<< HEAD
        minWidth: field.config?.custom?.minWidth ?? columnMinWidth,
=======
        minWidth: field.config.custom.minWidth ?? columnMinWidth,
>>>>>>> bdf2829d
      });
    });

    return columns;
  };

  function myRowRenderer(key: React.Key, props: RenderRowProps<TableRow>): React.ReactNode {
    // Let's render row level things here!
    // i.e. we can look at row styles and such here
    const { row } = props;
    // Don't render non expanded child rows
    if (row.____type === 'child' && !expandedRows.includes(Number(row.index))) {
      return null;
    }
    return <Row key={key} {...props} />;
  }

  const rows = useMemo(() => frameToRecords(props.data), [frameToRecords, props.data]);

  // Create a map of column key to column type
  const columnTypes = useMemo(() => {
    return props.data.fields.reduce(
      (acc, field) => {
        acc[field.name] = field.type;
        return acc;
      },
      {} as { [key: string]: string }
    );
  }, [props.data.fields]);

  // Sort rows
  const sortedRows = useMemo(() => {
    const comparators = sortColumns.map(({ columnKey }) => getComparator(columnTypes[columnKey]));
    const sortDirs = sortColumns.map(({ direction }) => (direction === 'ASC' ? 1 : -1));

    if (sortColumns.length === 0) {
      return rows;
    }

    return rows.slice().sort((a, b) => {
      let result = 0;
      let sortIndex = 0;

      for (const { columnKey } of sortColumns) {
        const compare = comparators[sortIndex];
        result = sortDirs[sortIndex] * compare(a[columnKey], b[columnKey]);

        if (result !== 0) {
          break;
        }

        sortIndex += 1;
      }

      return result;
    });
  }, [rows, sortColumns, columnTypes]);

  const getDisplayedValue = (row: TableRow, key: string) => {
    const field = props.data.fields.find((field) => field.name === key)!;
    const displayedValue = formattedValueToString(field.display!(row[key]));
    return displayedValue;
  };

  // Filter rows
  const filteredRows = useMemo(() => {
    const filterValues = Object.entries(filter);
    if (filterValues.length === 0) {
      // reset cross filter order
      crossFilterOrder.current = [];
      return sortedRows;
    }

    // Update crossFilterOrder
    const filterKeys = new Set(filterValues.map(([key]) => key));
    filterKeys.forEach((key) => {
      if (!crossFilterOrder.current.includes(key)) {
        // Each time a filter is added or removed, it is always a single filter.
        // When adding a new filter, it is always appended to the end, maintaining the order.
        crossFilterOrder.current.push(key);
      }
    });
    // Remove keys from crossFilterOrder that are no longer present in the current filter values
    crossFilterOrder.current = crossFilterOrder.current.filter((key) => filterKeys.has(key));

    // reset crossFilterRows
    crossFilterRows.current = {};

    return sortedRows.filter((row) => {
      for (const [key, value] of filterValues) {
        const displayedValue = getDisplayedValue(row, key);
        if (!value.filteredSet.has(displayedValue)) {
          return false;
        }
        // collect rows for crossFilter
        if (!crossFilterRows.current[key]) {
          crossFilterRows.current[key] = [row];
        } else {
          crossFilterRows.current[key].push(row);
        }
      }
      return true;
    });
  }, [rows, filter, sortedRows, props.data.fields]); // eslint-disable-line react-hooks/exhaustive-deps

  useMemo(() => {
    calcsRef.current = props.data.fields.map((field, index) => {
      if (field.state?.calcs) {
        delete field.state?.calcs;
      }
      if (isCountRowsSet) {
        return index === 0 ? `${filteredRows.length}` : '';
      }
      if (index === 0) {
        const footerCalcReducer = footerOptions?.reducer[0];
        return footerCalcReducer ? fieldReducers.get(footerCalcReducer).name : '';
      }
      return getFooterItemNG(filteredRows, field, footerOptions);
    });
  }, [filteredRows, props.data.fields, footerOptions, isCountRowsSet]); // eslint-disable-line react-hooks/exhaustive-deps

<<<<<<< HEAD
  const columns = useMemo(() => mapFrameToDataGrid(props.data, calcsRef), [props.data, calcsRef, filter, expandedRows]); // eslint-disable-line react-hooks/exhaustive-deps
=======
  const columns = useMemo(() => mapFrameToDataGrid(props.data, calcsRef), [props.data, calcsRef, filter]); // eslint-disable-line react-hooks/exhaustive-deps
>>>>>>> bdf2829d

  // This effect needed to set header cells refs before row height calculation
  useLayoutEffect(() => {
    setReadyForRowHeightCalc(Object.keys(headerCellRefs.current).length > 0);
  }, [columns]);

  const renderMenuItems = () => {
    return (
      <>
        <MenuItem
          label="Inspect value"
          onClick={() => {
            setIsInspecting(true);
          }}
          className={styles.menuItem}
        />
      </>
    );
  };

  // Return the data grid
  return (
    <>
      <DataGrid
        className={styles.dataGrid}
        key={`DataGrid${revId}`}
        rows={filteredRows}
        columns={columns}
        headerRowHeight={noHeader ? 0 : undefined}
        defaultColumnOptions={{
          sortable: true,
          resizable: true,
        }}
        rowHeight={(row) => {
          if (row.____type === 'child' && !expandedRows.includes(Number(row.index))) {
            return 0;
          } else if (row.____type === 'child' && expandedRows.includes(Number(row.index))) {
            return defaultRowHeight * (row.data.length + 1); // TODO this probably isn't very robust
          }
          return getRowHeight(
            row,
            columnTypes,
            headerCellRefs,
            osContext,
            defaultLineHeight,
            defaultRowHeight,
            DEFAULT_CELL_PADDING,
            textWrap
          );
        }}
        // TODO: This doesn't follow current table behavior
        style={{ width, height }}
        renderers={{ renderRow: myRowRenderer }}
        onCellContextMenu={({ row, column }, event) => {
          event.preventGridDefault();
          // Do not show the default context menu
          event.preventDefault();
          setContextMenuProps({
            rowIdx: rows.indexOf(row),
            value: row[column.key],
            top: event.clientY,
            left: event.clientX,
          });
          setIsContextMenuOpen(true);
        }}
        // sorting
        sortColumns={sortColumns}
        // footer
        // TODO figure out exactly how this works - some array needs to be here for it to render regardless of renderSummaryCell()
        bottomSummaryRows={footerOptions?.show && footerOptions.reducer.length ? [{}] : undefined}
        onColumnResize={() => {
          // NOTE: This method is called continuously during the column resize drag operation,
          // providing the current column width. There is no separate event for the end of the drag operation.
          if (textWrap) {
            // This is needed only when textWrap is enabled
            // TODO: this is a hack to force rowHeight re-calculation
            setResizeTrigger((prev) => prev + 1);
          }
        }}
      />

      {isContextMenuOpen && (
        <ContextMenu
          x={contextMenuProps?.left || 0}
          y={contextMenuProps?.top || 0}
          renderMenuItems={renderMenuItems}
          focusOnOpen={false}
        />
      )}

      {isInspecting && (
        <TableCellInspector
          mode={TableCellInspectorMode.text}
          value={contextMenuProps?.value}
          onDismiss={() => {
            setIsInspecting(false);
            setContextMenuProps(null);
          }}
        />
      )}
    </>
  );
}

type Comparator = (a: any, b: any) => number;

const compare = new Intl.Collator('en', { sensitivity: 'base' }).compare;

function getComparator(sortColumnType: string): Comparator {
  switch (sortColumnType) {
    case FieldType.time:
    case FieldType.number:
    case FieldType.boolean:
      return (a, b) => a - b;
    case FieldType.string:
    case FieldType.enum:
    default:
      return (a, b) => compare(String(a), String(b));
  }
}

const getStyles = (theme: GrafanaTheme2, textWrap: boolean) => ({
  dataGrid: css({
    '--rdg-background-color': theme.colors.background.primary,
    '--rdg-header-background-color': theme.colors.background.primary,
    '--rdg-border-color': 'transparent',
    '--rdg-summary-border-color': theme.colors.border.medium,
    '--rdg-color': theme.colors.text.primary,
    // TODO replace with ScrollContainer
    overflow: 'hidden',
    scrollbarWidth: 'thin',

    '&:hover': {
      '--rdg-row-hover-background-color': theme.colors.action.hover,
      overflow: 'scroll',
    },
  }),
  menuItem: css({
    maxWidth: '200px',
  }),
  headerCellLabel: css({
    border: 'none',
    padding: 0,
    background: 'inherit',
    cursor: 'pointer',
    whiteSpace: 'nowrap',
    overflow: 'hidden',
    textOverflow: 'ellipsis',
    fontWeight: theme.typography.fontWeightMedium,
    display: 'flex',
    alignItems: 'center',
    marginRight: theme.spacing(0.5),

    '&:hover': {
      textDecoration: 'underline',
      color: theme.colors.text.link,
    },
  }),
  sortIcon: css({
    marginLeft: theme.spacing(0.5),
  }),
  cell: css({
    '--rdg-border-color': theme.colors.border.medium,
    'border-left': 'none',
    whiteSpace: `${textWrap ? 'break-spaces' : 'nowrap'}`,
    wordWrap: 'break-word',
    overflow: 'hidden',
    textOverflow: 'ellipsis',

    '&:hover': {
      border: `1px solid ${theme.colors.text.link}`,
      backgroundColor: theme.colors.background.primary,
    },
  }),
});

const getFooterStyles = (justifyContent: Property.JustifyContent) => ({
  footerCell: css({
    display: 'flex',
    justifyContent: justifyContent || 'space-between',
  }),
});<|MERGE_RESOLUTION|>--- conflicted
+++ resolved
@@ -144,10 +144,7 @@
   // TODO: this ref using to persist sortColumns between renders;
   // setSortColumns is still used to trigger re-render
   const sortColumnsRef = useRef(sortColumns);
-<<<<<<< HEAD
   const [expandedRows, setExpandedRows] = useState<number[]>([]);
-=======
->>>>>>> bdf2829d
 
   function getDefaultRowHeight(): number {
     const bodyFontSize = theme.typography.fontSize;
@@ -381,11 +378,7 @@
       const override = fieldConfig?.overrides?.find(
         (o) => o.matcher.id === 'byName' && o.matcher.options === field.name
       );
-<<<<<<< HEAD
       const width = override?.properties?.find((p) => p.id === 'width')?.value || field.config?.custom?.width;
-=======
-      const width = override?.properties?.find((p) => p.id === 'width')?.value || field.config.custom.width;
->>>>>>> bdf2829d
 
       const justifyColumnContent = getTextAlign(field);
       const footerStyles = getFooterStyles(justifyColumnContent);
@@ -453,11 +446,7 @@
         ),
         // TODO these anys are making me sad
         width: width ?? columnWidth,
-<<<<<<< HEAD
         minWidth: field.config?.custom?.minWidth ?? columnMinWidth,
-=======
-        minWidth: field.config.custom.minWidth ?? columnMinWidth,
->>>>>>> bdf2829d
       });
     });
 
@@ -579,11 +568,7 @@
     });
   }, [filteredRows, props.data.fields, footerOptions, isCountRowsSet]); // eslint-disable-line react-hooks/exhaustive-deps
 
-<<<<<<< HEAD
   const columns = useMemo(() => mapFrameToDataGrid(props.data, calcsRef), [props.data, calcsRef, filter, expandedRows]); // eslint-disable-line react-hooks/exhaustive-deps
-=======
-  const columns = useMemo(() => mapFrameToDataGrid(props.data, calcsRef), [props.data, calcsRef, filter]); // eslint-disable-line react-hooks/exhaustive-deps
->>>>>>> bdf2829d
 
   // This effect needed to set header cells refs before row height calculation
   useLayoutEffect(() => {
