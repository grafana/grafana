import { Property } from 'csstype';
import { SortColumn } from 'react-data-grid';
import tinycolor from 'tinycolor2';
import { Count, varPreLine } from 'uwrap';

import {
  FieldType,
  Field,
  formattedValueToString,
  GrafanaTheme2,
  DisplayValue,
  LinkModel,
  DisplayValueAlignmentFactors,
  DataFrame,
  DisplayProcessor,
} from '@grafana/data';
import {
  BarGaugeDisplayMode,
  FieldTextAlignment,
  TableCellBackgroundDisplayMode,
  TableCellDisplayMode,
} from '@grafana/schema';

import { getTextColorForAlphaBackground } from '../../../utils/colors';
import { TableCellOptions } from '../types';

<<<<<<< HEAD
import { COLUMN } from './constants';
import { CellColors, TableRow, ColumnTypes, FrameToRowsConverter, Comparator } from './types';
=======
import { COLUMN, TABLE } from './constants';
import {
  CellColors,
  TableRow,
  ColumnTypes,
  FrameToRowsConverter,
  Comparator,
  TypographyCtx,
  LineCounter,
  LineCounterEntry,
} from './types';
>>>>>>> 66b01e49

/* ---------------------------- Cell calculations --------------------------- */
export type CellNumLinesCalculator = (text: string, cellWidth: number) => number;

/**
 * @internal
 * Returns true if cell inspection (hover to see full content) is enabled for the field.
 */
export function isCellInspectEnabled(field: Field): boolean {
  return field.config?.custom?.inspect ?? false;
}

/**
 * @internal
 * Returns true if text wrapping should be applied to the cell.
 */
export function shouldTextWrap(field: Field): boolean {
  const cellOptions = getCellOptions(field);
  // @ts-ignore - a handful of cellTypes have boolean wrapText, but not all of them.
  // we should be very careful to only use boolean type for cellOptions.wrapText.
  // TBH we will probably move this up to a field option which is showIf rendered anyway,
  // but that'll be a migration to do, so it needs to happen post-GA.
  return Boolean(cellOptions?.wrapText);
}

/**
 * @internal creates a typography context based on a font size and family. used to measure text
 * and estimate size of text in cells.
 */
export function createTypographyContext(fontSize: number, fontFamily: string, letterSpacing = 0.15): TypographyCtx {
  const font = `${fontSize}px ${fontFamily}`;
  const canvas = document.createElement('canvas');
  const ctx = canvas.getContext('2d')!;

  ctx.letterSpacing = `${letterSpacing}px`;
  ctx.font = font;
  const txt =
    "Lorem Ipsum is simply dummy text of the printing and typesetting industry. Lorem Ipsum has been the industry's standard dummy text ever since the 1500s.";
  const txtWidth = ctx.measureText(txt).width;
  const avgCharWidth = txtWidth / txt.length + letterSpacing;
  const { count } = varPreLine(ctx);

  return {
    ctx,
    font,
    avgCharWidth,
    estimateLines: getTextLineEstimator(avgCharWidth),
    wrappedCount: wrapUwrapCount(count),
  };
}

/**
 * @internal
 */
export function wrapUwrapCount(count: Count): LineCounter {
  return (value, width) => {
    if (value == null) {
      return 1;
    }

    return count(String(value), width);
  };
}

/**
 * @internal returns a line counter which guesstimates a number of lines in a text cell based on the typography context's avgCharWidth.
 */
export function getTextLineEstimator(avgCharWidth: number): LineCounter {
  return (value, width) => {
    if (!value) {
      return -1;
    }

    // we don't have string breaking enabled in the table,
    // so an unbroken string is by definition a single line.
    const strValue = String(value);
    if (!spaceRegex.test(strValue)) {
      return -1;
    }

    const charsPerLine = width / avgCharWidth;
    return strValue.length / charsPerLine;
  };
}

/**
 * @internal return a text line counter for every field which has wrapHeaderText enabled.
 */
export function buildHeaderLineCounters(fields: Field[], typographyCtx: TypographyCtx): LineCounterEntry[] | undefined {
  const wrappedColIdxs = fields.reduce((acc: number[], field, idx) => {
    if (field.config?.custom?.wrapHeaderText) {
      acc.push(idx);
    }
    return acc;
  }, []);

  if (wrappedColIdxs.length === 0) {
    return undefined;
  }

  // don't bother with estimating the line counts for the headers, because it's punishing
  // when we get it wrong and there won't be that many compared to how many rows a table might contain.
  return [{ counter: typographyCtx.wrappedCount, fieldIdxs: wrappedColIdxs }];
}

const spaceRegex = /[\s-]/;

/**
 * @internal return a text line counter for every field which has wrapHeaderText enabled. we do this once as we're rendering
 * the table, and then getRowHeight uses the output of this to caluclate the height of each row.
 */
export function buildRowLineCounters(fields: Field[], typographyCtx: TypographyCtx): LineCounterEntry[] | undefined {
  const result: Record<string, LineCounterEntry> = {};
  let wrappedFields = 0;

  for (let fieldIdx = 0; fieldIdx < fields.length; fieldIdx++) {
    const field = fields[fieldIdx];
    if (shouldTextWrap(field)) {
      wrappedFields++;
      // TODO: Pills, DataLinks, and JSON will have custom line counters here.

      // for string fields, we really want to find the longest field ahead of time to reduce the number of calls to `count`.
      // calling `count` is going to get a perfectly accurate line count, but it is expensive, so we'd rather estimate the line
      // count and call the counter only for the field which will take up the most space based on its
      if (field.type === FieldType.string) {
        result.textCounter = result.textCounter ?? {
          counter: typographyCtx.wrappedCount,
          estimate: typographyCtx.estimateLines,
          fieldIdxs: [],
        };
        result.textCounter.fieldIdxs.push(fieldIdx);
      }
    }
  }

  if (wrappedFields === 0) {
    return undefined;
  }

  return Object.values(result);
}

// in some cases, the estimator might return a value that is less than 1, but when measured by the counter, it actually
// realizes that it's a multi-line cell. to avoid this, we want to give a little buffer away from 1 before we fully trust
// the estimator to have told us that a cell is single-line.
export const SINGLE_LINE_ESTIMATE_THRESHOLD = 0.85;

/**
 * @internal
 * loop through the fields and their values, determine which cell is going to determine the height of the row based
 * on its content and width, and return the height in pixels of that row, with vertial padding applied.
 */
export function getRowHeight(
  fields: Field[],
  rowIdx: number,
  columnWidths: number[],
  defaultHeight: number,
  lineCounters?: LineCounterEntry[],
  lineHeight = TABLE.LINE_HEIGHT,
  verticalPadding = 0
): number {
  if (!lineCounters?.length) {
    return defaultHeight;
  }

  let maxLines = -1;
  let maxValue = '';
  let maxWidth = 0;
  let preciseCounter: LineCounter | undefined;

  for (const { estimate, counter, fieldIdxs } of lineCounters) {
    // for some of the line counters, getting the precise count of the lines is expensive. those line counters
    // set both an "estimate" and a "counter" function. if the cell we find to be the max was estimated, we will
    // get the "true" value right before calculating the row height by hanging onto a reference to the counter fn.
    const count = estimate ?? counter;
    const isEstimating = estimate !== undefined;

    for (const fieldIdx of fieldIdxs) {
      const field = fields[fieldIdx];
      // special case: for the header, provide `-1` as the row index.
      const cellValueRaw = rowIdx === -1 ? getDisplayName(field) : field.values[rowIdx];
      if (cellValueRaw != null) {
        const colWidth = columnWidths[fieldIdx];
        const approxLines = count(cellValueRaw, colWidth);
        if (approxLines > maxLines) {
          maxLines = approxLines;
          maxValue = cellValueRaw;
          maxWidth = colWidth;
          preciseCounter = isEstimating ? counter : undefined;
        }
      }
    }
  }

  // if the value is -1 or the estimate for the max cell was less than the SINGLE_LINE_ESTIMATE_THRESHOLD, we trust
  // that the estimator correctly identified that no text wrapping is needed for this row, skipping the preciseCounter.
  if (maxLines < SINGLE_LINE_ESTIMATE_THRESHOLD) {
    return defaultHeight;
  }

  // if we finished this row height loop with an estimate, we need to call
  // the `preciseCounter` method to get the exact line count.
  if (preciseCounter !== undefined) {
    maxLines = preciseCounter(maxValue, maxWidth);
  }

  // we want a round number of lines for rendering
  const totalHeight = Math.ceil(maxLines) * lineHeight + verticalPadding;
  return Math.max(totalHeight, defaultHeight);
}

/**
 * @internal
 * Returns true if text overflow handling should be applied to the cell.
 */
export function shouldTextOverflow(field: Field): boolean {
  const cellOptions = getCellOptions(field);
  const eligibleCellType =
    // Tech debt: Technically image cells are of type string, which is misleading (kinda?)
    // so we need to ensurefield.type === FieldType.string we don't apply overflow hover states for type image
    (field.type === FieldType.string &&
      cellOptions.type !== TableCellDisplayMode.Image &&
      cellOptions.type !== TableCellDisplayMode.Pill &&
      cellOptions.type !== TableCellDisplayMode.Markdown) ||
    // regardless of the underlying cell type, data links cells have text overflow.
    cellOptions.type === TableCellDisplayMode.DataLinks;

  return eligibleCellType && !shouldTextWrap(field) && !isCellInspectEnabled(field);
}

// we only want to infer justifyContent and textAlign for these cellTypes
const TEXT_CELL_TYPES = new Set<TableCellDisplayMode>([
  TableCellDisplayMode.Auto,
  TableCellDisplayMode.ColorText,
  TableCellDisplayMode.ColorBackground,
]);

export type TextAlign = 'left' | 'right' | 'center';

/**
 * @internal
 * Returns the text-align value for inline-displayed cells for a field based on its type and configuration.
 */
export function getAlignment(field: Field): TextAlign {
  const align: FieldTextAlignment | undefined = field.config.custom?.align;

  if (!align || align === 'auto') {
    if (TEXT_CELL_TYPES.has(getCellOptions(field).type) && field.type === FieldType.number) {
      return 'right';
    }
    return 'left';
  }

  return align;
}

/**
 * @internal
 * Returns the justify-content value for flex-displayed cells for a field based on its type and configuration.
 */
export function getJustifyContent(textAlign: TextAlign): Property.JustifyContent {
  return textAlign === 'center' ? 'center' : textAlign === 'right' ? 'flex-end' : 'flex-start';
}

const DEFAULT_CELL_OPTIONS = { type: TableCellDisplayMode.Auto } as const;

/**
 * @internal
 * Returns the cell options for a field, migrating from legacy displayMode if necessary.
 * TODO: remove live migration in favor of doing it in dashboard or panel migrator
 */
export function getCellOptions(field: Field): TableCellOptions {
  if (field.config.custom?.displayMode) {
    return migrateTableDisplayModeToCellOptions(field.config.custom?.displayMode);
  }

  return field.config.custom?.cellOptions ?? DEFAULT_CELL_OPTIONS;
}

/**
 * @internal
 * Getting gauge or sparkline values to align is very tricky without looking at all values and passing them through display processor.
 * For very large tables that could pretty expensive. So this is kind of a compromise. We look at the first 1000 rows and cache the longest value.
 * If we have a cached value we just check if the current value is longer and update the alignmentFactor. This can obviously still lead to
 * unaligned gauges but it should a lot less common.
 **/
export function getAlignmentFactor(
  field: Field,
  displayValue: DisplayValue,
  rowIndex: number
): DisplayValueAlignmentFactors {
  let alignmentFactor = field.state?.alignmentFactors;

  if (alignmentFactor) {
    // check if current alignmentFactor is still the longest
    if (formattedValueToString(alignmentFactor).length < formattedValueToString(displayValue).length) {
      alignmentFactor = { ...displayValue };
      field.state!.alignmentFactors = alignmentFactor;
    }
    return alignmentFactor;
  } else {
    // look at the next 1000 rows
    alignmentFactor = { ...displayValue };
    const maxIndex = Math.min(field.values.length, rowIndex + 1000);

    for (let i = rowIndex + 1; i < maxIndex; i++) {
      const nextDisplayValue = field.display?.(field.values[i]) ?? field.values[i];
      if (formattedValueToString(alignmentFactor).length > formattedValueToString(nextDisplayValue).length) {
        alignmentFactor.text = displayValue.text;
      }
    }

    if (field.state) {
      field.state.alignmentFactors = alignmentFactor;
    } else {
      field.state = { alignmentFactors: alignmentFactor };
    }

    return alignmentFactor;
  }
}

/* ------------------------- Cell color calculation ------------------------- */
const CELL_COLOR_DARKENING_MULTIPLIER = 10;
const CELL_GRADIENT_HUE_ROTATION_DEGREES = 5;

/**
 * @internal
 * Returns the text and background colors for a table cell based on its options and display value.
 */
export function getCellColors(
  theme: GrafanaTheme2,
  cellOptions: TableCellOptions,
  displayValue: DisplayValue
): CellColors {
  // How much to darken elements depends upon if we're in dark mode
  const darkeningFactor = theme.isDark ? 1 : -0.7;

  // Setup color variables
  let textColor: string | undefined = undefined;
  let bgColor: string | undefined = undefined;
  // let bgHoverColor: string | undefined = undefined;

  if (cellOptions.type === TableCellDisplayMode.ColorText) {
    textColor = displayValue.color;
  } else if (cellOptions.type === TableCellDisplayMode.ColorBackground) {
    const mode = cellOptions.mode ?? TableCellBackgroundDisplayMode.Gradient;

    if (mode === TableCellBackgroundDisplayMode.Basic) {
      textColor = getTextColorForAlphaBackground(displayValue.color!, theme.isDark);
      bgColor = tinycolor(displayValue.color).toRgbString();
      // bgHoverColor = tinycolor(displayValue.color)
      //   .darken(CELL_COLOR_DARKENING_MULTIPLIER * darkeningFactor)
      //   .toRgbString();
    } else if (mode === TableCellBackgroundDisplayMode.Gradient) {
      // const hoverColor = tinycolor(displayValue.color)
      //   .darken(CELL_GRADIENT_DARKENING_MULTIPLIER * darkeningFactor)
      //   .toRgbString();
      const bgColor2 = tinycolor(displayValue.color)
        .darken(CELL_COLOR_DARKENING_MULTIPLIER * darkeningFactor)
        .spin(CELL_GRADIENT_HUE_ROTATION_DEGREES);
      textColor = getTextColorForAlphaBackground(displayValue.color!, theme.isDark);
      bgColor = `linear-gradient(120deg, ${bgColor2.toRgbString()}, ${displayValue.color})`;
      // bgHoverColor = `linear-gradient(120deg, ${bgColor2.toRgbString()}, ${hoverColor})`;
    }
  }

  return { textColor, bgColor };
}

/**
 * @internal
 * Extracts numeric pixel value from theme spacing
 */
export const extractPixelValue = (spacing: string | number): number => {
  return typeof spacing === 'number' ? spacing : parseFloat(spacing) || 0;
};

/* ------------------------------- Data links ------------------------------- */
/**
 * @internal
 */
export const getCellLinks = (field: Field, rowIdx: number) => {
  let links: Array<LinkModel<unknown>> | undefined;
  if (field.getLinks) {
    links = field.getLinks({
      valueRowIndex: rowIdx,
    });
  }

  if (!links) {
    return;
  }

  for (let i = 0; i < links?.length; i++) {
    if (links[i].onClick) {
      const origOnClick = links[i].onClick;

      links[i].onClick = (event: MouseEvent) => {
        // Allow opening in new tab
        if (!(event.ctrlKey || event.metaKey || event.shiftKey)) {
          event.preventDefault();
          origOnClick!(event, {
            field,
            rowIndex: rowIdx,
          });
        }
      };
    }
  }

  return links.filter((link) => link.href || link.onClick != null);
};

/* ----------------------------- Data grid sorting ---------------------------- */
/**
 * @internal
 */
export function applySort(
  rows: TableRow[],
  fields: Field[],
  sortColumns: SortColumn[],
  columnTypes: ColumnTypes = getColumnTypes(fields),
  hasNestedFrames: boolean = getIsNestedTable(fields)
): TableRow[] {
  if (sortColumns.length === 0) {
    return rows;
  }

  const sortNanos = sortColumns.map(
    (c) => fields.find((f) => f.type === FieldType.time && getDisplayName(f) === c.columnKey)?.nanos
  );

  const compareRows = (a: TableRow, b: TableRow): number => {
    let result = 0;

    for (let i = 0; i < sortColumns.length; i++) {
      const { columnKey, direction } = sortColumns[i];
      const compare = getComparator(columnTypes[columnKey]);
      const sortDir = direction === 'ASC' ? 1 : -1;

      result = sortDir * compare(a[columnKey], b[columnKey]);

      if (result === 0) {
        const nanos = sortNanos[i];

        if (nanos !== undefined) {
          result = sortDir * (nanos[a.__index] - nanos[b.__index]);
        }
      }

      if (result !== 0) {
        break;
      }
    }

    return result;
  };

  // Handle nested tables
  if (hasNestedFrames) {
    return processNestedTableRows(rows, (parents) => [...parents].sort(compareRows));
  }

  // Regular sort for tables without nesting
  return [...rows].sort(compareRows);
}

/* ----------------------------- Data grid mapping ---------------------------- */
/**
 * @internal
 */
export const frameToRecords = (frame: DataFrame): TableRow[] => {
  const fnBody = `
    const rows = Array(frame.length);
    const values = frame.fields.map(f => f.values);
    let rowCount = 0;
    for (let i = 0; i < frame.length; i++) {
      rows[rowCount] = {
        __depth: 0,
        __index: i,
        ${frame.fields.map((field, fieldIdx) => `${JSON.stringify(getDisplayName(field))}: values[${fieldIdx}][i]`).join(',')}
      };
      rowCount += 1;
      if (rows[rowCount-1]['__nestedFrames']){
        const childFrame = rows[rowCount-1]['__nestedFrames'];
        rows[rowCount] = {__depth: 1, __index: i, data: childFrame[0]}
        rowCount += 1;
      }
    }
    return rows;
  `;

  // Creates a function that converts a DataFrame into an array of TableRows
  // Uses new Function() for performance as it's faster than creating rows using loops
  const convert = new Function('frame', fnBody) as unknown as FrameToRowsConverter;
  return convert(frame);
};

/* ----------------------------- Data grid comparator ---------------------------- */
// The numeric: true option is used to sort numbers as strings correctly. It recognizes numeric sequences
// within strings and sorts numerically instead of lexicographically.
const compare = new Intl.Collator('en', { sensitivity: 'base', numeric: true }).compare;
const strCompare: Comparator = (a, b) => compare(String(a ?? ''), String(b ?? ''));
const numCompare: Comparator = (a, b) => {
  if (a === b) {
    return 0;
  }
  if (a == null) {
    return -1;
  }
  if (b == null) {
    return 1;
  }
  return Number(a) - Number(b);
};
const frameCompare: Comparator = (a, b) => {
  // @ts-ignore The compared vals are DataFrameWithValue. the value is the rendered stat (first, last, etc.)
  return (a?.value ?? 0) - (b?.value ?? 0);
};

/**
 * @internal
 */
export function getComparator(sortColumnType: FieldType): Comparator {
  switch (sortColumnType) {
    // Handle sorting for frame type fields (sparklines)
    case FieldType.frame:
      return frameCompare;
    case FieldType.time:
    case FieldType.number:
    case FieldType.boolean:
      return numCompare;
    case FieldType.string:
    case FieldType.enum:
    default:
      return strCompare;
  }
}

type TableCellGaugeDisplayModes =
  | TableCellDisplayMode.BasicGauge
  | TableCellDisplayMode.GradientGauge
  | TableCellDisplayMode.LcdGauge;
const TABLE_CELL_GAUGE_DISPLAY_MODES_TO_DISPLAY_MODES: Record<TableCellGaugeDisplayModes, BarGaugeDisplayMode> = {
  [TableCellDisplayMode.BasicGauge]: BarGaugeDisplayMode.Basic,
  [TableCellDisplayMode.GradientGauge]: BarGaugeDisplayMode.Gradient,
  [TableCellDisplayMode.LcdGauge]: BarGaugeDisplayMode.Lcd,
};

type TableCellColorBackgroundDisplayModes =
  | TableCellDisplayMode.ColorBackground
  | TableCellDisplayMode.ColorBackgroundSolid;
const TABLE_CELL_COLOR_BACKGROUND_DISPLAY_MODES_TO_DISPLAY_MODES: Record<
  TableCellColorBackgroundDisplayModes,
  TableCellBackgroundDisplayMode
> = {
  [TableCellDisplayMode.ColorBackground]: TableCellBackgroundDisplayMode.Gradient,
  [TableCellDisplayMode.ColorBackgroundSolid]: TableCellBackgroundDisplayMode.Basic,
};

/* ---------------------------- Miscellaneous ---------------------------- */
/**
 * Migrates table cell display mode to new object format.
 *
 * @param displayMode The display mode of the cell
 * @returns TableCellOptions object in the correct format
 * relative to the old display mode.
 */
export function migrateTableDisplayModeToCellOptions(displayMode: TableCellDisplayMode): TableCellOptions {
  switch (displayMode) {
    // In the case of the gauge we move to a different option
    case TableCellDisplayMode.BasicGauge:
    case TableCellDisplayMode.GradientGauge:
    case TableCellDisplayMode.LcdGauge:
      return {
        type: TableCellDisplayMode.Gauge,
        mode: TABLE_CELL_GAUGE_DISPLAY_MODES_TO_DISPLAY_MODES[displayMode],
      };
    // Also true in the case of the color background
    case TableCellDisplayMode.ColorBackground:
    case TableCellDisplayMode.ColorBackgroundSolid:
      return {
        type: TableCellDisplayMode.ColorBackground,
        mode: TABLE_CELL_COLOR_BACKGROUND_DISPLAY_MODES_TO_DISPLAY_MODES[displayMode],
      };
    // catching a nonsense case: `displayMode`: 'custom' should pre-date the CustomCell.
    // if it doesn't, we need to just nope out and return an auto cell.
    case TableCellDisplayMode.Custom:
      return {
        type: TableCellDisplayMode.Auto,
      };
    default:
      return {
        type: displayMode,
      };
  }
}

/**
 * @internal
 * Returns true if the DataFrame contains nested frames
 */
export const getIsNestedTable = (fields: Field[]): boolean =>
  fields.some(({ type }) => type === FieldType.nestedFrames);

/**
 * @internal
 * Processes nested table rows
 */
export const processNestedTableRows = (
  rows: TableRow[],
  processParents: (parents: TableRow[]) => TableRow[]
): TableRow[] => {
  // Separate parent and child rows
  // Array for parentRows: enables sorting and maintains order for iteration
  // Map for childRows: provides O(1) lookup by parent index when reconstructing the result
  const parentRows: TableRow[] = [];
  const childRows: Map<number, TableRow> = new Map();

  for (const row of rows) {
    if (row.__depth === 0) {
      parentRows.push(row);
    } else {
      childRows.set(row.__index, row);
    }
  }

  // Process parent rows (filter or sort)
  const processedParents = processParents(parentRows);

  // Reconstruct the result
  const result: TableRow[] = [];
  processedParents.forEach((row) => {
    result.push(row);
    const childRow = childRows.get(row.__index);
    if (childRow) {
      result.push(childRow);
    }
  });

  return result;
};

/**
 * @internal
 * returns the display name of a field.
 * We intentionally do not want to use @grafana/data's getFieldDisplayName here,
 * instead we have a call to cacheFieldDisplayNames up in TablePanel to handle this
 * before we begin.
 */
export const getDisplayName = (field: Field): string => {
  return field.state?.displayName ?? field.name;
};

/**
 * @internal
 * returns only fields that are not nested tables and not explicitly hidden
 */
export function getVisibleFields(fields: Field[]): Field[] {
  return fields.filter((field) => field.type !== FieldType.nestedFrames && field.config.custom?.hidden !== true);
}

/**
 * @internal
 * returns a map of column types by display name
 */
export function getColumnTypes(fields: Field[]): ColumnTypes {
  return fields.reduce<ColumnTypes>((acc, field) => {
    switch (field.type) {
      case FieldType.nestedFrames:
        return { ...acc, ...getColumnTypes(field.values[0]?.[0]?.fields ?? []) };
      default:
        return { ...acc, [getDisplayName(field)]: field.type };
    }
  }, {});
}

/**
 * @internal
 * calculates the width of each field, with the following logic:
 * 1. manual sizing minWidth is hard-coded to 50px, we set this in RDG since it enforces the hard limit correctly
 * 2. if minWidth is configured in fieldConfig (or defaults to 150), it serves as the bottom of the auto-size clamp
 */
export function computeColWidths(fields: Field[], availWidth: number) {
  let autoCount = 0;
  let definedWidth = 0;

  return (
    fields
      // first pass to add up how many fields have pre-defined widths and what that width totals to.
      .map((field) => {
        const width: number = field.config.custom?.width ?? 0;

        if (width === 0) {
          autoCount++;
        } else {
          definedWidth += width;
        }

        return width;
      })
      // second pass once `autoCount` and `definedWidth` are known.
      .map(
        (width, i) =>
          width ||
          Math.max(fields[i].config.custom?.minWidth ?? COLUMN.DEFAULT_WIDTH, (availWidth - definedWidth) / autoCount)
      )
  );
}

/**
 * @internal
 * if applyToRow is true in any field, return a function that gets the row background color
 */
export function getApplyToRowBgFn(fields: Field[], theme: GrafanaTheme2): ((rowIndex: number) => CellColors) | void {
  for (const field of fields) {
    const cellOptions = getCellOptions(field);
    const fieldDisplay = field.display;
    if (
      fieldDisplay !== undefined &&
      cellOptions.type === TableCellDisplayMode.ColorBackground &&
      cellOptions.applyToRow === true
    ) {
      return (rowIndex: number) => getCellColors(theme, cellOptions, fieldDisplay(field.values[rowIndex]));
    }
  }
}

/** @internal */
export function withDataLinksActionsTooltip(field: Field, cellType: TableCellDisplayMode) {
  return (
    cellType !== TableCellDisplayMode.DataLinks &&
    cellType !== TableCellDisplayMode.Actions &&
    (field.config.links?.length ?? 0) + (field.config.actions?.length ?? 0) > 1
  );
}

export const displayJsonValue: DisplayProcessor = (value: unknown): DisplayValue => {
  let displayValue: string;

  // Handle string values that might be JSON
  if (typeof value === 'string') {
    try {
      const parsed = JSON.parse(value);
      displayValue = JSON.stringify(parsed, null, ' ');
    } catch {
      displayValue = value; // Keep original if not valid JSON
    }
  } else {
    // For non-string values, stringify them
    try {
      displayValue = JSON.stringify(value, null, ' ');
    } catch (error) {
      // Handle circular references or other stringify errors
      displayValue = String(value);
    }
  }

  return { text: displayValue, numeric: Number.NaN };
};<|MERGE_RESOLUTION|>--- conflicted
+++ resolved
@@ -24,10 +24,6 @@
 import { getTextColorForAlphaBackground } from '../../../utils/colors';
 import { TableCellOptions } from '../types';
 
-<<<<<<< HEAD
-import { COLUMN } from './constants';
-import { CellColors, TableRow, ColumnTypes, FrameToRowsConverter, Comparator } from './types';
-=======
 import { COLUMN, TABLE } from './constants';
 import {
   CellColors,
@@ -39,7 +35,6 @@
   LineCounter,
   LineCounterEntry,
 } from './types';
->>>>>>> 66b01e49
 
 /* ---------------------------- Cell calculations --------------------------- */
 export type CellNumLinesCalculator = (text: string, cellWidth: number) => number;
