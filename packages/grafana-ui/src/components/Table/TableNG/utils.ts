--- conflicted
+++ resolved
@@ -275,7 +275,6 @@
   return typeof spacing === 'number' ? spacing : parseFloat(spacing) || 0;
 };
 
-<<<<<<< HEAD
 export function getTextAlign(field?: Field): Property.JustifyContent {
   if (!field) {
     return 'flex-start';
@@ -403,11 +402,11 @@
 
     return alignmentFactor;
   }
-=======
+}
+
 /** Converts an RGBA color to hex by blending it with a background color */
 function convertRGBAToHex(backgroundColor: string, rgbaColor: string): string {
   const bg = tinycolor(backgroundColor);
   const rgba = tinycolor(rgbaColor);
   return tinycolor.mix(bg, rgba, rgba.getAlpha() * 100).toHexString();
->>>>>>> 6b88062d
 }