import { Property } from 'csstype';
import memoize from 'micro-memoize';
import WKT from 'ol/format/WKT';
import Geometry from 'ol/geom/Geometry';
import { CSSProperties } from 'react';
import { SortColumn } from 'react-data-grid';
import tinycolor from 'tinycolor2';
import { Count, varPreLine } from 'uwrap';

import {
  FieldType,
  Field,
  formattedValueToString,
  GrafanaTheme2,
  DisplayValue,
  LinkModel,
  DisplayValueAlignmentFactors,
  DataFrame,
  DisplayProcessor,
<<<<<<< HEAD
  isDataFrame,
  FieldSparkline,
=======
  DecimalCount,
>>>>>>> 237ab6c1
} from '@grafana/data';
import {
  BarGaugeDisplayMode,
  FieldTextAlignment,
  TableCellBackgroundDisplayMode,
  TableCellDisplayMode,
  TableCellHeight,
} from '@grafana/schema';

import { getTextColorForAlphaBackground } from '../../../utils/colors';
import { TableCellInspectorMode } from '../TableCellInspector';
import { TableCellOptions } from '../types';

import { inferPills } from './Cells/PillCell';
import { AutoCellRenderer, getAutoRendererDisplayMode, getCellRenderer } from './Cells/renderers';
import { COLUMN, TABLE } from './constants';
import {
  TableRow,
  ColumnTypes,
  FrameToRowsConverter,
  Comparator,
  TypographyCtx,
  MeasureCellHeight,
  MeasureCellHeightEntry,
} from './types';

/* ---------------------------- Cell calculations --------------------------- */
export type CellNumLinesCalculator = (text: string, cellWidth: number) => number;

/**
 * @internal
 * Returns the default row height based on the theme and cell height setting.
 */
export function getDefaultRowHeight(
  theme: GrafanaTheme2,
  fields?: Field[],
  cellHeight?: TableCellHeight
): NonNullable<CSSProperties['height']> {
  if (fields?.some((field) => field.config?.custom?.cellOptions?.dynamicHeight)) {
    return 'auto';
  }

  switch (cellHeight) {
    case TableCellHeight.Sm:
      return 36;
    case TableCellHeight.Md:
      return 42;
    case TableCellHeight.Lg:
      return TABLE.MAX_CELL_HEIGHT;
  }

  return TABLE.CELL_PADDING * 2 + theme.typography.fontSize * theme.typography.body.lineHeight;
}

/**
 * @internal
 * Returns true if cell inspection (hover to see full content) is enabled for the field.
 */
export function isCellInspectEnabled(field: Field): boolean {
  return field.config?.custom?.inspect ?? false;
}

/**
 * @internal
 * Returns true if text wrapping should be applied to the cell.
 */
export function shouldTextWrap(field: Field): boolean {
  return Boolean(field.config.custom?.wrapText);
}

/**
 * @internal wrap a cell height measurer to clamp its output to the maxHeight defined in the field, if any.
 */
function clampByMaxHeight(measurer: MeasureCellHeight, maxHeight = Infinity): MeasureCellHeight {
  return (value, width, field, rowIdx, lineHeight) => {
    const rawHeight = measurer(value, width, field, rowIdx, lineHeight);
    return Math.min(rawHeight, maxHeight);
  };
}

/**
 * @internal creates a typography context based on a font size and family. used to measure text
 * and estimate size of text in cells.
 */
export function createTypographyContext(fontSize: number, fontFamily: string, letterSpacing = 0.15): TypographyCtx {
  const font = `${fontSize}px ${fontFamily}`;
  const canvas = document.createElement('canvas');
  const ctx = canvas.getContext('2d')!;

  ctx.letterSpacing = `${letterSpacing}px`;
  ctx.font = font;
  // 1/6 of the characters in this string are capitalized. Since the avgCharWidth is used for estimation, it's
  // better that the estimation over-estimates the width than if it underestimates it, so we're a little on the
  // aggressive side here and could even go more aggressive if we get complaints in the future.
  const txt =
    "Lorem Ipsum is simply dummy text of the printing and typesetting industry. Lorem Ipsum has been the industry's standard dummy text ever since the 1500s. 1234567890 ALL CAPS TO HELP WITH MEASUREMENT.";
  const txtWidth = ctx.measureText(txt).width;
  const avgCharWidth = txtWidth / txt.length + letterSpacing;
  const { count } = varPreLine(ctx);

  return {
    ctx,
    fontFamily,
    letterSpacing,
    avgCharWidth,
    estimateHeight: getTextHeightEstimator(avgCharWidth),
    measureHeight: getTextHeightMeasurerFromUwrapCount(count),
  };
}

/**
 * @internal wraps the uwrap count function to ensure that it is given a string.
 */
export function getTextHeightMeasurerFromUwrapCount(count: Count): MeasureCellHeight {
  return (value, width, _field, _rowIdx, lineHeight) => {
    if (value == null) {
      return lineHeight;
    }

    const lines = count(String(value), width);
    return lines * lineHeight;
  };
}

/**
 * @internal returns a measurer which guesstimates a number of lines in a text cell based on the typography context's avgCharWidth.
 */
export function getTextHeightEstimator(avgCharWidth: number): MeasureCellHeight {
  return (value, width, _field, _rowIdx, lineHeight) => {
    if (!value) {
      return -1;
    }

    // we don't have string breaking enabled in the table,
    // so an unbroken string is by definition a single line.
    const strValue = String(value);
    if (!spaceRegex.test(strValue)) {
      return -1;
    }

    const charsPerLine = width / avgCharWidth;
    const lines = Math.ceil(strValue.length / charsPerLine);
    return lines * lineHeight;
  };
}

/**
 * @internal
 */
export function getDataLinksHeightMeasurer(): MeasureCellHeight {
  const linksCountCache: Record<string, number> = {};

  // when we render links, we need to filter out the invalid links. since the call to `getLinks` is expensive,
  // we'll cache the result and reuse it for every row in the table. this cache is cleared when line counts are
  // rebuilt anytime from the `useRowHeight` hook, and that includes adding and removing data links.
  return (_value, _width, field, _rowIdx, lineHeight) => {
    const cacheKey = getDisplayName(field);
    if (linksCountCache[cacheKey] === undefined) {
      let count = 0;
      for (const l of field.config?.links ?? []) {
        if (l.onClick || l.url) {
          count += 1;
        }
      }
      linksCountCache[cacheKey] = count;
    }

    return linksCountCache[cacheKey] * lineHeight;
  };
}

const PILLS_FONT_SIZE = 12;
const PILLS_SPACING = 12; // 6px horizontal padding on each side
const PILLS_GAP = 4; // gap between pills

export function getPillCellHeightMeasurer(measureWidth: (value: string) => number): MeasureCellHeight {
  const widthCache: Record<string, number> = {};

  return (value, width, _field, _rowIdx, lineHeight) => {
    if (value == null) {
      return 0;
    }

    const pillValues = inferPills(String(value));
    if (pillValues.length === 0) {
      return 0;
    }

    let lines = 0;
    let currentLineUse = width;

    for (const pillValue of pillValues) {
      const strPill = String(pillValue);
      let rawWidth = widthCache[strPill];
      if (rawWidth === undefined) {
        rawWidth = measureWidth(strPill);
        widthCache[strPill] = rawWidth;
      }
      const pillWidth = rawWidth + PILLS_SPACING;

      if (currentLineUse + pillWidth + PILLS_GAP > width) {
        lines++;
        currentLineUse = pillWidth;
      } else {
        currentLineUse += pillWidth + PILLS_GAP;
      }
    }

    // default line height happens to be the height of a pill, but maybe we need a custom
    // const here to make sure this doesn't get out of sync with the actual pill height.
    return lines * lineHeight + (lines - 1) * PILLS_GAP;
  };
}

/**
 * @internal return a text measurer for every field which has wrapHeaderText enabled.
 */
export function buildHeaderHeightMeasurers(
  fields: Field[],
  typographyCtx: TypographyCtx
): MeasureCellHeightEntry[] | undefined {
  const wrappedColIdxs = fields.reduce((acc: number[], field, idx) => {
    if (field.config?.custom?.wrapHeaderText) {
      acc.push(idx);
    }
    return acc;
  }, []);

  if (wrappedColIdxs.length === 0) {
    return undefined;
  }

  // don't bother with estimating the line counts for the headers, because it's punishing
  // when we get it wrong and there won't be that many compared to how many rows a table might contain.
  return [{ measure: typographyCtx.measureHeight, fieldIdxs: wrappedColIdxs }];
}

const spaceRegex = /[\s-]/;

/**
 * @internal return a text height measurer for every field which has wrapHeaderText enabled. we do this once as we're rendering
 * the table, and then getRowHeight uses the output of this to caluclate the height of each row.
 */
export function buildCellHeightMeasurers(
  fields: Field[],
  typographyCtx: TypographyCtx,
  maxHeight?: number
): MeasureCellHeightEntry[] | undefined {
  const result: Record<string, MeasureCellHeightEntry> = {};
  let wrappedFields = 0;

  const measurerFactory: Record<
    TableCellDisplayMode.Auto | TableCellDisplayMode.DataLinks | TableCellDisplayMode.Pill,
    () => [MeasureCellHeight, MeasureCellHeight?]
  > = {
    // for string fields, we estimate the length of a line using `avgCharWidth` to limit expensive calls `count`.
    [TableCellDisplayMode.Auto]: () => [typographyCtx.measureHeight, typographyCtx.estimateHeight],
    [TableCellDisplayMode.DataLinks]: () => [getDataLinksHeightMeasurer(), undefined],
    // pills use a different font size, so they require their own typography context.
    [TableCellDisplayMode.Pill]: () => {
      const pillTypographyCtx = createTypographyContext(
        PILLS_FONT_SIZE,
        typographyCtx.fontFamily,
        typographyCtx.letterSpacing
      );
      return [
        getPillCellHeightMeasurer((value) => pillTypographyCtx.ctx.measureText(value).width),
        getPillCellHeightMeasurer((value) => value.length * pillTypographyCtx.avgCharWidth),
      ];
    },
  } as const;

  const setupMeasurerForIdx = (measurerFactoryKey: keyof typeof measurerFactory, fieldIdx: number) => {
    if (!result[measurerFactoryKey]) {
      const [measure, estimate] = measurerFactory[measurerFactoryKey]();
      result[measurerFactoryKey] = {
        measure: clampByMaxHeight(measure, maxHeight),
        estimate: estimate != null ? clampByMaxHeight(estimate, maxHeight) : undefined,
        fieldIdxs: [],
      };
    }
    result[measurerFactoryKey].fieldIdxs.push(fieldIdx);
  };

  for (let fieldIdx = 0; fieldIdx < fields.length; fieldIdx++) {
    const field = fields[fieldIdx];
    if (shouldTextWrap(field)) {
      wrappedFields++;

      const cellType = getCellOptions(field).type;
      if (cellType === TableCellDisplayMode.DataLinks) {
        setupMeasurerForIdx(TableCellDisplayMode.DataLinks, fieldIdx);
      } else if (cellType === TableCellDisplayMode.Pill) {
        setupMeasurerForIdx(TableCellDisplayMode.Pill, fieldIdx);
      } else if (
        field.type === FieldType.string &&
        getCellRenderer(field, getCellOptions(field)) === AutoCellRenderer
      ) {
        setupMeasurerForIdx(TableCellDisplayMode.Auto, fieldIdx);
      } else {
        // no measurer was configured for this cell type
        wrappedFields--;
      }
    }
  }

  if (wrappedFields === 0) {
    return undefined;
  }

  return Object.values(result);
}

// in some cases, the estimator might return a value that is less than 1, but when calculated by the measurer, it actually
// realizes that it's a multi-line cell. to avoid this, we want to give a little buffer away from 1 before we fully trust
// the estimator to have told us that a cell is single-line.
export const SINGLE_LINE_ESTIMATE_THRESHOLD = 18.5;

/**
 * @internal
 * loop through the fields and their values, determine which cell is going to determine the height of the row based
 * on its content and width, and return the height in pixels of that row, with vertial padding applied.
 */
export function getRowHeight(
  fields: Field[],
  rowIdx: number,
  columnWidths: number[],
  defaultHeight: number,
  measurers?: MeasureCellHeightEntry[],
  lineHeight = TABLE.LINE_HEIGHT,
  verticalPadding = TABLE.CELL_PADDING * 2
): number {
  if (!measurers?.length) {
    return defaultHeight;
  }

  let maxHeight = -1;
  let maxValue = '';
  let maxWidth = 0;
  let maxField: Field | undefined;
  let preciseMeasurer: MeasureCellHeight | undefined;

  for (const { estimate, measure, fieldIdxs } of measurers) {
    // for some of the cell height measurers, getting the precise height is expensive. those entries set
    // both "estimate" and "measure" functions. if the cell we find to be the max was estimated, we will
    // get the "true" value right before calculating the row height by keeping a reference to the measure fn.
    const measurer = (estimate ?? measure) satisfies MeasureCellHeight;
    const isEstimating = estimate !== undefined;

    for (const fieldIdx of fieldIdxs) {
      const field = fields[fieldIdx];
      // special case: for the header, provide `-1` as the row index.
      const cellValueRaw = rowIdx === -1 ? getDisplayName(field) : field.values[rowIdx];
      if (cellValueRaw != null) {
        const colWidth = columnWidths[fieldIdx];
        const estimatedHeight = measurer(cellValueRaw, colWidth, field, rowIdx, lineHeight);
        if (estimatedHeight > maxHeight) {
          maxHeight = estimatedHeight;
          maxValue = cellValueRaw;
          maxWidth = colWidth;
          maxField = field;
          preciseMeasurer = isEstimating ? measure : undefined;
        }
      }
    }
  }

  // if the value is -1 or the estimate for the max cell was less than the SINGLE_LINE_ESTIMATE_THRESHOLD, we trust
  // that the estimator correctly identified that no text wrapping is needed for this row, skipping the preciseMeasurer.
  if (maxField === undefined || maxHeight < SINGLE_LINE_ESTIMATE_THRESHOLD) {
    return defaultHeight;
  }

  // if we finished this row height loop with an estimate, we need to call
  // the `preciseMeasurer` method to get the exact line count.
  if (preciseMeasurer !== undefined) {
    maxHeight = preciseMeasurer(maxValue, maxWidth, maxField, rowIdx, lineHeight);
  }

  // adjust for vertical padding, and clamp to a minimum default height
  return Math.max(maxHeight + verticalPadding, defaultHeight);
}

/**
 * @internal
 * Returns true if text overflow handling should be applied to the cell.
 */
export function shouldTextOverflow(field: Field): boolean {
  const cellOptions = getCellOptions(field);
  const eligibleCellType =
    // Tech debt: Technically image cells are of type string, which is misleading (kinda?)
    // so we need to ensurefield.type === FieldType.string we don't apply overflow hover states for type image
    (field.type === FieldType.string && cellOptions.type !== TableCellDisplayMode.Image) ||
    // regardless of the underlying cell type, data links cells have text overflow.
    cellOptions.type === TableCellDisplayMode.DataLinks;

  return eligibleCellType && !shouldTextWrap(field) && !isCellInspectEnabled(field);
}

// we only want to infer justifyContent and textAlign for these cellTypes
const TEXT_CELL_TYPES = new Set<TableCellDisplayMode>([
  TableCellDisplayMode.Auto,
  TableCellDisplayMode.ColorText,
  TableCellDisplayMode.ColorBackground,
]);

export type TextAlign = 'left' | 'right' | 'center';

/**
 * @internal
 * Returns the text-align value for inline-displayed cells for a field based on its type and configuration.
 */
export function getAlignment(field: Field): TextAlign {
  const align: FieldTextAlignment | undefined = field.config.custom?.align;

  if (!align || align === 'auto') {
    if (TEXT_CELL_TYPES.has(getCellOptions(field).type) && field.type === FieldType.number) {
      return 'right';
    }
    return 'left';
  }

  return align;
}

/**
 * @internal
 * Returns the justify-content value for flex-displayed cells for a field based on its type and configuration.
 */
export function getJustifyContent(textAlign: TextAlign): Property.JustifyContent {
  return textAlign === 'center' ? 'center' : textAlign === 'right' ? 'flex-end' : 'flex-start';
}

const DEFAULT_CELL_OPTIONS = { type: TableCellDisplayMode.Auto } as const;

/**
 * @internal
 * Returns the cell options for a field, migrating from legacy displayMode if necessary.
 * TODO: remove live migration in favor of doing it in dashboard or panel migrator
 */
export function getCellOptions(field: Field): TableCellOptions {
  if (field.config.custom?.displayMode) {
    return migrateTableDisplayModeToCellOptions(field.config.custom?.displayMode);
  }

  return field.config.custom?.cellOptions ?? DEFAULT_CELL_OPTIONS;
}

/**
 * @internal
 * Getting gauge or sparkline values to align is very tricky without looking at all values and passing them through display processor.
 * For very large tables that could pretty expensive. So this is kind of a compromise. We look at the first 1000 rows and cache the longest value.
 * If we have a cached value we just check if the current value is longer and update the alignmentFactor. This can obviously still lead to
 * unaligned gauges but it should a lot less common.
 **/
export function getAlignmentFactor(
  field: Field,
  displayValue: DisplayValue,
  rowIndex: number
): DisplayValueAlignmentFactors {
  let alignmentFactor = field.state?.alignmentFactors;

  if (alignmentFactor) {
    // check if current alignmentFactor is still the longest
    if (formattedValueToString(alignmentFactor).length < formattedValueToString(displayValue).length) {
      alignmentFactor = { ...displayValue };
      field.state!.alignmentFactors = alignmentFactor;
    }
    return alignmentFactor;
  } else {
    // look at the next 1000 rows
    alignmentFactor = { ...displayValue };
    const maxIndex = Math.min(field.values.length, rowIndex + 1000);

    for (let i = rowIndex + 1; i < maxIndex; i++) {
      const nextDisplayValue = field.display?.(field.values[i]) ?? field.values[i];
      if (formattedValueToString(alignmentFactor).length > formattedValueToString(nextDisplayValue).length) {
        alignmentFactor.text = displayValue.text;
      }
    }

    if (field.state) {
      field.state.alignmentFactors = alignmentFactor;
    } else {
      field.state = { alignmentFactors: alignmentFactor };
    }

    return alignmentFactor;
  }
}

/* ------------------------- Cell color calculation ------------------------- */
const CELL_COLOR_DARKENING_MULTIPLIER = 10;
const CELL_GRADIENT_HUE_ROTATION_DEGREES = 5;

/**
 * @internal
 * Returns the text and background colors for a table cell based on its options and display value.
 */
export function getCellColorInlineStylesFactory(theme: GrafanaTheme2) {
  const bgCellTextColor = memoize((color: string) => getTextColorForAlphaBackground(color, theme.isDark), {
    maxSize: 1000,
  });
  const darkeningFactor = theme.isDark ? 1 : -0.7; // How much to darken elements depends upon if we're in dark mode
  const gradientBg = memoize(
    (color: string) =>
      tinycolor(color)
        .darken(CELL_COLOR_DARKENING_MULTIPLIER * darkeningFactor)
        .spin(CELL_GRADIENT_HUE_ROTATION_DEGREES)
        .toRgbString(),
    { maxSize: 1000 }
  );
  const isTransparent = memoize(
    (color: string) => {
      // if hex, do the simple thing.
      if (color[0] === '#') {
        return color.length === 9 && color.endsWith('00');
      }
      // if not hex, just use tinycolor to avoid extra logic.
      return tinycolor(color).getAlpha() === 0;
    },
    { maxSize: 1000 }
  );

  return (cellOptions: TableCellOptions, displayValue: DisplayValue, hasApplyToRow: boolean): CSSProperties => {
    const result: CSSProperties = {};
    const displayValueColor = displayValue.color;

    if (!displayValueColor) {
      return result;
    }

    if (cellOptions.type === TableCellDisplayMode.ColorText) {
      result.color = displayValueColor;
    } else if (cellOptions.type === TableCellDisplayMode.ColorBackground) {
      // return without setting anything if the bg is transparent. this allows
      // the cell to inherit the row bg color if `applyToRow` is set.
      if (hasApplyToRow && isTransparent(displayValueColor)) {
        return result;
      }

      const mode = cellOptions.mode ?? TableCellBackgroundDisplayMode.Gradient;
      result.color = bgCellTextColor(displayValueColor);
      result.background =
        mode === TableCellBackgroundDisplayMode.Gradient
          ? `linear-gradient(120deg, ${gradientBg(displayValueColor)}, ${displayValueColor})`
          : displayValueColor;
    }

    return result;
  };
}

/**
 * @internal
 * Extracts numeric pixel value from theme spacing
 */
export const extractPixelValue = (spacing: string | number): number => {
  return typeof spacing === 'number' ? spacing : parseFloat(spacing) || 0;
};

/* ------------------------------- Data links ------------------------------- */
/**
 * @internal
 */
export const getCellLinks = (field: Field, rowIdx: number) => {
  let links: Array<LinkModel<unknown>> | undefined;
  if (field.getLinks) {
    links = field.getLinks({
      valueRowIndex: rowIdx,
    });
  }

  if (!links) {
    return;
  }

  for (let i = 0; i < links?.length; i++) {
    if (links[i].onClick) {
      const origOnClick = links[i].onClick;

      links[i].onClick = (event: MouseEvent) => {
        // Allow opening in new tab
        if (!(event.ctrlKey || event.metaKey || event.shiftKey)) {
          event.preventDefault();
          origOnClick!(event, {
            field,
            rowIndex: rowIdx,
          });
        }
      };
    }
  }

  return links.filter((link) => link.href || link.onClick != null);
};

/* ----------------------------- Data grid sorting ---------------------------- */
/**
 * @internal
 */
export function applySort(
  rows: TableRow[],
  fields: Field[],
  sortColumns: SortColumn[],
  columnTypes: ColumnTypes = getColumnTypes(fields),
  hasNestedFrames: boolean = getIsNestedTable(fields)
): TableRow[] {
  if (sortColumns.length === 0) {
    return rows;
  }

  const sortNanos = sortColumns.map(
    (c) => fields.find((f) => f.type === FieldType.time && getDisplayName(f) === c.columnKey)?.nanos
  );

  const compareRows = (a: TableRow, b: TableRow): number => {
    let result = 0;

    for (let i = 0; i < sortColumns.length; i++) {
      const { columnKey, direction } = sortColumns[i];
      const compare = getComparator(columnTypes[columnKey]);
      const sortDir = direction === 'ASC' ? 1 : -1;

      result = sortDir * compare(a[columnKey], b[columnKey]);

      if (result === 0) {
        const nanos = sortNanos[i];

        if (nanos !== undefined) {
          result = sortDir * (nanos[a.__index] - nanos[b.__index]);
        }
      }

      if (result !== 0) {
        break;
      }
    }

    return result;
  };

  // Handle nested tables
  if (hasNestedFrames) {
    return processNestedTableRows(rows, (parents) => [...parents].sort(compareRows));
  }

  // Regular sort for tables without nesting
  return [...rows].sort(compareRows);
}

/* ----------------------------- Data grid mapping ---------------------------- */
/**
 * @internal
 */
export const frameToRecords = (frame: DataFrame): TableRow[] => {
  const fnBody = `
    const rows = Array(frame.length);
    const values = frame.fields.map(f => f.values);
    let rowCount = 0;
    for (let i = 0; i < frame.length; i++) {
      rows[rowCount] = {
        __depth: 0,
        __index: i,
        ${frame.fields.map((field, fieldIdx) => `${JSON.stringify(getDisplayName(field))}: values[${fieldIdx}][i]`).join(',')}
      };
      rowCount += 1;
      if (rows[rowCount-1]['__nestedFrames']){
        const childFrame = rows[rowCount-1]['__nestedFrames'];
        rows[rowCount] = {__depth: 1, __index: i, data: childFrame[0]}
        rowCount += 1;
      }
    }
    return rows;
  `;

  // Creates a function that converts a DataFrame into an array of TableRows
  // Uses new Function() for performance as it's faster than creating rows using loops
  const convert = new Function('frame', fnBody) as FrameToRowsConverter;
  return convert(frame);
};

/* ----------------------------- Data grid comparator ---------------------------- */
// The numeric: true option is used to sort numbers as strings correctly. It recognizes numeric sequences
// within strings and sorts numerically instead of lexicographically.
const compare = new Intl.Collator('en', { sensitivity: 'base', numeric: true }).compare;
const strCompare: Comparator = (a, b) => compare(String(a ?? ''), String(b ?? ''));
const numCompare: Comparator = (a, b) => {
  if (a === b) {
    return 0;
  }
  if (a == null) {
    return -1;
  }
  if (b == null) {
    return 1;
  }
  return Number(a) - Number(b);
};
const frameCompare: Comparator = (a, b) => {
  // @ts-ignore The compared vals are DataFrameWithValue. the value is the rendered stat (first, last, etc.)
  return (a?.value ?? 0) - (b?.value ?? 0);
};

/**
 * @internal
 */
export function getComparator(sortColumnType: FieldType): Comparator {
  switch (sortColumnType) {
    // Handle sorting for frame type fields (sparklines)
    case FieldType.frame:
      return frameCompare;
    case FieldType.time:
    case FieldType.number:
    case FieldType.boolean:
      return numCompare;
    case FieldType.string:
    case FieldType.enum:
    default:
      return strCompare;
  }
}

type TableCellGaugeDisplayModes =
  | TableCellDisplayMode.BasicGauge
  | TableCellDisplayMode.GradientGauge
  | TableCellDisplayMode.LcdGauge;
const TABLE_CELL_GAUGE_DISPLAY_MODES_TO_DISPLAY_MODES: Record<TableCellGaugeDisplayModes, BarGaugeDisplayMode> = {
  [TableCellDisplayMode.BasicGauge]: BarGaugeDisplayMode.Basic,
  [TableCellDisplayMode.GradientGauge]: BarGaugeDisplayMode.Gradient,
  [TableCellDisplayMode.LcdGauge]: BarGaugeDisplayMode.Lcd,
};

type TableCellColorBackgroundDisplayModes =
  | TableCellDisplayMode.ColorBackground
  | TableCellDisplayMode.ColorBackgroundSolid;
const TABLE_CELL_COLOR_BACKGROUND_DISPLAY_MODES_TO_DISPLAY_MODES: Record<
  TableCellColorBackgroundDisplayModes,
  TableCellBackgroundDisplayMode
> = {
  [TableCellDisplayMode.ColorBackground]: TableCellBackgroundDisplayMode.Gradient,
  [TableCellDisplayMode.ColorBackgroundSolid]: TableCellBackgroundDisplayMode.Basic,
};

/* ---------------------------- Miscellaneous ---------------------------- */
/**
 * Migrates table cell display mode to new object format.
 *
 * @param displayMode The display mode of the cell
 * @returns TableCellOptions object in the correct format
 * relative to the old display mode.
 */
export function migrateTableDisplayModeToCellOptions(displayMode: TableCellDisplayMode): TableCellOptions {
  switch (displayMode) {
    // In the case of the gauge we move to a different option
    case TableCellDisplayMode.BasicGauge:
    case TableCellDisplayMode.GradientGauge:
    case TableCellDisplayMode.LcdGauge:
      return {
        type: TableCellDisplayMode.Gauge,
        mode: TABLE_CELL_GAUGE_DISPLAY_MODES_TO_DISPLAY_MODES[displayMode],
      };
    // Also true in the case of the color background
    case TableCellDisplayMode.ColorBackground:
    case TableCellDisplayMode.ColorBackgroundSolid:
      return {
        type: TableCellDisplayMode.ColorBackground,
        mode: TABLE_CELL_COLOR_BACKGROUND_DISPLAY_MODES_TO_DISPLAY_MODES[displayMode],
      };
    // catching a nonsense case: `displayMode`: 'custom' should pre-date the CustomCell.
    // if it doesn't, we need to just nope out and return an auto cell.
    case TableCellDisplayMode.Custom:
      return {
        type: TableCellDisplayMode.Auto,
      };
    default:
      return {
        type: displayMode,
      };
  }
}

/**
 * @internal
 * Returns true if the DataFrame contains nested frames
 */
export const getIsNestedTable = (fields: Field[]): boolean =>
  fields.some(({ type }) => type === FieldType.nestedFrames);

/**
 * @internal
 * Processes nested table rows
 */
export const processNestedTableRows = (
  rows: TableRow[],
  processParents: (parents: TableRow[]) => TableRow[]
): TableRow[] => {
  // Separate parent and child rows
  // Array for parentRows: enables sorting and maintains order for iteration
  // Map for childRows: provides O(1) lookup by parent index when reconstructing the result
  const parentRows: TableRow[] = [];
  const childRows: Map<number, TableRow> = new Map();

  for (const row of rows) {
    if (row.__depth === 0) {
      parentRows.push(row);
    } else {
      childRows.set(row.__index, row);
    }
  }

  // Process parent rows (filter or sort)
  const processedParents = processParents(parentRows);

  // Reconstruct the result
  const result: TableRow[] = [];
  processedParents.forEach((row) => {
    result.push(row);
    const childRow = childRows.get(row.__index);
    if (childRow) {
      result.push(childRow);
    }
  });

  return result;
};

/**
 * @internal
 * Calculate the footer height based on the maximum reducer count
 */
export const calculateFooterHeight = (fields: Field[]): number => {
  let maxReducerCount = 0;
  for (const field of fields) {
    maxReducerCount = Math.max(maxReducerCount, field.config.custom?.footer?.reducers?.length ?? 0);
  }

  // Base height (+ padding) + height per reducer
  return maxReducerCount > 0 ? maxReducerCount * TABLE.LINE_HEIGHT + TABLE.CELL_PADDING * 2 : 0;
};

/**
 * @internal
 * returns the display name of a field
 * returns the display name of a field.
 * We intentionally do not want to use @grafana/data's getFieldDisplayName here,
 * instead we have a call to cacheFieldDisplayNames up in TablePanel to handle this
 * before we begin.
 */
export const getDisplayName = (field: Field): string => {
  return field.state?.displayName ?? field.name;
};

/**
 * @internal given a field name or display name, returns a predicate function that checks if a field matches that name.
 */
export const predicateByName = (name: string) => (f: Field) => f.name === name || getDisplayName(f) === name;

/**
 * @internal
 * returns only fields that are not nested tables and not explicitly hidden
 */
export function getVisibleFields(fields: Field[]): Field[] {
  return fields.filter((field) => field.type !== FieldType.nestedFrames && field.config.custom?.hideFrom?.viz !== true);
}

/**
 * @internal
 * returns a map of column types by display name
 */
export function getColumnTypes(fields: Field[]): ColumnTypes {
  return fields.reduce<ColumnTypes>((acc, field) => {
    switch (field.type) {
      case FieldType.nestedFrames:
        return { ...acc, ...getColumnTypes(field.values[0]?.[0]?.fields ?? []) };
      default:
        return { ...acc, [getDisplayName(field)]: field.type };
    }
  }, {});
}

/**
 * @internal
 * calculates the width of each field, with the following logic:
 * 1. manual sizing minWidth is hard-coded to 50px, we set this in RDG since it enforces the hard limit correctly
 * 2. if minWidth is configured in fieldConfig (or defaults to 150), it serves as the bottom of the auto-size clamp
 */
export function computeColWidths(fields: Field[], availWidth: number) {
  let autoCount = 0;
  let definedWidth = 0;

  return (
    fields
      // first pass to add up how many fields have pre-defined widths and what that width totals to.
      .map((field) => {
        const width: number = field.config.custom?.width ?? 0;

        if (width === 0) {
          autoCount++;
        } else {
          definedWidth += width;
        }

        return width;
      })
      // second pass once `autoCount` and `definedWidth` are known.
      .map(
        (width, i) =>
          width ||
          Math.max(fields[i].config.custom?.minWidth ?? COLUMN.DEFAULT_WIDTH, (availWidth - definedWidth) / autoCount)
      )
  );
}

/**
 * @internal
 * if applyToRow is true in any field, return a function that gets the row background color
 */
export function getApplyToRowBgFn(
  fields: Field[],
  getCellColorInlineStyles: ReturnType<typeof getCellColorInlineStylesFactory>
): ((rowIndex: number) => CSSProperties) | void {
  for (const field of fields) {
    const cellOptions = getCellOptions(field);
    const fieldDisplay = field.display;
    if (
      fieldDisplay !== undefined &&
      cellOptions.type === TableCellDisplayMode.ColorBackground &&
      cellOptions.applyToRow === true
    ) {
      return (rowIndex: number) => getCellColorInlineStyles(cellOptions, fieldDisplay(field.values[rowIndex]), true);
    }
  }
}

/** @internal */
export function withDataLinksActionsTooltip(field: Field, cellType: TableCellDisplayMode) {
  return (
    cellType !== TableCellDisplayMode.DataLinks &&
    cellType !== TableCellDisplayMode.Actions &&
    (field.config.links?.length ?? 0) + (field.config.actions?.length ?? 0) > 1
  );
}

/** @internal */
export function canFieldBeColorized(
  cellType: TableCellDisplayMode,
  applyToRowBgFn?: (rowIndex: number) => CSSProperties
) {
  return (
    cellType === TableCellDisplayMode.ColorBackground ||
    cellType === TableCellDisplayMode.ColorText ||
    Boolean(applyToRowBgFn)
  );
}

export const displayJsonValue: (field: Field) => DisplayProcessor = (field: Field, decimals?: DecimalCount) => {
  const origDisplay = field.display!;
  return (value: unknown): DisplayValue => {
    let jsonText: string;

    const displayValue = origDisplay(value, decimals);
    const formattedValue = formattedValueToString(displayValue);

    // Handle string values that might be JSON
    try {
      const parsed = JSON.parse(formattedValue);
      jsonText = JSON.stringify(parsed, null, ' ');
    } catch {
      jsonText = formattedValue; // Keep original if not valid JSON
    }

    return { ...displayValue, text: jsonText };
  };
};

export function prepareSparklineValue(value: unknown, field: Field): FieldSparkline | undefined {
  if (Array.isArray(value)) {
    return {
      y: {
        name: `${field.name}-sparkline`,
        type: FieldType.number,
        values: value,
        config: {},
      },
    };
  }

  if (isDataFrame(value)) {
    const timeField = value.fields.find((x) => x.type === FieldType.time);
    const numberField = value.fields.find((x) => x.type === FieldType.number);

    if (timeField && numberField) {
      return { x: timeField, y: numberField };
    }
  }

  return;
}

function isPlainObject(value: unknown): value is object {
  return typeof value === 'object' && value != null && !Array.isArray(value);
}

export function buildInspectValue(value: unknown, field: Field): [string, TableCellInspectorMode] {
  const cellOptions = getCellOptions(field);

  let inspectValue: string;
  let mode = TableCellInspectorMode.text;

  if (field.type === FieldType.geo && value instanceof Geometry) {
    inspectValue = new WKT().writeGeometry(value, {
      featureProjection: 'EPSG:3857',
      dataProjection: 'EPSG:4326',
    });
    mode = TableCellInspectorMode.code;
  } else if (
    cellOptions.type === TableCellDisplayMode.Sparkline ||
    getAutoRendererDisplayMode(field) === TableCellDisplayMode.Sparkline
  ) {
    // rather than JSON.stringify this, manually format it to make the coordinate tuples more legible to the user.
    const fieldSparkline = prepareSparklineValue(value, field);
    inspectValue = '[';
    if (fieldSparkline != null) {
      // if an x value exists, render as a tuple [x,y], otherwise just y
      const buildValString: (idx: number) => string =
        fieldSparkline.x != null
          ? (idx) => `[${fieldSparkline.x!.values[idx] ?? 'null'}, ${fieldSparkline.y.values[idx] ?? 'null'}]`
          : (idx) => `${fieldSparkline.y.values[idx] ?? 'null'}`;
      for (let i = 0; i < fieldSparkline.y.values.length; i++) {
        inspectValue += `\n  ${buildValString(i)}${i === fieldSparkline.y.values.length - 1 ? '\n' : ','}`;
      }
    }
    inspectValue += ']';
    mode = TableCellInspectorMode.code;
  } else if (cellOptions.type === TableCellDisplayMode.JSONView || Array.isArray(value) || isPlainObject(value)) {
    inspectValue = JSON.stringify(value, null, '  ');
    mode = TableCellInspectorMode.code;
  } else {
    inspectValue = String(value ?? '');
  }

  return [inspectValue, mode];
}

export function getSummaryCellTextAlign(textAlign: TextAlign, cellType: TableCellDisplayMode): TextAlign {
  // gauge is weird. left-aligned gauge has the viz on the left and its numbers on the right, and vice-versa.
  // if you center-aligned your gauge... ok.
  if (cellType === TableCellDisplayMode.Gauge) {
    return (
      {
        left: 'right',
        right: 'left',
        center: 'center',
      } as const
    )[textAlign];
  }

  return textAlign;
}

// we keep this set to avoid spamming the heck out of the console, since it's quite likely that if we fail to parse
// a value once, it'll happen again and again for many rows in a table, and spamming the console is slow.
let warnedAboutStyleJsonSet = new Set<string>();
export function parseStyleJson(rawValue: unknown): CSSProperties | void {
  // confirms existence of value and serves as a type guard
  if (typeof rawValue === 'string') {
    try {
      const parsedJsonValue = JSON.parse(rawValue);
      if (parsedJsonValue != null && typeof parsedJsonValue === 'object' && !Array.isArray(parsedJsonValue)) {
        return parsedJsonValue;
      }
    } catch (e) {
      if (!warnedAboutStyleJsonSet.has(rawValue)) {
        console.error(`encountered invalid cell style JSON: ${rawValue}`, e);
        warnedAboutStyleJsonSet.add(rawValue);
      }
    }
  }
}

// Safari 26 introduced rendering bugs which require us to disable several features of the table.
export const IS_SAFARI_26 = (() => {
  if (navigator == null) {
    return false;
  }
  const userAgent = navigator.userAgent;
  const safariVersionMatch = userAgent.match(/Version\/(\d+)\./);
  return safariVersionMatch && parseInt(safariVersionMatch[1], 10) === 26;
})();<|MERGE_RESOLUTION|>--- conflicted
+++ resolved
@@ -17,12 +17,8 @@
   DisplayValueAlignmentFactors,
   DataFrame,
   DisplayProcessor,
-<<<<<<< HEAD
   isDataFrame,
   FieldSparkline,
-=======
-  DecimalCount,
->>>>>>> 237ab6c1
 } from '@grafana/data';
 import {
   BarGaugeDisplayMode,
