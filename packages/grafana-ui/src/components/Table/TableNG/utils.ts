--- conflicted
+++ resolved
@@ -506,12 +506,8 @@
   filter: FilterType;
   headerCellRefs: React.MutableRefObject<Record<string, HTMLDivElement>>;
   isCountRowsSet: boolean;
-<<<<<<< HEAD
   ctx: CanvasRenderingContext2D;
-=======
   onSortByChange?: (sortBy: TableSortByFieldState[]) => void;
-  osContext: OffscreenCanvasRenderingContext2D | null;
->>>>>>> 98a1dfba
   rows: TableRow[];
   sortedRows: TableRow[];
   setContextMenuProps: (props: { value: string; top?: number; left?: number; mode?: TableCellInspectorMode }) => void;
