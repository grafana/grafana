import { css } from '@emotion/css';
import { Property } from 'csstype';

import { GrafanaTheme2, colorManipulator } from '@grafana/data';

import { COLUMN, TABLE } from './constants';
import { TableCellStyles } from './types';
import { getJustifyContent } from './utils';

export const getGridStyles = (
  theme: GrafanaTheme2,
  { enablePagination, transparent }: { enablePagination?: boolean; transparent?: boolean }
<<<<<<< HEAD
) => ({
  grid: css({
    '--rdg-background-color': transparent ? theme.colors.background.canvas : theme.colors.background.primary,
    '--rdg-header-background-color': transparent ? theme.colors.background.canvas : theme.colors.background.primary,
    '--rdg-border-color': theme.colors.border.weak,
    '--rdg-color': theme.colors.text.primary,
    '--rdg-summary-border-color': theme.colors.border.weak,
    '--rdg-summary-border-width': '1px',

    // note: this cannot have any transparency since default cells that
    // overlay/overflow on hover inherit this background and need to occlude cells below
    '--rdg-row-background-color': transparent ? theme.colors.background.canvas : theme.colors.background.primary,
    '--rdg-row-hover-background-color': transparent
      ? theme.colors.background.primary
      : theme.colors.background.secondary,

    '--rdg-selection-color': theme.colors.info.transparent,

    // TODO: magic 32px number is unfortunate. it would be better to have the content
    // flow using flexbox rather than hard-coding this size via a calc
    blockSize: enablePagination ? 'calc(100% - 32px)' : '100%',
    scrollbarWidth: 'thin',
    scrollbarColor: theme.isDark ? '#fff5 #fff1' : '#0005 #0001',

    border: 'none',

    '.rdg-cell': {
      padding: TABLE.CELL_PADDING,

      '&:last-child': {
        borderInlineEnd: 'none',
      },
    },
=======
) => {
  const bgColor = transparent ? theme.colors.background.canvas : theme.colors.background.primary;
  // this needs to be pre-calc'd since the theme colors have alpha and the border color becomes
  // unpredictable for background color cells
  const borderColor = colorManipulator.onBackground(theme.colors.border.weak, bgColor).toHexString();

  return {
    grid: css({
      '--rdg-background-color': bgColor,
      '--rdg-header-background-color': bgColor,
      '--rdg-border-color': borderColor,
      '--rdg-color': theme.colors.text.primary,
      '--rdg-summary-border-color': borderColor,
      '--rdg-summary-border-width': '1px',

      // note: this cannot have any transparency since default cells that
      // overlay/overflow on hover inherit this background and need to occlude cells below
      '--rdg-row-background-color': bgColor,
      '--rdg-row-hover-background-color': transparent
        ? theme.colors.background.primary
        : theme.colors.background.secondary,

      // TODO: magic 32px number is unfortunate. it would be better to have the content
      // flow using flexbox rather than hard-coding this size via a calc
      blockSize: enablePagination ? 'calc(100% - 32px)' : '100%',
      scrollbarWidth: 'thin',
      scrollbarColor: theme.isDark ? '#fff5 #fff1' : '#0005 #0001',

      border: 'none',
>>>>>>> 904bf6b8

      '.rdg-cell': {
        padding: TABLE.CELL_PADDING,

        '&:last-child': {
          borderInlineEnd: 'none',
        },
      },

      // add a box shadow on hover and selection for all body cells
      '& > :not(.rdg-summary-row, .rdg-header-row) > .rdg-cell': {
        '&:hover, &[aria-selected=true]': { boxShadow: theme.shadows.z2 },
        // selected cells should appear below hovered cells.
        '&:hover': { zIndex: theme.zIndex.tooltip - 7 },
        '&[aria-selected=true]': { zIndex: theme.zIndex.tooltip - 6 },
      },

      '.rdg-cell.rdg-cell-frozen': {
        backgroundColor: '--rdg-row-background-color',
        zIndex: theme.zIndex.tooltip - 4,
        '&:hover': { zIndex: theme.zIndex.tooltip - 2 },
        '&[aria-selected=true]': { zIndex: theme.zIndex.tooltip - 3 },
      },

      '.rdg-header-row, .rdg-summary-row': {
        '.rdg-cell': {
          zIndex: theme.zIndex.tooltip - 5,
          '&.rdg-cell-frozen': {
            zIndex: theme.zIndex.tooltip - 1,
          },
        },
      },
<<<<<<< HEAD
    },
  }),
  gridNested: css({
    height: '100%',
    width: `calc(100% - ${COLUMN.EXPANDER_WIDTH - TABLE.CELL_PADDING * 2 - 1}px)`,
    overflow: 'visible',
    marginLeft: COLUMN.EXPANDER_WIDTH - TABLE.CELL_PADDING - 1,
    marginBlock: TABLE.CELL_PADDING,
  }),
  cellNested: css({ '&[aria-selected=true]': { outline: 'none' } }),
  noDataNested: css({
    height: TABLE.NESTED_NO_DATA_HEIGHT,
    display: 'flex',
    alignItems: 'center',
    justifyContent: 'center',
    color: theme.colors.text.secondary,
    fontSize: theme.typography.h4.fontSize,
  }),
  cellActions: css({
    display: 'none',
    position: 'absolute',
    top: 0,
    margin: 'auto',
    height: '100%',
    color: theme.colors.text.primary,
    background: theme.isDark ? 'rgba(0, 0, 0, 0.7)' : 'rgba(255, 255, 255, 0.7)',
    padding: theme.spacing.x0_5,
    paddingInlineStart: theme.spacing.x1,
  }),
  cellActionsEnd: css({ left: 0 }),
  cellActionsStart: css({ right: 0 }),
  headerRow: css({
    paddingBlockStart: 0,
    fontWeight: 'normal',
    '& .rdg-cell': { height: '100%', alignItems: 'flex-end' },
  }),
  displayNone: css({ display: 'none' }),
  paginationContainer: css({
    alignItems: 'center',
    display: 'flex',
    justifyContent: 'center',
    marginTop: '8px',
    width: '100%',
  }),
  paginationSummary: css({
    color: theme.colors.text.secondary,
    fontSize: theme.typography.bodySmall.fontSize,
    display: 'flex',
    justifyContent: 'flex-end',
    padding: theme.spacing(0, 1, 0, 2),
  }),
  menuItem: css({ maxWidth: '200px' }),
  tooltipContent: css({
    height: '100%',
  }),
  tooltipWrapper: css({
    background: theme.colors.background.primary,
    border: `1px solid ${theme.colors.border.weak}`,
    borderRadius: theme.shape.radius.default,
    boxShadow: theme.shadows.z3,
    overflow: 'hidden',
    padding: theme.spacing(1),
  }),
  tooltipCaret: css({
    width: 0,
    height: 0,
    borderTop: '12px solid transparent',
    borderBottom: '12px solid transparent',
    borderRight: `12px solid ${theme.colors.secondary.main}`,
    transform: 'rotate(45deg)',
    position: 'absolute',
    top: -8,
    left: -2,
    ':hover': {
      borderRightColor: theme.colors.secondary.shade,
    },
    '&[aria-pressed=true]': {
      borderRightColor: theme.colors.border.medium,
    },
  }),
});
=======
    }),
    gridNested: css({
      height: '100%',
      width: `calc(100% - ${COLUMN.EXPANDER_WIDTH - TABLE.CELL_PADDING * 2 - 1}px)`,
      overflow: 'visible',
      marginLeft: COLUMN.EXPANDER_WIDTH - TABLE.CELL_PADDING - 1,
      marginBlock: TABLE.CELL_PADDING,
    }),
    cellNested: css({ '&[aria-selected=true]': { outline: 'none' } }),
    noDataNested: css({
      height: TABLE.NESTED_NO_DATA_HEIGHT,
      display: 'flex',
      alignItems: 'center',
      justifyContent: 'center',
      color: theme.colors.text.secondary,
      fontSize: theme.typography.h4.fontSize,
    }),
    cellActions: css({
      display: 'none',
      position: 'absolute',
      top: 0,
      margin: 'auto',
      height: '100%',
      color: theme.colors.text.primary,
      background: theme.isDark ? 'rgba(0, 0, 0, 0.7)' : 'rgba(255, 255, 255, 0.7)',
      padding: theme.spacing.x0_5,
      paddingInlineStart: theme.spacing.x1,
    }),
    cellActionsEnd: css({ left: 0 }),
    cellActionsStart: css({ right: 0 }),
    headerRow: css({
      paddingBlockStart: 0,
      fontWeight: 'normal',
      '& .rdg-cell': { height: '100%', alignItems: 'flex-end' },
    }),
    displayNone: css({ display: 'none' }),
    paginationContainer: css({
      alignItems: 'center',
      display: 'flex',
      justifyContent: 'center',
      marginTop: '8px',
      width: '100%',
    }),
    paginationSummary: css({
      color: theme.colors.text.secondary,
      fontSize: theme.typography.bodySmall.fontSize,
      display: 'flex',
      justifyContent: 'flex-end',
      padding: theme.spacing(0, 1, 0, 2),
    }),
    menuItem: css({ maxWidth: '200px' }),
  };
};
>>>>>>> 904bf6b8

export const getFooterStyles = (justifyContent: Property.JustifyContent) => ({
  footerCellCountRows: css({ display: 'flex', justifyContent: 'space-between' }),
  footerCell: css({ display: 'flex', justifyContent: justifyContent || 'space-between' }),
});

export const getHeaderCellStyles = (theme: GrafanaTheme2, justifyContent: Property.JustifyContent) =>
  css({
    display: 'flex',
    gap: theme.spacing(0.5),
    zIndex: theme.zIndex.tooltip - 1,
    paddingInline: TABLE.CELL_PADDING,
    paddingBlockEnd: TABLE.CELL_PADDING,
    justifyContent,
    '&:last-child': { borderInlineEnd: 'none' },
  });

export const getDefaultCellStyles: TableCellStyles = (theme, { textAlign, shouldOverflow }) =>
  css({
    display: 'flex',
    alignItems: 'center',
    textAlign,
    justifyContent: getJustifyContent(textAlign),
    ...(shouldOverflow && { minHeight: '100%' }),
    '&:hover, &[aria-selected=true]': {
      '.table-cell-actions': { display: 'flex' },
      ...(shouldOverflow && {
        zIndex: theme.zIndex.tooltip - 2,
        height: 'fit-content',
        minWidth: 'fit-content',
      }),
    },
  });

export const getLinkStyles = (theme: GrafanaTheme2, canBeColorized: boolean) =>
  css({
    a: {
      cursor: 'pointer',
      ...(canBeColorized
        ? {
            color: 'inherit',
            textDecoration: 'underline',
          }
        : {
            color: theme.colors.text.link,
            textDecoration: 'none',
            '&:hover': { textDecoration: 'underline' },
          }),
    },
  });<|MERGE_RESOLUTION|>--- conflicted
+++ resolved
@@ -10,41 +10,6 @@
 export const getGridStyles = (
   theme: GrafanaTheme2,
   { enablePagination, transparent }: { enablePagination?: boolean; transparent?: boolean }
-<<<<<<< HEAD
-) => ({
-  grid: css({
-    '--rdg-background-color': transparent ? theme.colors.background.canvas : theme.colors.background.primary,
-    '--rdg-header-background-color': transparent ? theme.colors.background.canvas : theme.colors.background.primary,
-    '--rdg-border-color': theme.colors.border.weak,
-    '--rdg-color': theme.colors.text.primary,
-    '--rdg-summary-border-color': theme.colors.border.weak,
-    '--rdg-summary-border-width': '1px',
-
-    // note: this cannot have any transparency since default cells that
-    // overlay/overflow on hover inherit this background and need to occlude cells below
-    '--rdg-row-background-color': transparent ? theme.colors.background.canvas : theme.colors.background.primary,
-    '--rdg-row-hover-background-color': transparent
-      ? theme.colors.background.primary
-      : theme.colors.background.secondary,
-
-    '--rdg-selection-color': theme.colors.info.transparent,
-
-    // TODO: magic 32px number is unfortunate. it would be better to have the content
-    // flow using flexbox rather than hard-coding this size via a calc
-    blockSize: enablePagination ? 'calc(100% - 32px)' : '100%',
-    scrollbarWidth: 'thin',
-    scrollbarColor: theme.isDark ? '#fff5 #fff1' : '#0005 #0001',
-
-    border: 'none',
-
-    '.rdg-cell': {
-      padding: TABLE.CELL_PADDING,
-
-      '&:last-child': {
-        borderInlineEnd: 'none',
-      },
-    },
-=======
 ) => {
   const bgColor = transparent ? theme.colors.background.canvas : theme.colors.background.primary;
   // this needs to be pre-calc'd since the theme colors have alpha and the border color becomes
@@ -60,6 +25,8 @@
       '--rdg-summary-border-color': borderColor,
       '--rdg-summary-border-width': '1px',
 
+      '--rdg-selection-color': theme.colors.info.transparent,
+
       // note: this cannot have any transparency since default cells that
       // overlay/overflow on hover inherit this background and need to occlude cells below
       '--rdg-row-background-color': bgColor,
@@ -74,7 +41,6 @@
       scrollbarColor: theme.isDark ? '#fff5 #fff1' : '#0005 #0001',
 
       border: 'none',
->>>>>>> 904bf6b8
 
       '.rdg-cell': {
         padding: TABLE.CELL_PADDING,
@@ -107,89 +73,6 @@
           },
         },
       },
-<<<<<<< HEAD
-    },
-  }),
-  gridNested: css({
-    height: '100%',
-    width: `calc(100% - ${COLUMN.EXPANDER_WIDTH - TABLE.CELL_PADDING * 2 - 1}px)`,
-    overflow: 'visible',
-    marginLeft: COLUMN.EXPANDER_WIDTH - TABLE.CELL_PADDING - 1,
-    marginBlock: TABLE.CELL_PADDING,
-  }),
-  cellNested: css({ '&[aria-selected=true]': { outline: 'none' } }),
-  noDataNested: css({
-    height: TABLE.NESTED_NO_DATA_HEIGHT,
-    display: 'flex',
-    alignItems: 'center',
-    justifyContent: 'center',
-    color: theme.colors.text.secondary,
-    fontSize: theme.typography.h4.fontSize,
-  }),
-  cellActions: css({
-    display: 'none',
-    position: 'absolute',
-    top: 0,
-    margin: 'auto',
-    height: '100%',
-    color: theme.colors.text.primary,
-    background: theme.isDark ? 'rgba(0, 0, 0, 0.7)' : 'rgba(255, 255, 255, 0.7)',
-    padding: theme.spacing.x0_5,
-    paddingInlineStart: theme.spacing.x1,
-  }),
-  cellActionsEnd: css({ left: 0 }),
-  cellActionsStart: css({ right: 0 }),
-  headerRow: css({
-    paddingBlockStart: 0,
-    fontWeight: 'normal',
-    '& .rdg-cell': { height: '100%', alignItems: 'flex-end' },
-  }),
-  displayNone: css({ display: 'none' }),
-  paginationContainer: css({
-    alignItems: 'center',
-    display: 'flex',
-    justifyContent: 'center',
-    marginTop: '8px',
-    width: '100%',
-  }),
-  paginationSummary: css({
-    color: theme.colors.text.secondary,
-    fontSize: theme.typography.bodySmall.fontSize,
-    display: 'flex',
-    justifyContent: 'flex-end',
-    padding: theme.spacing(0, 1, 0, 2),
-  }),
-  menuItem: css({ maxWidth: '200px' }),
-  tooltipContent: css({
-    height: '100%',
-  }),
-  tooltipWrapper: css({
-    background: theme.colors.background.primary,
-    border: `1px solid ${theme.colors.border.weak}`,
-    borderRadius: theme.shape.radius.default,
-    boxShadow: theme.shadows.z3,
-    overflow: 'hidden',
-    padding: theme.spacing(1),
-  }),
-  tooltipCaret: css({
-    width: 0,
-    height: 0,
-    borderTop: '12px solid transparent',
-    borderBottom: '12px solid transparent',
-    borderRight: `12px solid ${theme.colors.secondary.main}`,
-    transform: 'rotate(45deg)',
-    position: 'absolute',
-    top: -8,
-    left: -2,
-    ':hover': {
-      borderRightColor: theme.colors.secondary.shade,
-    },
-    '&[aria-pressed=true]': {
-      borderRightColor: theme.colors.border.medium,
-    },
-  }),
-});
-=======
     }),
     gridNested: css({
       height: '100%',
@@ -241,9 +124,36 @@
       padding: theme.spacing(0, 1, 0, 2),
     }),
     menuItem: css({ maxWidth: '200px' }),
+    tooltipContent: css({
+      height: '100%',
+    }),
+    tooltipWrapper: css({
+      background: theme.colors.background.primary,
+      border: `1px solid ${theme.colors.border.weak}`,
+      borderRadius: theme.shape.radius.default,
+      boxShadow: theme.shadows.z3,
+      overflow: 'hidden',
+      padding: theme.spacing(1),
+    }),
+    tooltipCaret: css({
+      width: 0,
+      height: 0,
+      borderTop: '12px solid transparent',
+      borderBottom: '12px solid transparent',
+      borderRight: `12px solid ${theme.colors.secondary.main}`,
+      transform: 'rotate(45deg)',
+      position: 'absolute',
+      top: -8,
+      left: -2,
+      ':hover': {
+        borderRightColor: theme.colors.secondary.shade,
+      },
+      '&[aria-pressed=true]': {
+        borderRightColor: theme.colors.border.medium,
+      },
+    }),
   };
 };
->>>>>>> 904bf6b8
 
 export const getFooterStyles = (justifyContent: Property.JustifyContent) => ({
   footerCellCountRows: css({ display: 'flex', justifyContent: 'space-between' }),
