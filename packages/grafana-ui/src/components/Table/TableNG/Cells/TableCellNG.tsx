--- conflicted
+++ resolved
@@ -114,18 +114,12 @@
       );
       break;
     case TableCellDisplayMode.JSONView:
-<<<<<<< HEAD
       cell = <JSONCell value={value} justifyContent={justifyContent} field={field} rowIdx={rowIdx} />;
-=======
-      cell = <JSONCell value={value} justifyContent={justifyContent} rowIdx={rowIdx} />;
->>>>>>> 72568a25
       break;
     case TableCellDisplayMode.DataLinks:
       cell = (
         <DataLinksCell value={value} field={field} theme={theme} justifyContent={justifyContent} rowIdx={rowIdx} />
       );
-<<<<<<< HEAD
-=======
       break;
     case TableCellDisplayMode.Actions:
       cell = (
@@ -138,7 +132,6 @@
           actions={actions}
         />
       );
->>>>>>> 72568a25
       break;
     case TableCellDisplayMode.Auto:
     default:
@@ -148,11 +141,7 @@
           field={field}
           theme={theme}
           justifyContent={justifyContent}
-<<<<<<< HEAD
-          cellOptions={fieldConfig.custom.cellOptions}
-=======
           cellOptions={cellOptions}
->>>>>>> 72568a25
           rowIdx={rowIdx}
         />
       );
