import { css, cx } from '@emotion/css';
import { WKT } from 'ol/format';
import { Geometry } from 'ol/geom';
import { Children, ReactNode, RefObject, useCallback, useLayoutEffect, useMemo, useRef, useState } from 'react';

<<<<<<< HEAD
import { FieldType, getDefaultTimeRange, GrafanaTheme2, isDataFrame, isTimeSeriesFrame } from '@grafana/data';
=======
import { FieldType, GrafanaTheme2, isDataFrame, isTimeSeriesFrame } from '@grafana/data';
import { t } from '@grafana/i18n';
>>>>>>> 9a17e9ab
import { TableAutoCellOptions, TableCellDisplayMode } from '@grafana/schema';

import { useStyles2 } from '../../../../themes/ThemeContext';
import { IconButton } from '../../../IconButton/IconButton';
import { TableCellInspectorMode } from '../../TableCellInspector';
import { TABLE } from '../constants';
import {
  CellColors,
  CustomCellRendererProps,
  FILTER_FOR_OPERATOR,
  FILTER_OUT_OPERATOR,
  TableCellNGProps,
} from '../types';
import { getCellColors, getDisplayName, getTextAlign } from '../utils';

import { ActionsCell } from './ActionsCell';
import AutoCell from './AutoCell';
import { BarGaugeCell } from './BarGaugeCell';
import { DataLinksCell } from './DataLinksCell';
import { GeoCell } from './GeoCell';
import { ImageCell } from './ImageCell';
import { JSONCell } from './JSONCell';
import { SparklineCell } from './SparklineCell';

// the layout effect we apply here is super expensive - we don't want to bother with it unless we need it.
function TableCellWithWidth(props: {
  children: (width: number) => JSX.Element;
  divWidthRef: RefObject<HTMLDivElement>;
}) {
  const { divWidthRef, children } = props;
  const [divWidth, setDivWidth] = useState(0);
  useLayoutEffect(() => {
    if (divWidthRef.current) {
      setDivWidth(divWidthRef.current.getBoundingClientRect().width);
    }
  }, [divWidthRef, setDivWidth]);

  return Children.only(children(divWidth));
}

export function TableCellNG(props: TableCellNGProps) {
  const {
    field,
    frame,
    value,
    theme,
    timeRange = getDefaultTimeRange(),
    height,
    rowIdx,
    justifyContent,
    setIsInspecting,
    setContextMenuProps,
    getActions,
    rowBg,
    onCellFilterAdded,
    replaceVariables,
  } = props;

  const cellInspect = field.config?.custom?.inspect ?? false;
  const displayName = getDisplayName(field);

  const { config: fieldConfig } = field;
  const defaultCellOptions: TableAutoCellOptions = { type: TableCellDisplayMode.Auto };
  const cellOptions = fieldConfig.custom?.cellOptions ?? defaultCellOptions;
  const { type: cellType } = cellOptions;

  const divWidthRef = useRef<HTMLDivElement>(null);

  const showFilters = field.config.filterable && onCellFilterAdded;

  const isRightAligned = useMemo(() => getTextAlign(field) === 'flex-end', [field]);
  const displayValue = useMemo(() => field.display!(value), [field.display, value]);
  const colors: CellColors = useMemo(
    () => (rowBg ? rowBg(rowIdx) : getCellColors(theme, cellOptions, displayValue)),
    [theme, cellOptions, displayValue, rowBg, rowIdx]
  );
  const styles = useStyles2(getStyles, height, isRightAligned, colors);

  const actions = useMemo(
    () => (getActions ? getActions(frame, field, rowIdx, replaceVariables) : []),
    [getActions, frame, field, rowIdx, replaceVariables]
  );

  // Common props for all cells
  const commonProps = useMemo(
    () => ({
      value,
      field,
      rowIdx,
      justifyContent,
    }),
    [value, field, rowIdx, justifyContent]
  );

  // Get the correct cell type
  const renderedCell = useMemo((): ReactNode => {
    switch (cellType) {
      case TableCellDisplayMode.Sparkline:
        return (
          <TableCellWithWidth divWidthRef={divWidthRef}>
            {(width) => <SparklineCell {...commonProps} theme={theme} timeRange={timeRange} width={width} />}
          </TableCellWithWidth>
        );
      case TableCellDisplayMode.Gauge:
      case TableCellDisplayMode.BasicGauge:
      case TableCellDisplayMode.GradientGauge:
      case TableCellDisplayMode.LcdGauge: {
        return (
          <TableCellWithWidth divWidthRef={divWidthRef}>
            {(width) => (
              <BarGaugeCell
                {...commonProps}
                theme={theme}
                timeRange={timeRange}
                height={height}
                width={width}
                actions={actions}
              />
            )}
          </TableCellWithWidth>
        );
      }
      case TableCellDisplayMode.Image:
        return <ImageCell {...commonProps} cellOptions={cellOptions} height={height} actions={actions} />;
      case TableCellDisplayMode.JSONView:
        return <JSONCell {...commonProps} actions={actions} />;
      case TableCellDisplayMode.DataLinks:
        return <DataLinksCell field={field} rowIdx={rowIdx} />;
      case TableCellDisplayMode.Actions:
        return <ActionsCell actions={actions} />;
      case TableCellDisplayMode.Custom:
        const CustomCellComponent: React.ComponentType<CustomCellRendererProps> = cellOptions.cellComponent;
        return <CustomCellComponent field={field} value={value} rowIndex={rowIdx} frame={frame} />;
      case TableCellDisplayMode.Auto:
      default: {
        // Handle auto cell type detection
        if (field.type === FieldType.geo) {
          return <GeoCell {...commonProps} height={height} />;
        } else if (field.type === FieldType.frame) {
          const firstValue = field.values[0];
          if (isDataFrame(firstValue) && isTimeSeriesFrame(firstValue)) {
            return (
              <TableCellWithWidth divWidthRef={divWidthRef}>
                {(width) => <SparklineCell {...commonProps} theme={theme} timeRange={timeRange} width={width} />}
              </TableCellWithWidth>
            );
          } else {
            return <JSONCell {...commonProps} actions={actions} />;
          }
        } else if (field.type === FieldType.other) {
          return <JSONCell {...commonProps} actions={actions} />;
        }
        return <AutoCell {...commonProps} cellOptions={cellOptions} actions={actions} />;
      }
    }
  }, [cellType, commonProps, theme, timeRange, height, divWidthRef, cellOptions, field, rowIdx, actions, value, frame]);

  const hasActions = cellInspect || showFilters;

  const onFilterFor = useCallback(() => {
    if (onCellFilterAdded) {
      onCellFilterAdded({
        key: displayName,
        operator: FILTER_FOR_OPERATOR,
        value: String(value ?? ''),
      });
    }
  }, [displayName, onCellFilterAdded, value]);

  const onFilterOut = useCallback(() => {
    if (onCellFilterAdded) {
      onCellFilterAdded({
        key: displayName,
        operator: FILTER_OUT_OPERATOR,
        value: String(value ?? ''),
      });
    }
  }, [displayName, onCellFilterAdded, value]);

  return (
    <div ref={divWidthRef} className={styles.cell}>
      {renderedCell}
      {hasActions && (
        <div className={cx(styles.cellActions, 'table-cell-actions')}>
          {cellInspect && (
            <IconButton
              name="eye"
              aria-label={t('grafana-ui.table.cell-inspect-tooltip', 'Inspect value')}
              className={styles.cellInspectButton}
              onClick={() => {
                let inspectValue = value;
                let mode = TableCellInspectorMode.text;

                if (field.type === FieldType.geo && value instanceof Geometry) {
                  inspectValue = new WKT().writeGeometry(value, {
                    featureProjection: 'EPSG:3857',
                    dataProjection: 'EPSG:4326',
                  });
                  mode = TableCellInspectorMode.code;
                } else if (cellType === TableCellDisplayMode.JSONView) {
                  mode = TableCellInspectorMode.code;
                }

                setContextMenuProps({
                  value: String(inspectValue ?? ''),
                  mode,
                });
                setIsInspecting(true);
              }}
            />
          )}
          {showFilters && (
            <>
              <IconButton
                name={'search-plus'}
                onClick={onFilterFor}
                tooltip={t('grafana-ui.table.cell-filter-on', 'Filter for value')}
              />
              <IconButton
                name={'search-minus'}
                onClick={onFilterOut}
                tooltip={t('grafana-ui.table.cell-filter-out', 'Filter out value')}
              />
            </>
          )}
        </div>
      )}
    </div>
  );
}

const getStyles = (theme: GrafanaTheme2, defaultRowHeight: number, isRightAligned: boolean, color: CellColors) => ({
  cell: css({
    height: '100%',
    // this minHeight interacts with the `fit-content` property on
    // the container for table cell overflow rendering.
    minHeight: defaultRowHeight - 1,
    alignContent: 'center',
    paddingInline: TABLE.CELL_PADDING,
    // TODO: follow-up on this: change styles on hover on table row level
    background: color.bgColor || 'none',
    color: color.textColor,
    '&:hover': {
      background: color.bgHoverColor,
      '.table-cell-actions': {
        display: 'flex',
      },
    },
  }),
  cellActions: css({
    display: 'none',
    position: 'absolute',
    top: 0,
    left: isRightAligned ? 0 : undefined,
    right: isRightAligned ? undefined : 0,
    margin: 'auto',
    height: '100%',
    color: theme.colors.text.primary,
  }),
  cellInspectButton: css({
    display: 'flex',
    margin: 0,
    padding: theme.spacing.x0_5,
    [isRightAligned ? 'paddingLeft' : 'paddingRight']: theme.spacing.x1,
    height: '100%',
    '&:hover:before': {
      height: '100%',
      width: '100%',
    },
  }),
});<|MERGE_RESOLUTION|>--- conflicted
+++ resolved
@@ -3,12 +3,8 @@
 import { Geometry } from 'ol/geom';
 import { Children, ReactNode, RefObject, useCallback, useLayoutEffect, useMemo, useRef, useState } from 'react';
 
-<<<<<<< HEAD
 import { FieldType, getDefaultTimeRange, GrafanaTheme2, isDataFrame, isTimeSeriesFrame } from '@grafana/data';
-=======
-import { FieldType, GrafanaTheme2, isDataFrame, isTimeSeriesFrame } from '@grafana/data';
 import { t } from '@grafana/i18n';
->>>>>>> 9a17e9ab
 import { TableAutoCellOptions, TableCellDisplayMode } from '@grafana/schema';
 
 import { useStyles2 } from '../../../../themes/ThemeContext';
