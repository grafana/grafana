--- conflicted
+++ resolved
@@ -13,11 +13,8 @@
 
 import AutoCell from './AutoCell';
 import { BarGaugeCell } from './BarGaugeCell';
-<<<<<<< HEAD
 import { DataLinksCell } from './DataLinksCell';
-=======
 import { ImageCell } from './ImageCell';
->>>>>>> a436a317
 import { JSONCell } from './JSONCell';
 import { SparklineCell } from './SparklineCell';
 
@@ -26,6 +23,7 @@
 //     fieldDisplay: any?
 // }
 
+// eslint-disable-next-line @typescript-eslint/consistent-type-assertions
 export function TableCellNG(props: any) {
   const {
     field,
