--- conflicted
+++ resolved
@@ -21,9 +21,6 @@
   switch (cellType) {
     // case TableCellDisplayMode.
     case TableCellDisplayMode.Sparkline:
-<<<<<<< HEAD
-      cell = <SparklineCell value={value} field={field} theme={theme} timeRange={timeRange} height={height} />;
-=======
       cell = (
         <SparklineCell
           value={value}
@@ -35,19 +32,12 @@
           justifyContent={justifyContent}
         />
       );
->>>>>>> 83ccf98f
       break;
     case TableCellDisplayMode.Gauge:
     case TableCellDisplayMode.BasicGauge:
     case TableCellDisplayMode.GradientGauge:
     case TableCellDisplayMode.LcdGauge:
-<<<<<<< HEAD
-      cell = (
-        <BarGaugeCell value={value} field={field} theme={theme} timeRange={timeRange} height={height} rowIdx={rowIdx} />
-      );
-=======
       cell = <BarGaugeCell value={value} field={field} theme={theme} timeRange={timeRange} height={height} />;
->>>>>>> 83ccf98f
       break;
     case TableCellDisplayMode.Auto:
     default:
