--- conflicted
+++ resolved
@@ -8,21 +8,12 @@
 import { ActionsCell, getStyles as getActionsCellStyles } from './ActionsCell';
 import { AutoCell, getColorCellStyles, getJsonCellStyles } from './AutoCell';
 import { BarGaugeCell } from './BarGaugeCell';
-<<<<<<< HEAD
 import { DataLinksCell, getStyles as getDataLinksStyles } from './DataLinksCell';
 import { GeoCell, getStyles as getGeoCellStyles } from './GeoCell';
 import { ImageCell, getStyles as getImageStyles } from './ImageCell';
 import { MarkdownCell, getStyles as getMarkdownCellStyles } from './MarkdownCell';
 import { PillCell, getStyles as getPillStyles } from './PillCell';
 import { SparklineCell, getStyles as getSparklineCellStyles } from './SparklineCell';
-=======
-import { DataLinksCell } from './DataLinksCell';
-import { GeoCell } from './GeoCell';
-import { ImageCell } from './ImageCell';
-import { MarkdownCell } from './MarkdownCell';
-import { PillCell } from './PillCell';
-import { SparklineCell } from './SparklineCell';
->>>>>>> a5ceac44
 
 export type TableCellRenderer = (props: TableCellRendererProps) => ReactNode;
 
@@ -82,7 +73,6 @@
   return <CustomCellComponent field={props.field} rowIndex={props.rowIdx} frame={props.frame} value={props.value} />;
 };
 
-<<<<<<< HEAD
 const CELL_RENDERERS: Record<TableCellOptions['type'], { renderer: TableCellRenderer; getStyles?: TableCellStyles }> = {
   [TableCellDisplayMode.Actions]: {
     renderer: ACTIONS_RENDERER,
@@ -133,25 +123,6 @@
     renderer: MARKDOWN_RENDERER,
     getStyles: getMarkdownCellStyles,
   },
-=======
-const MARKDOWN_RENDERER: TableCellRenderer = (props) => (
-  <MarkdownCell field={props.field} rowIdx={props.rowIdx} disableSanitizeHtml={props.disableSanitizeHtml} />
-);
-
-const CELL_RENDERERS: Record<TableCellOptions['type'], TableCellRenderer> = {
-  [TableCellDisplayMode.Sparkline]: SPARKLINE_RENDERER,
-  [TableCellDisplayMode.Gauge]: GAUGE_RENDERER,
-  [TableCellDisplayMode.JSONView]: AUTO_RENDERER,
-  [TableCellDisplayMode.Image]: IMAGE_RENDERER,
-  [TableCellDisplayMode.DataLinks]: DATA_LINKS_RENDERER,
-  [TableCellDisplayMode.Actions]: ACTIONS_RENDERER,
-  [TableCellDisplayMode.Custom]: CUSTOM_RENDERER,
-  [TableCellDisplayMode.ColorText]: AUTO_RENDERER,
-  [TableCellDisplayMode.ColorBackground]: AUTO_RENDERER,
-  [TableCellDisplayMode.Auto]: AUTO_RENDERER,
-  [TableCellDisplayMode.Markdown]: MARKDOWN_RENDERER,
-  [TableCellDisplayMode.Pill]: PILL_RENDERER,
->>>>>>> a5ceac44
 };
 
 // TODO: come up with a more elegant way to handle this.
@@ -167,13 +138,7 @@
     return CELL_RENDERERS[getAutoRendererDisplayMode(field)].renderer;
   }
 
-<<<<<<< HEAD
-  // FIXME: come up with a better place to put this?
-  // TODO: add support boolean, enum, (maybe int). but for now just string fields
-  if (cellType === TableCellDisplayMode.Pill && field.type !== FieldType.string) {
-=======
   if (STRING_ONLY_RENDERERS.has(cellType) && field.type !== FieldType.string) {
->>>>>>> a5ceac44
     return AUTO_RENDERER;
   }
 
