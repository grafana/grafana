import { css } from '@emotion/css';
import { Property } from 'csstype';

import { GrafanaTheme2, formattedValueToString } from '@grafana/data';
import { TableCellOptions } from '@grafana/schema';

import { useStyles2, useTheme2 } from '../../../../themes';
import { CellNGProps, CellColors } from '../types';
import { getCellColors } from '../utils';

<<<<<<< HEAD
interface AutoCellProps extends CellNGProps {
  shouldTextOverflow: () => boolean;
  cellOptions: TableCellOptions;
}

// z-index value to be able to show the full text on hover
const CELL_Z_INDEX = '1';

export default function AutoCell({ value, field, justifyContent, shouldTextOverflow, cellOptions }: AutoCellProps) {
  const displayValue = field.display!(value);
  const formattedValue = formattedValueToString(displayValue);

  const theme = useTheme2();

  // Get colors
  const colors = getCellColors(theme, cellOptions, displayValue);

  const styles = useStyles2(getStyles, colors, justifyContent);
  const divRef = useRef<HTMLDivElement>(null);

  const handleMouseEnter = () => {
    if (!shouldTextOverflow()) {
      return;
    }

    // TODO: The table cell styles in TableNG do not update dynamically even if we change the state
    const div = divRef.current;
    const tableCellDiv = div?.parentElement?.parentElement;
    tableCellDiv?.style.setProperty('position', 'absolute');
    tableCellDiv?.style.setProperty('top', '0');
    tableCellDiv?.style.setProperty('z-index', CELL_Z_INDEX);
    tableCellDiv?.style.setProperty('white-space', 'normal');
  };

  const handleMouseLeave = () => {
    if (!shouldTextOverflow()) {
      return;
    }

    // TODO: The table cell styles in TableNG do not update dynamically even if we change the state
    const div = divRef.current;
    const tableCellDiv = div?.parentElement?.parentElement;
    tableCellDiv?.style.setProperty('position', 'relative');
    tableCellDiv?.style.removeProperty('top');
    tableCellDiv?.style.removeProperty('z-index');
    tableCellDiv?.style.setProperty('white-space', 'nowrap');
  };
=======
export default function AutoCell({ value, field, justifyContent }: CellNGProps) {
  const displayValue = field.display!(value);
  const formattedValue = formattedValueToString(displayValue);

  const styles = useStyles2(getStyles, justifyContent);
>>>>>>> b96269ae

  return <div className={styles.cell}>{formattedValue}</div>;
}

<<<<<<< HEAD
const getStyles = (theme: GrafanaTheme2, color: CellColors, justifyContent: Property.JustifyContent) => ({
=======
const getStyles = (theme: GrafanaTheme2, justifyContent: Property.JustifyContent | undefined) => ({
>>>>>>> b96269ae
  cell: css({
    display: 'flex',
    justifyContent: justifyContent,
    // TODO: use background color for Cell type: Colored background
    // background: color.bgColor || theme.colors.background.primary,
    color: color.textColor,

    '&:hover': {
      // TODO: use background color for Cell type: Colored background
      // background: color.bgHoverColor,
    },
  }),
});<|MERGE_RESOLUTION|>--- conflicted
+++ resolved
@@ -4,84 +4,25 @@
 import { GrafanaTheme2, formattedValueToString } from '@grafana/data';
 import { TableCellOptions } from '@grafana/schema';
 
-import { useStyles2, useTheme2 } from '../../../../themes';
-import { CellNGProps, CellColors } from '../types';
-import { getCellColors } from '../utils';
+import { useStyles2 } from '../../../../themes';
+import { CellNGProps } from '../types';
 
-<<<<<<< HEAD
 interface AutoCellProps extends CellNGProps {
-  shouldTextOverflow: () => boolean;
   cellOptions: TableCellOptions;
 }
 
-// z-index value to be able to show the full text on hover
-const CELL_Z_INDEX = '1';
+export default function AutoCell({ value, field, justifyContent, cellOptions }: AutoCellProps) {
+  const styles = useStyles2(getStyles, justifyContent);
 
-export default function AutoCell({ value, field, justifyContent, shouldTextOverflow, cellOptions }: AutoCellProps) {
   const displayValue = field.display!(value);
   const formattedValue = formattedValueToString(displayValue);
-
-  const theme = useTheme2();
-
-  // Get colors
-  const colors = getCellColors(theme, cellOptions, displayValue);
-
-  const styles = useStyles2(getStyles, colors, justifyContent);
-  const divRef = useRef<HTMLDivElement>(null);
-
-  const handleMouseEnter = () => {
-    if (!shouldTextOverflow()) {
-      return;
-    }
-
-    // TODO: The table cell styles in TableNG do not update dynamically even if we change the state
-    const div = divRef.current;
-    const tableCellDiv = div?.parentElement?.parentElement;
-    tableCellDiv?.style.setProperty('position', 'absolute');
-    tableCellDiv?.style.setProperty('top', '0');
-    tableCellDiv?.style.setProperty('z-index', CELL_Z_INDEX);
-    tableCellDiv?.style.setProperty('white-space', 'normal');
-  };
-
-  const handleMouseLeave = () => {
-    if (!shouldTextOverflow()) {
-      return;
-    }
-
-    // TODO: The table cell styles in TableNG do not update dynamically even if we change the state
-    const div = divRef.current;
-    const tableCellDiv = div?.parentElement?.parentElement;
-    tableCellDiv?.style.setProperty('position', 'relative');
-    tableCellDiv?.style.removeProperty('top');
-    tableCellDiv?.style.removeProperty('z-index');
-    tableCellDiv?.style.setProperty('white-space', 'nowrap');
-  };
-=======
-export default function AutoCell({ value, field, justifyContent }: CellNGProps) {
-  const displayValue = field.display!(value);
-  const formattedValue = formattedValueToString(displayValue);
-
-  const styles = useStyles2(getStyles, justifyContent);
->>>>>>> b96269ae
 
   return <div className={styles.cell}>{formattedValue}</div>;
 }
 
-<<<<<<< HEAD
-const getStyles = (theme: GrafanaTheme2, color: CellColors, justifyContent: Property.JustifyContent) => ({
-=======
 const getStyles = (theme: GrafanaTheme2, justifyContent: Property.JustifyContent | undefined) => ({
->>>>>>> b96269ae
   cell: css({
     display: 'flex',
     justifyContent: justifyContent,
-    // TODO: use background color for Cell type: Colored background
-    // background: color.bgColor || theme.colors.background.primary,
-    color: color.textColor,
-
-    '&:hover': {
-      // TODO: use background color for Cell type: Colored background
-      // background: color.bgHoverColor,
-    },
   }),
 });