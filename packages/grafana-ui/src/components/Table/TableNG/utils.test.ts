import {
  createDataFrame,
  createTheme,
  DataFrame,
  DataFrameWithValue,
  DisplayValue,
  Field,
  FieldType,
  GrafanaTheme2,
  LinkModel,
  ValueLinkConfig,
} from '@grafana/data';
import { BarGaugeDisplayMode, TableCellBackgroundDisplayMode, TableCellHeight } from '@grafana/schema';

import { TableCellDisplayMode } from '../types';

import { TABLE } from './constants';
import {
  extractPixelValue,
  frameToRecords,
  getAlignmentFactor,
  getCellColors,
  getCellLinks,
  getCellOptions,
  getComparator,
  getDefaultRowHeight,
  getIsNestedTable,
<<<<<<< HEAD
=======
  getAlignment,
>>>>>>> 0895d635
  getJustifyContent,
  migrateTableDisplayModeToCellOptions,
  getColumnTypes,
  getMaxWrapCell,
} from './utils';

describe('TableNG utils', () => {
<<<<<<< HEAD
  describe('text alignment', () => {
    it('should map alignment options to flex values', () => {
      // Test 'left' alignment
      const leftField = {
        name: 'Value',
        type: FieldType.string,
        values: [],
        config: {
          custom: {
            align: 'left',
          },
        },
      };
      expect(getJustifyContent(leftField)).toBe('flex-start');

      // Test 'center' alignment
      const centerField = {
        name: 'Value',
        type: FieldType.string,
        values: [],
        config: {
          custom: {
            align: 'center',
          },
        },
      };
      expect(getJustifyContent(centerField)).toBe('center');

      // Test 'right' alignment
      const rightField = {
        name: 'Value',
        type: FieldType.string,
        values: [],
        config: {
          custom: {
            align: 'right',
          },
        },
      };
      expect(getJustifyContent(rightField)).toBe('flex-end');
    });

    it('should default to flex-start when no alignment specified', () => {
      const field = {
        name: 'Value',
        type: FieldType.string,
        values: [],
        config: {
          custom: {},
        },
      };
      expect(getJustifyContent(field)).toBe('flex-start');
    });

    it('should default to flex-start when no field is specified', () => {
      expect(getJustifyContent(undefined)).toBe('flex-start');
    });

    it('should default to flex-end for number types', () => {
      const field = {
        name: 'Value',
        type: FieldType.number,
        values: [],
        config: {
          custom: {},
        },
      };
      expect(getJustifyContent(field)).toBe('flex-end');
    });

    it('should default to flex-start for string types', () => {
      const field = {
        name: 'String',
        type: FieldType.string,
        values: [],
        config: {
          custom: {},
        },
      };
      expect(getJustifyContent(field)).toBe('flex-start');
    });

    it('should default to flex-start for enum types', () => {
      const field = {
        name: 'Enum',
        type: FieldType.enum,
        values: [],
        config: {
          custom: {},
        },
      };
      expect(getJustifyContent(field)).toBe('flex-start');
    });

    it('should default to flex-start for time types', () => {
      const field = {
        name: 'Time',
        type: FieldType.time,
        values: [],
        config: {
          custom: {},
        },
      };
      expect(getJustifyContent(field)).toBe('flex-start');
    });

    it('should default to flex-start for boolean types', () => {
      const field = {
        name: 'Active',
        type: FieldType.boolean,
        values: [],
        config: {
          custom: {},
        },
      };
      expect(getJustifyContent(field)).toBe('flex-start');
=======
  describe('alignment', () => {
    it.each(['left', 'center', 'right'] as const)('should return "%s" when configured', (align) => {
      expect(
        getAlignment({
          name: 'Value',
          type: FieldType.string,
          values: [],
          config: {
            custom: {
              align,
            },
          },
        })
      ).toBe(align);
    });

    it.each([
      { type: FieldType.string, align: 'left' },
      { type: FieldType.number, align: 'right' },
      { type: FieldType.boolean, align: 'left' },
      { type: FieldType.time, align: 'left' },
    ])('should return "$align" for field type $type by default', ({ type, align }) => {
      expect(
        getAlignment({
          name: 'Test',
          type,
          values: [],
          config: {
            custom: {},
          },
        })
      ).toBe(align);
    });

    it.each([
      { cellType: undefined, align: 'right' },
      { cellType: TableCellDisplayMode.Auto, align: 'right' },
      { cellType: TableCellDisplayMode.ColorText, align: 'right' },
      { cellType: TableCellDisplayMode.ColorBackground, align: 'right' },
      { cellType: TableCellDisplayMode.Gauge, align: 'left' },
      { cellType: TableCellDisplayMode.JSONView, align: 'left' },
      { cellType: TableCellDisplayMode.DataLinks, align: 'left' },
    ])('numeric field should return "$align" for cell type "$cellType"', ({ align, cellType }) => {
      expect(
        getAlignment({
          name: 'Test',
          type: FieldType.number,
          values: [],
          config: {
            custom: {
              ...(cellType !== undefined
                ? {
                    cellOptions: {
                      type: cellType,
                    },
                  }
                : {}),
            },
          },
        })
      ).toBe(align);
    });

    describe('mapping to getJustifyContent', () => {
      it.each([
        { align: 'left', expected: 'flex-start' },
        { align: 'center', expected: 'center' },
        { align: 'right', expected: 'flex-end' },
      ] as const)(`should map align "$align" to justifyContent "$expected"`, ({ align, expected }) => {
        expect(getJustifyContent(align)).toBe(expected);
      });
>>>>>>> 0895d635
    });
  });

  describe('cell display mode', () => {
    const theme = {
      colors: {
        isDark: true,
        mode: 'dark',
        primary: {
          text: '#FFFFFF',
          main: '#FF0000',
        },
        background: {
          canvas: '#000000',
          primary: '#111111',
        },
        text: {
          primary: '#FFFFFF',
        },
        action: {
          hover: '#FF0000',
        },
      },
    } as unknown as GrafanaTheme2;

    it('should handle color background mode', () => {
      const field = {
        type: TableCellDisplayMode.ColorBackground as const,
        mode: TableCellBackgroundDisplayMode.Basic,
      };

      const displayValue = {
        text: '100',
        numeric: 100,
        color: '#ff0000',
      };

      const colors = getCellColors(theme, field, displayValue);
      expect(colors.bgColor).toBe('rgb(255, 0, 0)');
      expect(colors.textColor).toBe('rgb(247, 248, 250)');
    });

    it('should handle color background gradient mode', () => {
      const field = {
        type: TableCellDisplayMode.ColorBackground as const,
        mode: TableCellBackgroundDisplayMode.Gradient,
      };

      const displayValue = {
        text: '100',
        numeric: 100,
        color: '#ff0000',
      };

      const colors = getCellColors(theme, field, displayValue);
      expect(colors.bgColor).toBe('linear-gradient(120deg, rgb(255, 54, 36), #ff0000)');
      expect(colors.textColor).toBe('rgb(247, 248, 250)');
    });
  });

  describe('frame to records conversion', () => {
    it('should convert DataFrame to TableRows', () => {
      const frame = createDataFrame({
        fields: [
          { name: 'time', values: [1, 2] },
          { name: 'value', values: [10, 20] },
        ],
      });

      const records = frameToRecords(frame);
      expect(records).toHaveLength(2);
      expect(records[0]).toEqual({
        __depth: 0,
        __index: 0,
        time: 1,
        value: 10,
      });
    });
  });

  describe('getAlignmentFactor', () => {
    it('should create a new alignment factor when none exists', () => {
      // Create a field with no existing alignment factor
      const field: Field = {
        name: 'test',
        type: FieldType.number,
        config: {},
        values: [1, 22, 333, 4444],
        // No state property initially
        display: (value: unknown) => ({
          text: String(value),
          numeric: Number(value),
        }),
      };

      // Create a display value
      const displayValue: DisplayValue = {
        text: '1',
        numeric: 1,
      };

      // Call getAlignmentFactor with the first row
      const result = getAlignmentFactor(field, displayValue, 0);

      // Verify the result has the text property
      expect(result).toEqual(
        expect.objectContaining({
          text: '1',
        })
      );

      // Verify that field.state was created and contains the alignment factor
      expect(field.state).toBeDefined();
      expect(field.state?.alignmentFactors).toBeDefined();
      expect(field.state?.alignmentFactors).toEqual(
        expect.objectContaining({
          text: '1',
        })
      );
    });

    it('should update alignment factor when a longer value is found', () => {
      // Create a field with an existing alignment factor
      const field: Field = {
        name: 'test',
        type: FieldType.number,
        config: {},
        values: [1, 22, 333, 4444],
        state: {
          alignmentFactors: {
            text: '1',
          },
        },
        display: (value: unknown) => ({
          text: String(value),
          numeric: Number(value),
        }),
      };

      // Create a display value that is longer than the existing alignment factor
      const displayValue: DisplayValue = {
        text: '4444',
        numeric: 4444,
      };

      // Call getAlignmentFactor
      const result = getAlignmentFactor(field, displayValue, 3);

      // Verify the result is updated to the longer value
      expect(result).toEqual(
        expect.objectContaining({
          text: '4444',
        })
      );

      // Verify that field.state.alignmentFactors was updated
      expect(field.state?.alignmentFactors).toEqual(
        expect.objectContaining({
          text: '4444',
        })
      );
    });

    it('should not update alignment factor when a shorter value is found', () => {
      // Create a field with an existing alignment factor for a long value
      const field: Field = {
        name: 'test',
        type: FieldType.number,
        config: {},
        values: [1, 22, 333, 4444],
        state: {
          alignmentFactors: {
            text: '4444',
          },
        },
        display: (value: unknown) => ({
          text: String(value),
          numeric: Number(value),
        }),
      };

      // Create a display value that is shorter than the existing alignment factor
      const displayValue: DisplayValue = {
        text: '1',
        numeric: 1,
      };

      // Call getAlignmentFactor
      const result = getAlignmentFactor(field, displayValue, 0);

      // Verify the result is still the longer value
      expect(result).toEqual(
        expect.objectContaining({
          text: '4444',
        })
      );

      // Verify that field.state.alignmentFactors was not changed
      expect(field.state?.alignmentFactors).toEqual(
        expect.objectContaining({
          text: '4444',
        })
      );
    });

    it('should add alignment factor to existing field state', () => {
      // Create a field with existing state but no alignment factors yet
      const field: Field = {
        name: 'test',
        type: FieldType.number,
        config: {},
        values: [1, 22, 333, 4444],
        // Field has state but no alignmentFactors
        state: {
          // Use a valid property for FieldState
          // For example, if calcs is a valid property:
          calcs: { sum: 4460 },
          // Or if noValue is a valid property:
          // noValue: true
        },
        display: (value: unknown) => ({
          text: String(value),
          numeric: Number(value),
        }),
      };

      // Create a display value
      const displayValue: DisplayValue = {
        text: '1',
        numeric: 1,
      };

      // Call getAlignmentFactor with the first row
      const result = getAlignmentFactor(field, displayValue, 0);

      // Verify the result has the text property
      expect(result).toEqual(
        expect.objectContaining({
          text: '1',
        })
      );

      // Verify that field.state was preserved and alignment factor was added
      expect(field.state).toBeDefined();
      // Check for the valid property we used
      expect(field.state?.calcs).toBeDefined();
      expect(field.state?.alignmentFactors).toBeDefined();
      expect(field.state?.alignmentFactors).toEqual(
        expect.objectContaining({
          text: '1',
        })
      );
    });

    it.todo('alignmentFactor.text = displayValue.text;');
  });

  describe('getColumnTypes', () => {
    it('builds the expected record with column types', () => {
      const fields: Field[] = [
        {
          name: 'name',
          type: FieldType.string,
          display: (v) => ({ text: v as string, numeric: NaN }),
          config: {},
          values: [],
        },
        {
          name: 'age',
          type: FieldType.number,
          display: (v) => ({ text: (v as number).toString(), numeric: v as number }),
          config: {},
          values: [],
        },
        {
          name: 'active',
          type: FieldType.boolean,
          display: (v) => ({ text: (v as boolean).toString(), numeric: NaN }),
          config: {},
          values: [],
        },
      ];
      const result = getColumnTypes(fields);

      expect(result).toEqual({
        name: FieldType.string,
        age: FieldType.number,
        active: FieldType.boolean,
      });
    });

    it('should recursively build column types when nested fields are present', () => {
      const frame: DataFrame = {
        fields: [
          { type: FieldType.string, name: 'stringCol', config: {}, values: [] },
          {
            type: FieldType.nestedFrames,
            name: 'nestedCol',
            config: {},
            values: [
              [
                createDataFrame({
                  fields: [
                    { name: 'time', values: [1, 2] },
                    { name: 'value', values: [10, 20] },
                  ],
                }),
              ],
              [
                createDataFrame({
                  fields: [
                    { name: 'time', values: [3, 4] },
                    { name: 'value', values: [30, 40] },
                  ],
                }),
              ],
            ],
          },
        ],
        length: 0,
        name: 'test',
      };

      expect(getColumnTypes(frame.fields)).toEqual({
        stringCol: FieldType.string,
        time: FieldType.time,
        value: FieldType.number,
      });
    });

    it('does not throw if nestedFrames has no values', () => {
      const frame: DataFrame = {
        fields: [
          { type: FieldType.string, name: 'stringCol', config: {}, values: [] },
          {
            type: FieldType.nestedFrames,
            name: 'nestedCol',
            config: {},
            values: [],
          },
        ],
        length: 0,
        name: 'test',
      };

      expect(getColumnTypes(frame.fields)).toEqual({
        stringCol: FieldType.string,
      });
    });
  });

  describe('getIsNestedTable', () => {
    it('should detect nested frames', () => {
      const frame: DataFrame = {
        fields: [
          { type: FieldType.string, name: 'stringCol', config: {}, values: [] },
          { type: FieldType.nestedFrames, name: 'nestedCol', config: {}, values: [] },
        ],
        length: 0,
        name: 'test',
      };
      expect(getIsNestedTable(frame.fields)).toBe(true);
    });

    it('should return false for regular frames', () => {
      const frame: DataFrame = {
        fields: [
          { type: FieldType.string, name: 'stringCol', config: {}, values: [] },
          { type: FieldType.number, name: 'numberCol', config: {}, values: [] },
        ],
        length: 0,
        name: 'test',
      };
      expect(getIsNestedTable(frame.fields)).toBe(false);
    });
  });

  describe('getComparator', () => {
    it('should compare numbers correctly', () => {
      const comparator = getComparator(FieldType.number);
      expect(comparator(1, 2)).toBeLessThan(0);
      expect(comparator(2, 1)).toBeGreaterThan(0);
      expect(comparator(1, 1)).toBe(0);
    });

    it('should handle undefined values', () => {
      const comparator = getComparator(FieldType.number);
      expect(comparator(undefined, 1)).toBeLessThan(0);
      expect(comparator(1, undefined)).toBeGreaterThan(0);
      expect(comparator(undefined, undefined)).toBe(0);
    });

    it('should compare strings case-insensitively', () => {
      const comparator = getComparator(FieldType.string);
      expect(comparator('a', 'B')).toBeLessThan(0);
      expect(comparator('B', 'a')).toBeGreaterThan(0);
      expect(comparator('a', 'a')).toBe(0);
    });

    it('should handle time values', () => {
      const comparator = getComparator(FieldType.time);
      const t1 = 1672531200000; // 2023-01-01
      const t2 = 1672617600000; // 2023-01-02

      expect(comparator(t1, t2)).toBeLessThan(0);
      expect(comparator(t2, t1)).toBeGreaterThan(0);
      expect(comparator(t1, t1)).toBe(0);
    });

    it('should handle boolean values', () => {
      const comparator = getComparator(FieldType.boolean);
      expect(comparator(false, true)).toBeLessThan(0);
      expect(comparator(true, false)).toBeGreaterThan(0);
      expect(comparator(true, true)).toBe(0);
    });

    it('should compare frame values', () => {
      const comparator = getComparator(FieldType.frame);

      // simulate using `first`.
      const frame1: DataFrameWithValue = {
        value: 1,
        ...createDataFrame({ fields: [{ name: 'a', values: [1, 2, 3, 4] }] }),
      };
      const frame2: DataFrameWithValue = {
        value: 4,
        ...createDataFrame({ fields: [{ name: 'a', values: [4, 3, 2, 1] }] }),
      };
      const frame3: DataFrameWithValue = {
        value: 4,
        ...createDataFrame({ fields: [{ name: 'a', values: [4, 5, 6, 7] }] }),
      };

      expect(comparator(frame1, frame2)).toBeLessThan(0);
      expect(comparator(frame2, frame1)).toBeGreaterThan(0);
      expect(comparator(frame2, frame2)).toBe(0);
      expect(comparator(frame2, frame3)).toBe(0); // equivalent start values
    });
  });

  describe('migrateTableDisplayModeToCellOptions', () => {
    it('should migrate basic to gauge mode', () => {
      const result = migrateTableDisplayModeToCellOptions(TableCellDisplayMode.BasicGauge);
      expect(result).toEqual({
        type: TableCellDisplayMode.Gauge,
        mode: BarGaugeDisplayMode.Basic,
      });
    });

    it('should migrate gradient-gauge to gauge mode with gradient', () => {
      const result = migrateTableDisplayModeToCellOptions(TableCellDisplayMode.GradientGauge);
      expect(result).toEqual({
        type: TableCellDisplayMode.Gauge,
        mode: BarGaugeDisplayMode.Gradient,
      });
    });

    it('should migrate color-background to color background with gradient', () => {
      const result = migrateTableDisplayModeToCellOptions(TableCellDisplayMode.ColorBackground);
      expect(result).toEqual({
        type: TableCellDisplayMode.ColorBackground,
        mode: TableCellBackgroundDisplayMode.Gradient,
      });
    });

    it('should handle other display modes', () => {
      const result = migrateTableDisplayModeToCellOptions(TableCellDisplayMode.ColorText);
      expect(result).toEqual({
        type: TableCellDisplayMode.ColorText,
      });
    });
  });

  describe('getCellOptions', () => {
    it('should return default options when no custom config is provided', () => {
      const field: Field = {
        name: 'test',
        type: FieldType.string,
        config: {},
        values: [],
      };

      const options = getCellOptions(field);

      // Check that default options are returned
      expect(options).toEqual({ type: TableCellDisplayMode.Auto });
    });

    it('should extract cell options from field config', () => {
      const field: Field = {
        name: 'test',
        type: FieldType.string,
        config: {
          custom: {
            cellOptions: {
              type: TableCellDisplayMode.ColorText,
              inspectEnabled: false,
              wrapText: true,
            },
          },
        },
        values: [],
      };

      const options = getCellOptions(field);

      expect(options).toEqual({
        type: TableCellDisplayMode.ColorText,
        inspectEnabled: false,
        wrapText: true,
      });
    });

    it('should handle legacy displayMode property', () => {
      const field: Field = {
        name: 'test',
        type: FieldType.string,
        config: {
          custom: {
            displayMode: 'color-background',
          },
        },
        values: [],
      };

      const options = getCellOptions(field);

      // The legacy displayMode should be converted to the new format
      expect(options.type).toBe(TableCellDisplayMode.ColorBackground);
    });

    it('should prioritize cellOptions over legacy displayMode', () => {
      const field: Field = {
        name: 'test',
        type: FieldType.string,
        config: {
          custom: {
            displayMode: 'color-background',
            cellOptions: {
              type: TableCellDisplayMode.ColorText,
            },
          },
        },
        values: [],
      };

      const options = getCellOptions(field);

      expect(options.type).toBe(TableCellDisplayMode.ColorBackground);
    });

    it('should handle image display mode', () => {
      const field: Field = {
        name: 'test',
        type: FieldType.string,
        config: {
          custom: {
            cellOptions: {
              type: TableCellDisplayMode.Image,
              // Add image-specific options if they exist
            },
          },
        },
        values: [],
      };

      const options = getCellOptions(field);

      expect(options.type).toBe(TableCellDisplayMode.Image);
    });

    it('should handle JSON display mode', () => {
      const field: Field = {
        name: 'test',
        type: FieldType.string,
        config: {
          custom: {
            cellOptions: {
              type: TableCellDisplayMode.JSONView,
            },
          },
        },
        values: [],
      };

      const options = getCellOptions(field);

      expect(options.type).toBe(TableCellDisplayMode.JSONView);
    });
  });

  describe('getCellLinks', () => {
    it('should return undefined when field has no getLinks function', () => {
      const field: Field = {
        name: 'test',
        type: FieldType.string,
        config: {},
        values: ['value'],
      };

      const links = getCellLinks(field, 0);
      expect(links).toEqual(undefined);
    });

    it('should return links from field getLinks function', () => {
      const mockLinks: LinkModel[] = [
        { title: 'Link 1', href: 'http://example.com/1', target: '_blank', origin: { datasourceUid: 'test' } },
        { title: 'Link 2', href: 'http://example.com/2', target: '_self', origin: { datasourceUid: 'test' } },
      ];

      const field: Field = {
        name: 'test',
        type: FieldType.string,
        config: {},
        values: ['value1', 'value2'],
        getLinks: (config: ValueLinkConfig) => {
          return config.valueRowIndex === 0 ? mockLinks : [];
        },
      };

      const links = getCellLinks(field, 0);
      expect(links).toEqual(mockLinks);
    });

    it('should return empty array for out of bounds index', () => {
      const mockLinks: LinkModel[] = [
        { title: 'Link 1', href: 'http://example.com/1', target: '_blank', origin: { datasourceUid: 'test' } },
      ];

      const field: Field = {
        name: 'test',
        type: FieldType.string,
        config: {},
        values: ['value1'],
        getLinks: (config: ValueLinkConfig) => {
          return config.valueRowIndex === 0 ? mockLinks : [];
        },
      };

      // Index out of bounds
      const links = getCellLinks(field, 1);
      expect(links).toEqual([]);
    });

    it('should handle getLinks returning undefined', () => {
      const field: Field = {
        name: 'test',
        type: FieldType.string,
        config: {},
        values: ['value1'],
        getLinks: (config: ValueLinkConfig) => {
          return [];
        },
      };

      const links = getCellLinks(field, 0);
      expect(links).toEqual([]);
    });

    it('should handle different link configurations', () => {
      // Create links with different valid configurations
      const mockLinks: LinkModel[] = [
        // Standard link with href
        {
          title: 'External Link',
          href: 'http://example.com/full',
          target: '_blank',
          origin: { datasourceUid: 'test' },
        },
        // Internal link with onClick handler
        {
          title: 'Internal Link',
          href: '', // Empty href for internal links
          onClick: jest.fn(),
          target: '_self',
          origin: { datasourceUid: 'test' },
        },
      ];

      const field: Field = {
        name: 'test',
        type: FieldType.string,
        config: {},
        values: ['value1'],
        getLinks: () => mockLinks,
      };

      const links = getCellLinks(field, 0);

      // Verify links are returned unmodified
      expect(links).toEqual(mockLinks);

      // Verify we have both types of links
      expect(links?.find((link) => link.onClick !== undefined)).toBeDefined();
      expect(links?.find((link) => link.href === 'http://example.com/full')).toBeDefined();
    });

    it('should bind the onClick handlers', () => {
      const onClickHandler = jest.fn();
      // Create links with different valid configurations
      const mockLinks: LinkModel[] = [
        // Internal link with onClick handler
        {
          title: 'Internal Link',
          href: '', // Empty href for internal links
          onClick: onClickHandler,
          target: '_self',
          origin: { datasourceUid: 'test' },
        },
      ];

      const field: Field = {
        name: 'test',
        type: FieldType.string,
        config: {},
        values: ['value1'],
        getLinks: () => mockLinks,
      };

      const links = getCellLinks(field, 0);

      const link = links?.[0];
      const event = new MouseEvent('click', { bubbles: true });
      jest.spyOn(event, 'preventDefault');

      link?.onClick?.(event);

      expect(event.preventDefault).toHaveBeenCalled();
      expect(onClickHandler).toHaveBeenCalledWith(event, { field, rowIndex: 0 });
    });

    it.each([
      { keyName: 'metaKey', eventOverride: { metaKey: true } },
      { keyName: 'ctrlKey', eventOverride: { ctrlKey: true } },
      { keyName: 'shiftKey', eventOverride: { shiftKey: true } },
    ])(
      'should allow open a link in a new tab when $keyName clicked instead of using the handler',
      ({ eventOverride }) => {
        const onClickHandler = jest.fn();
        // Create links with different valid configurations
        const mockLinks: LinkModel[] = [
          // Internal link with onClick handler
          {
            title: 'Internal Link',
            href: '', // Empty href for internal links
            onClick: onClickHandler,
            target: '_self',
            origin: { datasourceUid: 'test' },
          },
        ];

        const field: Field = {
          name: 'test',
          type: FieldType.string,
          config: {},
          values: ['value1'],
          getLinks: () => mockLinks,
        };

        const links = getCellLinks(field, 0);

        const link = links?.[0];
        const event = new MouseEvent('click', { bubbles: true, ...eventOverride });
        jest.spyOn(event, 'preventDefault');

        link?.onClick?.(event);

        expect(event.preventDefault).not.toHaveBeenCalled();
        expect(onClickHandler).not.toHaveBeenCalled();
      }
    );

    it('should filter out links which contain neither href nor onClick', () => {
      const field: Field = {
        name: 'test',
        type: FieldType.string,
        config: {},
        values: ['value1'],
        getLinks: (): LinkModel[] => [
          { title: 'Invalid Link', target: '_blank', origin: { datasourceUid: 'test' } } as LinkModel, // No href or onClick
        ],
      };

      const links = getCellLinks(field, 0);
      expect(links).toEqual([]);
    });
  });

  describe('extractPixelValue', () => {
    it('should extract numeric value from pixel string', () => {
      expect(extractPixelValue('100px')).toBe(100);
      expect(extractPixelValue('42px')).toBe(42);
      expect(extractPixelValue('0px')).toBe(0);
    });

    it('should handle numeric input', () => {
      expect(extractPixelValue(100)).toBe(100);
      expect(extractPixelValue(42)).toBe(42);
      expect(extractPixelValue(0)).toBe(0);
    });

    it('should handle string numbers without units', () => {
      expect(extractPixelValue('100')).toBe(100);
      expect(extractPixelValue('42')).toBe(42);
      expect(extractPixelValue('0')).toBe(0);
    });

    it('should handle decimal values', () => {
      expect(extractPixelValue('100.5px')).toBe(100.5);
      expect(extractPixelValue('42.75px')).toBe(42.75);
      expect(extractPixelValue(100.5)).toBe(100.5);
    });

    it('should handle negative values', () => {
      expect(extractPixelValue('-100px')).toBe(-100);
      expect(extractPixelValue('-42px')).toBe(-42);
      expect(extractPixelValue(-100)).toBe(-100);
    });

    it('should handle other CSS units by removing them', () => {
      expect(extractPixelValue('100em')).toBe(100);
      expect(extractPixelValue('42rem')).toBe(42);
      expect(extractPixelValue('10vh')).toBe(10);
      expect(extractPixelValue('20vw')).toBe(20);
    });

    it('should handle whitespace', () => {
      expect(extractPixelValue(' 100px ')).toBe(100);
      expect(extractPixelValue(' 42 px ')).toBe(42);
    });

    it('should return 0 for invalid input when no default is provided', () => {
      expect(extractPixelValue('not-a-number')).toBe(0);
      expect(extractPixelValue('px')).toBe(0);
      expect(extractPixelValue('')).toBe(0);
      expect(extractPixelValue(null as any)).toBe(0);
      expect(extractPixelValue(undefined as any)).toBe(0);
    });
  });

  describe('getDefaultRowHeight', () => {
    const theme = createTheme();

    it('returns correct height for TableCellHeight.Sm', () => {
      const result = getDefaultRowHeight(theme, TableCellHeight.Sm);
      expect(result).toBe(36);
    });

    it('returns correct height for TableCellHeight.Md', () => {
      const result = getDefaultRowHeight(theme, TableCellHeight.Md);
      expect(result).toBe(42);
    });

    it('returns correct height for TableCellHeight.Lg', () => {
      const result = getDefaultRowHeight(theme, TableCellHeight.Lg);
      expect(result).toBe(TABLE.MAX_CELL_HEIGHT);
    });

    it('calculates height based on theme when cellHeight is undefined', () => {
      const result = getDefaultRowHeight(theme, undefined as unknown as TableCellHeight);

      // Calculate the expected result based on the theme values
      const expected = TABLE.CELL_PADDING * 2 + theme.typography.fontSize * theme.typography.body.lineHeight;

      expect(result).toBe(expected);
    });
  });

  describe('getMaxWrapCell', () => {
    it('should return the maximum wrap cell length from field state', () => {
      const field1: Field = {
        name: 'field1',
        type: FieldType.string,
        config: {},
        values: ['beep boop', 'foo bar baz', 'lorem ipsum dolor sit amet'],
      };

      const field2: Field = {
        name: 'field2',
        type: FieldType.string,
        config: {},
        values: ['asdfasdf asdfasdf asdfasdf', 'asdf asdf asdf asdf asdf', ''],
      };

      const field3: Field = {
        name: 'field3',
        type: FieldType.string,
        config: {},
        values: ['foo', 'bar', 'baz'],
        // No alignmentFactors in state
      };

      const fields = [field1, field2, field3];

      const result = getMaxWrapCell(fields, 0, {
        colWidths: [30, 50, 100],
        avgCharWidth: 5,
        wrappedColIdxs: [true, true, true],
      });
      expect(result).toEqual({
        text: 'asdfasdf asdfasdf asdfasdf',
        idx: 1,
        numLines: 2.6,
      });
    });

    it('should take colWidths into account when calculating max wrap cell', () => {
      const fields: Field[] = [
        {
          name: 'field',
          type: FieldType.string,
          config: {},
          values: ['short', 'a bit longer text'],
        },
        {
          name: 'field',
          type: FieldType.string,
          config: {},
          values: ['short', 'quite a bit longer text'],
        },
        {
          name: 'field',
          type: FieldType.string,
          config: {},
          values: ['short', 'less text'],
        },
      ];

      // Simulate a narrow column width that would cause wrapping
      const colWidths = [50, 1000, 30]; // 50px width
      const avgCharWidth = 5; // Assume average character width is 5px

      const result = getMaxWrapCell(fields, 1, { colWidths, avgCharWidth, wrappedColIdxs: [true, true, true] });

      // With a 50px width and 5px per character, we can fit 10 characters per line
      // "the longest text in this field" has 31 characters, so it should wrap to 4 lines
      expect(result).toEqual({
        idx: 0,
        numLines: 1.7,
        text: 'a bit longer text',
      });
    });

    it('should use the display name if the rowIdx is -1 (which is used to calc header height in wrapped rows)', () => {
      const fields: Field[] = [
        {
          name: 'Field with a very long name',
          type: FieldType.string,
          config: {},
          values: ['short', 'a bit longer text'],
        },
        {
          name: 'Name',
          type: FieldType.string,
          config: {},
          values: ['short', 'quite a bit longer text'],
        },
        {
          name: 'Another field',
          type: FieldType.string,
          config: {},
          values: ['short', 'less text'],
        },
      ];

      // Simulate a narrow column width that would cause wrapping
      const colWidths = [50, 1000, 30]; // 50px width
      const avgCharWidth = 5; // Assume average character width is 5px

      const result = getMaxWrapCell(fields, -1, { colWidths, avgCharWidth, wrappedColIdxs: [true, true, true] });

      // With a 50px width and 5px per character, we can fit 10 characters per line
      // "the longest text in this field" has 31 characters, so it should wrap to 4 lines
      expect(result).toEqual({ idx: 0, numLines: 2.7, text: 'Field with a very long name' });
    });

    it.todo('should ignore columns which are not wrapped');

    it.todo('should only apply wrapping on idiomatic break characters (space, -, etc)');
  });
});<|MERGE_RESOLUTION|>--- conflicted
+++ resolved
@@ -25,10 +25,7 @@
   getComparator,
   getDefaultRowHeight,
   getIsNestedTable,
-<<<<<<< HEAD
-=======
   getAlignment,
->>>>>>> 0895d635
   getJustifyContent,
   migrateTableDisplayModeToCellOptions,
   getColumnTypes,
@@ -36,124 +33,6 @@
 } from './utils';
 
 describe('TableNG utils', () => {
-<<<<<<< HEAD
-  describe('text alignment', () => {
-    it('should map alignment options to flex values', () => {
-      // Test 'left' alignment
-      const leftField = {
-        name: 'Value',
-        type: FieldType.string,
-        values: [],
-        config: {
-          custom: {
-            align: 'left',
-          },
-        },
-      };
-      expect(getJustifyContent(leftField)).toBe('flex-start');
-
-      // Test 'center' alignment
-      const centerField = {
-        name: 'Value',
-        type: FieldType.string,
-        values: [],
-        config: {
-          custom: {
-            align: 'center',
-          },
-        },
-      };
-      expect(getJustifyContent(centerField)).toBe('center');
-
-      // Test 'right' alignment
-      const rightField = {
-        name: 'Value',
-        type: FieldType.string,
-        values: [],
-        config: {
-          custom: {
-            align: 'right',
-          },
-        },
-      };
-      expect(getJustifyContent(rightField)).toBe('flex-end');
-    });
-
-    it('should default to flex-start when no alignment specified', () => {
-      const field = {
-        name: 'Value',
-        type: FieldType.string,
-        values: [],
-        config: {
-          custom: {},
-        },
-      };
-      expect(getJustifyContent(field)).toBe('flex-start');
-    });
-
-    it('should default to flex-start when no field is specified', () => {
-      expect(getJustifyContent(undefined)).toBe('flex-start');
-    });
-
-    it('should default to flex-end for number types', () => {
-      const field = {
-        name: 'Value',
-        type: FieldType.number,
-        values: [],
-        config: {
-          custom: {},
-        },
-      };
-      expect(getJustifyContent(field)).toBe('flex-end');
-    });
-
-    it('should default to flex-start for string types', () => {
-      const field = {
-        name: 'String',
-        type: FieldType.string,
-        values: [],
-        config: {
-          custom: {},
-        },
-      };
-      expect(getJustifyContent(field)).toBe('flex-start');
-    });
-
-    it('should default to flex-start for enum types', () => {
-      const field = {
-        name: 'Enum',
-        type: FieldType.enum,
-        values: [],
-        config: {
-          custom: {},
-        },
-      };
-      expect(getJustifyContent(field)).toBe('flex-start');
-    });
-
-    it('should default to flex-start for time types', () => {
-      const field = {
-        name: 'Time',
-        type: FieldType.time,
-        values: [],
-        config: {
-          custom: {},
-        },
-      };
-      expect(getJustifyContent(field)).toBe('flex-start');
-    });
-
-    it('should default to flex-start for boolean types', () => {
-      const field = {
-        name: 'Active',
-        type: FieldType.boolean,
-        values: [],
-        config: {
-          custom: {},
-        },
-      };
-      expect(getJustifyContent(field)).toBe('flex-start');
-=======
   describe('alignment', () => {
     it.each(['left', 'center', 'right'] as const)('should return "%s" when configured', (align) => {
       expect(
@@ -225,7 +104,6 @@
       ] as const)(`should map align "$align" to justifyContent "$expected"`, ({ align, expected }) => {
         expect(getJustifyContent(align)).toBe(expected);
       });
->>>>>>> 0895d635
     });
   });
 
