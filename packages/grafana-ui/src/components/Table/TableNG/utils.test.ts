--- conflicted
+++ resolved
@@ -49,12 +49,8 @@
   predicateByName,
   parseStyleJson,
   calculateFooterHeight,
-<<<<<<< HEAD
   prepareSparklineValue,
   buildInspectValue,
-=======
-  displayJsonValue,
->>>>>>> 237ab6c1
 } from './utils';
 
 describe('TableNG utils', () => {
