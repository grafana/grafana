import { SortColumn } from 'react-data-grid';

import {
  createDataFrame,
  createTheme,
  DataFrame,
  DataFrameWithValue,
  DataLink,
  DisplayValue,
  Field,
  FieldType,
  GrafanaTheme2,
  LinkModel,
  ValueLinkConfig,
} from '@grafana/data';
import { BarGaugeDisplayMode, TableCellBackgroundDisplayMode, TableCellHeight } from '@grafana/schema';

import { TableCellDisplayMode } from '../types';

import { COLUMN, TABLE } from './constants';
import { MeasureCellHeightEntry } from './types';
import {
  extractPixelValue,
  frameToRecords,
  getAlignmentFactor,
  getCellColorInlineStylesFactory,
  getCellLinks,
  getCellOptions,
  getComparator,
  getIsNestedTable,
  getAlignment,
  getJustifyContent,
  migrateTableDisplayModeToCellOptions,
  getColumnTypes,
  computeColWidths,
  getRowHeight,
  buildCellHeightMeasurers,
  buildHeaderHeightMeasurers,
  getTextHeightEstimator,
  createTypographyContext,
  applySort,
  SINGLE_LINE_ESTIMATE_THRESHOLD,
  getTextHeightMeasurerFromUwrapCount,
  getDataLinksHeightMeasurer,
  getPillCellHeightMeasurer,
  getDefaultRowHeight,
  getDisplayName,
  predicateByName,
<<<<<<< HEAD
  parseStyleJson,
=======
  calculateFooterHeight,
>>>>>>> 185e2234
} from './utils';

describe('TableNG utils', () => {
  describe('alignment', () => {
    it.each(['left', 'center', 'right'] as const)('should return "%s" when configured', (align) => {
      expect(getAlignment({ name: 'Value', type: FieldType.string, values: [], config: { custom: { align } } })).toBe(
        align
      );
    });

    it.each([
      { type: FieldType.string, align: 'left' },
      { type: FieldType.number, align: 'right' },
      { type: FieldType.boolean, align: 'left' },
      { type: FieldType.time, align: 'left' },
    ])('should return "$align" for field type $type by default', ({ type, align }) => {
      expect(getAlignment({ name: 'Test', type, values: [], config: { custom: {} } })).toBe(align);
    });

    it.each([
      { cellType: undefined, align: 'right' },
      { cellType: TableCellDisplayMode.Auto, align: 'right' },
      { cellType: TableCellDisplayMode.ColorText, align: 'right' },
      { cellType: TableCellDisplayMode.ColorBackground, align: 'right' },
      { cellType: TableCellDisplayMode.Gauge, align: 'left' },
      { cellType: TableCellDisplayMode.JSONView, align: 'left' },
      { cellType: TableCellDisplayMode.DataLinks, align: 'left' },
    ])('numeric field should return "$align" for cell type "$cellType"', ({ align, cellType }) => {
      expect(
        getAlignment({
          name: 'Test',
          type: FieldType.number,
          values: [],
          config: { custom: { ...(cellType !== undefined ? { cellOptions: { type: cellType } } : {}) } },
        })
      ).toBe(align);
    });

    describe('mapping to getJustifyContent', () => {
      it.each([
        { align: 'left', expected: 'flex-start' },
        { align: 'center', expected: 'center' },
        { align: 'right', expected: 'flex-end' },
      ] as const)(`should map align "$align" to justifyContent "$expected"`, ({ align, expected }) => {
        expect(getJustifyContent(align)).toBe(expected);
      });
    });
  });

  describe('cell display mode', () => {
    const theme = {
      colors: {
        isDark: true,
        mode: 'dark',
        primary: { text: '#FFFFFF', main: '#FF0000' },
        background: { canvas: '#000000', primary: '#111111' },
        text: { primary: '#FFFFFF' },
        action: { hover: '#FF0000' },
      },
    } as unknown as GrafanaTheme2;

    it('should handle color text cell type', () => {
      const cellOptions = {
        type: TableCellDisplayMode.ColorText as const,
      };

      const displayValue = { text: '100', numeric: 100, color: '#ff0000' };

      const getCellColorInlineStyles = getCellColorInlineStylesFactory(theme);
      const colors = getCellColorInlineStyles(cellOptions, displayValue, false);
      expect(colors.color).toBe('#ff0000');
      expect(colors).not.toHaveProperty('background');
    });

    it('should pass thru color background cell type in basic mode', () => {
      const cellOptions = {
        type: TableCellDisplayMode.ColorBackground as const,
        mode: TableCellBackgroundDisplayMode.Basic,
      };

      const displayValue = { text: '100', numeric: 100, color: '#ff0000' };

      const getCellColorInlineStyles = getCellColorInlineStylesFactory(theme);
      const colors = getCellColorInlineStyles(cellOptions, displayValue, false);
      expect(colors.background).toBe('#ff0000');
      expect(colors.color).toBe('rgb(247, 248, 250)');
    });

    it('should handle color background cell type in gradient mode', () => {
      const cellOptions = {
        type: TableCellDisplayMode.ColorBackground as const,
        mode: TableCellBackgroundDisplayMode.Gradient,
      };

      const displayValue = { text: '100', numeric: 100, color: '#ff0000' };

      const getCellColorInlineStyles = getCellColorInlineStylesFactory(theme);
      const colors = getCellColorInlineStyles(cellOptions, displayValue, false);
      expect(colors.background).toBe('linear-gradient(120deg, rgb(255, 54, 36), #ff0000)');
      expect(colors.color).toBe('rgb(247, 248, 250)');
    });

    it('does not set CSSProperties for un-mapped cell types', () => {
      const cellOptions = { type: TableCellDisplayMode.JSONView as const };

      const displayValue = { text: '100', numeric: 100, color: '#ff0000' };

      const getCellColorInlineStyles = getCellColorInlineStylesFactory(theme);
      const colors = getCellColorInlineStyles(cellOptions, displayValue, false);

      expect(colors).toEqual({});
    });

    describe('applyToRow', () => {
      it.each([
        ['hex', '#ffffff00'],
        ['rgba', 'rgba(255,255,255,0)'],
        ['hsla', 'hsla(0,100%,100%,0)'],
      ])(
        'should not apply background color if the display value is transparent (%s) and applyToRow is on',
        (_format, colorDisplayValue) => {
          const cellOptions = {
            type: TableCellDisplayMode.ColorBackground as const,
            mode: TableCellBackgroundDisplayMode.Basic,
          };

          const displayValue = { text: '100', numeric: 100, color: colorDisplayValue };

          const getCellColorInlineStyles = getCellColorInlineStylesFactory(theme);
          const colors = getCellColorInlineStyles(cellOptions, displayValue, true);

          expect(colors).toEqual({});
        }
      );

      it.each([
        ['hex', '#ffffff00'],
        ['rgba', 'rgba(255,255,255,0)'],
        ['hsla', 'hsla(0,100%,100%,0)'],
      ])(
        'should apply background color if the display value is transparent (%s) and applyToRow is off',
        (_format, colorDisplayValue) => {
          const cellOptions = {
            type: TableCellDisplayMode.ColorBackground as const,
            mode: TableCellBackgroundDisplayMode.Basic,
          };

          const displayValue = { text: '100', numeric: 100, color: colorDisplayValue };

          const getCellColorInlineStyles = getCellColorInlineStylesFactory(theme);
          const colors = getCellColorInlineStyles(cellOptions, displayValue, false);

          expect(colors).toEqual({
            background: colorDisplayValue,
            color: 'rgb(32, 34, 38)',
          });
        }
      );
    });
  });

  describe('frame to records conversion', () => {
    it('should convert DataFrame to TableRows', () => {
      const frame = createDataFrame({
        fields: [
          { name: 'time', values: [1, 2] },
          { name: 'value', values: [10, 20] },
        ],
      });

      const records = frameToRecords(frame);
      expect(records).toHaveLength(2);
      expect(records[0]).toEqual({ __depth: 0, __index: 0, time: 1, value: 10 });
    });
  });

  describe('getAlignmentFactor', () => {
    it('should create a new alignment factor when none exists', () => {
      // Create a field with no existing alignment factor
      const field: Field = {
        name: 'test',
        type: FieldType.number,
        config: {},
        values: [1, 22, 333, 4444],
        // No state property initially
        display: (value: unknown) => ({ text: String(value), numeric: Number(value) }),
      };

      // Create a display value
      const displayValue: DisplayValue = { text: '1', numeric: 1 };

      // Call getAlignmentFactor with the first row
      const result = getAlignmentFactor(field, displayValue, 0);

      // Verify the result has the text property
      expect(result).toEqual(expect.objectContaining({ text: '1' }));

      // Verify that field.state was created and contains the alignment factor
      expect(field.state).toBeDefined();
      expect(field.state?.alignmentFactors).toBeDefined();
      expect(field.state?.alignmentFactors).toEqual(expect.objectContaining({ text: '1' }));
    });

    it('should update alignment factor when a longer value is found', () => {
      // Create a field with an existing alignment factor
      const field: Field = {
        name: 'test',
        type: FieldType.number,
        config: {},
        values: [1, 22, 333, 4444],
        state: { alignmentFactors: { text: '1' } },
        display: (value: unknown) => ({ text: String(value), numeric: Number(value) }),
      };

      // Create a display value that is longer than the existing alignment factor
      const displayValue: DisplayValue = { text: '4444', numeric: 4444 };

      // Call getAlignmentFactor
      const result = getAlignmentFactor(field, displayValue, 3);

      // Verify the result is updated to the longer value
      expect(result).toEqual(expect.objectContaining({ text: '4444' }));

      // Verify that field.state.alignmentFactors was updated
      expect(field.state?.alignmentFactors).toEqual(expect.objectContaining({ text: '4444' }));
    });

    it('should not update alignment factor when a shorter value is found', () => {
      // Create a field with an existing alignment factor for a long value
      const field: Field = {
        name: 'test',
        type: FieldType.number,
        config: {},
        values: [1, 22, 333, 4444],
        state: { alignmentFactors: { text: '4444' } },
        display: (value: unknown) => ({ text: String(value), numeric: Number(value) }),
      };

      // Create a display value that is shorter than the existing alignment factor
      const displayValue: DisplayValue = { text: '1', numeric: 1 };

      // Call getAlignmentFactor
      const result = getAlignmentFactor(field, displayValue, 0);

      // Verify the result is still the longer value
      expect(result).toEqual(expect.objectContaining({ text: '4444' }));

      // Verify that field.state.alignmentFactors was not changed
      expect(field.state?.alignmentFactors).toEqual(expect.objectContaining({ text: '4444' }));
    });

    it('should add alignment factor to existing field state', () => {
      // Create a field with existing state but no alignment factors yet
      const field: Field = {
        name: 'test',
        type: FieldType.number,
        config: {},
        values: [1, 22, 333, 4444],
        // Field has state but no alignmentFactors
        state: {
          // Use a valid property for FieldState
          // For example, if calcs is a valid property:
          calcs: { sum: 4460 },
          // Or if noValue is a valid property:
          // noValue: true
        },
        display: (value: unknown) => ({ text: String(value), numeric: Number(value) }),
      };

      // Create a display value
      const displayValue: DisplayValue = { text: '1', numeric: 1 };

      // Call getAlignmentFactor with the first row
      const result = getAlignmentFactor(field, displayValue, 0);

      // Verify the result has the text property
      expect(result).toEqual(expect.objectContaining({ text: '1' }));

      // Verify that field.state was preserved and alignment factor was added
      expect(field.state).toBeDefined();
      // Check for the valid property we used
      expect(field.state?.calcs).toBeDefined();
      expect(field.state?.alignmentFactors).toBeDefined();
      expect(field.state?.alignmentFactors).toEqual(expect.objectContaining({ text: '1' }));
    });

    it.todo('alignmentFactor.text = displayValue.text;');
  });

  describe('getColumnTypes', () => {
    it('builds the expected record with column types', () => {
      const fields: Field[] = [
        {
          name: 'name',
          type: FieldType.string,
          display: (v) => ({ text: v as string, numeric: NaN }),
          config: {},
          values: [],
        },
        {
          name: 'age',
          type: FieldType.number,
          display: (v) => ({ text: (v as number).toString(), numeric: v as number }),
          config: {},
          values: [],
        },
        {
          name: 'active',
          type: FieldType.boolean,
          display: (v) => ({ text: (v as boolean).toString(), numeric: NaN }),
          config: {},
          values: [],
        },
      ];
      const result = getColumnTypes(fields);

      expect(result).toEqual({ name: FieldType.string, age: FieldType.number, active: FieldType.boolean });
    });

    it('should recursively build column types when nested fields are present', () => {
      const frame: DataFrame = {
        fields: [
          { type: FieldType.string, name: 'stringCol', config: {}, values: [] },
          {
            type: FieldType.nestedFrames,
            name: 'nestedCol',
            config: {},
            values: [
              [
                createDataFrame({
                  fields: [
                    { name: 'time', values: [1, 2] },
                    { name: 'value', values: [10, 20] },
                  ],
                }),
              ],
              [
                createDataFrame({
                  fields: [
                    { name: 'time', values: [3, 4] },
                    { name: 'value', values: [30, 40] },
                  ],
                }),
              ],
            ],
          },
        ],
        length: 0,
        name: 'test',
      };

      expect(getColumnTypes(frame.fields)).toEqual({
        stringCol: FieldType.string,
        time: FieldType.time,
        value: FieldType.number,
      });
    });

    it('does not throw if nestedFrames has no values', () => {
      const frame: DataFrame = {
        fields: [
          { type: FieldType.string, name: 'stringCol', config: {}, values: [] },
          { type: FieldType.nestedFrames, name: 'nestedCol', config: {}, values: [] },
        ],
        length: 0,
        name: 'test',
      };

      expect(getColumnTypes(frame.fields)).toEqual({ stringCol: FieldType.string });
    });
  });

  describe('getIsNestedTable', () => {
    it('should detect nested frames', () => {
      const frame: DataFrame = {
        fields: [
          { type: FieldType.string, name: 'stringCol', config: {}, values: [] },
          { type: FieldType.nestedFrames, name: 'nestedCol', config: {}, values: [] },
        ],
        length: 0,
        name: 'test',
      };
      expect(getIsNestedTable(frame.fields)).toBe(true);
    });

    it('should return false for regular frames', () => {
      const frame: DataFrame = {
        fields: [
          { type: FieldType.string, name: 'stringCol', config: {}, values: [] },
          { type: FieldType.number, name: 'numberCol', config: {}, values: [] },
        ],
        length: 0,
        name: 'test',
      };
      expect(getIsNestedTable(frame.fields)).toBe(false);
    });
  });

  describe('getComparator', () => {
    it('should compare numbers correctly', () => {
      const comparator = getComparator(FieldType.number);
      expect(comparator(1, 2)).toBeLessThan(0);
      expect(comparator(2, 1)).toBeGreaterThan(0);
      expect(comparator(1, 1)).toBe(0);
    });

    it('should handle undefined values', () => {
      const comparator = getComparator(FieldType.number);
      expect(comparator(undefined, 1)).toBeLessThan(0);
      expect(comparator(1, undefined)).toBeGreaterThan(0);
      expect(comparator(undefined, undefined)).toBe(0);
    });

    it('should compare strings case-insensitively', () => {
      const comparator = getComparator(FieldType.string);
      expect(comparator('a', 'B')).toBeLessThan(0);
      expect(comparator('B', 'a')).toBeGreaterThan(0);
      expect(comparator('a', 'a')).toBe(0);
    });

    it('should handle time values', () => {
      const comparator = getComparator(FieldType.time);
      const t1 = 1672531200000; // 2023-01-01
      const t2 = 1672617600000; // 2023-01-02

      expect(comparator(t1, t2)).toBeLessThan(0);
      expect(comparator(t2, t1)).toBeGreaterThan(0);
      expect(comparator(t1, t1)).toBe(0);
    });

    it('should handle boolean values', () => {
      const comparator = getComparator(FieldType.boolean);
      expect(comparator(false, true)).toBeLessThan(0);
      expect(comparator(true, false)).toBeGreaterThan(0);
      expect(comparator(true, true)).toBe(0);
    });

    it('should compare frame values', () => {
      const comparator = getComparator(FieldType.frame);

      // simulate using `first`.
      const frame1: DataFrameWithValue = {
        value: 1,
        ...createDataFrame({ fields: [{ name: 'a', values: [1, 2, 3, 4] }] }),
      };
      const frame2: DataFrameWithValue = {
        value: 4,
        ...createDataFrame({ fields: [{ name: 'a', values: [4, 3, 2, 1] }] }),
      };
      const frame3: DataFrameWithValue = {
        value: 4,
        ...createDataFrame({ fields: [{ name: 'a', values: [4, 5, 6, 7] }] }),
      };

      expect(comparator(frame1, frame2)).toBeLessThan(0);
      expect(comparator(frame2, frame1)).toBeGreaterThan(0);
      expect(comparator(frame2, frame2)).toBe(0);
      expect(comparator(frame2, frame3)).toBe(0); // equivalent start values
    });
  });

  describe('migrateTableDisplayModeToCellOptions', () => {
    it('should migrate basic to gauge mode', () => {
      const result = migrateTableDisplayModeToCellOptions(TableCellDisplayMode.BasicGauge);
      expect(result).toEqual({ type: TableCellDisplayMode.Gauge, mode: BarGaugeDisplayMode.Basic });
    });

    it('should migrate gradient-gauge to gauge mode with gradient', () => {
      const result = migrateTableDisplayModeToCellOptions(TableCellDisplayMode.GradientGauge);
      expect(result).toEqual({ type: TableCellDisplayMode.Gauge, mode: BarGaugeDisplayMode.Gradient });
    });

    it('should migrate color-background to color background with gradient', () => {
      const result = migrateTableDisplayModeToCellOptions(TableCellDisplayMode.ColorBackground);
      expect(result).toEqual({
        type: TableCellDisplayMode.ColorBackground,
        mode: TableCellBackgroundDisplayMode.Gradient,
      });
    });

    it('should handle other display modes', () => {
      const result = migrateTableDisplayModeToCellOptions(TableCellDisplayMode.ColorText);
      expect(result).toEqual({ type: TableCellDisplayMode.ColorText });
    });
  });

  describe('getCellOptions', () => {
    it('should return default options when no custom config is provided', () => {
      const field: Field = { name: 'test', type: FieldType.string, config: {}, values: [] };

      const options = getCellOptions(field);

      // Check that default options are returned
      expect(options).toEqual({ type: TableCellDisplayMode.Auto });
    });

    it('should extract cell options from field config', () => {
      const field: Field = {
        name: 'test',
        type: FieldType.string,
        config: {
          custom: { cellOptions: { type: TableCellDisplayMode.ColorText, inspectEnabled: false } },
        },
        values: [],
      };

      const options = getCellOptions(field);

      expect(options).toEqual({ type: TableCellDisplayMode.ColorText, inspectEnabled: false });
    });

    it('should handle legacy displayMode property', () => {
      const field: Field = {
        name: 'test',
        type: FieldType.string,
        config: { custom: { displayMode: 'color-background' } },
        values: [],
      };

      const options = getCellOptions(field);

      // The legacy displayMode should be converted to the new format
      expect(options.type).toBe(TableCellDisplayMode.ColorBackground);
    });

    it('should prioritize cellOptions over legacy displayMode', () => {
      const field: Field = {
        name: 'test',
        type: FieldType.string,
        config: { custom: { displayMode: 'color-background', cellOptions: { type: TableCellDisplayMode.ColorText } } },
        values: [],
      };

      const options = getCellOptions(field);

      expect(options.type).toBe(TableCellDisplayMode.ColorBackground);
    });

    it('should handle image display mode', () => {
      const field: Field = {
        name: 'test',
        type: FieldType.string,
        config: {
          custom: {
            cellOptions: {
              type: TableCellDisplayMode.Image,
              // Add image-specific options if they exist
            },
          },
        },
        values: [],
      };

      const options = getCellOptions(field);

      expect(options.type).toBe(TableCellDisplayMode.Image);
    });

    it('should handle JSON display mode', () => {
      const field: Field = {
        name: 'test',
        type: FieldType.string,
        config: { custom: { cellOptions: { type: TableCellDisplayMode.JSONView } } },
        values: [],
      };

      const options = getCellOptions(field);

      expect(options.type).toBe(TableCellDisplayMode.JSONView);
    });
  });

  describe('getCellLinks', () => {
    it('should return undefined when field has no getLinks function', () => {
      const field: Field = { name: 'test', type: FieldType.string, config: {}, values: ['value'] };

      const links = getCellLinks(field, 0);
      expect(links).toEqual(undefined);
    });

    it('should return links from field getLinks function', () => {
      const mockLinks: LinkModel[] = [
        { title: 'Link 1', href: 'http://example.com/1', target: '_blank', origin: { datasourceUid: 'test' } },
        { title: 'Link 2', href: 'http://example.com/2', target: '_self', origin: { datasourceUid: 'test' } },
      ];

      const field: Field = {
        name: 'test',
        type: FieldType.string,
        config: {},
        values: ['value1', 'value2'],
        getLinks: (config: ValueLinkConfig) => {
          return config.valueRowIndex === 0 ? mockLinks : [];
        },
      };

      const links = getCellLinks(field, 0);
      expect(links).toEqual(mockLinks);
    });

    it('should return empty array for out of bounds index', () => {
      const mockLinks: LinkModel[] = [
        { title: 'Link 1', href: 'http://example.com/1', target: '_blank', origin: { datasourceUid: 'test' } },
      ];

      const field: Field = {
        name: 'test',
        type: FieldType.string,
        config: {},
        values: ['value1'],
        getLinks: (config: ValueLinkConfig) => {
          return config.valueRowIndex === 0 ? mockLinks : [];
        },
      };

      // Index out of bounds
      const links = getCellLinks(field, 1);
      expect(links).toEqual([]);
    });

    it('should handle getLinks returning undefined', () => {
      const field: Field = {
        name: 'test',
        type: FieldType.string,
        config: {},
        values: ['value1'],
        getLinks: (config: ValueLinkConfig) => {
          return [];
        },
      };

      const links = getCellLinks(field, 0);
      expect(links).toEqual([]);
    });

    it('should handle different link configurations', () => {
      // Create links with different valid configurations
      const mockLinks: LinkModel[] = [
        // Standard link with href
        {
          title: 'External Link',
          href: 'http://example.com/full',
          target: '_blank',
          origin: { datasourceUid: 'test' },
        },
        // Internal link with onClick handler
        {
          title: 'Internal Link',
          href: '', // Empty href for internal links
          onClick: jest.fn(),
          target: '_self',
          origin: { datasourceUid: 'test' },
        },
      ];

      const field: Field = {
        name: 'test',
        type: FieldType.string,
        config: {},
        values: ['value1'],
        getLinks: () => mockLinks,
      };

      const links = getCellLinks(field, 0);

      // Verify links are returned unmodified
      expect(links).toEqual(mockLinks);

      // Verify we have both types of links
      expect(links?.find((link) => link.onClick !== undefined)).toBeDefined();
      expect(links?.find((link) => link.href === 'http://example.com/full')).toBeDefined();
    });

    it('should bind the onClick handlers', () => {
      const onClickHandler = jest.fn();
      // Create links with different valid configurations
      const mockLinks: LinkModel[] = [
        // Internal link with onClick handler
        {
          title: 'Internal Link',
          href: '', // Empty href for internal links
          onClick: onClickHandler,
          target: '_self',
          origin: { datasourceUid: 'test' },
        },
      ];

      const field: Field = {
        name: 'test',
        type: FieldType.string,
        config: {},
        values: ['value1'],
        getLinks: () => mockLinks,
      };

      const links = getCellLinks(field, 0);

      const link = links?.[0];
      const event = new MouseEvent('click', { bubbles: true });
      jest.spyOn(event, 'preventDefault');

      link?.onClick?.(event);

      expect(event.preventDefault).toHaveBeenCalled();
      expect(onClickHandler).toHaveBeenCalledWith(event, { field, rowIndex: 0 });
    });

    it.each([
      { keyName: 'metaKey', eventOverride: { metaKey: true } },
      { keyName: 'ctrlKey', eventOverride: { ctrlKey: true } },
      { keyName: 'shiftKey', eventOverride: { shiftKey: true } },
    ])(
      'should allow open a link in a new tab when $keyName clicked instead of using the handler',
      ({ eventOverride }) => {
        const onClickHandler = jest.fn();
        // Create links with different valid configurations
        const mockLinks: LinkModel[] = [
          // Internal link with onClick handler
          {
            title: 'Internal Link',
            href: '', // Empty href for internal links
            onClick: onClickHandler,
            target: '_self',
            origin: { datasourceUid: 'test' },
          },
        ];

        const field: Field = {
          name: 'test',
          type: FieldType.string,
          config: {},
          values: ['value1'],
          getLinks: () => mockLinks,
        };

        const links = getCellLinks(field, 0);

        const link = links?.[0];
        const event = new MouseEvent('click', { bubbles: true, ...eventOverride });
        jest.spyOn(event, 'preventDefault');

        link?.onClick?.(event);

        expect(event.preventDefault).not.toHaveBeenCalled();
        expect(onClickHandler).not.toHaveBeenCalled();
      }
    );

    it('should filter out links which contain neither href nor onClick', () => {
      const field: Field = {
        name: 'test',
        type: FieldType.string,
        config: {},
        values: ['value1'],
        getLinks: (): LinkModel[] => [
          { title: 'Invalid Link', target: '_blank', origin: { datasourceUid: 'test' } } as LinkModel, // No href or onClick
        ],
      };

      const links = getCellLinks(field, 0);
      expect(links).toEqual([]);
    });
  });

  describe('extractPixelValue', () => {
    it('should extract numeric value from pixel string', () => {
      expect(extractPixelValue('100px')).toBe(100);
      expect(extractPixelValue('42px')).toBe(42);
      expect(extractPixelValue('0px')).toBe(0);
    });

    it('should handle numeric input', () => {
      expect(extractPixelValue(100)).toBe(100);
      expect(extractPixelValue(42)).toBe(42);
      expect(extractPixelValue(0)).toBe(0);
    });

    it('should handle string numbers without units', () => {
      expect(extractPixelValue('100')).toBe(100);
      expect(extractPixelValue('42')).toBe(42);
      expect(extractPixelValue('0')).toBe(0);
    });

    it('should handle decimal values', () => {
      expect(extractPixelValue('100.5px')).toBe(100.5);
      expect(extractPixelValue('42.75px')).toBe(42.75);
      expect(extractPixelValue(100.5)).toBe(100.5);
    });

    it('should handle negative values', () => {
      expect(extractPixelValue('-100px')).toBe(-100);
      expect(extractPixelValue('-42px')).toBe(-42);
      expect(extractPixelValue(-100)).toBe(-100);
    });

    it('should handle other CSS units by removing them', () => {
      expect(extractPixelValue('100em')).toBe(100);
      expect(extractPixelValue('42rem')).toBe(42);
      expect(extractPixelValue('10vh')).toBe(10);
      expect(extractPixelValue('20vw')).toBe(20);
    });

    it('should handle whitespace', () => {
      expect(extractPixelValue(' 100px ')).toBe(100);
      expect(extractPixelValue(' 42 px ')).toBe(42);
    });

    it('should return 0 for invalid input when no default is provided', () => {
      expect(extractPixelValue('not-a-number')).toBe(0);
      expect(extractPixelValue('px')).toBe(0);
      expect(extractPixelValue('')).toBe(0);
    });
  });

  describe('getDefaultRowHeight', () => {
    const theme = createTheme();

    it.each([
      { input: TableCellHeight.Sm, expected: 36 },
      { input: TableCellHeight.Md, expected: 42 },
      { input: TableCellHeight.Lg, expected: TABLE.MAX_CELL_HEIGHT },
    ])('returns "$expected" for "$input"', ({ input, expected }) => {
      const result = getDefaultRowHeight(theme, [], input);
      expect(result).toBe(expected);
    });

    it('returns "auto" if a field is present with the dynamicHeight cellOption  is false', () => {
      expect(
        getDefaultRowHeight(
          theme,
          [
            {
              name: 'test1',
              type: FieldType.string,
              config: {},
              values: ['value1'],
            },
            {
              name: 'test2',
              type: FieldType.string,
              config: { custom: { cellOptions: { type: TableCellDisplayMode.Markdown, dynamicHeight: true } } },
              values: ['value1'],
            },
            {
              name: 'test3',
              type: FieldType.number,
              config: { custom: { cellOptions: { type: TableCellDisplayMode.JSONView } } },
              values: [3],
            },
          ],
          TableCellHeight.Sm
        )
      ).toBe('auto');
    });

    it('calculates height based on theme when cellHeight is undefined', () => {
      const result = getDefaultRowHeight(theme, []);

      // Calculate the expected result based on the theme values
      const expected = TABLE.CELL_PADDING * 2 + theme.typography.fontSize * theme.typography.body.lineHeight;

      expect(result).toBe(expected);
    });
  });

  describe('createTypographyCtx', () => {
    // we can't test the effectiveness of this typography context in unit tests, only that it
    // actually executed the JS correctly. If you called `count` with a sensible value and width,
    // it wouldn't give you a very reasonable answer in Jest's DOM environment for some reason.
    it('creates the context using uwrap', () => {
      const field: Field = { name: 'test', type: FieldType.string, config: {}, values: ['foo', 'bar', 'baz'] };
      const ctx = createTypographyContext(14, 'sans-serif', 0.15);

      expect(ctx).toEqual(
        expect.objectContaining({
          ctx: expect.any(CanvasRenderingContext2D),
          fontFamily: 'sans-serif',
          letterSpacing: 0.15,
          measureHeight: expect.any(Function),
          estimateHeight: expect.any(Function),
          avgCharWidth: expect.any(Number),
        })
      );
      expect(ctx.measureHeight('the quick brown fox jumps over the lazy dog', 100, field, 0, 20)).toEqual(
        expect.any(Number)
      );
      expect(ctx.estimateHeight('the quick brown fox jumps over the lazy dog', 100, field, 0, 20)).toEqual(
        expect.any(Number)
      );
    });
  });

  describe('getTextHeightMeasurerFromUwrapCount', () => {
    const field: Field = { name: 'test', type: FieldType.string, config: {}, values: ['foo', 'bar', 'baz'] };

    it('wraps the uwrap count function', () => {
      const measureHeight = getTextHeightMeasurerFromUwrapCount(jest.fn(() => 2));
      expect(measureHeight('test string', 100, field, 0, 20)).toBe(40);
    });

    it("returns a single line's height for null or undefined values", () => {
      const measureHeight = getTextHeightMeasurerFromUwrapCount(jest.fn(() => 2));
      expect(measureHeight(null, 100, field, 0, 20)).toBe(20);
      expect(measureHeight(undefined, 100, field, 0, 20)).toBe(20);
    });
  });

  describe('getTextHeightEstimator', () => {
    const estimator = getTextHeightEstimator(10);
    const field: Field = { name: 'test', type: FieldType.string, config: {}, values: ['foo', 'bar', 'baz'] };

    it('returns -1 if there are no strings or dashes within the string', () => {
      expect(estimator('asdfasdfasdfasdfasdfasdfasdfasdfasdfasdfasdf', 5, field, 0, 22)).toBe(-1);
    });

    it('calculates an approximate rendered height for the text based on the width and avgCharWidth', () => {
      expect(estimator('asdfas dfasdfasdf asdfasdfasdfa sdfasdfasdfasdf 23', 200, field, 0, 20)).toBe(60);
    });
  });

  describe('getDataLinksHeightMeasurer', () => {
    it('counts number of valid links using getCellLinks', () => {
      const field: Field = {
        name: 'test',
        type: FieldType.string,
        config: {
          links: [
            { title: 'Link 1', url: 'http://example.com/1' },
            { title: 'Invalid Link' } as DataLink, // No href or onClick
            {
              title: 'Link w',
              url: 'asdf',
              onClick: jest.fn(() => {}),
            },
          ],
        },
        values: ['value1'],
      };

      const measurer = getDataLinksHeightMeasurer();
      expect(measurer('my value', 100, field, 0, 20)).toBe(40);
    });
  });

  describe('getPillCellHeightMeasurer', () => {
    it('counts up the number of lines using the pill measuring method', () => {
      const measurer = getPillCellHeightMeasurer(jest.fn((str) => str.length * 5));
      expect(measurer('tag1,tag2', 100, {} as Field, 0, 20)).toBe(20);
      expect(measurer('tag1,tag2,tag3,tag4,tag5,tag6', 100, {} as Field, 0, 20)).toBe(68);
    });

    it('returns 0 if value is null', () => {
      const measurer = getPillCellHeightMeasurer(jest.fn((str) => str.length * 5));
      expect(measurer(null, 100, {} as Field, 0, 20)).toBe(0);
    });

    it('returns 0 if no pills are inferred', () => {
      const measurer = getPillCellHeightMeasurer(jest.fn((str) => str.length * 5));
      expect(measurer('', 100, {} as Field, 0, 20)).toBe(0);
    });

    it('caches the width measurement for the same value', () => {
      const widthMeasurement = jest.fn((str) => str.length * 5);
      const measurer = getPillCellHeightMeasurer(widthMeasurement);
      measurer('tag1,tag2,tag3,tag4,tag5,tag6', 100, {} as Field, 0, 20);
      measurer('tag1,tag2', 100, {} as Field, 0, 20);
      measurer('tag2', 200, {} as Field, 0, 20);
      measurer('tag2,tag3,tag2,tag4,tag4,tag2,tag5', 300, {} as Field, 0, 20);
      expect(widthMeasurement).toHaveBeenCalledTimes(6); // Should only call for unique values
    });
  });

  describe('buildHeaderHeightMeasurers', () => {
    const ctx = {
      fontFamily: 'sans-serif',
      letterSpacing: 0.15,
      ctx: {} as CanvasRenderingContext2D,
      count: jest.fn(() => 2),
      avgCharWidth: 7,
      measureHeight: jest.fn(() => 2),
      estimateHeight: jest.fn(() => 2),
    };

    it('returns an array of measurers for each column', () => {
      const fields: Field[] = [
        { name: 'Name', type: FieldType.string, values: [], config: { custom: { wrapHeaderText: true } } },
        { name: 'Age', type: FieldType.number, values: [], config: { custom: { wrapHeaderText: true } } },
      ];
      const measurers = buildHeaderHeightMeasurers(fields, ctx);
      expect(measurers![0].measure).toEqual(expect.any(Function));
      expect(measurers![0].fieldIdxs).toEqual([0, 1]);
    });

    it('does not return the index of columns which are not wrapped', () => {
      const fields: Field[] = [
        { name: 'Name', type: FieldType.string, values: [], config: { custom: {} } },
        { name: 'Age', type: FieldType.number, values: [], config: { custom: { wrapHeaderText: true } } },
      ];

      const measurers = buildHeaderHeightMeasurers(fields, ctx);
      expect(measurers![0].fieldIdxs).toEqual([1]);
    });

    it('returns undefined if no columns are wrapped', () => {
      const fields: Field[] = [
        { name: 'Name', type: FieldType.string, values: [], config: { custom: {} } },
        { name: 'Age', type: FieldType.number, values: [], config: { custom: {} } },
      ];

      const measurers = buildHeaderHeightMeasurers(fields, ctx);
      expect(measurers).toBeUndefined();
    });
  });

  describe('buildCellHeightMeasurers', () => {
    const ctx = {
      fontFamily: 'sans-serif',
      letterSpacing: 0.15,
      ctx: {} as CanvasRenderingContext2D,
      measureHeight: jest.fn(() => 2),
      estimateHeight: jest.fn(() => 2),
      avgCharWidth: 7,
    };

    it('sets up text height measurers for each text column if wrapping is on', () => {
      const fields: Field[] = [
        { name: 'Name', type: FieldType.string, values: [], config: { custom: { wrapText: true } } },
        {
          name: 'Address',
          type: FieldType.string,
          values: [],
          config: { custom: { wrapText: true } },
        },
      ];
      const measurers = buildCellHeightMeasurers(fields, ctx);
      expect(measurers![0].measure).toEqual(expect.any(Function));
      expect(measurers![0].fieldIdxs).toEqual([0, 1]);
    });

    it('does not return the index of columns which are not wrapped', () => {
      const fields: Field[] = [
        { name: 'Name', type: FieldType.string, values: [], config: { custom: {} } },
        {
          name: 'Address',
          type: FieldType.string,
          values: [],
          config: { custom: { wrapText: true } },
        },
      ];

      const measurers = buildCellHeightMeasurers(fields, ctx);
      expect(measurers![0].fieldIdxs).toEqual([1]);
    });

    it('sets up line counting for pills if present and wrapping is on', () => {
      const fields: Field[] = [
        {
          name: 'Tags',
          type: FieldType.string,
          values: ['tag1,tag2', 'tag3', '["tag4","tag5","tag6"]'],
          config: { custom: { wrapText: true, cellOptions: { type: TableCellDisplayMode.Pill } } },
        },
      ];
      const measurers = buildCellHeightMeasurers(fields, ctx);
      expect(measurers![0].estimate).toEqual(expect.any(Function));
      expect(measurers![0].estimate!('tag1,tag2', 100, fields[0], 0, 22)).toEqual(expect.any(Number));
      expect(measurers![0].measure).toEqual(expect.any(Function));
      expect(measurers![0].measure('tag1,tag2', 100, fields[0], 0, 22)).toEqual(expect.any(Number));
      expect(measurers![0].fieldIdxs).toEqual([0]);
    });

    it('sets up line counting for datalinks if present and wrapping is on', () => {
      const fields: Field[] = [
        {
          name: 'Links',
          type: FieldType.string,
          values: ['http://example.com/1', 'http://example.com/2'],
          config: { custom: { wrapText: true, cellOptions: { type: TableCellDisplayMode.DataLinks } } },
          getLinks: jest.fn((): LinkModel[] => [
            { title: 'Link 1', href: 'http://example.com/1', target: '_blank', origin: { datasourceUid: 'test' } },
            { title: 'Link 2', href: 'http://example.com/2', target: '_self', origin: { datasourceUid: 'test' } },
          ]),
        },
      ];
      const measurers = buildCellHeightMeasurers(fields, ctx);
      expect(measurers![0].measure).toEqual(expect.any(Function));
      expect(measurers![0].measure('http://example.com/1', 100, fields[0], 0, 22)).toEqual(expect.any(Number));
      expect(measurers![0].fieldIdxs).toEqual([0]);
    });

    it('does not enable text counting for non-string fields', () => {
      const fields: Field[] = [
        { name: 'Name', type: FieldType.string, values: [], config: { custom: {} } },
        { name: 'Age', type: FieldType.number, values: [], config: { custom: { wrapText: true } } },
      ];

      const measurers = buildCellHeightMeasurers(fields, ctx);
      // empty array - we had one column that indicated it wraps, but it was numeric, so we just ignore it
      expect(measurers).toBeUndefined();
    });

    it('returns an undefined if no columns are wrapped', () => {
      const fields: Field[] = [
        { name: 'Name', type: FieldType.string, values: [], config: { custom: {} } },
        { name: 'Age', type: FieldType.number, values: [], config: { custom: {} } },
      ];

      const measurers = buildCellHeightMeasurers(fields, ctx);
      expect(measurers).toBeUndefined();
    });

    it('clamps by maxHeight if set', () => {
      const fields: Field[] = [
        {
          name: 'Tags',
          type: FieldType.string,
          values: ['tag1,tag2', 'tag3', '["tag4","tag5","tag6"]'],
          config: { custom: { wrapText: true, cellOptions: { type: TableCellDisplayMode.Pill } } },
        },
      ];
      const measurers = buildCellHeightMeasurers(fields, ctx);
      expect(measurers![0].measure!(fields[0].values[2], 20, fields[0], 2, 100)).toBeGreaterThan(50);

      fields[0].config!.custom!.maxHeight = 50;
      const measurersWithMax = buildCellHeightMeasurers(fields, ctx, 50);
      expect(measurersWithMax![0].measure!(fields[0].values[2], 20, fields[0], 2, 100)).toBe(50);
    });
  });

  describe('getRowHeight', () => {
    let fields: Field[];
    let measurers: MeasureCellHeightEntry[];

    beforeEach(() => {
      fields = [
        {
          name: 'Name',
          type: FieldType.string,
          values: ['foo', 'bar', 'baz', 'longer one here', 'shorter'],
          config: { custom: { wrapText: true } },
        },
        {
          name: 'Age',
          type: FieldType.number,
          values: [1, 2, 3, 123456, 789122349932],
          config: { custom: { wrapText: true } },
        },
      ];
      measurers = [
        {
          measure: jest.fn(
            (value, _length, _field, _rowIdx, lineHeight) => String(value).split(' ').length * lineHeight
          ),
          fieldIdxs: [0],
        }, // Mocked to count words as lines
        {
          measure: jest.fn(
            (value, _length, _field, _rowIdx, lineHeight) => Math.ceil(String(value).length / 3) * lineHeight
          ),
          fieldIdxs: [1],
        }, // Mocked to return a line for every 3 digits of a number
      ];
    });

    it('should use the default height for single-line rows', () => {
      // 1 line @ 20px, 10px vertical padding = 30, minimum is 36
      expect(getRowHeight(fields, 0, [30, 30], 36, measurers, 20, 10)).toBe(36);
    });

    it('should use the default height for multi-line rows which are shorter than the default height', () => {
      // 3 lines @ 5px, 5px vertical padding = 20, minimum is 36
      expect(getRowHeight(fields, 3, [30, 30], 36, measurers, 5, 5)).toBe(36);
    });

    it('should return the row height using line measurers for multi-line', () => {
      // 3 lines @ 20px ('longer', 'one', 'here'), 10px vertical padding
      expect(getRowHeight(fields, 3, [30, 30], 36, measurers, 20, 10)).toBe(70);

      // 4 lines @ 15px (789 122 349 932), 15px vertical padding
      expect(getRowHeight(fields, 4, [30, 30], 36, measurers, 15, 15)).toBe(75);
    });

    it('should take colWidths into account when calculating max wrap cell', () => {
      getRowHeight(fields, 3, [50, 60], 36, measurers, 20, 10);
      expect(measurers[0].measure).toHaveBeenCalledWith('longer one here', 50, fields[0], 3, 20);
      expect(measurers[1].measure).toHaveBeenCalledWith(123456, 60, fields[1], 3, 20);
    });

    // this is used to calc wrapped header height
    it('should use the display name if the rowIdx is -1', () => {
      getRowHeight(fields, -1, [50, 60], 36, measurers, 20, 10);
      expect(measurers[0].measure).toHaveBeenCalledWith('Name', 50, fields[0], -1, 20);
      expect(measurers[1].measure).toHaveBeenCalledWith('Age', 60, fields[1], -1, 20);
    });

    it('should ignore columns which do not have measurers', () => {
      const height = getRowHeight(fields, 3, [30, 30], 36, [measurers[1]], 20, 10);
      // 2 lines @ 20px, 10px vertical padding (not 3 lines, since we don't line count Name)
      expect(height).toBe(50);
    });

    it('should return the default height if there are no measurers to apply', () => {
      const height = getRowHeight(fields, 3, [30, 30], 36, [], 20, 10);
      expect(height).toBe(36);
    });

    describe('estimations vs. precise counts', () => {
      beforeEach(() => {
        measurers = [
          {
            measure: jest.fn(
              (value, _length, _field, _rowIdx, lineHeight) => String(value).split(' ').length * lineHeight
            ),
            fieldIdxs: [0],
          }, // Mocked to count words as lines
          {
            measure: jest.fn(
              (value, _length, _field, _rowIdx, lineHeight) => Math.ceil(String(value).length / 3) * lineHeight
            ),
            estimate: jest.fn((value, _length, _field, _rowIdx, lineHeight) => String(value).length * lineHeight), // Mocked to return a line for every digits of a number
            fieldIdxs: [1],
          }, // Mocked to return a line for every 3 digits of a number
        ];
      });

      // 2 lines @ 20px (123,456), 10px vertical padding. when we did this before, 'longer one here' would win, making it 70px.
      // the `estimate` function is picking `123456` as the longer one now (6 lines), then the `measure` function is used
      // to calculate the height (2 lines). this is a very forced case, but we just want to prove that it actually works.
      it('uses the estimate value rather than the precise value to select the row height', () => {
        expect(getRowHeight(fields, 3, [30, 30], 36, measurers, 20, 10)).toBe(50);
      });

      it('returns doesnt bother getting the precise count if the estimates are all below the threshold', () => {
        jest.mocked(measurers[0].measure).mockReturnValue(SINGLE_LINE_ESTIMATE_THRESHOLD - 0.3);
        jest.mocked(measurers[1].estimate!).mockReturnValue(SINGLE_LINE_ESTIMATE_THRESHOLD - 0.1);

        expect(getRowHeight(fields, 3, [30, 30], 36, measurers, 20, 10)).toBe(36);

        // this is what we really care about - we want to save on performance by not calling the measure in this case.
        expect(measurers[1].measure).not.toHaveBeenCalled();
      });

      it('uses the precise count if the estimate is above the threshold, even if its below 1', () => {
        // NOTE: if this fails, just change the test to use a different value besides 1
        const thresholdOffset = 1;
        expect(SINGLE_LINE_ESTIMATE_THRESHOLD + thresholdOffset).toBeLessThan(TABLE.LINE_HEIGHT);

        jest.mocked(measurers[0].measure).mockReturnValue(SINGLE_LINE_ESTIMATE_THRESHOLD - thresholdOffset);
        jest.mocked(measurers[1].estimate!).mockReturnValue(SINGLE_LINE_ESTIMATE_THRESHOLD + thresholdOffset);

        expect(getRowHeight(fields, 3, [30, 30], 36, measurers, 20, 10)).toBe(50);
      });
    });
  });

  describe('computeColWidths', () => {
    it('returns the configured widths if all columns set them', () => {
      expect(
        computeColWidths(
          [
            { name: 'A', type: FieldType.string, values: [], config: { custom: { width: 100 } } },
            { name: 'B', type: FieldType.string, values: [], config: { custom: { width: 200 } } },
          ],
          500
        )
      ).toEqual([100, 200]);
    });

    it('fills the available space if a column has no width set', () => {
      expect(
        computeColWidths(
          [
            { name: 'A', type: FieldType.string, values: [], config: {} },
            { name: 'B', type: FieldType.string, values: [], config: { custom: { width: 200 } } },
          ],
          500
        )
      ).toEqual([300, 200]);
    });

    it('applies minimum width when auto width would dip below it', () => {
      expect(
        computeColWidths(
          [
            { name: 'A', type: FieldType.string, values: [], config: { custom: { minWidth: 100 } } },
            { name: 'B', type: FieldType.string, values: [], config: { custom: { minWidth: 100 } } },
          ],
          100
        )
      ).toEqual([100, 100]);
    });

    it('should use the global column default width when nothing is set', () => {
      expect(
        computeColWidths(
          [
            { name: 'A', type: FieldType.string, values: [], config: {} },
            { name: 'B', type: FieldType.string, values: [], config: {} },
          ],
          // we have two columns but have set the table to the width of one default column.
          COLUMN.DEFAULT_WIDTH
        )
      ).toEqual([COLUMN.DEFAULT_WIDTH, COLUMN.DEFAULT_WIDTH]);
    });
  });

  describe('displayJsonValue', () => {
    it.todo('should parse and then stringify string values');
    it.todo('should not throw for non-serializable string values');
    it.todo('should stringify non-string values');
    it.todo('should not throw for non-serializable non-string values');
  });

  describe('applySort', () => {
    it('sorts by nanos', () => {
      const frame = createDataFrame({
        fields: [
          { name: 'time', values: [1, 1, 2], nanos: [100, 99, 0] },
          { name: 'value', values: [10, 20, 30] },
        ],
      });

      const sortColumns: SortColumn[] = [{ columnKey: 'time', direction: 'ASC' }];

      const records = applySort(frameToRecords(frame), frame.fields, sortColumns);

      expect(records).toMatchObject([
        { time: 1, value: 20 },
        { time: 1, value: 10 },
        { time: 2, value: 30 },
      ]);
    });
  });

  describe('calculateFooterHeight', () => {
    it('should return 0 if no footer is present', () => {
      const frame = createDataFrame({
        fields: [
          { name: 'time', values: [1, 1, 2], nanos: [100, 99, 0] },
          { name: 'value', values: [10, 20, 30] },
        ],
      });

      expect(calculateFooterHeight(frame.fields)).toBe(0);
    });

    it('should return the height in pixels for the max reducers on a given field', () => {
      const frame = createDataFrame({
        fields: [
          {
            name: 'time',
            values: [1, 1, 2],
            nanos: [100, 99, 0],
            config: { custom: { footer: { reducers: ['min', 'max', 'count'] } } },
          },
          { name: 'value', values: [10, 20, 30], config: { custom: { footer: { reducers: ['min'] } } } },
        ],
      });

      expect(calculateFooterHeight(frame.fields)).toBe(78); // 3 reducers * 22px line height + 12px padding
    });
  });

  describe('getDisplayName', () => {
    it('should return the display name if set', () => {
      const field: Field = {
        name: 'test',
        type: FieldType.string,
        config: {},
        state: { displayName: 'Test Display Name' },
        values: [],
      };
      expect(getDisplayName(field)).toBe('Test Display Name');
    });

    it('should return the field name if no display name is set', () => {
      const field: Field = {
        name: 'test',
        type: FieldType.string,
        state: {},
        config: {},
        values: [],
      };
      expect(getDisplayName(field)).toBe('test');
    });
  });

  describe('predicateByName', () => {
    it('should return true for matching field names', () => {
      const field: Field = { name: 'test', type: FieldType.string, config: {}, values: [] };
      const predicate = predicateByName('test');
      expect(predicate(field)).toBe(true);
    });

    it('should return true for a matching display name', () => {
      const field: Field = {
        name: 'test',
        type: FieldType.string,
        config: {},
        state: { displayName: 'Test Display Name' },
        values: [],
      };
      const predicate = predicateByName('Test Display Name');
      expect(predicate(field)).toBe(true);
    });

    it('should return false for non-matching field names', () => {
      const field: Field = { name: 'test', type: FieldType.string, config: {}, values: [] };
      const predicate = predicateByName('other');
      expect(predicate(field)).toBe(false);
    });
  });

  describe('parseStyleJson', () => {
    it('parses the contents of the styleField for this row and returns a style object', () => {
      expect(parseStyleJson('{"color":"red"}')).toEqual({ color: 'red' });
    });

    it.each([
      { type: 'number', value: 12345 },
      { type: 'boolean', value: true },
      { type: 'null', value: null },
      { type: 'undefined', value: undefined },
      { type: 'object', value: { color: 'red' } },
      { type: 'array', value: ['not', 'a', 'string'] },
    ])('returns void if input is a $type', ({ value }) => {
      expect(parseStyleJson(value)).toBeUndefined();
    });

    it.each([
      { type: 'array', value: '["not","an","object"]' },
      { type: 'string', value: '"just a string"' },
      { type: 'number', value: '12345' },
      { type: 'boolean', value: 'true' },
      { type: 'null', value: 'null' },
    ])('returns void and does not throw if the parsed JSON is a $type', ({ value }) => {
      expect(parseStyleJson(value)).toBeUndefined();
    });

    it('returns void and does not throw if this is invalid JSON (but it does console.error)', () => {
      jest.spyOn(console, 'error').mockImplementation();
      expect(parseStyleJson('{"mal": "formed}')).toBeUndefined();
      expect(console.error).toHaveBeenCalled();
    });

    it('only calls console.error once for a given malformed style', () => {
      jest.spyOn(console, 'error').mockImplementation();
      for (let i = 0; i < 100; i++) {
        parseStyleJson('{"mal": "formed-in-a-new-way}');
      }
      expect(console.error).toHaveBeenCalledTimes(1);
    });

    it('returns an object with invalid style properties, because we do not validate the style properties', () => {
      expect(parseStyleJson('{"notARealStyle": "someValue"}')).toEqual({ notARealStyle: 'someValue' });
    });
  });
});<|MERGE_RESOLUTION|>--- conflicted
+++ resolved
@@ -46,11 +46,8 @@
   getDefaultRowHeight,
   getDisplayName,
   predicateByName,
-<<<<<<< HEAD
   parseStyleJson,
-=======
   calculateFooterHeight,
->>>>>>> 185e2234
 } from './utils';
 
 describe('TableNG utils', () => {
