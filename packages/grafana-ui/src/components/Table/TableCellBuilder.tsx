// Libraries
import _ from 'lodash';
import React, { ReactElement } from 'react';
import { GridCellProps } from 'react-virtualized';
import { Table, BaseTableProps } from './Table';
import { ValueFormatter, getValueFormat, getColorFromHexRgbOrName } from '../../utils/index';
import { GrafanaTheme } from '../../types/theme';
import { InterpolateFunction } from '../../types/panel';
import { Field, dateTime, FieldConfig } from '@grafana/data';

export interface TableCellBuilderOptions {
  value: any;
  column?: Field;
  row?: any[];
  table?: Table;
  className?: string;
  props: GridCellProps;
}

export type TableCellBuilder = (cell: TableCellBuilderOptions) => ReactElement<'div'>;

/** Simplest cell that just spits out the value */
export const simpleCellBuilder: TableCellBuilder = (cell: TableCellBuilderOptions) => {
  const { props, value, className } = cell;
  const { style } = props;

  return (
    <div style={style} className={'gf-table-cell ' + className}>
      {value}
    </div>
  );
};

// ***************************************************************************
// HERE BE DRAGONS!!!
// ***************************************************************************
//
//  The following code has been migrated blindy two times from the angular
//  table panel.  I don't understand all the options nor do I know if they
//  are correct!
//
// ***************************************************************************

// Made to match the existing (untyped) settings in the angular table
export interface ColumnStyle {
  pattern: string;

  alias?: string;
  colorMode?: 'cell' | 'value';
  colors?: any[];
  decimals?: number;
  thresholds?: any[];
  type?: 'date' | 'number' | 'string' | 'hidden';
  unit?: string;
  dateFormat?: string;
  sanitize?: boolean; // not used in react
  mappingType?: any;
  valueMaps?: any;
  rangeMaps?: any;

  link?: any;
  linkUrl?: any;
  linkTooltip?: any;
  linkTargetBlank?: boolean;

  preserveFormat?: boolean;
}

// private mapper:ValueMapper,
// private style:ColumnStyle,
// private theme:GrafanaTheme,
// private column:Column,
// private replaceVariables: InterpolateFunction,
// private fmt?:ValueFormatter) {

<<<<<<< HEAD
export function getCellBuilder(schema: Field, style: ColumnStyle | null, props: BaseTableProps): TableCellBuilder {
=======
export function getCellBuilder(schema: FieldConfig, style: ColumnStyle | null, props: Props): TableCellBuilder {
>>>>>>> 3c0976af
  if (!style) {
    return simpleCellBuilder;
  }

  if (style.type === 'hidden') {
    // TODO -- for hidden, we either need to:
    // 1. process the Table and remove hidden fields
    // 2. do special math to pick the right column skipping hidden fields
    throw new Error('hidden not supported!');
  }

  if (style.type === 'date') {
    return new CellBuilderWithStyle(
      (v: any) => {
        if (v === undefined || v === null) {
          return '-';
        }

        if (_.isArray(v)) {
          v = v[0];
        }
        let date = dateTime(v);
        if (false) {
          // TODO?????? this.props.isUTC) {
          date = date.utc();
        }
        return date.format(style.dateFormat);
      },
      style,
      props.theme,
      schema,
      props.replaceVariables
    ).build;
  }

  if (style.type === 'string') {
    return new CellBuilderWithStyle(
      (v: any) => {
        if (_.isArray(v)) {
          v = v.join(', ');
        }
        return v;
      },
      style,
      props.theme,
      schema,
      props.replaceVariables
    ).build;
    // TODO!!!!  all the mapping stuff!!!!
  }

  if (style.type === 'number') {
    const valueFormatter = getValueFormat(style.unit || schema.unit || 'none');
    return new CellBuilderWithStyle(
      (v: any) => {
        if (v === null || v === void 0) {
          return '-';
        }
        return v;
      },
      style,
      props.theme,
      schema,
      props.replaceVariables,
      valueFormatter
    ).build;
  }

  return simpleCellBuilder;
}

type ValueMapper = (value: any) => any;

// Runs the value through a formatter and adds colors to the cell properties
class CellBuilderWithStyle {
  constructor(
    private mapper: ValueMapper,
    private style: ColumnStyle,
    private theme: GrafanaTheme,
    private schema: FieldConfig,
    private replaceVariables: InterpolateFunction,
    private fmt?: ValueFormatter
  ) {}

  getColorForValue = (value: any): string | null => {
    const { thresholds, colors } = this.style;
    if (!thresholds || !colors) {
      return null;
    }

    for (let i = thresholds.length; i > 0; i--) {
      if (value >= thresholds[i - 1]) {
        return getColorFromHexRgbOrName(colors[i], this.theme.type);
      }
    }
    return getColorFromHexRgbOrName(_.first(colors), this.theme.type);
  };

  build = (cell: TableCellBuilderOptions) => {
    let { props } = cell;
    let value = this.mapper(cell.value);

    if (_.isNumber(value)) {
      if (this.fmt) {
        value = this.fmt(value, this.style.decimals);
      }

      // For numeric values set the color
      const { colorMode } = this.style;
      if (colorMode) {
        const color = this.getColorForValue(Number(value));
        if (color) {
          if (colorMode === 'cell') {
            props = {
              ...props,
              style: {
                ...props.style,
                backgroundColor: color,
                color: 'white',
              },
            };
          } else if (colorMode === 'value') {
            props = {
              ...props,
              style: {
                ...props.style,
                color: color,
              },
            };
          }
        }
      }
    }

    const cellClasses = [];
    if (this.style.preserveFormat) {
      cellClasses.push('table-panel-cell-pre');
    }

    if (this.style.link) {
      // Render cell as link
      const { row } = cell;

      const scopedVars: any = {};
      if (row) {
        for (let i = 0; i < row.length; i++) {
          scopedVars[`__cell_${i}`] = { value: row[i] };
        }
      }
      scopedVars['__cell'] = { value: value };

      const cellLink = this.replaceVariables(this.style.linkUrl, scopedVars, encodeURIComponent);
      const cellLinkTooltip = this.replaceVariables(this.style.linkTooltip, scopedVars);
      const cellTarget = this.style.linkTargetBlank ? '_blank' : '';

      cellClasses.push('table-panel-cell-link');
      value = (
        <a
          href={cellLink}
          target={cellTarget}
          data-link-tooltip
          data-original-title={cellLinkTooltip}
          data-placement="right"
        >
          {value}
        </a>
      );
    }

    // ??? I don't think this will still work!
    if (this.schema.filterable) {
      cellClasses.push('table-panel-cell-filterable');
      value = (
        <>
          {value}
          <span>
            <a
              className="table-panel-filter-link"
              data-link-tooltip
              data-original-title="Filter out value"
              data-placement="bottom"
              data-row={props.rowIndex}
              data-column={props.columnIndex}
              data-operator="!="
            >
              <i className="fa fa-search-minus" />
            </a>
            <a
              className="table-panel-filter-link"
              data-link-tooltip
              data-original-title="Filter for value"
              data-placement="bottom"
              data-row={props.rowIndex}
              data-column={props.columnIndex}
              data-operator="="
            >
              <i className="fa fa-search-plus" />
            </a>
          </span>
        </>
      );
    }

    let className;
    if (cellClasses.length) {
      className = cellClasses.join(' ');
    }

    return simpleCellBuilder({ value, props, className });
  };
}<|MERGE_RESOLUTION|>--- conflicted
+++ resolved
@@ -73,11 +73,7 @@
 // private replaceVariables: InterpolateFunction,
 // private fmt?:ValueFormatter) {
 
-<<<<<<< HEAD
-export function getCellBuilder(schema: Field, style: ColumnStyle | null, props: BaseTableProps): TableCellBuilder {
-=======
-export function getCellBuilder(schema: FieldConfig, style: ColumnStyle | null, props: Props): TableCellBuilder {
->>>>>>> 3c0976af
+export function getCellBuilder(schema: FieldConfig, style: ColumnStyle | null, props: BaseTableProps): TableCellBuilder {
   if (!style) {
     return simpleCellBuilder;
   }
