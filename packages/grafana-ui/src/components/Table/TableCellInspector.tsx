import { isString } from 'lodash';
import { useState } from 'react';

import { ClipboardButton } from '../ClipboardButton/ClipboardButton';
import { Drawer } from '../Drawer/Drawer';
import { Stack } from '../Layout/Stack/Stack';
import { CodeEditor } from '../Monaco/CodeEditor';
import { Tab, TabsBar } from '../Tabs';

export enum TableCellInspectorMode {
  code = 'code',
  text = 'text',
}

interface TableCellInspectorProps {
  value: any;
  onDismiss: () => void;
  mode: TableCellInspectorMode;
}

export function TableCellInspector({ value, onDismiss, mode }: TableCellInspectorProps) {
  let displayValue = value;
  const [currentMode, setMode] = useState(mode);

  if (isString(value)) {
    const trimmedValue = value.trim();
    // Exclude numeric strings like '123' from being displayed in code/JSON mode
    if (trimmedValue[0] === '{' || trimmedValue[0] === '[' || mode === 'code') {
      try {
        value = JSON.parse(value);
<<<<<<< HEAD
        displayValue = JSON.stringify(value, null, ' ');
      } catch { }
=======
        displayValue = JSON.stringify(value, null, '');
      } catch {}
>>>>>>> 88d12be9
    }
  } else {
    displayValue = JSON.stringify(value, null, '');
  }
  let text = displayValue;

  const tabs = [
    {
      label: 'Plain text',
      value: 'text',
    },
    {
      label: 'Code editor',
      value: 'code',
    },
  ];

  const changeTabs = () => {
    setMode(currentMode === TableCellInspectorMode.text ? TableCellInspectorMode.code : TableCellInspectorMode.text);
  };

  const tabBar = (
    <TabsBar>
      {tabs.map((t, index) => (
        <Tab key={`${t.value}-${index}`} label={t.label} active={t.value === currentMode} onChangeTab={changeTabs} />
      ))}
    </TabsBar>
  );

  return (
    <Drawer onClose={onDismiss} title="Inspect value" tabs={tabBar}>
      <Stack direction="column" gap={2}>
        <ClipboardButton icon="copy" getText={() => text} style={{ marginLeft: 'auto', width: '200px' }}>
          Copy to Clipboard
        </ClipboardButton>
        {currentMode === 'code' ? (
          <CodeEditor
            width="100%"
            height={500}
            language="json"
            showLineNumbers={true}
            showMiniMap={(text && text.length) > 100}
            value={text}
            readOnly={true}
            wordWrap={true}
          />
        ) : (
          <pre>{text}</pre>
        )}
      </Stack>
    </Drawer>
  );
}<|MERGE_RESOLUTION|>--- conflicted
+++ resolved
@@ -28,13 +28,8 @@
     if (trimmedValue[0] === '{' || trimmedValue[0] === '[' || mode === 'code') {
       try {
         value = JSON.parse(value);
-<<<<<<< HEAD
         displayValue = JSON.stringify(value, null, ' ');
       } catch { }
-=======
-        displayValue = JSON.stringify(value, null, '');
-      } catch {}
->>>>>>> 88d12be9
     }
   } else {
     displayValue = JSON.stringify(value, null, '');
