import { css, cx } from 'emotion';
import { GrafanaTheme } from '@grafana/data';
import { styleMixins, stylesFactory } from '../../themes';
import { getScrollbarWidth } from '../../utils';

<<<<<<< HEAD
export interface TableStyles {
  cellHeight: number;
  cellHeightInner: number;
  cellPadding: number;
  rowHeight: number;
  table: string;
  thead: string;
  headerCell: string;
  headerCellLabel: string;
  headerFilter: string;
  tableCell: string;
  tableCellWrapper: string;
  tableCellLink: string;
  row: string;
  theme: GrafanaTheme;
  resizeHandle: string;
  overflow: string;
}
=======
export const getTableStyles = stylesFactory((theme: GrafanaTheme) => {
  const { palette, colors } = theme;
  const headerBg = theme.colors.bg2;
  const borderColor = theme.colors.border1;
  const resizerColor = theme.isLight ? palette.blue95 : palette.blue77;
  const cellPadding = 6;
  const lineHeight = theme.typography.lineHeight.md;
  const bodyFontSize = 14;
  const cellHeight = cellPadding * 2 + bodyFontSize * lineHeight;
  const rowHoverBg = styleMixins.hoverColor(theme.colors.bg1, theme);
  const scollbarWidth = getScrollbarWidth();
>>>>>>> 5916ef94

  const buildCellContainerStyle = (color?: string, background?: string) => {
    return css`
      padding: ${cellPadding}px;
      width: 100%;
      height: 100%;
      display: flex;
      align-items: center;
      border-right: 1px solid ${borderColor};

<<<<<<< HEAD
    return {
      theme,
      cellHeight,
      cellPadding: padding,
      cellHeightInner: bodyFontSize * lineHeight,
      rowHeight: cellHeight + 2,
      table: css`
        height: 100%;
        width: 100%;
        overflow: auto;
        display: flex;
      `,
      thead: css`
        label: thead;
        height: ${cellHeight}px;
        overflow-y: auto;
        overflow-x: hidden;
        background: ${headerBg};
        position: relative;
      `,
      headerCell: css`
        padding: ${padding}px;
        overflow: hidden;
        white-space: nowrap;
        color: ${colors.textBlue};
        border-right: 1px solid ${theme.colors.panelBg};
        display: flex;

        &:last-child {
          border-right: none;
        }
      `,
      headerCellLabel: css`
        cursor: pointer;
        white-space: nowrap;
        overflow: hidden;
        text-overflow: ellipsis;
        display: flex;
        margin-right: ${theme.spacing.xs};
      `,
      headerFilter: css`
        label: headerFilter;
        cursor: pointer;
      `,
      row: css`
        label: row;
        border-bottom: 1px solid ${borderColor};
=======
      ${color ? `color: ${color};` : ''};
      ${background ? `background: ${background};` : ''};

      &:last-child {
        border-right: none;
>>>>>>> 5916ef94

        > div {
          padding-right: ${scollbarWidth + cellPadding}px;
        }
<<<<<<< HEAD
      `,
      tableCellWrapper: css`
        border-right: 1px solid ${borderColor};
        height: 100%;
=======
      }
>>>>>>> 5916ef94

      &:hover {
        overflow: visible;
        width: auto !important;
        box-shadow: 0 0 2px ${theme.colors.formFocusOutline};
        background: ${background ?? rowHoverBg};
        z-index: 1;

        .cell-filter-actions  {
          display: inline-flex;
        }
      }
    `;
  };

  return {
    theme,
    cellHeight,
    buildCellContainerStyle,
    cellPadding,
    cellHeightInner: bodyFontSize * lineHeight,
    rowHeight: cellHeight + 2,
    table: css`
      height: 100%;
      width: 100%;
      overflow: auto;
      display: flex;
    `,
    thead: css`
      label: thead;
      height: ${cellHeight}px;
      overflow-y: auto;
      overflow-x: hidden;
      background: ${headerBg};
      position: relative;
    `,
    headerCell: css`
      padding: ${cellPadding}px;
      overflow: hidden;
      white-space: nowrap;
      color: ${colors.textBlue};
      border-right: 1px solid ${theme.colors.panelBg};
      display: flex;

      &:last-child {
        border-right: none;
      }
    `,
    headerCellLabel: css`
      cursor: pointer;
      white-space: nowrap;
      overflow: hidden;
      text-overflow: ellipsis;
      display: flex;
      margin-right: ${theme.spacing.xs};
    `,
    cellContainer: buildCellContainerStyle(),
    cellText: css`
      cursor: text;
      overflow: hidden;
      text-overflow: ellipsis;
      user-select: text;
      white-space: nowrap;
    `,
    cellLink: css`
      cursor: pointer;
      overflow: hidden;
      text-overflow: ellipsis;
      user-select: text;
      white-space: nowrap;
      text-decoration: underline;
    `,
    headerFilter: css`
      label: headerFilter;
      cursor: pointer;
    `,
    row: css`
      label: row;
      border-bottom: 1px solid ${borderColor};

      &:hover {
        background-color: ${rowHoverBg};
      }
    `,
    imageCell: css`
      height: 100%;
    `,
    resizeHandle: css`
      label: resizeHandle;
      cursor: col-resize !important;
      display: inline-block;
      background: ${resizerColor};
      opacity: 0;
      transition: opacity 0.2s ease-in-out;
      width: 8px;
      height: 100%;
      position: absolute;
      right: -4px;
      border-radius: 3px;
      top: 0;
      z-index: ${theme.zIndex.dropdown};
      touch-action: none;

      &:hover {
        opacity: 1;
      }
    `,
    filterWrapper: cx(
      css`
        label: filterWrapper;
        display: none;
        justify-content: flex-end;
        flex-grow: 1;
        opacity: 0.6;
        padding-left: ${theme.spacing.xxs};
      `,
      'cell-filter-actions'
    ),
    filterItem: css`
      label: filterItem;
      cursor: pointer;
      padding: 0 ${theme.spacing.xxs};
    `,
  };
});

export type TableStyles = ReturnType<typeof getTableStyles>;<|MERGE_RESOLUTION|>--- conflicted
+++ resolved
@@ -3,26 +3,6 @@
 import { styleMixins, stylesFactory } from '../../themes';
 import { getScrollbarWidth } from '../../utils';
 
-<<<<<<< HEAD
-export interface TableStyles {
-  cellHeight: number;
-  cellHeightInner: number;
-  cellPadding: number;
-  rowHeight: number;
-  table: string;
-  thead: string;
-  headerCell: string;
-  headerCellLabel: string;
-  headerFilter: string;
-  tableCell: string;
-  tableCellWrapper: string;
-  tableCellLink: string;
-  row: string;
-  theme: GrafanaTheme;
-  resizeHandle: string;
-  overflow: string;
-}
-=======
 export const getTableStyles = stylesFactory((theme: GrafanaTheme) => {
   const { palette, colors } = theme;
   const headerBg = theme.colors.bg2;
@@ -34,7 +14,6 @@
   const cellHeight = cellPadding * 2 + bodyFontSize * lineHeight;
   const rowHoverBg = styleMixins.hoverColor(theme.colors.bg1, theme);
   const scollbarWidth = getScrollbarWidth();
->>>>>>> 5916ef94
 
   const buildCellContainerStyle = (color?: string, background?: string) => {
     return css`
@@ -45,73 +24,16 @@
       align-items: center;
       border-right: 1px solid ${borderColor};
 
-<<<<<<< HEAD
-    return {
-      theme,
-      cellHeight,
-      cellPadding: padding,
-      cellHeightInner: bodyFontSize * lineHeight,
-      rowHeight: cellHeight + 2,
-      table: css`
-        height: 100%;
-        width: 100%;
-        overflow: auto;
-        display: flex;
-      `,
-      thead: css`
-        label: thead;
-        height: ${cellHeight}px;
-        overflow-y: auto;
-        overflow-x: hidden;
-        background: ${headerBg};
-        position: relative;
-      `,
-      headerCell: css`
-        padding: ${padding}px;
-        overflow: hidden;
-        white-space: nowrap;
-        color: ${colors.textBlue};
-        border-right: 1px solid ${theme.colors.panelBg};
-        display: flex;
-
-        &:last-child {
-          border-right: none;
-        }
-      `,
-      headerCellLabel: css`
-        cursor: pointer;
-        white-space: nowrap;
-        overflow: hidden;
-        text-overflow: ellipsis;
-        display: flex;
-        margin-right: ${theme.spacing.xs};
-      `,
-      headerFilter: css`
-        label: headerFilter;
-        cursor: pointer;
-      `,
-      row: css`
-        label: row;
-        border-bottom: 1px solid ${borderColor};
-=======
       ${color ? `color: ${color};` : ''};
       ${background ? `background: ${background};` : ''};
 
       &:last-child {
         border-right: none;
->>>>>>> 5916ef94
 
         > div {
           padding-right: ${scollbarWidth + cellPadding}px;
         }
-<<<<<<< HEAD
-      `,
-      tableCellWrapper: css`
-        border-right: 1px solid ${borderColor};
-        height: 100%;
-=======
       }
->>>>>>> 5916ef94
 
       &:hover {
         overflow: visible;
