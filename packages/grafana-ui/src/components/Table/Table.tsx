import { css, cx } from '@emotion/css';
import React, { CSSProperties, memo, useCallback, useEffect, useMemo, useRef, useState, UIEventHandler } from 'react';
import {
  Cell,
  useAbsoluteLayout,
  useExpanded,
  useFilters,
  usePagination,
  useResizeColumns,
  useSortBy,
  useTable,
} from 'react-table';
import { VariableSizeList } from 'react-window';

import { Field, FieldType, ReducerID } from '@grafana/data';
import { TableCellHeight } from '@grafana/schema';

import { useTheme2 } from '../../themes';
import { CustomScrollbar } from '../CustomScrollbar/CustomScrollbar';
import { Pagination } from '../Pagination/Pagination';

import { getExpandedRowHeight, ExpandedRow } from './ExpandedRow';
import { FooterRow } from './FooterRow';
import { HeaderRow } from './HeaderRow';
import { TableCell } from './TableCell';
import { useFixScrollbarContainer, useResetVariableListSizeCache } from './hooks';
import { getInitialState, useTableStateReducer } from './reducer';
import { useTableStyles } from './styles';
import { FooterItem, GrafanaTableState, Props } from './types';
import { getColumns, sortCaseInsensitive, sortNumber, getFooterItems, createFooterCalculationValues } from './utils';

const COLUMN_MIN_WIDTH = 150;
const FOOTER_ROW_HEIGHT = 36;

export const Table = memo((props: Props) => {
  const {
    ariaLabel,
    data,
    height,
    onCellFilterAdded,
    width,
    columnMinWidth = COLUMN_MIN_WIDTH,
    noHeader,
    resizable = true,
    initialSortBy,
    footerOptions,
    showTypeIcons,
    footerValues,
    enablePagination,
    cellHeight = TableCellHeight.Sm,
    timeRange,
  } = props;

  const listRef = useRef<VariableSizeList>(null);
  const tableDivRef = useRef<HTMLDivElement>(null);
  const variableSizeListScrollbarRef = useRef<HTMLDivElement>(null);
  const theme = useTheme2();
  const tableStyles = useTableStyles(theme, cellHeight);
  const headerHeight = noHeader ? 0 : tableStyles.rowHeight;
  const [footerItems, setFooterItems] = useState<FooterItem[] | undefined>(footerValues);

  const footerHeight = useMemo(() => {
    const EXTENDED_ROW_HEIGHT = FOOTER_ROW_HEIGHT;
    let length = 0;

    if (!footerItems) {
      return 0;
    }

    for (const fv of footerItems) {
      if (Array.isArray(fv) && fv.length > length) {
        length = fv.length;
      }
    }

    if (length > 1) {
      return EXTENDED_ROW_HEIGHT * length;
    }

    return EXTENDED_ROW_HEIGHT;
  }, [footerItems]);

  // React table data array. This data acts just like a dummy array to let react-table know how many rows exist.
  // The cells use the field to look up values, therefore this is simply a length/size placeholder.
  const memoizedData = useMemo(() => {
    if (!data.fields.length) {
      return [];
    }
    // As we only use this to fake the length of our data set for react-table we need to make sure we always return an array
    // filled with values at each index otherwise we'll end up trying to call accessRow for null|undefined value in
    // https://github.com/tannerlinsley/react-table/blob/7be2fc9d8b5e223fc998af88865ae86a88792fdb/src/hooks/useTable.js#L585
    return Array(data.length).fill(0);
  }, [data]);

  // This checks whether `Show table footer` is toggled on, the `Calculation` is set to `Count`, and finally, whether `Count rows` is toggled on.
  const isCountRowsSet = Boolean(
    footerOptions?.countRows &&
      footerOptions.reducer &&
      footerOptions.reducer.length &&
      footerOptions.reducer[0] === ReducerID.count
  );

  const nestedDataField = data.fields.find((f) => f.type === FieldType.nestedFrames);
  const hasNestedData = nestedDataField !== undefined;

  // React-table column definitions
  const memoizedColumns = useMemo(
    () => getColumns(data, width, columnMinWidth, hasNestedData, footerItems, isCountRowsSet),
    [data, width, columnMinWidth, footerItems, hasNestedData, isCountRowsSet]
  );

  // Internal react table state reducer
  const stateReducer = useTableStateReducer(props);

  const options: any = useMemo(
    () => ({
      columns: memoizedColumns,
      data: memoizedData,
      disableResizing: !resizable,
      stateReducer: stateReducer,
      autoResetPage: false,
      initialState: getInitialState(initialSortBy, memoizedColumns),
      autoResetFilters: false,
      sortTypes: {
        number: sortNumber, // the builtin number type on react-table does not handle NaN values
        'alphanumeric-insensitive': sortCaseInsensitive, // should be replace with the builtin string when react-table is upgraded, see https://github.com/tannerlinsley/react-table/pull/3235
      },
    }),
    [initialSortBy, memoizedColumns, memoizedData, resizable, stateReducer]
  );

  const {
    getTableProps,
    headerGroups,
    footerGroups,
    rows,
    prepareRow,
    totalColumnsWidth,
    page,
    state,
    gotoPage,
    setPageSize,
    pageOptions,
  } = useTable(options, useFilters, useSortBy, useAbsoluteLayout, useResizeColumns, useExpanded, usePagination);

  const extendedState = state as GrafanaTableState;

  /*
    Footer value calculation is being moved in the Table component and the footerValues prop will be deprecated.
    The footerValues prop is still used in the Table component for backwards compatibility. Adding the
    footerOptions prop will switch the Table component to use the new footer calculation. Using both props will
    result in the footerValues prop being ignored.
  */
  useEffect(() => {
    if (!footerOptions) {
      setFooterItems(footerValues);
    }
  }, [footerValues, footerOptions]);

  useEffect(() => {
    if (!footerOptions) {
      return;
    }

    if (!footerOptions.show) {
      setFooterItems(undefined);
      return;
    }

    if (isCountRowsSet) {
      const footerItemsCountRows: FooterItem[] = [];
      footerItemsCountRows[0] = headerGroups[0]?.headers[0]?.filteredRows.length.toString() ?? data.length.toString();
      setFooterItems(footerItemsCountRows);
      return;
    }

    const footerItems = getFooterItems(
      headerGroups[0].headers as unknown as Array<{ id: string; field: Field }>,
      createFooterCalculationValues(rows),
      footerOptions,
      theme
    );

    setFooterItems(footerItems);
    // eslint-disable-next-line react-hooks/exhaustive-deps
  }, [footerOptions, theme, state.filters, data]);

  let listHeight = height - (headerHeight + footerHeight);

  if (enablePagination) {
    listHeight -= tableStyles.cellHeight;
  }

  const pageSize = Math.round(listHeight / tableStyles.rowHeight) - 1;

  useEffect(() => {
    // Don't update the page size if it is less than 1
    if (pageSize <= 0) {
      return;
    }
    setPageSize(pageSize);
  }, [pageSize, setPageSize]);

  useResetVariableListSizeCache(extendedState, listRef, data);
  useFixScrollbarContainer(variableSizeListScrollbarRef, tableDivRef);

  const rowIndexForPagination = useCallback(
    (index: number) => {
      return state.pageIndex * state.pageSize + index;
    },
    [state.pageIndex, state.pageSize]
  );

  const RenderRow = useCallback(
    ({ index: rowIndex, style }: { index: number; style: CSSProperties }) => {
      let row = rows[rowIndex];
      if (enablePagination) {
        row = page[rowIndex];
      }
      const rowSubData = subData?.find((frame) => frame.meta?.custom?.parentRowIndex === rowIndex);

      prepareRow(row);

<<<<<<< HEAD
      if (rowSubData !== undefined && rowSubData.length > 0) {
        row.canExpand = true;
      }
=======
      const expandedRowStyle = state.expanded[row.index] ? css({ '&:hover': { background: 'inherit' } }) : {};
>>>>>>> 56f4def6

      return (
        <div {...row.getRowProps({ style })} className={cx(tableStyles.row, expandedRowStyle)}>
          {/*add the nested data to the DOM first to prevent a 1px border CSS issue on the last cell of the row*/}
          {nestedDataField && state.expanded[row.index] && (
            <ExpandedRow
              nestedData={nestedDataField}
              tableStyles={tableStyles}
              rowIndex={row.index}
              width={width}
              cellHeight={cellHeight}
            />
          )}
          {row.cells.map((cell: Cell, index: number) => (
            <TableCell
              key={index}
              tableStyles={tableStyles}
              cell={cell}
              onCellFilterAdded={onCellFilterAdded}
              columnIndex={index}
              columnCount={row.cells.length}
              timeRange={timeRange}
              frame={data}
            />
          ))}
        </div>
      );
    },
<<<<<<< HEAD
    [onCellFilterAdded, subData, page, enablePagination, prepareRow, rows, tableStyles, renderSubTable, timeRange, data]
=======
    [
      rows,
      enablePagination,
      prepareRow,
      tableStyles,
      nestedDataField,
      page,
      onCellFilterAdded,
      timeRange,
      data,
      width,
      cellHeight,
      state.expanded,
    ]
>>>>>>> 56f4def6
  );

  const onNavigate = useCallback(
    (toPage: number) => {
      gotoPage(toPage - 1);
    },
    [gotoPage]
  );

  const itemCount = enablePagination ? page.length : rows.length;
  let paginationEl = null;
  if (enablePagination) {
    const itemsRangeStart = state.pageIndex * state.pageSize + 1;
    let itemsRangeEnd = itemsRangeStart + state.pageSize - 1;
    const isSmall = width < 550;
    if (itemsRangeEnd > data.length) {
      itemsRangeEnd = data.length;
    }
    paginationEl = (
      <div className={tableStyles.paginationWrapper}>
        <Pagination
          currentPage={state.pageIndex + 1}
          numberOfPages={pageOptions.length}
          showSmallVersion={isSmall}
          onNavigate={onNavigate}
        />
        {isSmall ? null : (
          <div className={tableStyles.paginationSummary}>
            {itemsRangeStart} - {itemsRangeEnd} of {data.length} rows
          </div>
        )}
      </div>
    );
  }

  const getItemSize = (index: number): number => {
    const indexForPagination = rowIndexForPagination(index);
    if (state.expanded[indexForPagination] && nestedDataField) {
      return getExpandedRowHeight(nestedDataField, indexForPagination, tableStyles);
    }

    return tableStyles.rowHeight;
  };

  const handleScroll: UIEventHandler = (event) => {
    const { scrollTop } = event.target as HTMLDivElement;

    if (listRef.current !== null) {
      listRef.current.scrollTo(scrollTop);
    }
  };

  return (
    <div
      {...getTableProps()}
      className={tableStyles.table}
      aria-label={ariaLabel}
      role="table"
      ref={tableDivRef}
      style={{ width, height }}
    >
      <CustomScrollbar hideVerticalTrack={true}>
        <div className={tableStyles.tableContentWrapper(totalColumnsWidth)}>
          {!noHeader && (
            <HeaderRow headerGroups={headerGroups} showTypeIcons={showTypeIcons} tableStyles={tableStyles} />
          )}
          {itemCount > 0 ? (
            <div ref={variableSizeListScrollbarRef}>
              <CustomScrollbar onScroll={handleScroll} hideHorizontalTrack={true}>
                <VariableSizeList
                  // This component needs an unmount/remount when row height or page changes
                  key={tableStyles.rowHeight + state.pageIndex}
                  height={listHeight}
                  itemCount={itemCount}
                  itemSize={getItemSize}
                  width={'100%'}
                  ref={listRef}
                  style={{ overflow: undefined }}
                >
                  {RenderRow}
                </VariableSizeList>
              </CustomScrollbar>
            </div>
          ) : (
            <div style={{ height: height - headerHeight }} className={tableStyles.noData}>
              No data
            </div>
          )}
          {footerItems && (
            <FooterRow
              isPaginationVisible={Boolean(enablePagination)}
              footerValues={footerItems}
              footerGroups={footerGroups}
              totalColumnsWidth={totalColumnsWidth}
              tableStyles={tableStyles}
            />
          )}
        </div>
      </CustomScrollbar>
      {paginationEl}
    </div>
  );
});

Table.displayName = 'Table';<|MERGE_RESOLUTION|>--- conflicted
+++ resolved
@@ -217,17 +217,15 @@
       if (enablePagination) {
         row = page[rowIndex];
       }
+      
       const rowSubData = subData?.find((frame) => frame.meta?.custom?.parentRowIndex === rowIndex);
 
       prepareRow(row);
 
-<<<<<<< HEAD
       if (rowSubData !== undefined && rowSubData.length > 0) {
         row.canExpand = true;
       }
-=======
       const expandedRowStyle = state.expanded[row.index] ? css({ '&:hover': { background: 'inherit' } }) : {};
->>>>>>> 56f4def6
 
       return (
         <div {...row.getRowProps({ style })} className={cx(tableStyles.row, expandedRowStyle)}>
@@ -256,9 +254,6 @@
         </div>
       );
     },
-<<<<<<< HEAD
-    [onCellFilterAdded, subData, page, enablePagination, prepareRow, rows, tableStyles, renderSubTable, timeRange, data]
-=======
     [
       rows,
       enablePagination,
@@ -273,7 +268,6 @@
       cellHeight,
       state.expanded,
     ]
->>>>>>> 56f4def6
   );
 
   const onNavigate = useCallback(
