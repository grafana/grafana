import React, { CSSProperties, memo, useCallback, useEffect, useMemo, useRef, useState } from 'react';
import {
  Cell,
  TableState,
  useAbsoluteLayout,
  useFilters,
  usePagination,
  useResizeColumns,
  useSortBy,
  useTable,
} from 'react-table';
import usePrevious from 'react-use/lib/usePrevious';
import { VariableSizeList } from 'react-window';

import { DataFrame, getFieldDisplayName, Field, ReducerID } from '@grafana/data';

import { useStyles2, useTheme2 } from '../../themes';
import { CustomScrollbar } from '../CustomScrollbar/CustomScrollbar';
import { Pagination } from '../Pagination/Pagination';

import { FooterRow } from './FooterRow';
import { HeaderRow } from './HeaderRow';
import { TableCell } from './TableCell';
import { getTableStyles } from './styles';
import {
  TableColumnResizeActionCallback,
  TableFilterActionCallback,
  FooterItem,
  TableSortByActionCallback,
  TableSortByFieldState,
  TableFooterCalc,
  GrafanaTableColumn,
} from './types';
import {
  getColumns,
  sortCaseInsensitive,
  sortNumber,
  getFooterItems,
  createFooterCalculationValues,
  EXPANDER_WIDTH,
} from './utils';

const COLUMN_MIN_WIDTH = 150;

export interface Props {
  ariaLabel?: string;
  data: DataFrame;
  width: number;
  height: number;
  /** Minimal column width specified in pixels */
  columnMinWidth?: number;
  noHeader?: boolean;
  showTypeIcons?: boolean;
  resizable?: boolean;
  initialSortBy?: TableSortByFieldState[];
  onColumnResize?: TableColumnResizeActionCallback;
  onSortByChange?: TableSortByActionCallback;
  onCellFilterAdded?: TableFilterActionCallback;
  footerOptions?: TableFooterCalc;
  footerValues?: FooterItem[];
  enablePagination?: boolean;
  /** @alpha */
  subData?: DataFrame[];
}

function useTableStateReducer({ onColumnResize, onSortByChange, data }: Props) {
  return useCallback(
    (newState: TableState, action: { type: string }) => {
      switch (action.type) {
        case 'columnDoneResizing':
          if (onColumnResize) {
            const info = (newState.columnResizing.headerIdWidths as any)[0];
            const columnIdString = info[0];
            const fieldIndex = parseInt(columnIdString, 10);
            const width = Math.round(newState.columnResizing.columnWidths[columnIdString] as number);

            const field = data.fields[fieldIndex];
            if (!field) {
              return newState;
            }

            const fieldDisplayName = getFieldDisplayName(field, data);
            onColumnResize(fieldDisplayName, width);
          }
        case 'toggleSortBy':
          if (onSortByChange) {
            const sortByFields: TableSortByFieldState[] = [];

            for (const sortItem of newState.sortBy) {
              const field = data.fields[parseInt(sortItem.id, 10)];
              if (!field) {
                continue;
              }

              sortByFields.push({
                displayName: getFieldDisplayName(field, data),
                desc: sortItem.desc,
              });
            }

            onSortByChange(sortByFields);
          }
          break;
      }

      return newState;
    },
    [data, onColumnResize, onSortByChange]
  );
}

function getInitialState(initialSortBy: Props['initialSortBy'], columns: GrafanaTableColumn[]): Partial<TableState> {
  const state: Partial<TableState> = {};

  if (initialSortBy) {
    state.sortBy = [];

    for (const sortBy of initialSortBy) {
      for (const col of columns) {
        if (col.Header === sortBy.displayName) {
          state.sortBy.push({ id: col.id!, desc: sortBy.desc });
        }
      }
    }
  }

  return state;
}

export const Table = memo((props: Props) => {
  const {
    ariaLabel,
    data,
    subData,
    height,
    onCellFilterAdded,
    width,
    columnMinWidth = COLUMN_MIN_WIDTH,
    noHeader,
    resizable = true,
    initialSortBy,
    footerOptions,
    showTypeIcons,
    footerValues,
    enablePagination,
  } = props;

  const listRef = useRef<VariableSizeList>(null);
  const tableDivRef = useRef<HTMLDivElement>(null);
  const variableSizeListScrollbarRef = useRef<HTMLDivElement>(null);
  const tableStyles = useStyles2(getTableStyles);
  const theme = useTheme2();
  const headerHeight = noHeader ? 0 : tableStyles.cellHeight;
  const [footerItems, setFooterItems] = useState<FooterItem[] | undefined>(footerValues);
  const [expandedIndexes, setExpandedIndexes] = useState<Set<number>>(new Set());
  const prevExpandedIndexes = usePrevious(expandedIndexes);

  const footerHeight = useMemo(() => {
    const EXTENDED_ROW_HEIGHT = 33;
    let length = 0;

    if (!footerItems) {
      return 0;
    }

    for (const fv of footerItems) {
      if (Array.isArray(fv) && fv.length > length) {
        length = fv.length;
      }
    }

    if (length > 1) {
      return EXTENDED_ROW_HEIGHT * length;
    }

    return EXTENDED_ROW_HEIGHT;
  }, [footerItems]);

  // React table data array. This data acts just like a dummy array to let react-table know how many rows exist
  // The cells use the field to look up values
  const memoizedData = useMemo(() => {
    if (!data.fields.length) {
      return [];
    }
    // as we only use this to fake the length of our data set for react-table we need to make sure we always return an array
    // filled with values at each index otherwise we'll end up trying to call accessRow for null|undefined value in
    // https://github.com/tannerlinsley/react-table/blob/7be2fc9d8b5e223fc998af88865ae86a88792fdb/src/hooks/useTable.js#L585
    return Array(data.length).fill(0);
  }, [data]);

  const isCountRowsSet = Boolean(
    footerOptions?.countRows &&
      footerOptions.reducer &&
      footerOptions.reducer.length &&
      footerOptions.reducer[0] === ReducerID.count
  );

  // React-table column definitions
  const memoizedColumns = useMemo(
<<<<<<< HEAD
    () => getColumns(data, width, columnMinWidth, footerItems, isCountRowsSet),
    [data, width, columnMinWidth, footerItems, isCountRowsSet]
=======
    () => getColumns(data, width, columnMinWidth, expandedIndexes, setExpandedIndexes, !!subData?.length, footerItems),
    [data, width, columnMinWidth, footerItems, subData, expandedIndexes]
>>>>>>> 6f00bc56
  );

  // Internal react table state reducer
  const stateReducer = useTableStateReducer(props);

  const options: any = useMemo(
    () => ({
      columns: memoizedColumns,
      data: memoizedData,
      disableResizing: !resizable,
      stateReducer: stateReducer,
      initialState: getInitialState(initialSortBy, memoizedColumns),
      autoResetFilters: false,
      sortTypes: {
        number: sortNumber, // the builtin number type on react-table does not handle NaN values
        'alphanumeric-insensitive': sortCaseInsensitive, // should be replace with the builtin string when react-table is upgraded, see https://github.com/tannerlinsley/react-table/pull/3235
      },
    }),
    [initialSortBy, memoizedColumns, memoizedData, resizable, stateReducer]
  );

  const {
    getTableProps,
    headerGroups,
    rows,
    prepareRow,
    totalColumnsWidth,
    footerGroups,
    page,
    state,
    gotoPage,
    setPageSize,
    pageOptions,
  } = useTable(options, useFilters, useSortBy, usePagination, useAbsoluteLayout, useResizeColumns);

  /*
    Footer value calculation is being moved in the Table component and the footerValues prop will be deprecated.
    The footerValues prop is still used in the Table component for backwards compatibility. Adding the
    footerOptions prop will switch the Table component to use the new footer calculation. Using both props will
    result in the footerValues prop being ignored.
  */
  useEffect(() => {
    if (!footerOptions) {
      setFooterItems(footerValues);
    }
  }, [footerValues, footerOptions]);

  useEffect(() => {
    if (!footerOptions) {
      return;
    }

    if (!footerOptions.show) {
      setFooterItems(undefined);
      return;
    }

    const footerItems = getFooterItems(
      headerGroups[0].headers as unknown as Array<{ field: Field }>,
      createFooterCalculationValues(rows),
      footerOptions,
      theme
    );

    if (isCountRowsSet) {
      const footerItemsCountRows: FooterItem[] = new Array(footerItems.length).fill(undefined);
      footerItemsCountRows[0] = data.length.toString();
      setFooterItems(footerItemsCountRows);
    } else {
      setFooterItems(footerItems);
    }
    // eslint-disable-next-line react-hooks/exhaustive-deps
  }, [footerOptions, theme, state.filters, data]);

  let listHeight = height - (headerHeight + footerHeight);

  if (enablePagination) {
    listHeight -= tableStyles.cellHeight;
  }
  const pageSize = Math.round(listHeight / tableStyles.cellHeight) - 1;
  useEffect(() => {
    // Don't update the page size if it is less than 1
    if (pageSize <= 0) {
      return;
    }
    setPageSize(pageSize);
  }, [pageSize, setPageSize]);

  useEffect(() => {
    // react-table caches the height of cells so we need to reset them when expanding/collapsing rows
    // We need to take the minimum of the current expanded indexes and the previous expandedIndexes array to account
    // for collapsed rows, since they disappear from expandedIndexes but still keep their expanded height
    listRef.current?.resetAfterIndex(
      Math.min(...Array.from(expandedIndexes), ...(prevExpandedIndexes ? Array.from(prevExpandedIndexes) : []))
    );
  }, [expandedIndexes, prevExpandedIndexes]);

  useEffect(() => {
    // To have the custom vertical scrollbar always visible (https://github.com/grafana/grafana/issues/52136),
    // we need to bring the element from the VariableSizeList scope to the outer Table container scope,
    // because the VariableSizeList scope has overflow. By moving scrollbar to container scope we will have
    // it always visible since the entire width is in view.

    // Select the scrollbar element from the VariableSizeList scope
    const listVerticalScrollbarHTML = (variableSizeListScrollbarRef.current as HTMLDivElement)?.querySelector(
      '.track-vertical'
    );

    // Select Table custom scrollbars
    const tableScrollbarView = (tableDivRef.current as HTMLDivElement)?.firstChild;

    //If they exists, move the scrollbar element to the Table container scope
    if (tableScrollbarView && listVerticalScrollbarHTML) {
      listVerticalScrollbarHTML?.remove();
      (tableScrollbarView as HTMLDivElement).querySelector(':scope > .track-vertical')?.remove();

      (tableScrollbarView as HTMLDivElement).append(listVerticalScrollbarHTML as Node);
    }
  });

  const renderSubTable = React.useCallback(
    (rowIndex: number) => {
      if (expandedIndexes.has(rowIndex)) {
        const rowSubData = subData?.find((frame) => frame.meta?.custom?.parentRowIndex === rowIndex);
        if (rowSubData) {
          const noHeader = !!rowSubData.meta?.custom?.noHeader;
          const subTableStyle: CSSProperties = {
            height: tableStyles.rowHeight * (rowSubData.length + (noHeader ? 0 : 1)), // account for the header with + 1
            background: theme.colors.emphasize(theme.colors.background.primary, 0.015),
            paddingLeft: EXPANDER_WIDTH,
            position: 'absolute',
            bottom: 0,
          };
          return (
            <div style={subTableStyle}>
              <Table
                data={rowSubData}
                width={width - EXPANDER_WIDTH}
                height={tableStyles.rowHeight * (rowSubData.length + 1)}
                noHeader={noHeader}
              />
            </div>
          );
        }
      }
      return null;
    },
    [expandedIndexes, subData, tableStyles.rowHeight, theme.colors, width]
  );

  const RenderRow = React.useCallback(
    ({ index: rowIndex, style }: { index: number; style: CSSProperties }) => {
      let row = rows[rowIndex];
      if (enablePagination) {
        row = page[rowIndex];
      }
      prepareRow(row);

      return (
        <div {...row.getRowProps({ style })} className={tableStyles.row}>
          {/*add the subtable to the DOM first to prevent a 1px border CSS issue on the last cell of the row*/}
          {renderSubTable(rowIndex)}
          {row.cells.map((cell: Cell, index: number) => (
            <TableCell
              key={index}
              tableStyles={tableStyles}
              cell={cell}
              onCellFilterAdded={onCellFilterAdded}
              columnIndex={index}
              columnCount={row.cells.length}
            />
          ))}
        </div>
      );
    },
    [onCellFilterAdded, page, enablePagination, prepareRow, rows, tableStyles, renderSubTable]
  );

  const onNavigate = useCallback(
    (toPage: number) => {
      gotoPage(toPage - 1);
    },
    [gotoPage]
  );

  const itemCount = enablePagination ? page.length : rows.length;
  let paginationEl = null;
  if (enablePagination) {
    const itemsRangeStart = state.pageIndex * state.pageSize + 1;
    let itemsRangeEnd = itemsRangeStart + state.pageSize - 1;
    const isSmall = width < 550;
    if (itemsRangeEnd > data.length) {
      itemsRangeEnd = data.length;
    }
    paginationEl = (
      <div className={tableStyles.paginationWrapper}>
        {isSmall ? null : <div className={tableStyles.paginationItem} />}
        <div className={tableStyles.paginationCenterItem}>
          <Pagination
            currentPage={state.pageIndex + 1}
            numberOfPages={pageOptions.length}
            showSmallVersion={isSmall}
            onNavigate={onNavigate}
          />
        </div>
        {isSmall ? null : (
          <div className={tableStyles.paginationSummary}>
            {itemsRangeStart} - {itemsRangeEnd} of {data.length} rows
          </div>
        )}
      </div>
    );
  }

  const getItemSize = (index: number): number => {
    if (expandedIndexes.has(index)) {
      const rowSubData = subData?.find((frame) => frame.meta?.custom?.parentRowIndex === index);
      if (rowSubData) {
        const noHeader = !!rowSubData.meta?.custom?.noHeader;
        return tableStyles.rowHeight * (rowSubData.length + 1 + (noHeader ? 0 : 1)); // account for the header and the row data with + 1 + 1
      }
    }
    return tableStyles.rowHeight;
  };

  const handleScroll: React.UIEventHandler = (event) => {
    const { scrollTop } = event.target as HTMLDivElement;

    if (listRef.current !== null) {
      listRef.current.scrollTo(scrollTop);
    }
  };

  return (
    <div {...getTableProps()} className={tableStyles.table} aria-label={ariaLabel} role="table" ref={tableDivRef}>
      <CustomScrollbar hideVerticalTrack={true}>
        <div className={tableStyles.tableContentWrapper(totalColumnsWidth)}>
          {!noHeader && <HeaderRow headerGroups={headerGroups} showTypeIcons={showTypeIcons} />}
          {itemCount > 0 ? (
            <div ref={variableSizeListScrollbarRef}>
              <CustomScrollbar onScroll={handleScroll} hideHorizontalTrack={true}>
                <VariableSizeList
                  height={listHeight}
                  itemCount={itemCount}
                  itemSize={getItemSize}
                  width={'100%'}
                  ref={listRef}
                  style={{ overflow: undefined }}
                >
                  {RenderRow}
                </VariableSizeList>
              </CustomScrollbar>
            </div>
          ) : (
            <div style={{ height: height - headerHeight }} className={tableStyles.noData}>
              No data
            </div>
          )}
          {footerItems && (
            <FooterRow
              height={footerHeight}
              isPaginationVisible={Boolean(enablePagination)}
              footerValues={footerItems}
              footerGroups={footerGroups}
              totalColumnsWidth={totalColumnsWidth}
            />
          )}
        </div>
      </CustomScrollbar>
      {paginationEl}
    </div>
  );
});

Table.displayName = 'Table';<|MERGE_RESOLUTION|>--- conflicted
+++ resolved
@@ -197,13 +197,18 @@
 
   // React-table column definitions
   const memoizedColumns = useMemo(
-<<<<<<< HEAD
-    () => getColumns(data, width, columnMinWidth, footerItems, isCountRowsSet),
-    [data, width, columnMinWidth, footerItems, isCountRowsSet]
-=======
-    () => getColumns(data, width, columnMinWidth, expandedIndexes, setExpandedIndexes, !!subData?.length, footerItems),
-    [data, width, columnMinWidth, footerItems, subData, expandedIndexes]
->>>>>>> 6f00bc56
+    () =>
+      getColumns(
+        data,
+        width,
+        columnMinWidth,
+        expandedIndexes,
+        setExpandedIndexes,
+        !!subData?.length,
+        footerItems,
+        isCountRowsSet
+      ),
+    [data, width, columnMinWidth, footerItems, subData, expandedIndexes, isCountRowsSet]
   );
 
   // Internal react table state reducer
