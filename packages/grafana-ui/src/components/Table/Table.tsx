--- conflicted
+++ resolved
@@ -355,11 +355,8 @@
                 enableSharedCrosshair={enableSharedCrosshair}
                 initialRowIndex={initialRowIndex}
                 longestField={longestField}
-<<<<<<< HEAD
+                textWrapField={textWrapField}
                 getActions={getActions}
-=======
-                textWrapField={textWrapField}
->>>>>>> 4c15266a
               />
             </div>
           ) : (
