--- conflicted
+++ resolved
@@ -14,10 +14,6 @@
   footerValues: FooterItem[];
   isPaginationVisible: boolean;
   tableStyles: TableStyles;
-<<<<<<< HEAD
-  isSticky: boolean;
-=======
->>>>>>> ae54e7b4
 }
 
 export function FooterRow(props: FooterRowProps) {
