import { isFunction } from 'lodash';
import React, { FC } from 'react';

import { ThresholdsConfig, ThresholdsMode, VizOrientation, getFieldConfigWithMinMax, LinkModel } from '@grafana/data';

import { BarGauge, BarGaugeDisplayMode } from '../BarGauge/BarGauge';
import { DataLinksContextMenu, DataLinksContextMenuApi } from '../DataLinks/DataLinksContextMenu';

import { TableCellProps, TableCellDisplayMode } from './types';

const defaultScale: ThresholdsConfig = {
  mode: ThresholdsMode.Absolute,
  steps: [
    {
      color: 'blue',
      value: -Infinity,
    },
    {
      color: 'green',
      value: 20,
    },
  ],
};

export const BarGaugeCell: FC<TableCellProps> = (props) => {
  const { field, innerWidth, tableStyles, cell, cellProps, row } = props;

  let config = getFieldConfigWithMinMax(field, false);
  if (!config.thresholds) {
    config = {
      ...config,
      thresholds: defaultScale,
    };
  }

  const displayValue = field.display!(cell.value);
  let barGaugeMode = BarGaugeDisplayMode.Gradient;

  if (field.config.custom && field.config.custom.displayMode === TableCellDisplayMode.LcdGauge) {
    barGaugeMode = BarGaugeDisplayMode.Lcd;
  } else if (field.config.custom && field.config.custom.displayMode === TableCellDisplayMode.BasicGauge) {
    barGaugeMode = BarGaugeDisplayMode.Basic;
  }

  const getLinks = () => {
    if (!isFunction(field.getLinks)) {
      return [] as LinkModel[];
    }

    return field.getLinks({ valueRowIndex: row.index });
  };

  const hasLinks = Boolean(getLinks().length);

  const renderComponent = (menuProps: DataLinksContextMenuApi) => {
    const { openMenu, targetClassName } = menuProps;

    return (
      <BarGauge
        width={innerWidth}
        height={tableStyles.cellHeightInner}
        field={config}
        display={field.display}
        text={{ valueSize: 14 }}
        value={displayValue}
        orientation={VizOrientation.Horizontal}
        theme={tableStyles.theme}
        onClick={openMenu}
        className={targetClassName}
        itemSpacing={1}
        lcdCellWidth={8}
        displayMode={barGaugeMode}
      />
    );
  };

  return (
    <div {...cellProps} className={tableStyles.cellContainer}>
<<<<<<< HEAD
      {hasLinks && <DataLinksContextMenu links={getLinks}>{(api) => renderComponent(api)}</DataLinksContextMenu>}
=======
      {hasLinks && (
        <DataLinksContextMenu links={getLinks} style={{ display: 'flex', width: '100%' }}>
          {(api) => renderComponent(api)}
        </DataLinksContextMenu>
      )}
>>>>>>> a6b10908
      {!hasLinks && (
        <BarGauge
          width={innerWidth}
          height={tableStyles.cellHeightInner}
          field={config}
          display={field.display}
          text={{ valueSize: 14 }}
          value={displayValue}
          orientation={VizOrientation.Horizontal}
          theme={tableStyles.theme}
          itemSpacing={1}
          lcdCellWidth={8}
          displayMode={barGaugeMode}
        />
      )}
    </div>
  );
};<|MERGE_RESOLUTION|>--- conflicted
+++ resolved
@@ -76,15 +76,11 @@
 
   return (
     <div {...cellProps} className={tableStyles.cellContainer}>
-<<<<<<< HEAD
-      {hasLinks && <DataLinksContextMenu links={getLinks}>{(api) => renderComponent(api)}</DataLinksContextMenu>}
-=======
       {hasLinks && (
         <DataLinksContextMenu links={getLinks} style={{ display: 'flex', width: '100%' }}>
           {(api) => renderComponent(api)}
         </DataLinksContextMenu>
       )}
->>>>>>> a6b10908
       {!hasLinks && (
         <BarGauge
           width={innerWidth}
