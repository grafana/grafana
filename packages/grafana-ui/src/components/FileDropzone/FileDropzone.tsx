import { css, cx } from '@emotion/css';
import { isString, uniqueId } from 'lodash';
import React, { ReactNode, useCallback, useState } from 'react';
import { Accept, DropEvent, DropzoneOptions, FileError, FileRejection, useDropzone, ErrorCode } from 'react-dropzone';

import { formattedValueToString, getValueFormat, GrafanaTheme2 } from '@grafana/data';

import { useTheme2 } from '../../themes';
import { Alert } from '../Alert/Alert';
import { Icon } from '../Icon/Icon';

import { FileListItem } from './FileListItem';

type BackwardsCompatibleDropzoneOptions = Omit<DropzoneOptions, 'accept'> & {
  // For backward compatibility we are still allowing the old `string | string[]` format for adding accepted file types (format changed in v13.0.0)
  accept?: string | string[] | Accept;
};

export interface FileDropzoneProps {
  /**
   * Use the children property to have custom dropzone view.
   */
  children?: ReactNode;
  /**
   * Use this property to override the default behaviour for the react-dropzone options.
   * @default {
   *  maxSize: Infinity,
   *  minSize: 0,
   *  multiple: true,
   *  useFsAccessApi: false,
   *  maxFiles: 0,
   * }
   */
  options?: BackwardsCompatibleDropzoneOptions;
  /**
   * Use this to change the FileReader's read.
   */
  readAs?: 'readAsArrayBuffer' | 'readAsText' | 'readAsBinaryString' | 'readAsDataURL';
  /**
   * Use the onLoad function to get the result from FileReader.
   */
  onLoad?: (result: string | ArrayBuffer | null) => void;
  /**
   * The fileListRenderer property can be used to overwrite the list of files. To not to show
   * any list return null in the function.
   */
  fileListRenderer?: (file: DropzoneFile, removeFile: (file: DropzoneFile) => void) => ReactNode;
  onFileRemove?: (file: DropzoneFile) => void;
}

export interface DropzoneFile {
  file: File;
  id: string;
  error: DOMException | null;
  progress?: number;
  abortUpload?: () => void;
  retryUpload?: () => void;
}

export function FileDropzone({ options, children, readAs, onLoad, fileListRenderer, onFileRemove }: FileDropzoneProps) {
  const [files, setFiles] = useState<DropzoneFile[]>([]);
  const [fileErrors, setErrorMessages] = useState<FileError[]>([]);
<<<<<<< HEAD
=======

  const formattedSize = getValueFormat('decbytes')(options?.maxSize ? options?.maxSize : 0);
>>>>>>> f23be415

  const setFileProperty = useCallback(
    (customFile: DropzoneFile, action: (customFileToModify: DropzoneFile) => void) => {
      setFiles((oldFiles) => {
        return oldFiles.map((oldFile) => {
          if (oldFile.id === customFile.id) {
            action(oldFile);
            return oldFile;
          }
          return oldFile;
        });
      });
    },
    []
  );

  const onDrop = useCallback(
    (acceptedFiles: File[], rejectedFiles: FileRejection[], event: DropEvent) => {
      let customFiles = acceptedFiles.map(mapToCustomFile);
      if (options?.multiple === false) {
        setFiles(customFiles);
      } else {
        setFiles((oldFiles) => [...oldFiles, ...customFiles]);
      }

      setErrors(rejectedFiles);

      if (options?.onDrop) {
        options.onDrop(acceptedFiles, rejectedFiles, event);
      } else {
        for (const customFile of customFiles) {
          const reader = new FileReader();

          const read = () => {
            if (readAs) {
              reader[readAs](customFile.file);
            } else {
              reader.readAsText(customFile.file);
            }
          };

          // Set abort FileReader
          setFileProperty(customFile, (fileToModify) => {
            fileToModify.abortUpload = () => {
              reader.abort();
            };
            fileToModify.retryUpload = () => {
              setFileProperty(customFile, (fileToModify) => {
                fileToModify.error = null;
                fileToModify.progress = undefined;
              });
              read();
            };
          });

          reader.onabort = () => {
            setFileProperty(customFile, (fileToModify) => {
              fileToModify.error = new DOMException('Aborted');
            });
          };

          reader.onprogress = (event) => {
            setFileProperty(customFile, (fileToModify) => {
              fileToModify.progress = event.loaded;
            });
          };

          reader.onload = () => {
            onLoad?.(reader.result);
          };

          reader.onerror = () => {
            setFileProperty(customFile, (fileToModify) => {
              fileToModify.error = reader.error;
            });
          };

          read();
        }
      }
    },
    [onLoad, options, readAs, setFileProperty]
  );

  const removeFile = (file: DropzoneFile) => {
    const newFiles = files.filter((f) => file.id !== f.id);
    setFiles(newFiles);
    onFileRemove?.(file);
  };

  const { getRootProps, getInputProps, isDragActive } = useDropzone({
    ...options,
    useFsAccessApi: false,
    onDrop,
    accept: transformAcceptToNewFormat(options?.accept),
  });
  const theme = useTheme2();
  const styles = getStyles(theme, isDragActive);
  const fileList = files.map((file) => {
    if (fileListRenderer) {
      return fileListRenderer(file, removeFile);
    }
    return <FileListItem key={file.id} file={file} removeFile={removeFile} />;
  });

  const setErrors = (rejectedFiles: FileRejection[]) => {
    let errors: FileError[] = [];
    rejectedFiles.map((rejectedFile) => {
      rejectedFile.errors.map((newError) => {
        if (
          errors.findIndex((presentError) => {
            return presentError.code === newError.code && presentError.message === newError.message;
          }) === -1
        ) {
          errors.push(newError);
        }
      });
    });

    setErrorMessages(errors);
  };

  const renderErrorMessages = (errors: FileError[]) => {
    return (
      <div className={styles.errorAlert}>
        <Alert title="Upload failed" severity="error" onRemove={clearAlert}>
          {errors.map((error) => {
            switch (error.code) {
              case ErrorCode.FileTooLarge:
<<<<<<< HEAD
                const formattedSize = getValueFormat('decbytes')(options?.maxSize!);
=======
>>>>>>> f23be415
                return (
                  <div key={error.message + error.code}>
                    File is larger than {formattedValueToString(formattedSize)}
                  </div>
                );
              default:
                return <div key={error.message + error.code}>{error.message}</div>;
            }
          })}
        </Alert>
      </div>
    );
  };

  const clearAlert = () => {
    setErrorMessages([]);
  };

  return (
    <div className={styles.container}>
      <div data-testid="dropzone" {...getRootProps({ className: styles.dropzone })}>
        <input {...getInputProps()} />
        {children ?? <FileDropzoneDefaultChildren primaryText={getPrimaryText(files, options)} />}
      </div>
      {fileErrors.length > 0 && renderErrorMessages(fileErrors)}
<<<<<<< HEAD
      {options?.accept && (
        <small className={cx(styles.small, styles.acceptMargin)}>{getAcceptedFileTypeText(options.accept)}</small>
      )}
=======
      <div className={styles.acceptContainer}>
        {options?.accept && (
          <small className={cx(styles.small, styles.acceptMargin, styles.acceptedFiles)}>
            {getAcceptedFileTypeText(options.accept)}
          </small>
        )}
        {options?.maxSize && (
          <small className={cx(styles.small, styles.acceptMargin)}>{`Max file size: ${formattedValueToString(
            formattedSize
          )}`}</small>
        )}
      </div>
>>>>>>> f23be415
      {fileList}
    </div>
  );
}

export function getMimeTypeByExtension(ext: string) {
  if (['txt', 'json', 'csv', 'xls', 'yml'].some((e) => ext.match(e))) {
    return 'text/plain';
  }

  return 'application/octet-stream';
}

export function transformAcceptToNewFormat(accept?: string | string[] | Accept): Accept | undefined {
  if (isString(accept)) {
    return {
      [getMimeTypeByExtension(accept)]: [accept],
    };
  }

  if (Array.isArray(accept)) {
    return accept.reduce((prev: Record<string, string[]>, current) => {
      const mime = getMimeTypeByExtension(current);

      prev[mime] = prev[mime] ? [...prev[mime], current] : [current];

      return prev;
    }, {});
  }

  return accept;
}

export function FileDropzoneDefaultChildren({
  primaryText = 'Upload file',
  secondaryText = 'Drag and drop here or browse',
}) {
  const theme = useTheme2();
  const styles = getStyles(theme);

  return (
    <div className={styles.iconWrapper}>
      <Icon name="upload" size="xxl" />
      <h3>{primaryText}</h3>
      <small className={styles.small}>{secondaryText}</small>
    </div>
  );
}

function getPrimaryText(files: DropzoneFile[], options?: BackwardsCompatibleDropzoneOptions) {
  if (options?.multiple === undefined || options?.multiple) {
    return 'Upload file';
  }
  return files.length ? 'Replace file' : 'Upload file';
}

function getAcceptedFileTypeText(accept: string | string[] | Accept) {
  if (isString(accept)) {
    return `Accepted file type: ${accept}`;
  }

  if (Array.isArray(accept)) {
    return `Accepted file types: ${accept.join(', ')}`;
  }

  // react-dropzone has updated the type of the "accept" parameter since v13.0.0:
  // https://github.com/react-dropzone/react-dropzone/blob/master/src/index.js#L95
  return `Accepted file types: ${Object.values(accept).flat().join(', ')}`;
}

function mapToCustomFile(file: File): DropzoneFile {
  return {
    id: uniqueId('file'),
    file,
    error: null,
  };
}

function getStyles(theme: GrafanaTheme2, isDragActive?: boolean) {
  return {
    container: css`
      display: flex;
      flex-direction: column;
      width: 100%;
    `,
    dropzone: css`
      display: flex;
      flex: 1;
      flex-direction: column;
      align-items: center;
      padding: ${theme.spacing(6)};
      border-radius: 2px;
      border: 2px dashed ${theme.colors.border.medium};
      background-color: ${isDragActive ? theme.colors.background.secondary : theme.colors.background.primary};
      cursor: pointer;
    `,
    iconWrapper: css`
      display: flex;
      flex-direction: column;
      align-items: center;
    `,
    acceptContainer: css`
      display: flex;
    `,
    acceptedFiles: css`
      flex-grow: 1;
    `,
    acceptMargin: css`
      margin: ${theme.spacing(2, 0, 1)};
    `,
    small: css`
      color: ${theme.colors.text.secondary};
    `,
    errorAlert: css`
      padding-top: 10px;
    `,
  };
}<|MERGE_RESOLUTION|>--- conflicted
+++ resolved
@@ -60,11 +60,8 @@
 export function FileDropzone({ options, children, readAs, onLoad, fileListRenderer, onFileRemove }: FileDropzoneProps) {
   const [files, setFiles] = useState<DropzoneFile[]>([]);
   const [fileErrors, setErrorMessages] = useState<FileError[]>([]);
-<<<<<<< HEAD
-=======
 
   const formattedSize = getValueFormat('decbytes')(options?.maxSize ? options?.maxSize : 0);
->>>>>>> f23be415
 
   const setFileProperty = useCallback(
     (customFile: DropzoneFile, action: (customFileToModify: DropzoneFile) => void) => {
@@ -194,10 +191,6 @@
           {errors.map((error) => {
             switch (error.code) {
               case ErrorCode.FileTooLarge:
-<<<<<<< HEAD
-                const formattedSize = getValueFormat('decbytes')(options?.maxSize!);
-=======
->>>>>>> f23be415
                 return (
                   <div key={error.message + error.code}>
                     File is larger than {formattedValueToString(formattedSize)}
@@ -223,11 +216,6 @@
         {children ?? <FileDropzoneDefaultChildren primaryText={getPrimaryText(files, options)} />}
       </div>
       {fileErrors.length > 0 && renderErrorMessages(fileErrors)}
-<<<<<<< HEAD
-      {options?.accept && (
-        <small className={cx(styles.small, styles.acceptMargin)}>{getAcceptedFileTypeText(options.accept)}</small>
-      )}
-=======
       <div className={styles.acceptContainer}>
         {options?.accept && (
           <small className={cx(styles.small, styles.acceptMargin, styles.acceptedFiles)}>
@@ -240,7 +228,6 @@
           )}`}</small>
         )}
       </div>
->>>>>>> f23be415
       {fileList}
     </div>
   );
