--- conflicted
+++ resolved
@@ -259,15 +259,9 @@
   const styles = getStyles(theme);
 
   return (
-<<<<<<< HEAD
-    <div className={cx(styles.iconWrapper)}>
-      <Icon name="upload" size="xl" />
-      <h4>{primaryText}</h4>
-=======
     <div className={cx(styles.defaultDropZone)}>
       <Icon className={cx(styles.icon)} name="upload" size="xl" />
       <h6 className={cx(styles.primaryText)}>{primaryText}</h6>
->>>>>>> 3a013cbe
       <small className={styles.small}>{secondaryText}</small>
     </div>
   );
@@ -314,26 +308,12 @@
       background-color: ${isDragActive ? theme.colors.background.secondary : theme.colors.background.primary};
       cursor: pointer;
       align-items: center;
-<<<<<<< HEAD
-    `,
-    dropzone: css`
-      display: flex;
-      flex: 1;
-      flex-direction: column;
-=======
       justify-content: center;
->>>>>>> 3a013cbe
     `,
     dropzone: css`
       display: flex;
       flex-direction: column;
     `,
-<<<<<<< HEAD
-    acceptContainer: css`
-      display: flex;
-      margin: 0;
-    `,
-=======
     defaultDropZone: css`
       text-align: center;
     `,
@@ -347,7 +327,6 @@
       text-align: center;
       margin: 0;
     `,
->>>>>>> 3a013cbe
     acceptSeparator: css`
       margin: 0 ${theme.spacing(1)};
     `,
