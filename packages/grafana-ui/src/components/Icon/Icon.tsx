--- conflicted
+++ resolved
@@ -52,10 +52,7 @@
       return <div ref={ref}>invalid icon name</div>;
     }
 
-<<<<<<< HEAD
-=======
     const iconRoot = getIconRoot();
->>>>>>> ae830f68
     const svgSize = getSvgSize(size);
     const svgHgt = svgSize;
     const svgWid = name.startsWith('gf-bar-align') ? 16 : name.startsWith('gf-interp') ? 30 : svgSize;
