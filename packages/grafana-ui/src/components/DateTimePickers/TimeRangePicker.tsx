import { css } from '@emotion/css';
import { useDialog } from '@react-aria/dialog';
import { FocusScope } from '@react-aria/focus';
import { useOverlay } from '@react-aria/overlays';
import React, { memo, FormEvent, createRef, useState } from 'react';

import {
  isDateTime,
  rangeUtil,
  GrafanaTheme2,
  dateTimeFormat,
  timeZoneFormatUserFriendly,
  TimeRange,
  TimeZone,
  dateMath,
} from '@grafana/data';
import { selectors } from '@grafana/e2e-selectors';

import { useStyles2 } from '../../themes/ThemeContext';
import { ButtonGroup } from '../Button';
import { ToolbarButton } from '../ToolbarButton';
import { Tooltip } from '../Tooltip/Tooltip';

import { TimePickerContent } from './TimeRangePicker/TimePickerContent';
import { quickOptions } from './options';

/** @public */
export interface TimeRangePickerProps {
  hideText?: boolean;
  value: TimeRange;
  timeZone?: TimeZone;
  fiscalYearStartMonth?: number;
  timeSyncButton?: JSX.Element;
  isSynced?: boolean;
  onChange: (timeRange: TimeRange) => void;
  onChangeTimeZone: (timeZone: TimeZone) => void;
  onChangeFiscalYearStartMonth?: (month: number) => void;
  onMoveBackward: () => void;
  onMoveForward: () => void;
  onZoom: () => void;
  history?: TimeRange[];
  hideQuickRanges?: boolean;
  widthOverride?: number;
}

export interface State {
  isOpen: boolean;
}

<<<<<<< HEAD
export function UnthemedTimeRangePicker(props: TimeRangePickerProps) {
=======
export function TimeRangePicker(props: TimeRangePickerProps): ReactElement {
>>>>>>> 59ce564d
  const [isOpen, setOpen] = useState(false);

  const {
    value,
    onMoveBackward,
    onMoveForward,
    onZoom,
    timeZone,
    fiscalYearStartMonth,
    timeSyncButton,
    isSynced,
    history,
    onChangeTimeZone,
    onChangeFiscalYearStartMonth,
    hideQuickRanges,
    widthOverride,
  } = props;

  const onChange = (timeRange: TimeRange) => {
    props.onChange(timeRange);
    setOpen(false);
  };

  const onOpen = (event: FormEvent<HTMLButtonElement>) => {
    event.stopPropagation();
    event.preventDefault();
    setOpen(!isOpen);
  };

  const onClose = () => {
    setOpen(false);
  };

  const ref = createRef<HTMLElement>();
  const { overlayProps } = useOverlay({ onClose, isDismissable: true, isOpen }, ref);
  const { dialogProps } = useDialog({}, ref);

  const styles = useStyles2(getStyles);
  const hasAbsolute = isDateTime(value.raw.from) || isDateTime(value.raw.to);
  const variant = isSynced ? 'active' : 'default';

  return (
    <ButtonGroup className={styles.container}>
      {hasAbsolute && (
        <ToolbarButton
          aria-label="Move time range backwards"
          variant={variant}
          onClick={onMoveBackward}
          icon="angle-left"
          narrow
        />
      )}

      <Tooltip content={<TimePickerTooltip timeRange={value} timeZone={timeZone} />} placement="bottom" interactive>
        <ToolbarButton
          data-testid={selectors.components.TimePicker.openButton}
          aria-label={`Time range picker with current time range ${formattedRange(value, timeZone)} selected`}
          aria-controls="TimePickerContent"
          onClick={onOpen}
          icon="clock-nine"
          isOpen={isOpen}
          variant={variant}
        >
          <TimePickerButtonLabel {...props} />
        </ToolbarButton>
      </Tooltip>
      {isOpen && (
        <FocusScope contain autoFocus>
          <section ref={ref} {...overlayProps} {...dialogProps}>
            <TimePickerContent
              timeZone={timeZone}
              fiscalYearStartMonth={fiscalYearStartMonth}
              value={value}
              onChange={onChange}
              quickOptions={quickOptions}
              history={history}
              showHistory
              widthOverride={widthOverride}
              onChangeTimeZone={onChangeTimeZone}
              onChangeFiscalYearStartMonth={onChangeFiscalYearStartMonth}
              hideQuickRanges={hideQuickRanges}
            />
          </section>
        </FocusScope>
      )}

      {timeSyncButton}

      {hasAbsolute && (
        <ToolbarButton
          aria-label="Move time range forwards"
          onClick={onMoveForward}
          icon="angle-right"
          narrow
          variant={variant}
        />
      )}

      <Tooltip content={ZoomOutTooltip} placement="bottom">
        <ToolbarButton aria-label="Zoom out time range" onClick={onZoom} icon="search-minus" variant={variant} />
      </Tooltip>
    </ButtonGroup>
  );
}

UnthemedTimeRangePicker.displayName = 'UnthemedTimeRangePicker';

const ZoomOutTooltip = () => (
  <>
    Time range zoom out <br /> CTRL+Z
  </>
);

const TimePickerTooltip = ({ timeRange, timeZone }: { timeRange: TimeRange; timeZone?: TimeZone }) => {
  const styles = useStyles2(getLabelStyles);

  return (
    <>
      {dateTimeFormat(timeRange.from, { timeZone })}
      <div className="text-center">to</div>
      {dateTimeFormat(timeRange.to, { timeZone })}
      <div className="text-center">
        <span className={styles.utc}>{timeZoneFormatUserFriendly(timeZone)}</span>
      </div>
    </>
  );
};

type LabelProps = Pick<TimeRangePickerProps, 'hideText' | 'value' | 'timeZone'>;

export const TimePickerButtonLabel = memo<LabelProps>(({ hideText, value, timeZone }) => {
  const styles = useStyles2(getLabelStyles);

  if (hideText) {
    return null;
  }

  return (
    <span className={styles.container}>
      <span>{formattedRange(value, timeZone)}</span>
      <span className={styles.utc}>{rangeUtil.describeTimeRangeAbbreviation(value, timeZone)}</span>
    </span>
  );
});

TimePickerButtonLabel.displayName = 'TimePickerButtonLabel';

const formattedRange = (value: TimeRange, timeZone?: TimeZone) => {
  const adjustedTimeRange = {
    to: dateMath.isMathString(value.raw.to) ? value.raw.to : value.to,
    from: dateMath.isMathString(value.raw.from) ? value.raw.from : value.from,
  };
  return rangeUtil.describeTimeRange(adjustedTimeRange, timeZone);
};

<<<<<<< HEAD
/** @public */
export const TimeRangePicker = withTheme(UnthemedTimeRangePicker);
TimeRangePicker.displayName = 'TimeRangePicker';

const getStyles = stylesFactory((theme: GrafanaTheme) => {
=======
const getStyles = () => {
>>>>>>> 59ce564d
  return {
    container: css`
      position: relative;
      display: flex;
      vertical-align: middle;
    `,
  };
};

const getLabelStyles = (theme: GrafanaTheme2) => {
  return {
    container: css`
      display: flex;
      align-items: center;
      white-space: nowrap;
    `,
    utc: css`
      color: ${theme.v1.palette.orange};
      font-size: ${theme.typography.size.sm};
      padding-left: 6px;
      line-height: 28px;
      vertical-align: bottom;
      font-weight: ${theme.typography.fontWeightMedium};
    `,
  };
};<|MERGE_RESOLUTION|>--- conflicted
+++ resolved
@@ -47,11 +47,7 @@
   isOpen: boolean;
 }
 
-<<<<<<< HEAD
-export function UnthemedTimeRangePicker(props: TimeRangePickerProps) {
-=======
-export function TimeRangePicker(props: TimeRangePickerProps): ReactElement {
->>>>>>> 59ce564d
+export function TimeRangePicker(props: TimeRangePickerProps) {
   const [isOpen, setOpen] = useState(false);
 
   const {
@@ -157,7 +153,7 @@
   );
 }
 
-UnthemedTimeRangePicker.displayName = 'UnthemedTimeRangePicker';
+TimeRangePicker.displayName = 'TimeRangePicker';
 
 const ZoomOutTooltip = () => (
   <>
@@ -207,15 +203,7 @@
   return rangeUtil.describeTimeRange(adjustedTimeRange, timeZone);
 };
 
-<<<<<<< HEAD
-/** @public */
-export const TimeRangePicker = withTheme(UnthemedTimeRangePicker);
-TimeRangePicker.displayName = 'TimeRangePicker';
-
-const getStyles = stylesFactory((theme: GrafanaTheme) => {
-=======
 const getStyles = () => {
->>>>>>> 59ce564d
   return {
     container: css`
       position: relative;
