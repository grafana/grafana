--- conflicted
+++ resolved
@@ -5,12 +5,7 @@
 import { useOverlay } from '@react-aria/overlays';
 import { TimePickerProps } from 'rc-time-picker';
 import React, { FormEvent, ReactNode, useCallback, useEffect, useRef, useState } from 'react';
-<<<<<<< HEAD
 import Calendar, { CalendarProps } from 'react-calendar';
-import { usePopper } from 'react-popper';
-=======
-import Calendar from 'react-calendar';
->>>>>>> 5b85c4c2
 import { useMedia } from 'react-use';
 
 import {
@@ -56,17 +51,14 @@
   disabledMinutes?: () => number[];
   /** Set the seconds that can't be selected */
   disabledSeconds?: () => number[];
-<<<<<<< HEAD
+  /** Can input be cleared/have empty values */
+  clearable?: boolean;
   // @PERCONA
   calendarProps?: CalendarProps;
   timepickerProps?: TimePickerProps;
   inputWrapperClassName?: string;
   growInlineField?: boolean;
   shrinkInlineField?: boolean;
-=======
-  /** Can input be cleared/have empty values */
-  clearable?: boolean;
->>>>>>> 5b85c4c2
 }
 
 export const DateTimePicker = ({
@@ -79,15 +71,12 @@
   disabledMinutes,
   disabledSeconds,
   showSeconds = true,
-<<<<<<< HEAD
+  clearable = false,
   calendarProps,
   timepickerProps,
   inputWrapperClassName,
   growInlineField,
   shrinkInlineField,
-=======
-  clearable = false,
->>>>>>> 5b85c4c2
 }: Props) => {
   const [isOpen, setOpen] = useState(false);
 
@@ -157,14 +146,11 @@
         label={label}
         ref={refs.setReference}
         showSeconds={showSeconds}
-<<<<<<< HEAD
+        clearable={clearable}
         // @PERCONA
         growInlineField={growInlineField}
         shrinkInlineField={shrinkInlineField}
         inputWrapperClassName={inputWrapperClassName}
-=======
-        clearable={clearable}
->>>>>>> 5b85c4c2
       />
       {isOpen ? (
         isFullscreen ? (
@@ -242,16 +228,12 @@
 type InputProps = Pick<Props, 'onChange' | 'label' | 'date' | 'showSeconds' | 'clearable'> & {
   isFullscreen: boolean;
   onOpen: (event: FormEvent<HTMLElement>) => void;
-<<<<<<< HEAD
   showSeconds?: boolean;
   // @PERCONA
   inputWrapperClassName?: string;
   growInlineField?: boolean;
   shrinkInlineField?: boolean;
-}
-=======
 };
->>>>>>> 5b85c4c2
 
 type InputState = {
   value: string;
@@ -259,7 +241,6 @@
 };
 
 const DateTimeInput = React.forwardRef<HTMLInputElement, InputProps>(
-<<<<<<< HEAD
   (
     {
       date,
@@ -267,6 +248,7 @@
       onChange,
       onOpen,
       showSeconds = true,
+      clearable = false,
       // @PERCONA
       inputWrapperClassName,
       growInlineField,
@@ -274,10 +256,7 @@
     },
     ref
   ) => {
-=======
-  ({ date, label, onChange, onOpen, showSeconds = true, clearable = false }, ref) => {
     const styles = useStyles2(getStyles);
->>>>>>> 5b85c4c2
     const format = showSeconds ? 'YYYY-MM-DD HH:mm:ss' : 'YYYY-MM-DD HH:mm';
     const [internalDate, setInternalDate] = useState<InputState>(() => {
       return { value: date ? dateTimeFormat(date) : !clearable ? dateTimeFormat(dateTime()) : '', invalid: false };
@@ -307,14 +286,17 @@
       }
     }, [internalDate, onChange]);
 
-<<<<<<< HEAD
+    const clearInternalDate = useCallback(() => {
+      setInternalDate({ value: '', invalid: false });
+      onChange();
+    }, [onChange]);
+
     const icon = (
       <Button
         aria-label="Time picker"
         icon="calendar-alt"
         variant="secondary"
-        onClick={onOpen}
-        // @PERCONA
+        onClick={onOpen} // @PERCONA
         className={css({
           height: '100%',
         })}
@@ -324,23 +306,10 @@
       <InlineField
         label={label}
         invalid={!!(internalDate.value && internalDate.invalid)}
-        className={css({
-          marginBottom: 0,
-        })}
-        // @PERCONA
+        className={styles.field} // @PERCONA
         grow={growInlineField}
         shrink={shrinkInlineField}
       >
-=======
-    const clearInternalDate = useCallback(() => {
-      setInternalDate({ value: '', invalid: false });
-      onChange();
-    }, [onChange]);
-
-    const icon = <Button aria-label="Time picker" icon="calendar-alt" variant="secondary" onClick={onOpen} />;
-    return (
-      <InlineField label={label} invalid={!!(internalDate.value && internalDate.invalid)} className={styles.field}>
->>>>>>> 5b85c4c2
         <Input
           onChange={onChangeDate}
           addonAfter={icon}
@@ -349,15 +318,12 @@
           data-testid={Components.DateTimePicker.input}
           placeholder="Select date/time"
           ref={ref}
-<<<<<<< HEAD
-          // @PERCONA
-          className={inputWrapperClassName}
-=======
           suffix={
             clearable &&
             internalDate.value && <Icon name="times" className={styles.clearIcon} onClick={clearInternalDate} />
           }
->>>>>>> 5b85c4c2
+          // @PERCONA
+          className={inputWrapperClassName}
         />
       </InlineField>
     );
@@ -415,14 +381,6 @@
       setTimeOfDayDateTime(date);
     }, []);
 
-<<<<<<< HEAD
-    // @PERCONA
-    useEffect(() => {
-      if (date?.isValid()) {
-        setInternalDate(date.toDate());
-      }
-    }, [date]);
-=======
     // here we need to stitch the 2 date objects back together
     const handleApply = () => {
       // we take the date that's set by TimeOfDayPicker
@@ -435,7 +393,6 @@
 
       onChange(newDate);
     };
->>>>>>> 5b85c4c2
 
     return (
       <div className={cx(styles.container, { [styles.fullScreen]: isFullscreen })} style={style} ref={ref}>
