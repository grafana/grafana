--- conflicted
+++ resolved
@@ -3,15 +3,10 @@
 import { useDialog } from '@react-aria/dialog';
 import { FocusScope } from '@react-aria/focus';
 import { useOverlay } from '@react-aria/overlays';
-<<<<<<< HEAD
 import { TimePickerProps } from 'rc-time-picker';
-import React, { FormEvent, ReactNode, useCallback, useEffect, useRef, useState } from 'react';
-import Calendar, { CalendarProps } from 'react-calendar';
-=======
 import { FormEvent, ReactNode, useCallback, useEffect, useRef, useState } from 'react';
 import * as React from 'react';
-import Calendar from 'react-calendar';
->>>>>>> 9e942dcb
+import Calendar, { CalendarProps } from 'react-calendar';
 import { useMedia } from 'react-use';
 
 import {
@@ -61,17 +56,14 @@
   disabledSeconds?: () => number[];
   /** Can input be cleared/have empty values */
   clearable?: boolean;
-<<<<<<< HEAD
+  /** Custom timezone for the date/time display */
+  timeZone?: TimeZone;
   // @PERCONA
   calendarProps?: CalendarProps;
   timepickerProps?: TimePickerProps;
   inputWrapperClassName?: string;
   growInlineField?: boolean;
   shrinkInlineField?: boolean;
-=======
-  /** Custom timezone for the date/time display */
-  timeZone?: TimeZone;
->>>>>>> 9e942dcb
 }
 
 export const DateTimePicker = ({
@@ -161,14 +153,11 @@
         ref={refs.setReference}
         showSeconds={showSeconds}
         clearable={clearable}
-<<<<<<< HEAD
+        timeZone={timeZone}
         // @PERCONA
         growInlineField={growInlineField}
         shrinkInlineField={shrinkInlineField}
         inputWrapperClassName={inputWrapperClassName}
-=======
-        timeZone={timeZone}
->>>>>>> 9e942dcb
       />
       {isOpen ? (
         isFullscreen ? (
@@ -188,13 +177,10 @@
                   disabledHours={disabledHours}
                   disabledMinutes={disabledMinutes}
                   disabledSeconds={disabledSeconds}
-<<<<<<< HEAD
+                  timeZone={timeZone}
                   // @PERCONA
                   calendarProps={calendarProps}
                   timepickerProps={timepickerProps}
-=======
-                  timeZone={timeZone}
->>>>>>> 9e942dcb
                 />
               </div>
             </FocusScope>
@@ -216,13 +202,10 @@
                     disabledHours={disabledHours}
                     disabledMinutes={disabledMinutes}
                     disabledSeconds={disabledSeconds}
-<<<<<<< HEAD
+                    timeZone={timeZone}
                     // @PERCONA
                     calendarProps={calendarProps}
                     timepickerProps={timepickerProps}
-=======
-                    timeZone={timeZone}
->>>>>>> 9e942dcb
                   />
                 </div>
               </div>
@@ -239,16 +222,10 @@
   onClose: () => void;
   isFullscreen: boolean;
   style?: React.CSSProperties;
-<<<<<<< HEAD
   showSeconds?: boolean;
-  disabledHours?: () => number[];
-  disabledMinutes?: () => number[];
-  disabledSeconds?: () => number[];
   // @PERCONA
   calendarProps?: CalendarProps;
   timepickerProps?: TimePickerProps;
-=======
->>>>>>> 9e942dcb
 }
 
 type InputProps = Pick<Props, 'onChange' | 'label' | 'date' | 'showSeconds' | 'clearable' | 'timeZone'> & {
@@ -267,13 +244,13 @@
 };
 
 const DateTimeInput = React.forwardRef<HTMLInputElement, InputProps>(
-<<<<<<< HEAD
   (
     {
       date,
       label,
       onChange,
       onOpen,
+      timeZone,
       showSeconds = true,
       clearable = false,
       // @PERCONA
@@ -283,9 +260,6 @@
     },
     ref
   ) => {
-=======
-  ({ date, label, onChange, onOpen, timeZone, showSeconds = true, clearable = false }, ref) => {
->>>>>>> 9e942dcb
     const styles = useStyles2(getStyles);
     const format = showSeconds ? 'YYYY-MM-DD HH:mm:ss' : 'YYYY-MM-DD HH:mm';
     const [internalDate, setInternalDate] = useState<InputState>(() => {
@@ -380,13 +354,10 @@
       disabledHours,
       disabledMinutes,
       disabledSeconds,
-<<<<<<< HEAD
+      timeZone,
       // @PERCONA
       calendarProps,
       timepickerProps,
-=======
-      timeZone,
->>>>>>> 9e942dcb
     },
     ref
   ) => {
