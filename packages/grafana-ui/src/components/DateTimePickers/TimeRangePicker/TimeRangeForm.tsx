--- conflicted
+++ resolved
@@ -16,10 +16,10 @@
 import { Icon, Tooltip } from '../..';
 import { useStyles2 } from '../../..';
 import { Button } from '../../Button';
-import { ClickOutsideWrapper } from '../../ClickOutsideWrapper/ClickOutsideWrapper';
 import { Field } from '../../Forms/Field';
 import { Input } from '../../Input/Input';
 import { TimePickerCalendar } from './TimePickerCalendar';
+import { ClickOutsideWrapper } from '../../ClickOutsideWrapper/ClickOutsideWrapper';
 
 interface Props {
   isFullscreen: boolean;
@@ -90,16 +90,6 @@
     [timeZone]
   );
 
-<<<<<<< HEAD
-  const icon = <Button icon="calendar-alt" variant="secondary" onClick={onOpen} />;
-
-  return (
-    <ClickOutsideWrapper includeButtonPress={false} onClick={() => setOpen(false)}>
-      <div aria-label="Absolute time ranges">
-        <Field label="From" invalid={from.invalid} error={from.errorMessage}>
-          <Input
-            onClick={(event) => event.stopPropagation()}
-=======
   const fiscalYear = rangeUtil.convertRawToRange({ from: 'now/fy', to: 'now/fy' }, timeZone, fiscalYearStartMonth);
 
   const fyTooltip = (
@@ -112,42 +102,34 @@
     </div>
   );
 
-  const icon = isFullscreen ? null : <Button icon="calendar-alt" variant="secondary" onClick={onOpen} />;
+  const icon = <Button icon="calendar-alt" variant="secondary" onClick={onOpen} />;
 
   return (
-    <div aria-label="Absolute time ranges">
-      <Field label="From" invalid={from.invalid} error={from.errorMessage}>
-        <div className={style.fieldContainer}>
-          <Input
-            onClick={(event) => event.stopPropagation()}
-            onFocus={onFocus}
->>>>>>> b0e2b351
-            onChange={(event) => onChange(event.currentTarget.value, to.value)}
-            addonAfter={icon}
-            aria-label={selectors.components.TimePicker.fromField}
-            value={from.value}
-          />
-<<<<<<< HEAD
+    <ClickOutsideWrapper includeButtonPress={false} onClick={() => setOpen(false)}>
+      <div aria-label="Absolute time ranges">
+        <Field label="From" invalid={from.invalid} error={from.errorMessage}>
+          <div className={style.fieldContainer}>
+            <Input
+              onClick={(event) => event.stopPropagation()}
+              onChange={(event) => onChange(event.currentTarget.value, to.value)}
+              addonAfter={icon}
+              aria-label={selectors.components.TimePicker.fromField}
+              value={from.value}
+            />
+            {fyTooltip}
+          </div>
         </Field>
         <Field label="To" invalid={to.invalid} error={to.errorMessage}>
-          <Input
-            onClick={(event) => event.stopPropagation()}
-=======
-          {fyTooltip}
-        </div>
-      </Field>
-      <Field label="To" invalid={to.invalid} error={to.errorMessage}>
-        <div className={style.fieldContainer}>
-          <Input
-            onClick={(event) => event.stopPropagation()}
-            onFocus={onFocus}
->>>>>>> b0e2b351
-            onChange={(event) => onChange(from.value, event.currentTarget.value)}
-            addonAfter={icon}
-            aria-label={selectors.components.TimePicker.toField}
-            value={to.value}
-          />
-<<<<<<< HEAD
+          <div className={style.fieldContainer}>
+            <Input
+              onClick={(event) => event.stopPropagation()}
+              onChange={(event) => onChange(from.value, event.currentTarget.value)}
+              addonAfter={icon}
+              aria-label={selectors.components.TimePicker.toField}
+              value={to.value}
+            />
+            {fyTooltip}
+          </div>
         </Field>
         <Button data-testid={selectors.components.TimePicker.applyTimeRange} onClick={onApply}>
           Apply time range
@@ -166,27 +148,6 @@
         />
       </div>
     </ClickOutsideWrapper>
-=======
-          {fyTooltip}
-        </div>
-      </Field>
-      <Button data-testid={selectors.components.TimePicker.applyTimeRange} onClick={onApply}>
-        Apply time range
-      </Button>
-
-      <TimePickerCalendar
-        isFullscreen={isFullscreen}
-        isOpen={isOpen}
-        from={dateTimeParse(from.value)}
-        to={dateTimeParse(to.value)}
-        onApply={onApply}
-        onClose={() => setOpen(false)}
-        onChange={onChange}
-        timeZone={timeZone}
-        isReversed={isReversed}
-      />
-    </div>
->>>>>>> b0e2b351
   );
 };
 
