--- conflicted
+++ resolved
@@ -45,12 +45,8 @@
 Basic.args = {
   button: 'Create',
   children: 'Use this space to add any additional information',
-<<<<<<< HEAD
+  message: "You haven't created any dashboards yet",
   variant: 'call-to-action',
-=======
-  message: 'No results found',
-  variant: 'not-found',
->>>>>>> 3b498369
 };
 
 export default meta;