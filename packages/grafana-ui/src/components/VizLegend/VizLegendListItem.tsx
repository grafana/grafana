import React, { useCallback } from 'react';
import { css, cx } from '@emotion/css';
import { VizLegendSeriesIcon } from './VizLegendSeriesIcon';
import { VizLegendItem } from './types';
import { VizLegendStatsList } from './VizLegendStatsList';
import { useStyles } from '../../themes';
import { GrafanaTheme } from '@grafana/data';
import { selectors } from '@grafana/e2e-selectors';

export interface Props<T> {
  item: VizLegendItem<T>;
  className?: string;
<<<<<<< HEAD
  onLabelClick?: (item: VizLegendItem<T>, event: React.MouseEvent<HTMLDivElement>) => void;
  onSeriesColorChange?: SeriesColorChangeHandler;
=======
  onLabelClick?: (item: VizLegendItem, event: React.MouseEvent<HTMLDivElement>) => void;
  onLabelMouseEnter?: (item: VizLegendItem, event: React.MouseEvent<HTMLDivElement>) => void;
  onLabelMouseOut?: (item: VizLegendItem, event: React.MouseEvent<HTMLDivElement>) => void;
>>>>>>> 1e3d19e4
}

/**
 * @internal
 */
<<<<<<< HEAD
export const VizLegendListItem = <T extends unknown = any>({
  item,
  onSeriesColorChange,
  onLabelClick,
  className,
}: Props<T>) => {
=======
export const VizLegendListItem: React.FunctionComponent<Props> = ({
  item,
  onLabelClick,
  onLabelMouseEnter,
  onLabelMouseOut,
}) => {
>>>>>>> 1e3d19e4
  const styles = useStyles(getStyles);

  const onMouseEnter = useCallback(
    (event: React.MouseEvent<HTMLDivElement, MouseEvent>) => {
      if (onLabelMouseEnter) {
        onLabelMouseEnter(item, event);
      }
    },
    [item, onLabelMouseEnter]
  );

  const onMouseOut = useCallback(
    (event: React.MouseEvent<HTMLDivElement, MouseEvent>) => {
      if (onLabelMouseOut) {
        onLabelMouseOut(item, event);
      }
    },
    [item, onLabelMouseOut]
  );

  const onClick = useCallback(
    (event: React.MouseEvent<HTMLDivElement, MouseEvent>) => {
      if (onLabelClick) {
        onLabelClick(item, event);
      }
    },
    [item, onLabelClick]
  );

  return (
<<<<<<< HEAD
    <div className={cx(styles.itemWrapper, className)}>
      <VizLegendSeriesIcon
        disabled={!onSeriesColorChange}
        color={item.color}
        onColorChange={(color) => {
          if (onSeriesColorChange) {
            onSeriesColorChange(item.label, color);
          }
        }}
      />
      <div
        onClick={(event) => {
          if (onLabelClick) {
            onLabelClick(item, event);
          }
        }}
        className={cx(styles.label, item.disabled && styles.labelDisabled, onLabelClick && styles.clickable)}
=======
    <div className={styles.itemWrapper} aria-label={selectors.components.VizLegend.seriesName(item.label)}>
      <VizLegendSeriesIcon seriesName={item.label} color={item.color} />
      <div
        onMouseEnter={onMouseEnter}
        onMouseOut={onMouseOut}
        onClick={onClick}
        className={cx(styles.label, item.disabled && styles.labelDisabled)}
>>>>>>> 1e3d19e4
      >
        {item.label}
      </div>

      {item.getDisplayValues && <VizLegendStatsList stats={item.getDisplayValues()} />}
    </div>
  );
};

VizLegendListItem.displayName = 'VizLegendListItem';

const getStyles = (theme: GrafanaTheme) => ({
  label: css`
    label: LegendLabel;
    white-space: nowrap;
  `,
  clickable: css`
    label: LegendClickabel;
    cursor: pointer;
  `,
  labelDisabled: css`
    label: LegendLabelDisabled;
    color: ${theme.colors.linkDisabled};
  `,
  itemWrapper: css`
    label: LegendItemWrapper;
    display: flex;
    white-space: nowrap;
    align-items: center;
    flex-grow: 1;
  `,
  value: css`
    text-align: right;
  `,
  yAxisLabel: css`
    color: ${theme.palette.gray2};
  `,
});<|MERGE_RESOLUTION|>--- conflicted
+++ resolved
@@ -10,34 +10,21 @@
 export interface Props<T> {
   item: VizLegendItem<T>;
   className?: string;
-<<<<<<< HEAD
   onLabelClick?: (item: VizLegendItem<T>, event: React.MouseEvent<HTMLDivElement>) => void;
-  onSeriesColorChange?: SeriesColorChangeHandler;
-=======
-  onLabelClick?: (item: VizLegendItem, event: React.MouseEvent<HTMLDivElement>) => void;
   onLabelMouseEnter?: (item: VizLegendItem, event: React.MouseEvent<HTMLDivElement>) => void;
   onLabelMouseOut?: (item: VizLegendItem, event: React.MouseEvent<HTMLDivElement>) => void;
->>>>>>> 1e3d19e4
 }
 
 /**
  * @internal
  */
-<<<<<<< HEAD
 export const VizLegendListItem = <T extends unknown = any>({
-  item,
-  onSeriesColorChange,
-  onLabelClick,
-  className,
-}: Props<T>) => {
-=======
-export const VizLegendListItem: React.FunctionComponent<Props> = ({
   item,
   onLabelClick,
   onLabelMouseEnter,
   onLabelMouseOut,
-}) => {
->>>>>>> 1e3d19e4
+  className,
+}: Props<T>) => {
   const styles = useStyles(getStyles);
 
   const onMouseEnter = useCallback(
@@ -68,33 +55,16 @@
   );
 
   return (
-<<<<<<< HEAD
-    <div className={cx(styles.itemWrapper, className)}>
-      <VizLegendSeriesIcon
-        disabled={!onSeriesColorChange}
-        color={item.color}
-        onColorChange={(color) => {
-          if (onSeriesColorChange) {
-            onSeriesColorChange(item.label, color);
-          }
-        }}
-      />
-      <div
-        onClick={(event) => {
-          if (onLabelClick) {
-            onLabelClick(item, event);
-          }
-        }}
-        className={cx(styles.label, item.disabled && styles.labelDisabled, onLabelClick && styles.clickable)}
-=======
-    <div className={styles.itemWrapper} aria-label={selectors.components.VizLegend.seriesName(item.label)}>
+    <div
+      className={cx(styles.itemWrapper, className)}
+      aria-label={selectors.components.VizLegend.seriesName(item.label)}
+    >
       <VizLegendSeriesIcon seriesName={item.label} color={item.color} />
       <div
         onMouseEnter={onMouseEnter}
         onMouseOut={onMouseOut}
         onClick={onClick}
-        className={cx(styles.label, item.disabled && styles.labelDisabled)}
->>>>>>> 1e3d19e4
+        className={cx(styles.label, item.disabled && styles.labelDisabled, onLabelClick && styles.clickable)}
       >
         {item.label}
       </div>
