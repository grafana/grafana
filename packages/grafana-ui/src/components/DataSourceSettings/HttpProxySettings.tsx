<<<<<<< HEAD
import { css } from '@emotion/css';

import { GrafanaTheme2 } from '@grafana/data';

import { useStyles2 } from '../../themes';
=======
import { t } from '../../utils/i18n';
>>>>>>> 14ad1dec
import { InlineField } from '../Forms/InlineField';
import { Stack } from '../Layout/Stack/Stack';
import { InlineSwitch } from '../Switch/Switch';

import { HttpSettingsBaseProps } from './types';

const LABEL_WIDTH = 26;

export const HttpProxySettings = ({
  dataSourceConfig,
  onChange,
  showForwardOAuthIdentityOption = true,
}: HttpSettingsBaseProps) => {
  const gridLayout = useStyles2(getGridLayout);
  return (
<<<<<<< HEAD
    <div className={gridLayout}>
      <Stack direction="row" gap={0.5}>
        <InlineField label="TLS Client Auth" labelWidth={LABEL_WIDTH} disabled={dataSourceConfig.readOnly}>
=======
    <>
      <div className="gf-form-inline">
        <InlineField
          label={t('grafana-ui.data-source-http-proxy-settings.ts-client-auth-label', 'TLS Client Auth')}
          labelWidth={LABEL_WIDTH}
          disabled={dataSourceConfig.readOnly}
        >
>>>>>>> 14ad1dec
          <InlineSwitch
            id="http-settings-tls-client-auth"
            value={dataSourceConfig.jsonData.tlsAuth || false}
            onChange={(event) => onChange({ ...dataSourceConfig.jsonData, tlsAuth: event!.currentTarget.checked })}
          />
        </InlineField>
        <InlineField
          label={t('grafana-ui.data-source-http-proxy-settings.with-ca-cert-label', 'With CA Cert')}
          tooltip={t(
            'grafana-ui.data-source-http-proxy-settings.with-ca-cert-tooltip',
            'Needed for verifying self-signed TLS Certs'
          )}
          labelWidth={LABEL_WIDTH}
          disabled={dataSourceConfig.readOnly}
        >
          <InlineSwitch
            id="http-settings-ca-cert"
            value={dataSourceConfig.jsonData.tlsAuthWithCACert || false}
            onChange={(event) =>
              onChange({ ...dataSourceConfig.jsonData, tlsAuthWithCACert: event!.currentTarget.checked })
            }
          />
        </InlineField>
<<<<<<< HEAD
      </Stack>
      <InlineField label="Skip TLS Verify" labelWidth={LABEL_WIDTH} disabled={dataSourceConfig.readOnly}>
        <InlineSwitch
          id="http-settings-skip-tls-verify"
          value={dataSourceConfig.jsonData.tlsSkipVerify || false}
          onChange={(event) => onChange({ ...dataSourceConfig.jsonData, tlsSkipVerify: event!.currentTarget.checked })}
        />
      </InlineField>
      {showForwardOAuthIdentityOption && (
        <InlineField
          label="Forward OAuth Identity"
          tooltip="Forward the user's upstream OAuth identity to the data source (Their access token gets passed along)."
=======
      </div>
      <div className="gf-form-inline">
        <InlineField
          label={t('grafana-ui.data-source-http-proxy-settings.skip-tls-verify-label', 'Skip TLS Verify')}
>>>>>>> 14ad1dec
          labelWidth={LABEL_WIDTH}
          disabled={dataSourceConfig.readOnly}
        >
          <InlineSwitch
            id="http-settings-forward-oauth"
            value={dataSourceConfig.jsonData.oauthPassThru || false}
            onChange={(event) =>
              onChange({ ...dataSourceConfig.jsonData, oauthPassThru: event!.currentTarget.checked })
            }
          />
        </InlineField>
<<<<<<< HEAD
=======
      </div>
      {showForwardOAuthIdentityOption && (
        <div className="gf-form-inline">
          <InlineField
            label={t('grafana-ui.data-source-http-proxy-settings.oauth-identity-label', 'Forward OAuth Identity')}
            tooltip={t(
              'grafana-ui.data-source-http-proxy-settings.oauth-identity-tooltip',
              "Forward the user's upstream OAuth identity to the data source (Their access token gets passed along)."
            )}
            labelWidth={LABEL_WIDTH}
            disabled={dataSourceConfig.readOnly}
          >
            <InlineSwitch
              id="http-settings-forward-oauth"
              value={dataSourceConfig.jsonData.oauthPassThru || false}
              onChange={(event) =>
                onChange({ ...dataSourceConfig.jsonData, oauthPassThru: event!.currentTarget.checked })
              }
            />
          </InlineField>
        </div>
>>>>>>> 14ad1dec
      )}
    </div>
  );
};

const getGridLayout = (theme: GrafanaTheme2) =>
  css({
    display: 'grid',
    gridTemplateColumns: 'auto',
    gap: 0, // Inline field has a margin
  });<|MERGE_RESOLUTION|>--- conflicted
+++ resolved
@@ -1,12 +1,9 @@
-<<<<<<< HEAD
 import { css } from '@emotion/css';
 
 import { GrafanaTheme2 } from '@grafana/data';
 
 import { useStyles2 } from '../../themes';
-=======
 import { t } from '../../utils/i18n';
->>>>>>> 14ad1dec
 import { InlineField } from '../Forms/InlineField';
 import { Stack } from '../Layout/Stack/Stack';
 import { InlineSwitch } from '../Switch/Switch';
@@ -22,19 +19,13 @@
 }: HttpSettingsBaseProps) => {
   const gridLayout = useStyles2(getGridLayout);
   return (
-<<<<<<< HEAD
     <div className={gridLayout}>
       <Stack direction="row" gap={0.5}>
-        <InlineField label="TLS Client Auth" labelWidth={LABEL_WIDTH} disabled={dataSourceConfig.readOnly}>
-=======
-    <>
-      <div className="gf-form-inline">
         <InlineField
           label={t('grafana-ui.data-source-http-proxy-settings.ts-client-auth-label', 'TLS Client Auth')}
           labelWidth={LABEL_WIDTH}
           disabled={dataSourceConfig.readOnly}
         >
->>>>>>> 14ad1dec
           <InlineSwitch
             id="http-settings-tls-client-auth"
             value={dataSourceConfig.jsonData.tlsAuth || false}
@@ -58,9 +49,12 @@
             }
           />
         </InlineField>
-<<<<<<< HEAD
       </Stack>
-      <InlineField label="Skip TLS Verify" labelWidth={LABEL_WIDTH} disabled={dataSourceConfig.readOnly}>
+      <InlineField
+        label={t('grafana-ui.data-source-http-proxy-settings.skip-tls-verify-label', 'Skip TLS Verify')}
+        labelWidth={LABEL_WIDTH}
+        disabled={dataSourceConfig.readOnly}
+      >
         <InlineSwitch
           id="http-settings-skip-tls-verify"
           value={dataSourceConfig.jsonData.tlsSkipVerify || false}
@@ -69,14 +63,11 @@
       </InlineField>
       {showForwardOAuthIdentityOption && (
         <InlineField
-          label="Forward OAuth Identity"
-          tooltip="Forward the user's upstream OAuth identity to the data source (Their access token gets passed along)."
-=======
-      </div>
-      <div className="gf-form-inline">
-        <InlineField
-          label={t('grafana-ui.data-source-http-proxy-settings.skip-tls-verify-label', 'Skip TLS Verify')}
->>>>>>> 14ad1dec
+          label={t('grafana-ui.data-source-http-proxy-settings.oauth-identity-label', 'Forward OAuth Identity')}
+          tooltip={t(
+            'grafana-ui.data-source-http-proxy-settings.oauth-identity-tooltip',
+            "Forward the user's upstream OAuth identity to the data source (Their access token gets passed along)."
+          )}
           labelWidth={LABEL_WIDTH}
           disabled={dataSourceConfig.readOnly}
         >
@@ -88,30 +79,6 @@
             }
           />
         </InlineField>
-<<<<<<< HEAD
-=======
-      </div>
-      {showForwardOAuthIdentityOption && (
-        <div className="gf-form-inline">
-          <InlineField
-            label={t('grafana-ui.data-source-http-proxy-settings.oauth-identity-label', 'Forward OAuth Identity')}
-            tooltip={t(
-              'grafana-ui.data-source-http-proxy-settings.oauth-identity-tooltip',
-              "Forward the user's upstream OAuth identity to the data source (Their access token gets passed along)."
-            )}
-            labelWidth={LABEL_WIDTH}
-            disabled={dataSourceConfig.readOnly}
-          >
-            <InlineSwitch
-              id="http-settings-forward-oauth"
-              value={dataSourceConfig.jsonData.oauthPassThru || false}
-              onChange={(event) =>
-                onChange({ ...dataSourceConfig.jsonData, oauthPassThru: event!.currentTarget.checked })
-              }
-            />
-          </InlineField>
-        </div>
->>>>>>> 14ad1dec
       )}
     </div>
   );
