--- conflicted
+++ resolved
@@ -10,15 +10,12 @@
    *  Runs the 'onClick' function when pressing a key outside of the current element. Defaults to true.
    */
   includeButtonPress: boolean;
-<<<<<<< HEAD
+  parent: Window | Document;
 
   /**
    * https://developer.mozilla.org/en-US/docs/Web/API/EventTarget/addEventListener. Defaults to false.
    */
   useCapture?: boolean;
-=======
-  parent: Window | Document;
->>>>>>> 58627a0c
 }
 
 interface State {
@@ -28,40 +25,25 @@
 export class ClickOutsideWrapper extends PureComponent<Props, State> {
   static defaultProps = {
     includeButtonPress: true,
-<<<<<<< HEAD
+    parent: window,
     useCapture: false,
-=======
-    parent: window,
->>>>>>> 58627a0c
   };
   state = {
     hasEventListener: false,
   };
 
   componentDidMount() {
-<<<<<<< HEAD
-    document.addEventListener('mousedown', this.onOutsideClick, this.props.useCapture);
-    if (this.props.includeButtonPress) {
-      document.addEventListener('keydown', this.onOutsideClick, this.props.useCapture);
-=======
-    this.props.parent.addEventListener('click', this.onOutsideClick, false);
+    this.props.parent.addEventListener('click', this.onOutsideClick, this.props.useCapture);
     if (this.props.includeButtonPress) {
       // Use keyup since keydown already has an eventlistener on window
-      this.props.parent.addEventListener('keyup', this.onOutsideClick, false);
->>>>>>> 58627a0c
+      this.props.parent.addEventListener('keyup', this.onOutsideClick, this.props.useCapture);
     }
   }
 
   componentWillUnmount() {
-<<<<<<< HEAD
-    document.removeEventListener('mousedown', this.onOutsideClick, this.props.useCapture);
+    this.props.parent.removeEventListener('click', this.onOutsideClick, this.props.useCapture);
     if (this.props.includeButtonPress) {
-      document.removeEventListener('keydown', this.onOutsideClick, this.props.useCapture);
-=======
-    this.props.parent.removeEventListener('click', this.onOutsideClick, false);
-    if (this.props.includeButtonPress) {
-      this.props.parent.removeEventListener('keyup', this.onOutsideClick, false);
->>>>>>> 58627a0c
+      this.props.parent.removeEventListener('keyup', this.onOutsideClick, this.props.useCapture);
     }
   }
 
