import { PureComponent } from 'react';
import ReactDOM from 'react-dom';

export interface Props {
  /**
   *  Callback to trigger when clicking outside of current element occurs.
   */
  onClick: () => void;
  /**
   *  Runs the 'onClick' function when pressing a key outside of the current element. Defaults to true.
   */
  includeButtonPress: boolean;
  /** Object to attach the click event listener to. */
  parent: Window | Document;
<<<<<<< HEAD

=======
>>>>>>> 5916ef94
  /**
   * https://developer.mozilla.org/en-US/docs/Web/API/EventTarget/addEventListener. Defaults to false.
   */
  useCapture?: boolean;
}

interface State {
  hasEventListener: boolean;
}

export class ClickOutsideWrapper extends PureComponent<Props, State> {
  static defaultProps = {
    includeButtonPress: true,
    parent: window,
    useCapture: false,
  };
  state = {
    hasEventListener: false,
  };

  componentDidMount() {
    this.props.parent.addEventListener('click', this.onOutsideClick, this.props.useCapture);
    if (this.props.includeButtonPress) {
<<<<<<< HEAD
      // Use keyup since keydown already has an eventlistener on window
=======
      // Use keyup since keydown already has an event listener on window
>>>>>>> 5916ef94
      this.props.parent.addEventListener('keyup', this.onOutsideClick, this.props.useCapture);
    }
  }

  componentWillUnmount() {
    this.props.parent.removeEventListener('click', this.onOutsideClick, this.props.useCapture);
    if (this.props.includeButtonPress) {
      this.props.parent.removeEventListener('keyup', this.onOutsideClick, this.props.useCapture);
    }
  }

  onOutsideClick = (event: any) => {
    const domNode = ReactDOM.findDOMNode(this) as Element;

    if (!domNode || !domNode.contains(event.target)) {
      this.props.onClick();
    }
  };

  render() {
    return this.props.children;
  }
}<|MERGE_RESOLUTION|>--- conflicted
+++ resolved
@@ -12,10 +12,6 @@
   includeButtonPress: boolean;
   /** Object to attach the click event listener to. */
   parent: Window | Document;
-<<<<<<< HEAD
-
-=======
->>>>>>> 5916ef94
   /**
    * https://developer.mozilla.org/en-US/docs/Web/API/EventTarget/addEventListener. Defaults to false.
    */
@@ -39,11 +35,7 @@
   componentDidMount() {
     this.props.parent.addEventListener('click', this.onOutsideClick, this.props.useCapture);
     if (this.props.includeButtonPress) {
-<<<<<<< HEAD
-      // Use keyup since keydown already has an eventlistener on window
-=======
       // Use keyup since keydown already has an event listener on window
->>>>>>> 5916ef94
       this.props.parent.addEventListener('keyup', this.onOutsideClick, this.props.useCapture);
     }
   }
