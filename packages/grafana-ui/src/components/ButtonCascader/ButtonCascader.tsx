import React from 'react';
import { Icon } from '../Icon/Icon';
import { css, cx } from 'emotion';

// @ts-ignore
import RCCascader from 'rc-cascader';
import { CascaderOption } from '../Cascader/Cascader';
import { onChangeCascader, onLoadDataCascader } from '../Cascader/optionMappings';
import { stylesFactory } from '../../themes';

export interface ButtonCascaderProps {
  options: CascaderOption[];
  children: string;
  disabled?: boolean;
  value?: string[];
  fieldNames?: { label: string; value: string; children: string };
  loadData?: (selectedOptions: CascaderOption[]) => void;
  onChange?: (value: string[], selectedOptions: CascaderOption[]) => void;
  onPopupVisibleChange?: (visible: boolean) => void;
  className?: string;
}

const getStyles = stylesFactory(() => {
  return {
    popup: css`
      label: popup;
      z-index: 100;
    `,
  };
});

export const ButtonCascader: React.FC<ButtonCascaderProps> = props => {
  const { onChange, className, loadData, ...rest } = props;
  return (
    <RCCascader
      onChange={onChangeCascader(onChange)}
      loadData={onLoadDataCascader(loadData)}
      popupClassName={getStyles().popup}
      {...rest}
      expandIcon={null}
    >
<<<<<<< HEAD
      <button className={cx('gf-form-label', className)} disabled={props.disabled}>
        {props.children} <Icon name="angle-down" />
=======
      <button className="gf-form-label gf-form-label--btn" disabled={props.disabled}>
        {props.children} <Icon name="angle-down" style={{ marginBottom: 0, marginLeft: '4px' }} />
>>>>>>> d4516439
      </button>
    </RCCascader>
  );
};<|MERGE_RESOLUTION|>--- conflicted
+++ resolved
@@ -26,26 +26,26 @@
       label: popup;
       z-index: 100;
     `,
+    icon: css`
+      margin-left: 4px;
+    `,
   };
 });
 
 export const ButtonCascader: React.FC<ButtonCascaderProps> = props => {
   const { onChange, className, loadData, ...rest } = props;
+  const styles = getStyles();
+
   return (
     <RCCascader
       onChange={onChangeCascader(onChange)}
       loadData={onLoadDataCascader(loadData)}
-      popupClassName={getStyles().popup}
+      popupClassName={styles.popup}
       {...rest}
       expandIcon={null}
     >
-<<<<<<< HEAD
       <button className={cx('gf-form-label', className)} disabled={props.disabled}>
-        {props.children} <Icon name="angle-down" />
-=======
-      <button className="gf-form-label gf-form-label--btn" disabled={props.disabled}>
-        {props.children} <Icon name="angle-down" style={{ marginBottom: 0, marginLeft: '4px' }} />
->>>>>>> d4516439
+        {props.children} <Icon name="angle-down" className={styles.icon} />
       </button>
     </RCCascader>
   );
