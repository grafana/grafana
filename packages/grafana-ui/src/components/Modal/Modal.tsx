import { cx } from '@emotion/css';
import { useDialog } from '@react-aria/dialog';
import { FocusScope } from '@react-aria/focus';
import { OverlayContainer, useOverlay } from '@react-aria/overlays';
import React, { PropsWithChildren, useRef } from 'react';

import { useTheme2 } from '../../themes';
import { IconName } from '../../types';
import { t } from '../../utils/i18n';
import { IconButton } from '../IconButton/IconButton';
import { HorizontalGroup } from '../Layout/Layout';

import { ModalHeader } from './ModalHeader';
import { getModalStyles } from './getModalStyles';

export interface Props {
  /** @deprecated no longer used */
  icon?: IconName;
  /** @deprecated no longer used */
  iconTooltip?: string;
  /** Title for the modal or custom header element */
  title: string | JSX.Element;
  className?: string;
  contentClassName?: string;
  closeOnEscape?: boolean;
  closeOnBackdropClick?: boolean;
  trapFocus?: boolean;

  isOpen?: boolean;
  onDismiss?: () => void;

  /** If not set will call onDismiss if that is set. */
  onClickBackdrop?: () => void;
}

export function Modal(props: PropsWithChildren<Props>) {
  const {
    title,
    children,
    isOpen = false,
    closeOnEscape = true,
    closeOnBackdropClick = true,
    className,
    contentClassName,
    onDismiss,
    onClickBackdrop,
    trapFocus = true,
  } = props;
  const theme = useTheme2();
  const styles = getModalStyles(theme);

  const ref = useRef<HTMLDivElement>(null);

  // Handle interacting outside the dialog and pressing
  // the Escape key to close the modal.
  const { overlayProps, underlayProps } = useOverlay(
    { isKeyboardDismissDisabled: !closeOnEscape, isOpen, onClose: onDismiss },
    ref
  );

  // Get props for the dialog and its title
  const { dialogProps, titleProps } = useDialog({}, ref);

  if (!isOpen) {
    return null;
  }

  const headerClass = cx(styles.modalHeader, typeof title !== 'string' && styles.modalHeaderWithTabs);

  return (
    <OverlayContainer>
      <div
        role="presentation"
        className={styles.modalBackdrop}
        onClick={onClickBackdrop || (closeOnBackdropClick ? onDismiss : undefined)}
        {...underlayProps}
      />
      <FocusScope contain={trapFocus} autoFocus restoreFocus>
        <div className={cx(styles.modal, className)} ref={ref} {...overlayProps} {...dialogProps}>
          <div className={headerClass}>
            {typeof title === 'string' && <DefaultModalHeader {...props} title={title} id={titleProps.id} />}
            {
              // FIXME: custom title components won't get an accessible title.
              // Do we really want to support them or shall we just limit this ModalTabsHeader?
              typeof title !== 'string' && title
            }
            <div className={styles.modalHeaderClose}>
<<<<<<< HEAD
              <IconButton name="times" size="xl" onClick={onDismiss} tooltip={t('modal.close-tooltip', 'Close')} />
=======
              <IconButton
                name="times"
                size="xl"
                onClick={onDismiss}
                tooltip={t('grafana-ui.modal.close-tooltip', 'Close')}
              />
>>>>>>> cd2dcba4
            </div>
          </div>
          <div className={cx(styles.modalContent, contentClassName)}>{children}</div>
        </div>
      </FocusScope>
    </OverlayContainer>
  );
}

function ModalButtonRow({ leftItems, children }: { leftItems?: React.ReactNode; children: React.ReactNode }) {
  const theme = useTheme2();
  const styles = getModalStyles(theme);

  if (leftItems) {
    return (
      <div className={styles.modalButtonRow}>
        <HorizontalGroup justify="space-between">
          <HorizontalGroup justify="flex-start" spacing="md">
            {leftItems}
          </HorizontalGroup>
          <HorizontalGroup justify="flex-end" spacing="md">
            {children}
          </HorizontalGroup>
        </HorizontalGroup>
      </div>
    );
  }

  return (
    <div className={styles.modalButtonRow}>
      <HorizontalGroup justify="flex-end" spacing="md" wrap={true}>
        {children}
      </HorizontalGroup>
    </div>
  );
}

Modal.ButtonRow = ModalButtonRow;

interface DefaultModalHeaderProps {
  id?: string;
  title: string;
  icon?: IconName;
  iconTooltip?: string;
}

function DefaultModalHeader({ icon, iconTooltip, title, id }: DefaultModalHeaderProps): JSX.Element {
  return <ModalHeader icon={icon} iconTooltip={iconTooltip} title={title} id={id} />;
}<|MERGE_RESOLUTION|>--- conflicted
+++ resolved
@@ -85,16 +85,12 @@
               typeof title !== 'string' && title
             }
             <div className={styles.modalHeaderClose}>
-<<<<<<< HEAD
-              <IconButton name="times" size="xl" onClick={onDismiss} tooltip={t('modal.close-tooltip', 'Close')} />
-=======
               <IconButton
                 name="times"
                 size="xl"
                 onClick={onDismiss}
                 tooltip={t('grafana-ui.modal.close-tooltip', 'Close')}
               />
->>>>>>> cd2dcba4
             </div>
           </div>
           <div className={cx(styles.modalContent, contentClassName)}>{children}</div>
