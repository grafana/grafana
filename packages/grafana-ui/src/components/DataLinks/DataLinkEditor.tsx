import { css } from '@emotion/css';
import { memo, ChangeEvent } from 'react';

import { VariableSuggestion, GrafanaTheme2, DataLink } from '@grafana/data';

import { useStyles2 } from '../../themes/index';
import { t, Trans } from '../../utils/i18n';
import { Field } from '../Forms/Field';
import { Input } from '../Input/Input';
import { Switch } from '../Switch/Switch';

import { DataLinkInput } from './DataLinkInput';

interface DataLinkEditorProps {
  index: number;
  isLast: boolean;
  value: DataLink;
  suggestions: VariableSuggestion[];
  onChange: (index: number, link: DataLink, callback?: () => void) => void;
  showOneClick?: boolean;
}

const getStyles = (theme: GrafanaTheme2) => ({
  listItem: css({
    marginBottom: theme.spacing(),
  }),
  infoText: css({
    paddingBottom: theme.spacing(2),
    marginLeft: '66px',
    color: theme.colors.text.secondary,
  }),
});

export const DataLinkEditor = memo(
  ({ index, value, onChange, suggestions, isLast, showOneClick = false }: DataLinkEditorProps) => {
    const styles = useStyles2(getStyles);

    const onUrlChange = (url: string, callback?: () => void) => {
      onChange(index, { ...value, url }, callback);
    };
<<<<<<< HEAD
=======

>>>>>>> 1b8db233
    const onTitleChange = (event: ChangeEvent<HTMLInputElement>) => {
      onChange(index, { ...value, title: event.target.value });
    };

    const onOpenInNewTabChanged = () => {
      onChange(index, { ...value, targetBlank: !value.targetBlank });
    };

    const onOneClickChanged = () => {
      onChange(index, { ...value, oneClick: !value.oneClick });
    };

    return (
      <div className={styles.listItem}>
        <Field label="Title">
          <Input value={value.title} onChange={onTitleChange} placeholder="Show details" />
        </Field>

        <Field label="URL">
          <DataLinkInput value={value.url} onChange={onUrlChange} suggestions={suggestions} />
        </Field>

        <Field label="Open in new tab">
          <Switch value={value.targetBlank || false} onChange={onOpenInNewTabChanged} />
        </Field>

        {showOneClick && (
          <Field
            label={t('grafana-ui.data-link-inline-editor.one-click', 'One click')}
            description={t(
              'grafana-ui.data-link-editor-modal.one-click-description',
              'Only one link can have one click enabled at a time'
            )}
          >
            <Switch value={value.oneClick || false} onChange={onOneClickChanged} />
          </Field>
        )}

        {isLast && (
          <div className={styles.infoText}>
            <Trans i18nKey="grafana-ui.data-link-editor.info">
              With data links you can reference data variables like series name, labels and values. Type CMD+Space,
              CTRL+Space, or $ to open variable suggestions.
            </Trans>
          </div>
        )}
      </div>
    );
  }
);

DataLinkEditor.displayName = 'DataLinkEditor';<|MERGE_RESOLUTION|>--- conflicted
+++ resolved
@@ -38,10 +38,7 @@
     const onUrlChange = (url: string, callback?: () => void) => {
       onChange(index, { ...value, url }, callback);
     };
-<<<<<<< HEAD
-=======
 
->>>>>>> 1b8db233
     const onTitleChange = (event: ChangeEvent<HTMLInputElement>) => {
       onChange(index, { ...value, title: event.target.value });
     };
