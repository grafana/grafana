import { css } from '@emotion/css';
import { DragDropContext, Droppable, DropResult } from '@hello-pangea/dnd';
import { cloneDeep } from 'lodash';
import { useEffect, useState } from 'react';

import { DataFrame, DataLink, GrafanaTheme2, VariableSuggestion } from '@grafana/data';

import { useStyles2 } from '../../../themes';
import { Trans } from '../../../utils/i18n';
import { Button } from '../../Button';
import { Modal } from '../../Modal/Modal';

import { DataLinkEditorModalContent } from './DataLinkEditorModalContent';
import { DataLinksListItem } from './DataLinksListItem';

interface DataLinksInlineEditorProps {
  links?: DataLink[];
  onChange: (links: DataLink[]) => void;
  getSuggestions: () => VariableSuggestion[];
  data: DataFrame[];
  showOneClick?: boolean;
}

export const DataLinksInlineEditor = ({
  links,
  onChange,
  getSuggestions,
  data,
  showOneClick = false,
}: DataLinksInlineEditorProps) => {
  const [editIndex, setEditIndex] = useState<number | null>(null);
  const [isNew, setIsNew] = useState(false);

  const [linksSafe, setLinksSafe] = useState<DataLink[]>([]);

  useEffect(() => {
    setLinksSafe(links ?? []);
  }, [links]);

  const styles = useStyles2(getDataLinksInlineEditorStyles);
  const isEditing = editIndex !== null;

  const onDataLinkChange = (index: number, link: DataLink) => {
    if (isNew) {
      if (link.title.trim() === '' && link.url.trim() === '') {
        setIsNew(false);
        setEditIndex(null);
        return;
      } else {
        setEditIndex(null);
        setIsNew(false);
      }
    }
    const update = cloneDeep(linksSafe);
    update[index] = link;
    onChange(update);
    setEditIndex(null);
  };

  const onDataLinkAdd = () => {
    let update = cloneDeep(linksSafe);
    setEditIndex(update.length);
    setIsNew(true);
  };

  const onDataLinkCancel = (index: number) => {
    if (isNew) {
      setIsNew(false);
    }
    setEditIndex(null);
  };

  const onDataLinkRemove = (index: number) => {
    const update = cloneDeep(linksSafe);
    update.splice(index, 1);
    onChange(update);
  };

  const onDragEnd = (result: DropResult) => {
    if (!links || !result.destination) {
      return;
    }

    const update = cloneDeep(linksSafe);
    const link = update[result.source.index];

    update.splice(result.source.index, 1);
    update.splice(result.destination.index, 0, link);

    setLinksSafe(update);
    onChange(update);
  };

<<<<<<< HEAD
  return (
    <div className={styles.container}>
      {/* one-link placeholder */}
      {showOneClick && linksSafe.length > 0 && (
        <div className={styles.oneClickOverlay}>
          <span className={styles.oneClickSpan}>One-click link</span>
=======
  const renderFirstLink = (linkJSX: ReactNode, key: string) => {
    if (showOneClick) {
      return (
        <div className={styles.oneClickOverlay} key={key}>
          <span className={styles.oneClickSpan}>
            <Trans i18nKey="grafana-ui.data-links-inline-editor.one-click-link">One-click link</Trans>
          </span>
          {linkJSX}
>>>>>>> f92fe82b
        </div>
      )}

      <DragDropContext onDragEnd={onDragEnd}>
        <Droppable droppableId="sortable-links" direction="vertical">
          {(provided) => (
            <div
              className={styles.wrapper}
              ref={provided.innerRef}
              {...provided.droppableProps}
              style={{ paddingTop: showOneClick && linksSafe.length > 0 ? '28px' : '0px' }}
            >
              {linksSafe.map((link, idx) => {
                const key = `${link.title}/${idx}`;
                return (
                  <DataLinksListItem
                    key={key}
                    index={idx}
                    link={link}
                    onChange={onDataLinkChange}
                    onEdit={() => setEditIndex(idx)}
                    onRemove={() => onDataLinkRemove(idx)}
                    data={data}
                    itemKey={key}
                  />
                );
              })}
              {provided.placeholder}
            </div>
          )}
        </Droppable>
      </DragDropContext>

      {isEditing && editIndex !== null && (
        <Modal
          title="Edit link"
          isOpen={true}
          closeOnBackdropClick={false}
          onDismiss={() => {
            onDataLinkCancel(editIndex);
          }}
        >
          <DataLinkEditorModalContent
            index={editIndex}
            link={isNew ? { title: '', url: '' } : linksSafe[editIndex]}
            data={data}
            onSave={onDataLinkChange}
            onCancel={onDataLinkCancel}
            getSuggestions={getSuggestions}
          />
        </Modal>
      )}

      <Button size="sm" icon="plus" onClick={onDataLinkAdd} variant="secondary" className={styles.button}>
        <Trans i18nKey="grafana-ui.data-links-inline-editor.add-link">Add link</Trans>
      </Button>
    </div>
  );
};

const getDataLinksInlineEditorStyles = (theme: GrafanaTheme2) => ({
  container: css({
    position: 'relative',
  }),
  wrapper: css({
    marginBottom: theme.spacing(2),
    display: 'flex',
    flexDirection: 'column',
  }),
  oneClickOverlay: css({
    border: `2px dashed ${theme.colors.text.link}`,
    fontSize: 10,
    color: theme.colors.text.primary,
    marginBottom: theme.spacing(1),
    position: 'absolute',
    width: '100%',
    height: '92px',
  }),
  oneClickSpan: css({
    padding: 10,
    // Negates the padding on the span from moving the underlying link
    marginBottom: -10,
    display: 'inline-block',
  }),
  button: css({
    marginLeft: theme.spacing(1),
  }),
});<|MERGE_RESOLUTION|>--- conflicted
+++ resolved
@@ -91,23 +91,14 @@
     onChange(update);
   };
 
-<<<<<<< HEAD
   return (
     <div className={styles.container}>
       {/* one-link placeholder */}
       {showOneClick && linksSafe.length > 0 && (
         <div className={styles.oneClickOverlay}>
-          <span className={styles.oneClickSpan}>One-click link</span>
-=======
-  const renderFirstLink = (linkJSX: ReactNode, key: string) => {
-    if (showOneClick) {
-      return (
-        <div className={styles.oneClickOverlay} key={key}>
           <span className={styles.oneClickSpan}>
             <Trans i18nKey="grafana-ui.data-links-inline-editor.one-click-link">One-click link</Trans>
           </span>
-          {linkJSX}
->>>>>>> f92fe82b
         </div>
       )}
 
