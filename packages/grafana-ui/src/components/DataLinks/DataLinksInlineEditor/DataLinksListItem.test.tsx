import { DragDropContext, Droppable } from '@hello-pangea/dnd';
import { render, screen } from '@testing-library/react';

import { DataLinksListItem, DataLinksListItemProps } from './DataLinksListItem';

const baseLink = {
  url: '',
  title: '',
  onBuildUrl: jest.fn(),
  onClick: jest.fn(),
};

function setupTestContext(options: Partial<DataLinksListItemProps>) {
  const defaults: DataLinksListItemProps = {
    index: 0,
    item: baseLink,
    data: [],
    onChange: jest.fn(),
    onEdit: jest.fn(),
    onRemove: jest.fn(),
    itemKey: 'itemKey',
  };

  const onDragEnd = jest.fn();

  const props = { ...defaults, ...options };
  const { rerender } = render(
    <DragDropContext onDragEnd={onDragEnd}>
      <Droppable droppableId="sortable-links" direction="vertical">
        {(provided) => (
          <div ref={provided.innerRef} {...provided.droppableProps}>
            <DataLinksListItem {...props} />
          </div>
        )}
      </Droppable>
    </DragDropContext>
  );

  return { rerender, props };
}

describe('DataLinksListItem', () => {
  describe('when link has title', () => {
    it('then the link title should be visible', () => {
      const item = {
        ...baseLink,
        title: 'Some Data Link Title',
      };
      setupTestContext({ item });

      expect(screen.getByText(/some data link title/i)).toBeInTheDocument();
    });
  });

  describe('when link has url', () => {
    it('then the link url should be visible', () => {
      const item = {
        ...baseLink,
        url: 'http://localhost:3000',
      };
      setupTestContext({ item });

      expect(screen.getByText(/http:\/\/localhost\:3000/i)).toBeInTheDocument();
      expect(screen.getByTitle(/http:\/\/localhost\:3000/i)).toBeInTheDocument();
    });
  });
<<<<<<< HEAD

  describe('when link is missing title', () => {
    it('then the link title should be replaced by [Data link title not provided]', () => {
      const item = {
        ...baseLink,
        title: undefined as unknown as string,
      };
      setupTestContext({ item });

      expect(screen.getByText(/data link title not provided/i)).toBeInTheDocument();
    });
  });

  describe('when link is missing url', () => {
    it('then the link url should be replaced by [Data link url not provided]', () => {
      const item = {
        ...baseLink,
        url: undefined as unknown as string,
      };
      setupTestContext({ item });

      expect(screen.getByText(/data link url not provided/i)).toBeInTheDocument();
    });
  });

  describe('when link title is empty', () => {
    it('then the link title should be replaced by [Data link title not provided]', () => {
      const item = {
        ...baseLink,
        title: '             ',
      };
      setupTestContext({ item });

      expect(screen.getByText(/data link title not provided/i)).toBeInTheDocument();
    });
  });

  describe('when link url is empty', () => {
    it('then the link url should be replaced by [Data link url not provided]', () => {
      const item = {
        ...baseLink,
        url: '             ',
      };
      setupTestContext({ item });

      expect(screen.getByText(/data link url not provided/i)).toBeInTheDocument();
    });
  });
=======
>>>>>>> 1b8db233
});<|MERGE_RESOLUTION|>--- conflicted
+++ resolved
@@ -64,55 +64,4 @@
       expect(screen.getByTitle(/http:\/\/localhost\:3000/i)).toBeInTheDocument();
     });
   });
-<<<<<<< HEAD
-
-  describe('when link is missing title', () => {
-    it('then the link title should be replaced by [Data link title not provided]', () => {
-      const item = {
-        ...baseLink,
-        title: undefined as unknown as string,
-      };
-      setupTestContext({ item });
-
-      expect(screen.getByText(/data link title not provided/i)).toBeInTheDocument();
-    });
-  });
-
-  describe('when link is missing url', () => {
-    it('then the link url should be replaced by [Data link url not provided]', () => {
-      const item = {
-        ...baseLink,
-        url: undefined as unknown as string,
-      };
-      setupTestContext({ item });
-
-      expect(screen.getByText(/data link url not provided/i)).toBeInTheDocument();
-    });
-  });
-
-  describe('when link title is empty', () => {
-    it('then the link title should be replaced by [Data link title not provided]', () => {
-      const item = {
-        ...baseLink,
-        title: '             ',
-      };
-      setupTestContext({ item });
-
-      expect(screen.getByText(/data link title not provided/i)).toBeInTheDocument();
-    });
-  });
-
-  describe('when link url is empty', () => {
-    it('then the link url should be replaced by [Data link url not provided]', () => {
-      const item = {
-        ...baseLink,
-        url: '             ',
-      };
-      setupTestContext({ item });
-
-      expect(screen.getByText(/data link url not provided/i)).toBeInTheDocument();
-    });
-  });
-=======
->>>>>>> 1b8db233
 });