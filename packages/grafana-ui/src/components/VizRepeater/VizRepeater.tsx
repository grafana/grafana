<<<<<<< HEAD
import React, { PureComponent, CSSProperties } from 'react';
import { VizOrientation } from '../../types';
=======
import React, { PureComponent } from 'react';
import { VizOrientation } from '@grafana/data';
>>>>>>> b028ffa2

interface Props<T> {
  renderValue: (value: T, width: number, height: number) => JSX.Element;
  height: number;
  width: number;
  source: any; // If this changes, new values will be requested
  getValues: () => T[];
  renderCounter: number; // force update of values & render
  orientation: VizOrientation;
  itemSpacing?: number;
}

interface DefaultProps {
  itemSpacing: number;
}

type PropsWithDefaults<T> = Props<T> & DefaultProps;

interface State<T> {
  values: T[];
}

export class VizRepeater<T> extends PureComponent<Props<T>, State<T>> {
  static defaultProps: DefaultProps = {
    itemSpacing: 10,
  };

  constructor(props: Props<T>) {
    super(props);

    this.state = {
      values: props.getValues(),
    };
  }

  componentDidUpdate(prevProps: Props<T>) {
    const { renderCounter, source } = this.props;
    if (renderCounter !== prevProps.renderCounter || source !== prevProps.source) {
      this.setState({ values: this.props.getValues() });
    }
  }

  getOrientation(): VizOrientation {
    const { orientation, width, height } = this.props;

    if (orientation === VizOrientation.Auto) {
      if (width > height) {
        return VizOrientation.Vertical;
      } else {
        return VizOrientation.Horizontal;
      }
    }

    return orientation;
  }

  render() {
    const { renderValue, height, width, itemSpacing } = this.props as PropsWithDefaults<T>;
    const { values } = this.state;
    const orientation = this.getOrientation();

    const itemStyles: React.CSSProperties = {
      display: 'flex',
    };

    const repeaterStyle: React.CSSProperties = {
      display: 'flex',
    };

    let vizHeight = height;
    let vizWidth = width;

    if (orientation === VizOrientation.Horizontal) {
      repeaterStyle.flexDirection = 'column';
      itemStyles.marginBottom = `${itemSpacing}px`;
      vizWidth = width;
      vizHeight = height / values.length - itemSpacing + itemSpacing / values.length;
    } else {
      repeaterStyle.flexDirection = 'row';
      repeaterStyle.justifyContent = 'space-between';
      itemStyles.marginRight = `${itemSpacing}px`;
      vizHeight = height;
      vizWidth = width / values.length - itemSpacing + itemSpacing / values.length;
    }

    itemStyles.width = `${vizWidth}px`;
    itemStyles.height = `${vizHeight}px`;

    return (
      <div style={repeaterStyle}>
        {values.map((value, index) => {
          return (
            <div key={index} style={getItemStylesForIndex(itemStyles, index, values.length)}>
              {renderValue(value, vizWidth, vizHeight)}
            </div>
          );
        })}
      </div>
    );
  }
}

/*
 * Removes any padding on the last item
 */
function getItemStylesForIndex(itemStyles: CSSProperties, index: number, length: number): CSSProperties {
  if (index === length - 1) {
    return {
      ...itemStyles,
      marginRight: 0,
      marginBottom: 0,
    };
  }
  return itemStyles;
}<|MERGE_RESOLUTION|>--- conflicted
+++ resolved
@@ -1,10 +1,5 @@
-<<<<<<< HEAD
 import React, { PureComponent, CSSProperties } from 'react';
-import { VizOrientation } from '../../types';
-=======
-import React, { PureComponent } from 'react';
 import { VizOrientation } from '@grafana/data';
->>>>>>> b028ffa2
 
 interface Props<T> {
   renderValue: (value: T, width: number, height: number) => JSX.Element;
