--- conflicted
+++ resolved
@@ -1,52 +1,7 @@
 import React from 'react';
 import uPlot from 'uplot';
-<<<<<<< HEAD
 import { DataFrame, TimeRange, TimeZone } from '@grafana/data';
-=======
-import { DataFrame, FieldColor, TimeRange, TimeZone } from '@grafana/data';
 import { UPlotConfigBuilder } from './config/UPlotConfigBuilder';
-
-export type NullValuesMode = 'null' | 'connected' | 'asZero';
-
-export enum AxisSide {
-  Top,
-  Right,
-  Bottom,
-  Left,
-}
-
-interface AxisConfig {
-  label: string;
-  side: AxisSide;
-  grid: boolean;
-  width: number;
-}
-
-interface LineConfig {
-  show: boolean;
-  width: number;
-  color: FieldColor;
-}
-interface PointConfig {
-  show: boolean;
-  radius: number;
-}
-interface BarsConfig {
-  show: boolean;
-}
-interface FillConfig {
-  alpha: number;
-}
-
-export interface GraphCustomFieldConfig {
-  axis: AxisConfig;
-  line: LineConfig;
-  points: PointConfig;
-  bars: BarsConfig;
-  fill: FillConfig;
-  nullValues: NullValuesMode;
-}
->>>>>>> d2fb9109
 
 export type PlotSeriesConfig = Pick<uPlot.Options, 'series' | 'scales' | 'axes'>;
 export type PlotPlugin = {
@@ -77,4 +32,11 @@
 export abstract class PlotConfigBuilder<P, T> {
   constructor(protected props: P) {}
   abstract getConfig(): T;
+}
+
+export enum AxisSide {
+  Top, // 0
+  Right, // 1
+  Bottom, // 2
+  Left, // 3
 }