--- conflicted
+++ resolved
@@ -1,10 +1,6 @@
 import React, { createRef } from 'react';
-<<<<<<< HEAD
-import uPlot, { Options } from 'uplot';
+import uPlot, { AlignedData, Options } from 'uplot';
 import { throttle } from 'lodash';
-=======
-import uPlot, { AlignedData, Options } from 'uplot';
->>>>>>> d2d38c97
 import { DEFAULT_PLOT_CONFIG, pluginLog } from './utils';
 import { PlotProps } from './types';
 
