--- conflicted
+++ resolved
@@ -79,9 +79,5 @@
     { label: 'As filled regions', value: GraphTresholdsStyleMode.Area },
     { label: 'As filled regions and lines', value: GraphTresholdsStyleMode.LineAndArea },
     { label: 'As filled regions and lines (dashed)', value: GraphTresholdsStyleMode.DashedAndArea },
-<<<<<<< HEAD
-  ] as Array<SelectableValue<GraphTresholdsStyleMode>>,
-=======
   ],
->>>>>>> ae830f68
 };