import tinycolor from 'tinycolor2';
import uPlot, { Series } from 'uplot';
import { getCanvasContext } from '../../../utils/measureText';
import {
  DrawStyle,
  LineConfig,
  AreaConfig,
  PointsConfig,
  PointVisibility,
  LineInterpolation,
  AreaGradientMode,
} from '../config';
import { PlotConfigBuilder } from '../types';

export interface SeriesProps extends LineConfig, AreaConfig, PointsConfig {
  drawStyle: DrawStyle;
  scaleKey: string;
  show?: boolean;
}

export class UPlotSeriesBuilder extends PlotConfigBuilder<SeriesProps, Series> {
  getConfig() {
    const {
      drawStyle,
      lineInterpolation,
      lineColor,
      lineWidth,
      showPoints,
      pointColor,
      pointSize,
      scaleKey,
      spanNulls,
      show = true,
    } = this.props;

    let lineConfig: Partial<Series> = {};

    if (drawStyle === DrawStyle.Points) {
      lineConfig.paths = () => null;
    } else {
      lineConfig.stroke = lineColor;
      lineConfig.width = lineWidth;
      lineConfig.paths = (self: uPlot, seriesIdx: number, idx0: number, idx1: number) => {
        let pathsBuilder = mapDrawStyleToPathBuilder(drawStyle, lineInterpolation);
        return pathsBuilder(self, seriesIdx, idx0, idx1);
      };
    }

    const pointsConfig: Partial<Series> = {
      points: {
        stroke: pointColor,
        fill: pointColor,
        size: pointSize,
      },
    };

    // we cannot set points.show property above (even to undefined) as that will clear uPlot's default auto behavior
    if (showPoints === PointVisibility.Auto) {
      if (drawStyle === DrawStyle.Bars) {
        pointsConfig.points!.show = false;
      }
    } else if (showPoints === PointVisibility.Never) {
      pointsConfig.points!.show = false;
    } else if (showPoints === PointVisibility.Always) {
      pointsConfig.points!.show = true;
    }

    return {
      scale: scaleKey,
      spanGaps: spanNulls,
<<<<<<< HEAD
      show,
=======
      fill: this.getFill(),
>>>>>>> 332f2f1a
      ...lineConfig,
      ...pointsConfig,
    };
  }

  getFill(): Series.Fill | undefined {
    const { lineColor, fillColor, fillGradient, fillOpacity } = this.props;

    if (fillColor) {
      return fillColor;
    }

    const mode = fillGradient ?? AreaGradientMode.None;
    let fillOpacityNumber = fillOpacity ?? 0;

    if (mode !== AreaGradientMode.None) {
      return getCanvasGradient({
        color: (fillColor ?? lineColor)!,
        opacity: fillOpacityNumber / 100,
        mode,
      });
    }

    if (fillOpacityNumber > 0) {
      return tinycolor(lineColor)
        .setAlpha(fillOpacityNumber / 100)
        .toString();
    }

    return undefined;
  }
}

interface PathBuilders {
  bars: Series.PathBuilder;
  linear: Series.PathBuilder;
  smooth: Series.PathBuilder;
  stepBefore: Series.PathBuilder;
  stepAfter: Series.PathBuilder;
}

let builders: PathBuilders | undefined = undefined;

function mapDrawStyleToPathBuilder(
  style: DrawStyle,
  lineInterpolation?: LineInterpolation,
  opts?: any
): Series.PathBuilder {
  // This should be global static, but Jest initalization was failing so we lazy load to avoid the issue
  if (!builders) {
    const pathBuilders = uPlot.paths;
    const barWidthFactor = 0.6;
    const barMaxWidth = Infinity;

    builders = {
      bars: pathBuilders.bars!({ size: [barWidthFactor, barMaxWidth] }),
      linear: pathBuilders.linear!(),
      smooth: pathBuilders.spline!(),
      stepBefore: pathBuilders.stepped!({ align: -1 }),
      stepAfter: pathBuilders.stepped!({ align: 1 }),
    };
  }

  if (style === DrawStyle.Bars) {
    return builders.bars;
  }
  if (style === DrawStyle.Line) {
    if (lineInterpolation === LineInterpolation.StepBefore) {
      return builders.stepBefore;
    }
    if (lineInterpolation === LineInterpolation.StepAfter) {
      return builders.stepAfter;
    }
    if (lineInterpolation === LineInterpolation.Smooth) {
      return builders.smooth;
    }
  }

  return builders.linear; // the default
}

interface AreaGradientOptions {
  color: string;
  mode: AreaGradientMode;
  opacity: number;
}

function getCanvasGradient(opts: AreaGradientOptions): (self: uPlot, seriesIdx: number) => CanvasGradient {
  return (plot: uPlot, seriesIdx: number) => {
    const { color, mode, opacity } = opts;

    const ctx = getCanvasContext();
    const gradient = ctx.createLinearGradient(0, plot.bbox.top, 0, plot.bbox.top + plot.bbox.height);

    switch (mode) {
      case AreaGradientMode.Hue:
        const color1 = tinycolor(color)
          .spin(-25)
          .darken(30)
          .setAlpha(opacity)
          .toRgbString();
        const color2 = tinycolor(color)
          .spin(25)
          .lighten(35)
          .setAlpha(opacity)
          .toRgbString();
        gradient.addColorStop(0, color2);
        gradient.addColorStop(1, color1);

      case AreaGradientMode.Opacity:
      default:
        gradient.addColorStop(
          0,
          tinycolor(color)
            .setAlpha(opacity)
            .toRgbString()
        );
        gradient.addColorStop(
          1,
          tinycolor(color)
            .setAlpha(0)
            .toRgbString()
        );
        return gradient;
    }
  };
}<|MERGE_RESOLUTION|>--- conflicted
+++ resolved
@@ -68,11 +68,8 @@
     return {
       scale: scaleKey,
       spanGaps: spanNulls,
-<<<<<<< HEAD
       show,
-=======
       fill: this.getFill(),
->>>>>>> 332f2f1a
       ...lineConfig,
       ...pointsConfig,
     };
