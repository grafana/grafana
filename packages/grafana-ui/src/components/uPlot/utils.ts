--- conflicted
+++ resolved
@@ -115,17 +115,10 @@
 
     // will this be stacked up or down after any transforms applied
     let transform = custom.transform;
-<<<<<<< HEAD
-    let stackDir = getStackDirection(transform, vals);
-
-    let drawStyle = custom.drawStyle as GraphDrawStyle;
-    let drawStyle2 =
-=======
     let stackDir = getStackDirection(transform, values);
 
     let drawStyle: GraphDrawStyle = custom.drawStyle;
     let drawStyle2: BarAlignment | LineInterpolation | null =
->>>>>>> ae830f68
       drawStyle === GraphDrawStyle.Bars
         ? custom.barAlignment
         : drawStyle === GraphDrawStyle.Line
@@ -359,11 +352,7 @@
 }
 
 // similar to isLikelyAscendingVector()
-<<<<<<< HEAD
-function hasNegSample(data: unknown[], samples = 50) {
-=======
 function hasNegSample(data: unknown[], samples = 100) {
->>>>>>> ae830f68
   const len = data.length;
 
   if (len === 0) {
@@ -382,24 +371,15 @@
     lastIdx--;
   }
 
-<<<<<<< HEAD
-=======
   let negCount = 0;
   let posCount = 0;
 
->>>>>>> ae830f68
   if (lastIdx >= firstIdx) {
     const stride = Math.max(1, Math.floor((lastIdx - firstIdx + 1) / samples));
 
     for (let i = firstIdx; i <= lastIdx; i += stride) {
       const v = data[i];
 
-<<<<<<< HEAD
-      if (v != null && (v < 0 || Object.is(v, -0))) {
-        return true;
-      }
-    }
-=======
       if (v != null) {
         if (v < 0 || Object.is(v, -0)) {
           negCount++;
@@ -412,7 +392,6 @@
     if (negCount > posCount) {
       return true;
     }
->>>>>>> ae830f68
   }
 
   return false;
