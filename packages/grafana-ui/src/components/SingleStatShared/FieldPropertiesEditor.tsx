// Libraries
import React, { ChangeEvent, useState, useCallback } from 'react';

// Components
import { FormField } from '../FormField/FormField';
import { FormLabel } from '../FormLabel/FormLabel';
import { UnitPicker } from '../UnitPicker/UnitPicker';

// Types
<<<<<<< HEAD
import { Field } from '../../types/data';
import { toIntegerOrUndefined } from '@grafana/data';
import { SelectOptionItem } from '@grafana/data';
=======
import { toIntegerOrUndefined, Field } from '@grafana/data';
import { SelectOptionItem } from '../Select/Select';
>>>>>>> 3f151709

import { VAR_SERIES_NAME, VAR_FIELD_NAME, VAR_CALC, VAR_CELL_PREFIX } from '../../utils/fieldDisplay';

const labelWidth = 6;

export interface Props {
  showMinMax: boolean;
  value: Partial<Field>;
  onChange: (value: Partial<Field>, event?: React.SyntheticEvent<HTMLElement>) => void;
}

export const FieldPropertiesEditor: React.FC<Props> = ({ value, onChange, showMinMax }) => {
  const { unit, title } = value;

  const [decimals, setDecimals] = useState(
    value.decimals !== undefined && value.decimals !== null ? value.decimals.toString() : ''
  );
  const [min, setMin] = useState(value.min !== undefined && value.min !== null ? value.min.toString() : '');
  const [max, setMax] = useState(value.max !== undefined && value.max !== null ? value.max.toString() : '');

  const onTitleChange = (event: ChangeEvent<HTMLInputElement>) => {
    onChange({ ...value, title: event.target.value });
  };

  const onDecimalChange = useCallback(
    (event: ChangeEvent<HTMLInputElement>) => {
      setDecimals(event.target.value);
    },
    [value.decimals, onChange]
  );

  const onMinChange = useCallback(
    (event: ChangeEvent<HTMLInputElement>) => {
      setMin(event.target.value);
    },
    [value.min, onChange]
  );

  const onMaxChange = useCallback(
    (event: ChangeEvent<HTMLInputElement>) => {
      setMax(event.target.value);
    },
    [value.max, onChange]
  );

  const onUnitChange = (unit: SelectOptionItem<string>) => {
    onChange({ ...value, unit: unit.value });
  };

  const commitChanges = useCallback(() => {
    onChange({
      ...value,
      decimals: toIntegerOrUndefined(decimals),
      min: toIntegerOrUndefined(min),
      max: toIntegerOrUndefined(max),
    });
  }, [min, max, decimals]);

  const titleTooltip = (
    <div>
      Template Variables:
      <br />
      {'$' + VAR_SERIES_NAME}
      <br />
      {'$' + VAR_FIELD_NAME}
      <br />
      {'$' + VAR_CELL_PREFIX + '{N}'} / {'$' + VAR_CALC}
    </div>
  );

  return (
    <>
      <FormField
        label="Title"
        labelWidth={labelWidth}
        onChange={onTitleChange}
        value={title}
        tooltip={titleTooltip}
        placeholder="Auto"
      />

      <div className="gf-form">
        <FormLabel width={labelWidth}>Unit</FormLabel>
        <UnitPicker defaultValue={unit} onChange={onUnitChange} />
      </div>
      {showMinMax && (
        <>
          <FormField
            label="Min"
            labelWidth={labelWidth}
            onChange={onMinChange}
            onBlur={commitChanges}
            value={min}
            type="number"
          />
          <FormField
            label="Max"
            labelWidth={labelWidth}
            onChange={onMaxChange}
            onBlur={commitChanges}
            value={max}
            type="number"
          />
        </>
      )}
      <FormField
        label="Decimals"
        labelWidth={labelWidth}
        placeholder="auto"
        onChange={onDecimalChange}
        onBlur={commitChanges}
        value={decimals}
        type="number"
      />
    </>
  );
};<|MERGE_RESOLUTION|>--- conflicted
+++ resolved
@@ -7,14 +7,8 @@
 import { UnitPicker } from '../UnitPicker/UnitPicker';
 
 // Types
-<<<<<<< HEAD
-import { Field } from '../../types/data';
-import { toIntegerOrUndefined } from '@grafana/data';
-import { SelectOptionItem } from '@grafana/data';
-=======
 import { toIntegerOrUndefined, Field } from '@grafana/data';
 import { SelectOptionItem } from '../Select/Select';
->>>>>>> 3f151709
 
 import { VAR_SERIES_NAME, VAR_FIELD_NAME, VAR_CALC, VAR_CELL_PREFIX } from '../../utils/fieldDisplay';
 
