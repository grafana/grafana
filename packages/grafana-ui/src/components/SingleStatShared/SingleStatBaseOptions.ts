import cloneDeep from 'lodash/cloneDeep';
import omit from 'lodash/omit';

import { VizOrientation, PanelModel } from '../../types/panel';
import { FieldDisplayOptions } from '../../utils/fieldDisplay';
<<<<<<< HEAD
import { Field } from '../../types';
import { fieldReducers } from '../../utils/index';
=======
import { Field, fieldReducers, Threshold, sortThresholds } from '@grafana/data';
>>>>>>> e47546d5

export interface SingleStatBaseOptions {
  fieldOptions: FieldDisplayOptions;
  orientation: VizOrientation;
}

const optionsToKeep = ['fieldOptions', 'orientation'];

export const sharedSingleStatOptionsCheck = (
  options: Partial<SingleStatBaseOptions> | any,
  prevPluginId: string,
  prevOptions: any
) => {
  for (const k of optionsToKeep) {
    if (prevOptions.hasOwnProperty(k)) {
      options[k] = cloneDeep(prevOptions[k]);
    }
  }
  return options;
};

export const sharedSingleStatMigrationCheck = (panel: PanelModel<SingleStatBaseOptions>) => {
  if (!panel.options) {
    // This happens on the first load or when migrating from angular
    return {};
  }

  // This migration aims to keep the most recent changes up-to-date
  // Plugins should explicitly migrate for known version changes and only use this
  // as a backup
  const old = panel.options as any;
  if (old.valueOptions) {
    const { valueOptions } = old;

    const fieldOptions = (old.fieldOptions = {} as FieldDisplayOptions);

    const field = (fieldOptions.defaults = {} as Field);
    field.mappings = old.valueMappings;
    field.thresholds = migrateOldThresholds(old.thresholds);
    field.unit = valueOptions.unit;
    field.decimals = valueOptions.decimals;

<<<<<<< HEAD
      // Make sure the stats have a valid name
      if (valueOptions.stat) {
        const reducer = fieldReducers.get(valueOptions.stat);
        if (reducer) {
          fieldOptions.calcs = [reducer.id];
        }
=======
    // Make sure the stats have a valid name
    if (valueOptions.stat) {
      const reducer = fieldReducers.get(valueOptions.stat);
      if (reducer) {
        fieldOptions.calcs = [reducer.id];
>>>>>>> e47546d5
      }
    }

    field.min = old.minValue;
    field.max = old.maxValue;

    // remove old props
    return omit(old, 'valueMappings', 'thresholds', 'valueOptions', 'minValue', 'maxValue');
  } else if (old.fieldOptions) {
    // Move mappins & thresholds to field defautls (6.4+)
    const { mappings, thresholds, ...fieldOptions } = old.fieldOptions;
    fieldOptions.defaults = {
      mappings,
      thresholds: migrateOldThresholds(thresholds),
      ...fieldOptions.defaults,
    };
    old.fieldOptions = fieldOptions;
    return old;
  }

  return panel.options;
};

export function migrateOldThresholds(thresholds?: any[]): Threshold[] | undefined {
  if (!thresholds || !thresholds.length) {
    return undefined;
  }
  const copy = thresholds.map(t => {
    return {
      // Drops 'index'
      value: t.value === null ? -Infinity : t.value,
      color: t.color,
    };
  });
  sortThresholds(copy);
  copy[0].value = -Infinity;
  return copy;
}<|MERGE_RESOLUTION|>--- conflicted
+++ resolved
@@ -3,12 +3,7 @@
 
 import { VizOrientation, PanelModel } from '../../types/panel';
 import { FieldDisplayOptions } from '../../utils/fieldDisplay';
-<<<<<<< HEAD
-import { Field } from '../../types';
-import { fieldReducers } from '../../utils/index';
-=======
 import { Field, fieldReducers, Threshold, sortThresholds } from '@grafana/data';
->>>>>>> e47546d5
 
 export interface SingleStatBaseOptions {
   fieldOptions: FieldDisplayOptions;
@@ -51,20 +46,11 @@
     field.unit = valueOptions.unit;
     field.decimals = valueOptions.decimals;
 
-<<<<<<< HEAD
-      // Make sure the stats have a valid name
-      if (valueOptions.stat) {
-        const reducer = fieldReducers.get(valueOptions.stat);
-        if (reducer) {
-          fieldOptions.calcs = [reducer.id];
-        }
-=======
     // Make sure the stats have a valid name
     if (valueOptions.stat) {
       const reducer = fieldReducers.get(valueOptions.stat);
       if (reducer) {
         fieldOptions.calcs = [reducer.id];
->>>>>>> e47546d5
       }
     }
 
