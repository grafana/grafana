--- conflicted
+++ resolved
@@ -55,52 +55,22 @@
 
   const values: DisplayValue[] = [];
 
-<<<<<<< HEAD
-  const calc = getStatsCalculators([stat]);
-  if (!calc || calc.length < 1) {
-    values.push({
-      numeric: 0,
-      text: 'Unknown Stat',
-    });
-  } else if (data) {
-    const isNumberStat = calc[0].resultType === FieldType.number;
-
-    for (const series of data) {
-      for (let i = 0; i < series.fields.length; i++) {
-        const field = series.fields[i];
-
-        if (isNumberStat && field.type !== FieldType.number) {
-          continue;
-        }
-
-        // Show all fields that are not 'time'
-        if (field.type !== FieldType.time) {
-=======
   if (data) {
     for (const series of data) {
-      if (stat === 'name') {
-        values.push(display(series.name));
-      }
-
       for (let i = 0; i < series.fields.length; i++) {
         const column = series.fields[i];
 
         // Show all fields that are not 'time'
         if (column.type === FieldType.number) {
->>>>>>> a5a0352d
           const stats = calculateStats({
             series,
             fieldIndex: i,
             stats: [stat], // The stats to calculate
             nullValueMode: NullValueMode.Null,
           });
-<<<<<<< HEAD
-          const displayValue = display(stats[stat]);
-=======
 
           const displayValue = display(stats[stat]);
           displayValue.title = series.name;
->>>>>>> a5a0352d
           values.push(displayValue);
         }
       }
