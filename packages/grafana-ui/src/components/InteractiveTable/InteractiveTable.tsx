--- conflicted
+++ resolved
@@ -146,14 +146,11 @@
    * Render function for the expanded row. if not provided, the tables rows will not be expandable.
    */
   renderExpandedRow?: (row: TableData) => ReactNode;
-<<<<<<< HEAD
-=======
   /**
    * A custom function to fetch data when the table is sorted. If not provided, the table will be sorted client-side.
    * It's important for this function to have a stable identity, e.g. being wrapped into useCallback to prevent unnecessary
    * re-renders of the table.
    */
->>>>>>> 48991694
   fetchData?: FetchDataFunc<TableData>;
 }
 
@@ -195,12 +192,8 @@
       autoResetExpanded: false,
       autoResetSortBy: false,
       disableMultiSort: true,
-<<<<<<< HEAD
-      manualSortBy: true,
-=======
       // If fetchData is provided, we disable client-side sorting
       manualSortBy: Boolean(fetchData),
->>>>>>> 48991694
       getRowId,
       initialState: {
         hiddenColumns: [
@@ -216,12 +209,6 @@
   );
 
   const { getTableProps, getTableBodyProps, headerGroups, prepareRow } = tableInstance;
-  const { sortBy } = tableInstance.state;
-  useEffect(() => {
-    if (fetchData) {
-      fetchData({ sortBy });
-    }
-  }, [sortBy, fetchData]);
 
   const { sortBy } = tableInstance.state;
   useEffect(() => {
