import React, { useEffect } from 'react';
import { usePopperTooltip } from 'react-popper-tooltip';

import { GrafanaTheme2 } from '@grafana/data';

import { useStyles2 } from '../../themes/ThemeContext';
import { buildTooltipTheme } from '../../utils/tooltipUtils';
import { Portal } from '../Portal/Portal';

import { PopoverContent, TooltipPlacement } from './types';

export interface TooltipProps {
  theme?: 'info' | 'error' | 'info-alt';
  show?: boolean;
  placement?: TooltipPlacement;
  content: PopoverContent;
  children: JSX.Element;
  /**
   * Set to true if you want the tooltip to stay long enough so the user can move mouse over content to select text or click a link
   */
  interactive?: boolean;
}

export const Tooltip = React.memo(({ children, theme, interactive, show, placement, content }: TooltipProps) => {
  const [controlledVisible, setControlledVisible] = React.useState(show);

  useEffect(() => {
    if (controlledVisible !== false) {
      const handleKeyDown = (enterKey: KeyboardEvent) => {
        if (enterKey.key === 'Escape') {
          setControlledVisible(false);
        }
      };
      document.addEventListener('keydown', handleKeyDown);
      return () => {
        document.removeEventListener('keydown', handleKeyDown);
      };
    } else {
      return;
    }
  }, [controlledVisible]);

  const { getArrowProps, getTooltipProps, setTooltipRef, setTriggerRef, visible, update } = usePopperTooltip({
    visible: controlledVisible,
    placement: placement,
    interactive: interactive,
    delayHide: interactive ? 100 : 0,
    delayShow: 150,
    offset: [0, 8],
    trigger: ['hover', 'focus'],
    onVisibleChange: setControlledVisible,
  });

  const styles = useStyles2(getStyles);
  const style = styles[theme ?? 'info'];

  return (
    <>
      {React.cloneElement(children, {
        ref: setTriggerRef,
        tabIndex: 0, // tooltip should be keyboard focusable
      })}
      {visible && (
        <Portal>
          <div ref={setTooltipRef} {...getTooltipProps({ className: style.container })}>
            <div {...getArrowProps({ className: style.arrow })} />
            {typeof content === 'string' && content}
            {React.isValidElement(content) && React.cloneElement(content)}
            {typeof content === 'function' &&
              update &&
              content({
                updatePopperPosition: update,
              })}
          </div>
        </Portal>
      )}
    </>
  );
});

Tooltip.displayName = 'Tooltip';

<<<<<<< HEAD
function getStyles(theme: GrafanaTheme2) {
  function buildTooltipTheme(tooltipBg: string, tooltipBorder: string, tooltipText: string) {
    return css`
      background-color: ${tooltipBg};
      border-radius: ${theme.shape.borderRadius()};
      border: 1px solid ${tooltipBorder};
      box-shadow: ${theme.shadows.z2};
      color: ${tooltipText};
      font-size: ${theme.typography.bodySmall.fontSize};
      padding: ${theme.spacing(0.5, 1)};
      transition: opacity 0.3s;
      z-index: ${theme.zIndex.tooltip};
      max-width: 400px;
      overflow-wrap: break-word;

      &[data-popper-interactive='false'] {
        pointer-events: none;
      }

      .tooltip-arrow {
        height: 1rem;
        position: absolute;
        width: 1rem;
        pointer-events: none;
      }

      .tooltip-arrow::before {
        border-style: solid;
        content: '';
        display: block;
        height: 0;
        margin: auto;
        width: 0;
      }

      .tooltip-arrow::after {
        border-style: solid;
        content: '';
        display: block;
        height: 0;
        margin: auto;
        position: absolute;
        width: 0;
      }

      &[data-popper-placement*='bottom'] .tooltip-arrow {
        left: 0;
        margin-top: -10px;
        top: 0;
      }

      &[data-popper-placement*='bottom'] .tooltip-arrow::before {
        border-color: transparent transparent ${tooltipBorder} transparent;
        border-width: 0 8px 7px 8px;
        position: absolute;
        top: -1px;
      }

      &[data-popper-placement*='bottom'] .tooltip-arrow::after {
        border-color: transparent transparent ${tooltipBg} transparent;
        border-width: 0 8px 7px 8px;
      }

      &[data-popper-placement*='top'] .tooltip-arrow {
        bottom: 0;
        left: 0;
        margin-bottom: -11px;
      }

      &[data-popper-placement*='top'] .tooltip-arrow::before {
        border-color: ${tooltipBorder} transparent transparent transparent;
        border-width: 7px 8px 0 7px;
        position: absolute;
        top: 1px;
      }

      &[data-popper-placement*='top'] .tooltip-arrow::after {
        border-color: ${tooltipBg} transparent transparent transparent;
        border-width: 7px 8px 0 7px;
      }

      &[data-popper-placement*='right'] .tooltip-arrow {
        left: 0;
        margin-left: -11px;
      }

      &[data-popper-placement*='right'] .tooltip-arrow::before {
        border-color: transparent ${tooltipBorder} transparent transparent;
        border-width: 7px 6px 7px 0;
      }

      &[data-popper-placement*='right'] .tooltip-arrow::after {
        border-color: transparent ${tooltipBg} transparent transparent;
        border-width: 6px 7px 7px 0;
        left: 2px;
        top: 1px;
      }

      &[data-popper-placement*='left'] .tooltip-arrow {
        margin-right: -10px;
        right: 0;
      }

      &[data-popper-placement*='left'] .tooltip-arrow::before {
        border-color: transparent transparent transparent ${tooltipBorder};
        border-width: 7px 0px 6px 7px;
      }

      &[data-popper-placement*='left'] .tooltip-arrow::after {
        border-color: transparent transparent transparent ${tooltipBg};
        border-width: 6px 0 5px 5px;
        left: 1px;
        top: 1px;
      }

      code {
        border: none;
        display: inline;
        background: ${colorManipulator.darken(tooltipBg, 0.1)};
        color: ${tooltipText};
      }

      pre {
        background: ${colorManipulator.darken(tooltipBg, 0.1)};
        color: ${tooltipText};
      }

      a {
        color: ${tooltipText};
        text-decoration: underline;
      }

      a:hover {
        text-decoration: none;
      }
    `;
  }

=======
export const getStyles = (theme: GrafanaTheme2) => {
>>>>>>> 5c9898a8
  const info = buildTooltipTheme(
    theme,
    theme.components.tooltip.background,
    theme.components.tooltip.background,
    theme.components.tooltip.text,
    { topBottom: 0.5, rightLeft: 1 }
  );
  const error = buildTooltipTheme(
    theme,
    theme.colors.error.main,
    theme.colors.error.main,
    theme.colors.error.contrastText,
    { topBottom: 0.5, rightLeft: 1 }
  );

  return {
    info,
    ['info-alt']: info,
    error,
  };
};<|MERGE_RESOLUTION|>--- conflicted
+++ resolved
@@ -80,148 +80,7 @@
 
 Tooltip.displayName = 'Tooltip';
 
-<<<<<<< HEAD
-function getStyles(theme: GrafanaTheme2) {
-  function buildTooltipTheme(tooltipBg: string, tooltipBorder: string, tooltipText: string) {
-    return css`
-      background-color: ${tooltipBg};
-      border-radius: ${theme.shape.borderRadius()};
-      border: 1px solid ${tooltipBorder};
-      box-shadow: ${theme.shadows.z2};
-      color: ${tooltipText};
-      font-size: ${theme.typography.bodySmall.fontSize};
-      padding: ${theme.spacing(0.5, 1)};
-      transition: opacity 0.3s;
-      z-index: ${theme.zIndex.tooltip};
-      max-width: 400px;
-      overflow-wrap: break-word;
-
-      &[data-popper-interactive='false'] {
-        pointer-events: none;
-      }
-
-      .tooltip-arrow {
-        height: 1rem;
-        position: absolute;
-        width: 1rem;
-        pointer-events: none;
-      }
-
-      .tooltip-arrow::before {
-        border-style: solid;
-        content: '';
-        display: block;
-        height: 0;
-        margin: auto;
-        width: 0;
-      }
-
-      .tooltip-arrow::after {
-        border-style: solid;
-        content: '';
-        display: block;
-        height: 0;
-        margin: auto;
-        position: absolute;
-        width: 0;
-      }
-
-      &[data-popper-placement*='bottom'] .tooltip-arrow {
-        left: 0;
-        margin-top: -10px;
-        top: 0;
-      }
-
-      &[data-popper-placement*='bottom'] .tooltip-arrow::before {
-        border-color: transparent transparent ${tooltipBorder} transparent;
-        border-width: 0 8px 7px 8px;
-        position: absolute;
-        top: -1px;
-      }
-
-      &[data-popper-placement*='bottom'] .tooltip-arrow::after {
-        border-color: transparent transparent ${tooltipBg} transparent;
-        border-width: 0 8px 7px 8px;
-      }
-
-      &[data-popper-placement*='top'] .tooltip-arrow {
-        bottom: 0;
-        left: 0;
-        margin-bottom: -11px;
-      }
-
-      &[data-popper-placement*='top'] .tooltip-arrow::before {
-        border-color: ${tooltipBorder} transparent transparent transparent;
-        border-width: 7px 8px 0 7px;
-        position: absolute;
-        top: 1px;
-      }
-
-      &[data-popper-placement*='top'] .tooltip-arrow::after {
-        border-color: ${tooltipBg} transparent transparent transparent;
-        border-width: 7px 8px 0 7px;
-      }
-
-      &[data-popper-placement*='right'] .tooltip-arrow {
-        left: 0;
-        margin-left: -11px;
-      }
-
-      &[data-popper-placement*='right'] .tooltip-arrow::before {
-        border-color: transparent ${tooltipBorder} transparent transparent;
-        border-width: 7px 6px 7px 0;
-      }
-
-      &[data-popper-placement*='right'] .tooltip-arrow::after {
-        border-color: transparent ${tooltipBg} transparent transparent;
-        border-width: 6px 7px 7px 0;
-        left: 2px;
-        top: 1px;
-      }
-
-      &[data-popper-placement*='left'] .tooltip-arrow {
-        margin-right: -10px;
-        right: 0;
-      }
-
-      &[data-popper-placement*='left'] .tooltip-arrow::before {
-        border-color: transparent transparent transparent ${tooltipBorder};
-        border-width: 7px 0px 6px 7px;
-      }
-
-      &[data-popper-placement*='left'] .tooltip-arrow::after {
-        border-color: transparent transparent transparent ${tooltipBg};
-        border-width: 6px 0 5px 5px;
-        left: 1px;
-        top: 1px;
-      }
-
-      code {
-        border: none;
-        display: inline;
-        background: ${colorManipulator.darken(tooltipBg, 0.1)};
-        color: ${tooltipText};
-      }
-
-      pre {
-        background: ${colorManipulator.darken(tooltipBg, 0.1)};
-        color: ${tooltipText};
-      }
-
-      a {
-        color: ${tooltipText};
-        text-decoration: underline;
-      }
-
-      a:hover {
-        text-decoration: none;
-      }
-    `;
-  }
-
-=======
 export const getStyles = (theme: GrafanaTheme2) => {
->>>>>>> 5c9898a8
   const info = buildTooltipTheme(
     theme,
     theme.components.tooltip.background,
