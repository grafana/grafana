import { css, cx } from '@emotion/css';
import React, { HTMLAttributes } from 'react';

import { GrafanaTheme2 } from '@grafana/data';

import { styleMixins, useStyles2 } from '../../themes';

/**
 * @public
 */
export interface CardInnerProps {
  href?: string;
  children?: React.ReactNode;
}

/** @deprecated This component will be removed in a future release */
const CardInner = ({ children, href }: CardInnerProps) => {
  const { inner } = useStyles2(getCardInnerStyles);
  return href ? (
    <a className={inner} href={href}>
      {children}
    </a>
  ) : (
    <>{children}</>
  );
};

const getCardInnerStyles = (theme: GrafanaTheme2) => ({
  inner: css({
    display: 'flex',
    width: '100%',
    padding: theme.spacing(2),
  }),
});

/**
 * @public
 */
export interface CardContainerProps extends HTMLAttributes<HTMLOrSVGElement>, CardInnerProps {
  /** Disable pointer events for the Card, e.g. click events */
  disableEvents?: boolean;
  /** No style change on hover */
  disableHover?: boolean;
  /** Makes the card selectable, set to "true" to apply selected styles */
  isSelected?: boolean;
  /** Custom container styles */
  className?: string;
}

/** @deprecated Using `CardContainer` directly is discouraged and should be replaced with `Card` */
export const CardContainer = ({
  children,
  disableEvents,
  disableHover,
  isSelected,
  className,
  href,
  ...props
}: CardContainerProps) => {
  const { oldContainer } = useStyles2(getCardContainerStyles, disableEvents, disableHover, isSelected);

  return (
    <div {...props} className={cx(oldContainer, className)}>
      <CardInner href={href}>{children}</CardInner>
    </div>
  );
};

export const getCardContainerStyles = (
  theme: GrafanaTheme2,
  disabled = false,
  disableHover = false,
  isSelected?: boolean
) => {
  const isSelectable = isSelected !== undefined;

<<<<<<< HEAD
    return {
      container: css({
        display: 'grid',
        position: 'relative',
        gridTemplateColumns: 'auto 1fr auto',
        gridTemplateRows: 'auto auto 1fr auto',
        gridAutoColumns: '1fr',
        gridAutoFlow: 'row',
        gridTemplateAreas: `
=======
  return {
    container: css({
      display: 'grid',
      position: 'relative',
      gridTemplateColumns: 'auto 1fr auto',
      gridTemplateRows: '1fr auto auto auto',
      gridAutoColumns: '1fr',
      gridAutoFlow: 'row',
      gridTemplateAreas: `
>>>>>>> a73be4b9
        "Figure Heading Tags"
        "Figure Meta Tags"
        "Figure Description Tags"
        "Figure Actions Secondary"`,
      width: '100%',
      padding: theme.spacing(2),
      background: theme.colors.background.secondary,
      borderRadius: theme.shape.radius.default,
      marginBottom: '8px',
      pointerEvents: disabled ? 'none' : 'auto',
      transition: theme.transitions.create(['background-color', 'box-shadow', 'border-color', 'color'], {
        duration: theme.transitions.duration.short,
      }),

      ...(!disableHover && {
        '&:hover': {
          background: theme.colors.emphasize(theme.colors.background.secondary, 0.03),
          cursor: 'pointer',
          zIndex: 1,
        },
        '&:focus': styleMixins.getFocusStyles(theme),
      }),

      ...(isSelectable && {
        cursor: 'pointer',
      }),

      ...(isSelected && {
        outline: `solid 2px ${theme.colors.primary.border}`,
      }),
    }),
    oldContainer: css({
      display: 'flex',
      width: '100%',
      background: theme.colors.background.secondary,
      borderRadius: theme.shape.radius.default,
      position: 'relative',
      pointerEvents: disabled ? 'none' : 'auto',
      marginBottom: theme.spacing(1),
      transition: theme.transitions.create(['background-color', 'box-shadow', 'border-color', 'color'], {
        duration: theme.transitions.duration.short,
      }),

      ...(!disableHover && {
        '&:hover': {
          background: theme.colors.emphasize(theme.colors.background.secondary, 0.03),
          cursor: 'pointer',
          zIndex: 1,
        },
        '&:focus': styleMixins.getFocusStyles(theme),
      }),
    }),
  };
};<|MERGE_RESOLUTION|>--- conflicted
+++ resolved
@@ -74,7 +74,6 @@
 ) => {
   const isSelectable = isSelected !== undefined;
 
-<<<<<<< HEAD
     return {
       container: css({
         display: 'grid',
@@ -84,17 +83,6 @@
         gridAutoColumns: '1fr',
         gridAutoFlow: 'row',
         gridTemplateAreas: `
-=======
-  return {
-    container: css({
-      display: 'grid',
-      position: 'relative',
-      gridTemplateColumns: 'auto 1fr auto',
-      gridTemplateRows: '1fr auto auto auto',
-      gridAutoColumns: '1fr',
-      gridAutoFlow: 'row',
-      gridTemplateAreas: `
->>>>>>> a73be4b9
         "Figure Heading Tags"
         "Figure Meta Tags"
         "Figure Description Tags"
