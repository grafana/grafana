import React, { AnchorHTMLAttributes, ButtonHTMLAttributes, useContext } from 'react';
import { ThemeContext } from '../../themes';
import { getButtonStyles } from './styles';
import { ButtonContent } from './ButtonContent';
import cx from 'classnames';
import { ButtonSize, ButtonStyles, ButtonVariant } from './types';

type CommonProps = {
  size?: ButtonSize;
  variant?: ButtonVariant;
  /**
   * icon prop is a temporary solution. It accepts legacy icon class names for the icon to be rendered.
   * TODO: migrate to a component when we are going to migrate icons to @grafana/ui
   */
  icon?: string;
  className?: string;
  styles?: ButtonStyles;
};

type ButtonProps = CommonProps & ButtonHTMLAttributes<HTMLButtonElement>;
export const Button: React.FunctionComponent<ButtonProps> = props => {
  const theme = useContext(ThemeContext);
  const { size, variant, icon, children, className, styles: stylesProp, ...buttonProps } = props;

  // Default this to 'button', otherwise html defaults to 'submit' which then submits any form it is in.
  buttonProps.type = buttonProps.type || 'button';
<<<<<<< HEAD
  const styles =
=======
  const styles: ButtonStyles =
>>>>>>> dc1fa7ac
    stylesProp ||
    getButtonStyles({
      theme,
      size: size || 'md',
      variant: variant || 'primary',
<<<<<<< HEAD
      withIcon: !!icon,
      withText: !!children,
=======
>>>>>>> dc1fa7ac
    });

  return (
    <button className={cx(styles.button, className)} {...buttonProps}>
      <ButtonContent iconClassName={styles.icon} className={styles.iconWrap} icon={icon}>
        {children}
      </ButtonContent>
    </button>
  );
};
Button.displayName = 'Button';

type LinkButtonProps = CommonProps &
  AnchorHTMLAttributes<HTMLAnchorElement> & {
    // We allow disabled here even though it is not standard for a link. We use it as a selector to style it as
    // disabled.
    disabled?: boolean;
  };
export const LinkButton: React.FunctionComponent<LinkButtonProps> = props => {
  const theme = useContext(ThemeContext);
  const { size, variant, icon, children, className, styles: stylesProp, ...anchorProps } = props;
<<<<<<< HEAD
  const styles =
=======
  const styles: ButtonStyles =
>>>>>>> dc1fa7ac
    stylesProp ||
    getButtonStyles({
      theme,
      size: size || 'md',
      variant: variant || 'primary',
<<<<<<< HEAD
      withIcon: !!icon,
      withText: !!children,
=======
>>>>>>> dc1fa7ac
    });

  return (
    <a className={cx(styles.button, className)} {...anchorProps}>
      <ButtonContent iconClassName={styles.icon} className={styles.iconWrap} icon={icon}>
        {children}
      </ButtonContent>
    </a>
  );
};
LinkButton.displayName = 'LinkButton';<|MERGE_RESOLUTION|>--- conflicted
+++ resolved
@@ -24,21 +24,12 @@
 
   // Default this to 'button', otherwise html defaults to 'submit' which then submits any form it is in.
   buttonProps.type = buttonProps.type || 'button';
-<<<<<<< HEAD
-  const styles =
-=======
   const styles: ButtonStyles =
->>>>>>> dc1fa7ac
     stylesProp ||
     getButtonStyles({
       theme,
       size: size || 'md',
       variant: variant || 'primary',
-<<<<<<< HEAD
-      withIcon: !!icon,
-      withText: !!children,
-=======
->>>>>>> dc1fa7ac
     });
 
   return (
@@ -60,21 +51,12 @@
 export const LinkButton: React.FunctionComponent<LinkButtonProps> = props => {
   const theme = useContext(ThemeContext);
   const { size, variant, icon, children, className, styles: stylesProp, ...anchorProps } = props;
-<<<<<<< HEAD
-  const styles =
-=======
   const styles: ButtonStyles =
->>>>>>> dc1fa7ac
     stylesProp ||
     getButtonStyles({
       theme,
       size: size || 'md',
       variant: variant || 'primary',
-<<<<<<< HEAD
-      withIcon: !!icon,
-      withText: !!children,
-=======
->>>>>>> dc1fa7ac
     });
 
   return (
