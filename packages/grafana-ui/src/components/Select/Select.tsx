--- conflicted
+++ resolved
@@ -108,11 +108,7 @@
     isLoading: false,
     backspaceRemovesValue: true,
     maxMenuHeight: 300,
-<<<<<<< HEAD
-    menuIsOpen: false,
     tabSelectsValue: true,
-=======
->>>>>>> 8ef961bb
     components: {
       Option: SelectOption,
       SingleValue,
