--- conflicted
+++ resolved
@@ -1,15 +1,8 @@
 import React, { Component, createRef } from 'react';
-<<<<<<< HEAD
-import { PopperController } from '../Tooltip/PopperController';
-import { Popper } from '../Tooltip/Popper';
-import { ColorPickerPopover } from './ColorPickerPopover';
-import { Themeable } from '../../types';
-=======
 import { omit } from 'lodash';
 import { PopperController } from '../Tooltip/PopperController';
 import { Popper } from '../Tooltip/Popper';
 import { ColorPickerPopover, ColorPickerProps, ColorPickerChangeHandler } from './ColorPickerPopover';
->>>>>>> fef1733b
 import { getColorFromHexRgbOrName } from '../../utils/namedColorsPalette';
 import { SeriesColorPickerPopover } from './SeriesColorPickerPopover';
 
