import React, { FC, useEffect, useState } from 'react';
import {
  DataHoverClearEvent,
  DataHoverEvent,
  FALLBACK_COLOR,
  FieldDisplay,
  formattedValueToString,
  getFieldDisplayValues,
  GrafanaThemeV2,
} from '@grafana/data';
import { useStyles2, useTheme2 } from '../../themes/ThemeContext';
import tinycolor from 'tinycolor2';
import Pie, { PieArcDatum, ProvidedProps } from '@visx/shape/lib/shapes/Pie';
import { Group } from '@visx/group';
import { RadialGradient } from '@visx/gradient';
import { localPoint } from '@visx/event';
import { useTooltip, useTooltipInPortal } from '@visx/tooltip';
import { useComponentInstanceId } from '../../utils/useComponetInstanceId';
import { css } from '@emotion/css';
import { VizLegend, VizLegendItem } from '..';
import { VizLayout } from '../VizLayout/VizLayout';
import { LegendDisplayMode } from '../VizLegend/models.gen';
import { DataLinksContextMenu } from '../DataLinks/DataLinksContextMenu';
import { UseTooltipParams } from '@visx/tooltip/lib/hooks/useTooltip';
import {
  PieChartLabels,
  PieChartLegendOptions,
  PieChartLegendValues,
  PieChartProps,
  PieChartSvgProps,
  PieChartType,
} from './types';
import { getTooltipContainerStyles } from '../../themes/mixins';
import { SeriesTable, SeriesTableRowProps, VizTooltipOptions } from '../VizTooltip';
import { usePanelContext } from '../PanelChrome';
import { Subscription } from 'rxjs';

const defaultLegendOptions: PieChartLegendOptions = {
  displayMode: LegendDisplayMode.List,
  placement: 'right',
  calcs: [],
  values: [PieChartLegendValues.Percent],
};

/**
 * @beta
 */
<<<<<<< HEAD
export const PieChart: FC<PieChartProps> = ({
  data,
  timeZone,
  reduceOptions,
  fieldConfig,
  replaceVariables,
  legendOptions = defaultLegendOptions,
  tooltipOptions,
  onSeriesColorChange,
  width,
  height,
  ...restProps
}) => {
  const theme = useTheme2();
  const highlightedTitle = useSliceHighlightState();

  const getLegend = (fields: FieldDisplay[], legendOptions: PieChartLegendOptions) => {
    if (legendOptions.displayMode === LegendDisplayMode.Hidden) {
      return undefined;
    }
    const values = fields.map((v) => v.display);
    const total = values.reduce((acc, item) => item.numeric + acc, 0);

    const legendItems = values.map<VizLegendItem>((value, idx) => {
      return {
        label: value.title ?? '',
        color: value.color ?? FALLBACK_COLOR,
        yAxis: 1,
        getItemKey: () => (value.title ?? '') + idx,
        getDisplayValues: () => {
          const valuesToShow = legendOptions.values ?? [];
          let displayValues = [];

          if (valuesToShow.includes(PieChartLegendValues.Value)) {
            displayValues.push({ numeric: value.numeric, text: formattedValueToString(value), title: 'Value' });
          }

          if (valuesToShow.includes(PieChartLegendValues.Percent)) {
            const fractionOfTotal = value.numeric / total;
            const percentOfTotal = fractionOfTotal * 100;

            displayValues.push({
              numeric: fractionOfTotal,
              percent: percentOfTotal,
              text: percentOfTotal.toFixed(0) + '%',
              title: valuesToShow.length > 1 ? 'Percent' : undefined,
            });
          }

          return displayValues;
        },
      };
    });

    return (
      <VizLegend
        items={legendItems}
        onSeriesColorChange={onSeriesColorChange}
        placement={legendOptions.placement}
        displayMode={legendOptions.displayMode}
      />
    );
  };

=======
export function PieChart(props: PieChartProps) {
  const {
    data,
    timeZone,
    reduceOptions,
    fieldConfig,
    replaceVariables,
    tooltipOptions,
    onSeriesColorChange,
    width,
    height,
    ...restProps
  } = props;

  const theme = useTheme2();
  const highlightedTitle = useSliceHighlightState();
>>>>>>> 33cfc3d9
  const fieldDisplayValues = getFieldDisplayValues({
    fieldConfig,
    reduceOptions,
    data,
<<<<<<< HEAD
    theme: theme.v1,
=======
    theme: theme,
>>>>>>> 33cfc3d9
    replaceVariables,
    timeZone,
  });

  return (
    <VizLayout width={width} height={height} legend={getLegend(props, fieldDisplayValues)}>
      {(vizWidth: number, vizHeight: number) => {
        return (
          <PieChartSvg
            width={vizWidth}
            height={vizHeight}
            highlightedTitle={highlightedTitle}
            fieldDisplayValues={fieldDisplayValues}
            tooltipOptions={tooltipOptions}
            {...restProps}
          />
        );
      }}
    </VizLayout>
  );
}

function getLegend(props: PieChartProps, displayValues: FieldDisplay[]) {
  const { legendOptions = defaultLegendOptions } = props;

  if (legendOptions.displayMode === LegendDisplayMode.Hidden) {
    return undefined;
  }
  const values = displayValues.map((v) => v.display);
  const total = values.reduce((acc, item) => item.numeric + acc, 0);

  const legendItems = values.map<VizLegendItem>((value, idx) => {
    return {
      label: value.title ?? '',
      color: value.color ?? FALLBACK_COLOR,
      yAxis: 1,
      getItemKey: () => (value.title ?? '') + idx,
      getDisplayValues: () => {
        const valuesToShow = legendOptions.values ?? [];
        let displayValues = [];

        if (valuesToShow.includes(PieChartLegendValues.Value)) {
          displayValues.push({ numeric: value.numeric, text: formattedValueToString(value), title: 'Value' });
        }

        if (valuesToShow.includes(PieChartLegendValues.Percent)) {
          const fractionOfTotal = value.numeric / total;
          const percentOfTotal = fractionOfTotal * 100;

          displayValues.push({
            numeric: fractionOfTotal,
            percent: percentOfTotal,
            text: percentOfTotal.toFixed(0) + '%',
            title: valuesToShow.length > 1 ? 'Percent' : undefined,
          });
        }

        return displayValues;
      },
    };
  });

  return (
    <VizLegend
      items={legendItems}
      onSeriesColorChange={props.onSeriesColorChange}
      placement={legendOptions.placement}
      displayMode={legendOptions.displayMode}
    />
  );
}

function useSliceHighlightState() {
  const [highlightedTitle, setHighlightedTitle] = useState<string>();
  const { eventBus } = usePanelContext();

  useEffect(() => {
    if (!eventBus) {
      return;
    }

    const setHighlightedSlice = (event: DataHoverEvent) => {
      if (eventBus.isOwnEvent(event)) {
        setHighlightedTitle(event.payload.dataId);
      }
    };

    const resetHighlightedSlice = (event: DataHoverClearEvent) => {
      if (eventBus.isOwnEvent(event)) {
        setHighlightedTitle(undefined);
      }
    };

    const subs = new Subscription()
      .add(eventBus.subscribe(DataHoverEvent, setHighlightedSlice))
      .add(eventBus.subscribe(DataHoverClearEvent, resetHighlightedSlice));

    return () => {
      subs.unsubscribe();
    };
  }, [setHighlightedTitle, eventBus]);

  return highlightedTitle;
}

function useSliceHighlightState() {
  const [highlightedTitle, setHighlightedTitle] = useState<string>();
  const { eventBus } = usePanelContext();

  useEffect(() => {
    const setHighlightedSlice = (event: DataHoverEvent) => {
      setHighlightedTitle(event.payload.dataId);
    };

    const resetHighlightedSlice = (event: DataHoverClearEvent) => {
      setHighlightedTitle(undefined);
    };

    const subs = new Subscription();
    subs.add(eventBus.subscribe(DataHoverEvent, setHighlightedSlice));
    subs.add(eventBus.subscribe(DataHoverClearEvent, resetHighlightedSlice));

    return () => {
      subs.unsubscribe();
    };
  }, [setHighlightedTitle, eventBus]);

  return highlightedTitle;
}

export const PieChartSvg: FC<PieChartSvgProps> = ({
  fieldDisplayValues,
  pieType,
  width,
  height,
  highlightedTitle,
  displayLabels = [],
  tooltipOptions,
}) => {
  const theme = useTheme2();
  const componentInstanceId = useComponentInstanceId('PieChart');
  const styles = useStyles2(getStyles);
  const tooltip = useTooltip<SeriesTableRowProps[]>();
  const { containerRef, TooltipInPortal } = useTooltipInPortal({
    detectBounds: true,
    scroll: true,
  });

  if (fieldDisplayValues.length < 0) {
    return <div>No data</div>;
  }

  const getValue = (d: FieldDisplay) => d.display.numeric;
  const getGradientId = (color: string) => `${componentInstanceId}-${tinycolor(color).toHex()}`;
  const getGradientColor = (color: string) => {
    return `url(#${getGradientId(color)})`;
  };

  const showLabel = displayLabels.length > 0;
  const showTooltip = tooltipOptions.mode !== 'none' && tooltip.tooltipOpen;
  const total = fieldDisplayValues.reduce((acc, item) => item.display.numeric + acc, 0);
  const layout = getPieLayout(width, height, pieType);
  const colors = [
    ...new Set(fieldDisplayValues.map((fieldDisplayValue) => fieldDisplayValue.display.color ?? FALLBACK_COLOR)),
  ];

  return (
    <div className={styles.container}>
      <svg width={layout.size} height={layout.size} ref={containerRef}>
        <Group top={layout.position} left={layout.position}>
          {colors.map((color) => {
            return (
              <RadialGradient
                key={color}
                id={getGradientId(color)}
                from={getGradientColorFrom(color, theme)}
                to={getGradientColorTo(color, theme)}
                fromOffset={layout.gradientFromOffset}
                toOffset="1"
                gradientUnits="userSpaceOnUse"
                cx={0}
                cy={0}
                radius={layout.outerRadius}
              />
            );
          })}
          <Pie
            data={fieldDisplayValues}
            pieValue={getValue}
            outerRadius={layout.outerRadius}
            innerRadius={layout.innerRadius}
            cornerRadius={3}
            padAngle={0.005}
          >
            {(pie) => (
              <>
                {pie.arcs.map((arc) => {
                  let color = arc.data.display.color ?? FALLBACK_COLOR;
                  const highlighted = highlightedTitle === arc.data.display.title;
                  if (arc.data.hasLinks && arc.data.getLinks) {
                    return (
                      <DataLinksContextMenu config={arc.data.field} key={arc.index} links={arc.data.getLinks}>
                        {(api) => (
                          <PieSlice
                            tooltip={tooltip}
                            highlighted={highlighted}
                            arc={arc}
                            pie={pie}
                            fill={getGradientColor(color)}
                            openMenu={api.openMenu}
                            tooltipOptions={tooltipOptions}
                          />
                        )}
                      </DataLinksContextMenu>
                    );
                  } else {
                    return (
                      <PieSlice
                        key={arc.index}
                        highlighted={highlighted}
                        tooltip={tooltip}
                        arc={arc}
                        pie={pie}
                        fill={getGradientColor(color)}
                        tooltipOptions={tooltipOptions}
                      />
                    );
                  }
                })}
                {showLabel &&
                  pie.arcs.map((arc) => (
                    <PieLabel
                      arc={arc}
                      key={arc.index}
                      outerRadius={layout.outerRadius}
                      innerRadius={layout.innerRadius}
                      displayLabels={displayLabels}
                      total={total}
                      color={theme.colors.text.primary}
                    />
                  ))}
              </>
            )}
          </Pie>
        </Group>
      </svg>
      {showTooltip ? (
        <TooltipInPortal
          key={Math.random()}
          top={tooltip.tooltipTop}
          className={styles.tooltipPortal}
          left={tooltip.tooltipLeft}
          unstyled={true}
          applyPositionStyle={true}
        >
          <SeriesTable series={tooltip.tooltipData!} />
        </TooltipInPortal>
      ) : null}
    </div>
  );
};

interface SliceProps {
  arc: PieArcDatum<FieldDisplay>;
  pie: ProvidedProps<FieldDisplay>;
  highlighted?: boolean;
  fill: string;
  tooltip: UseTooltipParams<SeriesTableRowProps[]>;
  tooltipOptions: VizTooltipOptions;
  openMenu?: (event: React.MouseEvent<SVGElement>) => void;
}

function PieSlice({ arc, pie, highlighted, openMenu, fill, tooltip, tooltipOptions }: SliceProps) {
  const theme = useTheme2();
  const styles = useStyles2(getStyles);

  const onMouseMoveOverArc = (event: any) => {
    const coords = localPoint(event.target.ownerSVGElement, event);
    tooltip.showTooltip({
      tooltipLeft: coords!.x,
      tooltipTop: coords!.y,
      tooltipData: getTooltipData(pie, arc, tooltipOptions),
    });
  };

  return (
    <g
      key={arc.data.display.title}
      className={highlighted ? styles.svgArg.highlighted : styles.svgArg.normal}
      onMouseMove={tooltipOptions.mode !== 'none' ? onMouseMoveOverArc : undefined}
      onMouseOut={tooltip.hideTooltip}
      onClick={openMenu}
    >
      <path d={pie.path({ ...arc })!} fill={fill} stroke={theme.colors.background.primary} strokeWidth={1} />
    </g>
  );
}

interface LabelProps {
  arc: PieArcDatum<FieldDisplay>;
  outerRadius: number;
  innerRadius: number;
  displayLabels: PieChartLabels[];
  total: number;
  color: string;
}

function PieLabel({ arc, outerRadius, innerRadius, displayLabels, total, color }: LabelProps) {
  const labelRadius = innerRadius === 0 ? outerRadius / 6 : innerRadius;
  const [labelX, labelY] = getLabelPos(arc, outerRadius, labelRadius);
  const hasSpaceForLabel = arc.endAngle - arc.startAngle >= 0.3;

  if (!hasSpaceForLabel) {
    return null;
  }

  let labelFontSize = displayLabels.includes(PieChartLabels.Name)
    ? Math.min(Math.max((outerRadius / 150) * 14, 12), 30)
    : Math.min(Math.max((outerRadius / 100) * 14, 12), 36);

  return (
    <g>
      <text
        fill={color}
        x={labelX}
        y={labelY}
        dy=".33em"
        fontSize={labelFontSize}
        textAnchor="middle"
        pointerEvents="none"
      >
        {displayLabels.includes(PieChartLabels.Name) && (
          <tspan x={labelX} dy="1.2em">
            {arc.data.display.title}
          </tspan>
        )}
        {displayLabels.includes(PieChartLabels.Value) && (
          <tspan x={labelX} dy="1.2em">
            {formattedValueToString(arc.data.display)}
          </tspan>
        )}
        {displayLabels.includes(PieChartLabels.Percent) && (
          <tspan x={labelX} dy="1.2em">
            {((arc.data.display.numeric / total) * 100).toFixed(0) + '%'}
          </tspan>
        )}
      </text>
    </g>
  );
}

function getTooltipData(
  pie: ProvidedProps<FieldDisplay>,
  arc: PieArcDatum<FieldDisplay>,
  tooltipOptions: VizTooltipOptions
) {
  if (tooltipOptions.mode === 'multi') {
    return pie.arcs.map((pieArc) => {
      return {
        color: pieArc.data.display.color ?? FALLBACK_COLOR,
        label: pieArc.data.display.title,
        value: formattedValueToString(pieArc.data.display),
        isActive: pieArc.index === arc.index,
      };
    });
  }
  return [
    {
      color: arc.data.display.color ?? FALLBACK_COLOR,
      label: arc.data.display.title,
      value: formattedValueToString(arc.data.display),
    },
  ];
}

function getLabelPos(arc: PieArcDatum<FieldDisplay>, outerRadius: number, innerRadius: number) {
  const r = (outerRadius + innerRadius) / 2;
  const a = (+arc.startAngle + +arc.endAngle) / 2 - Math.PI / 2;
  return [Math.cos(a) * r, Math.sin(a) * r];
}

function getGradientColorFrom(color: string, theme: GrafanaThemeV2) {
  return tinycolor(color)
    .darken(20 * (theme.isDark ? 1 : -0.7))
    .spin(8)
    .toRgbString();
}

function getGradientColorTo(color: string, theme: GrafanaThemeV2) {
  return tinycolor(color)
    .darken(10 * (theme.isDark ? 1 : -0.7))
    .spin(-8)
    .toRgbString();
}

interface PieLayout {
  position: number;
  size: number;
  outerRadius: number;
  innerRadius: number;
  gradientFromOffset: number;
}

function getPieLayout(height: number, width: number, pieType: PieChartType, margin = 16): PieLayout {
  const size = Math.min(width, height);
  const outerRadius = (size - margin * 2) / 2;
  const donutThickness = pieType === PieChartType.Pie ? outerRadius : Math.max(outerRadius / 3, 20);
  const innerRadius = outerRadius - donutThickness;
  const centerOffset = (size - margin * 2) / 2;
  // for non donut pie charts shift gradient out a bit
  const gradientFromOffset = 1 - (outerRadius - innerRadius) / outerRadius;
  return {
    position: centerOffset + margin,
    size: size,
    outerRadius: outerRadius,
    innerRadius: innerRadius,
    gradientFromOffset: gradientFromOffset,
  };
}

const getStyles = (theme: GrafanaThemeV2) => {
  return {
    container: css`
      width: 100%;
      height: 100%;
      display: flex;
      align-items: center;
      justify-content: center;
    `,
    svgArg: {
      normal: css`
        transition: all 200ms ease-in-out;
        &:hover {
          transform: scale3d(1.03, 1.03, 1);
        }
      `,
      highlighted: css`
        transition: all 200ms ease-in-out;
        transform: scale3d(1.03, 1.03, 1);
      `,
    },
    tooltipPortal: css`
      ${getTooltipContainerStyles(theme)}
    `,
  };
};<|MERGE_RESOLUTION|>--- conflicted
+++ resolved
@@ -45,72 +45,6 @@
 /**
  * @beta
  */
-<<<<<<< HEAD
-export const PieChart: FC<PieChartProps> = ({
-  data,
-  timeZone,
-  reduceOptions,
-  fieldConfig,
-  replaceVariables,
-  legendOptions = defaultLegendOptions,
-  tooltipOptions,
-  onSeriesColorChange,
-  width,
-  height,
-  ...restProps
-}) => {
-  const theme = useTheme2();
-  const highlightedTitle = useSliceHighlightState();
-
-  const getLegend = (fields: FieldDisplay[], legendOptions: PieChartLegendOptions) => {
-    if (legendOptions.displayMode === LegendDisplayMode.Hidden) {
-      return undefined;
-    }
-    const values = fields.map((v) => v.display);
-    const total = values.reduce((acc, item) => item.numeric + acc, 0);
-
-    const legendItems = values.map<VizLegendItem>((value, idx) => {
-      return {
-        label: value.title ?? '',
-        color: value.color ?? FALLBACK_COLOR,
-        yAxis: 1,
-        getItemKey: () => (value.title ?? '') + idx,
-        getDisplayValues: () => {
-          const valuesToShow = legendOptions.values ?? [];
-          let displayValues = [];
-
-          if (valuesToShow.includes(PieChartLegendValues.Value)) {
-            displayValues.push({ numeric: value.numeric, text: formattedValueToString(value), title: 'Value' });
-          }
-
-          if (valuesToShow.includes(PieChartLegendValues.Percent)) {
-            const fractionOfTotal = value.numeric / total;
-            const percentOfTotal = fractionOfTotal * 100;
-
-            displayValues.push({
-              numeric: fractionOfTotal,
-              percent: percentOfTotal,
-              text: percentOfTotal.toFixed(0) + '%',
-              title: valuesToShow.length > 1 ? 'Percent' : undefined,
-            });
-          }
-
-          return displayValues;
-        },
-      };
-    });
-
-    return (
-      <VizLegend
-        items={legendItems}
-        onSeriesColorChange={onSeriesColorChange}
-        placement={legendOptions.placement}
-        displayMode={legendOptions.displayMode}
-      />
-    );
-  };
-
-=======
 export function PieChart(props: PieChartProps) {
   const {
     data,
@@ -127,16 +61,11 @@
 
   const theme = useTheme2();
   const highlightedTitle = useSliceHighlightState();
->>>>>>> 33cfc3d9
   const fieldDisplayValues = getFieldDisplayValues({
     fieldConfig,
     reduceOptions,
     data,
-<<<<<<< HEAD
-    theme: theme.v1,
-=======
     theme: theme,
->>>>>>> 33cfc3d9
     replaceVariables,
     timeZone,
   });
@@ -207,39 +136,6 @@
       displayMode={legendOptions.displayMode}
     />
   );
-}
-
-function useSliceHighlightState() {
-  const [highlightedTitle, setHighlightedTitle] = useState<string>();
-  const { eventBus } = usePanelContext();
-
-  useEffect(() => {
-    if (!eventBus) {
-      return;
-    }
-
-    const setHighlightedSlice = (event: DataHoverEvent) => {
-      if (eventBus.isOwnEvent(event)) {
-        setHighlightedTitle(event.payload.dataId);
-      }
-    };
-
-    const resetHighlightedSlice = (event: DataHoverClearEvent) => {
-      if (eventBus.isOwnEvent(event)) {
-        setHighlightedTitle(undefined);
-      }
-    };
-
-    const subs = new Subscription()
-      .add(eventBus.subscribe(DataHoverEvent, setHighlightedSlice))
-      .add(eventBus.subscribe(DataHoverClearEvent, resetHighlightedSlice));
-
-    return () => {
-      subs.unsubscribe();
-    };
-  }, [setHighlightedTitle, eventBus]);
-
-  return highlightedTitle;
 }
 
 function useSliceHighlightState() {
