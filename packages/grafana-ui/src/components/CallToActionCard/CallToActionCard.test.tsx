--- conflicted
+++ resolved
@@ -1,18 +1,6 @@
 import React from 'react';
 import { render } from 'enzyme';
-<<<<<<< HEAD
-import { CallToActionCard, CallToActionCardProps } from './CallToActionCard';
-import { ThemeContext } from '../../themes';
-
-type Omit<T, K extends keyof T> = Pick<T, Exclude<keyof T, K>>;
-
-const TestRenderer = (props: Omit<CallToActionCardProps, 'theme'>) => {
-  const theme = useContext(ThemeContext);
-  return <CallToActionCard theme={theme.v1} {...props} />;
-};
-=======
 import { CallToActionCard } from './CallToActionCard';
->>>>>>> 63e29778
 
 describe('CallToActionCard', () => {
   describe('rendering', () => {
