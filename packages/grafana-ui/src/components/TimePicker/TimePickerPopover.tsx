<<<<<<< HEAD
import React, { Component } from 'react';
import { TimeRange, TimeOption } from '../../types/time';
import { Moment } from 'moment';
=======
import React, { Component, SyntheticEvent } from 'react';
import { TimeRange, TimeOptions, TimeOption } from '../../types/time';
>>>>>>> a04b3a13

import { TimePickerCalendar } from './TimePickerCalendar';
import { TimePickerInput } from './TimePickerInput';
import { mapTimeOptionToTimeRange } from './time';
import { Timezone } from '../../utils/datemath';
import { DateTime } from '../../utils/moment_wrapper';

export interface Props {
  value: TimeRange;
  isTimezoneUtc: boolean;
  timezone?: Timezone;
  onChange?: (timeRange: TimeRange) => void;
}

export interface State {
  value: TimeRange;
  isFromInputValid: boolean;
  isToInputValid: boolean;
}

export class TimePickerPopover extends Component<Props, State> {
  static popoverClassName = 'time-picker-popover';
  constructor(props: Props) {
    super(props);
    this.state = { value: props.value, isFromInputValid: true, isToInputValid: true };
  }

  onFromInputChanged = (value: string, valid: boolean) => {
    this.setState({
      value: { ...this.state.value, raw: { ...this.state.value.raw, from: value } },
      isFromInputValid: valid,
    });
  };

  onToInputChanged = (value: string, valid: boolean) => {
    this.setState({
      value: { ...this.state.value, raw: { ...this.state.value.raw, to: value } },
      isToInputValid: valid,
    });
  };

  onFromCalendarChanged = (value: DateTime) => {
    this.setState({
      value: { ...this.state.value, raw: { ...this.state.value.raw, from: value } },
    });
  };

  onToCalendarChanged = (value: DateTime) => {
    this.setState({
      value: { ...this.state.value, raw: { ...this.state.value.raw, to: value } },
    });
  };

  onTimeOptionClick = (timeOption: TimeOption) => {
    const { isTimezoneUtc, timezone, onChange } = this.props;

    if (onChange) {
      onChange(mapTimeOptionToTimeRange(timeOption, isTimezoneUtc, timezone));
    }
  };

  onApplyClick = () => {
    const { onChange } = this.props;
    if (onChange) {
      onChange(this.state.value);
    }
  };

  render() {
    const { isTimezoneUtc, timezone } = this.props;
    const { isFromInputValid, isToInputValid, value } = this.state;
    const isValid = isFromInputValid && isToInputValid;

    return (
      <div className={TimePickerPopover.popoverClassName}>
        <div className="time-picker-popover-box">
          <div className="time-picker-popover-box-header">
            <span className="time-picker-popover-box-title">Custom range</span>
          </div>
          <div className="time-picker-popover-box-body">
            <div className="time-picker-popover-box-body-custom-ranges">
              <div className="time-picker-popover-box-body-custom-ranges-input">
                <span className="time-picker-popover-custom-range-label">From:</span>
                <TimePickerInput
                  isTimezoneUtc={isTimezoneUtc}
                  roundup={false}
                  timezone={timezone}
                  value={value.raw.from}
                  onChange={this.onFromInputChanged}
                  tabIndex={1}
                />
              </div>
              <div className="time-picker-popover-box-body-custom-ranges-calendar">
                <TimePickerCalendar
                  isTimezoneUtc={isTimezoneUtc}
                  roundup={false}
                  timezone={timezone}
                  value={value.raw.from}
                  onChange={this.onFromCalendarChanged}
                />
              </div>
            </div>
            <div className="time-picker-popover-box-body-custom-ranges">
              <div className="time-picker-popover-box-body-custom-ranges-input">
                <span className="time-picker-popover-custom-range-label">To:</span>
                <TimePickerInput
                  isTimezoneUtc={isTimezoneUtc}
                  roundup={true}
                  timezone={timezone}
                  value={value.raw.to}
                  onChange={this.onToInputChanged}
                  tabIndex={2}
                />
              </div>
              <div className="time-picker-popover-box-body-custom-ranges-calendar">
                <TimePickerCalendar
                  isTimezoneUtc={isTimezoneUtc}
                  roundup={true}
                  timezone={timezone}
                  value={value.raw.to}
                  onChange={this.onToCalendarChanged}
                />
              </div>
            </div>
          </div>
          <div className="time-picker-popover-box-footer">
            <button
              type="submit"
              className="btn gf-form-btn btn-success"
              disabled={!isValid}
              onClick={this.onApplyClick}
            >
              Apply
            </button>
          </div>
        </div>
      </div>
    );
  }
}<|MERGE_RESOLUTION|>--- conflicted
+++ resolved
@@ -1,11 +1,5 @@
-<<<<<<< HEAD
 import React, { Component } from 'react';
 import { TimeRange, TimeOption } from '../../types/time';
-import { Moment } from 'moment';
-=======
-import React, { Component, SyntheticEvent } from 'react';
-import { TimeRange, TimeOptions, TimeOption } from '../../types/time';
->>>>>>> a04b3a13
 
 import { TimePickerCalendar } from './TimePickerCalendar';
 import { TimePickerInput } from './TimePickerInput';
