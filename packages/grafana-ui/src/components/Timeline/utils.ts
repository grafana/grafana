import React from 'react';
import { GraphNGLegendEventMode, XYFieldMatchers } from '../GraphNG/types';
import {
  DataFrame,
  FieldColorModeId,
  FieldConfig,
  formattedValueToString,
  getFieldDisplayName,
  outerJoinDataFrames,
  TimeRange,
  TimeZone,
  classicColors,
  Field,
  GrafanaThemeV2,
} from '@grafana/data';
import { UPlotConfigBuilder } from '../uPlot/config/UPlotConfigBuilder';
import { TimelineCoreOptions, getConfig } from './timeline';
import { FIXED_UNIT } from '../GraphNG/GraphNG';
import { AxisPlacement, GraphGradientMode, ScaleDirection, ScaleOrientation } from '../uPlot/config';
import { measureText } from '../../utils/measureText';

import { TimelineFieldConfig } from '../..';

const defaultConfig: TimelineFieldConfig = {
  lineWidth: 0,
  fillOpacity: 80,
  gradientMode: GraphGradientMode.None,
};

export function mapMouseEventToMode(event: React.MouseEvent): GraphNGLegendEventMode {
  if (event.ctrlKey || event.metaKey || event.shiftKey) {
    return GraphNGLegendEventMode.AppendToSelection;
  }
  return GraphNGLegendEventMode.ToggleSelection;
}

export function preparePlotFrame(data: DataFrame[], dimFields: XYFieldMatchers) {
  return outerJoinDataFrames({
    frames: data,
    joinBy: dimFields.x,
    keep: dimFields.y,
    keepOriginIndices: true,
  });
}

<<<<<<< HEAD
export function preparePlotConfigBuilder(
  frame: DataFrame,
  theme: GrafanaTheme,
  timeZone: TimeZone,
=======
export type uPlotConfigBuilderSupplier = (
  frame: DataFrame,
  theme: GrafanaThemeV2,
  getTimeRange: () => TimeRange,
  getTimeZone: () => TimeZone
) => UPlotConfigBuilder;

export function preparePlotConfigBuilder(
  frame: DataFrame,
  theme: GrafanaThemeV2,
>>>>>>> 6c8ef2a9
  getTimeRange: () => TimeRange,
  coreOptions: Partial<TimelineCoreOptions>
): UPlotConfigBuilder {
  const builder = new UPlotConfigBuilder(timeZone);

  const isDiscrete = (field: Field) => {
    const mode = field.config?.color?.mode;
    return !(mode && field.display && mode.startsWith('continuous-'));
  };

  const colorLookup = (seriesIdx: number, valueIdx: number, value: any) => {
    const field = frame.fields[seriesIdx];
    const mode = field.config?.color?.mode;
    if (mode && field.display && (mode === FieldColorModeId.Thresholds || mode.startsWith('continuous-'))) {
      const disp = field.display(value); // will apply color modes
      if (disp.color) {
        return disp.color;
      }
    }
    return classicColors[Math.floor(value % classicColors.length)];
  };

  const yAxisWidth =
    frame.fields.reduce((maxWidth, field) => {
      return Math.max(
        maxWidth,
        measureText(getFieldDisplayName(field, frame), Math.round(10 * devicePixelRatio)).width
      );
    }, 0) + 24;

  const opts: TimelineCoreOptions = {
    // should expose in panel config
    mode: coreOptions.mode!,
    numSeries: frame.fields.length - 1,
    isDiscrete: (seriesIdx) => isDiscrete(frame.fields[seriesIdx]),
    rowHeight: coreOptions.rowHeight!,
    colWidth: coreOptions.colWidth,
    showValue: coreOptions.showValue!,
    label: (seriesIdx) => getFieldDisplayName(frame.fields[seriesIdx], frame),
    fill: colorLookup,
    stroke: colorLookup,
    getTimeRange,
    // hardcoded formatter for state values
    formatValue: (seriesIdx, value) => formattedValueToString(frame.fields[seriesIdx].display!(value)),
    // TODO: unimplemeted for now
    onHover: (seriesIdx: number, valueIdx: number) => {
      console.log('hover', { seriesIdx, valueIdx });
    },
    onLeave: (seriesIdx: number, valueIdx: number) => {
      console.log('leave', { seriesIdx, valueIdx });
    },
  };

  const coreConfig = getConfig(opts);

  builder.addHook('init', coreConfig.init);
  builder.addHook('drawClear', coreConfig.drawClear);
  builder.addHook('setCursor', coreConfig.setCursor);

  builder.setCursor(coreConfig.cursor);

  builder.addScale({
    scaleKey: 'x',
    isTime: true,
    orientation: ScaleOrientation.Horizontal,
    direction: ScaleDirection.Right,
    range: coreConfig.xRange,
  });

  builder.addScale({
    scaleKey: FIXED_UNIT, // y
    isTime: false,
    orientation: ScaleOrientation.Vertical,
    direction: ScaleDirection.Up,
    range: coreConfig.yRange,
  });

  builder.addAxis({
    scaleKey: 'x',
    isTime: true,
    splits: coreConfig.xSplits!,
    placement: AxisPlacement.Bottom,
    timeZone: timeZone,
    theme,
  });

  builder.addAxis({
    scaleKey: FIXED_UNIT, // y
    isTime: false,
    placement: AxisPlacement.Left,
    splits: coreConfig.ySplits,
    values: coreConfig.yValues,
    grid: false,
    ticks: false,
    size: yAxisWidth,
    gap: 16,
    theme,
  });

  let seriesIndex = 0;

  for (let i = 0; i < frame.fields.length; i++) {
    if (i === 0) {
      continue;
    }

    const field = frame.fields[i];
    const config = field.config as FieldConfig<TimelineFieldConfig>;
    const customConfig: TimelineFieldConfig = {
      ...defaultConfig,
      ...config.custom,
    };

    field.state!.seriesIndex = seriesIndex++;

    //const scaleKey = config.unit || FIXED_UNIT;
    //const colorMode = getFieldColorModeForField(field);

    let { fillOpacity } = customConfig;

    builder.addSeries({
      scaleKey: FIXED_UNIT,
      pathBuilder: coreConfig.drawPaths,
      pointsBuilder: coreConfig.drawPoints,
      //colorMode,
      fillOpacity,
      theme,
      show: !customConfig.hideFrom?.graph,
      thresholds: config.thresholds,

      // The following properties are not used in the uPlot config, but are utilized as transport for legend config
      dataFrameFieldIndex: field.state?.origin,
      fieldName: getFieldDisplayName(field, frame),
      hideInLegend: customConfig.hideFrom?.legend,
    });
  }

  return builder;
}

export function getNamesToFieldIndex(frame: DataFrame): Map<string, number> {
  const names = new Map<string, number>();
  for (let i = 0; i < frame.fields.length; i++) {
    names.set(getFieldDisplayName(frame.fields[i], frame), i);
  }
  return names;
}<|MERGE_RESOLUTION|>--- conflicted
+++ resolved
@@ -43,23 +43,10 @@
   });
 }
 
-<<<<<<< HEAD
-export function preparePlotConfigBuilder(
-  frame: DataFrame,
-  theme: GrafanaTheme,
-  timeZone: TimeZone,
-=======
-export type uPlotConfigBuilderSupplier = (
-  frame: DataFrame,
-  theme: GrafanaThemeV2,
-  getTimeRange: () => TimeRange,
-  getTimeZone: () => TimeZone
-) => UPlotConfigBuilder;
-
 export function preparePlotConfigBuilder(
   frame: DataFrame,
   theme: GrafanaThemeV2,
->>>>>>> 6c8ef2a9
+  timeZone: TimeZone,
   getTimeRange: () => TimeRange,
   coreOptions: Partial<TimelineCoreOptions>
 ): UPlotConfigBuilder {
