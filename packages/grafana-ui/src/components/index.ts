--- conflicted
+++ resolved
@@ -133,12 +133,12 @@
 export { ValuePicker } from './ValuePicker/ValuePicker';
 export { fieldMatchersUI } from './MatchersUI/fieldMatchersUI';
 
-<<<<<<< HEAD
 export { default as resetSelectStyles } from './Select/resetSelectStyles';
 export * from './Select/Select';
 export { ButtonSelect } from './Select/ButtonSelect';
 
 export { HorizontalGroup, VerticalGroup, Container } from './Layout/Layout';
+export { RadioButtonGroup } from './Forms/RadioButtonGroup/RadioButtonGroup';
 
 // Legacy forms
 
@@ -156,8 +156,4 @@
   ButtonSelect,
 };
 
-export { LegacyForms };
-=======
-export { HorizontalGroup, VerticalGroup, Container } from './Layout/Layout';
-export { RadioButtonGroup } from './Forms/RadioButtonGroup/RadioButtonGroup';
->>>>>>> 15bff311
+export { LegacyForms };