--- conflicted
+++ resolved
@@ -118,11 +118,7 @@
   const ariaLabel = title ? selectors.components.Panels.Panel.containerByTitle(title) : 'Panel';
   return (
     <div className={styles.container} style={containerStyles} aria-label={ariaLabel}>
-<<<<<<< HEAD
       <div className={styles.loadingBarContainer} data-testid="panel-loading-wrapper">
-=======
-      <div className={styles.loadingBarContainer}>
->>>>>>> 7a026d90
         {showLoading ? <LoadingBar width={'28%'} height={'2px'} /> : null}
       </div>
 
@@ -136,8 +132,7 @@
         <PanelDescription description={description} />
 
         {titleItems && (
-<<<<<<< HEAD
-          <div className={styles.titleItems} data-testid="title-items">
+          <div className={styles.titleItems} data-testid="title-items-container">
             {titleItems.map((item) => item)}
           </div>
         )}
@@ -150,21 +145,6 @@
           </div>
         )}
 
-=======
-          <div className={styles.titleItems} data-testid="title-items-container">
-            {titleItems.map((item) => item)}
-          </div>
-        )}
-
-        {showStreaming && (
-          <div className={styles.item} style={itemStyles}>
-            <Tooltip content="Streaming">
-              <Icon name="circle-mono" size="sm" className={styles.streaming} />
-            </Tooltip>
-          </div>
-        )}
-
->>>>>>> 7a026d90
         <div className={styles.rightAligned}>
           {menu && (
             <Dropdown overlay={menu} placement="bottom">
