import { css, cx } from '@emotion/css';
import { CSSProperties, PropsWithChildren, ReactElement, ReactNode, useId, useState } from 'react';
import * as React from 'react';
import { useMeasure, useToggle } from 'react-use';

import { GrafanaTheme2, LoadingState } from '@grafana/data';
import { selectors } from '@grafana/e2e-selectors';
import { t } from '@grafana/i18n';

import { useStyles2, useTheme2 } from '../../themes/ThemeContext';
import { getFocusStyles } from '../../themes/mixins';
import { DelayRender } from '../../utils/DelayRender';
import { getFeatureToggle } from '../../utils/featureToggle';
import { usePointerDistance } from '../../utils/usePointerDistance';
import { useElementSelection } from '../ElementSelectionContext/ElementSelectionContext';
import { Icon } from '../Icon/Icon';
import { LoadingBar } from '../LoadingBar/LoadingBar';
import { Text } from '../Text/Text';
import { Tooltip } from '../Tooltip/Tooltip';

import { HoverWidget } from './HoverWidget';
import { PanelDescription } from './PanelDescription';
import { PanelMenu } from './PanelMenu';
import { PanelStatus } from './PanelStatus';
import { TitleItem } from './TitleItem';

/**
 * @internal
 */
export type PanelChromeProps = (AutoSize | FixedDimensions) & (Collapsible | HoverHeader);

interface BaseProps {
  padding?: PanelPadding;
  title?: string | React.ReactElement;
  description?: string | (() => string);
  titleItems?: ReactNode;
  menu?: ReactElement | (() => ReactElement);
  dragClass?: string;
  dragClassCancel?: string;
  onDragStart?: (e: React.PointerEvent) => void;
  selectionId?: string;
  /**
   * Use only to indicate loading or streaming data in the panel.
   * Any other values of loadingState are ignored.
   */
  loadingState?: LoadingState;
  /**
   * Used to display status message (used for panel errors currently)
   */
  statusMessage?: string;
  /**
   * Handle opening error details view (like inspect / error tab)
   */
  statusMessageOnClick?: (e: React.SyntheticEvent) => void;
  /**
   * @deprecated use `actions' instead
   **/
  leftItems?: ReactNode[];
  actions?: ReactNode;
  displayMode?: 'default' | 'transparent';
  onCancelQuery?: () => void;
  /**
   * callback when opening the panel menu
   */
  onOpenMenu?: () => void;
  /**
   * Used for setting panel attention
   */
  onFocus?: () => void;
  /**
   * Debounce the event handler, if possible
   */
  onMouseMove?: () => void;
  onMouseEnter?: () => void;
  /**
   * If true, the VizPanelMenu will always be visible in the panel header. Defaults to false.
   */
  showMenuAlways?: boolean;
}

interface FixedDimensions extends BaseProps {
  width: number;
  height: number;
  children: (innerWidth: number, innerHeight: number) => ReactNode;
}

interface AutoSize extends BaseProps {
  width?: never;
  height?: never;
  children: ReactNode;
}

interface Collapsible {
  collapsible: boolean;
  collapsed?: boolean;
  /**
   * callback when collapsing or expanding the panel
   */
  onToggleCollapse?: (collapsed: boolean) => void;
  hoverHeader?: never;
  hoverHeaderOffset?: never;
}

interface HoverHeader {
  collapsible?: never;
  collapsed?: never;
  showMenuAlways?: never;
  onToggleCollapse?: never;
  hoverHeader?: boolean;
  hoverHeaderOffset?: number;
}

const MaybeWrap = ({ children }: PropsWithChildren<{}>) => {
  const styles = useStyles2(getStyles);
  return getFeatureToggle('preventPanelChromeOverflow') ? <div className={styles.container}>{children}</div> : children;
};

/**
 * @internal
 */
export type PanelPadding = 'none' | 'md';

/**
 * Component used for rendering content wrapped in the same style as grafana panels.
 *
 * https://developers.grafana.com/ui/latest/index.html?path=/docs/plugins-panelchrome--docs
 *
 * @internal
 */
export function PanelChrome({
  width,
  height,
  children,
  padding = 'md',
  title = '',
  description = '',
  displayMode = 'default',
  titleItems,
  menu,
  dragClass,
  dragClassCancel,
  hoverHeader = false,
  hoverHeaderOffset,
  loadingState,
  statusMessage,
  statusMessageOnClick,
  leftItems,
  actions,
  selectionId,
  onCancelQuery,
  onOpenMenu,
  collapsible = false,
  collapsed,
  onToggleCollapse,
  onFocus,
  onMouseMove,
  onMouseEnter,
  onDragStart,
  showMenuAlways = false,
}: PanelChromeProps) {
  const theme = useTheme2();
  const styles = useStyles2(getStyles);
  const panelContentId = useId();
  const panelTitleId = useId().replace(/:/g, '_');
  const { isSelected, onSelect, isSelectable } = useElementSelection(selectionId);
  const pointerDistance = usePointerDistance();

  const hasHeader = !hoverHeader;

  const [isOpen, toggleOpen] = useToggle(true);

  // Highlight the full panel when hovering over header
  const [selectableHighlight, setSelectableHighlight] = useState(false);
  const onHeaderEnter = React.useCallback(() => setSelectableHighlight(true), []);
  const onHeaderLeave = React.useCallback(() => setSelectableHighlight(false), []);

  // if collapsed is not defined, then component is uncontrolled and state is managed internally
  if (collapsed === undefined) {
    collapsed = !isOpen;
  }

  // hover menu is only shown on hover when not on touch devices
  const showOnHoverClass = showMenuAlways ? 'always-show' : 'show-on-hover';
  const isPanelTransparent = displayMode === 'transparent';

  const headerHeight = getHeaderHeight(theme, hasHeader);
  const { contentStyle, innerWidth, innerHeight } = getContentStyle(
    padding,
    theme,
    headerHeight,
    collapsed,
    height,
    width
  );

  const headerStyles: CSSProperties = {
    height: headerHeight,
    cursor: dragClass ? 'move' : 'auto',
  };

  const containerStyles: CSSProperties = { width, height: collapsed ? undefined : height };
  const [ref, { width: loadingBarWidth }] = useMeasure<HTMLDivElement>();

  /** Old property name now maps to actions */
  if (leftItems) {
    actions = leftItems;
  }

  const testid = typeof title === 'string' ? selectors.components.Panels.Panel.title(title) : 'Panel';

  // Handle drag & selection events
  // Mainly the tricky bit of differentiating between dragging and selecting
  const onPointerUp = React.useCallback(
    (evt: React.PointerEvent) => {
      if (
        pointerDistance.check(evt) ||
        (dragClassCancel && evt.target instanceof Element && evt.target.closest(`.${dragClassCancel}`))
      ) {
        return;
      }

      // setTimeout is needed here because onSelect stops the event propagation
      // By doing so, the event won't get to the document and drag will never be stopped
      setTimeout(() => onSelect?.(evt));
    },
    [dragClassCancel, onSelect, pointerDistance]
  );

  const onPointerDown = React.useCallback(
    (evt: React.PointerEvent) => {
      evt.stopPropagation();

      pointerDistance.set(evt);

      onDragStart?.(evt);
    },
    [pointerDistance, onDragStart]
  );

  const onContentPointerDown = React.useCallback(
    (evt: React.PointerEvent) => {
      // Ignore clicks inside buttons, links, canvas and svg elments
      // This does prevent a clicks inside a graphs from selecting panel as there is normal div above the canvas element that intercepts the click
      if (evt.target instanceof Element && evt.target.closest('button,a,canvas,svg')) {
        return;
      }

      onSelect?.(evt);
    },
    [onSelect]
  );

  const headerContent = (
    <>
      {/* Non collapsible title */}
      {!collapsible && title && (
        <div className={styles.title}>
          <Text
            element="h2"
            variant="h6"
            truncate
            title={typeof title === 'string' ? title : undefined}
            id={panelTitleId}
          >
            {title}
          </Text>
        </div>
      )}

      {/* Collapsible title */}
      {collapsible && (
        <div className={styles.title}>
          <Text element="h2" variant="h6">
            <button
              type="button"
              className={styles.clearButtonStyles}
              onClick={() => {
                toggleOpen();
                if (onToggleCollapse) {
                  onToggleCollapse(!collapsed);
                }
              }}
              aria-expanded={!collapsed}
              aria-controls={!collapsed ? panelContentId : undefined}
            >
              <Icon
                name={!collapsed ? 'angle-down' : 'angle-right'}
                aria-hidden={!!title}
                aria-label={
                  !title ? t('grafana-ui.panel-chrome.aria-label-toggle-collapse', 'toggle collapse panel') : undefined
                }
              />
              <Text variant="h6" truncate id={panelTitleId}>
                {title}
              </Text>
            </button>
          </Text>
        </div>
      )}

      {(titleItems || description) && (
        <div className={cx(styles.titleItems, dragClassCancel)} data-testid="title-items-container">
          <PanelDescription description={description} className={dragClassCancel} />
          {titleItems}
        </div>
      )}

      {loadingState === LoadingState.Streaming && (
        <Tooltip
          content={
            onCancelQuery
              ? t('grafana-ui.panel-chrome.tooltip-stop-streaming', 'Stop streaming')
              : t('grafana-ui.panel-chrome.tooltip-streaming', 'Streaming')
          }
        >
          <TitleItem className={dragClassCancel} data-testid="panel-streaming" onClick={onCancelQuery}>
            <Icon name="circle-mono" size="md" className={styles.streaming} />
          </TitleItem>
        </Tooltip>
      )}
      {loadingState === LoadingState.Loading && onCancelQuery && (
        <DelayRender delay={2000}>
          <Tooltip content={t('grafana-ui.panel-chrome.tooltip-cancel', 'Cancel query')}>
            <TitleItem
              className={cx(dragClassCancel, styles.pointer)}
              data-testid="panel-cancel-query"
              onClick={onCancelQuery}
            >
              <Icon name="sync-slash" size="md" />
            </TitleItem>
          </Tooltip>
        </DelayRender>
      )}
      {!hoverHeader && <div className={styles.flexGrow} />}
      {actions && itemsRenderer(actions, (item) => item)}
    </>
  );

  // Ignores streaming and loading (cancel query) states for simplicity
  // If you need to cancel streaming / loading panels set a title
  const hasHeaderContent = title || description || titleItems || menu || dragClass || actions;

  return (
<<<<<<< HEAD
    <MaybeWrap>
      {/* tabIndex={0} is needed for keyboard accessibility in the plot area */}
      <section
        className={cx(
          styles.panel,
          isPanelTransparent && styles.panelTransparent,
          isSelected && 'dashboard-selected-element',
          !isSelected && isSelectable && selectableHighlight && 'dashboard-selectable-element'
        )}
        style={containerStyles}
        aria-labelledby={!!title ? panelTitleId : undefined}
        data-testid={testid}
        tabIndex={0} // eslint-disable-line jsx-a11y/no-noninteractive-tabindex
        onFocus={onFocus}
        onMouseMove={onMouseMove}
        onMouseEnter={onMouseEnter}
        ref={ref}
      >
        <div className={styles.loadingBarContainer}>
          {loadingState === LoadingState.Loading ? (
            <LoadingBar
              width={loadingBarWidth}
              ariaLabel={t('grafana-ui.panel-chrome.ariaLabel-panel-loading', 'Panel loading bar')}
            />
          ) : null}
        </div>
=======
    // tabIndex={0} is needed for keyboard accessibility in the plot area
    <section
      className={cx(
        styles.container,
        isPanelTransparent && styles.transparentContainer,
        isSelected && 'dashboard-selected-element',
        !isSelected && isSelectable && selectableHighlight && 'dashboard-selectable-element'
      )}
      style={containerStyles}
      aria-labelledby={!!title ? panelTitleId : undefined}
      data-testid={testid}
      tabIndex={0} // eslint-disable-line jsx-a11y/no-noninteractive-tabindex
      onFocus={onFocus}
      onMouseMove={onMouseMove}
      onMouseEnter={onMouseEnter}
      ref={ref}
    >
      <div className={styles.loadingBarContainer}>
        {loadingState === LoadingState.Loading ? (
          <LoadingBar
            width={loadingBarWidth}
            ariaLabel={t('grafana-ui.panel-chrome.ariaLabel-panel-loading', 'Panel loading bar')}
          />
        ) : null}
      </div>

      {hoverHeader && (
        <>
          {hasHeaderContent && (
            <HoverWidget
              menu={menu}
              title={typeof title === 'string' ? title : undefined}
              dragClass={dragClass}
              offset={hoverHeaderOffset}
              onOpenMenu={onOpenMenu}
            >
              {headerContent}
            </HoverWidget>
          )}

          {statusMessage && (
            <div className={styles.errorContainerFloating}>
              <PanelStatus
                message={statusMessage}
                onClick={statusMessageOnClick}
                ariaLabel={t('grafana-ui.panel-chrome.ariaLabel-panel-status', 'Panel status')}
              />
            </div>
          )}
        </>
      )}

      {hasHeader && (
        <div
          className={cx(styles.headerContainer, dragClass)}
          style={headerStyles}
          data-testid={selectors.components.Panels.Panel.headerContainer}
          onPointerDown={onPointerDown}
          onMouseEnter={isSelectable ? onHeaderEnter : undefined}
          onMouseLeave={isSelectable ? onHeaderLeave : undefined}
          onPointerUp={onPointerUp}
        >
          {statusMessage && (
            <div className={dragClassCancel}>
              <PanelStatus
                message={statusMessage}
                onClick={statusMessageOnClick}
                ariaLabel={t('grafana-ui.panel-chrome.ariaLabel-panel-status', 'Panel status')}
              />
            </div>
          )}

          {headerContent}
>>>>>>> 99e0654f

        {hoverHeader && (
          <>
            <HoverWidget
              menu={menu}
              title={typeof title === 'string' ? title : undefined}
              offset={hoverHeaderOffset}
              dragClass={dragClass}
              onOpenMenu={onOpenMenu}
            >
              {headerContent}
            </HoverWidget>

            {statusMessage && (
              <div className={styles.errorContainerFloating}>
                <PanelStatus
                  message={statusMessage}
                  onClick={statusMessageOnClick}
                  ariaLabel={t('grafana-ui.panel-chrome.ariaLabel-panel-status', 'Panel status')}
                />
              </div>
            )}
          </>
        )}

        {hasHeader && (
          <div
            className={cx(styles.headerContainer, dragClass)}
            style={headerStyles}
            data-testid={selectors.components.Panels.Panel.headerContainer}
            onPointerDown={onPointerDown}
            onMouseEnter={isSelectable ? onHeaderEnter : undefined}
            onMouseLeave={isSelectable ? onHeaderLeave : undefined}
            onPointerUp={onPointerUp}
          >
            {statusMessage && (
              <div className={dragClassCancel}>
                <PanelStatus
                  message={statusMessage}
                  onClick={statusMessageOnClick}
                  ariaLabel={t('grafana-ui.panel-chrome.ariaLabel-panel-status', 'Panel status')}
                />
              </div>
            )}

            {headerContent}

            {menu && (
              <PanelMenu
                menu={menu}
                title={typeof title === 'string' ? title : undefined}
                placement="bottom-end"
                menuButtonClass={cx(styles.menuItem, dragClassCancel, showOnHoverClass)}
                onOpenMenu={onOpenMenu}
              />
            )}
          </div>
        )}

        {!collapsed && (
          <div
            id={panelContentId}
            data-testid={selectors.components.Panels.Panel.content}
            className={cx(styles.content, height === undefined && styles.containNone)}
            style={contentStyle}
            onPointerDown={onContentPointerDown}
          >
            {typeof children === 'function' ? children(innerWidth, innerHeight) : children}
          </div>
        )}
      </section>
    </MaybeWrap>
  );
}

const itemsRenderer = (items: ReactNode[] | ReactNode, renderer: (items: ReactNode[]) => ReactNode): ReactNode => {
  const toRender = React.Children.toArray(items).filter(Boolean);
  return toRender.length > 0 ? renderer(toRender) : null;
};

const getHeaderHeight = (theme: GrafanaTheme2, hasHeader: boolean) => {
  if (hasHeader) {
    if (getFeatureToggle('newPanelPadding')) {
      return theme.spacing.gridSize * 5;
    }

    return theme.spacing.gridSize * theme.components.panel.headerHeight;
  }

  return 0;
};

const getContentStyle = (
  padding: string,
  theme: GrafanaTheme2,
  headerHeight: number,
  collapsed: boolean,
  height?: number,
  width?: number
) => {
  const chromePadding = (padding === 'md' ? theme.components.panel.padding : 0) * theme.spacing.gridSize;

  const panelPadding = chromePadding * 2;
  const panelBorder = 1 * 2;

  let innerWidth = 0;
  if (width) {
    innerWidth = width - panelPadding - panelBorder;
  }

  let innerHeight = 0;
  if (height) {
    innerHeight = height - headerHeight - panelPadding - panelBorder;
  }

  if (collapsed) {
    innerHeight = headerHeight;
  }

  const contentStyle: CSSProperties = {
    padding: chromePadding,
  };

  return { contentStyle, innerWidth, innerHeight };
};

const getStyles = (theme: GrafanaTheme2) => {
  const { background, borderColor } = theme.components.panel;
  const newPanelPadding = getFeatureToggle('newPanelPadding');

  return {
    container: css({
      position: 'relative',
    }),
    panel: css({
      label: 'panel-container',
      backgroundColor: background,
      border: `1px solid ${borderColor}`,
      position: getFeatureToggle('preventPanelChromeOverflow') ? 'unset' : 'relative',
      borderRadius: theme.shape.radius.default,
      height: '100%',
      display: 'flex',
      flexDirection: 'column',
      overflow: getFeatureToggle('preventPanelChromeOverflow') ? 'hidden' : 'initial',

      '.always-show': {
        background: 'none',
        '&:focus-visible, &:hover': {
          background: theme.colors.secondary.shade,
        },
      },

      '.show-on-hover': {
        opacity: '0',
        visibility: 'hidden',
      },

      '&:focus-visible, &:hover': {
        // only show menu icon on hover or focused panel
        '.show-on-hover': {
          opacity: '1',
          visibility: 'visible',
        },
      },

      '&:focus-visible': getFocusStyles(theme),

      // The not:(:focus) clause is so that this rule is only applied when decendants are focused (important otherwise the hover header is visible when panel is clicked).
      '&:focus-within:not(:focus)': {
        '.show-on-hover': {
          visibility: 'visible',
          opacity: '1',
        },
      },
    }),
    panelTransparent: css({
      label: 'panel-transparent-container',
      backgroundColor: 'transparent',
      border: '1px solid transparent',
      boxSizing: 'border-box',
      '&:hover': {
        border: `1px solid ${borderColor}`,
      },
    }),
    loadingBarContainer: css({
      label: 'panel-loading-bar-container',
      position: 'absolute',
      top: 0,
      width: '100%',
      // this is to force the loading bar container to create a new stacking context
      // otherwise, in webkit browsers on windows/linux, the aliasing of panel text changes when the loading bar is shown
      // see https://github.com/grafana/grafana/issues/88104
      zIndex: 1,
    }),
    containNone: css({
      contain: 'none',
    }),
    content: css({
      label: 'panel-content',
      flexGrow: 1,
      contain: 'size layout',
    }),
    headerContainer: css({
      label: 'panel-header',
      display: 'flex',
      alignItems: 'center',
      // remove logic after newPanelPadding feature toggle is removed
      padding: newPanelPadding ? theme.spacing(0, 1, 0, 1.5) : theme.spacing(0, 0.5, 0, 1),
      gap: theme.spacing(1),
    }),
    pointer: css({
      cursor: 'pointer',
    }),
    streaming: css({
      label: 'panel-streaming',
      marginRight: 0,
      color: theme.colors.success.text,

      '&:hover': {
        color: theme.colors.success.text,
      },
    }),
    title: css({
      label: 'panel-title',
      display: 'flex',
      minWidth: 0,
      '& > h2': {
        minWidth: 0,
      },
    }),
    items: css({
      display: 'flex',
    }),
    item: css({
      display: 'flex',
      justifyContent: 'center',
      alignItems: 'center',
    }),
    hiddenMenu: css({
      visibility: 'hidden',
    }),
    menuItem: css({
      label: 'panel-menu',
      border: 'none',
      background: theme.colors.secondary.main,
      '&:hover': {
        background: theme.colors.secondary.shade,
      },
    }),
    errorContainerFloating: css({
      label: 'error-container',
      position: 'absolute',
      left: 0,
      top: 0,
      zIndex: 1,
    }),
    titleItems: css({
      display: 'flex',
      height: '100%',
      alignItems: 'center',
    }),
    clearButtonStyles: css({
      alignItems: 'center',
      display: 'flex',
      gap: theme.spacing(0.5),
      background: 'transparent',
      border: 'none',
      padding: 0,
      maxWidth: '100%',
    }),
    flexGrow: css({
      flexGrow: 1,
    }),
  };
};<|MERGE_RESOLUTION|>--- conflicted
+++ resolved
@@ -341,7 +341,6 @@
   const hasHeaderContent = title || description || titleItems || menu || dragClass || actions;
 
   return (
-<<<<<<< HEAD
     <MaybeWrap>
       {/* tabIndex={0} is needed for keyboard accessibility in the plot area */}
       <section
@@ -368,93 +367,20 @@
             />
           ) : null}
         </div>
-=======
-    // tabIndex={0} is needed for keyboard accessibility in the plot area
-    <section
-      className={cx(
-        styles.container,
-        isPanelTransparent && styles.transparentContainer,
-        isSelected && 'dashboard-selected-element',
-        !isSelected && isSelectable && selectableHighlight && 'dashboard-selectable-element'
-      )}
-      style={containerStyles}
-      aria-labelledby={!!title ? panelTitleId : undefined}
-      data-testid={testid}
-      tabIndex={0} // eslint-disable-line jsx-a11y/no-noninteractive-tabindex
-      onFocus={onFocus}
-      onMouseMove={onMouseMove}
-      onMouseEnter={onMouseEnter}
-      ref={ref}
-    >
-      <div className={styles.loadingBarContainer}>
-        {loadingState === LoadingState.Loading ? (
-          <LoadingBar
-            width={loadingBarWidth}
-            ariaLabel={t('grafana-ui.panel-chrome.ariaLabel-panel-loading', 'Panel loading bar')}
-          />
-        ) : null}
-      </div>
-
-      {hoverHeader && (
-        <>
-          {hasHeaderContent && (
-            <HoverWidget
-              menu={menu}
-              title={typeof title === 'string' ? title : undefined}
-              dragClass={dragClass}
-              offset={hoverHeaderOffset}
-              onOpenMenu={onOpenMenu}
-            >
-              {headerContent}
-            </HoverWidget>
-          )}
-
-          {statusMessage && (
-            <div className={styles.errorContainerFloating}>
-              <PanelStatus
-                message={statusMessage}
-                onClick={statusMessageOnClick}
-                ariaLabel={t('grafana-ui.panel-chrome.ariaLabel-panel-status', 'Panel status')}
-              />
-            </div>
-          )}
-        </>
-      )}
-
-      {hasHeader && (
-        <div
-          className={cx(styles.headerContainer, dragClass)}
-          style={headerStyles}
-          data-testid={selectors.components.Panels.Panel.headerContainer}
-          onPointerDown={onPointerDown}
-          onMouseEnter={isSelectable ? onHeaderEnter : undefined}
-          onMouseLeave={isSelectable ? onHeaderLeave : undefined}
-          onPointerUp={onPointerUp}
-        >
-          {statusMessage && (
-            <div className={dragClassCancel}>
-              <PanelStatus
-                message={statusMessage}
-                onClick={statusMessageOnClick}
-                ariaLabel={t('grafana-ui.panel-chrome.ariaLabel-panel-status', 'Panel status')}
-              />
-            </div>
-          )}
-
-          {headerContent}
->>>>>>> 99e0654f
 
         {hoverHeader && (
           <>
-            <HoverWidget
-              menu={menu}
-              title={typeof title === 'string' ? title : undefined}
-              offset={hoverHeaderOffset}
-              dragClass={dragClass}
-              onOpenMenu={onOpenMenu}
-            >
-              {headerContent}
-            </HoverWidget>
+            {hasHeaderContent && (
+              <HoverWidget
+                menu={menu}
+                title={typeof title === 'string' ? title : undefined}
+                dragClass={dragClass}
+                offset={hoverHeaderOffset}
+                onOpenMenu={onOpenMenu}
+              >
+                {headerContent}
+              </HoverWidget>
+            )}
 
             {statusMessage && (
               <div className={styles.errorContainerFloating}>
