import { css, cx } from '@emotion/css';
import { isEmpty } from 'lodash';
import React, { CSSProperties, ReactNode } from 'react';

import { GrafanaTheme2, LinkModel, PanelModel, QueryResultMetaNotice, LoadingState } from '@grafana/data';
import { selectors } from '@grafana/e2e-selectors';

import { useStyles2, useTheme2 } from '../../themes';
import { Dropdown } from '../Dropdown/Dropdown';
import { Icon } from '../Icon/Icon';
import { IconButton } from '../IconButton/IconButton';
import { LoadingBar } from '../LoadingBar/LoadingBar';
import { Tooltip } from '../Tooltip';

import { PanelDescription } from './PanelDescription';
import { PanelLinks } from './PanelLinks';
import { PanelNotices } from './PanelNotices';
import { PanelStatus } from './PanelStatus';

interface Status {
  message?: string;
  onClick?: (e: React.SyntheticEvent) => void;
}

interface Notices {
  getPanelNotices: () => QueryResultMetaNotice[];
  onClick?: (e: React.SyntheticEvent, tab: string) => void;
}
/**
 * @internal
 */
export interface PanelChromeProps {
  width: number;
  height: number;
  children: (innerWidth: number, innerHeight: number) => ReactNode;
  padding?: PanelPadding;
  title?: string;
<<<<<<< HEAD
  description?: string | (() => string);
  links?: () => Array<LinkModel<PanelModel>>;
  panelNotices?: Notices;
  titleItems?: ReactNode[];
  menu?: React.ReactElement;
=======
  titleItems?: PanelChromeInfoState[];
  menu?: ReactElement | (() => ReactElement);
>>>>>>> 7339dbc0
  /** dragClass, hoverHeader not yet implemented */
  // dragClass?: string;
  hoverHeader?: boolean;
  loadingState?: LoadingState;
  status?: Status;
  /** @deprecated in favor of props
   * status for errors and loadingState for loading and streaming
   * which will serve the same purpose
   * of showing/interacting with the panel's data state
   * */
  leftItems?: ReactNode[];
}

/**
 * @internal
 */
export type PanelPadding = 'none' | 'md';

/**
 * @internal
 */
export function PanelChrome({
  width,
  height,
  children,
  padding = 'md',
  title = '',
  description = '',
  links,
  panelNotices,
  titleItems = [],
  menu,
  // dragClass,
  hoverHeader = false,
  loadingState,
  status,
  leftItems = [],
}: PanelChromeProps) {
  const theme = useTheme2();
  const styles = useStyles2(getStyles);

  // To Do rely on hoverHeader prop for header, not separate props
  // once hoverHeader is implemented
  //
  // Backwards compatibility for having a designated space for the header

  const hasHeader =
    hoverHeader === false &&
    (title.length > 0 ||
      titleItems.length > 0 ||
      description !== '' ||
      links !== undefined ||
      panelNotices !== undefined ||
      loadingState === LoadingState.Streaming ||
      leftItems.length > 0);

  const headerHeight = getHeaderHeight(theme, hasHeader);
  const { contentStyle, innerWidth, innerHeight } = getContentStyle(padding, theme, width, headerHeight, height);

  const headerStyles: CSSProperties = {
    height: headerHeight,
  };
  const itemStyles: CSSProperties = {
    minHeight: headerHeight,
    minWidth: headerHeight,
  };
  const containerStyles: CSSProperties = { width, height };

  const isUsingDeprecatedLeftItems = isEmpty(status) && !loadingState;
  const showLoading = loadingState === LoadingState.Loading && !isUsingDeprecatedLeftItems;
  const showStreaming = loadingState === LoadingState.Streaming && !isUsingDeprecatedLeftItems;

  const renderStatus = () => {
    const showError = loadingState === LoadingState.Error || status?.message;
    if (!isUsingDeprecatedLeftItems && showError) {
      return (
        <div className={styles.errorContainer}>
          <PanelStatus message={status?.message} onClick={status?.onClick} />
        </div>
      );
    } else {
      return null;
    }
  };

  const ariaLabel = title ? selectors.components.Panels.Panel.containerByTitle(title) : 'Panel';
  return (
    <div className={styles.container} style={containerStyles} aria-label={ariaLabel}>
      <div className={styles.loadingBarContainer}>
        {showLoading ? <LoadingBar width={'28%'} height={'2px'} /> : null}
      </div>

      <div className={styles.headerContainer} style={headerStyles} data-testid="header-container">
        {title && (
          <h6 title={title} className={styles.title}>
            {title}
          </h6>
        )}

        {panelNotices && <PanelNotices notices={panelNotices.getPanelNotices()} onClick={panelNotices.onClick} />}

        <PanelDescription description={description} />

        <PanelLinks links={links} />

        {titleItems && (
          <div className={styles.titleItems} data-testid="title-items">
            {itemsRenderer(titleItems, (item) => item)}
          </div>
        )}

        {showStreaming && (
          <div className={styles.item} style={itemStyles}>
            <Tooltip content="Streaming">
              <Icon name="circle" type="mono" size="sm" className={styles.streaming} />
            </Tooltip>
          </div>
        )}

<<<<<<< HEAD
        {menu && (
          <Dropdown overlay={menu} placement="bottom">
            <div className={cx(styles.item, styles.menuItem, 'menu-icon')} data-testid="menu-icon" style={itemStyles}>
              <IconButton
                ariaLabel={`Menu for panel with ${title ? `title ${title}` : 'no title'}`}
                tooltip="Menu"
                name="ellipsis-v"
                size="sm"
              />
            </div>
          </Dropdown>
        )}
=======
        {titleItems.length > 0 && (
          <div className={styles.items} data-testid="title-items-container">
            {titleItems
              .filter((item) => isIconName(item.icon))
              .map((item, i) => (
                <div key={`${item.icon}-${i}`} className={styles.item} style={itemStyles}>
                  {item.onClick ? (
                    <IconButton tooltip={item.tooltip} name={item.icon} size="sm" onClick={item.onClick} />
                  ) : (
                    <Tooltip content={item.tooltip ?? ''}>
                      <Icon name={item.icon} size="sm" />
                    </Tooltip>
                  )}
                </div>
              ))}
          </div>
        )}

        <div className={styles.rightAligned}>
          {menu && (
            <Dropdown overlay={menu} placement="bottom">
              <div className={cx(styles.item, styles.menuItem, 'menu-icon')} data-testid="menu-icon" style={itemStyles}>
                <IconButton
                  ariaLabel={`Menu for panel with ${title ? `title ${title}` : 'no title'}`}
                  tooltip="Menu"
                  name="ellipsis-v"
                  size="sm"
                />
              </div>
            </Dropdown>
          )}

          {isUsingDeprecatedLeftItems && <div className={styles.items}>{itemsRenderer(leftItems, (item) => item)}</div>}
        </div>

>>>>>>> 7339dbc0
        {renderStatus()}
      </div>
      <div className={styles.content} style={contentStyle}>
        {children(innerWidth, innerHeight)}
      </div>
    </div>
  );
}

const itemsRenderer = (items: ReactNode[], renderer: (items: ReactNode[]) => ReactNode): ReactNode => {
  const toRender = React.Children.toArray(items).filter(Boolean);
  return toRender.length > 0 ? renderer(toRender) : null;
};

const getHeaderHeight = (theme: GrafanaTheme2, hasHeader: boolean) => {
  if (hasHeader) {
    return theme.spacing.gridSize * theme.components.panel.headerHeight;
  }
  return 0;
};

const getContentStyle = (
  padding: string,
  theme: GrafanaTheme2,
  width: number,
  headerHeight: number,
  height: number
) => {
  const chromePadding = (padding === 'md' ? theme.components.panel.padding : 0) * theme.spacing.gridSize;

  const panelPadding = chromePadding * 2;
  const panelBorder = 1 * 2;

  const innerWidth = width - panelPadding - panelBorder;
  const innerHeight = height - headerHeight - panelPadding - panelBorder;

  const contentStyle: CSSProperties = {
    padding: chromePadding,
  };

  return { contentStyle, innerWidth, innerHeight };
};

const getStyles = (theme: GrafanaTheme2) => {
  const { padding, background, borderColor } = theme.components.panel;

  return {
    container: css({
      label: 'panel-container',
      backgroundColor: background,
      border: `1px solid ${borderColor}`,
      position: 'relative',
      borderRadius: '3px',
      height: '100%',
      display: 'flex',
      flexDirection: 'column',
      flex: '1 1 0',

      '&:focus-visible, &:hover': {
        // only show menu icon on hover or focused panel
        '.menu-icon': {
          visibility: 'visible',
        },
      },

      '&:focus-visible': {
        outline: `1px solid ${theme.colors.action.focus}`,
      },
    }),
    loadingBarContainer: css({
      position: 'absolute',
      top: 0,
      width: '100%',
      overflow: 'hidden',
    }),
    content: css({
      label: 'panel-content',
      flexGrow: 1,
      contain: 'strict',
    }),
    headerContainer: css({
      label: 'panel-header',
      display: 'flex',
      alignItems: 'center',
      padding: `0 ${theme.spacing(padding)}`,
    }),
    streaming: css({
      marginRight: 0,
      color: theme.colors.success.text,

      '&:hover': {
        color: theme.colors.success.text,
      },
    }),
    title: css({
      marginBottom: 0, // override default h6 margin-bottom
      textOverflow: 'ellipsis',
      overflow: 'hidden',
      whiteSpace: 'nowrap',
      fontSize: theme.typography.h6.fontSize,
      fontWeight: theme.typography.h6.fontWeight,
    }),
    items: css({
      display: 'flex',
    }),
    item: css({
      display: 'flex',
      justifyContent: 'center',
      alignItems: 'center',
    }),
    menuItem: css({
      visibility: 'hidden',
    }),
    errorContainer: css({
      label: 'error-container',
      position: 'absolute',
      width: '100%',
      display: 'flex',
      alignItems: 'center',
      justifyContent: 'center',
    }),
    rightAligned: css({
      label: 'right-aligned-container',
      marginLeft: 'auto',
      display: 'flex',
      alignItems: 'center',
    }),
    titleItems: css({
      display: 'flex',
      alignItems: 'center',
      overflow: 'hidden',
      padding: theme.spacing(1),
    }),
  };
};<|MERGE_RESOLUTION|>--- conflicted
+++ resolved
@@ -1,6 +1,6 @@
 import { css, cx } from '@emotion/css';
 import { isEmpty } from 'lodash';
-import React, { CSSProperties, ReactNode } from 'react';
+import React, { CSSProperties, ReactNode, ReactElement } from 'react';
 
 import { GrafanaTheme2, LinkModel, PanelModel, QueryResultMetaNotice, LoadingState } from '@grafana/data';
 import { selectors } from '@grafana/e2e-selectors';
@@ -35,16 +35,11 @@
   children: (innerWidth: number, innerHeight: number) => ReactNode;
   padding?: PanelPadding;
   title?: string;
-<<<<<<< HEAD
   description?: string | (() => string);
   links?: () => Array<LinkModel<PanelModel>>;
   panelNotices?: Notices;
   titleItems?: ReactNode[];
-  menu?: React.ReactElement;
-=======
-  titleItems?: PanelChromeInfoState[];
   menu?: ReactElement | (() => ReactElement);
->>>>>>> 7339dbc0
   /** dragClass, hoverHeader not yet implemented */
   // dragClass?: string;
   hoverHeader?: boolean;
@@ -164,38 +159,6 @@
           </div>
         )}
 
-<<<<<<< HEAD
-        {menu && (
-          <Dropdown overlay={menu} placement="bottom">
-            <div className={cx(styles.item, styles.menuItem, 'menu-icon')} data-testid="menu-icon" style={itemStyles}>
-              <IconButton
-                ariaLabel={`Menu for panel with ${title ? `title ${title}` : 'no title'}`}
-                tooltip="Menu"
-                name="ellipsis-v"
-                size="sm"
-              />
-            </div>
-          </Dropdown>
-        )}
-=======
-        {titleItems.length > 0 && (
-          <div className={styles.items} data-testid="title-items-container">
-            {titleItems
-              .filter((item) => isIconName(item.icon))
-              .map((item, i) => (
-                <div key={`${item.icon}-${i}`} className={styles.item} style={itemStyles}>
-                  {item.onClick ? (
-                    <IconButton tooltip={item.tooltip} name={item.icon} size="sm" onClick={item.onClick} />
-                  ) : (
-                    <Tooltip content={item.tooltip ?? ''}>
-                      <Icon name={item.icon} size="sm" />
-                    </Tooltip>
-                  )}
-                </div>
-              ))}
-          </div>
-        )}
-
         <div className={styles.rightAligned}>
           {menu && (
             <Dropdown overlay={menu} placement="bottom">
@@ -213,7 +176,6 @@
           {isUsingDeprecatedLeftItems && <div className={styles.items}>{itemsRenderer(leftItems, (item) => item)}</div>}
         </div>
 
->>>>>>> 7339dbc0
         {renderStatus()}
       </div>
       <div className={styles.content} style={contentStyle}>
