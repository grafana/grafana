--- conflicted
+++ resolved
@@ -34,11 +34,8 @@
   menu?: ReactElement | (() => ReactElement);
   dragClass?: string;
   dragClassCancel?: string;
-<<<<<<< HEAD
   onDragStart?: (e: React.PointerEvent) => void;
-=======
   selectionId?: string;
->>>>>>> 39aede98
   /**
    * Use only to indicate loading or streaming data in the panel.
    * Any other values of loadingState are ignored.
@@ -317,11 +314,8 @@
           className={cx(styles.headerContainer, dragClass)}
           style={headerStyles}
           data-testid="header-container"
-<<<<<<< HEAD
           onPointerDown={onDragStart}
-=======
           onPointerUp={onSelect}
->>>>>>> 39aede98
         >
           {statusMessage && (
             <div className={dragClassCancel}>
