--- conflicted
+++ resolved
@@ -71,16 +71,11 @@
   padding = 'md',
   title = '',
   description = '',
-<<<<<<< HEAD
+  displayMode = 'default',
   titleItems,
-  menu,
-=======
-  displayMode = 'default',
-  titleItems = [],
   menu,
   dragClass,
   dragClassCancel,
->>>>>>> c0865c86
   hoverHeader = false,
   loadingState,
   statusMessage,
@@ -103,6 +98,7 @@
       description !== '' ||
       loadingState === LoadingState.Streaming ||
       (leftItems?.length ?? 0) > 0);
+  console.log(titleItems, description, loadingState, leftItems);
 
   const headerHeight = getHeaderHeight(theme, hasHeader);
   const { contentStyle, innerWidth, innerHeight } = getContentStyle(padding, theme, width, headerHeight, height);
@@ -112,10 +108,15 @@
     cursor: dragClass ? 'move' : 'auto',
   };
 
+  console.log(`Has Header: ${hasHeader}`);
   const containerStyles: CSSProperties = { width, height };
+  if (displayMode === 'transparent') {
+    containerStyles.backgroundColor = 'transparent';
+    containerStyles.border = 'none';
+  }
+
   const ariaLabel = title ? selectors.components.Panels.Panel.containerByTitle(title) : 'Panel';
 
-<<<<<<< HEAD
   // Shift the hover menu down if it's on the top row so it doesn't get clipped by topnav
   const yOffset = (gridPos?.y ?? 0) === 0 ? -16 : undefined;
 
@@ -136,20 +137,14 @@
       )}
 
       {loadingState === LoadingState.Streaming && (
-        <div className={styles.item} style={itemStyles}>
-          <Tooltip content="Streaming">
-            <Icon name="circle-mono" size="sm" className={styles.streaming} />
-          </Tooltip>
-        </div>
+        <Tooltip content="Streaming">
+          <TitleItem className={dragClassCancel} data-testid="panel-streaming">
+            <Icon name="circle-mono" size="md" className={styles.streaming} />
+          </TitleItem>
+        </Tooltip>
       )}
     </>
   );
-=======
-  if (displayMode === 'transparent') {
-    containerStyles.backgroundColor = 'transparent';
-    containerStyles.border = 'none';
-  }
->>>>>>> c0865c86
 
   return (
     <div className={styles.container} style={containerStyles} aria-label={ariaLabel}>
@@ -172,57 +167,19 @@
           <div className={styles.rightAligned}>
             {menu && <PanelMenu menu={menu} title={title} menuButtonClass={cx(styles.menuItem, 'show-on-hover')} />}
 
-<<<<<<< HEAD
-            {leftItems && <div className={styles.items}>{itemsRenderer(leftItems, (item) => item)}</div>}
+            {leftItems && <div className={styles.leftItems}>{itemsRenderer(leftItems, (item) => item)}</div>}
           </div>
-=======
-        {loadingState === LoadingState.Streaming && (
-          <Tooltip content="Streaming">
-            <TitleItem className={dragClassCancel} data-testid="panel-streaming">
-              <Icon name="circle-mono" size="md" className={styles.streaming} />
-            </TitleItem>
-          </Tooltip>
-        )}
-
-        <div className={styles.rightAligned}>
-          {menu && (
-            <Dropdown overlay={menu} placement="bottom">
-              <ToolbarButton
-                aria-label={`Menu for panel with ${title ? `title ${title}` : 'no title'}`}
-                title="Menu"
-                icon="ellipsis-v"
-                iconSize="md"
-                narrow
-                data-testid="panel-menu-button"
-                className={cx(styles.menuItem, dragClassCancel, 'menu-icon')}
-              />
-            </Dropdown>
-          )}
-
-          {leftItems && <div className={styles.leftItems}>{itemsRenderer(leftItems, (item) => item)}</div>}
->>>>>>> c0865c86
         </div>
       )}
 
-<<<<<<< HEAD
       {statusMessage && (
         <PanelStatus
           className={cx(styles.errorContainer, dragClassCancel)}
           message={statusMessage}
           onClick={statusMessageOnClick}
+          ariaLabel="Panel status"
         />
       )}
-=======
-        {statusMessage && (
-          <PanelStatus
-            className={cx(styles.errorContainer, dragClassCancel)}
-            message={statusMessage}
-            onClick={statusMessageOnClick}
-            ariaLabel="Panel status"
-          />
-        )}
-      </div>
->>>>>>> c0865c86
 
       <div className={styles.content} style={contentStyle}>
         {children(innerWidth, innerHeight)}
@@ -281,15 +238,11 @@
       flexDirection: 'column',
       flex: '1 1 0',
 
-<<<<<<< HEAD
       '.show-on-hover': {
         visibility: 'hidden',
         opacity: '0',
       },
-      '&:focus-visible, &:hover': {
-=======
-      '&:focus-within, &:hover': {
->>>>>>> c0865c86
+      '&:focus-within, &:focus-visible, &:hover': {
         // only show menu icon on hover or focused panel
         '.show-on-hover': {
           visibility: 'visible',
@@ -374,13 +327,10 @@
     }),
     titleItems: css({
       display: 'flex',
-<<<<<<< HEAD
       alignItems: 'center',
       overflow: 'hidden',
       height: '100%',
       padding: theme.spacing(1),
-=======
->>>>>>> c0865c86
     }),
   };
 };