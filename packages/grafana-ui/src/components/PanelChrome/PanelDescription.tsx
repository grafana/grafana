--- conflicted
+++ resolved
@@ -11,14 +11,8 @@
   className?: string;
 }
 
-<<<<<<< HEAD
 export function PanelDescription({ description, className }: Props) {
-  const theme = useTheme2();
-  const styles = getStyles(theme);
-=======
-export function PanelDescription({ description }: Props) {
   const styles = getStyles();
->>>>>>> 9b82e65b
 
   const getDescriptionContent = (): JSX.Element => {
     // description
@@ -33,15 +27,9 @@
 
   return description !== '' ? (
     <Tooltip interactive content={getDescriptionContent}>
-<<<<<<< HEAD
-      <span className={cx(className, styles.description)}>
-        <Icon name="info-circle" size="lg" aria-label="description" />
-      </span>
-=======
-      <TitleItem className={styles.description}>
+      <TitleItem className={cx(className, styles.description)}>
         <Icon name="info-circle" size="lg" title="description" />
       </TitleItem>
->>>>>>> 9b82e65b
     </Tooltip>
   ) : null;
 }
