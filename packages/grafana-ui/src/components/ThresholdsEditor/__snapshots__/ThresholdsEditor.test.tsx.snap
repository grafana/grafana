--- conflicted
+++ resolved
@@ -176,17 +176,10 @@
                               "white": "#ffffff",
                               "yellow": "#ecbb13",
                             },
-<<<<<<< HEAD
-                            "name": "Grafana Dark",
-                            "panelPadding": Object {
-                              "horizontal": 16,
-                              "vertical": 8,
-=======
                             "height": Object {
                               "lg": "48px",
                               "md": "32px",
                               "sm": "24px",
->>>>>>> 5d16da73
                             },
                             "name": "Grafana Dark",
                             "panelHeaderHeight": 28,
@@ -344,17 +337,10 @@
                                     "white": "#ffffff",
                                     "yellow": "#ecbb13",
                                   },
-<<<<<<< HEAD
-                                  "name": "Grafana Dark",
-                                  "panelPadding": Object {
-                                    "horizontal": 16,
-                                    "vertical": 8,
-=======
                                   "height": Object {
                                     "lg": "48px",
                                     "md": "32px",
                                     "sm": "24px",
->>>>>>> 5d16da73
                                   },
                                   "name": "Grafana Dark",
                                   "panelHeaderHeight": 28,
