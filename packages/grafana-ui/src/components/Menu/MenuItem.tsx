import { css, cx } from '@emotion/css';
import { ReactElement, useCallback, useState, useRef, useImperativeHandle, CSSProperties, AriaRole } from 'react';
import * as React from 'react';

import { GrafanaTheme2, LinkTarget } from '@grafana/data';

import { useStyles2 } from '../../themes';
import { getFocusStyles } from '../../themes/mixins';
import { IconName } from '../../types/icon';
import { Icon } from '../Icon/Icon';
import { Stack } from '../Layout/Stack/Stack';

import { SubMenu } from './SubMenu';

/** @internal */
export type MenuItemElement = HTMLAnchorElement & HTMLButtonElement & HTMLDivElement;

/** @internal */
export interface MenuItemProps<T = unknown> {
  /** Label of the menu item */
  label: string;
  /** Description of item */
  description?: string;
  /** Aria label for accessibility support */
  ariaLabel?: string;
  /** Aria checked for accessibility support */
  ariaChecked?: boolean;
  /** Target of the menu item (i.e. new window)  */
  target?: LinkTarget;
  /** Icon of the menu item */
  icon?: IconName;
  /** Role of the menu item */
  role?: AriaRole;
  /** Url of the menu item */
  url?: string;
  /** Handler for the click behaviour */
  onClick?: (event: React.MouseEvent<HTMLElement>, payload?: T) => void;
  /** Custom MenuItem styles*/
  className?: string;
  /** Active */
  active?: boolean;
  /** Disabled */
  disabled?: boolean;
  /** Show in destructive style (error color) */
  destructive?: boolean;
  tabIndex?: number;
  /** List of menu items for the subMenu */
  childItems?: Array<ReactElement<MenuItemProps>>;
  /** Custom style for SubMenu */
  customSubMenuContainerStyles?: CSSProperties;
  /** Shortcut key combination */
  shortcut?: string;
  /** Test id for e2e tests and fullstory*/
  testId?: string;
  /* Optional component that will be shown together with other options. Does not get passed any props. */
  component?: React.ComponentType;
}

/** @internal */
export const MenuItem = React.memo(
  React.forwardRef<MenuItemElement, MenuItemProps>((props, ref) => {
    const {
      url,
      icon,
      label,
      description,
      ariaLabel,
      ariaChecked,
      target,
      onClick,
      className,
      active,
      disabled,
      destructive,
      childItems,
      role,
      tabIndex = -1,
      customSubMenuContainerStyles,
      shortcut,
      testId,
    } = props;
    const styles = useStyles2(getStyles);
    const [isActive, setIsActive] = useState(active);
    const [isSubMenuOpen, setIsSubMenuOpen] = useState(false);
    const onMouseEnter = useCallback(() => {
      if (disabled) {
        return;
      }

      setIsSubMenuOpen(true);
      setIsActive(true);
    }, [disabled]);
    const onMouseLeave = useCallback(() => {
      if (disabled) {
        return;
      }

      setIsSubMenuOpen(false);
      setIsActive(false);
    }, [disabled]);

    const hasSubMenu = childItems && childItems.length > 0;
    const ItemElement = hasSubMenu ? 'div' : url === undefined ? 'button' : 'a';
    const itemStyle = cx(
      {
        [styles.item]: true,
        [styles.active]: isActive,
        [styles.disabled]: disabled,
        [styles.destructive]: destructive && !disabled,
      },
      className
    );

    const disabledProps = {
      [ItemElement === 'button' ? 'disabled' : 'aria-disabled']: disabled,
      ...(ItemElement === 'a' && disabled && { href: undefined, onClick: undefined }),
      ...(disabled && {
        tabIndex: -1,
        ['data-disabled']: disabled, // used to identify disabled items in Menu.tsx
      }),
    };

    const localRef = useRef<MenuItemElement>(null);
    useImperativeHandle(ref, () => localRef.current!);

    const handleKeys = (event: React.KeyboardEvent) => {
      switch (event.key) {
        case 'ArrowRight':
          event.preventDefault();
          event.stopPropagation();
          if (hasSubMenu) {
            setIsSubMenuOpen(true);
            setIsActive(true);
          }
          break;
        default:
          break;
      }
    };

    const closeSubMenu = () => {
      setIsSubMenuOpen(false);
      setIsActive(false);
      localRef?.current?.focus();
    };

    const hasShortcut = Boolean(shortcut && shortcut.length > 0);

    return (
      <ItemElement
        target={target}
        className={itemStyle}
        rel={target === '_blank' ? 'noopener noreferrer' : undefined}
        href={url}
        onClick={(event) => {
          if (hasSubMenu && !isSubMenuOpen) {
            event.preventDefault();
            event.stopPropagation();
          }
          onClick?.(event);
        }}
        onMouseEnter={onMouseEnter}
        onMouseLeave={onMouseLeave}
        onKeyDown={handleKeys}
        // If there's no URL, then set either the role from the props, or fallback to menuitem
        // If there IS a URL, then use the role from props - which will result in this either being a
        // link (default role of an anchor), or whatever the user of this component specified
        role={!url ? role || 'menuitem' : role}
        data-role="menuitem" // used to identify menuitem in Menu.tsx
        ref={localRef}
        data-testid={testId}
        aria-label={ariaLabel}
        aria-checked={ariaChecked}
        tabIndex={tabIndex}
        {...disabledProps}
      >
        <Stack direction="row" justifyContent="flex-start" alignItems="center">
          {icon && <Icon name={icon} className={styles.icon} aria-hidden />}
          <span className={styles.ellipsis}>{label}</span>
          <div className={cx(styles.rightWrapper, { [styles.withShortcut]: hasShortcut })}>
            {hasShortcut && (
              <div className={styles.shortcut}>
                <Icon name="keyboard" title="keyboard shortcut" />
                {shortcut}
              </div>
            )}
            {hasSubMenu && (
              <SubMenu
                items={childItems}
                isOpen={isSubMenuOpen}
                close={closeSubMenu}
                customStyle={customSubMenuContainerStyles}
              />
            )}
          </div>
        </Stack>
        {description && (
          <div
            className={cx(styles.description, styles.ellipsis, {
              [styles.descriptionWithIcon]: icon !== undefined,
            })}
          >
            {description}
          </div>
        )}
        {props.component ? <props.component /> : null}
      </ItemElement>
    );
  })
);

MenuItem.displayName = 'MenuItem';

const getStyles = (theme: GrafanaTheme2) => {
  return {
    item: css({
      background: 'none',
      cursor: 'pointer',
      whiteSpace: 'nowrap',
      color: theme.colors.text.primary,
      display: 'flex',
      flexDirection: 'column',
      alignItems: 'stretch',
<<<<<<< HEAD
      padding: theme.spacing(0.5, 1.5),
=======
      justifyContent: 'center',
      padding: theme.spacing(0.5, 2),
>>>>>>> ed3eacce
      minHeight: theme.spacing(4),
      borderRadius: theme.shape.radius.default,
      margin: 0,
      border: 'none',
      width: '100%',
      position: 'relative',

      '&:hover, &:focus-visible': {
        background: theme.colors.action.hover,
        color: theme.colors.text.primary,
        textDecoration: 'none',
      },

      '&:focus-visible': getFocusStyles(theme),
    }),
    active: css({
      background: theme.colors.action.hover,
    }),
    destructive: css({
      color: theme.colors.error.text,

      svg: {
        color: theme.colors.error.text,
      },

      '&:hover, &:focus, &:focus-visible': {
        background: theme.colors.error.main,
        color: theme.colors.error.contrastText,

        svg: {
          color: theme.colors.error.contrastText,
        },
      },
    }),
    disabled: css({
      color: theme.colors.action.disabledText,
      label: 'menu-item-disabled',
      '&:hover, &:focus, &:focus-visible': {
        cursor: 'not-allowed',
        background: 'none',
        color: theme.colors.action.disabledText,
      },
    }),
    icon: css({
      opacity: 0.7,
      color: theme.colors.text.secondary,
    }),
    rightWrapper: css({
      display: 'flex',
      alignItems: 'center',
      marginLeft: 'auto',
    }),
    withShortcut: css({
      minWidth: theme.spacing(10.5),
    }),
    shortcut: css({
      display: 'flex',
      alignItems: 'center',
      gap: theme.spacing(1),
      marginLeft: theme.spacing(2),
      color: theme.colors.text.secondary,
      opacity: 0.7,
    }),
    description: css({
      ...theme.typography.bodySmall,
      color: theme.colors.text.secondary,
      textAlign: 'start',
    }),
    descriptionWithIcon: css({
      marginLeft: theme.spacing(3),
    }),
    ellipsis: css({
      overflow: 'hidden',
      textOverflow: 'ellipsis',
      whiteSpace: 'nowrap',
    }),
  };
};<|MERGE_RESOLUTION|>--- conflicted
+++ resolved
@@ -221,12 +221,9 @@
       display: 'flex',
       flexDirection: 'column',
       alignItems: 'stretch',
-<<<<<<< HEAD
+      justifyContent: 'center',
       padding: theme.spacing(0.5, 1.5),
-=======
       justifyContent: 'center',
-      padding: theme.spacing(0.5, 2),
->>>>>>> ed3eacce
       minHeight: theme.spacing(4),
       borderRadius: theme.shape.radius.default,
       margin: 0,
