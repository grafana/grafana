--- conflicted
+++ resolved
@@ -21,12 +21,8 @@
   validateFieldsOnMount,
   children,
   validateOn = 'onSubmit',
-<<<<<<< HEAD
-  maxWidth = 500,
-=======
   maxWidth = 400,
   ...htmlProps
->>>>>>> 8faaa1a5
 }: FormProps<T>) {
   const { handleSubmit, register, errors, control, triggerValidation, getValues, formState, watch } = useForm<T>({
     mode: validateOn,
