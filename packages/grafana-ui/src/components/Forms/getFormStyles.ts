--- conflicted
+++ resolved
@@ -3,12 +3,8 @@
 import { getLabelStyles } from './Label';
 import { getLegendStyles } from './Legend';
 import { getFieldValidationMessageStyles } from './FieldValidationMessage';
-<<<<<<< HEAD
-import { getButtonStyles, ButtonVariant, ButtonSize } from '../Button';
-=======
-import { getButtonStyles, ButtonVariant } from './Button';
+import { getButtonStyles, ButtonVariant } from '../Button';
 import { ComponentSize } from '../../types/size';
->>>>>>> 5a1fce10
 import { getInputStyles } from './Input/Input';
 import { getSwitchStyles } from './Switch';
 import { getCheckboxStyles } from './Checkbox';
