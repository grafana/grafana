import React, { AnchorHTMLAttributes, ButtonHTMLAttributes, useContext } from 'react';
import { css, cx } from 'emotion';
import tinycolor from 'tinycolor2';
import { selectThemeVariant, stylesFactory, ThemeContext } from '../../themes';
import { Button as DefaultButton, LinkButton as DefaultLinkButton } from '../Button/Button';
import { getFocusStyle } from './commonStyles';
import { ButtonSize, StyleDeps } from '../Button/types';
import { GrafanaTheme } from '@grafana/data';

const buttonVariantStyles = (from: string, to: string, textColor: string) => css`
  background: linear-gradient(180deg, ${from} 0%, ${to} 100%);
  color: ${textColor};
  &:hover {
    background: ${from};
    color: ${textColor};
  }

  &:focus {
    background: ${from};
    outline: none;
  }
`;

const getPropertiesForSize = (theme: GrafanaTheme, size: ButtonSize) => {
  switch (size) {
    case 'sm':
      return {
        padding: `0 ${theme.spacing.sm}`,
        fontSize: theme.typography.size.sm,
        height: theme.height.sm,
      };

    case 'md':
      return {
        padding: `0 ${theme.spacing.md}`,
        fontSize: theme.typography.size.md,
        height: `${theme.spacing.formButtonHeight}px`,
      };

    case 'lg':
      return {
        padding: `0 ${theme.spacing.lg}`,
        fontSize: theme.typography.size.lg,
        height: theme.height.lg,
      };

    default:
      return {
        padding: `0 ${theme.spacing.md}`,
        fontSize: theme.typography.size.base,
        height: theme.height.md,
      };
  }
};

const getPropertiesForVariant = (theme: GrafanaTheme, variant: ButtonVariant) => {
  switch (variant) {
    case 'secondary':
      const from = selectThemeVariant({ light: theme.colors.gray7, dark: theme.colors.gray15 }, theme.type) as string;
      const to = selectThemeVariant(
        {
          light: tinycolor(from)
            .darken(5)
            .toString(),
          dark: tinycolor(from)
            .lighten(4)
            .toString(),
        },
        theme.type
      ) as string;

      return {
        borderColor: selectThemeVariant({ light: theme.colors.gray70, dark: theme.colors.gray33 }, theme.type),
        background: buttonVariantStyles(from, to, selectThemeVariant(
          { light: theme.colors.gray25, dark: theme.colors.gray4 },
          theme.type
        ) as string),
      };

    case 'destructive':
      return {
        borderColor: theme.colors.redShade,
        background: buttonVariantStyles(theme.colors.redBase, theme.colors.redShade, theme.colors.white),
      };

    case 'primary':
    default:
      return {
        borderColor: theme.colors.blueShade,
        background: buttonVariantStyles(theme.colors.blueBase, theme.colors.blueShade, theme.colors.white),
      };
  }
};

// Need to do this because of mismatch between variants in standard buttons and here
type StyleProps = Omit<StyleDeps, 'variant'> & { variant: ButtonVariant };
export const getButtonStyles = stylesFactory(({ theme, size, variant }: StyleProps) => {
  const { padding, fontSize, height } = getPropertiesForSize(theme, size);
  const { background, borderColor } = getPropertiesForVariant(theme, variant);

  return {
    button: cx(
      css`
        position: relative;
        label: button;
        display: inline-flex;
        align-items: center;
        font-weight: ${theme.typography.weight.semibold};
        font-size: ${fontSize};
        font-family: ${theme.typography.fontFamily.sansSerif};
        line-height: ${theme.typography.lineHeight.sm};
        padding: ${padding};
        vertical-align: middle;
        cursor: pointer;
        border: 1px solid ${borderColor};
        height: ${height};
        border-radius: ${theme.border.radius.sm};
        ${background};

        &[disabled],
        &:disabled {
          cursor: not-allowed;
          opacity: 0.65;
          box-shadow: none;
        }
      `,
      getFocusStyle(theme)
    ),
    iconWrap: css`
      label: button-icon-wrap;
      display: flex;
      align-items: center;
    `,
  };
});

// These are different from the standard Button where there are 5 variants.
export type ButtonVariant = 'primary' | 'secondary' | 'destructive';

// These also needs to be different because the ButtonVariant is different
type CommonProps = {
  size?: ButtonSize;
  variant?: ButtonVariant;
  icon?: string;
  className?: string;
};

type ButtonProps = CommonProps & ButtonHTMLAttributes<HTMLButtonElement>;

export const Button = (props: ButtonProps) => {
  const theme = useContext(ThemeContext);
  const styles = getButtonStyles({
    theme,
    size: props.size || 'md',
    variant: props.variant || 'primary',
<<<<<<< HEAD
    withIcon: !!props.icon,
    withText: !!props.children,
=======
>>>>>>> dc1fa7ac
  });
  return <DefaultButton {...props} styles={styles} />;
};

type ButtonLinkProps = CommonProps & AnchorHTMLAttributes<HTMLAnchorElement>;
export const LinkButton = (props: ButtonLinkProps) => {
  const theme = useContext(ThemeContext);
  const styles = getButtonStyles({
    theme,
    size: props.size || 'md',
    variant: props.variant || 'primary',
<<<<<<< HEAD
    withIcon: !!props.icon,
    withText: !!props.children,
=======
>>>>>>> dc1fa7ac
  });
  return <DefaultLinkButton {...props} styles={styles} />;
};<|MERGE_RESOLUTION|>--- conflicted
+++ resolved
@@ -153,11 +153,6 @@
     theme,
     size: props.size || 'md',
     variant: props.variant || 'primary',
-<<<<<<< HEAD
-    withIcon: !!props.icon,
-    withText: !!props.children,
-=======
->>>>>>> dc1fa7ac
   });
   return <DefaultButton {...props} styles={styles} />;
 };
@@ -169,11 +164,6 @@
     theme,
     size: props.size || 'md',
     variant: props.variant || 'primary',
-<<<<<<< HEAD
-    withIcon: !!props.icon,
-    withText: !!props.children,
-=======
->>>>>>> dc1fa7ac
   });
   return <DefaultLinkButton {...props} styles={styles} />;
 };