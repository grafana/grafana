import React, { useState } from 'react';
import { Legend } from './Legend';

import { withCenteredStory } from '../../utils/storybook/withCenteredStory';
import { withStoryContainer } from '../../utils/storybook/withStoryContainer';
import { Field } from './Field';
import { Input } from './Input/Input';
import { Button } from './Button';
import { Form } from './Form';
import { Switch } from './Switch';
import { Checkbox } from './Checkbox';

import { RadioButtonGroup } from './RadioButtonGroup/RadioButtonGroup';
import { Select } from './Select/Select';
import Forms from './index';
import mdx from './Form.mdx';
<<<<<<< HEAD
import { TextArea } from './TextArea/TextArea';
=======
import { ValidateResult } from 'react-hook-form';
import { boolean } from '@storybook/addon-knobs';
>>>>>>> 2bed1bc2

export default {
  title: 'Forms/Test forms',
  decorators: [withStoryContainer, withCenteredStory],
  parameters: {
    docs: {
      page: mdx,
    },
  },
};

const selectOptions = [
  {
    label: 'Option 1',
    value: 'option1',
  },
  {
    label: 'Option 2',
    value: 'option2',
  },
  {
    label: 'Option 3',
    value: 'option3',
  },
];

interface FormDTO {
  name: string;
  email: string;
  username: string;
  checkbox: boolean;
  switch: boolean;
  radio: string;
  select: string;
  text: string;
  nested: {
    path: string;
  };
}

const renderForm = (defaultValues?: Partial<FormDTO>) => (
  <Form
    defaultValues={defaultValues}
    onSubmit={(data: FormDTO) => {
      console.log(data);
    }}
  >
    {({ register, control, errors }) =>
      (console.log(errors) as any) || (
        <>
          <Legend>Edit user</Legend>

          <Field label="Name" invalid={!!errors.name} error="Name is required">
            <Input name="name" placeholder="Roger Waters" size="md" ref={register({ required: true })} />
          </Field>

          <Field label="Email" invalid={!!errors.email} error="E-mail is required">
            <Input
              id="email"
              name="email"
              placeholder="roger.waters@grafana.com"
              size="md"
              ref={register({ required: true })}
            />
          </Field>

          <Field label="Username">
            <Input name="username" placeholder="mr.waters" size="md" ref={register} />
          </Field>
          <Field label="Nested object">
            <Input name="nested.path" placeholder="Nested path" size="md" ref={register} />
          </Field>

          <Field label="Textarea" invalid={!!errors.text} error="Text is required">
            <TextArea name="text" placeholder="Long text" size="md" ref={register({ required: true })} />
          </Field>

          <Field label="Checkbox" invalid={!!errors.checkbox} error="We need your consent">
            <Checkbox name="checkbox" label="Do you consent?" ref={register({ required: true })} />
          </Field>

          <Field label="Switch">
            <Switch name="switch" ref={register} />
          </Field>

          <Field label="RadioButton">
            <Forms.InputControl name="radio" control={control} options={selectOptions} as={RadioButtonGroup} />
          </Field>

          <Field label="Select" invalid={!!errors.select} error="Select is required">
            <Forms.InputControl
              name="select"
              control={control}
              rules={{
                required: true,
              }}
              options={selectOptions}
              as={Select}
            />
          </Field>

          <Button type="submit">Update</Button>
        </>
      )
    }
  </Form>
);

export const basic = () => {
  return <>{renderForm()}</>;
};

export const defaultValues = () => {
  const defaultValues = [
    {
      name: 'Roger Waters',
      nested: {
        path: 'Nested path default value',
      },
      radio: 'option2',
      select: 'option1',
      switch: true,
    },
    {
      name: 'John Waters',
      nested: {
        path: 'Nested path default value updated',
      },
      radio: 'option1',
      select: 'option2',
      switch: false,
    },
  ];
  const [defaultsIdx, setDefaultsIdx] = useState(0);

  return (
    <>
      {renderForm(defaultValues[defaultsIdx])}
      <Button
        onClick={() => {
          setDefaultsIdx(s => (s + 1) % 2);
        }}
        variant="secondary"
      >
        Change default values
      </Button>
    </>
  );
};

export const asyncValidation = () => {
  const passAsyncValidation = boolean('Pass username validation', true);
  return (
    <>
      <Form
        onSubmit={(data: FormDTO) => {
          alert('Submitted successfully!');
        }}
      >
        {({ register, control, errors, formState }) =>
          (console.log(errors) as any) || (
            <>
              <Legend>Edit user</Legend>

              <Field label="Name" invalid={!!errors.name} error="Username is already taken">
                <Input
                  name="name"
                  placeholder="Roger Waters"
                  size="md"
                  ref={register({ validate: validateAsync(passAsyncValidation) })}
                />
              </Field>

              <Button type="submit" disabled={formState.isSubmitting}>
                Submit
              </Button>
            </>
          )
        }
      </Form>
    </>
  );
};

const validateAsync = (shouldPass: boolean) => async () => {
  try {
    await new Promise<ValidateResult>((resolve, reject) => {
      setTimeout(() => {
        if (shouldPass) {
          resolve();
        } else {
          reject('Something went wrong...');
        }
      }, 2000);
    });
    return true;
  } catch (e) {
    console.log(e);
    return false;
  }
};<|MERGE_RESOLUTION|>--- conflicted
+++ resolved
@@ -14,12 +14,9 @@
 import { Select } from './Select/Select';
 import Forms from './index';
 import mdx from './Form.mdx';
-<<<<<<< HEAD
-import { TextArea } from './TextArea/TextArea';
-=======
 import { ValidateResult } from 'react-hook-form';
 import { boolean } from '@storybook/addon-knobs';
->>>>>>> 2bed1bc2
+import { TextArea } from './TextArea/TextArea';
 
 export default {
   title: 'Forms/Test forms',
