import React, { useState } from 'react';
import { Legend } from './Legend';

import { withCenteredStory } from '../../utils/storybook/withCenteredStory';
import { withStoryContainer } from '../../utils/storybook/withStoryContainer';
import { Field } from './Field';
import { Input } from './Input/Input';
import { Button } from './Button';
import { Form } from './Form';
import { Switch } from './Switch';
import { Icon } from '../Icon/Icon';
<<<<<<< HEAD
import { Checkbox } from './Checkbox';
=======
import { TextArea } from './TextArea/TextArea';
>>>>>>> 17517703

export default {
  title: 'UI/Forms/Test forms/Server admin',
  decorators: [withStoryContainer, withCenteredStory],
};

export const users = () => {
  const [name, setName] = useState();
  const [email, setEmail] = useState();
  const [username, setUsername] = useState();
  const [password, setPassword] = useState();
  const [disabledUser, setDisabledUser] = useState(false);
  const [checked, setChecked] = useState(false);

  return (
    <>
      <Form>
        <Legend>Edit user</Legend>
        <Field label="Name">
          <Input
            id="name"
            placeholder="Roger Waters"
            value={name}
            onChange={e => setName(e.currentTarget.value)}
            size="md"
          />
        </Field>
        <Field label="Email">
          <Input
            id="email"
            type="email"
            placeholder="roger.waters@grafana.com"
            value={email}
            onChange={e => setEmail(e.currentTarget.value)}
            size="md"
          />
        </Field>
        <Field label="Username">
          <Input
            id="username"
            placeholder="mr.waters"
            value={username}
            onChange={e => setUsername(e.currentTarget.value)}
            size="md"
          />
        </Field>
        <Field label="Disable" description="Added for testing purposes">
          <Switch checked={disabledUser} onChange={(_e, checked) => setDisabledUser(checked)} />
        </Field>
        <Field>
          <Checkbox
            label="Skip SLL cert validation"
            description="Set to true if you want to skip sll cert validation"
            value={checked}
            onChange={setChecked}
          />
        </Field>
        <Button>Update</Button>
      </Form>
      <Form>
        <Legend>Change password</Legend>
        <Field label="Password">
          <Input
            id="password>"
            type="password"
            placeholder="Be safe..."
            value={password}
            onChange={e => setPassword(e.currentTarget.value)}
            size="md"
            prefix={<Icon name="lock" />}
          />
        </Field>
        <Button>Update</Button>
      </Form>

      <Form>
        <fieldset>
          <Legend>CERT validation</Legend>
          <Field
            label="Path to client cert"
            description="Authentication against LDAP servers requiring client certificates if not required leave empty "
          >
            <TextArea id="clientCert" value={''} size="lg" />
          </Field>
        </fieldset>
        <Button>Update</Button>
      </Form>
    </>
  );
};<|MERGE_RESOLUTION|>--- conflicted
+++ resolved
@@ -9,11 +9,8 @@
 import { Form } from './Form';
 import { Switch } from './Switch';
 import { Icon } from '../Icon/Icon';
-<<<<<<< HEAD
 import { Checkbox } from './Checkbox';
-=======
 import { TextArea } from './TextArea/TextArea';
->>>>>>> 17517703
 
 export default {
   title: 'UI/Forms/Test forms/Server admin',
