<<<<<<< HEAD
import React from 'react';
import { deprecationWarning } from '@grafana/data';
=======
import React, { useCallback } from 'react';
import { SelectableValue, deprecationWarning } from '@grafana/data';
>>>>>>> cffcc95b
// @ts-ignore
import { default as ReactSelect } from '@torkelo/react-select';
// @ts-ignore
import Creatable from '@torkelo/react-select/creatable';
// @ts-ignore
import { default as ReactAsyncSelect } from '@torkelo/react-select/async';
// @ts-ignore
import { default as AsyncCreatable } from '@torkelo/react-select/async-creatable';

import { Icon } from '../../Icon/Icon';
import { css, cx } from 'emotion';
import { inputSizesPixels } from '../commonStyles';
import resetSelectStyles from './resetSelectStyles';
import { SelectMenu, SelectMenuOptions } from './SelectMenu';
import { IndicatorsContainer } from './IndicatorsContainer';
import { ValueContainer } from './ValueContainer';
import { InputControl } from './InputControl';
import { DropdownIndicator } from './DropdownIndicator';
import { SelectOptionGroup } from './SelectOptionGroup';
import { SingleValue } from './SingleValue';
import { MultiValueContainer, MultiValueRemove } from './MultiValue';
import { useTheme } from '../../../themes';
import { getSelectStyles } from './getSelectStyles';
import { cleanValue } from './utils';
import { SelectBaseProps } from './types';

const CustomControl = (props: any) => {
  const {
    children,
    innerProps,
    selectProps: { menuIsOpen, onMenuClose, onMenuOpen },
    isFocused,
    isMulti,
    getValue,
    innerRef,
  } = props;
  const selectProps = props.selectProps as SelectBaseProps<any>;

  if (selectProps.renderControl) {
    return React.createElement(selectProps.renderControl, {
      isOpen: menuIsOpen,
      value: isMulti ? getValue() : getValue()[0],
      ref: innerRef,
      onClick: menuIsOpen ? onMenuClose : onMenuOpen,
      onBlur: onMenuClose,
      disabled: !!selectProps.disabled,
      invalid: !!selectProps.invalid,
    });
  }

  return (
    <InputControl
      ref={innerRef}
      innerProps={innerProps}
      prefix={selectProps.prefix}
      focused={isFocused}
      invalid={!!selectProps.invalid}
      disabled={!!selectProps.disabled}
    >
      {children}
    </InputControl>
  );
};

export function SelectBase<T>({
  value,
  defaultValue,
  inputValue,
  onInputChange,
  onCreateOption,
  options = [],
  onChange,
  onBlur,
  onKeyDown,
  onCloseMenu,
  onOpenMenu,
  placeholder = 'Choose',
  getOptionValue,
  getOptionLabel,
  isSearchable = true,
  disabled = false,
  isClearable = false,
  isMulti = false,
  isLoading = false,
  isOpen,
  autoFocus = false,
  openMenuOnFocus = false,
  maxMenuHeight = 300,
  noOptionsMessage = 'No options found',
  tabSelectsValue = true,
  backspaceRemovesValue = true,
  allowCustomValue = false,
  size = 'auto',
  prefix,
  formatCreateLabel,
  loadOptions,
  loadingMessage = 'Loading options...',
  defaultOptions,
  renderControl,
  width,
  invalid,
  components,
}: SelectBaseProps<T>) {
  const theme = useTheme();
  const styles = getSelectStyles(theme);
  const onChangeWithEmpty = useCallback(
    (value: SelectValue<T>) => {
      if (isMulti && (value === undefined || value === null)) {
        return onChange([]);
      }
      onChange(value);
    },
    [isMulti]
  );
  let ReactSelectComponent: ReactSelect | Creatable = ReactSelect;
  const creatableProps: any = {};
  let asyncSelectProps: any = {};
  let selectedValue = [];
  if (isMulti && loadOptions) {
    selectedValue = value as any;
  } else {
    // If option is passed as a plain value (value property from SelectableValue property)
    // we are selecting the corresponding value from the options
    if (isMulti && value && Array.isArray(value) && !loadOptions) {
      // @ts-ignore
      selectedValue = value.map(v => {
        return options.filter(o => {
          return v === o.value || o.value === v.value;
        })[0];
      });
    } else if (loadOptions) {
      const hasValue = defaultValue || value;
      selectedValue = hasValue ? [hasValue] : [];
    } else {
      selectedValue = cleanValue(value, options);
    }
  }

  const commonSelectProps = {
    autoFocus,
    placeholder,
    isSearchable,
    // Passing isDisabled as react-select accepts this prop
    isDisabled: disabled,
    // Also passing disabled, as this is the new Select API, and I want to use this prop instead of react-select's one
    disabled,
    invalid,
    prefix,
    isClearable,
    isLoading,
    menuIsOpen: isOpen,
    defaultValue,
    inputValue,
    onInputChange,
    value: isMulti ? selectedValue : selectedValue[0],
    getOptionLabel,
    getOptionValue,
    openMenuOnFocus,
    maxMenuHeight,
    isMulti,
    backspaceRemovesValue,
    onMenuOpen: onOpenMenu,
    onMenuClose: onCloseMenu,
    tabSelectsValue,
    options,
    onChange: onChangeWithEmpty,
    onBlur,
    onKeyDown,
    menuShouldScrollIntoView: false,
    renderControl,
    captureMenuScroll: false,
    menuPlacement: 'auto',
  };

  // width property is deprecated in favor of size or className
  let widthClass = '';
  if (width) {
    deprecationWarning('Select', 'width property', 'size or className');
    widthClass = 'width-' + width;
  }

  if (allowCustomValue) {
    ReactSelectComponent = Creatable;
    creatableProps.formatCreateLabel = formatCreateLabel ?? ((input: string) => `Create: ${input}`);
    creatableProps.onCreateOption = onCreateOption;
  }

  // Instead of having AsyncSelect, as a separate component we render ReactAsyncSelect
  if (loadOptions) {
    ReactSelectComponent = allowCustomValue ? AsyncCreatable : ReactAsyncSelect;
    asyncSelectProps = {
      loadOptions,
      defaultOptions,
    };
  }

  return (
    <>
      <ReactSelectComponent
        components={{
          MenuList: SelectMenu,
          Group: SelectOptionGroup,
          ValueContainer: ValueContainer,
          Placeholder: (props: any) => (
            <div
              {...props.innerProps}
              className={cx(
                css(props.getStyles('placeholder', props)),
                css`
                  display: inline-block;
                  color: hsl(0, 0%, 50%);
                  position: absolute;
                  top: 50%;
                  transform: translateY(-50%);
                  box-sizing: border-box;
                  line-height: 1;
                `
              )}
            >
              {props.children}
            </div>
          ),
          IndicatorsContainer: IndicatorsContainer,
          IndicatorSeparator: () => <></>,
          Control: CustomControl,
          Option: SelectMenuOptions,
          ClearIndicator: (props: any) => {
            const { clearValue } = props;
            return (
              <Icon
                name="times"
                onMouseDown={e => {
                  e.preventDefault();
                  e.stopPropagation();
                  clearValue();
                }}
              />
            );
          },
          LoadingIndicator: (props: any) => {
            return <Icon name="spinner" className="fa fa-spin" />;
          },
          LoadingMessage: (props: any) => {
            return <div className={styles.loadingMessage}>{loadingMessage}</div>;
          },
          NoOptionsMessage: (props: any) => {
            return (
              <div className={styles.loadingMessage} aria-label="No options provided">
                {noOptionsMessage}
              </div>
            );
          },
          DropdownIndicator: (props: any) => <DropdownIndicator isOpen={props.selectProps.menuIsOpen} />,
          SingleValue: SingleValue,
          MultiValueContainer: MultiValueContainer,
          MultiValueRemove: MultiValueRemove,
          ...components,
        }}
        styles={{
          ...resetSelectStyles(),
          //These are required for the menu positioning to function
          menu: ({ top, bottom, width, position }: any) => ({
            top,
            bottom,
            width,
            position,
            marginBottom: !!bottom ? '10px' : '0',
            zIndex: 9999,
          }),
          container: () => ({
            position: 'relative',
            width: inputSizesPixels(size),
          }),
        }}
        className={widthClass}
        {...commonSelectProps}
        {...creatableProps}
        {...asyncSelectProps}
      />
    </>
  );
}<|MERGE_RESOLUTION|>--- conflicted
+++ resolved
@@ -1,10 +1,5 @@
-<<<<<<< HEAD
-import React from 'react';
+import React, { useCallback } from 'react';
 import { deprecationWarning } from '@grafana/data';
-=======
-import React, { useCallback } from 'react';
-import { SelectableValue, deprecationWarning } from '@grafana/data';
->>>>>>> cffcc95b
 // @ts-ignore
 import { default as ReactSelect } from '@torkelo/react-select';
 // @ts-ignore
