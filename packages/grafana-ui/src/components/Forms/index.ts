import { Controller as InputControl } from 'react-hook-form';
import { getFormStyles } from './getFormStyles';
import { Label } from './Label';
import { Input } from './Input/Input';
import { ButtonSelect } from './Select/ButtonSelect';
import { RadioButtonGroup } from './RadioButtonGroup/RadioButtonGroup';
import { AsyncSelect, Select } from './Select/Select';
import { Form } from './Form';
import { Field } from './Field';
import { Button, LinkButton } from './Button';
<<<<<<< HEAD
import { Controller as InputControl } from 'react-hook-form';
import { TextArea } from './TextArea/TextArea';
import { Legend } from './Legend';
=======
import { Switch } from './Switch';
import { TextArea } from './TextArea/TextArea';
>>>>>>> f92f657f

const Forms = {
  RadioButtonGroup,
  Switch,
  getFormStyles,
  Label,
  Input,
  Form,
  Field,
  Button,
  LinkButton,
  Select,
  ButtonSelect,
  InputControl,
  AsyncSelect,
  TextArea,
<<<<<<< HEAD
  Legend,
=======
>>>>>>> f92f657f
};

export default Forms;<|MERGE_RESOLUTION|>--- conflicted
+++ resolved
@@ -8,14 +8,9 @@
 import { Form } from './Form';
 import { Field } from './Field';
 import { Button, LinkButton } from './Button';
-<<<<<<< HEAD
-import { Controller as InputControl } from 'react-hook-form';
+import { Switch } from './Switch';
+import { Legend } from './Legend';
 import { TextArea } from './TextArea/TextArea';
-import { Legend } from './Legend';
-=======
-import { Switch } from './Switch';
-import { TextArea } from './TextArea/TextArea';
->>>>>>> f92f657f
 
 const Forms = {
   RadioButtonGroup,
@@ -32,10 +27,7 @@
   InputControl,
   AsyncSelect,
   TextArea,
-<<<<<<< HEAD
   Legend,
-=======
->>>>>>> f92f657f
 };
 
 export default Forms;