import React, { MouseEvent, memo } from 'react';
<<<<<<< HEAD
import { NodeDatum } from './types';
import { stylesFactory, useTheme } from '../../themes';
import { getColorForTheme, GrafanaTheme } from '@grafana/data';
import { css } from '@emotion/css';
=======
import { css } from 'emotion';
>>>>>>> b0ffcfd5
import tinycolor from 'tinycolor2';
import cx from 'classnames';
import { getColorForTheme, GrafanaTheme } from '@grafana/data';
import { NodeDatum } from './types';
import { stylesFactory, useTheme } from '../../themes';

const nodeR = 40;

const getStyles = stylesFactory((theme: GrafanaTheme) => ({
  mainGroup: css`
    cursor: pointer;
    font-size: 10px;
  `,

  mainCircle: css`
    fill: ${theme.colors.panelBg};
  `,

  hoverCircle: css`
    opacity: 0.5;
    fill: transparent;
    stroke: ${theme.colors.textBlue};
  `,

  text: css`
    fill: ${theme.colors.text};
  `,

  titleText: css`
    text-align: center;
    text-overflow: ellipsis;
    overflow: hidden;
    white-space: nowrap;
    background-color: ${tinycolor(theme.colors.bodyBg).setAlpha(0.6).toHex8String()};
    width: 100px;
  `,

  statsText: css`
    text-align: center;
    text-overflow: ellipsis;
    overflow: hidden;
    white-space: nowrap;
    width: 70px;
  `,

  textHovering: css`
    width: 200px;
    & span {
      background-color: ${tinycolor(theme.colors.bodyBg).setAlpha(0.8).toHex8String()};
    }
  `,
}));

export const Node = memo(function Node(props: {
  node: NodeDatum;
  onMouseEnter: (id: string) => void;
  onMouseLeave: (id: string) => void;
  onClick: (event: MouseEvent<SVGElement>, node: NodeDatum) => void;
  hovering: boolean;
}) {
  const { node, onMouseEnter, onMouseLeave, onClick, hovering } = props;
  const styles = getStyles(useTheme());

  if (!(node.x !== undefined && node.y !== undefined)) {
    return null;
  }

  return (
    <g
      className={styles.mainGroup}
      onMouseEnter={() => {
        onMouseEnter(node.id);
      }}
      onMouseLeave={() => {
        onMouseLeave(node.id);
      }}
      onClick={(event) => {
        onClick(event, node);
      }}
      aria-label={`Node: ${node.title}`}
    >
      <circle className={styles.mainCircle} r={nodeR} cx={node.x} cy={node.y} />
      {hovering && <circle className={styles.hoverCircle} r={nodeR - 3} cx={node.x} cy={node.y} strokeWidth={2} />}
      <ColorCircle node={node} />
      <g className={styles.text}>
        <foreignObject x={node.x - (hovering ? 100 : 35)} y={node.y - 15} width={hovering ? '200' : '70'} height="30">
          <div className={cx(styles.statsText, hovering && styles.textHovering)}>
            <span>{node.mainStat}</span>
            <br />
            <span>{node.secondaryStat}</span>
          </div>
        </foreignObject>
        <foreignObject
          x={node.x - (hovering ? 100 : 50)}
          y={node.y + nodeR + 5}
          width={hovering ? '200' : '100'}
          height="30"
        >
          <div className={cx(styles.titleText, hovering && styles.textHovering)}>
            <span>{node.title}</span>
            <br />
            <span>{node.subTitle}</span>
          </div>
        </foreignObject>
      </g>
    </g>
  );
});

/**
 * Shows the outer segmented circle with different colors based on the supplied data.
 */
function ColorCircle(props: { node: NodeDatum }) {
  const { node } = props;
  const fullStat = node.arcSections.find((s) => s.value === 1);
  const theme = useTheme();

  if (fullStat) {
    // Doing arc with path does not work well so it's better to just do a circle in that case
    return (
      <circle
        fill="none"
        stroke={getColorForTheme(fullStat.color, theme)}
        strokeWidth={2}
        r={nodeR}
        cx={node.x}
        cy={node.y}
      />
    );
  }

  const nonZero = node.arcSections.filter((s) => s.value !== 0);
  if (nonZero.length === 0) {
    // Fallback if no arc is defined
    return <circle fill="none" stroke={node.color} strokeWidth={2} r={nodeR} cx={node.x} cy={node.y} />;
  }

  const { elements } = nonZero.reduce(
    (acc, section) => {
      const el = (
        <ArcSection
          key={section.color}
          r={nodeR}
          x={node.x!}
          y={node.y!}
          startPercent={acc.percent}
          percent={section.value}
          color={getColorForTheme(section.color, theme)}
          strokeWidth={2}
        />
      );
      acc.elements.push(el);
      acc.percent = acc.percent + section.value;
      return acc;
    },
    { elements: [] as React.ReactNode[], percent: 0 }
  );

  return <>{elements}</>;
}

function ArcSection({
  r,
  x,
  y,
  startPercent,
  percent,
  color,
  strokeWidth = 2,
}: {
  r: number;
  x: number;
  y: number;
  startPercent: number;
  percent: number;
  color: string;
  strokeWidth?: number;
}) {
  const endPercent = startPercent + percent;
  const startXPos = x + Math.sin(2 * Math.PI * startPercent) * r;
  const startYPos = y - Math.cos(2 * Math.PI * startPercent) * r;
  const endXPos = x + Math.sin(2 * Math.PI * endPercent) * r;
  const endYPos = y - Math.cos(2 * Math.PI * endPercent) * r;
  const largeArc = percent > 0.5 ? '1' : '0';
  return (
    <path
      fill="none"
      d={`M ${startXPos} ${startYPos} A ${r} ${r} 0 ${largeArc} 1 ${endXPos} ${endYPos}`}
      stroke={color}
      strokeWidth={strokeWidth}
    />
  );
}<|MERGE_RESOLUTION|>--- conflicted
+++ resolved
@@ -1,12 +1,5 @@
 import React, { MouseEvent, memo } from 'react';
-<<<<<<< HEAD
-import { NodeDatum } from './types';
-import { stylesFactory, useTheme } from '../../themes';
-import { getColorForTheme, GrafanaTheme } from '@grafana/data';
 import { css } from '@emotion/css';
-=======
-import { css } from 'emotion';
->>>>>>> b0ffcfd5
 import tinycolor from 'tinycolor2';
 import cx from 'classnames';
 import { getColorForTheme, GrafanaTheme } from '@grafana/data';
