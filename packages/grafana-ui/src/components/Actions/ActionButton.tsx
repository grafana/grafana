import { useState } from 'react';

import { ActionModel, ActionVariable, Field } from '@grafana/data';

<<<<<<< HEAD
=======
import { useTheme2 } from '../../themes';
import { t } from '../../utils/i18n';
>>>>>>> db828d0f
import { Button, ButtonProps } from '../Button';

import { VariablesInputModal } from './VariablesInputModal';

type ActionButtonProps = ButtonProps & {
  action: ActionModel<Field>;
};

/**
 * @internal
 */
export function ActionButton({ action, ...buttonProps }: ActionButtonProps) {
  const theme = useTheme2();
  const backgroundColor = action.style.backgroundColor || theme.colors.secondary.main;
  const textColor = theme.colors.getContrastText(backgroundColor);

  const [showConfirm, setShowConfirm] = useState(false);
  const actionHasVariables = action.variables && action.variables.length > 0;

  console.log('showConfirm', showConfirm);

  return (
    <>
      <Button
        variant="primary"
        size="sm"
        onClick={() => setShowConfirm(true)}
        {...buttonProps}
        style={{ width: 'fit-content', backgroundColor, color: textColor }}
      >
        {action.title}
      </Button>

      {actionHasVariables && showConfirm && (
        //onDismiss={() => setShowConfirm(false)}
        <VariablesInputModal onDismiss={() => console.log('on dismiss')} action={action} />
      )}

      {/*{showConfirm && (*/}
      {/*  <ConfirmModal*/}
      {/*    isOpen={true}*/}
      {/*    title={t('grafana-ui.action-editor.button.confirm-action', 'Confirm action')}*/}
      {/*    body={action.confirmation}*/}
      {/*    confirmText={t('grafana-ui.action-editor.button.confirm', 'Confirm')}*/}
      {/*    confirmButtonVariant="primary"*/}
      {/*    onConfirm={() => {*/}
      {/*      setShowConfirm(false);*/}
      {/*      action.onClick(new MouseEvent('click'));*/}
      {/*    }}*/}
      {/*    onDismiss={() => {*/}
      {/*      setShowConfirm(false);*/}
      {/*    }}*/}
      {/*  />*/}
      {/*)}*/}
    </>
  );
}<|MERGE_RESOLUTION|>--- conflicted
+++ resolved
@@ -2,11 +2,8 @@
 
 import { ActionModel, ActionVariable, Field } from '@grafana/data';
 
-<<<<<<< HEAD
-=======
 import { useTheme2 } from '../../themes';
 import { t } from '../../utils/i18n';
->>>>>>> db828d0f
 import { Button, ButtonProps } from '../Button';
 
 import { VariablesInputModal } from './VariablesInputModal';
