--- conflicted
+++ resolved
@@ -6,10 +6,6 @@
 
 import { Text } from './Text';
 import mdx from './Text.mdx';
-<<<<<<< HEAD
-import { H1, H2, H3, H4, H5, H6, Span, P, TextModifier } from './TextElements';
-=======
->>>>>>> 259a6623
 
 const meta: Meta = {
   title: 'General/Text',
@@ -62,17 +58,6 @@
 export const Example: StoryFn = (args) => {
   return (
     <VerticalGroup>
-<<<<<<< HEAD
-      <StoryExample name="Header, paragraph, span and legend elements">
-        <H1>h1. Heading</H1>
-        <H2>h2. Heading</H2>
-        <H3>h3. Heading</H3>
-        <H4>h4. Heading</H4>
-        <H5>h5. Heading</H5>
-        <H6>h6. Heading</H6>
-        <P>This is a paragraph</P>
-        <Span>This is a span</Span>
-=======
       <StoryExample name="Header, paragraph and span">
         <Text {...args} element="h1">
           This is a header
@@ -95,7 +80,6 @@
           </Text>
           but has truncate set to true
         </Text>
->>>>>>> 259a6623
       </StoryExample>
     </VerticalGroup>
   );
@@ -106,47 +90,6 @@
   },
 };
 
-<<<<<<< HEAD
-export const HeadingComponent: StoryFn = (args) => {
-  return (
-    <div style={{ width: '300px' }}>
-      <H1 variant={args.variant} weight={args.weight} textAlignment={args.textAlignment} {...args}>
-        {args.children}
-      </H1>
-    </div>
-  );
-};
-HeadingComponent.args = {
-  variant: undefined,
-  weight: 'light',
-  textAlignment: 'center',
-  truncate: false,
-  color: 'primary',
-  children: 'This is a H1 component',
-};
-
-export const TextModifierComponent: StoryFn = (args) => {
-  return (
-    <div style={{ width: '300px' }}>
-      <H6 variant={args.variant} weight={args.weight} textAlignment={args.textAlignment} {...args}>
-        {args.children}{' '}
-        <TextModifier weight="bold" color="error">
-          {' '}
-          with a part of its text modified{' '}
-        </TextModifier>
-      </H6>
-    </div>
-  );
-};
-TextModifierComponent.args = {
-  variant: undefined,
-  weight: 'light',
-  textAlignment: 'center',
-  truncate: false,
-  color: 'maxContrast',
-  children: 'This is a H6 component',
-};
-=======
 export const Basic: StoryFn = (args) => {
   return (
     <div style={{ width: '300px' }}>
@@ -162,6 +105,5 @@
     </div>
   );
 };
->>>>>>> 259a6623
 
 export default meta;