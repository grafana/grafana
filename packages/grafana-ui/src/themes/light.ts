--- conflicted
+++ resolved
@@ -71,12 +71,7 @@
     linkDisabled: basicColors.gray3,
     linkHover: basicColors.dark1,
     linkExternal: basicColors.blueLight,
-<<<<<<< HEAD
     headingColor: basicColors.gray2,
-=======
-    headingColor: basicColors.gray1,
-    pageHeaderBorder: basicColors.gray4,
->>>>>>> 45e0ebcc
   },
   background: {
     dropdown: basicColors.white,
