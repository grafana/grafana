import defaultTheme from './default';
import { GrafanaTheme, GrafanaThemeType } from '../types/theme';

const basicColors = {
  black: '#000000', //Hintergrundfarbe Sidebar
  white: '#ffffff',
  dark1: '#141414',
  dark2: '#161719',
  dark3: '#1f1f20',
  dark4: '#212124',
  dark5: '#222426',
  dark6: '#262628',
  dark7: '#292a2d',
  dark8: '#2f2f32',
  dark9: '#343436',
  dark10: '#424345',
  gray1: '#e4e2e2', //ILLIG Grau 1 228,226,226
  gray2: '#58585a', //ILLIG Grau 2 88,88,90
  gray3: '#d4d3d2', //ILLIG secondary gray 212,211,210
  gray4: '#d8d9da',
  gray5: '#ececec',
  gray6: '#f4f5f8', // not used in dark theme
  gray7: '#fbfbfb', // not used in dark theme
  grayBlue: '#212327',
  blueBase: '#00457b', //ILLIG Blue 0,69,123
  blueShade: '#66839d', //ILLIG secondary mid blue 102,131,157
  blueLight: '#d0d8e0', //ILLIG secondary light blue 208,216,224
  blueFaint: '#041126',
  redBase: '#79132c', //ILLIG Bordeaux 121,19,44
  redShade: '#c4162a',
  greenBase: '#299c46',
  greenShade: '#23843b',
  blue: '#33b5e5',
  red: '#d44a3a',
  yellow: '#ecbb13',
  purple: '#9933cc',
  variable: '#32d1df',
  orange: '#eb7b18',
  orangeDark: '#ff780a',
};

const darkTheme: GrafanaTheme = {
  ...defaultTheme,
  type: GrafanaThemeType.Dark,
  name: 'Grafana Dark',
  colors: {
    ...basicColors,
    inputBlack: basicColors.blueBase,
    brandPrimary: basicColors.orange,
    brandSuccess: basicColors.greenBase,
    brandWarning: basicColors.orange,
    brandDanger: basicColors.redBase,
    queryRed: basicColors.redBase,
    queryGreen: '#74e680',
    queryPurple: '#fe85fc',
    queryKeyword: '#66d9ef',
    queryOrange: basicColors.orange,
    online: basicColors.greenBase,
    warn: '#f79520',
    critical: basicColors.redBase,
    bodyBg: basicColors.gray1,
    pageBg: basicColors.gray1,
    body: basicColors.gray2, // Überschriften und Bezeichner
    text: basicColors.gray2,
    textStrong: basicColors.gray2,
    textWeak: basicColors.gray2,
    textEmphasis: basicColors.gray2,
    textFaint: basicColors.gray2,
    link: basicColors.yellow,
    linkDisabled: basicColors.gray2,
    linkHover: basicColors.white,
    linkExternal: basicColors.blue,
<<<<<<< HEAD
    headingColor: basicColors.gray2,
  },
  background: {
    dropdown: basicColors.gray1,
    scrollbar: basicColors.gray1,
    scrollbar2: basicColors.gray1,
=======
    headingColor: basicColors.gray4,
    pageHeaderBorder: basicColors.dark9,
  },
  background: {
    dropdown: basicColors.dark3,
    scrollbar: basicColors.dark9,
    scrollbar2: basicColors.dark9,
    pageHeader: `linear-gradient(90deg, ${basicColors.dark7}, ${basicColors.black})`,
  },
  shadow: {
    pageHeader: `inset 0px -4px 14px ${basicColors.dark3}`,
>>>>>>> 45e0ebcc
  },
};

export default darkTheme;<|MERGE_RESOLUTION|>--- conflicted
+++ resolved
@@ -70,26 +70,12 @@
     linkDisabled: basicColors.gray2,
     linkHover: basicColors.white,
     linkExternal: basicColors.blue,
-<<<<<<< HEAD
     headingColor: basicColors.gray2,
   },
   background: {
     dropdown: basicColors.gray1,
     scrollbar: basicColors.gray1,
     scrollbar2: basicColors.gray1,
-=======
-    headingColor: basicColors.gray4,
-    pageHeaderBorder: basicColors.dark9,
-  },
-  background: {
-    dropdown: basicColors.dark3,
-    scrollbar: basicColors.dark9,
-    scrollbar2: basicColors.dark9,
-    pageHeader: `linear-gradient(90deg, ${basicColors.dark7}, ${basicColors.black})`,
-  },
-  shadow: {
-    pageHeader: `inset 0px -4px 14px ${basicColors.dark3}`,
->>>>>>> 45e0ebcc
   },
 };
 
