import { Subscribable } from 'rxjs';

export enum LoadingState {
  NotStarted = 'NotStarted',
  Loading = 'Loading',
  Done = 'Done',
  Error = 'Error',
}

export enum FieldType {
  time = 'time', // or date
  number = 'number',
  string = 'string',
  boolean = 'boolean',
  other = 'other', // Object, Array, etc
}

export interface Field {
  name: string; // The column name
  type?: FieldType;
  filterable?: boolean;
  unit?: string;
  dateFormat?: string; // Source data format
}

export interface Labels {
  [key: string]: string;
}

export interface SeriesData {
  refId?: string;
  name?: string;
  fields: Field[];
  rows: any[][];
<<<<<<< HEAD
  tags?: Tags;
  stream?: Subscribable<SeriesData>;
=======
  labels?: Labels;
>>>>>>> 6b2c81bc
}

export interface Column {
  text: string; // For a Column, the 'text' is the field name
  filterable?: boolean;
  unit?: string;
}

export interface TableData {
  columns: Column[];
  rows: any[][];
}

export type TimeSeriesValue = number | null;

export type TimeSeriesPoints = TimeSeriesValue[][];

export interface TimeSeries {
  target: string;
  datapoints: TimeSeriesPoints;
  unit?: string;
  tags?: Labels;
}

export enum NullValueMode {
  Null = 'null',
  Ignore = 'connected',
  AsZero = 'null as zero',
}

export interface AnnotationEvent {
  annotation?: any;
  dashboardId?: number;
  panelId?: number;
  userId?: number;
  time?: number;
  timeEnd?: number;
  isRegion?: boolean;
  title?: string;
  text?: string;
  type?: string;
  tags?: string;
}<|MERGE_RESOLUTION|>--- conflicted
+++ resolved
@@ -32,12 +32,8 @@
   name?: string;
   fields: Field[];
   rows: any[][];
-<<<<<<< HEAD
-  tags?: Tags;
+  labels?: Labels;
   stream?: Subscribable<SeriesData>;
-=======
-  labels?: Labels;
->>>>>>> 6b2c81bc
 }
 
 export interface Column {
