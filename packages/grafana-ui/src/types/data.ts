import { Subscribable } from 'rxjs';

export enum LoadingState {
  NotStarted = 'NotStarted',
  Loading = 'Loading',
  Done = 'Done',
  Error = 'Error',
}

export enum FieldType {
  time = 'time', // or date
  number = 'number',
  string = 'string',
  boolean = 'boolean',
  other = 'other', // Object, Array, etc
}

export interface QueryResultBase {
  /**
   * Matches the query target refId
   */
  refId?: string;
  /**
   * Used by some backend datasources to communicate back info about the execution (generated sql, timing)
   */
  meta?: any;
}

export interface Field {
  name: string; // The column name
  type?: FieldType;
  filterable?: boolean;
  unit?: string;
  dateFormat?: string; // Source data format
}

export interface Labels {
  [key: string]: string;
}

<<<<<<< HEAD
export interface SeriesData {
  refId?: string;
=======
export interface SeriesData extends QueryResultBase {
>>>>>>> a5a0352d
  name?: string;
  fields: Field[];
  rows: any[][];
  labels?: Labels;
  stream?: Subscribable<SeriesData>;
}

export interface Column {
  text: string; // For a Column, the 'text' is the field name
  filterable?: boolean;
  unit?: string;
}

export interface TableData extends QueryResultBase {
  columns: Column[];
  rows: any[][];
}

export type TimeSeriesValue = number | null;

export type TimeSeriesPoints = TimeSeriesValue[][];

export interface TimeSeries extends QueryResultBase {
  target: string;
  datapoints: TimeSeriesPoints;
  unit?: string;
  tags?: Labels;
}

export enum NullValueMode {
  Null = 'null',
  Ignore = 'connected',
  AsZero = 'null as zero',
}

export interface AnnotationEvent {
  annotation?: any;
  dashboardId?: number;
  panelId?: number;
  userId?: number;
  time?: number;
  timeEnd?: number;
  isRegion?: boolean;
  title?: string;
  text?: string;
  type?: string;
  tags?: string;
}<|MERGE_RESOLUTION|>--- conflicted
+++ resolved
@@ -38,12 +38,7 @@
   [key: string]: string;
 }
 
-<<<<<<< HEAD
-export interface SeriesData {
-  refId?: string;
-=======
 export interface SeriesData extends QueryResultBase {
->>>>>>> a5a0352d
   name?: string;
   fields: Field[];
   rows: any[][];
