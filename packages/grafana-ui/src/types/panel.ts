--- conflicted
+++ resolved
@@ -1,9 +1,5 @@
 import { ComponentClass } from 'react';
-<<<<<<< HEAD
-import { TimeSeries, LoadingState, TableData } from './data';
-=======
 import { LoadingState, SeriesData } from './data';
->>>>>>> fef1733b
 import { TimeRange } from './time';
 import { ScopedVars } from './datasource';
 
@@ -25,11 +21,6 @@
   onOptionsChange: (options: T) => void;
 }
 
-<<<<<<< HEAD
-export interface PanelEditorProps<T = any> {
-  options: T;
-  onChange: (options: T) => void;
-=======
 export interface PanelModel<TOptions = any> {
   id: number;
   options: TOptions;
@@ -90,25 +81,6 @@
     this.onPanelTypeChanged = handler;
     return this;
   }
->>>>>>> fef1733b
-}
-
-export class ReactPanelPlugin<TOptions = any> {
-  panel: ComponentClass<PanelProps<TOptions>>;
-  editor?: ComponentClass<PanelEditorProps<TOptions>>;
-  defaults?: TOptions;
-
-  constructor(panel: ComponentClass<PanelProps<TOptions>>) {
-    this.panel = panel;
-  }
-
-  setEditor(editor: ComponentClass<PanelEditorProps<TOptions>>) {
-    this.editor = editor;
-  }
-
-  setDefaults(defaults: TOptions) {
-    this.defaults = defaults;
-  }
 }
 
 export interface PanelSize {
