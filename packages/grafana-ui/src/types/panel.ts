import { ComponentClass, ComponentType } from 'react';
import { LoadingState, SeriesData } from './data';
import { TimeRange } from './time';
import { ScopedVars, DataQueryRequest, DataQueryError, LegacyResponseData } from './datasource';
<<<<<<< HEAD
import { PluginMeta, PluginWithConfig } from './plugin';
=======
import { PluginMeta, GrafanaPlugin } from './plugin';
>>>>>>> 17c848cc

export type InterpolateFunction = (value: string, scopedVars?: ScopedVars, format?: string | Function) => string;

export interface PanelPluginMeta extends PluginMeta {
  hideFromList?: boolean;
  sort: number;

  // if length>0 the query tab will show up
  // Before 6.2 this could be table and/or series, but 6.2+ supports both transparently
  // so it will be deprecated soon
  dataFormats?: PanelDataFormat[];
}

export enum PanelDataFormat {
  Table = 'table',
  TimeSeries = 'time_series',
}

export interface PanelData {
  state: LoadingState;
  series: SeriesData[];
  request?: DataQueryRequest;
  error?: DataQueryError;

  // Data format expected by Angular panels
  legacy?: LegacyResponseData[];
}

export interface PanelProps<T = any> {
  data: PanelData;
  // TODO: annotation?: PanelData;

  timeRange: TimeRange;
  options: T;
  onOptionsChange: (options: T) => void;
  renderCounter: number;
  width: number;
  height: number;
  replaceVariables: InterpolateFunction;
}

export interface PanelEditorProps<T = any> {
  options: T;
  onOptionsChange: (options: T) => void;
}

export interface PanelModel<TOptions = any> {
  id: number;
  options: TOptions;
  pluginVersion?: string;
}

/**
 * Called when a panel is first loaded with current panel model
 */
export type PanelMigrationHandler<TOptions = any> = (panel: PanelModel<TOptions>) => Partial<TOptions>;

/**
 * Called before a panel is initalized
 */
export type PanelTypeChangedHandler<TOptions = any> = (
  options: Partial<TOptions>,
  prevPluginId: string,
  prevOptions: any
) => Partial<TOptions>;

<<<<<<< HEAD
export class PanelPlugin<TOptions = any> extends PluginWithConfig<PanelPluginMeta> {
=======
export class PanelPlugin<TOptions = any> extends GrafanaPlugin<PanelPluginMeta> {
>>>>>>> 17c848cc
  panel: ComponentType<PanelProps<TOptions>>;
  editor?: ComponentClass<PanelEditorProps<TOptions>>;
  defaults?: TOptions;
  onPanelMigration?: PanelMigrationHandler<TOptions>;
  onPanelTypeChanged?: PanelTypeChangedHandler<TOptions>;

  /**
<<<<<<< HEAD
   * Legacy angular ctrl.  If this exists it will be used
   * and evrything else ignored.
=======
   * Legacy angular ctrl.  If this exists it will be used instead of the panel
>>>>>>> 17c848cc
   */
  angularPanelCtrl?: any;

  constructor(panel: ComponentType<PanelProps<TOptions>>) {
    super();
    this.panel = panel;
  }

  setEditor(editor: ComponentClass<PanelEditorProps<TOptions>>) {
    this.editor = editor;
    return this;
  }

  setDefaults(defaults: TOptions) {
    this.defaults = defaults;
    return this;
  }

  /**
   * This function is called before the panel first loads if
   * the current version is different than the version that was saved.
   *
   * This is a good place to support any changes to the options model
   */
  setMigrationHandler(handler: PanelMigrationHandler) {
    this.onPanelMigration = handler;
    return this;
  }

  /**
   * This function is called when the visualization was changed.  This
   * passes in the options that were used in the previous visualization
   */
  setPanelChangeHandler(handler: PanelTypeChangedHandler) {
    this.onPanelTypeChanged = handler;
    return this;
  }
}

export interface PanelSize {
  width: number;
  height: number;
}

export interface PanelMenuItem {
  type?: 'submenu' | 'divider';
  text?: string;
  iconClassName?: string;
  onClick?: () => void;
  shortcut?: string;
  subMenu?: PanelMenuItem[];
}

export enum MappingType {
  ValueToText = 1,
  RangeToText = 2,
}

interface BaseMap {
  id: number;
  operator: string;
  text: string;
  type: MappingType;
}

export type ValueMapping = ValueMap | RangeMap;

export interface ValueMap extends BaseMap {
  value: string;
}

export interface RangeMap extends BaseMap {
  from: string;
  to: string;
}

export enum VizOrientation {
  Auto = 'auto',
  Vertical = 'vertical',
  Horizontal = 'horizontal',
}<|MERGE_RESOLUTION|>--- conflicted
+++ resolved
@@ -2,11 +2,7 @@
 import { LoadingState, SeriesData } from './data';
 import { TimeRange } from './time';
 import { ScopedVars, DataQueryRequest, DataQueryError, LegacyResponseData } from './datasource';
-<<<<<<< HEAD
-import { PluginMeta, PluginWithConfig } from './plugin';
-=======
 import { PluginMeta, GrafanaPlugin } from './plugin';
->>>>>>> 17c848cc
 
 export type InterpolateFunction = (value: string, scopedVars?: ScopedVars, format?: string | Function) => string;
 
@@ -73,11 +69,7 @@
   prevOptions: any
 ) => Partial<TOptions>;
 
-<<<<<<< HEAD
-export class PanelPlugin<TOptions = any> extends PluginWithConfig<PanelPluginMeta> {
-=======
 export class PanelPlugin<TOptions = any> extends GrafanaPlugin<PanelPluginMeta> {
->>>>>>> 17c848cc
   panel: ComponentType<PanelProps<TOptions>>;
   editor?: ComponentClass<PanelEditorProps<TOptions>>;
   defaults?: TOptions;
@@ -85,12 +77,7 @@
   onPanelTypeChanged?: PanelTypeChangedHandler<TOptions>;
 
   /**
-<<<<<<< HEAD
-   * Legacy angular ctrl.  If this exists it will be used
-   * and evrything else ignored.
-=======
    * Legacy angular ctrl.  If this exists it will be used instead of the panel
->>>>>>> 17c848cc
    */
   angularPanelCtrl?: any;
 
