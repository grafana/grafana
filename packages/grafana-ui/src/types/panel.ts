--- conflicted
+++ resolved
@@ -1,11 +1,6 @@
 import { ComponentClass, ComponentType } from 'react';
-<<<<<<< HEAD
-import { LoadingState, DataFrame, TimeRange, TimeZone } from '@grafana/data';
-import { ScopedVars, DataQueryRequest, DataQueryError } from './datasource';
-=======
 import { LoadingState, DataFrame, TimeRange, TimeZone, ScopedVars } from '@grafana/data';
-import { DataQueryRequest, DataQueryError, LegacyResponseData } from './datasource';
->>>>>>> de2a7b97
+import { DataQueryRequest, DataQueryError } from './datasource';
 import { PluginMeta, GrafanaPlugin } from './plugin';
 
 export type InterpolateFunction = (value: string, scopedVars?: ScopedVars, format?: string | Function) => string;
