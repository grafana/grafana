--- conflicted
+++ resolved
@@ -56,11 +56,7 @@
   type: PluginIncludeType;
   name: string;
   path?: string;
-<<<<<<< HEAD
-
-=======
   icon?: string;
->>>>>>> d23f50ab
   // Angular app pages
   component?: string;
 }
