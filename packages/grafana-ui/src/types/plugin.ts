--- conflicted
+++ resolved
@@ -43,28 +43,9 @@
   type: PluginType;
 }
 
-<<<<<<< HEAD
-export interface PluginExports {
-  Datasource?: DataSourceApi;
-  QueryCtrl?: any;
-  QueryEditor?: ComponentClass<QueryEditorProps<DataSourceApi, DataQuery>>;
-  ConfigCtrl?: any;
-  AnnotationsQueryCtrl?: any;
-  VariableQueryEditor?: any;
-  ExploreQueryField?: ComponentClass<ExploreQueryFieldProps<DataSourceApi, DataQuery>>;
-  ExploreStartPage?: ComponentClass<ExploreStartPageProps>;
-  // *** START_OF_CHANGE ****
-  QueryOptionsCtrl?: any;
-  // *** END_OF_CHANGE ***
-
-  // Panel plugin
-  PanelCtrl?: any;
-  reactPanel?: ReactPanelPlugin;
-=======
 export interface PluginDependencies {
   grafanaVersion: string;
   plugins: PluginDependencyInfo[];
->>>>>>> 5d16da73
 }
 
 export enum PluginIncludeType {
