{
  "author": "Grafana Labs",
  "license": "Apache-2.0",
  "name": "@grafana/ui",
  "version": "7.4.0-pre.0",
  "description": "Grafana Components Library",
  "keywords": [
    "grafana",
    "react",
    "react-component",
    "typescript"
  ],
  "repository": {
    "type": "git",
    "url": "http://github.com/grafana/grafana.git",
    "directory": "packages/grafana-ui"
  },
  "main": "src/index.ts",
  "scripts": {
    "build": "grafana-toolkit package:build --scope=ui",
    "bundle": "rollup -c rollup.config.ts",
    "clean": "rimraf ./dist ./compiled",
    "docsExtract": "mkdir -p ../../reports/docs && api-extractor run 2>&1 | tee ../../reports/docs/$(basename $(pwd)).log",
    "storybook": "start-storybook -p 9001 -c .storybook -s .storybook/static",
    "storybook:build": "build-storybook -o ./dist/storybook -c .storybook -s .storybook/static",
    "typecheck": "tsc --noEmit"
  },
  "dependencies": {
    "@emotion/core": "^10.0.27",
    "@grafana/data": "7.4.0-pre.0",
    "@grafana/e2e-selectors": "7.4.0-pre.0",
    "@grafana/slate-react": "0.22.9-grafana",
    "@grafana/tsconfig": "^1.0.0-rc1",
    "@iconscout/react-unicons": "1.1.4",
    "@popperjs/core": "2.5.4",
    "@torkelo/react-select": "3.0.8",
    "@types/hoist-non-react-statics": "3.3.1",
    "@types/react-beautiful-dnd": "12.1.2",
    "@types/react-color": "3.0.1",
    "@types/react-select": "3.0.8",
    "@types/react-table": "7.0.12",
    "@types/slate": "0.47.1",
    "@types/slate-react": "0.22.5",
    "bizcharts": "^3.5.8",
    "classnames": "2.2.6",
    "d3": "5.15.0",
    "emotion": "10.0.27",
    "hoist-non-react-statics": "3.3.2",
    "immutable": "3.8.2",
    "jquery": "3.5.1",
    "lodash": "4.17.19",
    "moment": "2.24.0",
    "monaco-editor": "0.20.0",
    "papaparse": "5.3.0",
    "rc-cascader": "1.0.1",
    "rc-drawer": "3.1.3",
    "rc-slider": "9.6.4",
    "rc-time-picker": "^3.7.3",
    "react": "17.0.1",
    "react-beautiful-dnd": "13.0.0",
    "react-calendar": "2.19.2",
    "react-color": "2.18.0",
    "react-custom-scrollbars": "4.2.1",
    "react-dom": "17.0.1",
    "react-highlight-words": "0.16.0",
    "react-hook-form": "5.1.3",
    "react-monaco-editor": "0.36.0",
    "react-popper": "2.2.4",
    "react-storybook-addon-props-combinations": "1.1.0",
    "react-table": "7.0.0",
    "react-transition-group": "4.4.1",
    "slate": "0.47.8",
    "tinycolor2": "1.4.1",
    "uplot": "1.4.6"
  },
  "devDependencies": {
<<<<<<< HEAD
    "@rollup/plugin-commonjs": "16.0.0",
    "@rollup/plugin-image": "2.0.5",
    "@rollup/plugin-node-resolve": "10.0.0",
    "@storybook/addon-actions": "5.3.21",
    "@storybook/addon-docs": "5.3.21",
    "@storybook/addon-info": "5.3.21",
    "@storybook/addon-knobs": "5.3.21",
    "@storybook/addon-storysource": "5.3.21",
    "@storybook/react": "5.3.21",
    "@storybook/theming": "5.3.21",
=======
    "@rollup/plugin-commonjs": "11.0.2",
    "@rollup/plugin-image": "2.0.4",
    "@rollup/plugin-node-resolve": "7.1.1",
    "@storybook/addon-essentials": "6.1.2",
    "@storybook/addon-controls": "6.1.2",
    "@storybook/addon-knobs": "6.1.2",
    "@storybook/addon-storysource": "6.1.2",
    "@storybook/react": "6.1.2",
    "@storybook/theming": "6.1.2",
>>>>>>> 61d6dcf9
    "@types/classnames": "2.2.7",
    "@types/common-tags": "^1.8.0",
    "@types/d3": "5.7.2",
    "@types/jest": "26.0.0",
    "@types/jquery": "3.3.38",
    "@types/lodash": "4.14.123",
    "@types/node": "10.14.1",
    "@types/papaparse": "5.2.0",
    "@types/react": "16.9.9",
    "@types/react-custom-scrollbars": "4.0.5",
    "@types/react-test-renderer": "16.9.2",
    "@types/react-transition-group": "4.4.0",
    "@types/rollup-plugin-visualizer": "2.6.0",
    "@types/tinycolor2": "1.4.1",
    "common-tags": "^1.8.0",
    "pretty-format": "25.1.0",
    "react-docgen-typescript-loader": "3.7.2",
    "react-test-renderer": "16.13.1",
<<<<<<< HEAD
    "rollup": "2.33.3",
    "rollup-plugin-sourcemaps": "0.6.3",
    "rollup-plugin-terser": "7.0.2",
    "rollup-plugin-typescript2": "0.29.0",
    "rollup-plugin-visualizer": "4.2.0",
    "storybook-dark-mode": "0.6.1",
    "ts-loader": "6.2.1",
    "typescript": "4.0.2"
=======
    "react-is": "16.8.0",
    "rollup": "2.0.6",
    "rollup-plugin-sourcemaps": "0.5.0",
    "rollup-plugin-terser": "5.3.0",
    "rollup-plugin-typescript2": "0.26.0",
    "rollup-plugin-visualizer": "3.3.1",
    "storybook-dark-mode": "1.0.3",
    "ts-loader": "8.0.11",
    "typescript": "4.0.2",
    "webpack-filter-warnings-plugin": "1.2.1"
>>>>>>> 61d6dcf9
  },
  "types": "src/index.ts"
}<|MERGE_RESOLUTION|>--- conflicted
+++ resolved
@@ -74,28 +74,15 @@
     "uplot": "1.4.6"
   },
   "devDependencies": {
-<<<<<<< HEAD
     "@rollup/plugin-commonjs": "16.0.0",
     "@rollup/plugin-image": "2.0.5",
     "@rollup/plugin-node-resolve": "10.0.0",
-    "@storybook/addon-actions": "5.3.21",
-    "@storybook/addon-docs": "5.3.21",
-    "@storybook/addon-info": "5.3.21",
-    "@storybook/addon-knobs": "5.3.21",
-    "@storybook/addon-storysource": "5.3.21",
-    "@storybook/react": "5.3.21",
-    "@storybook/theming": "5.3.21",
-=======
-    "@rollup/plugin-commonjs": "11.0.2",
-    "@rollup/plugin-image": "2.0.4",
-    "@rollup/plugin-node-resolve": "7.1.1",
     "@storybook/addon-essentials": "6.1.2",
     "@storybook/addon-controls": "6.1.2",
     "@storybook/addon-knobs": "6.1.2",
     "@storybook/addon-storysource": "6.1.2",
     "@storybook/react": "6.1.2",
     "@storybook/theming": "6.1.2",
->>>>>>> 61d6dcf9
     "@types/classnames": "2.2.7",
     "@types/common-tags": "^1.8.0",
     "@types/d3": "5.7.2",
@@ -114,27 +101,16 @@
     "pretty-format": "25.1.0",
     "react-docgen-typescript-loader": "3.7.2",
     "react-test-renderer": "16.13.1",
-<<<<<<< HEAD
+    "react-is": "16.8.0",
     "rollup": "2.33.3",
     "rollup-plugin-sourcemaps": "0.6.3",
     "rollup-plugin-terser": "7.0.2",
     "rollup-plugin-typescript2": "0.29.0",
     "rollup-plugin-visualizer": "4.2.0",
-    "storybook-dark-mode": "0.6.1",
-    "ts-loader": "6.2.1",
-    "typescript": "4.0.2"
-=======
-    "react-is": "16.8.0",
-    "rollup": "2.0.6",
-    "rollup-plugin-sourcemaps": "0.5.0",
-    "rollup-plugin-terser": "5.3.0",
-    "rollup-plugin-typescript2": "0.26.0",
-    "rollup-plugin-visualizer": "3.3.1",
     "storybook-dark-mode": "1.0.3",
     "ts-loader": "8.0.11",
     "typescript": "4.0.2",
     "webpack-filter-warnings-plugin": "1.2.1"
->>>>>>> 61d6dcf9
   },
   "types": "src/index.ts"
 }