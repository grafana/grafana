--- conflicted
+++ resolved
@@ -129,12 +129,8 @@
     "@types/mock-raf": "1.0.2",
     "@types/node": "10.14.1",
     "@types/papaparse": "5.2.0",
-<<<<<<< HEAD
     "@types/prismjs": "1.16.0",
-    "@types/react": "16.9.9",
-=======
     "@types/react": "17.0.30",
->>>>>>> 99eddac4
     "@types/react-beautiful-dnd": "13.1.1",
     "@types/react-calendar": "^3.4.3",
     "@types/react-color": "3.0.1",
