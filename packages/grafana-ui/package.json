--- conflicted
+++ resolved
@@ -182,13 +182,8 @@
     "storybook-addon-turbo-build": "2.0.1",
     "storybook-dark-mode": "3.0.1",
     "style-loader": "3.3.4",
-<<<<<<< HEAD
     "typescript": "5.3.3",
-    "webpack": "5.89.0"
-=======
-    "typescript": "5.2.2",
     "webpack": "5.90.0"
->>>>>>> c44594d6
   },
   "peerDependencies": {
     "react": "^17.0.0 || ^18.0.0",
