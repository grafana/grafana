--- conflicted
+++ resolved
@@ -82,12 +82,8 @@
     "rc-drawer": "4.4.3",
     "rc-slider": "10.0.1",
     "rc-time-picker": "^3.7.3",
-<<<<<<< HEAD
+    "rc-tooltip": "5.2.2",
     "react-beautiful-dnd": "13.1.1",
-=======
-    "rc-tooltip": "5.2.2",
-    "react-beautiful-dnd": "13.1.0",
->>>>>>> c5854234
     "react-calendar": "3.9.0",
     "react-colorful": "5.6.1",
     "react-custom-scrollbars-2": "4.5.0",
