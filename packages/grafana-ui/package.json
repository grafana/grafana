{
  "author": "Grafana Labs",
  "license": "Apache-2.0",
  "name": "@grafana/ui",
  "version": "10.3.0-pre",
  "description": "Grafana Components Library",
  "keywords": [
    "grafana",
    "react",
    "react-component",
    "typescript"
  ],
  "sideEffects": false,
  "repository": {
    "type": "git",
    "url": "http://github.com/grafana/grafana.git",
    "directory": "packages/grafana-ui"
  },
  "main": "src/index.ts",
  "types": "src/index.ts",
  "publishConfig": {
    "main": "dist/index.js",
    "module": "dist/esm/index.js",
    "types": "dist/index.d.ts",
    "access": "public"
  },
  "files": [
    "./dist",
    "!./dist/storybook",
    "./README.md",
    "./CHANGELOG.md",
    "./LICENSE_APACHE2"
  ],
  "scripts": {
    "build": "tsc -p ./tsconfig.build.json && rollup -c rollup.config.ts",
    "bundle": "rollup -c rollup.config.ts",
    "clean": "rimraf ./dist ./compiled ./package.tgz",
    "storybook": "storybook dev -p 9001 -c .storybook --no-open",
    "storybook:build": "storybook build -o ./dist/storybook -c .storybook",
    "typecheck": "tsc --emitDeclarationOnly false --noEmit",
    "generate-icons-bundle-cache-file": "node ./scripts/generate-icon-bundle.js",
    "prepack": "cp package.json package.json.bak && node ../../scripts/prepare-packagejson.js",
    "postpack": "mv package.json.bak package.json"
  },
  "browserslist": [
    "defaults",
    "not IE 11"
  ],
  "dependencies": {
    "@emotion/css": "11.11.2",
    "@emotion/react": "11.11.1",
    "@floating-ui/react": "0.26.4",
    "@grafana/data": "10.3.0-pre",
    "@grafana/e2e-selectors": "10.3.0-pre",
    "@grafana/faro-web-sdk": "^1.3.5",
    "@grafana/schema": "10.3.0-pre",
    "@leeoniya/ufuzzy": "1.0.13",
    "@monaco-editor/react": "4.6.0",
    "@popperjs/core": "2.11.8",
    "@react-aria/button": "3.8.0",
    "@react-aria/dialog": "3.5.3",
    "@react-aria/focus": "3.13.0",
    "@react-aria/menu": "3.10.0",
    "@react-aria/overlays": "3.15.0",
    "@react-aria/utils": "3.18.0",
    "@react-stately/menu": "3.5.3",
    "ansicolor": "1.1.100",
    "calculate-size": "1.1.1",
    "classnames": "2.3.2",
    "d3": "7.8.5",
    "date-fns": "2.30.0",
    "hoist-non-react-statics": "3.3.2",
    "i18next": "^22.0.0",
    "i18next-browser-languagedetector": "^7.0.2",
    "immutable": "4.3.1",
    "is-hotkey": "0.2.0",
    "jquery": "3.7.0",
    "lodash": "4.17.21",
    "micro-memoize": "^4.1.2",
    "moment": "2.29.4",
    "monaco-editor": "0.34.0",
    "ol": "7.4.0",
    "prismjs": "1.29.0",
    "rc-cascader": "3.20.0",
    "rc-drawer": "6.5.2",
    "rc-slider": "10.3.1",
    "rc-time-picker": "^3.7.3",
    "rc-tooltip": "6.1.1",
    "react-beautiful-dnd": "13.1.1",
    "react-calendar": "4.6.0",
    "react-colorful": "5.6.1",
    "react-custom-scrollbars-2": "4.5.0",
    "react-dropzone": "14.2.3",
    "react-highlight-words": "0.20.0",
    "react-hook-form": "7.5.3",
    "react-i18next": "^12.0.0",
    "react-inlinesvg": "3.0.2",
    "react-loading-skeleton": "3.3.1",
    "react-popper": "2.3.0",
    "react-router-dom": "5.3.3",
    "react-select": "5.7.4",
    "react-table": "7.8.0",
    "react-transition-group": "4.4.5",
    "react-use": "17.4.0",
    "react-window": "1.8.9",
    "rxjs": "7.8.1",
    "slate": "0.47.9",
    "slate-plain-serializer": "0.7.13",
    "slate-react": "0.22.10",
    "tinycolor2": "1.6.0",
    "tslib": "2.6.0",
<<<<<<< HEAD
    "uplot": "leeoniya/uPlot#3c1ba3b1a26a4a32d4b36c79fa6cbf04abac0489",
=======
    "uplot": "1.6.28",
>>>>>>> 90d4704c
    "uuid": "9.0.0"
  },
  "devDependencies": {
    "@babel/core": "7.23.2",
    "@grafana/tsconfig": "^1.2.0-rc1",
    "@rollup/plugin-node-resolve": "15.2.3",
    "@storybook/addon-a11y": "7.4.5",
    "@storybook/addon-actions": "7.4.5",
    "@storybook/addon-docs": "7.4.5",
    "@storybook/addon-essentials": "7.4.5",
    "@storybook/addon-storysource": "7.4.5",
    "@storybook/api": "7.4.5",
    "@storybook/blocks": "7.4.5",
    "@storybook/client-api": "7.4.5",
    "@storybook/components": "7.4.5",
    "@storybook/core-events": "7.4.5",
    "@storybook/mdx2-csf": "1.1.0",
    "@storybook/preset-scss": "1.0.3",
    "@storybook/react": "7.4.5",
    "@storybook/react-webpack5": "7.4.5",
    "@storybook/theming": "7.4.5",
    "@testing-library/dom": "9.3.3",
    "@testing-library/jest-dom": "6.1.4",
    "@testing-library/react": "14.0.0",
    "@testing-library/user-event": "14.5.1",
    "@types/common-tags": "^1.8.0",
    "@types/d3": "7.4.0",
    "@types/hoist-non-react-statics": "3.3.1",
    "@types/is-hotkey": "0.1.7",
    "@types/jest": "29.5.4",
    "@types/jquery": "3.5.16",
    "@types/lodash": "4.14.195",
    "@types/mock-raf": "1.0.3",
    "@types/node": "20.8.10",
    "@types/prismjs": "1.26.0",
    "@types/react": "18.2.15",
    "@types/react-beautiful-dnd": "13.1.4",
    "@types/react-calendar": "3.9.0",
    "@types/react-color": "3.0.6",
    "@types/react-dom": "18.2.7",
    "@types/react-highlight-words": "0.16.4",
    "@types/react-router-dom": "5.3.3",
    "@types/react-table": "7.7.14",
    "@types/react-test-renderer": "18.0.0",
    "@types/react-transition-group": "4.4.6",
    "@types/react-window": "1.8.5",
    "@types/slate": "0.47.11",
    "@types/slate-plain-serializer": "0.7.2",
    "@types/slate-react": "0.22.9",
    "@types/testing-library__jest-dom": "5.14.8",
    "@types/tinycolor2": "1.4.3",
    "@types/uuid": "9.0.2",
    "common-tags": "1.8.2",
    "core-js": "3.33.0",
    "css-loader": "6.8.1",
    "csstype": "3.1.2",
    "esbuild": "0.18.12",
    "expose-loader": "4.1.0",
    "mock-raf": "1.0.1",
    "process": "^0.11.10",
    "react": "18.2.0",
    "react-dom": "18.2.0",
    "react-select-event": "^5.1.0",
    "react-test-renderer": "18.2.0",
    "rimraf": "5.0.1",
    "rollup": "2.79.1",
    "rollup-plugin-copy": "3.5.0",
    "rollup-plugin-dts": "^5.0.0",
    "rollup-plugin-esbuild": "5.0.0",
    "rollup-plugin-node-externals": "^5.0.0",
    "sass-loader": "13.3.2",
    "storybook": "7.4.5",
    "storybook-addon-turbo-build": "2.0.1",
    "storybook-dark-mode": "3.0.1",
    "style-loader": "3.3.3",
    "typescript": "5.2.2",
    "webpack": "5.89.0"
  },
  "peerDependencies": {
    "react": "^17.0.0 || ^18.0.0",
    "react-dom": "^17.0.0 || ^18.0.0"
  }
}<|MERGE_RESOLUTION|>--- conflicted
+++ resolved
@@ -109,11 +109,7 @@
     "slate-react": "0.22.10",
     "tinycolor2": "1.6.0",
     "tslib": "2.6.0",
-<<<<<<< HEAD
-    "uplot": "leeoniya/uPlot#3c1ba3b1a26a4a32d4b36c79fa6cbf04abac0489",
-=======
     "uplot": "1.6.28",
->>>>>>> 90d4704c
     "uuid": "9.0.0"
   },
   "devDependencies": {
