--- conflicted
+++ resolved
@@ -58,9 +58,6 @@
           ],
           'node_modules/immutable/dist/immutable.js': ['Record', 'Set', 'Map', 'List', 'OrderedSet', 'is', 'Stack'],
           '../../node_modules/esrever/esrever.js': ['reverse'],
-<<<<<<< HEAD
-          '../../node_modules/react-table/index.js': ['useTable', 'useSortBy', 'useBlockLayout', 'Cell'],
-=======
           '../../node_modules/react-table/index.js': [
             'useTable',
             'useSortBy',
@@ -68,7 +65,6 @@
             'Cell',
             'useResizeColumns',
           ],
->>>>>>> 61a2a713
           '../../node_modules/react-is/index.js': ['isValidElementType', 'isContextConsumer'],
         },
       }),
