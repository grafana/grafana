// Copyright (c) 2017 Uber Technologies, Inc.
//
// Licensed under the Apache License, Version 2.0 (the "License");
// you may not use this file except in compliance with the License.
// You may obtain a copy of the License at
//
// http://www.apache.org/licenses/LICENSE-2.0
//
// Unless required by applicable law or agreed to in writing, software
// distributed under the License is distributed on an "AS IS" BASIS,
// WITHOUT WARRANTIES OR CONDITIONS OF ANY KIND, either express or implied.
// See the License for the specific language governing permissions and
// limitations under the License.

import { TraceSpan } from '@grafana/data';
import cx from 'classnames';
import { css } from 'emotion';
import _groupBy from 'lodash/groupBy';
import React from 'react';
import { compose, onlyUpdateForKeys, withProps, withState } from 'recompose';
import { autoColor, createStyle, Theme } from '../Theme';
import { TNil } from '../types';
<<<<<<< HEAD
import { TraceSpan } from '../types/trace';
=======
>>>>>>> 5773b8f2
import { UIPopover } from '../uiElementsContext';
import AccordianLogs from './SpanDetail/AccordianLogs';
import { ViewedBoundsFunctionType } from './utils';

const getStyles = createStyle((theme: Theme) => {
  return {
    wrapper: css`
      label: wrapper;
      bottom: 0;
      left: 0;
      position: absolute;
      right: 0;
      top: 0;
      overflow: hidden;
      z-index: 0;
    `,
    bar: css`
      label: bar;
      border-radius: 3px;
      min-width: 2px;
      position: absolute;
      height: 36%;
      top: 32%;
    `,
    rpc: css`
      label: rpc;
      position: absolute;
      top: 35%;
      bottom: 35%;
      z-index: 1;
    `,
    label: css`
      label: label;
      color: #aaa;
      font-size: 12px;
      font-family: 'Helvetica Neue', Helvetica, Arial, sans-serif;
      line-height: 1em;
      white-space: nowrap;
      padding: 0 0.5em;
      position: absolute;
    `,
    logMarker: css`
      label: logMarker;
      background-color: ${autoColor(theme, '#2c3235')};
      cursor: pointer;
      height: 60%;
      min-width: 1px;
      position: absolute;
      top: 20%;
      &:hover {
        background-color: ${autoColor(theme, '#464c54')};
      }
      &::before,
      &::after {
        content: '';
        position: absolute;
        top: 0;
        bottom: 0;
        right: 0;
        border: 1px solid transparent;
      }
      &::after {
        left: 0;
      }
    `,
  };
});

type TCommonProps = {
  color: string;
  onClick?: (evt: React.MouseEvent<any>) => void;
  viewEnd: number;
  viewStart: number;
  getViewedBounds: ViewedBoundsFunctionType;
  rpc:
    | {
        viewStart: number;
        viewEnd: number;
        color: string;
      }
    | TNil;
  traceStartTime: number;
  span: TraceSpan;
  className?: string;
  labelClassName?: string;
  theme: Theme;
};

type TInnerProps = {
  label: string;
  setLongLabel: () => void;
  setShortLabel: () => void;
} & TCommonProps;

type TOuterProps = {
  longLabel: string;
  shortLabel: string;
} & TCommonProps;

function toPercent(value: number) {
  return `${(value * 100).toFixed(1)}%`;
}

function SpanBar(props: TInnerProps) {
  const {
    viewEnd,
    viewStart,
    getViewedBounds,
    color,
    label,
    onClick,
    setLongLabel,
    setShortLabel,
    rpc,
    traceStartTime,
    span,
    theme,
    className,
    labelClassName,
  } = props;
  // group logs based on timestamps
  const logGroups = _groupBy(span.logs, (log) => {
    const posPercent = getViewedBounds(log.timestamp, log.timestamp).start;
    // round to the nearest 0.2%
    return toPercent(Math.round(posPercent * 500) / 500);
  });
  const styles = getStyles(theme);

  return (
    <div
      className={cx(styles.wrapper, className)}
      onClick={onClick}
      onMouseLeave={setShortLabel}
      onMouseOver={setLongLabel}
      aria-hidden
      data-test-id="SpanBar--wrapper"
    >
      <div
        aria-label={label}
        className={styles.bar}
        style={{
          background: color,
          left: toPercent(viewStart),
          width: toPercent(viewEnd - viewStart),
        }}
      >
        <div className={cx(styles.label, labelClassName)} data-test-id="SpanBar--label">
          {label}
        </div>
      </div>
      <div>
        {Object.keys(logGroups).map((positionKey) => (
          <UIPopover
            key={positionKey}
            placement="topLeft"
            content={
              <AccordianLogs interactive={false} isOpen logs={logGroups[positionKey]} timestamp={traceStartTime} />
            }
          >
            <div className={styles.logMarker} style={{ left: positionKey }} />
          </UIPopover>
        ))}
      </div>
      {rpc && (
        <div
          className={styles.rpc}
          style={{
            background: rpc.color,
            left: toPercent(rpc.viewStart),
            width: toPercent(rpc.viewEnd - rpc.viewStart),
          }}
        />
      )}
    </div>
  );
}

export default compose<TInnerProps, TOuterProps>(
  withState('label', 'setLabel', (props: { shortLabel: string }) => props.shortLabel),
  withProps(
    ({
      setLabel,
      shortLabel,
      longLabel,
    }: {
      setLabel: (label: string) => void;
      shortLabel: string;
      longLabel: string;
    }) => ({
      setLongLabel: () => setLabel(longLabel),
      setShortLabel: () => setLabel(shortLabel),
    })
  ),
  onlyUpdateForKeys(['label', 'rpc', 'viewStart', 'viewEnd'])
)(SpanBar);<|MERGE_RESOLUTION|>--- conflicted
+++ resolved
@@ -12,18 +12,14 @@
 // See the License for the specific language governing permissions and
 // limitations under the License.
 
-import { TraceSpan } from '@grafana/data';
 import cx from 'classnames';
 import { css } from 'emotion';
 import _groupBy from 'lodash/groupBy';
 import React from 'react';
 import { compose, onlyUpdateForKeys, withProps, withState } from 'recompose';
 import { autoColor, createStyle, Theme } from '../Theme';
+import { TraceSpan } from '../types/trace';
 import { TNil } from '../types';
-<<<<<<< HEAD
-import { TraceSpan } from '../types/trace';
-=======
->>>>>>> 5773b8f2
 import { UIPopover } from '../uiElementsContext';
 import AccordianLogs from './SpanDetail/AccordianLogs';
 import { ViewedBoundsFunctionType } from './utils';
