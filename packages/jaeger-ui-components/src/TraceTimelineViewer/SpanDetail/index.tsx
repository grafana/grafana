--- conflicted
+++ resolved
@@ -18,13 +18,8 @@
 import IoLink from 'react-icons/lib/io/link';
 
 import { dateTimeFormat, GrafanaTheme2, LinkModel, TimeZone } from '@grafana/data';
-<<<<<<< HEAD
 import { config, reportInteraction } from '@grafana/runtime';
-import { DataLinkButton, TextArea, useStyles2 } from '@grafana/ui';
-=======
-import { reportInteraction } from '@grafana/runtime';
 import { Button, DataLinkButton, TextArea, useStyles2 } from '@grafana/ui';
->>>>>>> 5ff94e52
 
 import { autoColor } from '../../Theme';
 import { Divider } from '../../common/Divider';
@@ -199,25 +194,6 @@
       : []),
   ];
   const styles = useStyles2(getStyles);
-<<<<<<< HEAD
-  const links = createSpanLink?.(span);
-  const focusSpanLink = createFocusSpanLink(traceID, spanID);
-  const logLink = links?.logLinks?.[0]
-    ? {
-        ...links?.logLinks?.[0],
-        onClick: (event: React.MouseEvent) => {
-          reportInteraction('grafana_traces_trace_view_span_link_clicked', {
-            datasourceType: datasourceType,
-            grafana_version: config.buildInfo.version,
-            type: 'log',
-            location: 'spanDetails',
-          });
-          links?.logLinks?.[0].onClick!(event);
-        },
-      }
-    : undefined;
-=======
->>>>>>> 5ff94e52
 
   let logLinkButton: JSX.Element | undefined = undefined;
   if (createSpanLink) {
@@ -233,6 +209,7 @@
             onClick: (event: React.MouseEvent) => {
               reportInteraction('grafana_traces_trace_view_span_link_clicked', {
                 datasourceType: datasourceType,
+                grafana_version: config.buildInfo.version,
                 type: 'log',
                 location: 'spanDetails',
               });
