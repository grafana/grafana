--- conflicted
+++ resolved
@@ -1,11 +1,7 @@
 {
   "name": "@grafana/eslint-plugin",
   "description": "ESLint rules for use within the Grafana repo. Not suitable (or supported) for external use.",
-<<<<<<< HEAD
-  "version": "11.1.8",
-=======
   "version": "11.5.3",
->>>>>>> 9e942dcb
   "main": "./index.cjs",
   "author": "Grafana Labs",
   "license": "Apache-2.0",
