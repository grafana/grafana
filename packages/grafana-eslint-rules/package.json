{
  "name": "@grafana/eslint-plugin",
  "description": "ESLint rules for use within the Grafana repo. Not suitable (or supported) for external use.",
<<<<<<< HEAD
  "version": "11.1.0",
=======
  "version": "11.1.1",
>>>>>>> 9cdba084
  "main": "./index.cjs",
  "author": "Grafana Labs",
  "license": "Apache-2.0",
  "scripts": {
    "typecheck": "tsc --emitDeclarationOnly false --noEmit"
  },
  "repository": {
    "type": "git",
    "url": "http://github.com/grafana/grafana.git",
    "directory": "packages/grafana-eslint-rules"
  },
  "dependencies": {
    "@typescript-eslint/utils": "^6.0.0"
  },
  "devDependencies": {
    "@typescript-eslint/types": "^6.0.0",
    "eslint": "8.57.0",
    "tslib": "2.6.3"
  },
  "private": true
}<|MERGE_RESOLUTION|>--- conflicted
+++ resolved
@@ -1,11 +1,7 @@
 {
   "name": "@grafana/eslint-plugin",
   "description": "ESLint rules for use within the Grafana repo. Not suitable (or supported) for external use.",
-<<<<<<< HEAD
-  "version": "11.1.0",
-=======
   "version": "11.1.1",
->>>>>>> 9cdba084
   "main": "./index.cjs",
   "author": "Grafana Labs",
   "license": "Apache-2.0",
