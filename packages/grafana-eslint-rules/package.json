{
  "name": "@grafana/eslint-plugin",
  "description": "ESLint rules for use within the Grafana repo. Not suitable (or supported) for external use.",
<<<<<<< HEAD
  "version": "10.4.2",
=======
  "version": "11.1.0",
>>>>>>> 5b85c4c2
  "main": "./index.cjs",
  "author": "Grafana Labs",
  "license": "Apache-2.0",
  "scripts": {
    "typecheck": "tsc --emitDeclarationOnly false --noEmit"
  },
  "repository": {
    "type": "git",
    "url": "http://github.com/grafana/grafana.git",
    "directory": "packages/grafana-eslint-rules"
  },
  "dependencies": {
    "@typescript-eslint/utils": "^6.0.0"
  },
  "devDependencies": {
    "@typescript-eslint/types": "^6.0.0",
    "eslint": "8.57.0",
    "tslib": "2.6.3"
  },
  "private": true
}<|MERGE_RESOLUTION|>--- conflicted
+++ resolved
@@ -1,11 +1,7 @@
 {
   "name": "@grafana/eslint-plugin",
   "description": "ESLint rules for use within the Grafana repo. Not suitable (or supported) for external use.",
-<<<<<<< HEAD
-  "version": "10.4.2",
-=======
   "version": "11.1.0",
->>>>>>> 5b85c4c2
   "main": "./index.cjs",
   "author": "Grafana Labs",
   "license": "Apache-2.0",
