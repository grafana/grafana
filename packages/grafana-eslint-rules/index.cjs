--- conflicted
+++ resolved
@@ -1,17 +1,11 @@
 const noAriaLabelSelectors = require('./rules/no-aria-label-e2e-selectors.cjs');
-<<<<<<< HEAD
 const noBorderRadiusLiteral = require('./rules/no-border-radius-literal.cjs');
-=======
 const themeTokenUsage = require('./rules/theme-token-usage.cjs');
->>>>>>> ae4810f8
 
 module.exports = {
   rules: {
     'no-aria-label-selectors': noAriaLabelSelectors,
-<<<<<<< HEAD
     'no-border-radius-literal': noBorderRadiusLiteral,
-=======
     'theme-token-usage': themeTokenUsage,
->>>>>>> ae4810f8
   },
 };