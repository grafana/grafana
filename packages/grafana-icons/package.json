--- conflicted
+++ resolved
@@ -1,10 +1,6 @@
 {
   "name": "@grafana/saga-icons",
-<<<<<<< HEAD
-  "version": "11.5.3",
-=======
   "version": "11.6.1",
->>>>>>> 78ca78f5
   "private": true,
   "description": "Icons for Grafana",
   "author": "Grafana Labs",
