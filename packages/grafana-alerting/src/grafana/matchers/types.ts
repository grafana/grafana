<<<<<<< HEAD
import { OverrideProperties } from 'type-fest';

import { RoutingTreeMatcher } from '../api/notifications/v0alpha1/notifications.api.gen';
=======
import { RoutingTreeMatcher } from '../api/v0alpha1/api.gen';
>>>>>>> a6f92d44

export type Label = [string, string];

// type alias
export type LabelMatcher = RoutingTreeMatcher;<|MERGE_RESOLUTION|>--- conflicted
+++ resolved
@@ -1,10 +1,4 @@
-<<<<<<< HEAD
-import { OverrideProperties } from 'type-fest';
-
 import { RoutingTreeMatcher } from '../api/notifications/v0alpha1/notifications.api.gen';
-=======
-import { RoutingTreeMatcher } from '../api/v0alpha1/api.gen';
->>>>>>> a6f92d44
 
 export type Label = [string, string];
 
