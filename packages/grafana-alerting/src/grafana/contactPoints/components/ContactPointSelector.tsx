--- conflicted
+++ resolved
@@ -31,7 +31,6 @@
  * Contact Point Combobox which lists all available contact points
  * @TODO make ComboBox accept a ReactNode so we can use icons and such
  */
-<<<<<<< HEAD
 function ContactPointSelector({
   onChange,
   id,
@@ -40,11 +39,7 @@
   value,
   placeholder,
 }: ContactPointSelectorProps) {
-  const { currentData: contactPoints, isLoading } = useListContactPoints();
-=======
-function ContactPointSelector({ onChange }: ContactPointSelectorProps) {
   const { currentData: contactPoints, isLoading } = useListContactPointsv0alpha1();
->>>>>>> 53b4112a
 
   // Create a mapping of options with their corresponding contact points
   const contactPointOptions = chain(contactPoints?.items)
