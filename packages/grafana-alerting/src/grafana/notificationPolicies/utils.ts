--- conflicted
+++ resolved
@@ -16,7 +16,7 @@
   matchDetails: LabelMatchDetails[];
   matched: boolean;
 };
- 
+
 export interface RouteMatchResult<T extends Route> {
   route: T;
   labels: Label[];
@@ -180,27 +180,12 @@
 
 /**
  * Converts a RoutingTree to a Route by merging defaults with routes.
-<<<<<<< HEAD
- * 
-=======
  *
->>>>>>> d0dd2b07
  * @param routingTree - The RoutingTree from the API
  * @returns A Route that can be used with the matching functions
  */
 export function convertRoutingTreeToRoute(routingTree: RoutingTree): Route {
   const convertRoutingTreeRoutes = (routes: RoutingTreeRoute[]): Route[] => {
-<<<<<<< HEAD
-    return routes.map((route): Route => ({
-      ...route,
-      matchers: route.matchers?.map((matcher): LabelMatcher => ({
-        ...matcher,
-        // sadly we use type narrowing for this on Route but the codegen has it as a string
-        type: matcher.type as LabelMatcher['type'],
-      })),
-      routes: route.routes ? convertRoutingTreeRoutes(route.routes) : [],
-    }));
-=======
     return routes.map(
       (route): Route => ({
         ...route,
@@ -214,7 +199,6 @@
         routes: route.routes ? convertRoutingTreeRoutes(route.routes) : [],
       })
     );
->>>>>>> d0dd2b07
   };
 
   // Create the root route by merging defaults with the route structure
