--- conflicted
+++ resolved
@@ -75,20 +75,6 @@
     "./rtkq/provisioning/v0alpha1": {
       "import": "./src/clients/rtkq/provisioning/v0alpha1/index.ts",
       "require": "./src/clients/rtkq/provisioning/v0alpha1/index.ts"
-    },
-<<<<<<< HEAD
-    "./rtkq/shorturl/v1alpha1": {
-      "import": "./src/clients/rtkq/shorturl/v1alpha1/index.ts",
-      "require": "./src/clients/rtkq/shorturl/v1alpha1/index.ts"
-    },
-    "./rtkq/correlations/v0alpha1": {
-      "import": "./src/clients/rtkq/correlations/v0alpha1/index.ts",
-      "require": "./src/clients/rtkq/correlations/v0alpha1/index.ts"
-=======
-    "./rtkq/shorturl/v1beta1": {
-      "import": "./src/clients/rtkq/shorturl/v1beta1/index.ts",
-      "require": "./src/clients/rtkq/shorturl/v1beta1/index.ts"
->>>>>>> 6c512dab
     }
   },
   "publishConfig": {
