export const Components = {
  DataSource: {
    TestData: {
      QueryTab: {
        scenarioSelectContainer: 'Test Data Query scenario select container',
        scenarioSelect: 'Test Data Query scenario select',
        max: 'TestData max',
        min: 'TestData min',
        noise: 'TestData noise',
        seriesCount: 'TestData series count',
        spread: 'TestData spread',
        startValue: 'TestData start value',
      },
    },
  },
  Panels: {
    Panel: {
      title: (title: string) => `Panel header title item ${title}`,
      headerItems: (item: string) => `Panel header item ${item}`,
      containerByTitle: (title: string) => `Panel container title ${title}`,
      headerCornerInfo: (mode: string) => `Panel header ${mode}`,
    },
    Visualization: {
      Graph: {
        VisualizationTab: {
          legendSection: 'Legend section',
        },
        Legend: {
          legendItemAlias: (name: string) => `gpl alias ${name}`,
          showLegendSwitch: 'gpl show legend',
        },
        xAxis: {
          labels: () => 'div.flot-x-axis > div.flot-tick-label',
        },
      },
      BarGauge: {
        value: 'Bar gauge value',
      },
      Text: {
        container: () => '.markdown-html',
      },
    },
  },
  Drawer: {
    General: {
      title: (title: string) => `Drawer title ${title}`,
      expand: 'Drawer expand',
      contract: 'Drawer contract',
      close: 'Drawer close',
      rcContentWrapper: () => '.drawer-content-wrapper',
    },
  },
  PanelEditor: {
    General: {
      content: 'Panel editor content',
    },
    OptionsPane: {
      content: 'Panel editor option pane content',
      close: 'Page toolbar button Close options pane',
      open: 'Page toolbar button Open options pane',
      select: 'Panel editor option pane select',
      tab: (title: string) => `Panel editor option pane tab ${title}`,
    },
    // not sure about the naming *DataPane*
    DataPane: {
      content: 'Panel editor data pane content',
    },
    FieldOptions: {
      propertyEditor: (type: string) => `${type} field property editor`,
    },
  },
  PanelInspector: {
    Data: {
      content: 'Panel inspector Data content',
    },
    Stats: {
      content: 'Panel inspector Stats content',
    },
    Json: {
      content: 'Panel inspector Json content',
    },
    Query: {
      content: 'Panel inspector Query content',
      refreshButton: 'Panel inspector Query refresh button',
      jsonObjectKeys: () => '.json-formatter-key',
    },
  },
  Tab: {
    title: (title: string) => `Tab ${title}`,
    active: () => '[class*="-activeTabStyle"]',
  },
  RefreshPicker: {
    runButton: 'RefreshPicker run button',
  },
  QueryTab: {
    content: 'Query editor tab content',
    queryInspectorButton: 'Query inspector button',
    addQuery: 'Query editor add query button',
  },
  QueryEditorRows: {
    rows: 'Query editor row',
  },
  QueryEditorRow: {
    actionButton: (title: string) => `${title} query operation action`,
    title: (refId: string) => `Query editor row title ${refId}`,
  },
  AlertTab: {
    content: 'Alert editor tab content',
  },
  Alert: {
    alert: (severity: string) => `Alert ${severity}`,
  },
  TransformTab: {
    content: 'Transform editor tab content',
    newTransform: (name: string) => `New transform ${name}`,
    transformationEditor: (name: string) => `Transformation editor ${name}`,
    transformationEditorDebugger: (name: string) => `Transformation editor debugger ${name}`,
  },
  Transforms: {
    card: (name: string) => `New transform ${name}`,
    Reduce: {
      modeLabel: 'Transform mode label',
      calculationsLabel: 'Transform calculations label',
    },
    searchInput: 'search transformations',
  },
  PageToolbar: {
    container: () => '.page-toolbar',
    item: (tooltip: string) => `Page toolbar button ${tooltip}`,
  },
  QueryEditorToolbarItem: {
    button: (title: string) => `QueryEditor toolbar item button ${title}`,
  },
  BackButton: {
    backArrow: 'Go Back button',
  },
  OptionsGroup: {
    toggle: (title?: string) => (title ? `Options group ${title}` : 'Options group'),
  },
  PluginVisualization: {
    item: (title: string) => `Plugin visualization item ${title}`,
    current: () => '[class*="-currentVisualizationItem"]',
  },
  Select: {
    option: 'Select option',
    input: () => 'input[id*="react-select-"]',
    singleValue: () => 'div[class*="-singleValue"]',
  },
  FieldConfigEditor: {
    content: 'Field config editor content',
  },
  OverridesConfigEditor: {
    content: 'Field overrides editor content',
  },
  FolderPicker: {
    container: 'Folder picker select container',
  },
  DataSourcePicker: {
    container: 'Data source picker select container',
  },
  TimeZonePicker: {
    container: 'Time zone picker select container',
  },
  TraceViewer: {
    spanBar: () => '[data-test-id="SpanBar--wrapper"]',
  },
  QueryField: { container: 'Query field' },
  ValuePicker: {
    button: 'Value picker add button',
    select: (name: string) => `Value picker select ${name}`,
  },
  Search: {
    section: 'Search section',
    items: 'Search items',
  },
  DashboardLinks: {
    container: 'Dashboard link container',
    dropDown: 'Dashboard link dropdown',
    link: 'Dashboard link',
  },
<<<<<<< HEAD
  LoadingIndicator: {
    icon: 'Loading indicator',
=======
  CallToActionCard: {
    button: (name: string) => `Call to action button ${name}`,
>>>>>>> fb58c063
  },
};<|MERGE_RESOLUTION|>--- conflicted
+++ resolved
@@ -178,12 +178,10 @@
     dropDown: 'Dashboard link dropdown',
     link: 'Dashboard link',
   },
-<<<<<<< HEAD
   LoadingIndicator: {
     icon: 'Loading indicator',
-=======
+  },
   CallToActionCard: {
     button: (name: string) => `Call to action button ${name}`,
->>>>>>> fb58c063
   },
 };