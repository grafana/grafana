// NOTE: by default Component string selectors are set up to be aria-labels,
// however there are many cases where your component may not need an aria-label
// (a <button> with clear text, for example, does not need an aria-label as it's already labeled)
// but you still might need to select it for testing,
// in that case please add the attribute data-testid={selector} in the component and
// prefix your selector string with 'data-testid' so that when create the selectors we know to search for it on the right attribute
/**
 * Selectors grouped/defined in Components
 *
 * @alpha
 */
export const Components = {
  Breadcrumbs: {
    breadcrumb: (title: string) => `data-testid ${title} breadcrumb`,
  },
  TimePicker: {
    openButton: 'data-testid TimePicker Open Button',
    fromField: 'Time Range from field',
    toField: 'Time Range to field',
    applyTimeRange: 'data-testid TimePicker submit button',
    calendar: {
      label: 'Time Range calendar',
      openButton: 'Open time range calendar',
      closeButton: 'Close time range Calendar',
    },
    absoluteTimeRangeTitle: 'data-testid-absolute-time-range-narrow',
  },
  DataSourcePermissions: {
    form: () => 'form[name="addPermission"]',
    roleType: 'Role to add new permission to',
    rolePicker: 'Built-in role picker',
    permissionLevel: 'Permission Level',
  },
  DataSource: {
    TestData: {
      QueryTab: {
        scenarioSelectContainer: 'Test Data Query scenario select container',
        scenarioSelect: 'Test Data Query scenario select',
        max: 'TestData max',
        min: 'TestData min',
        noise: 'TestData noise',
        seriesCount: 'TestData series count',
        spread: 'TestData spread',
        startValue: 'TestData start value',
        drop: 'TestData drop values',
      },
    },
    DataSourceHttpSettings: {
      urlInput: 'Datasource HTTP settings url',
    },
    Jaeger: {
      traceIDInput: 'Trace ID',
    },
    Prometheus: {
      configPage: {
        exemplarsAddButton: 'Add exemplar config button',
        internalLinkSwitch: 'Internal link switch',
      },
      exemplarMarker: 'Exemplar marker',
    },
  },
  Menu: {
    MenuComponent: (title: string) => `${title} menu`,
    MenuGroup: (title: string) => `${title} menu group`,
    MenuItem: (title: string) => `${title} menu item`,
    SubMenu: {
      container: 'SubMenu container',
      icon: 'SubMenu icon',
    },
  },
  Panels: {
    Panel: {
      title: (title: string) => `data-testid Panel header ${title}`,
      headerItems: (item: string) => `Panel header item ${item}`,
      menuItems: (item: string) => `data-testid Panel menu item ${item}`,
      menu: (title: string) => `data-testid Panel menu ${title}`,
      containerByTitle: (title: string) => `${title} panel`,
      headerCornerInfo: (mode: string) => `Panel header ${mode}`,
      loadingBar: () => `Panel loading bar`,
      HoverWidget: {
        container: 'data-testid hover-header-container',
        dragIcon: 'data-testid drag-icon',
      },
    },
    Visualization: {
      Graph: {
        container: 'Graph container',
        VisualizationTab: {
          legendSection: 'Legend section',
        },
        Legend: {
          legendItemAlias: (name: string) => `gpl alias ${name}`,
          showLegendSwitch: 'gpl show legend',
        },
        xAxis: {
          labels: () => 'div.flot-x-axis > div.flot-tick-label',
        },
      },
      BarGauge: {
        /**
         * @deprecated use valueV2 from Grafana 8.3 instead
         */
        value: 'Bar gauge value',
        valueV2: 'data-testid Bar gauge value',
      },
      PieChart: {
        svgSlice: 'Pie Chart Slice',
      },
      Text: {
        container: () => '.markdown-html',
      },
      Table: {
        header: 'table header',
        footer: 'table-footer',
      },
    },
  },
  VizLegend: {
    seriesName: (name: string) => `VizLegend series ${name}`,
  },
  Drawer: {
    General: {
      title: (title: string) => `Drawer title ${title}`,
      expand: 'Drawer expand',
      contract: 'Drawer contract',
      close: 'Drawer close',
      rcContentWrapper: () => '.rc-drawer-content-wrapper',
    },
  },
  PanelEditor: {
    General: {
      content: 'Panel editor content',
    },
    OptionsPane: {
      content: 'Panel editor option pane content',
      select: 'Panel editor option pane select',
      fieldLabel: (type: string) => `${type} field property editor`,
    },
    // not sure about the naming *DataPane*
    DataPane: {
      content: 'Panel editor data pane content',
    },
    applyButton: 'data-testid Apply changes and go back to dashboard',
    toggleVizPicker: 'data-testid toggle-viz-picker',
    toggleVizOptions: 'data-testid toggle-viz-options',
    toggleTableView: 'toggle-table-view',

    // [Geomap] Map controls
    measureButton: 'show measure tools',
  },
  PanelInspector: {
    Data: {
      content: 'Panel inspector Data content',
    },
    Stats: {
      content: 'Panel inspector Stats content',
    },
    Json: {
      content: 'Panel inspector Json content',
    },
    Query: {
      content: 'Panel inspector Query content',
      refreshButton: 'Panel inspector Query refresh button',
      jsonObjectKeys: () => '.json-formatter-key',
    },
  },
  Tab: {
    title: (title: string) => `Tab ${title}`,
    active: () => '[class*="-activeTabStyle"]',
  },
  RefreshPicker: {
    /**
     * @deprecated use runButtonV2 from Grafana 8.3 instead
     */
    runButton: 'RefreshPicker run button',
    /**
     * @deprecated use intervalButtonV2 from Grafana 8.3 instead
     */
    intervalButton: 'RefreshPicker interval button',
    runButtonV2: 'data-testid RefreshPicker run button',
    intervalButtonV2: 'data-testid RefreshPicker interval button',
  },
  QueryTab: {
    content: 'Query editor tab content',
    queryInspectorButton: 'Query inspector button',
<<<<<<< HEAD
    queryHistoryButton: 'Rich history button',
    addQuery: 'data-testid query-tab-add-query',
=======
    queryHistoryButton: 'data-testid query-history-button',
    addQuery: 'Query editor add query button',
>>>>>>> 35818fa9
  },
  QueryHistory: {
    queryText: 'Query text',
  },
  QueryEditorRows: {
    rows: 'Query editor row',
  },
  QueryEditorRow: {
    actionButton: (title: string) => `${title}`,
    title: (refId: string) => `Query editor row title ${refId}`,
    container: (refId: string) => `Query editor row ${refId}`,
  },
  AlertTab: {
    content: 'Alert editor tab content',
  },
  Alert: {
    /**
     * @deprecated use alertV2 from Grafana 8.3 instead
     */
    alert: (severity: string) => `Alert ${severity}`,
    alertV2: (severity: string) => `data-testid Alert ${severity}`,
  },
  TransformTab: {
    content: 'data-testid Transform editor tab content',
    newTransform: (name: string) => `data-testid New transform ${name}`,
    transformationEditor: (name: string) => `data-testid Transformation editor ${name}`,
    transformationEditorDebugger: (name: string) => `data-testid Transformation editor debugger ${name}`,
  },
  Transforms: {
    card: (name: string) => `data-testid New transform ${name}`,
    Reduce: {
      modeLabel: 'Transform mode label',
      calculationsLabel: 'Transform calculations label',
    },
    SpatialOperations: {
      actionLabel: 'root Action field property editor',
      locationLabel: 'root Location field property editor',
      location: {
        autoOption: 'Auto location option',
        coords: {
          option: 'Coords location option',
          latitudeFieldLabel: 'root Latitude field field property editor',
          longitudeFieldLabel: 'root Longitude field field property editor',
        },
        geohash: {
          option: 'Geohash location option',
          geohashFieldLabel: 'root Geohash field field property editor',
        },
        lookup: {
          option: 'Lookup location option',
          lookupFieldLabel: 'root Lookup field field property editor',
          gazetteerFieldLabel: 'root Gazetteer field property editor',
        },
      },
    },
    searchInput: 'search transformations',
    addTransformationButton: 'data-testid add transformation button',
  },
  NavBar: {
    Configuration: {
      button: 'Configuration',
    },
    Toggle: {
      button: 'Toggle menu',
    },
    Reporting: {
      button: 'Reporting',
    },
  },
  NavMenu: {
    item: 'data-testid Nav menu item',
  },
  NavToolbar: {
    container: 'data-testid Nav toolbar',
  },
  PageToolbar: {
    container: () => '.page-toolbar',
    item: (tooltip: string) => `${tooltip}`,
    itemButton: (title: string) => `data-testid ${title}`,
  },
  QueryEditorToolbarItem: {
    button: (title: string) => `QueryEditor toolbar item button ${title}`,
  },
  BackButton: {
    backArrow: 'Go Back',
  },
  OptionsGroup: {
    group: (title?: string) => (title ? `Options group ${title}` : 'Options group'),
    toggle: (title?: string) => (title ? `Options group ${title} toggle` : 'Options group toggle'),
  },
  PluginVisualization: {
    item: (title: string) => `Plugin visualization item ${title}`,
    current: () => '[class*="-currentVisualizationItem"]',
  },
  Select: {
    option: 'Select option',
    input: () => 'input[id*="time-options-input"]',
    singleValue: () => 'div[class*="-singleValue"]',
  },
  FieldConfigEditor: {
    content: 'Field config editor content',
  },
  OverridesConfigEditor: {
    content: 'Field overrides editor content',
  },
  FolderPicker: {
    /**
     * @deprecated use containerV2 from Grafana 8.3 instead
     */
    container: 'Folder picker select container',
    containerV2: 'data-testid Folder picker select container',
    input: 'Select a folder',
  },
  ReadonlyFolderPicker: {
    container: 'data-testid Readonly folder picker select container',
  },
  DataSourcePicker: {
    container: 'data-testid Data source picker select container',
    /**
     * @deprecated use inputV2 instead
     */
    input: () => 'input[id="data-source-picker"]',
    inputV2: 'data-testid Select a data source',
  },
  TimeZonePicker: {
    /**
     * @deprecated use TimeZonePicker.containerV2 from Grafana 8.3 instead
     */
    container: 'Time zone picker select container',
    containerV2: 'data-testid Time zone picker select container',
  },
  WeekStartPicker: {
    /**
     * @deprecated use WeekStartPicker.containerV2 from Grafana 8.3 instead
     */
    container: 'Choose starting day of the week',
    containerV2: 'data-testid Choose starting day of the week',
    placeholder: 'Choose starting day of the week',
  },
  TraceViewer: {
    spanBar: 'data-testid SpanBar--wrapper',
  },
  QueryField: { container: 'Query field' },
  QueryBuilder: {
    queryPatterns: 'Query patterns',
    labelSelect: 'Select label',
    valueSelect: 'Select value',
    matchOperatorSelect: 'Select match operator',
  },
  ValuePicker: {
    button: (name: string) => `Value picker button ${name}`,
    select: (name: string) => `Value picker select ${name}`,
  },
  Search: {
    /**
     * @deprecated use sectionV2 from Grafana 8.3 instead
     */
    section: 'Search section',
    sectionV2: 'data-testid Search section',
    /**
     * @deprecated use itemsV2 from Grafana 8.3 instead
     */
    items: 'Search items',
    itemsV2: 'data-testid Search items',
    cards: 'data-testid Search cards',
    collapseFolder: (sectionId: string) => `data-testid Collapse folder ${sectionId}`,
    expandFolder: (sectionId: string) => `data-testid Expand folder ${sectionId}`,
    dashboardItem: (item: string) => `${Components.Search.dashboardItems} ${item}`,
    dashboardCard: (item: string) => `data-testid Search card ${item}`,
    folderHeader: (folderName: string) => `data-testid Folder header ${folderName}`,
    folderContent: (folderName: string) => `data-testid Folder content ${folderName}`,
    dashboardItems: 'data-testid Dashboard search item',
  },
  DashboardLinks: {
    container: 'data-testid Dashboard link container',
    dropDown: 'data-testid Dashboard link dropdown',
    link: 'data-testid Dashboard link',
  },
  LoadingIndicator: {
    icon: 'Loading indicator',
  },
  CallToActionCard: {
    /**
     * @deprecated use buttonV2 from Grafana 8.3 instead
     */
    button: (name: string) => `Call to action button ${name}`,
    buttonV2: (name: string) => `data-testid Call to action button ${name}`,
  },
  DataLinksContextMenu: {
    singleLink: 'Data link',
  },
  CodeEditor: {
    container: 'Code editor container',
  },
  DashboardImportPage: {
    textarea: 'data-testid-import-dashboard-textarea',
    submit: 'data-testid-load-dashboard',
  },
  ImportDashboardForm: {
    name: 'data-testid-import-dashboard-title',
    submit: 'data-testid-import-dashboard-submit',
  },
  PanelAlertTabContent: {
    content: 'Unified alert editor tab content',
  },
  VisualizationPreview: {
    card: (name: string) => `data-testid suggestion-${name}`,
  },
  ColorSwatch: {
    name: `data-testid-colorswatch`,
  },
  DashboardRow: {
    title: (title: string) => `data-testid dashboard-row-title-${title}`,
  },
  UserProfile: {
    profileSaveButton: 'data-testid-user-profile-save',
    preferencesSaveButton: 'data-testid-shared-prefs-save',
    orgsTable: 'data-testid-user-orgs-table',
    sessionsTable: 'data-testid-user-sessions-table',
  },
  FileUpload: {
    inputField: 'data-testid-file-upload-input-field',
    fileNameSpan: 'data-testid-file-upload-file-name',
  },
  DebugOverlay: {
    wrapper: 'debug-overlay',
  },
  OrgRolePicker: {
    input: 'Role',
  },
  AnalyticsToolbarButton: {
    button: 'Dashboard insights',
  },
  Variables: {
    variableOption: 'data-testid variable-option',
  },
  Annotations: {
    annotationsTypeInput: 'annotations-type-input',
    annotationsChoosePanelInput: 'choose-panels-input',
  },
};<|MERGE_RESOLUTION|>--- conflicted
+++ resolved
@@ -183,13 +183,8 @@
   QueryTab: {
     content: 'Query editor tab content',
     queryInspectorButton: 'Query inspector button',
-<<<<<<< HEAD
-    queryHistoryButton: 'Rich history button',
+    queryHistoryButton: 'data-testid query-history-button',
     addQuery: 'data-testid query-tab-add-query',
-=======
-    queryHistoryButton: 'data-testid query-history-button',
-    addQuery: 'Query editor add query button',
->>>>>>> 35818fa9
   },
   QueryHistory: {
     queryText: 'Query text',
