--- conflicted
+++ resolved
@@ -40,13 +40,8 @@
   },
   "devDependencies": {
     "@rollup/plugin-node-resolve": "16.0.1",
-<<<<<<< HEAD
     "@types/node": "24.8.0",
-    "@types/semver": "7.7.0",
-=======
-    "@types/node": "22.17.0",
     "@types/semver": "7.7.1",
->>>>>>> 1d23c6cf
     "esbuild": "0.25.8",
     "rimraf": "6.0.1",
     "rollup": "^4.22.4",
