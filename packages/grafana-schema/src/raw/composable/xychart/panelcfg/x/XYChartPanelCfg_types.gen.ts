// Code generated - EDITING IS FUTILE. DO NOT EDIT.
//
// Generated by:
//     public/app/plugins/gen.go
// Using jennies:
//     TSTypesJenny
//     PluginTsTypesJenny
//
// Run 'make gen-cue' from repository root to regenerate.

import * as common from '@grafana/schema';

<<<<<<< HEAD
export const pluginVersion = "11.5.3";
=======
export const pluginVersion = "11.6.1";
>>>>>>> 78ca78f5

export enum PointShape {
  Circle = 'circle',
  Square = 'square',
}

export enum SeriesMapping {
  Auto = 'auto',
  Manual = 'manual',
}

export enum XYShowMode {
  Lines = 'lines',
  Points = 'points',
  PointsAndLines = 'points+lines',
}

/**
 * NOTE: (copied from dashboard_kind.cue, since not exported)
 * Matcher is a predicate configuration. Based on the config a set of field(s) or values is filtered in order to apply override / transformation.
 * It comes with in id ( to resolve implementation from registry) and a configuration that’s specific to a particular matcher type.
 */
export interface MatcherConfig {
  /**
   * The matcher id. This is used to find the matcher implementation from registry.
   */
  id: string;
  /**
   * The matcher options. This is specific to the matcher implementation.
   */
  options?: unknown;
}

export const defaultMatcherConfig: Partial<MatcherConfig> = {
  id: '',
};

export interface FieldConfig extends common.HideableFieldConfig, common.AxisConfig {
  fillOpacity?: number;
  lineStyle?: common.LineStyle;
  lineWidth?: number;
  pointShape?: PointShape;
  pointSize?: {
    fixed?: number;
    min?: number;
    max?: number;
  };
  pointStrokeWidth?: number;
  show?: XYShowMode;
}

export const defaultFieldConfig: Partial<FieldConfig> = {
  fillOpacity: 50,
  show: XYShowMode.Points,
};

export interface XYSeriesConfig {
  color?: {
    matcher: MatcherConfig;
  };
  frame?: {
    matcher: MatcherConfig;
  };
  name?: {
    fixed?: string;
  };
  size?: {
    matcher: MatcherConfig;
  };
  x?: {
    matcher: MatcherConfig;
  };
  y?: {
    matcher: MatcherConfig;
  };
}

export interface Options extends common.OptionsWithLegend, common.OptionsWithTooltip {
  mapping: SeriesMapping;
  series: Array<XYSeriesConfig>;
}

export const defaultOptions: Partial<Options> = {
  series: [],
};<|MERGE_RESOLUTION|>--- conflicted
+++ resolved
@@ -10,11 +10,7 @@
 
 import * as common from '@grafana/schema';
 
-<<<<<<< HEAD
-export const pluginVersion = "11.5.3";
-=======
 export const pluginVersion = "11.6.1";
->>>>>>> 78ca78f5
 
 export enum PointShape {
   Circle = 'circle',
