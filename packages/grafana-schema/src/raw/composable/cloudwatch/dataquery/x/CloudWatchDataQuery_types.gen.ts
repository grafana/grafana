--- conflicted
+++ resolved
@@ -10,11 +10,7 @@
 
 import * as common from '@grafana/schema';
 
-<<<<<<< HEAD
-export const pluginVersion = "11.1.8";
-=======
 export const pluginVersion = "11.5.3";
->>>>>>> 9e942dcb
 
 export interface MetricStat {
   /**
