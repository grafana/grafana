--- conflicted
+++ resolved
@@ -11,11 +11,7 @@
 
 import * as ui from '@grafana/schema';
 
-<<<<<<< HEAD
-export const pluginVersion = "10.2.0";
-=======
 export const pluginVersion = "10.2.3";
->>>>>>> 1e84fede
 
 export enum HorizontalConstraint {
   Center = 'center',
