//~~~~~~~~~~~~~~~~~~~~~~~~~~~~~~~~~~~~~~~~~~~~~~~~~~~~~~~~~~~~~~~~~~~~~~~~~~~~~
// This file is autogenerated. DO NOT EDIT.
//
// To regenerate, run "make gen-cue" from the repository root.
//~~~~~~~~~~~~~~~~~~~~~~~~~~~~~~~~~~~~~~~~~~~~~~~~~~~~~~~~~~~~~~~~~~~~~~~~~~~~~

/**
 * TODO docs
 */
export enum AxisPlacement {
  Auto = 'auto',
  Bottom = 'bottom',
  Hidden = 'hidden',
  Left = 'left',
  Right = 'right',
  Top = 'top',
}

/**
 * TODO docs
 */
export enum AxisColorMode {
  Series = 'series',
  Text = 'text',
}

/**
 * TODO docs
 */
export enum VisibilityMode {
  Always = 'always',
  Auto = 'auto',
  Never = 'never',
}

/**
 * TODO docs
 */
export enum GraphDrawStyle {
  Bars = 'bars',
  Line = 'line',
  Points = 'points',
}

/**
 * TODO docs
 */
export enum GraphTransform {
  Constant = 'constant',
  NegativeY = 'negative-Y',
}

/**
 * TODO docs
 */
export enum LineInterpolation {
  Linear = 'linear',
  Smooth = 'smooth',
  StepAfter = 'stepAfter',
  StepBefore = 'stepBefore',
}

/**
 * TODO docs
 */
export enum ScaleDistribution {
  Linear = 'linear',
  Log = 'log',
  Ordinal = 'ordinal',
  Symlog = 'symlog',
}

/**
 * TODO docs
 */
export enum GraphGradientMode {
  Hue = 'hue',
  None = 'none',
  Opacity = 'opacity',
  Scheme = 'scheme',
}

/**
 * TODO docs
 */
export enum StackingMode {
  None = 'none',
  Normal = 'normal',
  Percent = 'percent',
}

/**
 * TODO docs
 */
export enum BarAlignment {
  After = 1,
  Before = -1,
  Center = 0,
}

/**
 * TODO docs
 */
export enum ScaleOrientation {
  Horizontal = 0,
  Vertical = 1,
}

/**
 * TODO docs
 */
export enum ScaleDirection {
  Down = -1,
  Left = -1,
  Right = 1,
  Up = 1,
}

/**
 * TODO docs
 */
export interface LineStyle {
  dash?: Array<number>;
  fill?: ('solid' | 'dash' | 'dot' | 'square');
}

export const defaultLineStyle: Partial<LineStyle> = {
  dash: [],
};

/**
 * TODO docs
 */
export interface LineConfig {
  lineColor?: string;
  lineInterpolation?: LineInterpolation;
  lineStyle?: LineStyle;
  lineWidth?: number;
  /**
   * Indicate if null values should be treated as gaps or connected.
   * When the value is a number, it represents the maximum delta in the
   * X axis that should be considered connected.  For timeseries, this is milliseconds
   */
  spanNulls?: (boolean | number);
}

/**
 * TODO docs
 */
export interface BarConfig {
  barAlignment?: BarAlignment;
  barMaxWidth?: number;
  barWidthFactor?: number;
}

/**
 * TODO docs
 */
export interface FillConfig {
  fillBelowTo?: string;
  fillColor?: string;
  fillOpacity?: number;
}

/**
 * TODO docs
 */
export interface PointsConfig {
  pointColor?: string;
  pointSize?: number;
  pointSymbol?: string;
  showPoints?: VisibilityMode;
}

/**
 * TODO docs
 */
export interface ScaleDistributionConfig {
  linearThreshold?: number;
  log?: number;
  type: ScaleDistribution;
}

/**
 * TODO docs
 */
export interface AxisConfig {
  axisCenteredZero?: boolean;
  axisColorMode?: AxisColorMode;
  axisGridShow?: boolean;
  axisLabel?: string;
  axisPlacement?: AxisPlacement;
  axisSoftMax?: number;
  axisSoftMin?: number;
  axisWidth?: number;
  scaleDistribution?: ScaleDistributionConfig;
}

/**
 * TODO docs
 */
export interface HideSeriesConfig {
  legend: boolean;
  tooltip: boolean;
  viz: boolean;
}

/**
 * TODO docs
 */
export interface StackingConfig {
  group?: string;
  mode?: StackingMode;
}

/**
 * TODO docs
 */
export interface StackableFieldConfig {
  stacking?: StackingConfig;
}

/**
 * TODO docs
 */
export interface HideableFieldConfig {
  hideFrom?: HideSeriesConfig;
}

/**
 * TODO docs
 */
export enum GraphTresholdsStyleMode {
  Area = 'area',
  Dashed = 'dashed',
  DashedAndArea = 'dashed+area',
  Line = 'line',
  LineAndArea = 'line+area',
  Off = 'off',
  Series = 'series',
}

/**
 * TODO docs
 */
export interface GraphThresholdsStyleConfig {
  mode: GraphTresholdsStyleMode;
}

/**
 * TODO docs
 */
export type LegendPlacement = ('bottom' | 'right');

/**
 * TODO docs
 * Note: "hidden" needs to remain as an option for plugins compatibility
 */
export enum LegendDisplayMode {
  Hidden = 'hidden',
  List = 'list',
  Table = 'table',
}

/**
 * TODO docs
 */
export interface TableSortByFieldState {
  desc?: boolean;
  displayName: string;
}

/**
 * TODO docs
 */
export interface SingleStatBaseOptions extends OptionsWithTextFormatting {
  orientation: VizOrientation;
  reduceOptions: ReduceDataOptions;
}

/**
 * TODO docs
 */
export interface ReduceDataOptions {
  /**
   * When !values, pick one value for the whole field
   */
  calcs: Array<string>;
  /**
   * Which fields to show.  By default this is only numeric fields
   */
  fields?: string;
  /**
   * if showing all values limit
   */
  limit?: number;
  /**
   * If true show each row value
   */
  values?: boolean;
}

export const defaultReduceDataOptions: Partial<ReduceDataOptions> = {
  calcs: [],
};

/**
 * TODO docs
 */
export enum VizOrientation {
  Auto = 'auto',
  Horizontal = 'horizontal',
  Vertical = 'vertical',
}

/**
 * TODO docs
 */
export interface OptionsWithTooltip {
  tooltip: VizTooltipOptions;
}

/**
 * TODO docs
 */
export interface OptionsWithLegend {
  legend: VizLegendOptions;
}

/**
 * TODO docs
 */
export interface OptionsWithTimezones {
  timezone?: Array<string>;
}

export const defaultOptionsWithTimezones: Partial<OptionsWithTimezones> = {
  timezone: [],
};

/**
 * TODO docs
 */
export interface OptionsWithTextFormatting {
  text?: VizTextDisplayOptions;
}

/**
 * TODO docs
 */
export enum BigValueColorMode {
  Background = 'background',
  None = 'none',
  Value = 'value',
}

/**
 * TODO docs
 */
export enum BigValueGraphMode {
  Area = 'area',
  Line = 'line',
  None = 'none',
}

/**
 * TODO docs
 */
export enum BigValueJustifyMode {
  Auto = 'auto',
  Center = 'center',
}

/**
 * TODO docs
 */
export enum BigValueTextMode {
  Auto = 'auto',
  Name = 'name',
  None = 'none',
  Value = 'value',
  ValueAndName = 'value_and_name',
}

/**
 * TODO -- should not be table specific!
 * TODO docs
 */
export type FieldTextAlignment = ('auto' | 'left' | 'right' | 'center');

/**
 * TODO docs
 */
export enum TableCellDisplayMode {
  Auto = 'auto',
  ColorBackground = 'color-background',
  ColorBackgroundSolid = 'color-background-solid',
  ColorText = 'color-text',
  Gauge = 'gauge',
  Image = 'image',
  JSONView = 'json-view',
}

export enum BackgroundDisplayMode {
  Basic = 'basic',
  Gradient = 'gradient',
}

/**
 * TODO docs
 */
export interface VizTextDisplayOptions {
  /**
   * Explicit title text size
   */
  titleSize?: number;
  /**
   * Explicit value text size
   */
  valueSize?: number;
}

/**
 * TODO docs
 */
export enum TooltipDisplayMode {
  Multi = 'multi',
  None = 'none',
  Single = 'single',
}

/**
 * TODO docs
 */
export enum SortOrder {
  Ascending = 'asc',
  Descending = 'desc',
  None = 'none',
}

/**
 * TODO docs
 */
export interface GraphFieldConfig extends LineConfig, FillConfig, PointsConfig, AxisConfig, BarConfig, StackableFieldConfig, HideableFieldConfig {
  drawStyle?: GraphDrawStyle;
  gradientMode?: GraphGradientMode;
  thresholdsStyle?: GraphThresholdsStyleConfig;
  transform?: GraphTransform;
}

/**
 * TODO docs
 */
export interface VizLegendOptions {
  asTable?: boolean;
  calcs: Array<string>;
  displayMode: LegendDisplayMode;
  isVisible?: boolean;
  placement: LegendPlacement;
  showLegend: boolean;
  sortBy?: string;
  sortDesc?: boolean;
  width?: number;
}

export const defaultVizLegendOptions: Partial<VizLegendOptions> = {
  calcs: [],
};

/**
 * TODO docs
 */
export enum BarGaugeDisplayMode {
  Basic = 'basic',
  Gradient = 'gradient',
  Lcd = 'lcd',
}

<<<<<<< HEAD
export interface TableCellOptions {
  backgroundDisplayMode?: BackgroundDisplayMode;
  displayMode: TableCellDisplayMode;
  gaugeDisplayMode?: BarGaugeDisplayMode;
}

export const defaultTableCellOptions: Partial<TableCellOptions> = {
  displayMode: TableCellDisplayMode.Auto,
};

=======
/**
 * TODO docs
 */
>>>>>>> 73c215ae
export interface TableFieldOptions {
  align: FieldTextAlignment;
  cellOptions: TableCellOptions;
  filterable?: boolean;
  hidden?: boolean;
  inspect: boolean;
  minWidth?: number;
  width?: number;
}

export const defaultTableFieldOptions: Partial<TableFieldOptions> = {
  align: 'auto',
  inspect: false,
};

/**
 * TODO docs
 */
export interface VizTooltipOptions {
  mode: TooltipDisplayMode;
  sort: SortOrder;
}<|MERGE_RESOLUTION|>--- conflicted
+++ resolved
@@ -401,6 +401,9 @@
   JSONView = 'json-view',
 }
 
+/**
+ * TODO Docs
+ */
 export enum BackgroundDisplayMode {
   Basic = 'basic',
   Gradient = 'gradient',
@@ -476,7 +479,9 @@
   Lcd = 'lcd',
 }
 
-<<<<<<< HEAD
+/**
+ * TODO docs
+ */
 export interface TableCellOptions {
   backgroundDisplayMode?: BackgroundDisplayMode;
   displayMode: TableCellDisplayMode;
@@ -487,11 +492,9 @@
   displayMode: TableCellDisplayMode.Auto,
 };
 
-=======
-/**
- * TODO docs
- */
->>>>>>> 73c215ae
+/**
+ * TODO docs
+ */
 export interface TableFieldOptions {
   align: FieldTextAlignment;
   cellOptions: TableCellOptions;
