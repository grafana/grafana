// Code generated - EDITING IS FUTILE. DO NOT EDIT.

import * as common from '@grafana/schema';


export interface DashboardV2Spec {
	// Title of dashboard.
	annotations: AnnotationQueryKind[];
	// Configuration of dashboard cursor sync behavior.
	// "Off" for no shared crosshair or tooltip (default).
	// "Crosshair" for shared crosshair.
	// "Tooltip" for shared crosshair AND shared tooltip.
	cursorSync: DashboardCursorSync;
	// Description of dashboard.
	description?: string;
	elements: Record<string, Element>;
	// Whether a dashboard is editable or not.
	editable?: boolean;
	// When set to true, the dashboard will redraw panels at an interval matching the pixel width.
	// This will keep data "moving left" regardless of the query refresh rate. This setting helps
	// avoid dashboards presenting stale live data.
	liveNow?: boolean;
	// Links with references to other dashboards or external websites.
	links: DashboardLink[];
	layout: GridLayoutKind;
	// When set to true, the dashboard will load all panels in the dashboard when it's loaded.
	preload: boolean;
	// Plugins only. The version of the dashboard installed together with the plugin.
	// This is used to determine if the dashboard should be updated when the plugin is updated.
	revision?: number;
	// Tags associated with dashboard.
	tags: string[];
	timeSettings: TimeSettingsSpec;
	// Title of dashboard.
	title: string;
	// Configured template variables.
	variables: VariableKind[];
<<<<<<< HEAD
=======
	elements: Record<string, Element>;
	annotations: AnnotationQueryKind[];
	layout: GridLayoutKind | RowsLayoutKind | ResponsiveGridLayoutKind;
	// Plugins only. The version of the dashboard installed together with the plugin.
	// This is used to determine if the dashboard should be updated when the plugin is updated.
	revision?: number;
>>>>>>> 196029f2
}

export const defaultDashboardV2Spec = (): DashboardV2Spec => ({
	annotations: [],
	cursorSync: "Off",
	elements: {},
	editable: true,
	links: [],
	layout: defaultGridLayoutKind(),
	preload: false,
	tags: [],
	timeSettings: defaultTimeSettingsSpec(),
	title: "",
	variables: [],
});

// Supported dashboard elements
// |* more element types in the future
export type Element = PanelKind | LibraryPanelKind;

export const defaultElement = (): Element => (defaultPanelKind());

export interface LibraryPanelKind {
	kind: "LibraryPanel";
	spec: LibraryPanelSpec;
}

export const defaultLibraryPanelKind = (): LibraryPanelKind => ({
	kind: "LibraryPanel",
	spec: defaultLibraryPanelSpec(),
});

export interface LibraryPanelSpec {
	// Panel ID for the library panel in the dashboard
	id: number;
	// Title for the library panel in the dashboard
	title: string;
	libraryPanel: LibraryPanelRef;
}

export const defaultLibraryPanelSpec = (): LibraryPanelSpec => ({
	id: 0,
	title: "",
	libraryPanel: defaultLibraryPanelRef(),
});

// A library panel is a reusable panel that you can use in any dashboard.
// When you make a change to a library panel, that change propagates to all instances of where the panel is used.
// Library panels streamline reuse of panels across multiple dashboards.
export interface LibraryPanelRef {
	// Library panel name
	name: string;
	// Library panel uid
	uid: string;
}

export const defaultLibraryPanelRef = (): LibraryPanelRef => ({
	name: "",
	uid: "",
});

export interface AnnotationPanelFilter {
	// Should the specified panels be included or excluded
	exclude?: boolean;
	// Panel IDs that should be included or excluded
	ids: number[];
}

export const defaultAnnotationPanelFilter = (): AnnotationPanelFilter => ({
	exclude: false,
	ids: [],
});

// "Off" for no shared crosshair or tooltip (default).
// "Crosshair" for shared crosshair.
// "Tooltip" for shared crosshair AND shared tooltip.
export type DashboardCursorSync = "Off" | "Crosshair" | "Tooltip";

export const defaultDashboardCursorSync = (): DashboardCursorSync => ("Off");

// Links with references to other dashboards or external resources
export interface DashboardLink {
	// Title to display with the link
	title: string;
	// Link type. Accepted values are dashboards (to refer to another dashboard) and link (to refer to an external resource)
	// FIXME: The type is generated as `type: DashboardLinkType | dashboardLinkType.Link;` but it should be `type: DashboardLinkType`
	type: DashboardLinkType;
	// Icon name to be displayed with the link
	icon: string;
	// Tooltip to display when the user hovers their mouse over it
	tooltip: string;
	// Link URL. Only required/valid if the type is link
	url?: string;
	// List of tags to limit the linked dashboards. If empty, all dashboards will be displayed. Only valid if the type is dashboards
	tags: string[];
	// If true, all dashboards links will be displayed in a dropdown. If false, all dashboards links will be displayed side by side. Only valid if the type is dashboards
	asDropdown: boolean;
	// If true, the link will be opened in a new tab
	targetBlank: boolean;
	// If true, includes current template variables values in the link as query params
	includeVars: boolean;
	// If true, includes current time range in the link as query params
	keepTime: boolean;
}

export const defaultDashboardLink = (): DashboardLink => ({
	title: "",
	type: "link",
	icon: "",
	tooltip: "",
	tags: [],
	asDropdown: false,
	targetBlank: false,
	includeVars: false,
	keepTime: false,
});

export interface DataSourceRef {
	// The plugin type-id
	type?: string;
	// Specific datasource instance
	uid?: string;
}

export const defaultDataSourceRef = (): DataSourceRef => ({
});

// Transformations allow to manipulate data returned by a query before the system applies a visualization.
// Using transformations you can: rename fields, join time series data, perform mathematical operations across queries,
// use the output of one transformation as the input to another transformation, etc.
export interface DataTransformerConfig {
	// Unique identifier of transformer
	id: string;
	// Disabled transformations are skipped
	disabled?: boolean;
	// Optional frame matcher. When missing it will be applied to all results
	filter?: MatcherConfig;
	// Where to pull DataFrames from as input to transformation
	topic?: common.DataTopic;
	// Options to be passed to the transformer
	// Valid options depend on the transformer id
	options: any;
}

export const defaultDataTransformerConfig = (): DataTransformerConfig => ({
	id: "",
	options: {},
});

export interface DataLink {
	title: string;
	url: string;
	targetBlank?: boolean;
}

export const defaultDataLink = (): DataLink => ({
	title: "",
	url: "",
});

// The data model used in Grafana, namely the data frame, is a columnar-oriented table structure that unifies both time series and table query results.
// Each column within this structure is called a field. A field can represent a single time series or table column.
// Field options allow you to change how the data is displayed in your visualizations.
export interface FieldConfigSource {
	// Defaults are the options applied to all fields.
	defaults: FieldConfig;
	// Overrides are the options applied to specific fields overriding the defaults.
	overrides: {
		matcher: MatcherConfig;
		properties: DynamicConfigValue[];
	}[];
}

export const defaultFieldConfigSource = (): FieldConfigSource => ({
	defaults: defaultFieldConfig(),
	overrides: [],
});

// The data model used in Grafana, namely the data frame, is a columnar-oriented table structure that unifies both time series and table query results.
// Each column within this structure is called a field. A field can represent a single time series or table column.
// Field options allow you to change how the data is displayed in your visualizations.
export interface FieldConfig {
	// The display value for this field.  This supports template variables blank is auto
	displayName?: string;
	// This can be used by data sources that return and explicit naming structure for values and labels
	// When this property is configured, this value is used rather than the default naming strategy.
	displayNameFromDS?: string;
	// Human readable field metadata
	description?: string;
	// An explicit path to the field in the datasource.  When the frame meta includes a path,
	// This will default to `${frame.meta.path}/${field.name}
	// 
	// When defined, this value can be used as an identifier within the datasource scope, and
	// may be used to update the results
	path?: string;
	// True if data source can write a value to the path. Auth/authz are supported separately
	writeable?: boolean;
	// True if data source field supports ad-hoc filters
	filterable?: boolean;
	// Unit a field should use. The unit you select is applied to all fields except time.
	// You can use the units ID availables in Grafana or a custom unit.
	// Available units in Grafana: https://github.com/grafana/grafana/blob/main/packages/grafana-data/src/valueFormats/categories.ts
	// As custom unit, you can use the following formats:
	// `suffix:<suffix>` for custom unit that should go after value.
	// `prefix:<prefix>` for custom unit that should go before value.
	// `time:<format>` For custom date time formats type for example `time:YYYY-MM-DD`.
	// `si:<base scale><unit characters>` for custom SI units. For example: `si: mF`. This one is a bit more advanced as you can specify both a unit and the source data scale. So if your source data is represented as milli (thousands of) something prefix the unit with that SI scale character.
	// `count:<unit>` for a custom count unit.
	// `currency:<unit>` for custom a currency unit.
	unit?: string;
	// Specify the number of decimals Grafana includes in the rendered value.
	// If you leave this field blank, Grafana automatically truncates the number of decimals based on the value.
	// For example 1.1234 will display as 1.12 and 100.456 will display as 100.
	// To display all decimals, set the unit to `String`.
	decimals?: number;
	// The minimum value used in percentage threshold calculations. Leave blank for auto calculation based on all series and fields.
	min?: number;
	// The maximum value used in percentage threshold calculations. Leave blank for auto calculation based on all series and fields.
	max?: number;
	// Convert input values into a display string
	mappings?: ValueMapping[];
	// Map numeric values to states
	thresholds?: ThresholdsConfig;
	// Panel color configuration
	color?: FieldColor;
	// The behavior when clicking on a result
	links?: any[];
	// Alternative to empty string
	noValue?: string;
	// custom is specified by the FieldConfig field
	// in panel plugin schemas.
	custom?: Record<string, any>;
}

export const defaultFieldConfig = (): FieldConfig => ({
});

export interface DynamicConfigValue {
	id: string;
	value?: any;
}

export const defaultDynamicConfigValue = (): DynamicConfigValue => ({
	id: "",
});

// Matcher is a predicate configuration. Based on the config a set of field(s) or values is filtered in order to apply override / transformation.
// It comes with in id ( to resolve implementation from registry) and a configuration that’s specific to a particular matcher type.
export interface MatcherConfig {
	// The matcher id. This is used to find the matcher implementation from registry.
	id: string;
	// The matcher options. This is specific to the matcher implementation.
	options?: any;
}

export const defaultMatcherConfig = (): MatcherConfig => ({
	id: "",
});

export interface Threshold {
	value: number;
	color: string;
}

export const defaultThreshold = (): Threshold => ({
	value: 0,
	color: "",
});

export type ThresholdsMode = "absolute" | "percentage";

export const defaultThresholdsMode = (): ThresholdsMode => ("absolute");

export interface ThresholdsConfig {
	mode: ThresholdsMode;
	steps: Threshold[];
}

export const defaultThresholdsConfig = (): ThresholdsConfig => ({
	mode: "absolute",
	steps: [],
});

export type ValueMapping = ValueMap | RangeMap | RegexMap | SpecialValueMap;

export const defaultValueMapping = (): ValueMapping => (defaultValueMap());

// Supported value mapping types
// `value`: Maps text values to a color or different display text and color. For example, you can configure a value mapping so that all instances of the value 10 appear as Perfection! rather than the number.
// `range`: Maps numerical ranges to a display text and color. For example, if a value is within a certain range, you can configure a range value mapping to display Low or High rather than the number.
// `regex`: Maps regular expressions to replacement text and a color. For example, if a value is www.example.com, you can configure a regex value mapping so that Grafana displays www and truncates the domain.
// `special`: Maps special values like Null, NaN (not a number), and boolean values like true and false to a display text and color. See SpecialValueMatch to see the list of special values. For example, you can configure a special value mapping so that null values appear as N/A.
export type MappingType = "value" | "range" | "regex" | "special";

export const defaultMappingType = (): MappingType => ("value");

// Maps text values to a color or different display text and color.
// For example, you can configure a value mapping so that all instances of the value 10 appear as Perfection! rather than the number.
export interface ValueMap {
	type: "value";
	// Map with <value_to_match>: ValueMappingResult. For example: { "10": { text: "Perfection!", color: "green" } }
	options: Record<string, ValueMappingResult>;
}

export const defaultValueMap = (): ValueMap => ({
	type: "value",
	options: {},
});

// Maps numerical ranges to a display text and color.
// For example, if a value is within a certain range, you can configure a range value mapping to display Low or High rather than the number.
export interface RangeMap {
	type: "range";
	// Range to match against and the result to apply when the value is within the range
	options: {
		// Min value of the range. It can be null which means -Infinity
		from: number | null;
		// Max value of the range. It can be null which means +Infinity
		to: number | null;
		// Config to apply when the value is within the range
		result: ValueMappingResult;
	};
}

export const defaultRangeMap = (): RangeMap => ({
	type: "range",
	options: {
	from: 0,
	to: 0,
	result: defaultValueMappingResult(),
},
});

// Maps regular expressions to replacement text and a color.
// For example, if a value is www.example.com, you can configure a regex value mapping so that Grafana displays www and truncates the domain.
export interface RegexMap {
	type: "regex";
	// Regular expression to match against and the result to apply when the value matches the regex
	options: {
		// Regular expression to match against
		pattern: string;
		// Config to apply when the value matches the regex
		result: ValueMappingResult;
	};
}

export const defaultRegexMap = (): RegexMap => ({
	type: "regex",
	options: {
	pattern: "",
	result: defaultValueMappingResult(),
},
});

// Maps special values like Null, NaN (not a number), and boolean values like true and false to a display text and color.
// See SpecialValueMatch to see the list of special values.
// For example, you can configure a special value mapping so that null values appear as N/A.
export interface SpecialValueMap {
	type: "special";
	options: {
		// Special value to match against
		match: SpecialValueMatch;
		// Config to apply when the value matches the special value
		result: ValueMappingResult;
	};
}

export const defaultSpecialValueMap = (): SpecialValueMap => ({
	type: "special",
	options: {
	match: "true",
	result: defaultValueMappingResult(),
},
});

// Special value types supported by the `SpecialValueMap`
export type SpecialValueMatch = "true" | "false" | "null" | "nan" | "null+nan" | "empty";

export const defaultSpecialValueMatch = (): SpecialValueMatch => ("true");

// Result used as replacement with text and color when the value matches
export interface ValueMappingResult {
	// Text to display when the value matches
	text?: string;
	// Text to use when the value matches
	color?: string;
	// Icon to display when the value matches. Only specific visualizations.
	icon?: string;
	// Position in the mapping array. Only used internally.
	index?: number;
}

export const defaultValueMappingResult = (): ValueMappingResult => ({
});

// Color mode for a field. You can specify a single color, or select a continuous (gradient) color schemes, based on a value.
// Continuous color interpolates a color using the percentage of a value relative to min and max.
// Accepted values are:
// `thresholds`: From thresholds. Informs Grafana to take the color from the matching threshold
// `palette-classic`: Classic palette. Grafana will assign color by looking up a color in a palette by series index. Useful for Graphs and pie charts and other categorical data visualizations
// `palette-classic-by-name`: Classic palette (by name). Grafana will assign color by looking up a color in a palette by series name. Useful for Graphs and pie charts and other categorical data visualizations
// `continuous-GrYlRd`: ontinuous Green-Yellow-Red palette mode
// `continuous-RdYlGr`: Continuous Red-Yellow-Green palette mode
// `continuous-BlYlRd`: Continuous Blue-Yellow-Red palette mode
// `continuous-YlRd`: Continuous Yellow-Red palette mode
// `continuous-BlPu`: Continuous Blue-Purple palette mode
// `continuous-YlBl`: Continuous Yellow-Blue palette mode
// `continuous-blues`: Continuous Blue palette mode
// `continuous-reds`: Continuous Red palette mode
// `continuous-greens`: Continuous Green palette mode
// `continuous-purples`: Continuous Purple palette mode
// `shades`: Shades of a single color. Specify a single color, useful in an override rule.
// `fixed`: Fixed color mode. Specify a single color, useful in an override rule.
export type FieldColorModeId = "thresholds" | "palette-classic" | "palette-classic-by-name" | "continuous-GrYlRd" | "continuous-RdYlGr" | "continuous-BlYlRd" | "continuous-YlRd" | "continuous-BlPu" | "continuous-YlBl" | "continuous-blues" | "continuous-reds" | "continuous-greens" | "continuous-purples" | "fixed" | "shades";

export const defaultFieldColorModeId = (): FieldColorModeId => ("thresholds");

// Defines how to assign a series color from "by value" color schemes. For example for an aggregated data points like a timeseries, the color can be assigned by the min, max or last value.
export type FieldColorSeriesByMode = "min" | "max" | "last";

export const defaultFieldColorSeriesByMode = (): FieldColorSeriesByMode => ("min");

// Map a field to a color.
export interface FieldColor {
	// The main color scheme mode.
	mode: FieldColorModeId;
	// The fixed color value for fixed or shades color modes.
	fixedColor?: string;
	// Some visualizations need to know how to assign a series color from by value color schemes.
	seriesBy?: FieldColorSeriesByMode;
}

export const defaultFieldColor = (): FieldColor => ({
	mode: "thresholds",
});

// Dashboard Link type. Accepted values are dashboards (to refer to another dashboard) and link (to refer to an external resource)
export type DashboardLinkType = "link" | "dashboards";

export const defaultDashboardLinkType = (): DashboardLinkType => ("link");

// --- Common types ---
export interface Kind {
	kind: string;
	spec: any;
	metadata?: any;
}

export const defaultKind = (): Kind => ({
	kind: "",
	spec: {},
});

// --- Kinds ---
export interface VizConfigSpec {
	pluginVersion: string;
	options: Record<string, any>;
	fieldConfig: FieldConfigSource;
}

export const defaultVizConfigSpec = (): VizConfigSpec => ({
	pluginVersion: "",
	options: {},
	fieldConfig: defaultFieldConfigSource(),
});

export interface VizConfigKind {
	// The kind of a VizConfigKind is the plugin ID
	kind: string;
	spec: VizConfigSpec;
}

export const defaultVizConfigKind = (): VizConfigKind => ({
	kind: "",
	spec: defaultVizConfigSpec(),
});

export interface AnnotationQuerySpec {
	datasource?: DataSourceRef;
	query?: DataQueryKind;
	enable: boolean;
	hide: boolean;
	iconColor: string;
	name: string;
	builtIn?: boolean;
	filter?: AnnotationPanelFilter;
}

export const defaultAnnotationQuerySpec = (): AnnotationQuerySpec => ({
	enable: false,
	hide: false,
	iconColor: "",
	name: "",
	builtIn: false,
});

export interface AnnotationQueryKind {
	kind: "AnnotationQuery";
	spec: AnnotationQuerySpec;
}

export const defaultAnnotationQueryKind = (): AnnotationQueryKind => ({
	kind: "AnnotationQuery",
	spec: defaultAnnotationQuerySpec(),
});

export interface QueryOptionsSpec {
	timeFrom?: string;
	maxDataPoints?: number;
	timeShift?: string;
	queryCachingTTL?: number;
	interval?: string;
	cacheTimeout?: string;
	hideTimeOverride?: boolean;
}

export const defaultQueryOptionsSpec = (): QueryOptionsSpec => ({
});

export interface DataQueryKind {
	// The kind of a DataQueryKind is the datasource type
	kind: string;
	spec: Record<string, any>;
}

export const defaultDataQueryKind = (): DataQueryKind => ({
	kind: "",
	spec: {},
});

export interface PanelQuerySpec {
	query: DataQueryKind;
	datasource?: DataSourceRef;
	refId: string;
	hidden: boolean;
}

export const defaultPanelQuerySpec = (): PanelQuerySpec => ({
	query: defaultDataQueryKind(),
	refId: "",
	hidden: false,
});

export interface PanelQueryKind {
	kind: "PanelQuery";
	spec: PanelQuerySpec;
}

export const defaultPanelQueryKind = (): PanelQueryKind => ({
	kind: "PanelQuery",
	spec: defaultPanelQuerySpec(),
});

export interface TransformationKind {
	// The kind of a TransformationKind is the transformation ID
	kind: string;
	spec: DataTransformerConfig;
}

export const defaultTransformationKind = (): TransformationKind => ({
	kind: "",
	spec: defaultDataTransformerConfig(),
});

export interface QueryGroupSpec {
	queries: PanelQueryKind[];
	transformations: TransformationKind[];
	queryOptions: QueryOptionsSpec;
}

export const defaultQueryGroupSpec = (): QueryGroupSpec => ({
	queries: [],
	transformations: [],
	queryOptions: defaultQueryOptionsSpec(),
});

export interface QueryGroupKind {
	kind: "QueryGroup";
	spec: QueryGroupSpec;
}

export const defaultQueryGroupKind = (): QueryGroupKind => ({
	kind: "QueryGroup",
	spec: defaultQueryGroupSpec(),
});

// Time configuration
// It defines the default time config for the time picker, the refresh picker for the specific dashboard.
export interface TimeSettingsSpec {
	// Timezone of dashboard. Accepted values are IANA TZDB zone ID or "browser" or "utc".
	timezone?: string;
	// Start time range for dashboard.
	// Accepted values are relative time strings like "now-6h" or absolute time strings like "2020-07-10T08:00:00.000Z".
	from: string;
	// End time range for dashboard.
	// Accepted values are relative time strings like "now-6h" or absolute time strings like "2020-07-10T08:00:00.000Z".
	to: string;
	// Refresh rate of dashboard. Represented via interval string, e.g. "5s", "1m", "1h", "1d".
	// v1: refresh
	autoRefresh: string;
	// Interval options available in the refresh picker dropdown.
	// v1: timepicker.refresh_intervals
	autoRefreshIntervals: string[];
	// Selectable options available in the time picker dropdown. Has no effect on provisioned dashboard.
	// v1: timepicker.time_options , not exposed in the UI
	quickRanges: string[];
	// Whether timepicker is visible or not.
	// v1: timepicker.hidden
	hideTimepicker: boolean;
	// Day when the week starts. Expressed by the name of the day in lowercase, e.g. "monday".
	weekStart: string;
	// The month that the fiscal year starts on. 0 = January, 11 = December
	fiscalYearStartMonth: number;
	// Override the now time by entering a time delay. Use this option to accommodate known delays in data aggregation to avoid null values.
	// v1: timepicker.nowDelay
	nowDelay?: string;
}

export const defaultTimeSettingsSpec = (): TimeSettingsSpec => ({
	timezone: "browser",
	from: "now-6h",
	to: "now",
	autoRefresh: "",
	autoRefreshIntervals: [
"5s",
"10s",
"30s",
"1m",
"5m",
"15m",
"30m",
"1h",
"2h",
"1d",
],
	quickRanges: [
"5m",
"15m",
"1h",
"6h",
"12h",
"24h",
"2d",
"7d",
"30d",
],
	hideTimepicker: false,
	weekStart: "",
	fiscalYearStartMonth: 0,
});

// other repeat modes will be added in the future: label, frame
export const RepeatMode = "variable";

export interface RepeatOptions {
	mode: "variable";
	value: string;
	direction?: "h" | "v";
	maxPerRow?: number;
}

export const defaultRepeatOptions = (): RepeatOptions => ({
	mode: RepeatMode,
	value: "",
});

export interface RowRepeatOptions {
	mode: "variable";
	value: string;
}

export const defaultRowRepeatOptions = (): RowRepeatOptions => ({
	mode: RepeatMode,
	value: "",
});

export interface ResponsiveGridRepeatOptions {
	mode: "variable";
	value: string;
}

export const defaultResponsiveGridRepeatOptions = (): ResponsiveGridRepeatOptions => ({
	mode: RepeatMode,
	value: "",
});

export interface GridLayoutItemSpec {
	x: number;
	y: number;
	width: number;
	height: number;
	// reference to a PanelKind from dashboard.spec.elements Expressed as JSON Schema reference
	element: ElementReference;
	repeat?: RepeatOptions;
}

export const defaultGridLayoutItemSpec = (): GridLayoutItemSpec => ({
	x: 0,
	y: 0,
	width: 0,
	height: 0,
	element: defaultElementReference(),
});

export interface GridLayoutItemKind {
	kind: "GridLayoutItem";
	spec: GridLayoutItemSpec;
}

export const defaultGridLayoutItemKind = (): GridLayoutItemKind => ({
	kind: "GridLayoutItem",
	spec: defaultGridLayoutItemSpec(),
});

export interface GridLayoutRowKind {
	kind: "GridLayoutRow";
	spec: GridLayoutRowSpec;
}

export const defaultGridLayoutRowKind = (): GridLayoutRowKind => ({
	kind: "GridLayoutRow",
	spec: defaultGridLayoutRowSpec(),
});

export interface GridLayoutRowSpec {
	y: number;
	collapsed: boolean;
	title: string;
	// Grid items in the row will have their Y value be relative to the rows Y value. This means a panel positioned at Y: 0 in a row with Y: 10 will be positioned at Y: 11 (row header has a heigh of 1) in the dashboard.
	elements: GridLayoutItemKind[];
	repeat?: RowRepeatOptions;
}

export const defaultGridLayoutRowSpec = (): GridLayoutRowSpec => ({
	y: 0,
	collapsed: false,
	title: "",
	elements: [],
});

export interface GridLayoutSpec {
	items: (GridLayoutItemKind | GridLayoutRowKind)[];
}

export const defaultGridLayoutSpec = (): GridLayoutSpec => ({
	items: [],
});

export interface GridLayoutKind {
	kind: "GridLayout";
	spec: GridLayoutSpec;
}

export const defaultGridLayoutKind = (): GridLayoutKind => ({
	kind: "GridLayout",
	spec: defaultGridLayoutSpec(),
});

export interface RowsLayoutKind {
	kind: "RowsLayout";
	spec: RowsLayoutSpec;
}

export const defaultRowsLayoutKind = (): RowsLayoutKind => ({
	kind: "RowsLayout",
	spec: defaultRowsLayoutSpec(),
});

export interface RowsLayoutSpec {
	rows: RowsLayoutRowKind[];
}

export const defaultRowsLayoutSpec = (): RowsLayoutSpec => ({
	rows: [],
});

export interface RowsLayoutRowKind {
	kind: "RowsLayoutRow";
	spec: RowsLayoutRowSpec;
}

export const defaultRowsLayoutRowKind = (): RowsLayoutRowKind => ({
	kind: "RowsLayoutRow",
	spec: defaultRowsLayoutRowSpec(),
});

export interface RowsLayoutRowSpec {
	title?: string;
	collapsed: boolean;
	repeat?: RowRepeatOptions;
	layout: GridLayoutKind | ResponsiveGridLayoutKind;
}

export const defaultRowsLayoutRowSpec = (): RowsLayoutRowSpec => ({
	collapsed: false,
	layout: defaultGridLayoutKind(),
});

export interface ResponsiveGridLayoutKind {
	kind: "ResponsiveGridLayout";
	spec: ResponsiveGridLayoutSpec;
}

export const defaultResponsiveGridLayoutKind = (): ResponsiveGridLayoutKind => ({
	kind: "ResponsiveGridLayout",
	spec: defaultResponsiveGridLayoutSpec(),
});

export interface ResponsiveGridLayoutSpec {
	row: string;
	col: string;
	items: ResponsiveGridLayoutItemKind[];
}

export const defaultResponsiveGridLayoutSpec = (): ResponsiveGridLayoutSpec => ({
	row: "",
	col: "",
	items: [],
});

export interface ResponsiveGridLayoutItemKind {
	kind: "ResponsiveGridLayoutItem";
	spec: ResponsiveGridLayoutItemSpec;
}

export const defaultResponsiveGridLayoutItemKind = (): ResponsiveGridLayoutItemKind => ({
	kind: "ResponsiveGridLayoutItem",
	spec: defaultResponsiveGridLayoutItemSpec(),
});

export interface ResponsiveGridLayoutItemSpec {
	element: ElementReference;
}

export const defaultResponsiveGridLayoutItemSpec = (): ResponsiveGridLayoutItemSpec => ({
	element: defaultElementReference(),
});

export interface PanelSpec {
	id: number;
	title: string;
	description: string;
	links: DataLink[];
	data: QueryGroupKind;
	vizConfig: VizConfigKind;
	transparent?: boolean;
}

export const defaultPanelSpec = (): PanelSpec => ({
	id: 0,
	title: "",
	description: "",
	links: [],
	data: defaultQueryGroupKind(),
	vizConfig: defaultVizConfigKind(),
});

export interface PanelKind {
	kind: "Panel";
	spec: PanelSpec;
}

export const defaultPanelKind = (): PanelKind => ({
	kind: "Panel",
	spec: defaultPanelSpec(),
});

export interface ElementReference {
	kind: "ElementReference";
	name: string;
}

export const defaultElementReference = (): ElementReference => ({
	kind: "ElementReference",
	name: "",
});

// Variable types
export type VariableValue = VariableValueSingle | VariableValueSingle[];

export const defaultVariableValue = (): VariableValue => (defaultVariableValueSingle());

export type VariableValueSingle = string | boolean | number | CustomVariableValue;

export const defaultVariableValueSingle = (): VariableValueSingle => ("");

// Custom formatter variable
export interface CustomFormatterVariable {
	name: string;
	type: VariableType;
	multi: boolean;
	includeAll: boolean;
}

export const defaultCustomFormatterVariable = (): CustomFormatterVariable => ({
	name: "",
	type: "query",
	multi: false,
	includeAll: false,
});

// Custom variable value
export interface CustomVariableValue {
	// The format name or function used in the expression
	formatter: string | VariableCustomFormatterFn;
}

export const defaultCustomVariableValue = (): CustomVariableValue => ({
	formatter: "",
});

// Custom formatter function
export interface VariableCustomFormatterFn {
	value: any;
	legacyVariableModel: {
		name: string;
		type: VariableType;
		multi: boolean;
		includeAll: boolean;
	};
	legacyDefaultFormatter?: VariableCustomFormatterFn;
}

export const defaultVariableCustomFormatterFn = (): VariableCustomFormatterFn => ({
	value: {},
	legacyVariableModel: {
	name: "",
	type: "query",
	multi: false,
	includeAll: false,
},
});

// Dashboard variable type
// `query`: Query-generated list of values such as metric names, server names, sensor IDs, data centers, and so on.
// `adhoc`: Key/value filters that are automatically added to all metric queries for a data source (Prometheus, Loki, InfluxDB, and Elasticsearch only).
// `constant`: 	Define a hidden constant.
// `datasource`: Quickly change the data source for an entire dashboard.
// `interval`: Interval variables represent time spans.
// `textbox`: Display a free text input field with an optional default value.
// `custom`: Define the variable options manually using a comma-separated list.
// `system`: Variables defined by Grafana. See: https://grafana.com/docs/grafana/latest/dashboards/variables/add-template-variables/#global-variables
export type VariableType = "query" | "adhoc" | "groupby" | "constant" | "datasource" | "interval" | "textbox" | "custom" | "system" | "snapshot";

export const defaultVariableType = (): VariableType => ("query");

export type VariableKind = QueryVariableKind | TextVariableKind | ConstantVariableKind | DatasourceVariableKind | IntervalVariableKind | CustomVariableKind | GroupByVariableKind | AdhocVariableKind;

export const defaultVariableKind = (): VariableKind => (defaultQueryVariableKind());

// Sort variable options
// Accepted values are:
// `disabled`: No sorting
// `alphabeticalAsc`: Alphabetical ASC
// `alphabeticalDesc`: Alphabetical DESC
// `numericalAsc`: Numerical ASC
// `numericalDesc`: Numerical DESC
// `alphabeticalCaseInsensitiveAsc`: Alphabetical Case Insensitive ASC
// `alphabeticalCaseInsensitiveDesc`: Alphabetical Case Insensitive DESC
// `naturalAsc`: Natural ASC
// `naturalDesc`: Natural DESC
// VariableSort enum with default value
export type VariableSort = "disabled" | "alphabeticalAsc" | "alphabeticalDesc" | "numericalAsc" | "numericalDesc" | "alphabeticalCaseInsensitiveAsc" | "alphabeticalCaseInsensitiveDesc" | "naturalAsc" | "naturalDesc";

export const defaultVariableSort = (): VariableSort => ("disabled");

// Options to config when to refresh a variable
// `never`: Never refresh the variable
// `onDashboardLoad`: Queries the data source every time the dashboard loads.
// `onTimeRangeChanged`: Queries the data source when the dashboard time range changes.
export type VariableRefresh = "never" | "onDashboardLoad" | "onTimeRangeChanged";

export const defaultVariableRefresh = (): VariableRefresh => ("never");

// Determine if the variable shows on dashboard
// Accepted values are `dontHide` (show label and value), `hideLabel` (show value only), `hideVariable` (show nothing).
export type VariableHide = "dontHide" | "hideLabel" | "hideVariable";

export const defaultVariableHide = (): VariableHide => ("dontHide");

// FIXME: should we introduce this? --- Variable value option
export interface VariableValueOption {
	label: string;
	value: VariableValueSingle;
	group?: string;
}

export const defaultVariableValueOption = (): VariableValueOption => ({
	label: "",
	value: defaultVariableValueSingle(),
});

// Variable option specification
export interface VariableOption {
	// Whether the option is selected or not
	selected?: boolean;
	// Text to be displayed for the option
	text: string | string[];
	// Value of the option
	value: string | string[];
}

export const defaultVariableOption = (): VariableOption => ({
	text: "",
	value: "",
});

// Query variable specification
export interface QueryVariableSpec {
	name: string;
	current: VariableOption;
	label?: string;
	hide: VariableHide;
	refresh: VariableRefresh;
	skipUrlSync: boolean;
	description?: string;
	datasource?: DataSourceRef;
	query: DataQueryKind;
	regex: string;
	sort: VariableSort;
	definition?: string;
	options: VariableOption[];
	multi: boolean;
	includeAll: boolean;
	allValue?: string;
	placeholder?: string;
}

export const defaultQueryVariableSpec = (): QueryVariableSpec => ({
	name: "",
	current: { text: "", value: "", },
	hide: "dontHide",
	refresh: "never",
	skipUrlSync: false,
	query: defaultDataQueryKind(),
	regex: "",
	sort: "disabled",
	options: [],
	multi: false,
	includeAll: false,
});

// Query variable kind
export interface QueryVariableKind {
	kind: "QueryVariable";
	spec: QueryVariableSpec;
}

export const defaultQueryVariableKind = (): QueryVariableKind => ({
	kind: "QueryVariable",
	spec: defaultQueryVariableSpec(),
});

// Text variable specification
export interface TextVariableSpec {
	name: string;
	current: VariableOption;
	query: string;
	label?: string;
	hide: VariableHide;
	skipUrlSync: boolean;
	description?: string;
}

export const defaultTextVariableSpec = (): TextVariableSpec => ({
	name: "",
	current: { text: "", value: "", },
	query: "",
	hide: "dontHide",
	skipUrlSync: false,
});

// Text variable kind
export interface TextVariableKind {
	kind: "TextVariable";
	spec: TextVariableSpec;
}

export const defaultTextVariableKind = (): TextVariableKind => ({
	kind: "TextVariable",
	spec: defaultTextVariableSpec(),
});

// Constant variable specification
export interface ConstantVariableSpec {
	name: string;
	query: string;
	current: VariableOption;
	label?: string;
	hide: VariableHide;
	skipUrlSync: boolean;
	description?: string;
}

export const defaultConstantVariableSpec = (): ConstantVariableSpec => ({
	name: "",
	query: "",
	current: { text: "", value: "", },
	hide: "dontHide",
	skipUrlSync: false,
});

// Constant variable kind
export interface ConstantVariableKind {
	kind: "ConstantVariable";
	spec: ConstantVariableSpec;
}

export const defaultConstantVariableKind = (): ConstantVariableKind => ({
	kind: "ConstantVariable",
	spec: defaultConstantVariableSpec(),
});

// Datasource variable specification
export interface DatasourceVariableSpec {
	name: string;
	pluginId: string;
	refresh: VariableRefresh;
	regex: string;
	current: VariableOption;
	options: VariableOption[];
	multi: boolean;
	includeAll: boolean;
	allValue?: string;
	label?: string;
	hide: VariableHide;
	skipUrlSync: boolean;
	description?: string;
}

export const defaultDatasourceVariableSpec = (): DatasourceVariableSpec => ({
	name: "",
	pluginId: "",
	refresh: "never",
	regex: "",
	current: { text: "", value: "", },
	options: [],
	multi: false,
	includeAll: false,
	hide: "dontHide",
	skipUrlSync: false,
});

// Datasource variable kind
export interface DatasourceVariableKind {
	kind: "DatasourceVariable";
	spec: DatasourceVariableSpec;
}

export const defaultDatasourceVariableKind = (): DatasourceVariableKind => ({
	kind: "DatasourceVariable",
	spec: defaultDatasourceVariableSpec(),
});

// Interval variable specification
export interface IntervalVariableSpec {
	name: string;
	query: string;
	current: VariableOption;
	options: VariableOption[];
	auto: boolean;
	auto_min: string;
	auto_count: number;
	refresh: VariableRefresh;
	label?: string;
	hide: VariableHide;
	skipUrlSync: boolean;
	description?: string;
}

export const defaultIntervalVariableSpec = (): IntervalVariableSpec => ({
	name: "",
	query: "",
	current: { text: "", value: "", },
	options: [],
	auto: false,
	auto_min: "",
	auto_count: 0,
	refresh: "never",
	hide: "dontHide",
	skipUrlSync: false,
});

// Interval variable kind
export interface IntervalVariableKind {
	kind: "IntervalVariable";
	spec: IntervalVariableSpec;
}

export const defaultIntervalVariableKind = (): IntervalVariableKind => ({
	kind: "IntervalVariable",
	spec: defaultIntervalVariableSpec(),
});

// Custom variable specification
export interface CustomVariableSpec {
	name: string;
	query: string;
	current: VariableOption;
	options: VariableOption[];
	multi: boolean;
	includeAll: boolean;
	allValue?: string;
	label?: string;
	hide: VariableHide;
	skipUrlSync: boolean;
	description?: string;
}

export const defaultCustomVariableSpec = (): CustomVariableSpec => ({
	name: "",
	query: "",
	current: defaultVariableOption(),
	options: [],
	multi: false,
	includeAll: false,
	hide: "dontHide",
	skipUrlSync: false,
});

// Custom variable kind
export interface CustomVariableKind {
	kind: "CustomVariable";
	spec: CustomVariableSpec;
}

export const defaultCustomVariableKind = (): CustomVariableKind => ({
	kind: "CustomVariable",
	spec: defaultCustomVariableSpec(),
});

// GroupBy variable specification
export interface GroupByVariableSpec {
	name: string;
	datasource?: DataSourceRef;
	current: VariableOption;
	options: VariableOption[];
	multi: boolean;
	label?: string;
	hide: VariableHide;
	skipUrlSync: boolean;
	description?: string;
}

export const defaultGroupByVariableSpec = (): GroupByVariableSpec => ({
	name: "",
	current: { text: "", value: "", },
	options: [],
	multi: false,
	hide: "dontHide",
	skipUrlSync: false,
});

// Group variable kind
export interface GroupByVariableKind {
	kind: "GroupByVariable";
	spec: GroupByVariableSpec;
}

export const defaultGroupByVariableKind = (): GroupByVariableKind => ({
	kind: "GroupByVariable",
	spec: defaultGroupByVariableSpec(),
});

// Adhoc variable specification
export interface AdhocVariableSpec {
	name: string;
	datasource?: DataSourceRef;
	baseFilters: AdHocFilterWithLabels[];
	filters: AdHocFilterWithLabels[];
	defaultKeys: MetricFindValue[];
	label?: string;
	hide: VariableHide;
	skipUrlSync: boolean;
	description?: string;
}

export const defaultAdhocVariableSpec = (): AdhocVariableSpec => ({
	name: "",
	baseFilters: [],
	filters: [],
	defaultKeys: [],
	hide: "dontHide",
	skipUrlSync: false,
});

// Define the MetricFindValue type
export interface MetricFindValue {
	text: string;
	value?: string | number;
	group?: string;
	expandable?: boolean;
}

export const defaultMetricFindValue = (): MetricFindValue => ({
	text: "",
});

// Define the AdHocFilterWithLabels type
export interface AdHocFilterWithLabels {
	key: string;
	operator: string;
	value: string;
	values?: string[];
	keyLabel?: string;
	valueLabels?: string[];
	forceEdit?: boolean;
	// @deprecated
	condition?: string;
}

export const defaultAdHocFilterWithLabels = (): AdHocFilterWithLabels => ({
	key: "",
	operator: "",
	value: "",
});

// Adhoc variable kind
export interface AdhocVariableKind {
	kind: "AdhocVariable";
	spec: AdhocVariableSpec;
}

export const defaultAdhocVariableKind = (): AdhocVariableKind => ({
	kind: "AdhocVariable",
	spec: defaultAdhocVariableSpec(),
});
<|MERGE_RESOLUTION|>--- conflicted
+++ resolved
@@ -35,15 +35,6 @@
 	title: string;
 	// Configured template variables.
 	variables: VariableKind[];
-<<<<<<< HEAD
-=======
-	elements: Record<string, Element>;
-	annotations: AnnotationQueryKind[];
-	layout: GridLayoutKind | RowsLayoutKind | ResponsiveGridLayoutKind;
-	// Plugins only. The version of the dashboard installed together with the plugin.
-	// This is used to determine if the dashboard should be updated when the plugin is updated.
-	revision?: number;
->>>>>>> 196029f2
 }
 
 export const defaultDashboardV2Spec = (): DashboardV2Spec => ({
