--- conflicted
+++ resolved
@@ -51,27 +51,10 @@
 	variables: [],
 });
 
-<<<<<<< HEAD
-// DashboardKind - used for importing/exporting dashboards
-export interface DashboardKind {
-	kind: "Dashboard";
-	spec: DashboardV2Spec;
-}
-
-export const defaultDashboardKind = (): DashboardKind => ({
-	kind: "Dashboard",
-	spec: defaultDashboardV2Spec(),
-});
-
-// Supported dashboard elements
-// |* more element types in the future
-export type Element = PanelKind | LibraryPanelKind;
-=======
 export interface AnnotationQueryKind {
 	kind: "AnnotationQuery";
 	spec: AnnotationQuerySpec;
 }
->>>>>>> 608a2a75
 
 export const defaultAnnotationQueryKind = (): AnnotationQueryKind => ({
 	kind: "AnnotationQuery",
@@ -107,43 +90,15 @@
 export const defaultDataSourceRef = (): DataSourceRef => ({
 });
 
-<<<<<<< HEAD
-// A library panel is a reusable panel that you can use in any dashboard.
-// When you make a change to a library panel, that change propagates to all instances of where the panel is used.
-// Library panels streamline reuse of panels across multiple dashboards.
-export interface LibraryPanelRef {
-	name: string;
-	uid: string;
-=======
 export interface DataQueryKind {
 	// The kind of a DataQueryKind is the datasource type
 	kind: string;
 	spec: Record<string, any>;
->>>>>>> 608a2a75
 }
 
 export const defaultDataQueryKind = (): DataQueryKind => ({
 	kind: "",
 	spec: {},
-});
-
-// Portable (can be exported and imported) library panel - we need to load the full model when exporting a dashboard
-export interface LibraryPanelImport {
-	kind: "LibraryPanelImport";
-	spec: {
-		name: string;
-		model: any;
-		uid: string;
-	};
-}
-
-export const defaultLibraryPanelImport = (): LibraryPanelImport => ({
-	kind: "LibraryPanelImport",
-	spec: {
-	name: "",
-	model: {},
-	uid: "",
-},
 });
 
 export interface AnnotationPanelFilter {
@@ -630,9 +585,7 @@
 // When you make a change to a library panel, that change propagates to all instances of where the panel is used.
 // Library panels streamline reuse of panels across multiple dashboards.
 export interface LibraryPanelRef {
-	// Library panel name
 	name: string;
-	// Library panel uid
 	uid: string;
 }
 
@@ -1440,6 +1393,36 @@
 	text: "",
 });
 
+// DashboardKind - used for importing/exporting dashboards
+export interface DashboardKind {
+	kind: "Dashboard";
+	spec: DashboardV2Spec;
+}
+
+export const defaultDashboardKind = (): DashboardKind => ({
+	kind: "Dashboard",
+	spec: defaultDashboardV2Spec(),
+});
+
+// Portable (can be exported and imported) library panel - we need to load the full model when exporting a dashboard
+export interface LibraryPanelImport {
+	kind: "LibraryPanelImport";
+	spec: {
+		name: string;
+		model: any;
+		uid: string;
+	};
+}
+
+export const defaultLibraryPanelImport = (): LibraryPanelImport => ({
+	kind: "LibraryPanelImport",
+	spec: {
+	name: "",
+	model: {},
+	uid: "",
+},
+});
+
 // --- Common types ---
 export interface Kind {
 	kind: string;
