--- conflicted
+++ resolved
@@ -22,7 +22,7 @@
 
   elements: [ElementReference.name]: Element
 
-  layout: GridLayoutKind | RowsLayoutKind | ResponsiveGridLayoutKind
+  layout: GridLayoutKind | RowsLayoutKind | ResponsiveGridLayoutKind | TabsLayoutKind
 
   // Links with references to other dashboards or external websites.
   links: [...DashboardLink]
@@ -49,20 +49,6 @@
 
   // Configured template variables.
   variables: [...VariableKind]
-<<<<<<< HEAD
-
-  elements: [ElementReference.name]: Element
-
-  annotations: [...AnnotationQueryKind]
-
-  layout: GridLayoutKind | RowsLayoutKind | ResponsiveGridLayoutKind | TabsLayoutKind
-
-
-  // Plugins only. The version of the dashboard installed together with the plugin.
-  // This is used to determine if the dashboard should be updated when the plugin is updated.
-  revision?: uint16
-=======
->>>>>>> 5a74a1a0
 }
 
 // Supported dashboard elements
