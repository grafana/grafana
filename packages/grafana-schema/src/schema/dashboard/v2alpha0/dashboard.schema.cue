--- conflicted
+++ resolved
@@ -1,4 +1,4 @@
-package v2alpha0
+spackage v2alpha0
 
 import (
 	"github.com/grafana/grafana/packages/grafana-schema/src/common"
@@ -369,17 +369,12 @@
 
 AnnotationQuerySpec: {
   datasource?: DataSourceRef
-<<<<<<< HEAD
-  query: DataQueryKind
-=======
   query?: DataQueryKind
-  builtIn?: bool | *false
->>>>>>> a1109175
   enable: bool
   hide: bool
   iconColor: string
   name: string
-  builtIn?: bool
+  builtIn?: bool | *false
   filter?: AnnotationPanelFilter
 }
 
