<<<<<<< HEAD
import { Spec } from './v2alpha2/types.spec.gen';
=======
import { defaultDataQueryKind, Spec } from './v2alpha1/types.spec.gen';
>>>>>>> 29112671

export const handyTestingSchema: Spec = {
  title: 'Default Dashboard',
  description: 'This is a default dashboard',
  cursorSync: 'Off',
  liveNow: false,
  preload: false,
  editable: true,
  tags: ['tag1', 'tag2'],
  timeSettings: {
    autoRefresh: '5s',
    autoRefreshIntervals: ['5s', '10s', '30s'],
    fiscalYearStartMonth: 1,
    from: 'now-1h',
    hideTimepicker: false,
    nowDelay: '1m',
    timezone: 'UTC',
    to: 'now',
    weekStart: 'monday',
    quickRanges: [
      {
        display: 'Last 6 hours',
        from: 'now-6h',
        to: 'now',
      },
      {
        display: 'Last 3 days',
        from: 'now-3d',
        to: 'now',
      },
    ],
  },
  annotations: [
    {
      kind: 'AnnotationQuery',
      spec: {
        builtIn: false,
        query: {
          kind: 'DataQuery',
          version: defaultDataQueryKind().version,
          group: 'prometheus',
          datasource: {
            name: 'uid',
          },
          spec: {
            expr: 'test-query',
          },
        },
        filter: { ids: [1] },
        enable: true,
        hide: false,
        iconColor: 'rgba(0, 211, 255, 1)',
        name: 'Annotations & Alerts',
      },
    },
    {
      kind: 'AnnotationQuery',
      spec: {
        builtIn: false,
        enable: true,
        iconColor: 'red',
        name: 'Enabled',
        query: {
          kind: 'DataQuery',
          version: defaultDataQueryKind().version,
          group: 'grafana-testdata-datasource',
          datasource: {
            name: 'uid',
          },
          spec: {
            lines: 4,
            refId: 'Anno',
            scenarioId: 'annotations',
          },
        },
        hide: true,
      },
    },
    {
      kind: 'AnnotationQuery',
      spec: {
        builtIn: false,
        enable: false,
        iconColor: 'yellow',
        name: 'Disabled',
        query: {
          kind: 'DataQuery',
          version: defaultDataQueryKind().version,
          group: 'grafana-testdata-datasource',
          datasource: {
            name: 'uid',
          },
          spec: { lines: 5, refId: 'Anno', scenarioId: 'annotations' },
        },
        hide: false,
      },
    },
    {
      kind: 'AnnotationQuery',
      spec: {
        builtIn: false,
        enable: true,
        hide: true,
        iconColor: 'dark-purple',
        name: 'Hidden',
        query: {
          kind: 'DataQuery',
          version: defaultDataQueryKind().version,
          group: 'grafana-testdata-datasource',
          datasource: {
            name: 'uid',
          },
          spec: {
            lines: 6,
            refId: 'Anno',
            scenarioId: 'annotations',
          },
        },
      },
    },
  ],
  elements: {
    'panel-1': {
      kind: 'Panel',
      spec: {
        data: {
          kind: 'QueryGroup',
          spec: {
            queries: [
              {
                kind: 'PanelQuery',
                spec: {
                  refId: 'A',
                  query: {
                    kind: 'DataQuery',
                    version: defaultDataQueryKind().version,
                    group: 'prometheus',
                    datasource: {
                      name: 'datasource1',
                    },
                    spec: {
                      expr: 'test-query',
                    },
                  },
                  hidden: false,
                },
              },
            ],
            queryOptions: {
              timeFrom: '1h',
              maxDataPoints: 100,
              timeShift: '1h',
              queryCachingTTL: 60,
              interval: '1m',
              cacheTimeout: '1m',
              hideTimeOverride: false,
            },
            transformations: [
              {
                kind: 'limit',
                spec: {
                  id: 'limit',
                  disabled: false,
                  filter: {
                    id: 'byValue',
                    options: {
                      reducer: 'sum',
                    },
                  },
                  options: {
                    limit: 10,
                  },
                },
              },
            ],
          },
        },
        description: 'Test Description',
        links: [
          { title: 'Test Link 1', url: 'http://test1.com', targetBlank: true },
          { title: 'Test Link 2', url: 'http://test2.com' },
        ],
        title: 'Test Panel',
        id: 1,
        vizConfig: {
          kind: 'VizConfig',
          group: 'timeseries',
          version: '7.0.0',
          spec: {
            fieldConfig: {
              defaults: {},
              overrides: [],
            },
            options: {},
          },
        },
      },
    },
    'panel-2': {
      kind: 'LibraryPanel',
      spec: {
        id: 2,
        title: 'Test Library Panel',
        libraryPanel: {
          uid: 'uid-for-library-panel',
          name: 'Library Panel',
        },
      },
    },
  },
  layout: {
    kind: 'GridLayout',
    spec: {
      items: [
        {
          kind: 'GridLayoutItem',
          spec: {
            element: {
              kind: 'ElementReference',
              name: 'panel-1',
            },
            height: 10,
            width: 10,
            x: 0,
            y: 0,
            repeat: {
              mode: 'variable',
              value: 'customVar',
              maxPerRow: 3,
            },
          },
        },
        {
          kind: 'GridLayoutItem',
          spec: {
            element: {
              kind: 'ElementReference',
              name: 'panel-2',
            },
            height: 10,
            width: 200,
            x: 0,
            y: 2,
          },
        },
      ],
    },
  },
  links: [
    {
      asDropdown: true,
      icon: '',
      includeVars: false,
      keepTime: false,
      tags: [],
      targetBlank: false,
      title: 'Test Link',
      tooltip: '',
      type: 'dashboards',
      url: 'http://test.com',
    },
  ],

  variables: [
    {
      kind: 'QueryVariable',
      spec: {
        allValue: '*',
        current: {
          text: 'text1',
          value: 'value1',
        },
        definition: 'definition1',
        description: 'A query variable',
        hide: 'dontHide',
        includeAll: true,
        label: 'Query Variable',
        multi: true,
        name: 'queryVar',
        options: [],
        query: {
          kind: 'DataQuery',
          version: defaultDataQueryKind().version,
          group: 'prometheus',
          datasource: {
            name: 'datasource1',
          },
          spec: {
            expr: 'test-query',
            refId: 'A',
          },
        },
        refresh: 'onDashboardLoad',
        regex: 'regex1',
        skipUrlSync: false,
        sort: 'disabled',
        allowCustomValue: true,
      },
    },
    {
      kind: 'CustomVariable',
      spec: {
        allValue: 'All',
        current: {
          text: 'option1',
          value: 'option1',
        },
        description: 'A custom variable',
        hide: 'dontHide',
        includeAll: true,
        label: 'Custom Variable',
        multi: true,
        name: 'customVar',
        options: [
          {
            selected: true,
            text: 'option1',
            value: 'option1',
          },
          {
            selected: false,
            text: 'option2',
            value: 'option2',
          },
        ],
        query: 'option1, option2',
        skipUrlSync: false,
        allowCustomValue: true,
      },
    },
    {
      kind: 'DatasourceVariable',
      spec: {
        current: {
          text: 'text1',
          value: 'value1',
        },
        description: 'A datasource variable',
        hide: 'dontHide',
        includeAll: false,
        label: 'Datasource Variable',
        multi: false,
        name: 'datasourceVar',
        options: [],
        pluginId: 'datasource1',
        refresh: 'onDashboardLoad',
        regex: 'regex1',
        skipUrlSync: false,
        allowCustomValue: true,
      },
    },
    {
      kind: 'ConstantVariable',
      spec: {
        current: {
          text: 'value4',
          value: 'value4',
        },
        description: 'A constant variable',
        hide: 'dontHide',
        label: 'Constant Variable',
        name: 'constantVar',
        query: 'value4',
        skipUrlSync: true,
      },
    },
    {
      kind: 'IntervalVariable',
      spec: {
        auto: false,
        auto_count: 10,
        auto_min: '1m',
        current: {
          text: '1m',
          value: '1m',
        },
        description: 'An interval variable',
        hide: 'dontHide',
        label: 'Interval Variable',
        name: 'intervalVar',
        options: [
          {
            selected: true,
            text: '1m',
            value: '1m',
          },
          {
            selected: false,
            text: '5m',
            value: '5m',
          },
          {
            selected: false,
            text: '10m',
            value: '10m',
          },
        ],
        query: '1m,5m,10m',
        refresh: 'onTimeRangeChanged',
        skipUrlSync: false,
      },
    },
    {
      kind: 'TextVariable',
      spec: {
        current: {
          text: 'value6',
          value: 'value6',
        },
        description: 'A text variable',
        hide: 'dontHide',
        label: 'Text Variable',
        name: 'textVar',
        query: 'value6',
        skipUrlSync: false,
      },
    },
    {
      kind: 'GroupByVariable',
      spec: {
        current: {
          text: 'text7',
          value: 'value7',
        },
        datasource: {
          type: 'prometheus',
          uid: 'datasource2',
        },
        description: 'A group by variable',
        hide: 'dontHide',
        label: 'Group By Variable',
        multi: false,
        name: 'groupByVar',
        options: [
          {
            text: 'option1',
            value: 'option1',
          },
          {
            text: 'option2',
            value: 'option2',
          },
        ],
        skipUrlSync: false,
      },
    },
    {
      kind: 'AdhocVariable',
      spec: {
        baseFilters: [
          {
            condition: 'AND',
            key: 'key1',
            operator: '=',
            value: 'value1',
          },
          {
            condition: 'OR',
            key: 'key2',
            operator: '=',
            value: 'value2',
          },
        ],
        datasource: {
          type: 'prometheus',
          uid: 'datasource3',
        },
        defaultKeys: [
          {
            expandable: true,
            group: 'defaultGroup1',
            text: 'defaultKey1',
            value: 'defaultKey1',
          },
        ],
        description: 'An adhoc variable',
        filters: [
          {
            condition: 'AND',
            key: 'key3',
            operator: '=',
            value: 'value3',
          },
        ],
        hide: 'dontHide',
        label: 'Adhoc Variable',
        name: 'adhocVar',
        skipUrlSync: false,
        allowCustomValue: true,
      },
    },
  ],
};<|MERGE_RESOLUTION|>--- conflicted
+++ resolved
@@ -1,8 +1,4 @@
-<<<<<<< HEAD
-import { Spec } from './v2alpha2/types.spec.gen';
-=======
-import { defaultDataQueryKind, Spec } from './v2alpha1/types.spec.gen';
->>>>>>> 29112671
+import { Spec, defaultDataQueryKind } from './v2alpha2/types.spec.gen';
 
 export const handyTestingSchema: Spec = {
   title: 'Default Dashboard',
