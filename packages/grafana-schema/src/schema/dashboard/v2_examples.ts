--- conflicted
+++ resolved
@@ -207,7 +207,6 @@
         },
       },
     },
-<<<<<<< HEAD
     'panel-3': {
       kind: 'Panel',
       spec: {
@@ -263,8 +262,6 @@
         },
       },
     },
-=======
->>>>>>> 81470715
   },
   layout: {
     kind: 'GridLayout',
