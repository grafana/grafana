<<<<<<< HEAD
AxisPlacement:        "auto" | "top" | "right" | "bottom" | "left" | "hidden" @cuetsy(targetType="enum")
PointVisibility:      "auto" | "never" | "always"                             @cuetsy(targetType="enum")
GraphDrawStyle:       "line" | "bars" | "points"                              @cuetsy(targetType="enum")
LineInterpolation:    "linear" | "smooth" | "stepBefore" | "stepAfter"        @cuetsy(targetType="enum")
ScaleDistribution:    "linear" | "log"                                        @cuetsy(targetType="enum")
GraphGradientMode:    "none" | "opacity" | "hue" | "scheme"                   @cuetsy(targetType="enum")
StackingMode: "none" | "normal" | "percent" @cuetsy(targetType="enum")
BarValueVisibility: "auto" | "never" | "always" @cuetsy(targetType="enum")
BarAlignment: -1 | 0 | 1 @cuetsy(targetType="enum",memberNames="Before|Center|After")
ScaleOrientation: 0 | 1 @cuetsy(targetType="enum",memberNames="Horizontal|Vertical")
ScaleDirection: 1 | 1 | -1 | -1 @cuetsy(targetType="enum",memberNames="Up|Right|Down|Left")
=======
package schema

AxisPlacement:      "auto" | "top" | "right" | "bottom" | "left" | "hidden" @cuetsy(targetType="enum")
PointVisibility:    "auto" | "never" | "always"                             @cuetsy(targetType="enum")
DrawStyle:          "line" | "bars" | "points"                              @cuetsy(targetType="enum")
LineInterpolation:  "linear" | "smooth" | "stepBefore" | "stepAfter"        @cuetsy(targetType="enum")
ScaleDistribution:  "linear" | "log"                                        @cuetsy(targetType="enum")
GraphGradientMode:  "none" | "opacity" | "hue" | "scheme"                   @cuetsy(targetType="enum")
StackingMode:       "none" | "normal" | "percent"                           @cuetsy(targetType="enum")
BarValueVisibility: "auto" | "never" | "always"                             @cuetsy(targetType="enum")
BarAlignment:       -1 | 0 | 1                                              @cuetsy(targetType="enum",memberNames="Before|Center|After")
ScaleOrientation:   0 | 1                                                   @cuetsy(targetType="enum",memberNames="Horizontal|Vertical")
ScaleDirection:     1 | 1 | -1 | -1                                         @cuetsy(targetType="enum",memberNames="Up|Right|Down|Left")
>>>>>>> d1b61323
LineStyle: {
	fill?: "solid" | "dash" | "dot" | "square"
	dash?: [...number]
} @cuetsy(targetType="interface")
LineConfig: {
	lineColor?:         string
	lineWidth?:         number
	lineInterpolation?: LineInterpolation
	lineStyle?:         LineStyle
	spanNulls?:         bool | number
} @cuetsy(targetType="interface")
BarConfig: {
	barAlignment?:   BarAlignment
	barWidthFactor?: number
	barMaxWidth?:    number
} @cuetsy(targetType="interface")
FillConfig: {
	fillColor?:   string
	fillOpacity?: number
	fillBelowTo?: string
} @cuetsy(targetType="interface")
PointsConfig: {
	showPoints?:  PointVisibility
	pointSize?:   number
	pointColor?:  string
	pointSymbol?: string
} @cuetsy(targetType="interface")
ScaleDistributionConfig: {
	type: ScaleDistribution
	log?: number
} @cuetsy(targetType="interface")
AxisConfig: {
	axisPlacement?:     AxisPlacement
	axisLabel?:         string
	axisWidth?:         number
	axisSoftMin?:       number
	axisSoftMax?:       number
	scaleDistribution?: ScaleDistributionConfig
} @cuetsy(targetType="interface")
HideSeriesConfig: {
	tooltip: bool
	legend:  bool
	viz:     bool
} @cuetsy(targetType="interface")
StackingConfig: {
	mode?:  StackingMode
	group?: string
} @cuetsy(targetType="interface")
StackableFieldConfig: {
	stacking?: StackingConfig
} @cuetsy(targetType="interface")
HideableFieldConfig: {
	hideFrom?: HideSeriesConfig
} @cuetsy(targetType="interface")
GraphTresholdsStyleMode: "off" | "line" | "area" | "line+area" | "series" @cuetsy(targetType="enum",memberNames="Off|Line|Area|LineAndArea|Series")
GraphThresholdsStyleConfig: {
	mode: GraphTresholdsStyleMode
} @cuetsy(targetType="interface")
GraphFieldConfig: {
<<<<<<< HEAD
  LineConfig
  FillConfig
  PointsConfig
  AxisConfig
  BarConfig
  StackableFieldConfig
  HideableFieldConfig
  drawStyle?: GraphDrawStyle
  gradientMode?: GraphGradientMode
  thresholdsStyle?: GraphThresholdsStyleConfig
=======
	LineConfig
	FillConfig
	PointsConfig
	AxisConfig
	BarConfig
	StackableFieldConfig
	HideableFieldConfig
	drawStyle?:       DrawStyle
	gradientMode?:    GraphGradientMode
	thresholdsStyle?: GraphThresholdsStyleConfig
>>>>>>> d1b61323
} @cuetsy(targetType="interface")<|MERGE_RESOLUTION|>--- conflicted
+++ resolved
@@ -1,16 +1,3 @@
-<<<<<<< HEAD
-AxisPlacement:        "auto" | "top" | "right" | "bottom" | "left" | "hidden" @cuetsy(targetType="enum")
-PointVisibility:      "auto" | "never" | "always"                             @cuetsy(targetType="enum")
-GraphDrawStyle:       "line" | "bars" | "points"                              @cuetsy(targetType="enum")
-LineInterpolation:    "linear" | "smooth" | "stepBefore" | "stepAfter"        @cuetsy(targetType="enum")
-ScaleDistribution:    "linear" | "log"                                        @cuetsy(targetType="enum")
-GraphGradientMode:    "none" | "opacity" | "hue" | "scheme"                   @cuetsy(targetType="enum")
-StackingMode: "none" | "normal" | "percent" @cuetsy(targetType="enum")
-BarValueVisibility: "auto" | "never" | "always" @cuetsy(targetType="enum")
-BarAlignment: -1 | 0 | 1 @cuetsy(targetType="enum",memberNames="Before|Center|After")
-ScaleOrientation: 0 | 1 @cuetsy(targetType="enum",memberNames="Horizontal|Vertical")
-ScaleDirection: 1 | 1 | -1 | -1 @cuetsy(targetType="enum",memberNames="Up|Right|Down|Left")
-=======
 package schema
 
 AxisPlacement:      "auto" | "top" | "right" | "bottom" | "left" | "hidden" @cuetsy(targetType="enum")
@@ -24,7 +11,6 @@
 BarAlignment:       -1 | 0 | 1                                              @cuetsy(targetType="enum",memberNames="Before|Center|After")
 ScaleOrientation:   0 | 1                                                   @cuetsy(targetType="enum",memberNames="Horizontal|Vertical")
 ScaleDirection:     1 | 1 | -1 | -1                                         @cuetsy(targetType="enum",memberNames="Up|Right|Down|Left")
->>>>>>> d1b61323
 LineStyle: {
 	fill?: "solid" | "dash" | "dot" | "square"
 	dash?: [...number]
@@ -84,18 +70,6 @@
 	mode: GraphTresholdsStyleMode
 } @cuetsy(targetType="interface")
 GraphFieldConfig: {
-<<<<<<< HEAD
-  LineConfig
-  FillConfig
-  PointsConfig
-  AxisConfig
-  BarConfig
-  StackableFieldConfig
-  HideableFieldConfig
-  drawStyle?: GraphDrawStyle
-  gradientMode?: GraphGradientMode
-  thresholdsStyle?: GraphThresholdsStyleConfig
-=======
 	LineConfig
 	FillConfig
 	PointsConfig
@@ -106,5 +80,4 @@
 	drawStyle?:       DrawStyle
 	gradientMode?:    GraphGradientMode
 	thresholdsStyle?: GraphThresholdsStyleConfig
->>>>>>> d1b61323
 } @cuetsy(targetType="interface")