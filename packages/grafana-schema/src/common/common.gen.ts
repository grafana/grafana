// Code generated - EDITING IS FUTILE. DO NOT EDIT.
//
// Generated by:
//     kinds/gen.go
// Using jennies:
//     CommonSchemaJenny
//
// Run 'make gen-cue' from repository root to regenerate.


/**
<<<<<<< HEAD
 *  See also:
 *  https://github.com/grafana/grafana-plugin-sdk-go/blob/main/data/frame_type.go
 */
export enum DataFrameType {
  DirectoryListing = 'directory-listing',
  HeatmapCells = 'heatmap-cells',
  HeatmapRows = 'heatmap-rows',
  Histogram = 'histogram',
  TimeSeriesLong = 'timeseries-long',
  TimeSeriesMany = 'timeseries-many',
  TimeSeriesMulti = 'timeseries-multi',
  TimeSeriesWide = 'timeseries-wide',
}

export interface DataSourceJsonData {
  alertmanagerUid?: string;
  authType?: string;
  defaultRegion?: string;
  manageAlerts?: boolean;
  profile?: string;
=======
 * These are the common properties available to all queries in all datasources.
 * Specific implementations will *extend* this interface, adding the required
 * properties for the given context.
 */
export interface DataQuery {
  /**
   * For mixed data sources the selected datasource is on the query level.
   * For non mixed scenarios this is undefined.
   * TODO find a better way to do this ^ that's friendly to schema
   * TODO this shouldn't be unknown but DataSourceRef | null
   */
  datasource?: unknown;
  /**
   * true if query is disabled (ie should not be returned to the dashboard)
   */
  hide?: boolean;
  /**
   * Unique, guid like, string used in explore mode
   */
  key?: string;
  /**
   * Specify the query flavor
   * TODO make this required and give it a default
   */
  queryType?: string;
  /**
   * A - Z
   */
  refId: string;
>>>>>>> 3e86a1b3
}

/**
 * TODO docs
 */
export enum AxisPlacement {
  Auto = 'auto',
  Bottom = 'bottom',
  Hidden = 'hidden',
  Left = 'left',
  Right = 'right',
  Top = 'top',
}

/**
 * TODO docs
 */
export enum AxisColorMode {
  Series = 'series',
  Text = 'text',
}

/**
 * TODO docs
 */
export enum VisibilityMode {
  Always = 'always',
  Auto = 'auto',
  Never = 'never',
}

/**
 * TODO docs
 */
export enum GraphDrawStyle {
  Bars = 'bars',
  Line = 'line',
  Points = 'points',
}

/**
 * TODO docs
 */
export enum GraphTransform {
  Constant = 'constant',
  NegativeY = 'negative-Y',
}

/**
 * TODO docs
 */
export enum LineInterpolation {
  Linear = 'linear',
  Smooth = 'smooth',
  StepAfter = 'stepAfter',
  StepBefore = 'stepBefore',
}

/**
 * TODO docs
 */
export enum ScaleDistribution {
  Linear = 'linear',
  Log = 'log',
  Ordinal = 'ordinal',
  Symlog = 'symlog',
}

/**
 * TODO docs
 */
export enum GraphGradientMode {
  Hue = 'hue',
  None = 'none',
  Opacity = 'opacity',
  Scheme = 'scheme',
}

/**
 * TODO docs
 */
export enum StackingMode {
  None = 'none',
  Normal = 'normal',
  Percent = 'percent',
}

/**
 * TODO docs
 */
export enum BarAlignment {
  After = 1,
  Before = -1,
  Center = 0,
}

/**
 * TODO docs
 */
export enum ScaleOrientation {
  Horizontal = 0,
  Vertical = 1,
}

/**
 * TODO docs
 */
export enum ScaleDirection {
  Down = -1,
  Left = -1,
  Right = 1,
  Up = 1,
}

/**
 * TODO docs
 */
export interface LineStyle {
  dash?: Array<number>;
  fill?: ('solid' | 'dash' | 'dot' | 'square');
}

export const defaultLineStyle: Partial<LineStyle> = {
  dash: [],
};

/**
 * TODO docs
 */
export interface LineConfig {
  lineColor?: string;
  lineInterpolation?: LineInterpolation;
  lineStyle?: LineStyle;
  lineWidth?: number;
  /**
   * Indicate if null values should be treated as gaps or connected.
   * When the value is a number, it represents the maximum delta in the
   * X axis that should be considered connected.  For timeseries, this is milliseconds
   */
  spanNulls?: (boolean | number);
}

/**
 * TODO docs
 */
export interface BarConfig {
  barAlignment?: BarAlignment;
  barMaxWidth?: number;
  barWidthFactor?: number;
}

/**
 * TODO docs
 */
export interface FillConfig {
  fillBelowTo?: string;
  fillColor?: string;
  fillOpacity?: number;
}

/**
 * TODO docs
 */
export interface PointsConfig {
  pointColor?: string;
  pointSize?: number;
  pointSymbol?: string;
  showPoints?: VisibilityMode;
}

/**
 * TODO docs
 */
export interface ScaleDistributionConfig {
  linearThreshold?: number;
  log?: number;
  type: ScaleDistribution;
}

/**
 * TODO docs
 */
export interface AxisConfig {
  axisCenteredZero?: boolean;
  axisColorMode?: AxisColorMode;
  axisGridShow?: boolean;
  axisLabel?: string;
  axisPlacement?: AxisPlacement;
  axisSoftMax?: number;
  axisSoftMin?: number;
  axisWidth?: number;
  scaleDistribution?: ScaleDistributionConfig;
}

/**
 * TODO docs
 */
export interface HideSeriesConfig {
  legend: boolean;
  tooltip: boolean;
  viz: boolean;
}

/**
 * TODO docs
 */
export interface StackingConfig {
  group?: string;
  mode?: StackingMode;
}

/**
 * TODO docs
 */
export interface StackableFieldConfig {
  stacking?: StackingConfig;
}

/**
 * TODO docs
 */
export interface HideableFieldConfig {
  hideFrom?: HideSeriesConfig;
}

/**
 * TODO docs
 */
export enum GraphTresholdsStyleMode {
  Area = 'area',
  Dashed = 'dashed',
  DashedAndArea = 'dashed+area',
  Line = 'line',
  LineAndArea = 'line+area',
  Off = 'off',
  Series = 'series',
}

/**
 * TODO docs
 */
export interface GraphThresholdsStyleConfig {
  mode: GraphTresholdsStyleMode;
}

/**
 * TODO docs
 */
export type LegendPlacement = ('bottom' | 'right');

/**
 * TODO docs
 * Note: "hidden" needs to remain as an option for plugins compatibility
 */
export enum LegendDisplayMode {
  Hidden = 'hidden',
  List = 'list',
  Table = 'table',
}

/**
 * TODO docs
 */
export interface SingleStatBaseOptions extends OptionsWithTextFormatting {
  orientation: VizOrientation;
  reduceOptions: ReduceDataOptions;
}

/**
 * TODO docs
 */
export interface ReduceDataOptions {
  /**
   * When !values, pick one value for the whole field
   */
  calcs: Array<string>;
  /**
   * Which fields to show.  By default this is only numeric fields
   */
  fields?: string;
  /**
   * if showing all values limit
   */
  limit?: number;
  /**
   * If true show each row value
   */
  values?: boolean;
}

export const defaultReduceDataOptions: Partial<ReduceDataOptions> = {
  calcs: [],
};

/**
 * TODO docs
 */
export enum VizOrientation {
  Auto = 'auto',
  Horizontal = 'horizontal',
  Vertical = 'vertical',
}

/**
 * TODO docs
 */
export interface OptionsWithTooltip {
  tooltip: VizTooltipOptions;
}

/**
 * TODO docs
 */
export interface OptionsWithLegend {
  legend: VizLegendOptions;
}

/**
 * TODO docs
 */
export interface OptionsWithTimezones {
  timezone?: Array<TimeZone>;
}

export const defaultOptionsWithTimezones: Partial<OptionsWithTimezones> = {
  timezone: [],
};

/**
 * TODO docs
 */
export interface OptionsWithTextFormatting {
  text?: VizTextDisplayOptions;
}

/**
 * TODO docs
 */
export enum BigValueColorMode {
  Background = 'background',
  None = 'none',
  Value = 'value',
}

/**
 * TODO docs
 */
export enum BigValueGraphMode {
  Area = 'area',
  Line = 'line',
  None = 'none',
}

/**
 * TODO docs
 */
export enum BigValueJustifyMode {
  Auto = 'auto',
  Center = 'center',
}

/**
 * TODO docs
 */
export enum BigValueTextMode {
  Auto = 'auto',
  Name = 'name',
  None = 'none',
  Value = 'value',
  ValueAndName = 'value_and_name',
}

/**
 * TODO -- should not be table specific!
 * TODO docs
 */
export type FieldTextAlignment = ('auto' | 'left' | 'right' | 'center');

/**
 * TODO docs
 */
export interface VizTextDisplayOptions {
  /**
   * Explicit title text size
   */
  titleSize?: number;
  /**
   * Explicit value text size
   */
  valueSize?: number;
}

/**
 * TODO docs
 */
export enum TooltipDisplayMode {
  Multi = 'multi',
  None = 'none',
  Single = 'single',
}

/**
 * TODO docs
 */
export enum SortOrder {
  Ascending = 'asc',
  Descending = 'desc',
  None = 'none',
}

/**
 * TODO docs
 */
export interface GraphFieldConfig extends LineConfig, FillConfig, PointsConfig, AxisConfig, BarConfig, StackableFieldConfig, HideableFieldConfig {
  drawStyle?: GraphDrawStyle;
  gradientMode?: GraphGradientMode;
  thresholdsStyle?: GraphThresholdsStyleConfig;
  transform?: GraphTransform;
}

/**
 * TODO docs
 */
export interface VizLegendOptions {
  asTable?: boolean;
  calcs: Array<string>;
  displayMode: LegendDisplayMode;
  isVisible?: boolean;
  placement: LegendPlacement;
  showLegend: boolean;
  sortBy?: string;
  sortDesc?: boolean;
  width?: number;
}

export const defaultVizLegendOptions: Partial<VizLegendOptions> = {
  calcs: [],
};

/**
 * Enum expressing the possible display modes
 * for the bar gauge component of Grafana UI
 */
export enum BarGaugeDisplayMode {
  Basic = 'basic',
  Gradient = 'gradient',
  Lcd = 'lcd',
}

export interface DataQuery {
  /**
   * For mixed data sources the selected datasource is on the query level.
   * For non mixed scenarios this is undefined.
   */
  datasource?: DataSourceRef;
  /**
   * true if query is disabled (ie should not be returned to the dashboard)
   */
  hide?: boolean;
  /**
   * Unique, guid like, string used in explore mode
   */
  key?: string;
  /**
   * Specify the query flavor
   */
  queryType?: string;
  /**
   * A - Z
   */
  refId: string;
}

/**
 * Internally, this is the "type" of cell that's being displayed
 * in the table such as colored text, JSON, gauge, etc.
 * The color-background-solid, gradient-gauge, and lcd-gauge
 * modes are deprecated in favor of new cell subOptions
 */
export enum TableCellDisplayMode {
  Auto = 'auto',
  BasicGauge = 'basic',
  ColorBackground = 'color-background',
  ColorBackgroundSolid = 'color-background-solid',
  ColorText = 'color-text',
  Gauge = 'gauge',
  GradientGauge = 'gradient-gauge',
  Image = 'image',
  JSONView = 'json-view',
  LcdGauge = 'lcd-gauge',
}

/**
 * Display mode to the "Colored Background" display
 * mode for table cells. Either displays a solid color (basic mode)
 * or a gradient.
 */
export enum TableCellBackgroundDisplayMode {
  Basic = 'basic',
  Gradient = 'gradient',
}

/**
 * TODO docs
 */
export interface TableSortByFieldState {
  desc?: boolean;
  displayName: string;
}

/**
 * Auto mode table cell options
 */
export interface TableAutoCellOptions {
  type: TableCellDisplayMode.Auto;
}

/**
 * Colored text cell options
 */
export interface TableColorTextCellOptions {
  type: TableCellDisplayMode.ColorText;
}

/**
 * Json view cell options
 */
export interface TableJsonViewCellOptions {
  type: TableCellDisplayMode.JSONView;
}

/**
 * Json view cell options
 */
export interface TableImageCellOptions {
  type: TableCellDisplayMode.Image;
}

/**
 * Gauge cell options
 */
export interface TableBarGaugeCellOptions {
  mode?: BarGaugeDisplayMode;
  type: TableCellDisplayMode.Gauge;
}

/**
 * Colored background cell options
 */
export interface TableColoredBackgroundCellOptions {
  mode?: TableCellBackgroundDisplayMode;
  type: TableCellDisplayMode.ColorBackground;
}

/**
 * Table cell options. Each cell has a display mode
 * and other potential options for that display.
 */
export type TableCellOptions = (TableAutoCellOptions | TableBarGaugeCellOptions | TableColoredBackgroundCellOptions | TableColorTextCellOptions | TableImageCellOptions | TableJsonViewCellOptions);

/**
 * Use UTC/GMT timezone
 */
export type TimeZoneUtc = 'utc';

/**
 * Use the timezone defined by end user web browser
 */
export type TimeZoneBrowser = 'browser';

export interface DataSourceRef {
  /**
   * The plugin type-id
   */
  type?: string;
  /**
   * Specific datasource instance
   */
  uid?: string;
}

/**
 * TODO docs
 */
export interface VizTooltipOptions {
  mode: TooltipDisplayMode;
  sort: SortOrder;
}

/**
 * Ref to a DataSource instance
 * TODO Fix, duplicate type
 */
export interface DataSourceRef {
  /**
   * The plugin type-id
   */
  type?: string;
  /**
   * Specific datasource instance
   */
  uid?: string;
}

/**
 * Field options for each field within a table (e.g 10, "The String", 64.20, etc.)
 * Generally defines alignment, filtering capabilties, display options, etc.
 */
export interface TableFieldOptions {
  align: FieldTextAlignment;
  cellOptions: TableCellOptions;
  /**
   * This field is deprecated in favor of using cellOptions
   */
  displayMode?: TableCellDisplayMode;
  filterable?: boolean;
  hidden?: boolean;
  inspect: boolean;
  minWidth?: number;
  width?: number;
}

export const defaultTableFieldOptions: Partial<TableFieldOptions> = {
  align: 'auto',
  inspect: false,
};

/**
 * A specific timezone from https://en.wikipedia.org/wiki/Tz_database
 */
export type TimeZone = (TimeZoneUtc | TimeZoneBrowser | string);

export const defaultTimeZone: TimeZone = 'browser';<|MERGE_RESOLUTION|>--- conflicted
+++ resolved
@@ -9,7 +9,38 @@
 
 
 /**
-<<<<<<< HEAD
+ * These are the common properties available to all queries in all datasources.
+ * Specific implementations will *extend* this interface, adding the required
+ * properties for the given context.
+ */
+export interface DataQuery {
+  /**
+   * For mixed data sources the selected datasource is on the query level.
+   * For non mixed scenarios this is undefined.
+   * TODO find a better way to do this ^ that's friendly to schema
+   * TODO this shouldn't be unknown but DataSourceRef | null
+   */
+  datasource?: unknown;
+  /**
+   * true if query is disabled (ie should not be returned to the dashboard)
+   */
+  hide?: boolean;
+  /**
+   * Unique, guid like, string used in explore mode
+   */
+  key?: string;
+  /**
+   * Specify the query flavor
+   * TODO make this required and give it a default
+   */
+  queryType?: string;
+  /**
+   * A - Z
+   */
+  refId: string;
+}
+
+/**
  *  See also:
  *  https://github.com/grafana/grafana-plugin-sdk-go/blob/main/data/frame_type.go
  */
@@ -30,37 +61,6 @@
   defaultRegion?: string;
   manageAlerts?: boolean;
   profile?: string;
-=======
- * These are the common properties available to all queries in all datasources.
- * Specific implementations will *extend* this interface, adding the required
- * properties for the given context.
- */
-export interface DataQuery {
-  /**
-   * For mixed data sources the selected datasource is on the query level.
-   * For non mixed scenarios this is undefined.
-   * TODO find a better way to do this ^ that's friendly to schema
-   * TODO this shouldn't be unknown but DataSourceRef | null
-   */
-  datasource?: unknown;
-  /**
-   * true if query is disabled (ie should not be returned to the dashboard)
-   */
-  hide?: boolean;
-  /**
-   * Unique, guid like, string used in explore mode
-   */
-  key?: string;
-  /**
-   * Specify the query flavor
-   * TODO make this required and give it a default
-   */
-  queryType?: string;
-  /**
-   * A - Z
-   */
-  refId: string;
->>>>>>> 3e86a1b3
 }
 
 /**
