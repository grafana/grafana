--- conflicted
+++ resolved
@@ -825,39 +825,6 @@
   type: TableCellDisplayMode.ColorBackground;
   wrapText?: boolean;
 }
-
-/**
- * Pill options
- */
-export interface TablePillCellOptions {
-  color?: string;
-  colorMode?: ('auto' | 'fixed' | 'mapped');
-  type: TableCellDisplayMode.Pill;
-}
-
-/**
- * Markdown options
- */
-export interface TableMarkdownCellOptions {
-  type: TableCellDisplayMode.Markdown;
-}
-
-/**
- * Height of a table cell
- */
-export enum TableCellHeight {
-  Auto = 'auto',
-  Custom = 'custom',
-  Lg = 'lg',
-  Md = 'md',
-  Sm = 'sm',
-}
-
-/**
- * Table cell options. Each cell has a display mode
- * and other potential options for that display.
- */
-export type TableCellOptions = (TableAutoCellOptions | TableSparklineCellOptions | TableBarGaugeCellOptions | TableColoredBackgroundCellOptions | TableColorTextCellOptions | TableImageCellOptions | TablePillCellOptions | TableDataLinksCellOptions | TableActionsCellOptions | TableJsonViewCellOptions | TableMarkdownCellOptions);
 
 /**
  * Use UTC/GMT timezone
@@ -964,7 +931,39 @@
   NEQ = 'neq',
 }
 
-<<<<<<< HEAD
+/**
+ * Pill options
+ */
+export interface TablePillCellOptions {
+  color?: string;
+  colorMode?: ('auto' | 'fixed' | 'mapped');
+  type: TableCellDisplayMode.Pill;
+}
+
+/**
+ * Markdown options
+ */
+export interface TableMarkdownCellOptions {
+  type: TableCellDisplayMode.Markdown;
+}
+
+/**
+ * Height of a table cell
+ */
+export enum TableCellHeight {
+  Auto = 'auto',
+  Custom = 'custom',
+  Lg = 'lg',
+  Md = 'md',
+  Sm = 'sm',
+}
+
+/**
+ * Table cell options. Each cell has a display mode
+ * and other potential options for that display.
+ */
+export type TableCellOptions = (TableAutoCellOptions | TableSparklineCellOptions | TableBarGaugeCellOptions | TableColoredBackgroundCellOptions | TableColorTextCellOptions | TableImageCellOptions | TablePillCellOptions | TableDataLinksCellOptions | TableActionsCellOptions | TableJsonViewCellOptions | TableMarkdownCellOptions);
+
 /**
  * Field options for each field within a table (e.g 10, "The String", 64.20, etc.)
  * Generally defines alignment, filtering capabilties, display options, etc.
@@ -989,10 +988,6 @@
    * Enables text wrapping for column headers
    */
   wrapHeaderText?: boolean;
-=======
-export interface TablePillCellOptions {
-  type: TableCellDisplayMode.Pill;
->>>>>>> 52f61042
 }
 
 export const defaultTableFieldOptions: Partial<TableFieldOptions> = {
