--- conflicted
+++ resolved
@@ -111,11 +111,5 @@
 
 TablePillCellOptions: {
   type: TableCellDisplayMode & "pill"
-<<<<<<< HEAD
-  color?: string
-  colorMode?: "auto" | "fixed" | "mapped"
   wrapText?: bool
-} @cuetsy(kind="interface")
-=======
-} @cuetsy(kind="interface")
->>>>>>> baa89f3e
+} @cuetsy(kind="interface")