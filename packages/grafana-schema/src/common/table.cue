package common

// Internally, this is the "type" of cell that's being displayed
// in the table such as colored text, JSON, gauge, etc.
// The color-background-solid, gradient-gauge, and lcd-gauge
// modes are deprecated in favor of new cell subOptions
<<<<<<< HEAD
TableCellDisplayMode: "auto" | "color-text" | "color-background" | "color-background-solid" | "gradient-gauge" | "lcd-gauge" | "json-view" | "basic" | "image" | "gauge" | "sparkline" | "data-links" | "custom" | "actions" | "pill" | "markdown" | "geo" @cuetsy(kind="enum",memberNames="Auto|ColorText|ColorBackground|ColorBackgroundSolid|GradientGauge|LcdGauge|JSONView|BasicGauge|Image|Gauge|Sparkline|DataLinks|Custom|Actions|Pill|Markdown|Geo")
=======
TableCellDisplayMode: "auto" | "color-text" | "color-background" | "color-background-solid" | "gradient-gauge" | "lcd-gauge" | "json-view" | "basic" | "image" | "gauge" | "sparkline" | "data-links" | "custom" | "actions" | "pill" | "markdown" @cuetsy(kind="enum",memberNames="Auto|ColorText|ColorBackground|ColorBackgroundSolid|GradientGauge|LcdGauge|JSONView|BasicGauge|Image|Gauge|Sparkline|DataLinks|Custom|Actions|Pill|Markdown")
>>>>>>> a5ceac44

// Display mode to the "Colored Background" display
// mode for table cells. Either displays a solid color (basic mode)
// or a gradient.
TableCellBackgroundDisplayMode: "basic" | "gradient" @cuetsy(kind="enum",memberNames="Basic|Gradient")

// Whenever we add text wrapping, we should add all text wrapping options at once
TableWrapTextOptions: {
  // if true, wrap the text content of the cell
  wrapText?: bool
} @cuetsy(kind="interface")

// Sort by field state
TableSortByFieldState: {
	// Sets the display name of the field to sort by
	displayName: string
	// Flag used to indicate descending sort order
	desc?:       bool
} @cuetsy(kind="interface")

// Footer options
TableFooterOptions: {
	show: bool
  reducer: [...string] // actually 1 value
  fields?: [...string]
  enablePagination?: bool
  countRows?: bool
} @cuetsy(kind="interface")

// Auto mode table cell options
TableAutoCellOptions: {
	type: TableCellDisplayMode & "auto"
} & TableWrapTextOptions @cuetsy(kind="interface")

// Colored text cell options
TableColorTextCellOptions: {
	type: TableCellDisplayMode & "color-text"
} & TableWrapTextOptions @cuetsy(kind="interface")

// Json view cell options
TableJsonViewCellOptions: {
	type: TableCellDisplayMode & "json-view"
} @cuetsy(kind="interface")

// Json view cell options
TableImageCellOptions: {
	type: TableCellDisplayMode & "image"
	alt?: string
	title?: string
} @cuetsy(kind="interface")

// Show data links in the cell
TableDataLinksCellOptions: {
	type: TableCellDisplayMode & "data-links"
} & TableWrapTextOptions @cuetsy(kind="interface")

// Show actions in the cell
TableActionsCellOptions: {
	type: TableCellDisplayMode & "actions"
} @cuetsy(kind="interface")

// Gauge cell options
TableBarGaugeCellOptions: {
	type: TableCellDisplayMode & "gauge"
	mode?: BarGaugeDisplayMode
	valueDisplayMode?: BarGaugeValueMode
} @cuetsy(kind="interface")

// Sparkline cell options
TableSparklineCellOptions: {
	GraphFieldConfig
	type: TableCellDisplayMode & "sparkline"
  hideValue?: bool
} @cuetsy(kind="interface")

// Colored background cell options
TableColoredBackgroundCellOptions: {
	type: TableCellDisplayMode & "color-background"
	mode?: TableCellBackgroundDisplayMode
	applyToRow?: bool
} & TableWrapTextOptions @cuetsy(kind="interface")

TablePillCellOptions: {
  type: TableCellDisplayMode & "pill"
} & TableWrapTextOptions @cuetsy(kind="interface")

<<<<<<< HEAD
TablePillCellOptions: {
  type: TableCellDisplayMode & "pill"
  color?: string
  colorMode?: "auto" | "fixed" | "mapped"
=======
TableMarkdownCellOptions: {
	type: TableCellDisplayMode & "markdown"
  dynamicHeight?: bool
>>>>>>> a5ceac44
} @cuetsy(kind="interface")

TableMarkdownCellOptions: {
	type: TableCellDisplayMode & "markdown"
} @cuetsy(kind="interface")

TableGeoCellOptions: {
  type: TableCellDisplayMode & "geo"
}

// Height of a table cell
TableCellHeight: "sm" | "md" | "lg" | "auto" @cuetsy(kind="enum")

// Table cell options. Each cell has a display mode
// and other potential options for that display.
<<<<<<< HEAD
TableCellOptions: TableAutoCellOptions | TableSparklineCellOptions | TableBarGaugeCellOptions | TableColoredBackgroundCellOptions | TableColorTextCellOptions | TableImageCellOptions | TablePillCellOptions | TableDataLinksCellOptions | TableActionsCellOptions | TableJsonViewCellOptions | TableMarkdownCellOptions | TableGeoCellOptions @cuetsy(kind="type")
=======
TableCellOptions: TableAutoCellOptions | TableSparklineCellOptions | TableBarGaugeCellOptions | TableColoredBackgroundCellOptions | TableColorTextCellOptions | TableImageCellOptions | TablePillCellOptions | TableDataLinksCellOptions | TableActionsCellOptions | TableJsonViewCellOptions | TableMarkdownCellOptions @cuetsy(kind="type")
>>>>>>> a5ceac44

// Field options for each field within a table (e.g 10, "The String", 64.20, etc.)
// Generally defines alignment, filtering capabilties, display options, etc.
TableFieldOptions: {
	width?:      number
	minWidth?:   number
	align: FieldTextAlignment & (*"auto" | _)
	// This field is deprecated in favor of using cellOptions
	displayMode?: TableCellDisplayMode
	cellOptions: TableCellOptions
	hidden?:     bool // ?? default is missing or false ??
	inspect: bool | *false
	filterable?: bool
	// Hides any header for a column, useful for columns that show some static content or buttons.
	hideHeader?: bool
  // Enables text wrapping for column headers
  wrapHeaderText?: bool
} @cuetsy(kind="interface")<|MERGE_RESOLUTION|>--- conflicted
+++ resolved
@@ -4,11 +4,7 @@
 // in the table such as colored text, JSON, gauge, etc.
 // The color-background-solid, gradient-gauge, and lcd-gauge
 // modes are deprecated in favor of new cell subOptions
-<<<<<<< HEAD
 TableCellDisplayMode: "auto" | "color-text" | "color-background" | "color-background-solid" | "gradient-gauge" | "lcd-gauge" | "json-view" | "basic" | "image" | "gauge" | "sparkline" | "data-links" | "custom" | "actions" | "pill" | "markdown" | "geo" @cuetsy(kind="enum",memberNames="Auto|ColorText|ColorBackground|ColorBackgroundSolid|GradientGauge|LcdGauge|JSONView|BasicGauge|Image|Gauge|Sparkline|DataLinks|Custom|Actions|Pill|Markdown|Geo")
-=======
-TableCellDisplayMode: "auto" | "color-text" | "color-background" | "color-background-solid" | "gradient-gauge" | "lcd-gauge" | "json-view" | "basic" | "image" | "gauge" | "sparkline" | "data-links" | "custom" | "actions" | "pill" | "markdown" @cuetsy(kind="enum",memberNames="Auto|ColorText|ColorBackground|ColorBackgroundSolid|GradientGauge|LcdGauge|JSONView|BasicGauge|Image|Gauge|Sparkline|DataLinks|Custom|Actions|Pill|Markdown")
->>>>>>> a5ceac44
 
 // Display mode to the "Colored Background" display
 // mode for table cells. Either displays a solid color (basic mode)
@@ -95,16 +91,9 @@
   type: TableCellDisplayMode & "pill"
 } & TableWrapTextOptions @cuetsy(kind="interface")
 
-<<<<<<< HEAD
-TablePillCellOptions: {
-  type: TableCellDisplayMode & "pill"
-  color?: string
-  colorMode?: "auto" | "fixed" | "mapped"
-=======
 TableMarkdownCellOptions: {
 	type: TableCellDisplayMode & "markdown"
   dynamicHeight?: bool
->>>>>>> a5ceac44
 } @cuetsy(kind="interface")
 
 TableMarkdownCellOptions: {
@@ -120,11 +109,7 @@
 
 // Table cell options. Each cell has a display mode
 // and other potential options for that display.
-<<<<<<< HEAD
 TableCellOptions: TableAutoCellOptions | TableSparklineCellOptions | TableBarGaugeCellOptions | TableColoredBackgroundCellOptions | TableColorTextCellOptions | TableImageCellOptions | TablePillCellOptions | TableDataLinksCellOptions | TableActionsCellOptions | TableJsonViewCellOptions | TableMarkdownCellOptions | TableGeoCellOptions @cuetsy(kind="type")
-=======
-TableCellOptions: TableAutoCellOptions | TableSparklineCellOptions | TableBarGaugeCellOptions | TableColoredBackgroundCellOptions | TableColorTextCellOptions | TableImageCellOptions | TablePillCellOptions | TableDataLinksCellOptions | TableActionsCellOptions | TableJsonViewCellOptions | TableMarkdownCellOptions @cuetsy(kind="type")
->>>>>>> a5ceac44
 
 // Field options for each field within a table (e.g 10, "The String", 64.20, etc.)
 // Generally defines alignment, filtering capabilties, display options, etc.
