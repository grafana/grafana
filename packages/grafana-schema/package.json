--- conflicted
+++ resolved
@@ -2,11 +2,7 @@
   "author": "Grafana Labs",
   "license": "Apache-2.0",
   "name": "@grafana/schema",
-<<<<<<< HEAD
-  "version": "10.3.1",
-=======
   "version": "10.4.0-pre",
->>>>>>> cc33f0bd
   "description": "Grafana Schema Library",
   "keywords": [
     "typescript"
