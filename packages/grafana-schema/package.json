{
  "author": "Grafana Labs",
  "license": "Apache-2.0",
  "name": "@grafana/schema",
<<<<<<< HEAD
  "version": "8.3.4",
=======
  "version": "9.1.0-pre",
>>>>>>> 0ca4ccfa
  "description": "Grafana Schema Library",
  "keywords": [
    "typescript"
  ],
  "repository": {
    "type": "git",
    "url": "http://github.com/grafana/grafana.git",
    "directory": "packages/grafana-schema"
  },
  "main": "src/index.ts",
  "types": "src/index.ts",
  "scripts": {
    "build": "grafana-toolkit package:build --scope=schema",
    "bundle": "rollup -c rollup.config.ts",
    "clean": "rimraf ./dist ./compiled",
    "docsExtract": "mkdir -p ../../reports/docs && api-extractor run 2>&1 | tee ../../reports/docs/$(basename $(pwd)).log",
    "typecheck": "tsc --noEmit"
  },
  "devDependencies": {
    "@grafana/tsconfig": "^1.2.0-rc1",
    "@rollup/plugin-commonjs": "22.0.0",
    "@rollup/plugin-json": "4.1.0",
    "@rollup/plugin-node-resolve": "13.3.0",
    "@swc/helpers": "0.4.0",
    "rimraf": "3.0.2",
    "rollup": "2.75.6",
    "rollup-plugin-sourcemaps": "0.6.3",
    "rollup-plugin-terser": "7.0.2",
    "typescript": "4.6.4"
  },
  "dependencies": {
    "tslib": "2.4.0"
  }
}<|MERGE_RESOLUTION|>--- conflicted
+++ resolved
@@ -2,11 +2,7 @@
   "author": "Grafana Labs",
   "license": "Apache-2.0",
   "name": "@grafana/schema",
-<<<<<<< HEAD
-  "version": "8.3.4",
-=======
   "version": "9.1.0-pre",
->>>>>>> 0ca4ccfa
   "description": "Grafana Schema Library",
   "keywords": [
     "typescript"
