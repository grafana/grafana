{
  "author": "Grafana Labs",
  "license": "Apache-2.0",
  "name": "@grafana/schema",
<<<<<<< HEAD
  "version": "9.0.6",
=======
  "version": "9.0.7",
>>>>>>> eed942a5
  "description": "Grafana Schema Library",
  "keywords": [
    "typescript"
  ],
  "repository": {
    "type": "git",
    "url": "http://github.com/grafana/grafana.git",
    "directory": "packages/grafana-schema"
  },
  "main": "src/index.ts",
  "types": "src/index.ts",
  "scripts": {
    "build": "grafana-toolkit package:build --scope=schema",
    "bundle": "rollup -c rollup.config.ts",
    "clean": "rimraf ./dist ./compiled",
    "docsExtract": "mkdir -p ../../reports/docs && api-extractor run 2>&1 | tee ../../reports/docs/$(basename $(pwd)).log",
    "typecheck": "tsc --noEmit"
  },
  "devDependencies": {
    "@grafana/tsconfig": "^1.2.0-rc1",
    "@rollup/plugin-commonjs": "22.0.0",
    "@rollup/plugin-json": "4.1.0",
    "@rollup/plugin-node-resolve": "13.3.0",
    "@swc/helpers": "0.3.13",
    "rimraf": "3.0.2",
    "rollup": "2.74.1",
    "rollup-plugin-sourcemaps": "0.6.3",
    "rollup-plugin-terser": "7.0.2",
    "typescript": "4.6.4"
  },
  "dependencies": {
    "tslib": "2.4.0"
  }
}<|MERGE_RESOLUTION|>--- conflicted
+++ resolved
@@ -2,11 +2,7 @@
   "author": "Grafana Labs",
   "license": "Apache-2.0",
   "name": "@grafana/schema",
-<<<<<<< HEAD
-  "version": "9.0.6",
-=======
   "version": "9.0.7",
->>>>>>> eed942a5
   "description": "Grafana Schema Library",
   "keywords": [
     "typescript"
