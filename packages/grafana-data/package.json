--- conflicted
+++ resolved
@@ -47,12 +47,7 @@
     "rollup-plugin-terser": "5.3.0",
     "rollup-plugin-typescript2": "0.26.0",
     "rollup-plugin-visualizer": "3.3.1",
-<<<<<<< HEAD
-    "sinon": "1.17.6",
+    "sinon": "8.1.1",
     "typescript": "3.7.5"
-=======
-    "sinon": "8.1.1",
-    "typescript": "3.7.2"
->>>>>>> fd99bfab
   }
 }