--- conflicted
+++ resolved
@@ -55,7 +55,6 @@
     const str = sanitize(html);
     expect(str).toBe('');
   });
-<<<<<<< HEAD
 
   describe('should sanitize anchors with target="_blank"', () => {
     it('should add rel="noopener noreferrer" to target="_blank" links', () => {
@@ -77,7 +76,8 @@
 
       const str2 = sanitize(html);
       expect(str2).toBe('<a href="https://example.com">Link</a>');
-=======
+    });
+  });
 });
 
 describe('validatePath', () => {
@@ -170,7 +170,6 @@
 
     it('should handle URLs with backslashes and dots in the path', () => {
       expect(() => validatePath('https://api.example.com/\\..\\/admin')).toThrow(PathValidationError);
->>>>>>> 0fccc01e
     });
   });
 });