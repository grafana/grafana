--- conflicted
+++ resolved
@@ -1,17 +1,5 @@
 export { createTheme } from './createTheme';
-<<<<<<< HEAD
-export { ThemeRichColor, GrafanaTheme2 } from './types';
-export { ThemeColors } from './createColors';
-export { ThemeBreakpoints, ThemeBreakpointsKey } from './breakpoints';
-export { ThemeShadows } from './createShadows';
-export { ThemeShape } from './createShape';
-export { ThemeTypography, ThemeTypographyVariant } from './createTypography';
-export { ThemeTransitions } from './createTransitions';
-export { ThemeSpacing } from './createSpacing';
 export { basicColors } from './createV1Theme';
-export { ThemeZIndices } from './zIndex';
-export { ThemeVisualizationColors, ThemeVizColor, ThemeVizHue } from './createVisualizationColors';
-=======
 export type { ThemeRichColor, GrafanaTheme2 } from './types';
 export type { ThemeColors } from './createColors';
 export type { ThemeBreakpoints, ThemeBreakpointsKey } from './breakpoints';
@@ -22,7 +10,6 @@
 export type { ThemeSpacing } from './createSpacing';
 export type { ThemeZIndices } from './zIndex';
 export type { ThemeVisualizationColors, ThemeVizColor, ThemeVizHue } from './createVisualizationColors';
->>>>>>> 54217a20
 
 /** Exporting the module like this to be able to generate docs properly. */
 import * as colorManipulator from './colorManipulator';
