--- conflicted
+++ resolved
@@ -115,15 +115,10 @@
     h4: buildVariant(fontWeightRegular, 18, 1.235, 0.25),
     h5: buildVariant(fontWeightRegular, 16, 1.334, 0),
     h6: buildVariant(fontWeightMedium, 14, 1.6, 0.15),
-<<<<<<< HEAD
-    body: buildVariant(fontWeightRegular, 14, 1.57142857143, 0.15),
-    bodySmall: buildVariant(fontWeightRegular, 12, 1.57142857143, 0.15),
-=======
     // The line-height of 1.5714285714285714 results in a real line-height of 22px for the default font size. Which is an even number and result in more perfect vertical alignment
     body: buildVariant(fontWeightRegular, fontSize, 1.5714285714285714, 0.15),
     // The line-height of 1.5 results in a real line height of 18px for the font size of 12px
     bodySmall: buildVariant(fontWeightRegular, 12, 1.5, 0.15),
->>>>>>> 9300ae7c
   };
 
   const size = {
