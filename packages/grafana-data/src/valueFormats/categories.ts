--- conflicted
+++ resolved
@@ -4,11 +4,8 @@
   dateTimeAsIsoNoDateIfToday,
   dateTimeAsUS,
   dateTimeAsUSNoDateIfToday,
-<<<<<<< HEAD
-=======
   getDateTimeAsLocalFormat,
   getDateTimeAsLocalFormatNoDateIfToday,
->>>>>>> 5916ef94
   dateTimeFromNow,
   toClockMilliseconds,
   toClockSeconds,
@@ -153,11 +150,7 @@
     ],
   },
   {
-<<<<<<< HEAD
-    name: 'Data (metric)',
-=======
     name: 'Data rate',
->>>>>>> 5916ef94
     formats: [
       { name: 'packets/sec', id: 'pps', fn: SIPrefix('p/s') },
       { name: 'bytes/sec(IEC)', id: 'binBps', fn: binaryPrefix('B/s') },
@@ -187,37 +180,12 @@
     ],
   },
   {
-<<<<<<< HEAD
-    name: 'Data rate',
-    formats: [
-      { name: 'packets/sec', id: 'pps', fn: decimalSIPrefix('pps') },
-      { name: 'bits/sec', id: 'bps', fn: decimalSIPrefix('bps') },
-      { name: 'bytes/sec', id: 'Bps', fn: decimalSIPrefix('B/s') },
-      { name: 'kilobytes/sec', id: 'KBs', fn: decimalSIPrefix('B/s', 1) },
-      { name: 'kilobits/sec', id: 'Kbits', fn: decimalSIPrefix('bps', 1) },
-      { name: 'megabytes/sec', id: 'MBs', fn: decimalSIPrefix('B/s', 2) },
-      { name: 'megabits/sec', id: 'Mbits', fn: decimalSIPrefix('bps', 2) },
-      { name: 'gigabytes/sec', id: 'GBs', fn: decimalSIPrefix('B/s', 3) },
-      { name: 'gigabits/sec', id: 'Gbits', fn: decimalSIPrefix('bps', 3) },
-      { name: 'terabytes/sec', id: 'TBs', fn: decimalSIPrefix('B/s', 4) },
-      { name: 'terabits/sec', id: 'Tbits', fn: decimalSIPrefix('bps', 4) },
-      { name: 'petabytes/sec', id: 'PBs', fn: decimalSIPrefix('B/s', 5) },
-      { name: 'petabits/sec', id: 'Pbits', fn: decimalSIPrefix('bps', 5) },
-    ],
-  },
-  {
     name: 'Date & time',
     formats: [
-=======
-    name: 'Date & time',
-    formats: [
->>>>>>> 5916ef94
       { name: 'Datetime ISO', id: 'dateTimeAsIso', fn: dateTimeAsIso },
       { name: 'Datetime ISO (No date if today)', id: 'dateTimeAsIsoNoDateIfToday', fn: dateTimeAsIsoNoDateIfToday },
       { name: 'Datetime US', id: 'dateTimeAsUS', fn: dateTimeAsUS },
       { name: 'Datetime US (No date if today)', id: 'dateTimeAsUSNoDateIfToday', fn: dateTimeAsUSNoDateIfToday },
-<<<<<<< HEAD
-=======
       { name: 'Datetime local', id: 'dateTimeAsLocal', fn: getDateTimeAsLocalFormat() },
       {
         name: 'Datetime local (No date if today)',
@@ -225,7 +193,6 @@
         fn: getDateTimeAsLocalFormatNoDateIfToday(),
       },
       { name: 'Datetime default', id: 'dateTimeAsSystem', fn: dateTimeSystemFormatter },
->>>>>>> 5916ef94
       { name: 'From Now', id: 'dateTimeFromNow', fn: dateTimeFromNow },
     ],
   },
