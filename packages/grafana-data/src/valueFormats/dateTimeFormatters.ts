import { toDuration as duration, toUtc, dateTime } from '../datetime/moment_wrapper';

import { toFixed, toFixedScaled, FormattedValue, ValueFormatter } from './valueFormats';
import { DecimalCount } from '../types/displayValue';
import { TimeZone } from '../types';
import { dateTimeFormat, dateTimeFormatTimeAgo, localTimeFormat, systemDateFormats } from '../datetime';

interface IntervalsInSeconds {
  [interval: string]: number;
}

export enum Interval {
  Year = 'year',
  Month = 'month',
  Week = 'week',
  Day = 'day',
  Hour = 'hour',
  Minute = 'minute',
  Second = 'second',
  Millisecond = 'millisecond',
}

const INTERVALS_IN_SECONDS: IntervalsInSeconds = {
  [Interval.Year]: 31536000,
  [Interval.Month]: 2592000,
  [Interval.Week]: 604800,
  [Interval.Day]: 86400,
  [Interval.Hour]: 3600,
  [Interval.Minute]: 60,
  [Interval.Second]: 1,
  [Interval.Millisecond]: 0.001,
};

export function toNanoSeconds(size: number, decimals?: DecimalCount, scaledDecimals?: DecimalCount): FormattedValue {
  if (size === null) {
    return { text: '' };
  }

  if (Math.abs(size) < 1000) {
    return { text: toFixed(size, decimals), suffix: ' ns' };
  } else if (Math.abs(size) < 1000000) {
    return toFixedScaled(size / 1000, decimals, scaledDecimals, 3, ' µs');
  } else if (Math.abs(size) < 1000000000) {
    return toFixedScaled(size / 1000000, decimals, scaledDecimals, 6, ' ms');
  } else if (Math.abs(size) < 60000000000) {
    return toFixedScaled(size / 1000000000, decimals, scaledDecimals, 9, ' s');
  } else if (Math.abs(size) < 3600000000000) {
    return toFixedScaled(size / 60000000000, decimals, scaledDecimals, 12, ' min');
  } else if (Math.abs(size) < 86400000000000) {
    return toFixedScaled(size / 3600000000000, decimals, scaledDecimals, 13, ' hour');
  } else {
    return toFixedScaled(size / 86400000000000, decimals, scaledDecimals, 14, ' day');
  }
}

export function toMicroSeconds(size: number, decimals?: DecimalCount, scaledDecimals?: DecimalCount): FormattedValue {
  if (size === null) {
    return { text: '' };
  }

  if (Math.abs(size) < 1000) {
    return { text: toFixed(size, decimals), suffix: ' µs' };
  } else if (Math.abs(size) < 1000000) {
    return toFixedScaled(size / 1000, decimals, scaledDecimals, 3, ' ms');
  } else {
    return toFixedScaled(size / 1000000, decimals, scaledDecimals, 6, ' s');
  }
}

export function toMilliSeconds(size: number, decimals?: DecimalCount, scaledDecimals?: DecimalCount): FormattedValue {
  if (size === null) {
    return { text: '' };
  }

  if (Math.abs(size) < 1000) {
    return { text: toFixed(size, decimals), suffix: ' ms' };
  } else if (Math.abs(size) < 60000) {
    // Less than 1 min
    return toFixedScaled(size / 1000, decimals, scaledDecimals, 3, ' s');
  } else if (Math.abs(size) < 3600000) {
    // Less than 1 hour, divide in minutes
    return toFixedScaled(size / 60000, decimals, scaledDecimals, 5, ' min');
  } else if (Math.abs(size) < 86400000) {
    // Less than one day, divide in hours
    return toFixedScaled(size / 3600000, decimals, scaledDecimals, 7, ' hour');
  } else if (Math.abs(size) < 31536000000) {
    // Less than one year, divide in days
    return toFixedScaled(size / 86400000, decimals, scaledDecimals, 8, ' day');
  }

  return toFixedScaled(size / 31536000000, decimals, scaledDecimals, 10, ' year');
}

export function trySubstract(value1: DecimalCount, value2: DecimalCount): DecimalCount {
  if (value1 !== null && value1 !== undefined && value2 !== null && value2 !== undefined) {
    return value1 - value2;
  }
  return undefined;
}

export function toSeconds(size: number, decimals?: DecimalCount, scaledDecimals?: DecimalCount): FormattedValue {
  if (size === null) {
    return { text: '' };
  }

  // If 0, use s unit instead of ns
  if (size === 0) {
    return { text: '0', suffix: ' s' };
  }

  // Less than 1 µs, divide in ns
  if (Math.abs(size) < 0.000001) {
    return toFixedScaled(size * 1e9, decimals, trySubstract(scaledDecimals, decimals), -9, ' ns');
  }
  // Less than 1 ms, divide in µs
  if (Math.abs(size) < 0.001) {
    return toFixedScaled(size * 1e6, decimals, trySubstract(scaledDecimals, decimals), -6, ' µs');
  }
  // Less than 1 second, divide in ms
  if (Math.abs(size) < 1) {
    return toFixedScaled(size * 1e3, decimals, trySubstract(scaledDecimals, decimals), -3, ' ms');
  }

  if (Math.abs(size) < 60) {
    return { text: toFixed(size, decimals), suffix: ' s' };
  } else if (Math.abs(size) < 3600) {
    // Less than 1 hour, divide in minutes
    return toFixedScaled(size / 60, decimals, scaledDecimals, 1, ' min');
  } else if (Math.abs(size) < 86400) {
    // Less than one day, divide in hours
    return toFixedScaled(size / 3600, decimals, scaledDecimals, 4, ' hour');
  } else if (Math.abs(size) < 604800) {
    // Less than one week, divide in days
    return toFixedScaled(size / 86400, decimals, scaledDecimals, 5, ' day');
  } else if (Math.abs(size) < 31536000) {
    // Less than one year, divide in week
    return toFixedScaled(size / 604800, decimals, scaledDecimals, 6, ' week');
  }

  return toFixedScaled(size / 3.15569e7, decimals, scaledDecimals, 7, ' year');
}

export function toMinutes(size: number, decimals?: DecimalCount, scaledDecimals?: DecimalCount): FormattedValue {
  if (size === null) {
    return { text: '' };
  }

  if (Math.abs(size) < 60) {
    return { text: toFixed(size, decimals), suffix: ' min' };
  } else if (Math.abs(size) < 1440) {
    return toFixedScaled(size / 60, decimals, scaledDecimals, 2, ' hour');
  } else if (Math.abs(size) < 10080) {
    return toFixedScaled(size / 1440, decimals, scaledDecimals, 3, ' day');
  } else if (Math.abs(size) < 604800) {
    return toFixedScaled(size / 10080, decimals, scaledDecimals, 4, ' week');
  } else {
    return toFixedScaled(size / 5.25948e5, decimals, scaledDecimals, 5, ' year');
  }
}

export function toHours(size: number, decimals?: DecimalCount, scaledDecimals?: DecimalCount): FormattedValue {
  if (size === null) {
    return { text: '' };
  }

  if (Math.abs(size) < 24) {
    return { text: toFixed(size, decimals), suffix: ' hour' };
  } else if (Math.abs(size) < 168) {
    return toFixedScaled(size / 24, decimals, scaledDecimals, 2, ' day');
  } else if (Math.abs(size) < 8760) {
    return toFixedScaled(size / 168, decimals, scaledDecimals, 3, ' week');
  } else {
    return toFixedScaled(size / 8760, decimals, scaledDecimals, 4, ' year');
  }
}

export function toDays(size: number, decimals?: DecimalCount, scaledDecimals?: DecimalCount): FormattedValue {
  if (size === null) {
    return { text: '' };
  }

  if (Math.abs(size) < 7) {
    return { text: toFixed(size, decimals), suffix: ' day' };
  } else if (Math.abs(size) < 365) {
    return toFixedScaled(size / 7, decimals, scaledDecimals, 2, ' week');
  } else {
    return toFixedScaled(size / 365, decimals, scaledDecimals, 3, ' year');
  }
}

export function toDuration(size: number, decimals: DecimalCount, timeScale: Interval): FormattedValue {
  if (size === null) {
    return { text: '' };
  }

  if (size === 0) {
    return { text: '0', suffix: ' ' + timeScale + 's' };
  }

  if (size < 0) {
    const v = toDuration(-size, decimals, timeScale);
    if (!v.suffix) {
      v.suffix = '';
    }
    v.suffix += ' ago';
    return v;
  }

  const units = [
    { long: Interval.Year },
    { long: Interval.Month },
    { long: Interval.Week },
    { long: Interval.Day },
    { long: Interval.Hour },
    { long: Interval.Minute },
    { long: Interval.Second },
    { long: Interval.Millisecond },
  ];

  // convert $size to milliseconds
  // intervals_in_seconds uses seconds (duh), convert them to milliseconds here to minimize floating point errors
  size *= INTERVALS_IN_SECONDS[timeScale] * 1000;

  const strings = [];

  // after first value >= 1 print only $decimals more
  let decrementDecimals = false;
  let decimalsCount = 0;

  if (decimals !== null || decimals !== undefined) {
    decimalsCount = decimals as number;
  }

  for (let i = 0; i < units.length && decimalsCount >= 0; i++) {
    const interval = INTERVALS_IN_SECONDS[units[i].long] * 1000;
    const value = size / interval;
    if (value >= 1 || decrementDecimals) {
      decrementDecimals = true;
      const floor = Math.floor(value);
      const unit = units[i].long + (floor !== 1 ? 's' : '');
      strings.push(floor + ' ' + unit);
      size = size % interval;
      decimalsCount--;
    }
  }

  return { text: strings.join(', ') };
}

export function toClock(size: number, decimals?: DecimalCount): FormattedValue {
  if (size === null) {
    return { text: '' };
  }

  // < 1 second
  if (size < 1000) {
    return {
      text: toUtc(size).format('SSS\\m\\s'),
    };
  }

  // < 1 minute
  if (size < 60000) {
    let format = 'ss\\s:SSS\\m\\s';
    if (decimals === 0) {
      format = 'ss\\s';
    }
    return { text: toUtc(size).format(format) };
  }

  // < 1 hour
  if (size < 3600000) {
    let format = 'mm\\m:ss\\s:SSS\\m\\s';
    if (decimals === 0) {
      format = 'mm\\m';
    } else if (decimals === 1) {
      format = 'mm\\m:ss\\s';
    }
    return { text: toUtc(size).format(format) };
  }

  let format = 'mm\\m:ss\\s:SSS\\m\\s';

  const hours = `${('0' + Math.floor(duration(size, 'milliseconds').asHours())).slice(-2)}h`;

  if (decimals === 0) {
    format = '';
  } else if (decimals === 1) {
    format = 'mm\\m';
  } else if (decimals === 2) {
    format = 'mm\\m:ss\\s';
  }

  const text = format ? `${hours}:${toUtc(size).format(format)}` : hours;
  return { text };
}

export function toDurationInMilliseconds(size: number, decimals: DecimalCount): FormattedValue {
  return toDuration(size, decimals, Interval.Millisecond);
}

export function toDurationInSeconds(size: number, decimals: DecimalCount): FormattedValue {
  return toDuration(size, decimals, Interval.Second);
}

export function toDurationInHoursMinutesSeconds(size: number): FormattedValue {
  if (size < 0) {
    const v = toDurationInHoursMinutesSeconds(-size);
    if (!v.suffix) {
      v.suffix = '';
    }
    v.suffix += ' ago';
    return v;
  }
  const strings = [];
  const numHours = Math.floor(size / 3600);
  const numMinutes = Math.floor((size % 3600) / 60);
  const numSeconds = Math.floor((size % 3600) % 60);
  numHours > 9 ? strings.push('' + numHours) : strings.push('0' + numHours);
  numMinutes > 9 ? strings.push('' + numMinutes) : strings.push('0' + numMinutes);
  numSeconds > 9 ? strings.push('' + numSeconds) : strings.push('0' + numSeconds);
  return { text: strings.join(':') };
}

export function toDurationInDaysHoursMinutesSeconds(size: number): FormattedValue {
  if (size < 0) {
    const v = toDurationInDaysHoursMinutesSeconds(-size);
    if (!v.suffix) {
      v.suffix = '';
    }
    v.suffix += ' ago';
    return v;
  }
  let dayString = '';
  const numDays = Math.floor(size / (24 * 3600));
  if (numDays > 0) {
    dayString = numDays + ' d ';
  }
  const hmsString = toDurationInHoursMinutesSeconds(size - numDays * 24 * 3600);
  return { text: dayString + hmsString.text };
}

export function toTimeTicks(size: number, decimals: DecimalCount, scaledDecimals: DecimalCount): FormattedValue {
  return toSeconds(size / 100, decimals, scaledDecimals);
}

export function toClockMilliseconds(size: number, decimals: DecimalCount): FormattedValue {
  return toClock(size, decimals);
}

export function toClockSeconds(size: number, decimals: DecimalCount): FormattedValue {
  return toClock(size * 1000, decimals);
}

export function toDateTimeValueFormatter(pattern: string, todayPattern?: string): ValueFormatter {
  return (value: number, decimals: DecimalCount, scaledDecimals: DecimalCount, timeZone?: TimeZone): FormattedValue => {
    if (todayPattern) {
      if (dateTime().isSame(value, 'day')) {
        return {
          text: dateTimeFormat(value, { format: todayPattern, timeZone }),
        };
      }
    }
    return { text: dateTimeFormat(value, { format: pattern, timeZone }) };
  };
}

export const dateTimeAsIso = toDateTimeValueFormatter('YYYY-MM-DD HH:mm:ss');
export const dateTimeAsIsoNoDateIfToday = toDateTimeValueFormatter('YYYY-MM-DD HH:mm:ss', 'HH:mm:ss');
export const dateTimeAsUS = toDateTimeValueFormatter('MM/DD/YYYY h:mm:ss a');
export const dateTimeAsUSNoDateIfToday = toDateTimeValueFormatter('MM/DD/YYYY h:mm:ss a', 'h:mm:ss a');
<<<<<<< HEAD
=======

export function getDateTimeAsLocalFormat() {
  return toDateTimeValueFormatter(
    localTimeFormat({
      year: 'numeric',
      month: '2-digit',
      day: '2-digit',
      hour: '2-digit',
      minute: '2-digit',
      second: '2-digit',
    })
  );
}

export function getDateTimeAsLocalFormatNoDateIfToday() {
  return toDateTimeValueFormatter(
    localTimeFormat({
      year: 'numeric',
      month: '2-digit',
      day: '2-digit',
      hour: '2-digit',
      minute: '2-digit',
      second: '2-digit',
    }),
    localTimeFormat({
      hour: '2-digit',
      minute: '2-digit',
      second: '2-digit',
    })
  );
}

export function dateTimeSystemFormatter(
  value: number,
  decimals: DecimalCount,
  scaledDecimals: DecimalCount,
  timeZone?: TimeZone
): FormattedValue {
  return { text: dateTimeFormat(value, { format: systemDateFormats.fullDate, timeZone }) };
}
>>>>>>> 5916ef94

export function dateTimeFromNow(
  value: number,
  decimals: DecimalCount,
  scaledDecimals: DecimalCount,
  timeZone?: TimeZone
): FormattedValue {
  return { text: dateTimeFormatTimeAgo(value, { timeZone }) };
}<|MERGE_RESOLUTION|>--- conflicted
+++ resolved
@@ -369,8 +369,6 @@
 export const dateTimeAsIsoNoDateIfToday = toDateTimeValueFormatter('YYYY-MM-DD HH:mm:ss', 'HH:mm:ss');
 export const dateTimeAsUS = toDateTimeValueFormatter('MM/DD/YYYY h:mm:ss a');
 export const dateTimeAsUSNoDateIfToday = toDateTimeValueFormatter('MM/DD/YYYY h:mm:ss a', 'h:mm:ss a');
-<<<<<<< HEAD
-=======
 
 export function getDateTimeAsLocalFormat() {
   return toDateTimeValueFormatter(
@@ -411,7 +409,6 @@
 ): FormattedValue {
   return { text: dateTimeFormat(value, { format: systemDateFormats.fullDate, timeZone }) };
 }
->>>>>>> 5916ef94
 
 export function dateTimeFromNow(
   value: number,
