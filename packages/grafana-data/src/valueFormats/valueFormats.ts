import { getCategories } from './categories';
import { DecimalCount } from '../types/displayValue';
import { toDateTimeValueFormatter } from './dateTimeFormatters';
<<<<<<< HEAD
import { getOffsetFromSIPrefix, decimalSIPrefix } from './symbolFormatters';
import { TimeZone } from '../types';
=======
import { getOffsetFromSIPrefix, decimalSIPrefix, currency } from './symbolFormatters';
>>>>>>> c1b70787

export interface FormattedValue {
  text: string;
  prefix?: string;
  suffix?: string;
}

export function formattedValueToString(val: FormattedValue): string {
  return `${val.prefix ?? ''}${val.text}${val.suffix ?? ''}`;
}

export type ValueFormatter = (
  value: number,
  decimals?: DecimalCount,
  scaledDecimals?: DecimalCount,
  timeZone?: TimeZone
) => FormattedValue;

export interface ValueFormat {
  name: string;
  id: string;
  fn: ValueFormatter;
}

export interface ValueFormatCategory {
  name: string;
  formats: ValueFormat[];
}

interface ValueFormatterIndex {
  [id: string]: ValueFormatter;
}

// Globals & formats cache
let categories: ValueFormatCategory[] = [];
const index: ValueFormatterIndex = {};
let hasBuiltIndex = false;

export function toFixed(value: number, decimals?: DecimalCount): string {
  if (value === null) {
    return '';
  }
  if (value === Number.NEGATIVE_INFINITY || value === Number.POSITIVE_INFINITY) {
    return value.toLocaleString();
  }

  const factor = decimals ? Math.pow(10, Math.max(0, decimals)) : 1;
  const formatted = String(Math.round(value * factor) / factor);

  // if exponent return directly
  if (formatted.indexOf('e') !== -1 || value === 0) {
    return formatted;
  }

  // If tickDecimals was specified, ensure that we have exactly that
  // much precision; otherwise default to the value's own precision.
  if (decimals != null) {
    const decimalPos = formatted.indexOf('.');
    const precision = decimalPos === -1 ? 0 : formatted.length - decimalPos - 1;
    if (precision < decimals) {
      return (precision ? formatted : formatted + '.') + String(factor).substr(1, decimals - precision);
    }
  }

  return formatted;
}

export function toFixedScaled(
  value: number,
  decimals: DecimalCount,
  scaledDecimals: DecimalCount,
  additionalDecimals: number,
  ext?: string
): FormattedValue {
  if (scaledDecimals === null || scaledDecimals === undefined) {
    return { text: toFixed(value, decimals), suffix: ext };
  }
  return {
    text: toFixed(value, scaledDecimals + additionalDecimals),
    suffix: ext,
  };
}

export function toFixedUnit(unit: string, asPrefix?: boolean): ValueFormatter {
  return (size: number, decimals?: DecimalCount) => {
    if (size === null) {
      return { text: '' };
    }
    const text = toFixed(size, decimals);
    if (unit) {
      if (asPrefix) {
        return { text, prefix: unit };
      }
      return { text, suffix: ' ' + unit };
    }
    return { text };
  };
}

// Formatter which scales the unit string geometrically according to the given
// numeric factor. Repeatedly scales the value down by the factor until it is
// less than the factor in magnitude, or the end of the array is reached.
export function scaledUnits(factor: number, extArray: string[]): ValueFormatter {
  return (size: number, decimals?: DecimalCount, scaledDecimals?: DecimalCount) => {
    if (size === null) {
      return { text: '' };
    }
    if (size === Number.NEGATIVE_INFINITY || size === Number.POSITIVE_INFINITY || isNaN(size)) {
      return { text: size.toLocaleString() };
    }

    let steps = 0;
    const limit = extArray.length;

    while (Math.abs(size) >= factor) {
      steps++;
      size /= factor;

      if (steps >= limit) {
        return { text: 'NA' };
      }
    }

    if (steps > 0 && scaledDecimals !== null && scaledDecimals !== undefined) {
      decimals = scaledDecimals + 3 * steps;
    }

    return { text: toFixed(size, decimals), suffix: extArray[steps] };
  };
}

export function locale(value: number, decimals: DecimalCount): FormattedValue {
  if (value == null) {
    return { text: '' };
  }
  return {
    text: value.toLocaleString(undefined, { maximumFractionDigits: decimals as number }),
  };
}

export function simpleCountUnit(symbol: string): ValueFormatter {
  const units = ['', 'K', 'M', 'B', 'T'];
  const scaler = scaledUnits(1000, units);
  return (size: number, decimals?: DecimalCount, scaledDecimals?: DecimalCount) => {
    if (size === null) {
      return { text: '' };
    }
    const v = scaler(size, decimals, scaledDecimals);
    v.suffix += ' ' + symbol;
    return v;
  };
}

function buildFormats() {
  categories = getCategories();

  for (const cat of categories) {
    for (const format of cat.formats) {
      index[format.id] = format.fn;
    }
  }

  // Resolve units pointing to old IDs
  [{ from: 'farenheit', to: 'fahrenheit' }].forEach(alias => {
    const f = index[alias.to];
    if (f) {
      index[alias.from] = f;
    }
  });

  hasBuiltIndex = true;
}

export function getValueFormat(id: string): ValueFormatter {
  if (!hasBuiltIndex) {
    buildFormats();
  }

  const fmt = index[id];
  if (!fmt && id) {
    const idx = id.indexOf(':');
    if (idx > 0) {
      const key = id.substring(0, idx);
      const sub = id.substring(idx + 1);
      if (key === 'prefix') {
        return toFixedUnit(sub, true);
      }
      if (key === 'time') {
        return toDateTimeValueFormatter(sub);
      }
      if (key === 'si') {
        const offset = getOffsetFromSIPrefix(sub.charAt(0));
        const unit = offset === 0 ? sub : sub.substring(1);
        return decimalSIPrefix(unit, offset);
      }
      if (key === 'count') {
        return simpleCountUnit(sub);
      }
      if (key === 'currency') {
        return currency(sub);
      }
    }
    return toFixedUnit(id);
  }
  return fmt;
}

export function getValueFormatterIndex(): ValueFormatterIndex {
  if (!hasBuiltIndex) {
    buildFormats();
  }

  return index;
}

export function getValueFormats() {
  if (!hasBuiltIndex) {
    buildFormats();
  }

  return categories.map(cat => {
    return {
      text: cat.name,
      submenu: cat.formats.map(format => {
        return {
          text: format.name,
          value: format.id,
        };
      }),
    };
  });
}<|MERGE_RESOLUTION|>--- conflicted
+++ resolved
@@ -1,12 +1,8 @@
 import { getCategories } from './categories';
 import { DecimalCount } from '../types/displayValue';
 import { toDateTimeValueFormatter } from './dateTimeFormatters';
-<<<<<<< HEAD
-import { getOffsetFromSIPrefix, decimalSIPrefix } from './symbolFormatters';
+import { getOffsetFromSIPrefix, decimalSIPrefix, currency } from './symbolFormatters';
 import { TimeZone } from '../types';
-=======
-import { getOffsetFromSIPrefix, decimalSIPrefix, currency } from './symbolFormatters';
->>>>>>> c1b70787
 
 export interface FormattedValue {
   text: string;
