import { dateTime, DateTime } from '../datetime/moment_wrapper';

export interface RawTimeRange {
  from: DateTime | string;
  to: DateTime | string;
}

export interface TimeRange {
  from: DateTime;
  to: DateTime;
  raw: RawTimeRange;
}

export interface AbsoluteTimeRange {
  from: number;
  to: number;
}

export interface IntervalValues {
  interval: string; // 10s,5m
  intervalMs: number;
}

export type TimeZoneUtc = 'utc';
export type TimeZoneBrowser = 'browser';
export type TimeZone = TimeZoneBrowser | TimeZoneUtc | string;

export const DefaultTimeZone: TimeZone = 'browser';

export interface TimeOption {
  from: string;
  to: string;
  display: string;
  section: number;
}

export interface TimeOptions {
  [key: string]: TimeOption[];
}

export type TimeFragment = string | DateTime;

export const TIME_FORMAT = 'YYYY-MM-DD HH:mm:ss';

export function getDefaultTimeRange(): TimeRange {
<<<<<<< HEAD
  return {
    from: dateTime().subtract(6, 'hour'),
    to: dateTime(),
=======
  const now = dateTime();

  return {
    from: dateTime(now).subtract(6, 'hour'),
    to: now,
>>>>>>> ccf2e255
    raw: { from: 'now-6h', to: 'now' },
  };
}<|MERGE_RESOLUTION|>--- conflicted
+++ resolved
@@ -43,17 +43,11 @@
 export const TIME_FORMAT = 'YYYY-MM-DD HH:mm:ss';
 
 export function getDefaultTimeRange(): TimeRange {
-<<<<<<< HEAD
-  return {
-    from: dateTime().subtract(6, 'hour'),
-    to: dateTime(),
-=======
   const now = dateTime();
 
   return {
     from: dateTime(now).subtract(6, 'hour'),
     to: now,
->>>>>>> ccf2e255
     raw: { from: 'now-6h', to: 'now' },
   };
 }