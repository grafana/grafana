import { Observable } from 'rxjs';
import { ComponentType } from 'react';
import { GrafanaPlugin, PluginMeta } from './plugin';
import { PanelData } from './panel';
import { LogRowModel } from './logs';
import { AnnotationEvent, KeyValue, LoadingState, TableData, TimeSeries } from './data';
import { DataFrame, DataFrameDTO } from './dataFrame';
import { RawTimeRange, TimeRange, AbsoluteTimeRange } from './time';
import { ScopedVars } from './ScopedVars';
import { CoreApp } from './app';

export interface DataSourcePluginOptionsEditorProps<JSONData = DataSourceJsonData, SecureJSONData = {}> {
  options: DataSourceSettings<JSONData, SecureJSONData>;
  onOptionsChange: (options: DataSourceSettings<JSONData, SecureJSONData>) => void;
}

// Utility type to extract the query type TQuery from a class extending DataSourceApi<TQuery, TOptions>
export type DataSourceQueryType<DSType extends DataSourceApi<any, any>> = DSType extends DataSourceApi<
  infer TQuery,
  infer _TOptions
>
  ? TQuery
  : never;

// Utility type to extract the options type TOptions from a class extending DataSourceApi<TQuery, TOptions>
export type DataSourceOptionsType<DSType extends DataSourceApi<any, any>> = DSType extends DataSourceApi<
  infer _TQuery,
  infer TOptions
>
  ? TOptions
  : never;

export class DataSourcePlugin<
  DSType extends DataSourceApi<TQuery, TOptions>,
  TQuery extends DataQuery = DataSourceQueryType<DSType>,
  TOptions extends DataSourceJsonData = DataSourceOptionsType<DSType>
> extends GrafanaPlugin<DataSourcePluginMeta> {
  components: DataSourcePluginComponents<DSType, TQuery, TOptions> = {};

  constructor(public DataSourceClass: DataSourceConstructor<DSType, TQuery, TOptions>) {
    super();
  }

  setConfigEditor(editor: ComponentType<DataSourcePluginOptionsEditorProps<TOptions>>) {
    this.components.ConfigEditor = editor;
    return this;
  }

  setConfigCtrl(ConfigCtrl: any) {
    this.angularConfigCtrl = ConfigCtrl;
    return this;
  }

  setQueryCtrl(QueryCtrl: any) {
    this.components.QueryCtrl = QueryCtrl;
    return this;
  }

  setAnnotationQueryCtrl(AnnotationsQueryCtrl: any) {
    this.components.AnnotationsQueryCtrl = AnnotationsQueryCtrl;
    return this;
  }

  setQueryEditor(QueryEditor: ComponentType<QueryEditorProps<DSType, TQuery, TOptions>>) {
    this.components.QueryEditor = QueryEditor;
    return this;
  }

  setExploreQueryField(ExploreQueryField: ComponentType<ExploreQueryFieldProps<DSType, TQuery, TOptions>>) {
    this.components.ExploreQueryField = ExploreQueryField;
    return this;
  }

  setExploreMetricsQueryField(ExploreQueryField: ComponentType<ExploreQueryFieldProps<DSType, TQuery, TOptions>>) {
    this.components.ExploreMetricsQueryField = ExploreQueryField;
    return this;
  }

  setExploreLogsQueryField(ExploreQueryField: ComponentType<ExploreQueryFieldProps<DSType, TQuery, TOptions>>) {
    this.components.ExploreLogsQueryField = ExploreQueryField;
    return this;
  }

  setExploreStartPage(ExploreStartPage: ComponentType<ExploreStartPageProps>) {
    this.components.ExploreStartPage = ExploreStartPage;
    return this;
  }

  setVariableQueryEditor(VariableQueryEditor: any) {
    this.components.VariableQueryEditor = VariableQueryEditor;
    return this;
  }

  setMetadataInspector(MetadataInspector: ComponentType<MetadataInspectorProps<DSType, TQuery, TOptions>>) {
    this.components.MetadataInspector = MetadataInspector;
    return this;
  }

  setComponentsFromLegacyExports(pluginExports: any) {
    this.angularConfigCtrl = pluginExports.ConfigCtrl;

    this.components.QueryCtrl = pluginExports.QueryCtrl;
    this.components.AnnotationsQueryCtrl = pluginExports.AnnotationsQueryCtrl;
    this.components.ExploreQueryField = pluginExports.ExploreQueryField;
    this.components.ExploreStartPage = pluginExports.ExploreStartPage;
    this.components.QueryEditor = pluginExports.QueryEditor;
    this.components.VariableQueryEditor = pluginExports.VariableQueryEditor;
  }
}

export interface DataSourcePluginMeta extends PluginMeta {
  builtIn?: boolean; // Is this for all
  metrics?: boolean;
  logs?: boolean;
  annotations?: boolean;
  alerting?: boolean;
  mixed?: boolean;
  hasQueryHelp?: boolean;
  category?: string;
  queryOptions?: PluginMetaQueryOptions;
  sort?: number;
  streaming?: boolean;
}

interface PluginMetaQueryOptions {
  cacheTimeout?: boolean;
  maxDataPoints?: boolean;
  minInterval?: boolean;
}

export interface DataSourcePluginComponents<
  DSType extends DataSourceApi<TQuery, TOptions>,
  TQuery extends DataQuery = DataQuery,
  TOptions extends DataSourceJsonData = DataSourceJsonData
> {
  QueryCtrl?: any;
  AnnotationsQueryCtrl?: any;
  VariableQueryEditor?: any;
  QueryEditor?: ComponentType<QueryEditorProps<DSType, TQuery, TOptions>>;
  ExploreQueryField?: ComponentType<ExploreQueryFieldProps<DSType, TQuery, TOptions>>;
  ExploreMetricsQueryField?: ComponentType<ExploreQueryFieldProps<DSType, TQuery, TOptions>>;
  ExploreLogsQueryField?: ComponentType<ExploreQueryFieldProps<DSType, TQuery, TOptions>>;
  ExploreStartPage?: ComponentType<ExploreStartPageProps>;
  ConfigEditor?: ComponentType<DataSourcePluginOptionsEditorProps<TOptions>>;
  MetadataInspector?: ComponentType<MetadataInspectorProps<DSType, TQuery, TOptions>>;
}

// Only exported for tests
export interface DataSourceConstructor<
  DSType extends DataSourceApi<TQuery, TOptions>,
  TQuery extends DataQuery = DataQuery,
  TOptions extends DataSourceJsonData = DataSourceJsonData
> {
  new (instanceSettings: DataSourceInstanceSettings<TOptions>, ...args: any[]): DSType;
}

/**
 * The main data source abstraction interface, represents an instance of a data source
 *
 * Although this is a class, datasource implementations do not *yet* need to extend it.
 * As such, we can not yet add functions with default implementations.
 */
export abstract class DataSourceApi<
  TQuery extends DataQuery = DataQuery,
  TOptions extends DataSourceJsonData = DataSourceJsonData
> {
  /**
   *  Set in constructor
   */
  readonly name: string;

  /**
   *  Set in constructor
   */
  readonly id: number;

  /**
   *  min interval range
   */
  interval?: string;

  constructor(instanceSettings: DataSourceInstanceSettings<TOptions>) {
    this.name = instanceSettings.name;
    this.id = instanceSettings.id;
  }

  /**
   * Imports queries from a different datasource
   */
  importQueries?(queries: TQuery[], originMeta: PluginMeta): Promise<TQuery[]>;

  /**
   * Initializes a datasource after instantiation
   */
  init?: () => void;

  /**
   * Query for data, and optionally stream results
   */
  abstract query(request: DataQueryRequest<TQuery>): Promise<DataQueryResponse> | Observable<DataQueryResponse>;

  /**
   * Test & verify datasource settings & connection details
   */
  abstract testDatasource(): Promise<any>;

  /**
   *  Get hints for query improvements
   */
  getQueryHints?(query: TQuery, results: any[], ...rest: any): QueryHint[];

  /**
   * Convert a query to a simple text string
   */
  getQueryDisplayText?(query: TQuery): string;

  /**
   * Retrieve context for a given log row
   */
  getLogRowContext?: <TContextQueryOptions extends {}>(
    row: LogRowModel,
    options?: TContextQueryOptions
  ) => Promise<DataQueryResponse>;

  /**
   * Variable query action.
   */
  metricFindQuery?(query: any, options?: any): Promise<MetricFindValue[]>;

  /**
   * Get tag keys for adhoc filters
   */
  getTagKeys?(options?: any): Promise<MetricFindValue[]>;

  /**
   * Get tag values for adhoc filters
   */
  getTagValues?(options: any): Promise<MetricFindValue[]>;

  /**
   * Set after constructor call, as the data source instance is the most common thing to pass around
   * we attach the components to this instance for easy access
   */
  components?: DataSourcePluginComponents<DataSourceApi<TQuery, TOptions>, TQuery, TOptions>;

  /**
   * static information about the datasource
   */
  meta?: DataSourcePluginMeta;

  /**
   * Used by alerting to check if query contains template variables
   */
  targetContainsTemplate?(query: TQuery): boolean;

  /**
   * Used in explore
   */
  modifyQuery?(query: TQuery, action: QueryFixAction): TQuery;

  /**
   * Used in explore
   */
  getHighlighterExpression?(query: TQuery): string[];

  /**
   * Used in explore
   */
  languageProvider?: any;

  getVersion?(optionalOptions?: any): Promise<string>;

  /**
   * Can be optionally implemented to allow datasource to be a source of annotations for dashboard. To be visible
   * in the annotation editor `annotations` capability also needs to be enabled in plugin.json.
   */
  annotationQuery?(options: AnnotationQueryRequest<TQuery>): Promise<AnnotationEvent[]>;

  interpolateVariablesInQueries?(queries: TQuery[]): TQuery[];
}

<<<<<<< HEAD
=======
export function updateDatasourcePluginOption(props: DataSourcePluginOptionsEditorProps, key: string, val: any) {
  let config = props.options;

  config = {
    ...config,
    [key]: val,
  };

  props.onOptionsChange(config);
}

export function updateDatasourcePluginJsonDataOption(
  props: DataSourcePluginOptionsEditorProps,
  key: string,
  val: any,
  secure: boolean
) {
  let config = props.options;

  if (secure) {
    config = {
      ...config,
      secureJsonData: {
        ...config.secureJsonData,
        [key]: val,
      },
    };
  } else {
    config = {
      ...config,
      jsonData: {
        ...config.jsonData,
        [key]: val,
      },
    };
  }

  props.onOptionsChange(config);
}

export function updateDatasourcePluginResetKeyOption(props: DataSourcePluginOptionsEditorProps, key: string) {
  let config = props.options;

  config = {
    ...config,
    secureJsonData: {
      ...config.secureJsonData,
      [key]: '',
    },
    secureJsonFields: {
      ...config.secureJsonFields,
      [key]: false,
    },
  };

  props.onOptionsChange(config);
}

export interface MetadataInspectorProps<
  DSType extends DataSourceApi<TQuery, TOptions>,
  TQuery extends DataQuery = DataQuery,
  TOptions extends DataSourceJsonData = DataSourceJsonData
> {
  datasource: DSType;

  // All Data from this DataSource
  data: DataFrame[];
}

>>>>>>> aada45a4
export interface QueryEditorProps<
  DSType extends DataSourceApi<TQuery, TOptions>,
  TQuery extends DataQuery = DataQuery,
  TOptions extends DataSourceJsonData = DataSourceJsonData
> {
  datasource: DSType;
  query: TQuery;
  onRunQuery: () => void;
  onChange: (value: TQuery) => void;
  /**
   * Contains query response filtered by refId of QueryResultBase and possible query error
   */
  data?: PanelData;
}

export enum DataSourceStatus {
  Connected,
  Disconnected,
}

export interface ExploreQueryFieldProps<
  DSType extends DataSourceApi<TQuery, TOptions>,
  TQuery extends DataQuery = DataQuery,
  TOptions extends DataSourceJsonData = DataSourceJsonData
> extends QueryEditorProps<DSType, TQuery, TOptions> {
  history: any[];
  onBlur?: () => void;
  absoluteRange?: AbsoluteTimeRange;
}

export interface ExploreStartPageProps {
  datasource?: DataSourceApi;
  exploreMode: 'Logs' | 'Metrics';
  onClickExample: (query: DataQuery) => void;
}

/**
 * Starting in v6.2 DataFrame can represent both TimeSeries and TableData
 */
export type LegacyResponseData = TimeSeries | TableData | any;

export type DataQueryResponseData = DataFrame | DataFrameDTO | LegacyResponseData;

export interface DataQueryResponse {
  /**
   * The response data.  When streaming, this may be empty
   * or a partial result set
   */
  data: DataQueryResponseData[];

  /**
   * When returning multiple partial responses or streams
   * Use this key to inform Grafana how to combine the partial responses
   * Multiple responses with same key are replaced (latest used)
   */
  key?: string;

  /**
   * Optionally include error info along with the response data
   */
  error?: DataQueryError;

  /**
   * Use this to control which state the response should have
   * Defaults to LoadingState.Done if state is not defined
   */
  state?: LoadingState;
}

export interface DataQuery {
  /**
   * A - Z
   */
  refId: string;

  /**
   * true if query is disabled (ie not executed / sent to TSDB)
   */
  hide?: boolean;

  /**
   * Unique, guid like, string used in explore mode
   */
  key?: string;

  /**
   * For mixed data sources the selected datasource is on the query level.
   * For non mixed scenarios this is undefined.
   */
  datasource?: string | null;

  metric?: any;
}

export interface DataQueryError {
  data?: {
    message?: string;
    error?: string;
  };
  message?: string;
  status?: string;
  statusText?: string;
  refId?: string;
  cancelled?: boolean;
}

export interface DataQueryRequest<TQuery extends DataQuery = DataQuery> {
  requestId: string; // Used to identify results and optionally cancel the request in backendSrv

  dashboardId: number;
  interval: string;
  intervalMs?: number;
  maxDataPoints?: number;
  panelId: number;
  range?: TimeRange;
  reverse?: boolean;
  scopedVars: ScopedVars;
  targets: TQuery[];
  timezone: string;
  app: CoreApp | string;

  cacheTimeout?: string;
  exploreMode?: 'Logs' | 'Metrics';
  rangeRaw?: RawTimeRange;
  timeInfo?: string; // The query time description (blue text in the upper right)

  // Request Timing
  startTime: number;
  endTime?: number;
}

export interface QueryFix {
  type: string;
  label: string;
  action?: QueryFixAction;
}

export interface QueryFixAction {
  type: string;
  query?: string;
  preventSubmit?: boolean;
}

export interface QueryHint {
  type: string;
  label: string;
  fix?: QueryFix;
}

export interface MetricFindValue {
  text: string;
}

export interface DataSourceJsonData {
  authType?: string;
  defaultRegion?: string;
}

/**
 * Data Source instance edit model.  This is returned from:
 *  /api/datasources
 */
export interface DataSourceSettings<T extends DataSourceJsonData = DataSourceJsonData, S = {}> {
  id: number;
  orgId: number;
  name: string;
  typeLogoUrl: string;
  type: string;
  access: string;
  url: string;
  password: string;
  user: string;
  database: string;
  basicAuth: boolean;
  basicAuthPassword: string;
  basicAuthUser: string;
  isDefault: boolean;
  jsonData: T;
  secureJsonData?: S;
  secureJsonFields?: KeyValue<boolean>;
  readOnly: boolean;
  withCredentials: boolean;
  version?: number;
}

/**
 * Frontend settings model that is passed to Datasource constructor. This differs a bit from the model above
 * as this data model is available to every user who has access to a data source (Viewers+).  This is loaded
 * in bootData (on page load), or from: /api/frontend/settings
 */
export interface DataSourceInstanceSettings<T extends DataSourceJsonData = DataSourceJsonData> {
  id: number;
  type: string;
  name: string;
  meta: DataSourcePluginMeta;
  url?: string;
  jsonData: T;
  username?: string;
  password?: string; // when access is direct, for some legacy datasources
  database?: string;

  /**
   * This is the full Authorization header if basic auth is ennabled.
   * Only available here when access is Browser (direct), when acess is Server (proxy)
   * The basic auth header, username & password is never exposted to browser/Frontend
   * so this will be emtpy then.
   */
  basicAuth?: string;
  withCredentials?: boolean;
}

export interface DataSourceSelectItem {
  name: string;
  value: string | null;
  meta: DataSourcePluginMeta;
  sort: string;
}

/**
 * Options passed to the datasource.annotationQuery method. See docs/plugins/developing/datasource.md
 */
export interface AnnotationQueryRequest<MoreOptions = {}> {
  range: TimeRange;
  rangeRaw: RawTimeRange;
  // Should be DataModel but cannot import that here from the main app. Needs to be moved to package first.
  dashboard: any;
  annotation: {
    datasource: string;
    enable: boolean;
    name: string;
  } & MoreOptions;
}

export interface HistoryItem<TQuery extends DataQuery = DataQuery> {
  ts: number;
  query: TQuery;
}

export abstract class LanguageProvider {
  abstract datasource: DataSourceApi<any, any>;
  abstract request: (url: string, params?: any) => Promise<any>;

  /**
   * Returns startTask that resolves with a task list when main syntax is loaded.
   * Task list consists of secondary promises that load more detailed language features.
   */
  abstract start: () => Promise<any[]>;
  startTask?: Promise<any[]>;
}<|MERGE_RESOLUTION|>--- conflicted
+++ resolved
@@ -279,66 +279,6 @@
   interpolateVariablesInQueries?(queries: TQuery[]): TQuery[];
 }
 
-<<<<<<< HEAD
-=======
-export function updateDatasourcePluginOption(props: DataSourcePluginOptionsEditorProps, key: string, val: any) {
-  let config = props.options;
-
-  config = {
-    ...config,
-    [key]: val,
-  };
-
-  props.onOptionsChange(config);
-}
-
-export function updateDatasourcePluginJsonDataOption(
-  props: DataSourcePluginOptionsEditorProps,
-  key: string,
-  val: any,
-  secure: boolean
-) {
-  let config = props.options;
-
-  if (secure) {
-    config = {
-      ...config,
-      secureJsonData: {
-        ...config.secureJsonData,
-        [key]: val,
-      },
-    };
-  } else {
-    config = {
-      ...config,
-      jsonData: {
-        ...config.jsonData,
-        [key]: val,
-      },
-    };
-  }
-
-  props.onOptionsChange(config);
-}
-
-export function updateDatasourcePluginResetKeyOption(props: DataSourcePluginOptionsEditorProps, key: string) {
-  let config = props.options;
-
-  config = {
-    ...config,
-    secureJsonData: {
-      ...config.secureJsonData,
-      [key]: '',
-    },
-    secureJsonFields: {
-      ...config.secureJsonFields,
-      [key]: false,
-    },
-  };
-
-  props.onOptionsChange(config);
-}
-
 export interface MetadataInspectorProps<
   DSType extends DataSourceApi<TQuery, TOptions>,
   TQuery extends DataQuery = DataQuery,
@@ -350,7 +290,6 @@
   data: DataFrame[];
 }
 
->>>>>>> aada45a4
 export interface QueryEditorProps<
   DSType extends DataSourceApi<TQuery, TOptions>,
   TQuery extends DataQuery = DataQuery,
