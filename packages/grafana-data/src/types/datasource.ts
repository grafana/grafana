--- conflicted
+++ resolved
@@ -510,11 +510,7 @@
 
 export interface MetricFindValue {
   text: string;
-<<<<<<< HEAD
-  value?: string;
-=======
   value?: string | number;
->>>>>>> 04565d49
   expandable?: boolean;
 }
 
