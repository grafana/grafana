import { eventFactory } from './utils';
import { DataQueryError, DataQueryResponseData } from './datasource';
import { AngularPanelMenuItem } from './panel';

/* tslint:disable:no-namespace */
export namespace PanelEvents {
  /** Payloads */
  export interface PanelChangeViewPayload {
    fullscreen?: boolean;
    edit?: boolean;
    panelId?: number;
    toggle?: boolean;
  }

<<<<<<< HEAD
  /**
   * Testing out comments within a namespace asdkfalsdfmka mklasmfd lk
   *
   * @public
   */
  export interface MenuElement {
    text: string;
    click: string;
    role?: string;
    shortcut?: string;
  }

  /** Events */
  export const refresh = eventFactory('refresh');
  export const componentDidMount = eventFactory('component-did-mount');
  export const dataError = eventFactory<DataQueryError>('data-error');
  export const dataReceived = eventFactory<DataQueryResponseData[]>('data-received');
  export const dataSnapshotLoad = eventFactory<DataQueryResponseData[]>('data-snapshot-load');
  export const editModeInitialized = eventFactory('init-edit-mode');
  export const initPanelActions = eventFactory<MenuElement[]>('init-panel-actions');
  export const panelChangeView = eventFactory<PanelChangeViewPayload>('panel-change-view');
  export const panelInitialized = eventFactory('panel-initialized');
  export const panelSizeChanged = eventFactory('panel-size-changed');
  export const panelTeardown = eventFactory('panel-teardown');
  export const render = eventFactory<any>('render');
  export const viewModeChanged = eventFactory('view-mode-changed');
}
=======
/** Events */

export const refresh = eventFactory('refresh');
export const componentDidMount = eventFactory('component-did-mount');
export const dataError = eventFactory<DataQueryError>('data-error');
export const dataReceived = eventFactory<DataQueryResponseData[]>('data-received');
export const dataSnapshotLoad = eventFactory<DataQueryResponseData[]>('data-snapshot-load');
export const editModeInitialized = eventFactory('init-edit-mode');
export const initPanelActions = eventFactory<AngularPanelMenuItem[]>('init-panel-actions');
export const panelChangeView = eventFactory<PanelChangeViewPayload>('panel-change-view');
export const panelInitialized = eventFactory('panel-initialized');
export const panelSizeChanged = eventFactory('panel-size-changed');
export const panelTeardown = eventFactory('panel-teardown');
export const render = eventFactory<any>('render');
export const viewModeChanged = eventFactory('view-mode-changed');
>>>>>>> 717e1a3b
<|MERGE_RESOLUTION|>--- conflicted
+++ resolved
@@ -10,19 +10,6 @@
     edit?: boolean;
     panelId?: number;
     toggle?: boolean;
-  }
-
-<<<<<<< HEAD
-  /**
-   * Testing out comments within a namespace asdkfalsdfmka mklasmfd lk
-   *
-   * @public
-   */
-  export interface MenuElement {
-    text: string;
-    click: string;
-    role?: string;
-    shortcut?: string;
   }
 
   /** Events */
@@ -39,21 +26,4 @@
   export const panelTeardown = eventFactory('panel-teardown');
   export const render = eventFactory<any>('render');
   export const viewModeChanged = eventFactory('view-mode-changed');
-}
-=======
-/** Events */
-
-export const refresh = eventFactory('refresh');
-export const componentDidMount = eventFactory('component-did-mount');
-export const dataError = eventFactory<DataQueryError>('data-error');
-export const dataReceived = eventFactory<DataQueryResponseData[]>('data-received');
-export const dataSnapshotLoad = eventFactory<DataQueryResponseData[]>('data-snapshot-load');
-export const editModeInitialized = eventFactory('init-edit-mode');
-export const initPanelActions = eventFactory<AngularPanelMenuItem[]>('init-panel-actions');
-export const panelChangeView = eventFactory<PanelChangeViewPayload>('panel-change-view');
-export const panelInitialized = eventFactory('panel-initialized');
-export const panelSizeChanged = eventFactory('panel-size-changed');
-export const panelTeardown = eventFactory('panel-teardown');
-export const render = eventFactory<any>('render');
-export const viewModeChanged = eventFactory('view-mode-changed');
->>>>>>> 717e1a3b
+}