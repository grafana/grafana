--- conflicted
+++ resolved
@@ -1167,15 +1167,13 @@
   */
   pluginContainers?: boolean;
   /**
-<<<<<<< HEAD
   * Run search queries through the tempo backend
   * @default false
   */
   tempoSearchBackendMigration?: boolean;
-=======
+  /**
   * Filter out bots from collecting data for Frontend Observability
   * @default false
   */
   filterOutBotsFromFrontendLogs?: boolean;
->>>>>>> d451cb6d
 }