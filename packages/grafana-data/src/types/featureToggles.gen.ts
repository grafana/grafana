--- conflicted
+++ resolved
@@ -1099,20 +1099,18 @@
   */
   newClickhouseConfigPageDesign?: boolean;
   /**
-<<<<<<< HEAD
+  * Enable experimental search-after-write guarantees to unified-storage search endpoints
+  * @default false
+  */
+  unifiedStorageSearchAfterWriteExperimentalAPI?: boolean;
+  /**
+  * Enables team folders functionality
+  * @default false
+  */
+  teamFolders?: boolean;
+  /**
   * Enables the updated Azure Monitor resource picker
   * @default false
   */
   azureResourcePickerUpdates?: boolean;
-=======
-  * Enable experimental search-after-write guarantees to unified-storage search endpoints
-  * @default false
-  */
-  unifiedStorageSearchAfterWriteExperimentalAPI?: boolean;
-  /**
-  * Enables team folders functionality
-  * @default false
-  */
-  teamFolders?: boolean;
->>>>>>> 68208577
 }