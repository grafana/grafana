// NOTE: This file was auto generated.  DO NOT EDIT DIRECTLY!
// To change feature flags, edit:
//  pkg/services/featuremgmt/registry.go
// Then run tests in:
//  pkg/services/featuremgmt/toggles_gen_test.go

/**
 * Describes available feature toggles in Grafana. These can be configured via
 * conf/custom.ini to enable features under development or not yet available in
 * stable version.
 *
 * Only enabled values will be returned in this interface.
 *
 * NOTE: the possible values may change between versions without notice, although
 * this may cause compilation issues when depending on removed feature keys, the
 * runtime state will continue to work.
 *
 * @public
 */
export interface FeatureToggles {
  /**
  * Disable envelope encryption (emergency only)
  * @default false
  */
  disableEnvelopeEncryption?: boolean;
  /**
  * Search for dashboards using panel title
  */
  panelTitleSearch?: boolean;
  /**
  * Enables public dashboard sharing to be restricted to only allowed emails
  */
  publicDashboardsEmailSharing?: boolean;
  /**
  * Enables public dashboard rendering using scenes
  * @default true
  */
  publicDashboardsScene?: boolean;
  /**
  * Support new streaming approach for loki (prototype, needs special loki build)
  */
  lokiExperimentalStreaming?: boolean;
  /**
  * Highlight Grafana Enterprise features
  * @default false
  */
  featureHighlights?: boolean;
  /**
  * Configurable storage for dashboards, datasources, and resources
  */
  storage?: boolean;
  /**
  * Correlations page
  * @default true
  */
  correlations?: boolean;
  /**
  * Allow elements nesting
  */
  canvasPanelNesting?: boolean;
  /**
  * Logs the path for requests that are instrumented as unknown
  */
  logRequestsInstrumentedAsUnknown?: boolean;
  /**
  * Run the GRPC server
  */
  grpcServer?: boolean;
  /**
  * Enables cross-account querying in CloudWatch datasources
  * @default true
  */
  cloudWatchCrossAccountQuerying?: boolean;
  /**
  * Show warnings when dashboards do not validate against the schema
  */
  showDashboardValidationWarnings?: boolean;
  /**
  * Use double quotes to escape keyword in a MySQL query
  */
  mysqlAnsiQuotes?: boolean;
  /**
  * Rule backtesting API for alerting
  */
  alertingBacktesting?: boolean;
  /**
  * Enables drag and drop for CSV and Excel files
  */
  editPanelCSVDragAndDrop?: boolean;
  /**
  * Allow datasource to provide custom UI for context view
  * @default true
  */
  logsContextDatasourceUi?: boolean;
  /**
  * Use stream shards to split queries into smaller subqueries
  */
  lokiShardSplitting?: boolean;
  /**
  * Split large interval queries into subqueries with smaller time intervals
  * @default true
  */
  lokiQuerySplitting?: boolean;
  /**
  * Support overriding cookie preferences per user
  */
  individualCookiePreferences?: boolean;
  /**
  * Query InfluxDB InfluxQL without the proxy
  * @default true
  */
  influxdbBackendMigration?: boolean;
  /**
  * populate star status from apiserver
  */
  starsFromAPIServer?: boolean;
  /**
  * Routes stars requests from /api to the /apis endpoint
  */
  kubernetesStars?: boolean;
  /**
  * Enable streaming JSON parser for InfluxDB datasource InfluxQL query language
  */
  influxqlStreamingParser?: boolean;
  /**
  * Enables running InfluxDB Influxql queries in parallel
  */
  influxdbRunQueriesInParallel?: boolean;
  /**
  * Changes logs responses from Loki to be compliant with the dataplane specification.
  */
  lokiLogsDataplane?: boolean;
  /**
  * Support dataplane contract field name change for transformations and field name matchers where the name is different
  * @default true
  */
  dataplaneFrontendFallback?: boolean;
  /**
  * Disables dataplane specific processing in server side expressions.
  */
  disableSSEDataplane?: boolean;
  /**
  * Writes error logs to the request logger
  * @default true
  */
  unifiedRequestLog?: boolean;
  /**
  * Uses JWT-based auth for rendering instead of relying on remote cache
  */
  renderAuthJWT?: boolean;
  /**
  * Refactor time range variables flow to reduce number of API calls made when query variables are chained
  */
  refactorVariablesTimeRange?: boolean;
  /**
  * Enable the data source selector within the Frontend Apps section of the Frontend Observability
  */
  faroDatasourceSelector?: boolean;
  /**
  * Enables the edit functionality in the datagrid panel
  */
  enableDatagridEditing?: boolean;
  /**
  * Enables extra themes
  */
  extraThemes?: boolean;
  /**
  * A table visualisation for logs in Explore
  * @default true
  */
  logsExploreTableVisualisation?: boolean;
  /**
  * Support temporary security credentials in AWS plugins for Grafana Cloud customers
  * @default true
  */
  awsDatasourcesTempCredentials?: boolean;
  /**
  * Enables the transformations redesign
  * @default true
  */
  transformationsRedesign?: boolean;
  /**
  * Enable support for Machine Learning in server-side expressions
  */
  mlExpressions?: boolean;
  /**
  * Expose some datasources as apiservers.
  */
  datasourceAPIServers?: boolean;
  /**
  * Register experimental APIs with the k8s API server, including all datasources
  */
  grafanaAPIServerWithExperimentalAPIs?: boolean;
  /**
  * Next generation provisioning... and git
  */
  provisioning?: boolean;
  /**
  * Start an additional https handler and write kubectl options
  */
  grafanaAPIServerEnsureKubectlAccess?: boolean;
  /**
  * Enable caching for async queries for Redshift and Athena. Requires that the datasource has caching and async query support enabled
  * @default true
  */
  awsAsyncQueryCaching?: boolean;
  /**
  * Enable request deduplication when query caching is enabled. Requests issuing the same query will be deduplicated, only the first request to arrive will be executed and the response will be shared with requests arriving while there is a request in-flight
  * @default false
  */
  queryCacheRequestDeduplication?: boolean;
  /**
  * Alternative permission filter implementation that does not use subqueries for fetching the dashboard folder
  */
  permissionsFilterRemoveSubquery?: boolean;
  /**
  * Enable changing the scheduler base interval via configuration option unified_alerting.scheduler_tick_interval
  */
  configurableSchedulerTick?: boolean;
  /**
  * Enable AI powered features in dashboards
  * @default true
  */
  dashgpt?: boolean;
  /**
  * Enable AI powered features for dashboards to auto-summary changes when saving
  */
  aiGeneratedDashboardChanges?: boolean;
  /**
  * Enables rendering retries for the reporting feature
  */
  reportingRetries?: boolean;
  /**
  * Send query to the same datasource in a single request when using server side expressions. The `cloudWatchBatchQueries` feature toggle should be enabled if this used with CloudWatch.
  */
  sseGroupByDatasource?: boolean;
  /**
  * Enables running Loki queries in parallel
  */
  lokiRunQueriesInParallel?: boolean;
  /**
  * Automatic service account and token setup for plugins
  */
  externalServiceAccounts?: boolean;
  /**
  * Enables native HTTP Histograms
  */
  enableNativeHTTPHistogram?: boolean;
  /**
  * Disables classic HTTP Histogram (use with enableNativeHTTPHistogram)
  */
  disableClassicHTTPHistogram?: boolean;
  /**
  * Enable format string transformer
  * @default true
  */
  formatString?: boolean;
  /**
  * Routes snapshot requests from /api to the /apis endpoint
  */
  kubernetesSnapshots?: boolean;
  /**
  * Routes library panel requests from /api to the /apis endpoint
  */
  kubernetesLibraryPanels?: boolean;
  /**
  * Use the kubernetes API in the frontend for dashboards
  * @default true
  */
  kubernetesDashboards?: boolean;
  /**
  * Enables k8s short url api and uses it under the hood when handling legacy /api
  */
  kubernetesShortURLs?: boolean;
  /**
  * Routes short url requests from /api to the /apis endpoint in the frontend. Depends on kubernetesShortURLs
  */
  useKubernetesShortURLsAPI?: boolean;
  /**
  * Adds support for Kubernetes alerting and recording rules
  */
  kubernetesAlertingRules?: boolean;
  /**
  * Adds support for Kubernetes correlations
  */
  kubernetesCorrelations?: boolean;
  /**
  * Adds support for Kubernetes logs drilldown
  */
  kubernetesLogsDrilldown?: boolean;
  /**
  * Adds support for Kubernetes querycaching
  */
  kubernetesQueryCaching?: boolean;
  /**
  * Disable schema validation for dashboards/v1
  */
  dashboardDisableSchemaValidationV1?: boolean;
  /**
  * Disable schema validation for dashboards/v2
  */
  dashboardDisableSchemaValidationV2?: boolean;
  /**
  * Log schema validation errors so they can be analyzed later
  */
  dashboardSchemaValidationLogging?: boolean;
  /**
  * Enable fallback parsing behavior when scan row encounters invalid dashboard JSON
  */
  scanRowInvalidDashboardParseFallbackEnabled?: boolean;
  /**
  * Show query type endpoints in datasource API servers (currently hardcoded for testdata, expressions, and prometheus)
  */
  datasourceQueryTypes?: boolean;
  /**
  * Register /apis/query.grafana.app/ -- will eventually replace /api/ds/query
  */
  queryService?: boolean;
  /**
  * Adds datasource connections to the query service
  */
  queryServiceWithConnections?: boolean;
  /**
  * Rewrite requests targeting /ds/query to the query service
  */
  queryServiceRewrite?: boolean;
  /**
  * Routes requests to the new query service
  */
  queryServiceFromUI?: boolean;
  /**
  * Routes explore requests to the new query service
  */
  queryServiceFromExplore?: boolean;
  /**
  * Runs CloudWatch metrics queries as separate batches
  */
  cloudWatchBatchQueries?: boolean;
  /**
  * If enabled, the caching backend gradually serializes query responses for the cache, comparing against the configured `[caching]max_value_mb` value as it goes. This can can help prevent Grafana from running out of memory while attempting to cache very large query responses.
  */
  cachingOptimizeSerializationMemoryUsage?: boolean;
  /**
  * Add cumulative and window functions to the add field from calculation transformation
  * @default true
  */
  addFieldFromCalculationStatFunctions?: boolean;
  /**
  * Enable Grafana to sync configuration and state with a remote Alertmanager.
  */
  alertmanagerRemoteSecondary?: boolean;
  /**
  * Enables a feature to avoid issues with concurrent writes to the alerting provenance table in MySQL
  */
  alertingProvenanceLockWrites?: boolean;
  /**
  * Enable Grafana to have a remote Alertmanager instance as the primary Alertmanager.
  */
  alertmanagerRemotePrimary?: boolean;
  /**
  * Change the way annotation permissions work by scoping them to folders and dashboards.
  * @default true
  */
  annotationPermissionUpdate?: boolean;
  /**
  * Make sure extracted field names are unique in the dataframe
  */
  extractFieldsNameDeduplication?: boolean;
  /**
  * Enables dashboard rendering using Scenes for viewer roles
  * @default true
  */
  dashboardSceneForViewers?: boolean;
  /**
  * Enables rendering dashboards using scenes for solo panels
  * @default true
  */
  dashboardSceneSolo?: boolean;
  /**
  * Enables dashboard rendering using scenes for all roles
  * @default true
  */
  dashboardScene?: boolean;
  /**
  * Enables experimental new dashboard layouts
  */
  dashboardNewLayouts?: boolean;
  /**
  * Enables undo/redo in dynamic dashboards
  */
  dashboardUndoRedo?: boolean;
  /**
  * Enables unlimited dashboard panel grouping
  */
  unlimitedLayoutsNesting?: boolean;
  /**
  * Enables use of the `systemPanelFilterVar` variable to filter panels in a dashboard
  */
  panelFilterVariable?: boolean;
  /**
  * Enables generating table data as PDF in reporting
  */
  pdfTables?: boolean;
  /**
  * Allow pan and zoom in canvas panel
  */
  canvasPanelPanZoom?: boolean;
  /**
  * Enables time comparison option in supported panels
  */
  timeComparison?: boolean;
  /**
  * Enables infinite scrolling for the Logs panel in Explore and Dashboards
  * @default true
  */
  logsInfiniteScrolling?: boolean;
  /**
  * Enable filtering menu displayed when text of a log line is selected
  * @default true
  */
  logRowsPopoverMenu?: boolean;
  /**
  * Disables passing host environment variable to plugin processes
  */
  pluginsSkipHostEnvVars?: boolean;
  /**
  * Enables shared crosshair in table panel
  */
  tableSharedCrosshair?: boolean;
  /**
  * Enables regression analysis transformation
  */
  regressionTransformation?: boolean;
  /**
  * Use the kubernetes API for feature toggle management in the frontend
  */
  kubernetesFeatureToggles?: boolean;
  /**
  * Enabled grafana cloud specific RBAC roles
  */
  cloudRBACRoles?: boolean;
  /**
  * Optimizes eligible queries in order to reduce load on datasources
  * @default false
  */
  alertingQueryOptimization?: boolean;
  /**
  * Distributes alert rule evaluations more evenly over time, including spreading out rules within the same group. Disables sequential evaluation if enabled.
  */
  jitterAlertRulesWithinGroups?: boolean;
  /**
  * Enable the Grafana Migration Assistant, which helps you easily migrate various on-prem resources to your Grafana Cloud stack.
  * @default true
  */
  onPremToCloudMigrations?: boolean;
  /**
  * Enable the secrets management API and services under app platform
  */
  secretsManagementAppPlatform?: boolean;
  /**
  * Enable the secrets management app platform UI
  */
  secretsManagementAppPlatformUI?: boolean;
  /**
  * Writes the state periodically to the database, asynchronous to rule evaluation
  */
  alertingSaveStatePeriodic?: boolean;
  /**
  * Enables the compressed protobuf-based alert state storage. Default is enabled.
  * @default true
  */
  alertingSaveStateCompressed?: boolean;
  /**
  * In-development feature flag for the scope api using the app platform.
  * @default false
  */
  scopeApi?: boolean;
  /**
  * Use the single node endpoint for the scope api. This is used to fetch the scope parent node.
  * @default false
  */
  useScopeSingleNodeEndpoint?: boolean;
  /**
  * Makes the frontend use the 'names' param for fetching multiple scope nodes at once
  * @default false
  */
  useMultipleScopeNodesEndpoint?: boolean;
  /**
  * In-development feature that will allow injection of labels into loki queries.
  * @default false
  */
  logQLScope?: boolean;
  /**
  * Enables SQL Expressions, which can execute SQL queries against data source results.
  */
  sqlExpressions?: boolean;
  /**
  * Enables column autocomplete for SQL Expressions
  */
  sqlExpressionsColumnAutoComplete?: boolean;
  /**
  * Enables the group to nested table transformation
  * @default true
  */
  groupToNestedTableTransformation?: boolean;
  /**
  * New implementation for the dashboard-to-PDF rendering
  * @default true
  */
  newPDFRendering?: boolean;
  /**
  * Use TLS-enabled memcached in the enterprise caching feature
  * @default true
  */
  tlsMemcached?: boolean;
  /**
  * Enable grafana's embedded kube-aggregator
  */
  kubernetesAggregator?: boolean;
  /**
  * Enable CAP token based authentication in grafana's embedded kube-aggregator
  */
  kubernetesAggregatorCapTokenAuth?: boolean;
  /**
  * Enable groupBy variable support in scenes dashboards
  */
  groupByVariable?: boolean;
  /**
  * Enables the use of scope filters in Grafana
  */
  scopeFilters?: boolean;
  /**
  * Require that sub claims is present in oauth tokens.
  */
  oauthRequireSubClaim?: boolean;
  /**
  * Enables filters and group by variables on all new dashboards. Variables are added only if default data source supports filtering.
  */
  newDashboardWithFiltersAndGroupBy?: boolean;
  /**
  * Updates CloudWatch label parsing to be more accurate
  * @default true
  */
  cloudWatchNewLabelParsing?: boolean;
  /**
  * In server-side expressions, disable the sorting of numeric-kind metrics by their metric name or labels.
  */
  disableNumericMetricsSortingInExpressions?: boolean;
  /**
  * Enables Grafana-managed recording rules.
  */
  grafanaManagedRecordingRules?: boolean;
  /**
  * Enables Saved queries (query library) feature
  */
  queryLibrary?: boolean;
  /**
  * Enable dashboard library experiments that are production ready
  */
  dashboardLibrary?: boolean;
  /**
  * Enable suggested dashboards when creating new dashboards
  */
  suggestedDashboards?: boolean;
  /**
  * Sets the logs table as default visualisation in logs explore
  */
  logsExploreTableDefaultVisualization?: boolean;
  /**
  * Enables the new alert list view design
  */
  alertingListViewV2?: boolean;
  /**
  * Disables the ability to send alerts to an external Alertmanager datasource.
  */
  alertingDisableSendAlertsExternal?: boolean;
  /**
  * Enables possibility to preserve dashboard variables and time range when navigating between dashboards
  */
  preserveDashboardStateWhenNavigating?: boolean;
  /**
  * Enables the new central alert history.
  */
  alertingCentralAlertHistory?: boolean;
  /**
  * Preserve plugin proxy trailing slash.
  * @default false
  */
  pluginProxyPreserveTrailingSlash?: boolean;
  /**
  * Allows configuration of Azure Monitor as a data source that can provide Prometheus exemplars
  * @default true
  */
  azureMonitorPrometheusExemplars?: boolean;
  /**
  * Enables pinning of nav items
  * @default true
  */
  pinNavItems?: boolean;
  /**
  * Enables the gRPC server for authorization
  */
  authZGRPCServer?: boolean;
  /**
  * Use the new SSO Settings API to configure LDAP
  * @default true
  */
  ssoSettingsLDAP?: boolean;
  /**
  * Use openFGA as authorization engine.
  */
  zanzana?: boolean;
  /**
  * Use openFGA as main authorization engine and disable legacy RBAC clietn.
  */
  zanzanaNoLegacyClient?: boolean;
  /**
  * Enables reload of dashboards on scopes, time range and variables changes
  */
  reloadDashboardsOnParamsChange?: boolean;
  /**
  * Enables the scopes usage in Metrics Explore
  */
  enableScopesInMetricsExplore?: boolean;
  /**
  * Round up end time for metric queries to the next minute to avoid missing data
  * @default true
  */
  cloudWatchRoundUpEndTime?: boolean;
  /**
  * Deprecated. Allow override default AAD audience for Azure Prometheus endpoint. Enabled by default. This feature should no longer be used and will be removed in the future.
  * @deprecated
  * @default true
  */
  prometheusAzureOverrideAudience?: boolean;
  /**
  * Enable the new alerting search experience
  */
  alertingFilterV2?: boolean;
  /**
  * Enable grafana dataplane aggregator
  */
  dataplaneAggregator?: boolean;
  /**
  * Enables new combobox style UI for the Ad hoc filters variable in scenes architecture
  * @default true
  */
  newFiltersUI?: boolean;
  /**
  * Allows authenticated API calls in actions
  */
  vizActionsAuth?: boolean;
  /**
  * Uses Prometheus rules as the primary source of truth for ruler-enabled data sources
  */
  alertingPrometheusRulesPrimary?: boolean;
  /**
  * Used in Logs Drilldown to split queries into multiple queries based on the number of shards
  */
  exploreLogsShardSplitting?: boolean;
  /**
  * Used in Logs Drilldown to query by aggregated metrics
  */
  exploreLogsAggregatedMetrics?: boolean;
  /**
  * Used in Logs Drilldown to limit the time range
  */
  exploreLogsLimitedTimeRange?: boolean;
  /**
  * Enables the gRPC client to authenticate with the App Platform by using ID & access tokens
  */
  appPlatformGrpcClientAuth?: boolean;
  /**
  * Enable the groupsync extension for managing Group Attribute Sync feature
  */
  groupAttributeSync?: boolean;
  /**
  * Enables step mode for alerting queries and expressions
  * @default true
  */
  alertingQueryAndExpressionsStepMode?: boolean;
  /**
  * Enables improved support for OAuth external sessions. After enabling this feature, users might need to re-authenticate themselves.
  * @default true
  */
  improvedExternalSessionHandling?: boolean;
  /**
  * Use session storage for handling the redirection after login
  * @default true
  */
  useSessionStorageForRedirection?: boolean;
  /**
  * Enables the new role picker drawer design
  */
  rolePickerDrawer?: boolean;
  /**
  * Enable unified storage search
  */
  unifiedStorageSearch?: boolean;
  /**
  * Enable sprinkles on unified storage search
  */
  unifiedStorageSearchSprinkles?: boolean;
  /**
  * Pick the dual write mode from database configs
  */
  managedDualWriter?: boolean;
  /**
  * Enables SRI checks for plugin assets
  * @default false
  */
  pluginsSriChecks?: boolean;
  /**
  * Enables to save big objects in blob storage
  */
  unifiedStorageBigObjectsSupport?: boolean;
  /**
  * Enables time pickers sync
  */
  timeRangeProvider?: boolean;
  /**
  * Enables time range panning functionality
  */
  timeRangePan?: boolean;
  /**
  * Disables the log limit restriction for Azure Monitor when true. The limit is enabled by default.
  * @default false
  */
  azureMonitorDisableLogLimit?: boolean;
  /**
  * Enables experimental reconciler for playlists
  */
  playlistsReconciler?: boolean;
  /**
  * Enable passwordless login via magic link authentication
  */
  passwordlessMagicLinkAuthentication?: boolean;
  /**
  * Display Related Logs in Grafana Metrics Drilldown
  */
  exploreMetricsRelatedLogs?: boolean;
  /**
  * Adds support for quotes and special characters in label values for Prometheus queries
  */
  prometheusSpecialCharsInLabelValues?: boolean;
  /**
  * Enables the extension admin page regardless of development mode
  */
  enableExtensionsAdminPage?: boolean;
  /**
  * Enables SCIM support for user and group management
  */
  enableSCIM?: boolean;
  /**
  * Enables browser crash detection reporting to Faro.
  */
  crashDetection?: boolean;
  /**
  * Enables removing the reducer from the alerting UI when creating a new alert rule and using instant query
  * @default true
  */
  alertingUIOptimizeReducer?: boolean;
  /**
  * Enables user auth for Azure Monitor datasource only
  * @default true
  */
  azureMonitorEnableUserAuth?: boolean;
  /**
  * Enable AI-generated alert rules.
  * @default false
  */
  alertingAIGenAlertRules?: boolean;
  /**
  * Enable AI-generated feedback from the Grafana UI.
  * @default false
  */
  alertingAIFeedback?: boolean;
  /**
  * Enable AI-improve alert rules labels and annotations.
  * @default false
  */
  alertingAIImproveAlertRules?: boolean;
  /**
  * Enable AI-generated alerting templates.
  * @default false
  */
  alertingAIGenTemplates?: boolean;
  /**
  * Enable enrichment per rule in the alerting UI.
  * @default false
  */
  alertingEnrichmentPerRule?: boolean;
  /**
  * Enable Assistant Investigations enrichment type.
  * @default false
  */
  alertingEnrichmentAssistantInvestigations?: boolean;
  /**
  * Enable AI-analyze central state history.
  * @default false
  */
  alertingAIAnalyzeCentralStateHistory?: boolean;
  /**
  * Enables simplified step mode in the notifications section
  * @default true
  */
  alertingNotificationsStepMode?: boolean;
  /**
  * Enables a button to send feedback from the Grafana UI
  */
  feedbackButton?: boolean;
  /**
  * Enable unified storage search UI
  */
  unifiedStorageSearchUI?: boolean;
  /**
  * Enables cross cluster search in the Elasticsearch data source
  * @default false
  */
  elasticsearchCrossClusterSearch?: boolean;
  /**
  * Displays the navigation history so the user can navigate back to previous pages
  */
  unifiedHistory?: boolean;
  /**
  * Defaults to using the Loki `/labels` API instead of `/series`
  * @default true
  */
  lokiLabelNamesQueryApi?: boolean;
  /**
  * Enable the investigations backend API
  * @default false
  */
  investigationsBackend?: boolean;
  /**
  * Enable folder's api server counts
  * @default false
  */
  k8SFolderCounts?: boolean;
  /**
  * Enable folder's api server move
  * @default false
  */
  k8SFolderMove?: boolean;
  /**
  * Enables improved support for SAML external sessions. Ensure the NameID format is correctly configured in Grafana for SAML Single Logout to function properly.
  * @default true
  */
  improvedExternalSessionHandlingSAML?: boolean;
  /**
  * Enables LBAC for datasources for Tempo to apply LBAC filtering of traces to the client requests for users in teams
  */
  teamHttpHeadersTempo?: boolean;
  /**
  * Use new **Combobox** component for template variables
  */
  templateVariablesUsesCombobox?: boolean;
  /**
  * Enables Advisor app
  */
  grafanaAdvisor?: boolean;
  /**
  * Enables less memory intensive Elasticsearch result parsing
  */
  elasticsearchImprovedParsing?: boolean;
  /**
  * Shows defined connections for a data source in the plugins detail page
  */
  datasourceConnectionsTab?: boolean;
  /**
  * Use a POST request to list rules by passing down the namespaces user has access to
  */
  fetchRulesUsingPost?: boolean;
  /**
  * Enables the new logs panel
  * @default true
  */
  newLogsPanel?: boolean;
  /**
  * Enables the temporary themes for GrafanaCon
  * @default true
  */
  grafanaconThemes?: boolean;
  /**
  * Enables the new Jira integration for contact points in cloud alert managers.
  */
  alertingJiraIntegration?: boolean;
  /**
  * 
  * @default true
  */
  alertingUseNewSimplifiedRoutingHashAlgorithm?: boolean;
  /**
  * Use the scopes navigation endpoint instead of the dashboardbindings endpoint
  */
  useScopesNavigationEndpoint?: boolean;
  /**
  * Enable scope search to include all levels of the scope node tree
  */
  scopeSearchAllLevels?: boolean;
  /**
  * Enables the alert rule version history restore feature
  * @default true
  */
  alertingRuleVersionHistoryRestore?: boolean;
  /**
  * Enables the report creation drawer in a dashboard
  */
  newShareReportDrawer?: boolean;
  /**
  * Disable pre-loading app plugins when the request is coming from the renderer
  */
  rendererDisableAppPluginsPreload?: boolean;
  /**
  * Enables SRI checks for Grafana JavaScript assets
  */
  assetSriChecks?: boolean;
  /**
  * Enables the alert rule restore feature
  * @default true
  */
  alertRuleRestore?: boolean;
  /**
  * Enables running Infinity queries in parallel
  */
  infinityRunQueriesInParallel?: boolean;
  /**
  * Renders invite user button along the app
  */
  inviteUserExperimental?: boolean;
  /**
  * Enables the alerting migration UI, to migrate data source-managed rules to Grafana-managed rules
  * @default true
  */
  alertingMigrationUI?: boolean;
  /**
  * Enables a UI feature for importing rules from a Prometheus file to Grafana-managed rules
  * @default true
  */
  alertingImportYAMLUI?: boolean;
  /**
  * Enables the unified storage history pruner
  * @default true
  */
  unifiedStorageHistoryPruner?: boolean;
  /**
  * Enables the logs builder mode for the Azure Monitor data source
  * @default false
  */
  azureMonitorLogsBuilderEditor?: boolean;
  /**
  * Specifies the locale so the correct format for numbers and dates can be shown
  */
  localeFormatPreference?: boolean;
  /**
  * Enables the unified storage grpc connection pool
  */
  unifiedStorageGrpcConnectionPool?: boolean;
  /**
  * Enables UI functionality to permanently delete alert rules
  * @default true
  */
  alertingRulePermanentlyDelete?: boolean;
  /**
  * Enables the UI functionality to recover and view deleted alert rules
  * @default true
  */
  alertingRuleRecoverDeleted?: boolean;
  /**
  * use multi-tenant path for awsTempCredentials
  */
  multiTenantTempCredentials?: boolean;
  /**
  * Enables unified navbars
  * @default false
  */
  unifiedNavbars?: boolean;
  /**
  * Enables a control component for the logs panel in Explore
  * @default true
  */
  logsPanelControls?: boolean;
  /**
  * Enables creating metrics from profiles and storing them as recording rules
  */
  metricsFromProfiles?: boolean;
  /**
  * Enables integration with Grafana Assistant in Profiles Drilldown
  * @default true
  */
  grafanaAssistantInProfilesDrilldown?: boolean;
  /**
  * Enables using PGX instead of libpq for PostgreSQL datasource
  */
  postgresDSUsePGX?: boolean;
  /**
  * Enables creating alerts from Tempo data source
  */
  tempoAlerting?: boolean;
  /**
  * Enables auto-updating of users installed plugins
  */
  pluginsAutoUpdate?: boolean;
  /**
  * Enables the alerting list view v2 preview toggle
  */
  alertingListViewV2PreviewToggle?: boolean;
  /**
  * Use FiredAt for StartsAt when sending alerts to Alertmaanger
  * @default false
  */
  alertRuleUseFiredAtForStartsAt?: boolean;
  /**
  * Enables the alerting bulk actions in the UI
  * @default true
  */
  alertingBulkActionsInUI?: boolean;
  /**
  * Registers AuthZ /apis endpoint
  */
  kubernetesAuthzApis?: boolean;
  /**
  * Redirects the traffic from the legacy access control endpoints to the new K8s AuthZ endpoints
  */
  kubernetesAuthZHandlerRedirect?: boolean;
  /**
  * Registers AuthZ resource permission /apis endpoints
  */
  kubernetesAuthzResourcePermissionApis?: boolean;
  /**
  * Enable sync of Zanzana authorization store on AuthZ CRD mutations
  */
  kubernetesAuthzZanzanaSync?: boolean;
  /**
  * Enables create, delete, and update mutations for resources owned by IAM identity
  */
  kubernetesAuthnMutation?: boolean;
  /**
  * Enables restore deleted dashboards feature
  * @default false
  */
  restoreDashboards?: boolean;
  /**
  * Enable configuration of alert enrichments in Grafana Cloud.
  * @default false
  */
  alertEnrichment?: boolean;
  /**
  * Allow multiple steps per enrichment.
  * @default false
  */
  alertEnrichmentMultiStep?: boolean;
  /**
  * Enable conditional alert enrichment steps.
  * @default false
  */
  alertEnrichmentConditional?: boolean;
  /**
  * Enables the API to import Alertmanager configuration
  * @default false
  */
  alertingImportAlertmanagerAPI?: boolean;
  /**
  * Enables the UI to see imported Alertmanager configuration
  * @default false
  */
  alertingImportAlertmanagerUI?: boolean;
  /**
  * Enables image sharing functionality for dashboards
  * @default true
  */
  sharingDashboardImage?: boolean;
  /**
  * Prefer library panel title over viz panel title.
  * @default false
  */
  preferLibraryPanelTitle?: boolean;
  /**
  * Use fixed-width numbers globally in the UI
  * @default false
  */
  tabularNumbers?: boolean;
  /**
  * Enables new design for the InfluxDB data source configuration page
  * @default false
  */
  newInfluxDSConfigPageDesign?: boolean;
  /**
  * Set this to true to enable all app chrome extensions registered by plugins.
  * @default false
  */
  enableAppChromeExtensions?: boolean;
  /**
  * Set this to true to enable all dashboard empty state extensions registered by plugins.
  * @default false
  */
  enableDashboardEmptyExtensions?: boolean;
  /**
  * Enables use of app platform API for folders
  * @default false
  */
  foldersAppPlatformAPI?: boolean;
  /**
  * Applies OTel formatting templates to displayed logs
  */
  otelLogsFormatting?: boolean;
  /**
  * Enables the notification history feature
  * @default false
  */
  alertingNotificationHistory?: boolean;
  /**
  * Enable dual reader for unified storage search
  */
  unifiedStorageSearchDualReaderEnabled?: boolean;
  /**
  * Supports __from and __to macros that always use the dashboard level time range
  */
  dashboardLevelTimeMacros?: boolean;
  /**
  * Starts Grafana in remote secondary mode pulling the latest state from the remote Alertmanager to avoid duplicate notifications.
  */
  alertmanagerRemoteSecondaryWithRemoteState?: boolean;
  /**
  * Enables sharing a list of APIs with a list of plugins
  * @default false
  */
  restrictedPluginApis?: boolean;
  /**
  * Enable adhoc filter buttons in visualization tooltips
  * @default true
  */
  adhocFiltersInTooltips?: boolean;
  /**
  * Enable favorite datasources
  */
  favoriteDatasources?: boolean;
  /**
  * New Log Context component
  */
  newLogContext?: boolean;
  /**
  * Enables new design for the Clickhouse data source configuration page
  * @default false
  */
  newClickhouseConfigPageDesign?: boolean;
  /**
  * Enables team folders functionality
  * @default false
  */
  teamFolders?: boolean;
  /**
  * Enables the interactive learning app
  */
  interactiveLearning?: boolean;
  /**
  * Enables the alerting triage feature
  * @default false
  */
  alertingTriage?: boolean;
  /**
  * Enables the Graphite data source full backend mode
  * @default false
  */
  graphiteBackendMode?: boolean;
  /**
<<<<<<< HEAD
  * Show transformation quick-start cards in empty transformations state
  */
  transformationsEmptyPlaceholder?: boolean;
=======
  * Enables the updated Azure Monitor resource picker
  * @default false
  */
  azureResourcePickerUpdates?: boolean;
  /**
  * Checks for deprecated Prometheus authentication methods (SigV4 and Azure), installs the relevant data source, and migrates the Prometheus data sources
  * @default false
  */
  prometheusTypeMigration?: boolean;
  /**
  * Enables running plugins in containers
  * @default false
  */
  pluginContainers?: boolean;
  /**
  * Run search queries through the tempo backend
  * @default false
  */
  tempoSearchBackendMigration?: boolean;
  /**
  * Prioritize loading plugins from the CDN before other sources
  * @default false
  */
  cdnPluginsLoadFirst?: boolean;
  /**
  * Enable loading plugins via declarative URLs
  * @default false
  */
  cdnPluginsUrls?: boolean;
  /**
  * Enable syncing plugin installations to the installs API
  * @default false
  */
  pluginInstallAPISync?: boolean;
  /**
  * Enable new gauge visualization
  * @default false
  */
  newGauge?: boolean;
  /**
  * Restrict PanelChrome contents with overflow: hidden;
  * @default true
  */
  preventPanelChromeOverflow?: boolean;
  /**
  * Enable querying trace data through Jaeger's gRPC endpoint (HTTP)
  */
  jaegerEnableGrpcEndpoint?: boolean;
  /**
  * Load plugins on store service startup instead of wire provider, and call RegisterFixedRoles after all plugins are loaded
  * @default false
  */
  pluginStoreServiceLoading?: boolean;
  /**
  * When storing dashboard and folder resource permissions, only store action sets and not the full list of underlying permission
  * @default true
  */
  onlyStoreActionSets?: boolean;
  /**
  * Enables a new panel time settings drawer
  */
  panelTimeSettings?: boolean;
  /**
  * Enable template dashboards
  */
  dashboardTemplates?: boolean;
  /**
  * Enables app platform API for annotations
  * @default false
  */
  kubernetesAnnotations?: boolean;
>>>>>>> 194f7cb4
}<|MERGE_RESOLUTION|>--- conflicted
+++ resolved
@@ -1164,81 +1164,79 @@
   */
   graphiteBackendMode?: boolean;
   /**
-<<<<<<< HEAD
+  * Enables the updated Azure Monitor resource picker
+  * @default false
+  */
+  azureResourcePickerUpdates?: boolean;
+  /**
+  * Checks for deprecated Prometheus authentication methods (SigV4 and Azure), installs the relevant data source, and migrates the Prometheus data sources
+  * @default false
+  */
+  prometheusTypeMigration?: boolean;
+  /**
+  * Enables running plugins in containers
+  * @default false
+  */
+  pluginContainers?: boolean;
+  /**
+  * Run search queries through the tempo backend
+  * @default false
+  */
+  tempoSearchBackendMigration?: boolean;
+  /**
+  * Prioritize loading plugins from the CDN before other sources
+  * @default false
+  */
+  cdnPluginsLoadFirst?: boolean;
+  /**
+  * Enable loading plugins via declarative URLs
+  * @default false
+  */
+  cdnPluginsUrls?: boolean;
+  /**
+  * Enable syncing plugin installations to the installs API
+  * @default false
+  */
+  pluginInstallAPISync?: boolean;
+  /**
+  * Enable new gauge visualization
+  * @default false
+  */
+  newGauge?: boolean;
+  /**
+  * Restrict PanelChrome contents with overflow: hidden;
+  * @default true
+  */
+  preventPanelChromeOverflow?: boolean;
+  /**
+  * Enable querying trace data through Jaeger's gRPC endpoint (HTTP)
+  */
+  jaegerEnableGrpcEndpoint?: boolean;
+  /**
+  * Load plugins on store service startup instead of wire provider, and call RegisterFixedRoles after all plugins are loaded
+  * @default false
+  */
+  pluginStoreServiceLoading?: boolean;
+  /**
+  * When storing dashboard and folder resource permissions, only store action sets and not the full list of underlying permission
+  * @default true
+  */
+  onlyStoreActionSets?: boolean;
+  /**
+  * Enables a new panel time settings drawer
+  */
+  panelTimeSettings?: boolean;
+  /**
+  * Enable template dashboards
+  */
+  dashboardTemplates?: boolean;
+  /**
+  * Enables app platform API for annotations
+  * @default false
+  */
+  kubernetesAnnotations?: boolean;
+  /**
   * Show transformation quick-start cards in empty transformations state
   */
   transformationsEmptyPlaceholder?: boolean;
-=======
-  * Enables the updated Azure Monitor resource picker
-  * @default false
-  */
-  azureResourcePickerUpdates?: boolean;
-  /**
-  * Checks for deprecated Prometheus authentication methods (SigV4 and Azure), installs the relevant data source, and migrates the Prometheus data sources
-  * @default false
-  */
-  prometheusTypeMigration?: boolean;
-  /**
-  * Enables running plugins in containers
-  * @default false
-  */
-  pluginContainers?: boolean;
-  /**
-  * Run search queries through the tempo backend
-  * @default false
-  */
-  tempoSearchBackendMigration?: boolean;
-  /**
-  * Prioritize loading plugins from the CDN before other sources
-  * @default false
-  */
-  cdnPluginsLoadFirst?: boolean;
-  /**
-  * Enable loading plugins via declarative URLs
-  * @default false
-  */
-  cdnPluginsUrls?: boolean;
-  /**
-  * Enable syncing plugin installations to the installs API
-  * @default false
-  */
-  pluginInstallAPISync?: boolean;
-  /**
-  * Enable new gauge visualization
-  * @default false
-  */
-  newGauge?: boolean;
-  /**
-  * Restrict PanelChrome contents with overflow: hidden;
-  * @default true
-  */
-  preventPanelChromeOverflow?: boolean;
-  /**
-  * Enable querying trace data through Jaeger's gRPC endpoint (HTTP)
-  */
-  jaegerEnableGrpcEndpoint?: boolean;
-  /**
-  * Load plugins on store service startup instead of wire provider, and call RegisterFixedRoles after all plugins are loaded
-  * @default false
-  */
-  pluginStoreServiceLoading?: boolean;
-  /**
-  * When storing dashboard and folder resource permissions, only store action sets and not the full list of underlying permission
-  * @default true
-  */
-  onlyStoreActionSets?: boolean;
-  /**
-  * Enables a new panel time settings drawer
-  */
-  panelTimeSettings?: boolean;
-  /**
-  * Enable template dashboards
-  */
-  dashboardTemplates?: boolean;
-  /**
-  * Enables app platform API for annotations
-  * @default false
-  */
-  kubernetesAnnotations?: boolean;
->>>>>>> 194f7cb4
 }