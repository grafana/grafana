--- conflicted
+++ resolved
@@ -1144,15 +1144,13 @@
   */
   prometheusTypeMigration?: boolean;
   /**
-<<<<<<< HEAD
+  * Enables dskit background service wrapper
+  * @default false
+  */
+  dskitBackgroundServices?: boolean;
+  /**
   * Enables running plugins in containers
   * @default false
   */
   pluginContainers?: boolean;
-=======
-  * Enables dskit background service wrapper
-  * @default false
-  */
-  dskitBackgroundServices?: boolean;
->>>>>>> 7c242eea
 }