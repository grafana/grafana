--- conflicted
+++ resolved
@@ -95,9 +95,6 @@
   pluginsAPIManifestKey?: boolean;
   advancedDataSourcePicker?: boolean;
   opensearchDetectVersion?: boolean;
-<<<<<<< HEAD
   faroDatasourceSelector?: boolean;
-=======
   enableDatagridEditing?: boolean;
->>>>>>> e74e7fa8
 }