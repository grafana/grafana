// NOTE: This file was auto generated.  DO NOT EDIT DIRECTLY!
// To change feature flags, edit:
//  pkg/services/featuremgmt/registry.go
// Then run tests in:
//  pkg/services/featuremgmt/toggles_gen_test.go

/**
 * Describes available feature toggles in Grafana. These can be configured via
 * conf/custom.ini to enable features under development or not yet available in
 * stable version.
 *
 * Only enabled values will be returned in this interface.
 *
 * NOTE: the possible values may change between versions without notice, although
 * this may cause compilation issues when depending on removed feature keys, the
 * runtime state will continue to work.
 *
 * @public
 */
export interface FeatureToggles {
  /**
  * Disable envelope encryption (emergency only)
  * @default false
  */
  disableEnvelopeEncryption?: boolean;
  /**
  * Search for dashboards using panel title
  */
  panelTitleSearch?: boolean;
  /**
  * Enables public dashboard sharing to be restricted to only allowed emails
  */
  publicDashboardsEmailSharing?: boolean;
  /**
  * Enables public dashboard rendering using scenes
  * @default true
  */
  publicDashboardsScene?: boolean;
  /**
  * Support new streaming approach for loki (prototype, needs special loki build)
  */
  lokiExperimentalStreaming?: boolean;
  /**
  * Highlight Grafana Enterprise features
  * @default false
  */
  featureHighlights?: boolean;
  /**
  * Configurable storage for dashboards, datasources, and resources
  */
  storage?: boolean;
  /**
  * Correlations page
  * @default true
  */
  correlations?: boolean;
  /**
  * Allow elements nesting
  */
  canvasPanelNesting?: boolean;
  /**
  * Disable duplicated secret storage in legacy tables
  */
  disableSecretsCompatibility?: boolean;
  /**
  * Logs the path for requests that are instrumented as unknown
  */
  logRequestsInstrumentedAsUnknown?: boolean;
  /**
  * Run the GRPC server
  */
  grpcServer?: boolean;
  /**
  * Enables cross-account querying in CloudWatch datasources
  * @default true
  */
  cloudWatchCrossAccountQuerying?: boolean;
  /**
  * Show warnings when dashboards do not validate against the schema
  */
  showDashboardValidationWarnings?: boolean;
  /**
  * Use double quotes to escape keyword in a MySQL query
  */
  mysqlAnsiQuotes?: boolean;
  /**
  * Enable folder nesting
  * @default true
  */
  nestedFolders?: boolean;
  /**
  * Rule backtesting API for alerting
  */
  alertingBacktesting?: boolean;
  /**
  * Enables drag and drop for CSV and Excel files
  */
  editPanelCSVDragAndDrop?: boolean;
  /**
  * Allow datasource to provide custom UI for context view
  * @default true
  */
  logsContextDatasourceUi?: boolean;
  /**
  * Use stream shards to split queries into smaller subqueries
  */
  lokiShardSplitting?: boolean;
  /**
  * Split large interval queries into subqueries with smaller time intervals
  * @default true
  */
  lokiQuerySplitting?: boolean;
  /**
  * Give users the option to configure split durations for Loki queries
  */
  lokiQuerySplittingConfig?: boolean;
  /**
  * Support overriding cookie preferences per user
  */
  individualCookiePreferences?: boolean;
  /**
  * Query InfluxDB InfluxQL without the proxy
  * @default true
  */
  influxdbBackendMigration?: boolean;
  /**
  * Enable streaming JSON parser for InfluxDB datasource InfluxQL query language
  */
  influxqlStreamingParser?: boolean;
  /**
  * Enables running InfluxDB Influxql queries in parallel
  */
  influxdbRunQueriesInParallel?: boolean;
  /**
  * Changes logs responses from Loki to be compliant with the dataplane specification.
  */
  lokiLogsDataplane?: boolean;
  /**
  * Support dataplane contract field name change for transformations and field name matchers where the name is different
  * @default true
  */
  dataplaneFrontendFallback?: boolean;
  /**
  * Disables dataplane specific processing in server side expressions.
  */
  disableSSEDataplane?: boolean;
  /**
  * Writes error logs to the request logger
  * @default true
  */
  unifiedRequestLog?: boolean;
  /**
  * Uses JWT-based auth for rendering instead of relying on remote cache
  */
  renderAuthJWT?: boolean;
  /**
  * Refactor time range variables flow to reduce number of API calls made when query variables are chained
  */
  refactorVariablesTimeRange?: boolean;
  /**
  * Enable the data source selector within the Frontend Apps section of the Frontend Observability
  */
  faroDatasourceSelector?: boolean;
  /**
  * Enables the edit functionality in the datagrid panel
  */
  enableDatagridEditing?: boolean;
  /**
  * Enables extra themes
  */
  extraThemes?: boolean;
  /**
  * Adds predefined query operations to Loki query editor
  */
  lokiPredefinedOperations?: boolean;
  /**
  * Enables the plugins frontend sandbox
  */
  pluginsFrontendSandbox?: boolean;
  /**
  * Enables right panel for the plugins details page
  * @default true
  */
  pluginsDetailsRightPanel?: boolean;
  /**
  * Enables previous SQL data source dataset dropdown behavior
  */
  sqlDatasourceDatabaseSelection?: boolean;
  /**
  * Enables writing multiple items from a single query within Recorded Queries
  * @default true
  */
  recordedQueriesMulti?: boolean;
  /**
  * A table visualisation for logs in Explore
  * @default true
  */
  logsExploreTableVisualisation?: boolean;
  /**
  * Support temporary security credentials in AWS plugins for Grafana Cloud customers
  */
  awsDatasourcesTempCredentials?: boolean;
  /**
  * Enables the transformations redesign
  * @default true
  */
  transformationsRedesign?: boolean;
  /**
  * Enable support for Machine Learning in server-side expressions
  */
  mlExpressions?: boolean;
  /**
  * Expose some datasources as apiservers.
  */
  datasourceAPIServers?: boolean;
  /**
  * Register experimental APIs with the k8s API server, including all datasources
  */
  grafanaAPIServerWithExperimentalAPIs?: boolean;
  /**
  * Next generation provisioning... and git
  */
  provisioning?: boolean;
  /**
  * Start an additional https handler and write kubectl options
  */
  grafanaAPIServerEnsureKubectlAccess?: boolean;
  /**
  * Enable admin page for managing feature toggles from the Grafana front-end. Grafana Cloud only.
  */
  featureToggleAdminPage?: boolean;
  /**
  * Enable caching for async queries for Redshift and Athena. Requires that the datasource has caching and async query support enabled
  * @default true
  */
  awsAsyncQueryCaching?: boolean;
  /**
  * Alternative permission filter implementation that does not use subqueries for fetching the dashboard folder
  */
  permissionsFilterRemoveSubquery?: boolean;
  /**
  * Enable changing the scheduler base interval via configuration option unified_alerting.scheduler_tick_interval
  */
  configurableSchedulerTick?: boolean;
  /**
  * Display Angular warnings in dashboards and panels
  * @default true
  */
  angularDeprecationUI?: boolean;
  /**
  * Enable AI powered features in dashboards
  * @default true
  */
  dashgpt?: boolean;
  /**
  * Enable AI powered features for dashboards to auto-summary changes when saving
  */
  aiGeneratedDashboardChanges?: boolean;
  /**
  * Enables rendering retries for the reporting feature
  */
  reportingRetries?: boolean;
  /**
  * Send query to the same datasource in a single request when using server side expressions. The `cloudWatchBatchQueries` feature toggle should be enabled if this used with CloudWatch.
  */
  sseGroupByDatasource?: boolean;
  /**
  * Enables RBAC support for library panels
  */
  libraryPanelRBAC?: boolean;
  /**
  * Enables running Loki queries in parallel
  */
  lokiRunQueriesInParallel?: boolean;
  /**
  * Placeholder feature flag for internal testing
  */
  wargamesTesting?: boolean;
  /**
  * Show the new alerting insights landing page
  * @default true
  */
  alertingInsights?: boolean;
  /**
  * Allow core plugins to be loaded as external
  * @default true
  */
  externalCorePlugins?: boolean;
  /**
  * Automatic service account and token setup for plugins
  */
  externalServiceAccounts?: boolean;
  /**
  * Enables panel monitoring through logs and measurements
  * @default true
  */
  panelMonitoring?: boolean;
  /**
  * Enables native HTTP Histograms
  */
  enableNativeHTTPHistogram?: boolean;
  /**
  * Disables classic HTTP Histogram (use with enableNativeHTTPHistogram)
  */
  disableClassicHTTPHistogram?: boolean;
  /**
  * Enable format string transformer
  * @default true
  */
  formatString?: boolean;
  /**
  * Use the kubernetes API in the frontend for playlists, and route /api/playlist requests to k8s
  * @default true
  */
  kubernetesPlaylists?: boolean;
  /**
  * Routes snapshot requests from /api to the /apis endpoint
  */
  kubernetesSnapshots?: boolean;
  /**
  * Use the kubernetes API in the frontend for dashboards
  */
  kubernetesDashboards?: boolean;
  /**
  * Route the folder and dashboard service requests to k8s
  * @default true
  */
  kubernetesClientDashboardsFolders?: boolean;
  /**
  * Disable schema validation for dashboards/v1
  */
  dashboardDisableSchemaValidationV1?: boolean;
  /**
  * Disable schema validation for dashboards/v2
  */
  dashboardDisableSchemaValidationV2?: boolean;
  /**
  * Log schema validation errors so they can be analyzed later
  */
  dashboardSchemaValidationLogging?: boolean;
  /**
  * Show query type endpoints in datasource API servers (currently hardcoded for testdata, expressions, and prometheus)
  */
  datasourceQueryTypes?: boolean;
  /**
  * Register /apis/query.grafana.app/ -- will eventually replace /api/ds/query
  */
  queryService?: boolean;
  /**
  * Rewrite requests targeting /ds/query to the query service
  */
  queryServiceRewrite?: boolean;
  /**
  * Routes requests to the new query service
  */
  queryServiceFromUI?: boolean;
  /**
  * Routes explore requests to the new query service
  */
  queryServiceFromExplore?: boolean;
  /**
  * Runs CloudWatch metrics queries as separate batches
  */
  cloudWatchBatchQueries?: boolean;
  /**
  * Enables feature recovery threshold (aka hysteresis) for threshold server-side expression
  * @default true
  */
  recoveryThreshold?: boolean;
  /**
  * Enables the loki data source to request structured metadata from the Loki server
  * @default true
  */
  lokiStructuredMetadata?: boolean;
  /**
  * If enabled, the caching backend gradually serializes query responses for the cache, comparing against the configured `[caching]max_value_mb` value as it goes. This can can help prevent Grafana from running out of memory while attempting to cache very large query responses.
  */
  cachingOptimizeSerializationMemoryUsage?: boolean;
  /**
  * Enables search for metric names in Code Mode, to improve performance when working with an enormous number of metric names
  */
  prometheusCodeModeMetricNamesSearch?: boolean;
  /**
  * Add cumulative and window functions to the add field from calculation transformation
  * @default true
  */
  addFieldFromCalculationStatFunctions?: boolean;
  /**
  * Enable Grafana to sync configuration and state with a remote Alertmanager.
  */
  alertmanagerRemoteSecondary?: boolean;
  /**
  * Enable Grafana to have a remote Alertmanager instance as the primary Alertmanager.
  */
  alertmanagerRemotePrimary?: boolean;
  /**
  * Disable the internal Alertmanager and only use the external one defined.
  */
  alertmanagerRemoteOnly?: boolean;
  /**
  * Change the way annotation permissions work by scoping them to folders and dashboards.
  * @default true
  */
  annotationPermissionUpdate?: boolean;
  /**
  * Make sure extracted field names are unique in the dataframe
  */
  extractFieldsNameDeduplication?: boolean;
  /**
  * Enables dashboard rendering using Scenes for viewer roles
  * @default true
  */
  dashboardSceneForViewers?: boolean;
  /**
  * Enables rendering dashboards using scenes for solo panels
  * @default true
  */
  dashboardSceneSolo?: boolean;
  /**
  * Enables dashboard rendering using scenes for all roles
  * @default true
  */
  dashboardScene?: boolean;
  /**
  * Enables experimental new dashboard layouts
  */
  dashboardNewLayouts?: boolean;
  /**
  * Enables use of the `systemPanelFilterVar` variable to filter panels in a dashboard
  */
  panelFilterVariable?: boolean;
  /**
  * Enables generating table data as PDF in reporting
  */
  pdfTables?: boolean;
  /**
  * Enables the SSO settings API and the OAuth configuration UIs in Grafana
  * @default true
  */
  ssoSettingsApi?: boolean;
  /**
  * Allow pan and zoom in canvas panel
  */
  canvasPanelPanZoom?: boolean;
  /**
  * Enables infinite scrolling for the Logs panel in Explore and Dashboards
  * @default true
  */
  logsInfiniteScrolling?: boolean;
  /**
  * Enables users to easily configure alert notifications by specifying a contact point directly when editing or creating an alert rule
  * @default true
  */
  alertingSimplifiedRouting?: boolean;
  /**
  * Enable filtering menu displayed when text of a log line is selected
  * @default true
  */
  logRowsPopoverMenu?: boolean;
  /**
  * Disables passing host environment variable to plugin processes
  */
  pluginsSkipHostEnvVars?: boolean;
  /**
  * Enables shared crosshair in table panel
  */
  tableSharedCrosshair?: boolean;
  /**
  * Enables regression analysis transformation
  */
  regressionTransformation?: boolean;
  /**
  * Enables query hints for Loki
  * @default true
  */
  lokiQueryHints?: boolean;
  /**
  * Use the kubernetes API for feature toggle management in the frontend
  */
  kubernetesFeatureToggles?: boolean;
  /**
  * Enabled grafana cloud specific RBAC roles
  */
  cloudRBACRoles?: boolean;
  /**
  * Optimizes eligible queries in order to reduce load on datasources
  * @default false
  */
  alertingQueryOptimization?: boolean;
  /**
  * Enables the nested folder picker without having nested folders enabled
  */
  newFolderPicker?: boolean;
  /**
  * Distributes alert rule evaluations more evenly over time, including spreading out rules within the same group. Disables sequential evaluation if enabled.
  */
  jitterAlertRulesWithinGroups?: boolean;
  /**
  * Enable the Grafana Migration Assistant, which helps you easily migrate various on-prem resources to your Grafana Cloud stack.
  * @default true
  */
  onPremToCloudMigrations?: boolean;
  /**
  * Enable the secrets management API and services under app platform
  */
  secretsManagementAppPlatform?: boolean;
  /**
  * Writes the state periodically to the database, asynchronous to rule evaluation
  */
  alertingSaveStatePeriodic?: boolean;
  /**
  * Enables the compressed protobuf-based alert state storage
  * @default false
  */
  alertingSaveStateCompressed?: boolean;
  /**
  * In-development feature flag for the scope api using the app platform.
  * @default false
  */
  scopeApi?: boolean;
  /**
  * In-development feature that will allow injection of labels into prometheus queries.
  * @default true
  */
  promQLScope?: boolean;
  /**
  * In-development feature that will allow injection of labels into loki queries.
  * @default false
  */
  logQLScope?: boolean;
  /**
  * Enables SQL Expressions, which can execute SQL queries against data source results.
  */
  sqlExpressions?: boolean;
  /**
  * Enables the group to nested table transformation
  * @default true
  */
  groupToNestedTableTransformation?: boolean;
  /**
  * New implementation for the dashboard-to-PDF rendering
  * @default true
  */
  newPDFRendering?: boolean;
  /**
  * Use TLS-enabled memcached in the enterprise caching feature
  * @default true
  */
  tlsMemcached?: boolean;
  /**
  * Enable grafana's embedded kube-aggregator
  */
  kubernetesAggregator?: boolean;
  /**
  * Enable new expression parser
  */
  expressionParser?: boolean;
  /**
  * Enable groupBy variable support in scenes dashboards
  */
  groupByVariable?: boolean;
  /**
  * Enables the use of scope filters in Grafana
  */
  scopeFilters?: boolean;
  /**
  * Use the new SSO Settings API to configure the SAML connector
  * @default true
  */
  ssoSettingsSAML?: boolean;
  /**
  * Require that sub claims is present in oauth tokens.
  */
  oauthRequireSubClaim?: boolean;
  /**
  * Enables filters and group by variables on all new dashboards. Variables are added only if default data source supports filtering.
  */
  newDashboardWithFiltersAndGroupBy?: boolean;
  /**
  * Updates CloudWatch label parsing to be more accurate
  * @default true
  */
  cloudWatchNewLabelParsing?: boolean;
  /**
  * In server-side expressions, disable the sorting of numeric-kind metrics by their metric name or labels.
  */
  disableNumericMetricsSortingInExpressions?: boolean;
  /**
  * Enables Grafana-managed recording rules.
  */
  grafanaManagedRecordingRules?: boolean;
  /**
  * Enables Query Library feature in Explore
  */
  queryLibrary?: boolean;
  /**
  * Sets the logs table as default visualisation in logs explore
  */
  logsExploreTableDefaultVisualization?: boolean;
  /**
  * Enables the new sharing drawer design
  * @default true
  */
  newDashboardSharingComponent?: boolean;
  /**
  * Enables the new alert list view design
  */
  alertingListViewV2?: boolean;
  /**
  * Disables the ability to send alerts to an external Alertmanager datasource.
  */
  alertingDisableSendAlertsExternal?: boolean;
  /**
  * Enables possibility to preserve dashboard variables and time range when navigating between dashboards
  */
  preserveDashboardStateWhenNavigating?: boolean;
  /**
  * Enables the new central alert history.
  */
  alertingCentralAlertHistory?: boolean;
  /**
  * Preserve plugin proxy trailing slash.
  * @default false
  */
  pluginProxyPreserveTrailingSlash?: boolean;
  /**
  * Allows configuration of Azure Monitor as a data source that can provide Prometheus exemplars
  * @default true
  */
  azureMonitorPrometheusExemplars?: boolean;
  /**
  * Enables pinning of nav items
  * @default true
  */
  pinNavItems?: boolean;
  /**
  * Enables the gRPC server for authorization
  */
  authZGRPCServer?: boolean;
  /**
  * Use the new SSO Settings API to configure LDAP
  */
  ssoSettingsLDAP?: boolean;
  /**
  * Throws an error if a data source has an invalid UIDs
  * @default true
  */
  failWrongDSUID?: boolean;
  /**
  * Use openFGA as authorization engine.
  */
  zanzana?: boolean;
  /**
  * Enables reload of dashboards on scopes, time range and variables changes
  */
  reloadDashboardsOnParamsChange?: boolean;
  /**
  * Enables the scopes usage in Metrics Explore
  */
  enableScopesInMetricsExplore?: boolean;
  /**
  * Round up end time for metric queries to the next minute to avoid missing data
  * @default true
  */
  cloudWatchRoundUpEndTime?: boolean;
  /**
  * Deprecated. Allow override default AAD audience for Azure Prometheus endpoint. Enabled by default. This feature should no longer be used and will be removed in the future.
  * @deprecated
  * @default true
  */
  prometheusAzureOverrideAudience?: boolean;
  /**
  * Enable the new alerting search experience
  */
  alertingFilterV2?: boolean;
  /**
  * Enable grafana dataplane aggregator
  */
  dataplaneAggregator?: boolean;
  /**
  * Enables new combobox style UI for the Ad hoc filters variable in scenes architecture
  * @default true
  */
  newFiltersUI?: boolean;
  /**
  * Allows access to the new react-data-grid based table component.
  */
  tableNextGen?: boolean;
  /**
  * Send dashboard and panel names to Loki when querying
  */
  lokiSendDashboardPanelNames?: boolean;
  /**
  * Uses Prometheus rules as the primary source of truth for ruler-enabled data sources
  */
  alertingPrometheusRulesPrimary?: boolean;
  /**
  * Used in Logs Drilldown to split queries into multiple queries based on the number of shards
  */
  exploreLogsShardSplitting?: boolean;
  /**
  * Used in Logs Drilldown to query by aggregated metrics
  */
  exploreLogsAggregatedMetrics?: boolean;
  /**
  * Used in Logs Drilldown to limit the time range
  */
  exploreLogsLimitedTimeRange?: boolean;
  /**
  * Used in Home for users who want to return to the onboarding flow or quickly find popular config pages
  */
  homeSetupGuide?: boolean;
  /**
  * Enables the gRPC client to authenticate with the App Platform by using ID & access tokens
  */
  appPlatformGrpcClientAuth?: boolean;
  /**
  * Enable the groupsync extension for managing Group Attribute Sync feature
  */
  groupAttributeSync?: boolean;
  /**
  * Enables step mode for alerting queries and expressions
  * @default true
  */
  alertingQueryAndExpressionsStepMode?: boolean;
  /**
  * Enables improved support for OAuth external sessions. After enabling this feature, users might need to re-authenticate themselves.
  */
  improvedExternalSessionHandling?: boolean;
  /**
  * Use session storage for handling the redirection after login
  * @default true
  */
  useSessionStorageForRedirection?: boolean;
  /**
  * Enables the new role picker drawer design
  */
  rolePickerDrawer?: boolean;
  /**
  * Enable unified storage search
  */
  unifiedStorageSearch?: boolean;
  /**
  * Enable sprinkles on unified storage search
  */
  unifiedStorageSearchSprinkles?: boolean;
  /**
  * Enable permission filtering on unified storage search
  * @default true
  */
  unifiedStorageSearchPermissionFiltering?: boolean;
  /**
  * Pick the dual write mode from database configs
  */
  managedDualWriter?: boolean;
  /**
  * Enables SRI checks for plugin assets
  * @default false
  */
  pluginsSriChecks?: boolean;
  /**
  * Enables to save big objects in blob storage
  */
  unifiedStorageBigObjectsSupport?: boolean;
  /**
  * Enables time pickers sync
  */
  timeRangeProvider?: boolean;
  /**
  * Use new **Combobox** component for Prometheus query editor
  * @default true
  */
  prometheusUsesCombobox?: boolean;
  /**
  * Disables the log limit restriction for Azure Monitor when true. The limit is enabled by default.
  * @default false
  */
  azureMonitorDisableLogLimit?: boolean;
  /**
  * Enables automatic updates for pre-installed plugins
  * @default true
  */
  preinstallAutoUpdate?: boolean;
  /**
  * Enables experimental reconciler for playlists
  */
  playlistsReconciler?: boolean;
  /**
  * Enable passwordless login via magic link authentication
  */
  passwordlessMagicLinkAuthentication?: boolean;
  /**
  * Display Related Logs in Grafana Metrics Drilldown
  */
  exploreMetricsRelatedLogs?: boolean;
  /**
  * Adds support for quotes and special characters in label values for Prometheus queries
  */
  prometheusSpecialCharsInLabelValues?: boolean;
  /**
  * Enables the extension admin page regardless of development mode
  */
  enableExtensionsAdminPage?: boolean;
  /**
  * Enables SCIM support for user and group management
  */
  enableSCIM?: boolean;
  /**
  * Enables browser crash detection reporting to Faro.
  */
  crashDetection?: boolean;
  /**
  * Enables querying the Jaeger data source without the proxy
  */
  jaegerBackendMigration?: boolean;
  /**
  * Uses the original report or dashboard time range instead of making an absolute transformation
  * @default true
  */
  reportingUseRawTimeRange?: boolean;
  /**
  * Enables removing the reducer from the alerting UI when creating a new alert rule and using instant query
  * @default true
  */
  alertingUIOptimizeReducer?: boolean;
  /**
  * Enables user auth for Azure Monitor datasource only
  * @default true
  */
  azureMonitorEnableUserAuth?: boolean;
  /**
  * Enables simplified step mode in the notifications section
  * @default true
  */
  alertingNotificationsStepMode?: boolean;
  /**
  * Enables a button to send feedback from the Grafana UI
  */
  feedbackButton?: boolean;
  /**
  * Enable unified storage search UI
  */
  unifiedStorageSearchUI?: boolean;
  /**
  * Enables cross cluster search in the Elasticsearch datasource
  */
  elasticsearchCrossClusterSearch?: boolean;
  /**
  * Displays the navigation history so the user can navigate back to previous pages
  */
  unifiedHistory?: boolean;
  /**
  * Defaults to using the Loki `/labels` API instead of `/series`
  * @default true
  */
  lokiLabelNamesQueryApi?: boolean;
  /**
  * Enable the investigations backend API
  * @default false
  */
  investigationsBackend?: boolean;
  /**
  * Enable folder's api server counts
  * @default false
  */
  k8SFolderCounts?: boolean;
  /**
  * Enable folder's api server move
  * @default false
  */
  k8SFolderMove?: boolean;
  /**
  * Enables improved support for SAML external sessions. Ensure the NameID format is correctly configured in Grafana for SAML Single Logout to function properly.
  */
  improvedExternalSessionHandlingSAML?: boolean;
  /**
  * Enables LBAC for datasources for Mimir to apply LBAC filtering of metrics to the client requests for users in teams
  */
  teamHttpHeadersMimir?: boolean;
  /**
  * Test feature toggle to see how cohorts could be set up AB testing
  * @default false
  */
  ABTestFeatureToggleA?: boolean;
  /**
  * Use new **Combobox** component for template variables
  */
  templateVariablesUsesCombobox?: boolean;
  /**
  * Test feature toggle to see how cohorts could be set up AB testing
  * @default false
  */
  ABTestFeatureToggleB?: boolean;
  /**
  * Enables Advisor app
  */
  grafanaAdvisor?: boolean;
  /**
  * Enables less memory intensive Elasticsearch result parsing
  */
  elasticsearchImprovedParsing?: boolean;
  /**
  * Shows defined connections for a data source in the plugins detail page
  */
  datasourceConnectionsTab?: boolean;
  /**
  * Use a POST request to list rules by passing down the namespaces user has access to
  */
  fetchRulesUsingPost?: boolean;
  /**
  * Enables the new logs panel in Explore
  */
  newLogsPanel?: boolean;
  /**
  * Enables the temporary themes for GrafanaCon
  * @default true
  */
  grafanaconThemes?: boolean;
  /**
  * Loads plugins from CDN synchronously
  */
  pluginsCDNSyncLoader?: boolean;
  /**
  * Enables the new Jira integration for contact points in cloud alert managers.
  */
  alertingJiraIntegration?: boolean;
  /**
  * Use the scopes navigation endpoint instead of the dashboardbindings endpoint
  */
  useScopesNavigationEndpoint?: boolean;
  /**
  * Enable scope search to include all levels of the scope node tree
  */
  scopeSearchAllLevels?: boolean;
  /**
  * Enables the alert rule version history restore feature
  * @default true
  */
  alertingRuleVersionHistoryRestore?: boolean;
  /**
  * Enables the report creation drawer in a dashboard
  */
  newShareReportDrawer?: boolean;
  /**
  * Disable pre-loading app plugins when the request is coming from the renderer
  */
  rendererDisableAppPluginsPreload?: boolean;
  /**
  * Enables SRI checks for Grafana JavaScript assets
  */
  assetSriChecks?: boolean;
  /**
  * Enables the alert rule restore feature
  * @default true
  */
  alertRuleRestore?: boolean;
  /**
  * Enables writing to data sources for Grafana-managed recording rules.
  */
  grafanaManagedRecordingRulesDatasources?: boolean;
  /**
  * Enables running Infinity queries in parallel
  */
  infinityRunQueriesInParallel?: boolean;
  /**
  * Renders invite user button along the app
  */
  inviteUserExperimental?: boolean;
  /**
  * Enables the alerting migration UI, to migrate datasource-managed rules to Grafana-managed rules
  */
  alertingMigrationUI?: boolean;
  /**
  * Enables the unified storage history pruner
  */
  unifiedStorageHistoryPruner?: boolean;
  /**
  * Enables the logs builder mode for the Azure Monitor data source
  * @default false
  */
  azureMonitorLogsBuilderEditor?: boolean;
  /**
  * Specifies the locale so the correct format for numbers and dates can be shown
  */
  localeFormatPreference?: boolean;
  /**
  * Enables the unified storage grpc connection pool
  */
  unifiedStorageGrpcConnectionPool?: boolean;
  /**
  * Enables the extension sidebar
  */
  extensionSidebar?: boolean;
  /**
  * Enables UI functionality to permanently delete alert rules
  * @default true
  */
  alertingRulePermanentlyDelete?: boolean;
  /**
  * Enables the UI functionality to recover and view deleted alert rules
  * @default true
  */
  alertingRuleRecoverDeleted?: boolean;
  /**
  * Support Application Signals queries in the X-Ray datasource
  */
  xrayApplicationSignals?: boolean;
  /**
  * use multi-tenant path for awsTempCredentials
  */
  multiTenantTempCredentials?: boolean;
  /**
  * Enables localization for plugins
  */
  localizationForPlugins?: boolean;
  /**
  * Enables unified navbars
  * @default false
  */
  unifiedNavbars?: boolean;
  /**
  * Enables a control component for the logs panel in Explore
  * @default true
  */
  logsPanelControls?: boolean;
  /**
  * Enables creating metrics from profiles and storing them as recording rules
  */
  metricsFromProfiles?: boolean;
  /**
<<<<<<< HEAD
  * Enables the alerting list view v2 preview toggle
  */
  alertingListViewV2PreviewToggle?: boolean;
=======
  * Enables auto-updating of users installed plugins
  */
  pluginsAutoUpdate?: boolean;
>>>>>>> 98e737cb
}<|MERGE_RESOLUTION|>--- conflicted
+++ resolved
@@ -1028,13 +1028,11 @@
   */
   metricsFromProfiles?: boolean;
   /**
-<<<<<<< HEAD
+  * Enables auto-updating of users installed plugins
+  */
+  pluginsAutoUpdate?: boolean;
+  /**
   * Enables the alerting list view v2 preview toggle
   */
   alertingListViewV2PreviewToggle?: boolean;
-=======
-  * Enables auto-updating of users installed plugins
-  */
-  pluginsAutoUpdate?: boolean;
->>>>>>> 98e737cb
 }