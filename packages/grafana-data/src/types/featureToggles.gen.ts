--- conflicted
+++ resolved
@@ -133,9 +133,6 @@
   pluginsAPIMetrics?: boolean;
   httpSLOLevels?: boolean;
   idForwarding?: boolean;
-<<<<<<< HEAD
-  pdfTables?: boolean;
-=======
   cloudWatchWildCardDimensionValues?: boolean;
   externalServiceAccounts?: boolean;
   alertingModifiedExport?: boolean;
@@ -143,5 +140,5 @@
   enableNativeHTTPHistogram?: boolean;
   transformationsVariableSupport?: boolean;
   kubernetesPlaylists?: boolean;
->>>>>>> fc0933d5
+  pdfTables?: boolean;
 }