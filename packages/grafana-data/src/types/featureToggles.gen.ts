// NOTE: This file was auto generated.  DO NOT EDIT DIRECTLY!
// To change feature flags, edit:
//  pkg/services/featuremgmt/registry.go
// Then run tests in:
//  pkg/services/featuremgmt/toggles_gen_test.go

/**
 * Describes available feature toggles in Grafana. These can be configured via
 * conf/custom.ini to enable features under development or not yet available in
 * stable version.
 *
 * Only enabled values will be returned in this interface.
 *
 * NOTE: the possible values may change between versions without notice, although
 * this may cause compilation issues when depending on removed feature keys, the
 * runtime state will continue to work.
 *
 * @public
 */
export interface FeatureToggles {
  /**
  * Disable envelope encryption (emergency only)
  * @default false
  */
  disableEnvelopeEncryption?: boolean;
  /**
  * Search for dashboards using panel title
  */
  panelTitleSearch?: boolean;
  /**
  * Enables public dashboard sharing to be restricted to only allowed emails
  */
  publicDashboardsEmailSharing?: boolean;
  /**
  * Enables public dashboard rendering using scenes
  * @default true
  */
  publicDashboardsScene?: boolean;
  /**
  * Support new streaming approach for loki (prototype, needs special loki build)
  */
  lokiExperimentalStreaming?: boolean;
  /**
  * Highlight Grafana Enterprise features
  * @default false
  */
  featureHighlights?: boolean;
  /**
  * Configurable storage for dashboards, datasources, and resources
  */
  storage?: boolean;
  /**
  * Correlations page
  * @default true
  */
  correlations?: boolean;
  /**
  * Allow elements nesting
  */
  canvasPanelNesting?: boolean;
  /**
  * Logs the path for requests that are instrumented as unknown
  */
  logRequestsInstrumentedAsUnknown?: boolean;
  /**
  * Run the GRPC server
  */
  grpcServer?: boolean;
  /**
  * Enables cross-account querying in CloudWatch datasources
  * @default true
  */
  cloudWatchCrossAccountQuerying?: boolean;
  /**
  * Show warnings when dashboards do not validate against the schema
  */
  showDashboardValidationWarnings?: boolean;
  /**
  * Use double quotes to escape keyword in a MySQL query
  */
  mysqlAnsiQuotes?: boolean;
  /**
  * Rule backtesting API for alerting
  */
  alertingBacktesting?: boolean;
  /**
  * Enables drag and drop for CSV and Excel files
  */
  editPanelCSVDragAndDrop?: boolean;
  /**
  * Allow datasource to provide custom UI for context view
  * @default true
  */
  logsContextDatasourceUi?: boolean;
  /**
  * Use stream shards to split queries into smaller subqueries
  */
  lokiShardSplitting?: boolean;
  /**
  * Split large interval queries into subqueries with smaller time intervals
  * @default true
  */
  lokiQuerySplitting?: boolean;
  /**
  * Support overriding cookie preferences per user
  */
  individualCookiePreferences?: boolean;
  /**
  * Query InfluxDB InfluxQL without the proxy
  * @default true
  */
  influxdbBackendMigration?: boolean;
  /**
  * populate star status from apiserver
  */
  starsFromAPIServer?: boolean;
  /**
  * Routes stars requests from /api to the /apis endpoint
  */
  kubernetesStars?: boolean;
  /**
  * Enable streaming JSON parser for InfluxDB datasource InfluxQL query language
  */
  influxqlStreamingParser?: boolean;
  /**
  * Enables running InfluxDB Influxql queries in parallel
  */
  influxdbRunQueriesInParallel?: boolean;
  /**
  * Changes logs responses from Loki to be compliant with the dataplane specification.
  */
  lokiLogsDataplane?: boolean;
  /**
  * Support dataplane contract field name change for transformations and field name matchers where the name is different
  * @default true
  */
  dataplaneFrontendFallback?: boolean;
  /**
  * Disables dataplane specific processing in server side expressions.
  */
  disableSSEDataplane?: boolean;
  /**
  * Writes error logs to the request logger
  * @default true
  */
  unifiedRequestLog?: boolean;
  /**
  * Uses JWT-based auth for rendering instead of relying on remote cache
  */
  renderAuthJWT?: boolean;
  /**
  * Refactor time range variables flow to reduce number of API calls made when query variables are chained
  */
  refactorVariablesTimeRange?: boolean;
  /**
  * Enable the data source selector within the Frontend Apps section of the Frontend Observability
  */
  faroDatasourceSelector?: boolean;
  /**
  * Enables the edit functionality in the datagrid panel
  */
  enableDatagridEditing?: boolean;
  /**
  * Enables extra themes
  */
  extraThemes?: boolean;
  /**
  * A table visualisation for logs in Explore
  * @default true
  */
  logsExploreTableVisualisation?: boolean;
  /**
  * Support temporary security credentials in AWS plugins for Grafana Cloud customers
  * @default true
  */
  awsDatasourcesTempCredentials?: boolean;
  /**
  * Enables the transformations redesign
  * @default true
  */
  transformationsRedesign?: boolean;
  /**
  * Enable support for Machine Learning in server-side expressions
  */
  mlExpressions?: boolean;
  /**
  * Expose some datasources as apiservers.
  */
  datasourceAPIServers?: boolean;
  /**
  * Register experimental APIs with the k8s API server, including all datasources
  */
  grafanaAPIServerWithExperimentalAPIs?: boolean;
  /**
  * Next generation provisioning... and git
  */
  provisioning?: boolean;
  /**
  * Start an additional https handler and write kubectl options
  */
  grafanaAPIServerEnsureKubectlAccess?: boolean;
  /**
  * Enable caching for async queries for Redshift and Athena. Requires that the datasource has caching and async query support enabled
  * @default true
  */
  awsAsyncQueryCaching?: boolean;
  /**
  * Enable request deduplication when query caching is enabled. Requests issuing the same query will be deduplicated, only the first request to arrive will be executed and the response will be shared with requests arriving while there is a request in-flight
  * @default false
  */
  queryCacheRequestDeduplication?: boolean;
  /**
  * Alternative permission filter implementation that does not use subqueries for fetching the dashboard folder
  */
  permissionsFilterRemoveSubquery?: boolean;
  /**
  * Enable changing the scheduler base interval via configuration option unified_alerting.scheduler_tick_interval
  */
  configurableSchedulerTick?: boolean;
  /**
  * Enable AI powered features in dashboards
  * @default true
  */
  dashgpt?: boolean;
  /**
  * Enable AI powered features for dashboards to auto-summary changes when saving
  */
  aiGeneratedDashboardChanges?: boolean;
  /**
  * Enables rendering retries for the reporting feature
  */
  reportingRetries?: boolean;
  /**
  * Send query to the same datasource in a single request when using server side expressions. The `cloudWatchBatchQueries` feature toggle should be enabled if this used with CloudWatch.
  */
  sseGroupByDatasource?: boolean;
  /**
  * Enables running Loki queries in parallel
  */
  lokiRunQueriesInParallel?: boolean;
  /**
  * Automatic service account and token setup for plugins
  */
  externalServiceAccounts?: boolean;
  /**
  * Enables native HTTP Histograms
  */
  enableNativeHTTPHistogram?: boolean;
  /**
  * Disables classic HTTP Histogram (use with enableNativeHTTPHistogram)
  */
  disableClassicHTTPHistogram?: boolean;
  /**
  * Enable format string transformer
  * @default true
  */
  formatString?: boolean;
  /**
  * Routes snapshot requests from /api to the /apis endpoint
  */
  kubernetesSnapshots?: boolean;
  /**
  * Routes library panel requests from /api to the /apis endpoint
  */
  kubernetesLibraryPanels?: boolean;
  /**
  * Use the kubernetes API in the frontend for dashboards
  * @default true
  */
  kubernetesDashboards?: boolean;
  /**
  * Enables k8s short url api and uses it under the hood when handling legacy /api
  */
  kubernetesShortURLs?: boolean;
  /**
  * Routes short url requests from /api to the /apis endpoint in the frontend. Depends on kubernetesShortURLs
  */
  useKubernetesShortURLsAPI?: boolean;
  /**
  * Adds support for Kubernetes alerting and recording rules
  */
  kubernetesAlertingRules?: boolean;
  /**
  * Adds support for Kubernetes correlations
  */
  kubernetesCorrelations?: boolean;
  /**
  * Adds support for Kubernetes logs drilldown
  */
  kubernetesLogsDrilldown?: boolean;
  /**
  * Adds support for Kubernetes querycaching
  */
  kubernetesQueryCaching?: boolean;
  /**
  * Disable schema validation for dashboards/v1
  */
  dashboardDisableSchemaValidationV1?: boolean;
  /**
  * Disable schema validation for dashboards/v2
  */
  dashboardDisableSchemaValidationV2?: boolean;
  /**
  * Log schema validation errors so they can be analyzed later
  */
  dashboardSchemaValidationLogging?: boolean;
  /**
  * Enable fallback parsing behavior when scan row encounters invalid dashboard JSON
  */
  scanRowInvalidDashboardParseFallbackEnabled?: boolean;
  /**
  * Show query type endpoints in datasource API servers (currently hardcoded for testdata, expressions, and prometheus)
  */
  datasourceQueryTypes?: boolean;
  /**
  * Register /apis/query.grafana.app/ -- will eventually replace /api/ds/query
  */
  queryService?: boolean;
  /**
  * Adds datasource connections to the query service
  */
  queryServiceWithConnections?: boolean;
  /**
  * Rewrite requests targeting /ds/query to the query service
  */
  queryServiceRewrite?: boolean;
  /**
  * Routes requests to the new query service
  */
  queryServiceFromUI?: boolean;
  /**
  * Routes explore requests to the new query service
  */
  queryServiceFromExplore?: boolean;
  /**
  * Runs CloudWatch metrics queries as separate batches
  */
  cloudWatchBatchQueries?: boolean;
  /**
  * If enabled, the caching backend gradually serializes query responses for the cache, comparing against the configured `[caching]max_value_mb` value as it goes. This can can help prevent Grafana from running out of memory while attempting to cache very large query responses.
  */
  cachingOptimizeSerializationMemoryUsage?: boolean;
  /**
  * Add cumulative and window functions to the add field from calculation transformation
  * @default true
  */
  addFieldFromCalculationStatFunctions?: boolean;
  /**
  * Enable Grafana to sync configuration and state with a remote Alertmanager.
  */
  alertmanagerRemoteSecondary?: boolean;
  /**
  * Enables a feature to avoid issues with concurrent writes to the alerting provenance table in MySQL
  */
  alertingProvenanceLockWrites?: boolean;
  /**
  * Enable Grafana to have a remote Alertmanager instance as the primary Alertmanager.
  */
  alertmanagerRemotePrimary?: boolean;
  /**
  * Change the way annotation permissions work by scoping them to folders and dashboards.
  * @default true
  */
  annotationPermissionUpdate?: boolean;
  /**
  * Make sure extracted field names are unique in the dataframe
  */
  extractFieldsNameDeduplication?: boolean;
  /**
  * Enables dashboard rendering using Scenes for viewer roles
  * @default true
  */
  dashboardSceneForViewers?: boolean;
  /**
  * Enables rendering dashboards using scenes for solo panels
  * @default true
  */
  dashboardSceneSolo?: boolean;
  /**
  * Enables dashboard rendering using scenes for all roles
  * @default true
  */
  dashboardScene?: boolean;
  /**
  * Enables experimental new dashboard layouts
  */
  dashboardNewLayouts?: boolean;
  /**
  * Enables undo/redo in dynamic dashboards
  */
  dashboardUndoRedo?: boolean;
  /**
  * Enables unlimited dashboard panel grouping
  */
  unlimitedLayoutsNesting?: boolean;
  /**
  * Enables use of the `systemPanelFilterVar` variable to filter panels in a dashboard
  */
  panelFilterVariable?: boolean;
  /**
  * Enables generating table data as PDF in reporting
  */
  pdfTables?: boolean;
  /**
  * Allow pan and zoom in canvas panel
  */
  canvasPanelPanZoom?: boolean;
  /**
  * Enables time comparison option in supported panels
  */
  timeComparison?: boolean;
  /**
  * Enables infinite scrolling for the Logs panel in Explore and Dashboards
  * @default true
  */
  logsInfiniteScrolling?: boolean;
  /**
  * Enable filtering menu displayed when text of a log line is selected
  * @default true
  */
  logRowsPopoverMenu?: boolean;
  /**
  * Disables passing host environment variable to plugin processes
  */
  pluginsSkipHostEnvVars?: boolean;
  /**
  * Enables shared crosshair in table panel
  */
  tableSharedCrosshair?: boolean;
  /**
  * Enables regression analysis transformation
  */
  regressionTransformation?: boolean;
  /**
  * Use the kubernetes API for feature toggle management in the frontend
  */
  kubernetesFeatureToggles?: boolean;
  /**
  * Enabled grafana cloud specific RBAC roles
  */
  cloudRBACRoles?: boolean;
  /**
  * Optimizes eligible queries in order to reduce load on datasources
  * @default false
  */
  alertingQueryOptimization?: boolean;
  /**
  * Distributes alert rule evaluations more evenly over time, including spreading out rules within the same group. Disables sequential evaluation if enabled.
  */
  jitterAlertRulesWithinGroups?: boolean;
  /**
  * Enable the Grafana Migration Assistant, which helps you easily migrate various on-prem resources to your Grafana Cloud stack.
  * @default true
  */
  onPremToCloudMigrations?: boolean;
  /**
  * Enable the secrets management API and services under app platform
  */
  secretsManagementAppPlatform?: boolean;
  /**
  * Enable the secrets management app platform UI
  */
  secretsManagementAppPlatformUI?: boolean;
  /**
  * Writes the state periodically to the database, asynchronous to rule evaluation
  */
  alertingSaveStatePeriodic?: boolean;
  /**
  * Enables the compressed protobuf-based alert state storage. Default is enabled.
  * @default true
  */
  alertingSaveStateCompressed?: boolean;
  /**
  * In-development feature flag for the scope api using the app platform.
  * @default false
  */
  scopeApi?: boolean;
  /**
  * Use the single node endpoint for the scope api. This is used to fetch the scope parent node.
  * @default false
  */
  useScopeSingleNodeEndpoint?: boolean;
  /**
  * Makes the frontend use the 'names' param for fetching multiple scope nodes at once
  * @default false
  */
  useMultipleScopeNodesEndpoint?: boolean;
  /**
  * In-development feature that will allow injection of labels into loki queries.
  * @default false
  */
  logQLScope?: boolean;
  /**
  * Enables SQL Expressions, which can execute SQL queries against data source results.
  */
  sqlExpressions?: boolean;
  /**
  * Enables column autocomplete for SQL Expressions
  */
  sqlExpressionsColumnAutoComplete?: boolean;
  /**
  * Enables the group to nested table transformation
  * @default true
  */
  groupToNestedTableTransformation?: boolean;
  /**
  * New implementation for the dashboard-to-PDF rendering
  * @default true
  */
  newPDFRendering?: boolean;
  /**
  * Use TLS-enabled memcached in the enterprise caching feature
  * @default true
  */
  tlsMemcached?: boolean;
  /**
  * Enable grafana's embedded kube-aggregator
  */
  kubernetesAggregator?: boolean;
  /**
  * Enable CAP token based authentication in grafana's embedded kube-aggregator
  */
  kubernetesAggregatorCapTokenAuth?: boolean;
  /**
  * Enable groupBy variable support in scenes dashboards
  */
  groupByVariable?: boolean;
  /**
  * Enables the use of scope filters in Grafana
  */
  scopeFilters?: boolean;
  /**
  * Require that sub claims is present in oauth tokens.
  */
  oauthRequireSubClaim?: boolean;
  /**
  * Enables filters and group by variables on all new dashboards. Variables are added only if default data source supports filtering.
  */
  newDashboardWithFiltersAndGroupBy?: boolean;
  /**
  * Updates CloudWatch label parsing to be more accurate
  * @default true
  */
  cloudWatchNewLabelParsing?: boolean;
  /**
  * In server-side expressions, disable the sorting of numeric-kind metrics by their metric name or labels.
  */
  disableNumericMetricsSortingInExpressions?: boolean;
  /**
  * Enables Grafana-managed recording rules.
  */
  grafanaManagedRecordingRules?: boolean;
  /**
  * Enables Saved queries (query library) feature
  */
  queryLibrary?: boolean;
  /**
  * Enable dashboard library experiments that are production ready
  */
  dashboardLibrary?: boolean;
  /**
  * Enable suggested dashboards when creating new dashboards
  */
  suggestedDashboards?: boolean;
  /**
  * Sets the logs table as default visualisation in logs explore
  */
  logsExploreTableDefaultVisualization?: boolean;
  /**
  * Enables the new alert list view design
  */
  alertingListViewV2?: boolean;
  /**
  * Disables the ability to send alerts to an external Alertmanager datasource.
  */
  alertingDisableSendAlertsExternal?: boolean;
  /**
  * Enables possibility to preserve dashboard variables and time range when navigating between dashboards
  */
  preserveDashboardStateWhenNavigating?: boolean;
  /**
  * Enables the new central alert history.
  */
  alertingCentralAlertHistory?: boolean;
  /**
  * Preserve plugin proxy trailing slash.
  * @default false
  */
  pluginProxyPreserveTrailingSlash?: boolean;
  /**
  * Allows configuration of Azure Monitor as a data source that can provide Prometheus exemplars
  * @default true
  */
  azureMonitorPrometheusExemplars?: boolean;
  /**
  * Enables pinning of nav items
  * @default true
  */
  pinNavItems?: boolean;
  /**
  * Enables the gRPC server for authorization
  */
  authZGRPCServer?: boolean;
  /**
  * Use the new SSO Settings API to configure LDAP
  * @default true
  */
  ssoSettingsLDAP?: boolean;
  /**
  * Use openFGA as authorization engine.
  */
  zanzana?: boolean;
  /**
  * Use openFGA as main authorization engine and disable legacy RBAC clietn.
  */
  zanzanaNoLegacyClient?: boolean;
  /**
  * Enables reload of dashboards on scopes, time range and variables changes
  */
  reloadDashboardsOnParamsChange?: boolean;
  /**
  * Enables the scopes usage in Metrics Explore
  */
  enableScopesInMetricsExplore?: boolean;
  /**
  * Round up end time for metric queries to the next minute to avoid missing data
  * @default true
  */
  cloudWatchRoundUpEndTime?: boolean;
  /**
  * Deprecated. Allow override default AAD audience for Azure Prometheus endpoint. Enabled by default. This feature should no longer be used and will be removed in the future.
  * @deprecated
  * @default true
  */
  prometheusAzureOverrideAudience?: boolean;
  /**
  * Enable the new alerting search experience
  */
  alertingFilterV2?: boolean;
  /**
  * Enable grafana dataplane aggregator
  */
  dataplaneAggregator?: boolean;
  /**
  * Enables new combobox style UI for the Ad hoc filters variable in scenes architecture
  * @default true
  */
  newFiltersUI?: boolean;
  /**
  * Allows authenticated API calls in actions
  */
  vizActionsAuth?: boolean;
  /**
  * Uses Prometheus rules as the primary source of truth for ruler-enabled data sources
  */
  alertingPrometheusRulesPrimary?: boolean;
  /**
  * Used in Logs Drilldown to split queries into multiple queries based on the number of shards
  */
  exploreLogsShardSplitting?: boolean;
  /**
  * Used in Logs Drilldown to query by aggregated metrics
  */
  exploreLogsAggregatedMetrics?: boolean;
  /**
  * Used in Logs Drilldown to limit the time range
  */
  exploreLogsLimitedTimeRange?: boolean;
  /**
  * Enables the gRPC client to authenticate with the App Platform by using ID & access tokens
  */
  appPlatformGrpcClientAuth?: boolean;
  /**
  * Enable the groupsync extension for managing Group Attribute Sync feature
  */
  groupAttributeSync?: boolean;
  /**
  * Enables step mode for alerting queries and expressions
  * @default true
  */
  alertingQueryAndExpressionsStepMode?: boolean;
  /**
  * Enables improved support for OAuth external sessions. After enabling this feature, users might need to re-authenticate themselves.
  * @default true
  */
  improvedExternalSessionHandling?: boolean;
  /**
  * Use session storage for handling the redirection after login
  * @default true
  */
  useSessionStorageForRedirection?: boolean;
  /**
  * Enables the new role picker drawer design
  */
  rolePickerDrawer?: boolean;
  /**
  * Enable unified storage search
  */
  unifiedStorageSearch?: boolean;
  /**
  * Enable sprinkles on unified storage search
  */
  unifiedStorageSearchSprinkles?: boolean;
  /**
  * Pick the dual write mode from database configs
  */
  managedDualWriter?: boolean;
  /**
  * Enables SRI checks for plugin assets
  * @default false
  */
  pluginsSriChecks?: boolean;
  /**
  * Enables to save big objects in blob storage
  */
  unifiedStorageBigObjectsSupport?: boolean;
  /**
  * Enables time pickers sync
  */
  timeRangeProvider?: boolean;
  /**
  * Enables time range panning functionality
  */
  timeRangePan?: boolean;
  /**
  * Disables the log limit restriction for Azure Monitor when true. The limit is enabled by default.
  * @default false
  */
  azureMonitorDisableLogLimit?: boolean;
  /**
  * Enables experimental reconciler for playlists
  */
  playlistsReconciler?: boolean;
  /**
  * Enable passwordless login via magic link authentication
  */
  passwordlessMagicLinkAuthentication?: boolean;
  /**
  * Display Related Logs in Grafana Metrics Drilldown
  */
  exploreMetricsRelatedLogs?: boolean;
  /**
  * Adds support for quotes and special characters in label values for Prometheus queries
  */
  prometheusSpecialCharsInLabelValues?: boolean;
  /**
  * Enables the extension admin page regardless of development mode
  */
  enableExtensionsAdminPage?: boolean;
  /**
  * Enables SCIM support for user and group management
  */
  enableSCIM?: boolean;
  /**
  * Enables browser crash detection reporting to Faro.
  */
  crashDetection?: boolean;
  /**
  * Enables removing the reducer from the alerting UI when creating a new alert rule and using instant query
  * @default true
  */
  alertingUIOptimizeReducer?: boolean;
  /**
  * Enables user auth for Azure Monitor datasource only
  * @default true
  */
  azureMonitorEnableUserAuth?: boolean;
  /**
  * Enable AI-generated alert rules.
  * @default false
  */
  alertingAIGenAlertRules?: boolean;
  /**
  * Enable AI-generated feedback from the Grafana UI.
  * @default false
  */
  alertingAIFeedback?: boolean;
  /**
  * Enable AI-improve alert rules labels and annotations.
  * @default false
  */
  alertingAIImproveAlertRules?: boolean;
  /**
  * Enable AI-generated alerting templates.
  * @default false
  */
  alertingAIGenTemplates?: boolean;
  /**
  * Enable enrichment per rule in the alerting UI.
  * @default false
  */
  alertingEnrichmentPerRule?: boolean;
  /**
  * Enable Assistant Investigations enrichment type.
  * @default false
  */
  alertingEnrichmentAssistantInvestigations?: boolean;
  /**
  * Enable AI-analyze central state history.
  * @default false
  */
  alertingAIAnalyzeCentralStateHistory?: boolean;
  /**
  * Enables simplified step mode in the notifications section
  * @default true
  */
  alertingNotificationsStepMode?: boolean;
  /**
  * Enables a button to send feedback from the Grafana UI
  */
  feedbackButton?: boolean;
  /**
  * Enable unified storage search UI
  */
  unifiedStorageSearchUI?: boolean;
  /**
  * Enables cross cluster search in the Elasticsearch data source
  * @default false
  */
  elasticsearchCrossClusterSearch?: boolean;
  /**
  * Displays the navigation history so the user can navigate back to previous pages
  */
  unifiedHistory?: boolean;
  /**
  * Defaults to using the Loki `/labels` API instead of `/series`
  * @default true
  */
  lokiLabelNamesQueryApi?: boolean;
  /**
  * Enable the investigations backend API
  * @default false
  */
  investigationsBackend?: boolean;
  /**
  * Enable folder's api server counts
  * @default false
  */
  k8SFolderCounts?: boolean;
  /**
  * Enable folder's api server move
  * @default false
  */
  k8SFolderMove?: boolean;
  /**
  * Enables improved support for SAML external sessions. Ensure the NameID format is correctly configured in Grafana for SAML Single Logout to function properly.
  * @default true
  */
  improvedExternalSessionHandlingSAML?: boolean;
  /**
  * Enables LBAC for datasources for Tempo to apply LBAC filtering of traces to the client requests for users in teams
  */
  teamHttpHeadersTempo?: boolean;
  /**
  * Use new **Combobox** component for template variables
  */
  templateVariablesUsesCombobox?: boolean;
  /**
  * Enables Advisor app
  */
  grafanaAdvisor?: boolean;
  /**
  * Enables less memory intensive Elasticsearch result parsing
  */
  elasticsearchImprovedParsing?: boolean;
  /**
  * Shows defined connections for a data source in the plugins detail page
  */
  datasourceConnectionsTab?: boolean;
  /**
  * Use a POST request to list rules by passing down the namespaces user has access to
  */
  fetchRulesUsingPost?: boolean;
  /**
  * Enables the new logs panel
  * @default true
  */
  newLogsPanel?: boolean;
  /**
  * Enables the temporary themes for GrafanaCon
  * @default true
  */
  grafanaconThemes?: boolean;
  /**
  * Enables the new Jira integration for contact points in cloud alert managers.
  */
  alertingJiraIntegration?: boolean;
  /**
  * 
  * @default true
  */
  alertingUseNewSimplifiedRoutingHashAlgorithm?: boolean;
  /**
  * Use the scopes navigation endpoint instead of the dashboardbindings endpoint
  */
  useScopesNavigationEndpoint?: boolean;
  /**
  * Enable scope search to include all levels of the scope node tree
  */
  scopeSearchAllLevels?: boolean;
  /**
  * Enables the alert rule version history restore feature
  * @default true
  */
  alertingRuleVersionHistoryRestore?: boolean;
  /**
  * Enables the report creation drawer in a dashboard
  */
  newShareReportDrawer?: boolean;
  /**
  * Disable pre-loading app plugins when the request is coming from the renderer
  */
  rendererDisableAppPluginsPreload?: boolean;
  /**
  * Enables SRI checks for Grafana JavaScript assets
  */
  assetSriChecks?: boolean;
  /**
  * Enables the alert rule restore feature
  * @default true
  */
  alertRuleRestore?: boolean;
  /**
  * Enables running Infinity queries in parallel
  */
  infinityRunQueriesInParallel?: boolean;
  /**
  * Renders invite user button along the app
  */
  inviteUserExperimental?: boolean;
  /**
  * Enables the alerting migration UI, to migrate data source-managed rules to Grafana-managed rules
  * @default true
  */
  alertingMigrationUI?: boolean;
  /**
  * Enables a UI feature for importing rules from a Prometheus file to Grafana-managed rules
  * @default true
  */
  alertingImportYAMLUI?: boolean;
  /**
  * Enables the unified storage history pruner
  * @default true
  */
  unifiedStorageHistoryPruner?: boolean;
  /**
  * Enables the logs builder mode for the Azure Monitor data source
  * @default false
  */
  azureMonitorLogsBuilderEditor?: boolean;
  /**
  * Specifies the locale so the correct format for numbers and dates can be shown
  */
  localeFormatPreference?: boolean;
  /**
  * Enables the unified storage grpc connection pool
  */
  unifiedStorageGrpcConnectionPool?: boolean;
  /**
  * Enables UI functionality to permanently delete alert rules
  * @default true
  */
  alertingRulePermanentlyDelete?: boolean;
  /**
  * Enables the UI functionality to recover and view deleted alert rules
  * @default true
  */
  alertingRuleRecoverDeleted?: boolean;
  /**
  * use multi-tenant path for awsTempCredentials
  */
  multiTenantTempCredentials?: boolean;
  /**
  * Enables unified navbars
  * @default false
  */
  unifiedNavbars?: boolean;
  /**
  * Enables a control component for the logs panel in Explore
  * @default true
  */
  logsPanelControls?: boolean;
  /**
  * Enables creating metrics from profiles and storing them as recording rules
  */
  metricsFromProfiles?: boolean;
  /**
  * Enables integration with Grafana Assistant in Profiles Drilldown
  * @default true
  */
  grafanaAssistantInProfilesDrilldown?: boolean;
  /**
  * Enables using PGX instead of libpq for PostgreSQL datasource
  */
  postgresDSUsePGX?: boolean;
  /**
  * Enables creating alerts from Tempo data source
  */
  tempoAlerting?: boolean;
  /**
  * Enables auto-updating of users installed plugins
  */
  pluginsAutoUpdate?: boolean;
  /**
  * Enables the alerting list view v2 preview toggle
  */
  alertingListViewV2PreviewToggle?: boolean;
  /**
  * Use FiredAt for StartsAt when sending alerts to Alertmaanger
  * @default false
  */
  alertRuleUseFiredAtForStartsAt?: boolean;
  /**
  * Enables the alerting bulk actions in the UI
  * @default true
  */
  alertingBulkActionsInUI?: boolean;
  /**
  * Registers AuthZ /apis endpoint
  */
  kubernetesAuthzApis?: boolean;
  /**
  * Redirects the traffic from the legacy access control endpoints to the new K8s AuthZ endpoints
  */
  kubernetesAuthZHandlerRedirect?: boolean;
  /**
  * Registers AuthZ resource permission /apis endpoints
  */
  kubernetesAuthzResourcePermissionApis?: boolean;
  /**
  * Enable sync of Zanzana authorization store on AuthZ CRD mutations
  */
  kubernetesAuthzZanzanaSync?: boolean;
  /**
  * Enables create, delete, and update mutations for resources owned by IAM identity
  */
  kubernetesAuthnMutation?: boolean;
  /**
  * Enables restore deleted dashboards feature
  * @default false
  */
  restoreDashboards?: boolean;
  /**
  * Enable configuration of alert enrichments in Grafana Cloud.
  * @default false
  */
  alertEnrichment?: boolean;
  /**
  * Allow multiple steps per enrichment.
  * @default false
  */
  alertEnrichmentMultiStep?: boolean;
  /**
  * Enable conditional alert enrichment steps.
  * @default false
  */
  alertEnrichmentConditional?: boolean;
  /**
  * Enables the API to import Alertmanager configuration
  * @default false
  */
  alertingImportAlertmanagerAPI?: boolean;
  /**
  * Enables the UI to see imported Alertmanager configuration
  * @default false
  */
  alertingImportAlertmanagerUI?: boolean;
  /**
  * Enables image sharing functionality for dashboards
  * @default true
  */
  sharingDashboardImage?: boolean;
  /**
  * Prefer library panel title over viz panel title.
  * @default false
  */
  preferLibraryPanelTitle?: boolean;
  /**
  * Use fixed-width numbers globally in the UI
  * @default false
  */
  tabularNumbers?: boolean;
  /**
  * Enables new design for the InfluxDB data source configuration page
  * @default false
  */
  newInfluxDSConfigPageDesign?: boolean;
  /**
  * Set this to true to enable all app chrome extensions registered by plugins.
  * @default false
  */
  enableAppChromeExtensions?: boolean;
  /**
  * Set this to true to enable all dashboard empty state extensions registered by plugins.
  * @default false
  */
  enableDashboardEmptyExtensions?: boolean;
  /**
  * Enables use of app platform API for folders
  * @default false
  */
  foldersAppPlatformAPI?: boolean;
  /**
  * Applies OTel formatting templates to displayed logs
  */
  otelLogsFormatting?: boolean;
  /**
  * Enables the notification history feature
  * @default false
  */
  alertingNotificationHistory?: boolean;
  /**
  * Enable dual reader for unified storage search
  */
  unifiedStorageSearchDualReaderEnabled?: boolean;
  /**
  * Supports __from and __to macros that always use the dashboard level time range
  */
  dashboardLevelTimeMacros?: boolean;
  /**
  * Starts Grafana in remote secondary mode pulling the latest state from the remote Alertmanager to avoid duplicate notifications.
  */
  alertmanagerRemoteSecondaryWithRemoteState?: boolean;
  /**
  * Enables sharing a list of APIs with a list of plugins
  * @default false
  */
  restrictedPluginApis?: boolean;
  /**
  * Enable adhoc filter buttons in visualization tooltips
  * @default true
  */
  adhocFiltersInTooltips?: boolean;
  /**
  * Enable favorite datasources
  */
  favoriteDatasources?: boolean;
  /**
  * New Log Context component
  */
  newLogContext?: boolean;
  /**
  * Enables new design for the Clickhouse data source configuration page
  * @default false
  */
  newClickhouseConfigPageDesign?: boolean;
  /**
  * Enables team folders functionality
  * @default false
  */
  teamFolders?: boolean;
  /**
  * Enables the interactive learning app
  */
  interactiveLearning?: boolean;
  /**
  * Enables the alerting triage feature
  * @default false
  */
  alertingTriage?: boolean;
  /**
  * Enables the Graphite data source full backend mode
  * @default false
  */
  graphiteBackendMode?: boolean;
  /**
  * Enables the updated Azure Monitor resource picker
  * @default false
  */
  azureResourcePickerUpdates?: boolean;
  /**
  * Checks for deprecated Prometheus authentication methods (SigV4 and Azure), installs the relevant data source, and migrates the Prometheus data sources
  * @default false
  */
  prometheusTypeMigration?: boolean;
  /**
  * Enables running plugins in containers
  * @default false
  */
  pluginContainers?: boolean;
  /**
  * Run search queries through the tempo backend
  * @default false
  */
  tempoSearchBackendMigration?: boolean;
  /**
  * Prioritize loading plugins from the CDN before other sources
  * @default false
  */
  cdnPluginsLoadFirst?: boolean;
  /**
  * Enable loading plugins via declarative URLs
  * @default false
  */
  cdnPluginsUrls?: boolean;
  /**
  * Enable syncing plugin installations to the installs API
  * @default false
  */
  pluginInstallAPISync?: boolean;
  /**
  * Enable new gauge visualization
  * @default false
  */
  newGauge?: boolean;
  /**
  * Restrict PanelChrome contents with overflow: hidden;
  * @default true
  */
  preventPanelChromeOverflow?: boolean;
  /**
  * Enable querying trace data through Jaeger's gRPC endpoint (HTTP)
  */
  jaegerEnableGrpcEndpoint?: boolean;
  /**
  * Load plugins on store service startup instead of wire provider, and call RegisterFixedRoles after all plugins are loaded
  * @default false
  */
  pluginStoreServiceLoading?: boolean;
  /**
<<<<<<< HEAD
  * Increases panel padding globally
  * @default false
  */
  newPanelPadding?: boolean;
=======
  * When storing dashboard and folder resource permissions, only store action sets and not the full list of underlying permission
  * @default true
  */
  onlyStoreActionSets?: boolean;
  /**
  * Enables a new panel time settings drawer
  */
  panelTimeSettings?: boolean;
  /**
  * Enable template dashboards
  */
  dashboardTemplates?: boolean;
  /**
  * Enables app platform API for annotations
  * @default false
  */
  kubernetesAnnotations?: boolean;
>>>>>>> 194f7cb4
}<|MERGE_RESOLUTION|>--- conflicted
+++ resolved
@@ -1218,12 +1218,11 @@
   */
   pluginStoreServiceLoading?: boolean;
   /**
-<<<<<<< HEAD
   * Increases panel padding globally
   * @default false
   */
   newPanelPadding?: boolean;
-=======
+  /**
   * When storing dashboard and folder resource permissions, only store action sets and not the full list of underlying permission
   * @default true
   */
@@ -1241,5 +1240,4 @@
   * @default false
   */
   kubernetesAnnotations?: boolean;
->>>>>>> 194f7cb4
 }