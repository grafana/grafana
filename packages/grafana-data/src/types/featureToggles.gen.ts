// NOTE: This file was auto generated.  DO NOT EDIT DIRECTLY!
// To change feature flags, edit:
//  pkg/services/featuremgmt/registry.go
// Then run tests in:
//  pkg/services/featuremgmt/toggles_gen_test.go

/**
 * Describes available feature toggles in Grafana. These can be configured via
 * conf/custom.ini to enable features under development or not yet available in
 * stable version.
 *
 * Only enabled values will be returned in this interface.
 *
 * NOTE: the possible values may change between versions without notice, although
 * this may cause compilation issues when depending on removed feature keys, the
 * runtime state will continue to work.
 *
 * @public
 */
export interface FeatureToggles {
  trimDefaults?: boolean;
  disableEnvelopeEncryption?: boolean;
  ['live-service-web-worker']?: boolean;
  queryOverLive?: boolean;
  panelTitleSearch?: boolean;
  publicDashboards?: boolean;
  publicDashboardsEmailSharing?: boolean;
  lokiExperimentalStreaming?: boolean;
  featureHighlights?: boolean;
  migrationLocking?: boolean;
  storage?: boolean;
  correlations?: boolean;
  datasourceQueryMultiStatus?: boolean;
  traceToMetrics?: boolean;
  newDBLibrary?: boolean;
  autoMigrateOldPanels?: boolean;
  disableAngular?: boolean;
  canvasPanelNesting?: boolean;
  scenes?: boolean;
  disableSecretsCompatibility?: boolean;
  logRequestsInstrumentedAsUnknown?: boolean;
  dataConnectionsConsole?: boolean;
  topnav?: boolean;
  dockedMegaMenu?: boolean;
  grpcServer?: boolean;
  entityStore?: boolean;
  cloudWatchCrossAccountQuerying?: boolean;
  redshiftAsyncQueryDataSupport?: boolean;
  athenaAsyncQueryDataSupport?: boolean;
  cloudwatchNewRegionsHandler?: boolean;
  showDashboardValidationWarnings?: boolean;
  mysqlAnsiQuotes?: boolean;
  accessControlOnCall?: boolean;
  nestedFolders?: boolean;
  nestedFolderPicker?: boolean;
  accessTokenExpirationCheck?: boolean;
  emptyDashboardPage?: boolean;
  disablePrometheusExemplarSampling?: boolean;
  alertingBacktesting?: boolean;
  editPanelCSVDragAndDrop?: boolean;
  alertingNoNormalState?: boolean;
  logsContextDatasourceUi?: boolean;
  lokiQuerySplitting?: boolean;
  lokiQuerySplittingConfig?: boolean;
  individualCookiePreferences?: boolean;
  gcomOnlyExternalOrgRoleSync?: boolean;
  prometheusMetricEncyclopedia?: boolean;
  influxdbBackendMigration?: boolean;
  clientTokenRotation?: boolean;
  prometheusDataplane?: boolean;
  lokiMetricDataplane?: boolean;
  lokiLogsDataplane?: boolean;
  dataplaneFrontendFallback?: boolean;
  disableSSEDataplane?: boolean;
  alertStateHistoryLokiSecondary?: boolean;
  alertingNotificationsPoliciesMatchingInstances?: boolean;
  alertStateHistoryLokiPrimary?: boolean;
  alertStateHistoryLokiOnly?: boolean;
  unifiedRequestLog?: boolean;
  renderAuthJWT?: boolean;
  externalServiceAuth?: boolean;
  refactorVariablesTimeRange?: boolean;
  useCachingService?: boolean;
  enableElasticsearchBackendQuerying?: boolean;
  advancedDataSourcePicker?: boolean;
  faroDatasourceSelector?: boolean;
  enableDatagridEditing?: boolean;
  dataSourcePageHeader?: boolean;
  extraThemes?: boolean;
  lokiPredefinedOperations?: boolean;
  pluginsFrontendSandbox?: boolean;
  dashboardEmbed?: boolean;
  frontendSandboxMonitorOnly?: boolean;
  sqlDatasourceDatabaseSelection?: boolean;
  lokiFormatQuery?: boolean;
  cloudWatchLogsMonacoEditor?: boolean;
  exploreScrollableLogsContainer?: boolean;
  recordedQueriesMulti?: boolean;
  pluginsDynamicAngularDetectionPatterns?: boolean;
  vizAndWidgetSplit?: boolean;
  prometheusIncrementalQueryInstrumentation?: boolean;
  logsExploreTableVisualisation?: boolean;
  awsDatasourcesTempCredentials?: boolean;
  transformationsRedesign?: boolean;
  toggleLabelsInLogsUI?: boolean;
  mlExpressions?: boolean;
  traceQLStreaming?: boolean;
  metricsSummary?: boolean;
  grafanaAPIServer?: boolean;
  grafanaAPIServerWithExperimentalAPIs?: boolean;
  featureToggleAdminPage?: boolean;
  awsAsyncQueryCaching?: boolean;
  splitScopes?: boolean;
  azureMonitorDataplane?: boolean;
  permissionsFilterRemoveSubquery?: boolean;
  prometheusConfigOverhaulAuth?: boolean;
  configurableSchedulerTick?: boolean;
  influxdbSqlSupport?: boolean;
  alertingNoDataErrorExecution?: boolean;
  angularDeprecationUI?: boolean;
  dashgpt?: boolean;
  reportingRetries?: boolean;
  newBrowseDashboards?: boolean;
  sseGroupByDatasource?: boolean;
  requestInstrumentationStatusSource?: boolean;
  libraryPanelRBAC?: boolean;
  lokiRunQueriesInParallel?: boolean;
  wargamesTesting?: boolean;
  alertingInsights?: boolean;
  externalCorePlugins?: boolean;
  pluginsAPIMetrics?: boolean;
  httpSLOLevels?: boolean;
  idForwarding?: boolean;
  cloudWatchWildCardDimensionValues?: boolean;
  externalServiceAccounts?: boolean;
  panelMonitoring?: boolean;
  enableNativeHTTPHistogram?: boolean;
  transformationsVariableSupport?: boolean;
  kubernetesPlaylists?: boolean;
  navAdminSubsections?: boolean;
  recoveryThreshold?: boolean;
  awsDatasourcesNewFormStyling?: boolean;
<<<<<<< HEAD
  costManagementUi?: boolean;
=======
  cachingOptimizeSerializationMemoryUsage?: boolean;
  panelTitleSearchInV1?: boolean;
>>>>>>> 939b311b
}<|MERGE_RESOLUTION|>--- conflicted
+++ resolved
@@ -140,10 +140,7 @@
   navAdminSubsections?: boolean;
   recoveryThreshold?: boolean;
   awsDatasourcesNewFormStyling?: boolean;
-<<<<<<< HEAD
-  costManagementUi?: boolean;
-=======
   cachingOptimizeSerializationMemoryUsage?: boolean;
   panelTitleSearchInV1?: boolean;
->>>>>>> 939b311b
+  costManagementUi?: boolean;
 }