--- conflicted
+++ resolved
@@ -82,12 +82,9 @@
   drawerDataSourcePicker?: boolean;
   traceqlSearch?: boolean;
   prometheusMetricEncyclopedia?: boolean;
-<<<<<<< HEAD
-  renderAuthJWT?: boolean;
-=======
   timeSeriesTable?: boolean;
   influxdbBackendMigration?: boolean;
   clientTokenRotation?: boolean;
   disableElasticsearchBackendExploreQuery?: boolean;
->>>>>>> f68fd839
+  renderAuthJWT?: boolean;
 }