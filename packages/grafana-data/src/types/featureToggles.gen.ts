// NOTE: This file was auto generated.  DO NOT EDIT DIRECTLY!
// To change feature flags, edit:
//  pkg/services/featuremgmt/registry.go
// Then run tests in:
//  pkg/services/featuremgmt/toggles_gen_test.go

/**
 * Describes available feature toggles in Grafana. These can be configured via
 * conf/custom.ini to enable features under development or not yet available in
 * stable version.
 *
 * Only enabled values will be returned in this interface.
 *
 * NOTE: the possible values may change between versions without notice, although
 * this may cause compilation issues when depending on removed feature keys, the
 * runtime state will continue to work.
 *
 * @public
 */
export interface FeatureToggles {
  /**
  * Disable envelope encryption (emergency only)
  * @default false
  */
  disableEnvelopeEncryption?: boolean;
  /**
  * Search for dashboards using panel title
  */
  panelTitleSearch?: boolean;
  /**
  * Enables public dashboard sharing to be restricted to only allowed emails
  */
  publicDashboardsEmailSharing?: boolean;
  /**
  * Enables public dashboard rendering using scenes
  * @default true
  */
  publicDashboardsScene?: boolean;
  /**
  * Support new streaming approach for loki (prototype, needs special loki build)
  */
  lokiExperimentalStreaming?: boolean;
  /**
  * Highlight Grafana Enterprise features
  * @default false
  */
  featureHighlights?: boolean;
  /**
  * Configurable storage for dashboards, datasources, and resources
  */
  storage?: boolean;
  /**
  * Correlations page
  * @default true
  */
  correlations?: boolean;
  /**
  * Allow elements nesting
  */
  canvasPanelNesting?: boolean;
  /**
  * Logs the path for requests that are instrumented as unknown
  */
  logRequestsInstrumentedAsUnknown?: boolean;
  /**
  * Run the GRPC server
  */
  grpcServer?: boolean;
  /**
  * Enables cross-account querying in CloudWatch datasources
  * @default true
  */
  cloudWatchCrossAccountQuerying?: boolean;
  /**
  * Show warnings when dashboards do not validate against the schema
  */
  showDashboardValidationWarnings?: boolean;
  /**
  * Use double quotes to escape keyword in a MySQL query
  */
  mysqlAnsiQuotes?: boolean;
  /**
  * Rule backtesting API for alerting
  */
  alertingBacktesting?: boolean;
  /**
  * Enables drag and drop for CSV and Excel files
  */
  editPanelCSVDragAndDrop?: boolean;
  /**
  * Allow datasource to provide custom UI for context view
  * @default true
  */
  logsContextDatasourceUi?: boolean;
  /**
  * Use stream shards to split queries into smaller subqueries
  */
  lokiShardSplitting?: boolean;
  /**
  * Split large interval queries into subqueries with smaller time intervals
  * @default true
  */
  lokiQuerySplitting?: boolean;
  /**
  * Support overriding cookie preferences per user
  */
  individualCookiePreferences?: boolean;
  /**
  * Query InfluxDB InfluxQL without the proxy
  * @default true
  */
  influxdbBackendMigration?: boolean;
  /**
  * populate star status from apiserver
  */
  starsFromAPIServer?: boolean;
  /**
  * Routes stars requests from /api to the /apis endpoint
  */
  kubernetesStars?: boolean;
  /**
  * Enable streaming JSON parser for InfluxDB datasource InfluxQL query language
  */
  influxqlStreamingParser?: boolean;
  /**
  * Enables running InfluxDB Influxql queries in parallel
  */
  influxdbRunQueriesInParallel?: boolean;
  /**
  * Changes logs responses from Loki to be compliant with the dataplane specification.
  */
  lokiLogsDataplane?: boolean;
  /**
  * Support dataplane contract field name change for transformations and field name matchers where the name is different
  * @default true
  */
  dataplaneFrontendFallback?: boolean;
  /**
  * Disables dataplane specific processing in server side expressions.
  */
  disableSSEDataplane?: boolean;
  /**
  * Writes error logs to the request logger
  * @default true
  */
  unifiedRequestLog?: boolean;
  /**
  * Uses JWT-based auth for rendering instead of relying on remote cache
  */
  renderAuthJWT?: boolean;
  /**
  * Refactor time range variables flow to reduce number of API calls made when query variables are chained
  */
  refactorVariablesTimeRange?: boolean;
  /**
  * Enable the data source selector within the Frontend Apps section of the Frontend Observability
  */
  faroDatasourceSelector?: boolean;
  /**
  * Enables the edit functionality in the datagrid panel
  */
  enableDatagridEditing?: boolean;
  /**
  * Enables extra themes
  */
  extraThemes?: boolean;
  /**
  * Enables the plugins frontend sandbox
  */
  pluginsFrontendSandbox?: boolean;
  /**
  * Enables writing multiple items from a single query within Recorded Queries
  * @default true
  */
  recordedQueriesMulti?: boolean;
  /**
  * A table visualisation for logs in Explore
  * @default true
  */
  logsExploreTableVisualisation?: boolean;
  /**
  * Support temporary security credentials in AWS plugins for Grafana Cloud customers
  * @default true
  */
  awsDatasourcesTempCredentials?: boolean;
  /**
  * Enables the transformations redesign
  * @default true
  */
  transformationsRedesign?: boolean;
  /**
  * Enable support for Machine Learning in server-side expressions
  */
  mlExpressions?: boolean;
  /**
  * Expose some datasources as apiservers.
  */
  datasourceAPIServers?: boolean;
  /**
  * Register experimental APIs with the k8s API server, including all datasources
  */
  grafanaAPIServerWithExperimentalAPIs?: boolean;
  /**
  * Next generation provisioning... and git
  */
  provisioning?: boolean;
  /**
  * Start an additional https handler and write kubectl options
  */
  grafanaAPIServerEnsureKubectlAccess?: boolean;
  /**
  * Enable caching for async queries for Redshift and Athena. Requires that the datasource has caching and async query support enabled
  * @default true
  */
  awsAsyncQueryCaching?: boolean;
  /**
  * Enable request deduplication when query caching is enabled. Requests issuing the same query will be deduplicated, only the first request to arrive will be executed and the response will be shared with requests arriving while there is a request in-flight
  * @default false
  */
  queryCacheRequestDeduplication?: boolean;
  /**
  * Alternative permission filter implementation that does not use subqueries for fetching the dashboard folder
  */
  permissionsFilterRemoveSubquery?: boolean;
  /**
  * Enable changing the scheduler base interval via configuration option unified_alerting.scheduler_tick_interval
  */
  configurableSchedulerTick?: boolean;
  /**
  * Enable AI powered features in dashboards
  * @default true
  */
  dashgpt?: boolean;
  /**
  * Enable AI powered features for dashboards to auto-summary changes when saving
  */
  aiGeneratedDashboardChanges?: boolean;
  /**
  * Enables rendering retries for the reporting feature
  */
  reportingRetries?: boolean;
  /**
  * Send query to the same datasource in a single request when using server side expressions. The `cloudWatchBatchQueries` feature toggle should be enabled if this used with CloudWatch.
  */
  sseGroupByDatasource?: boolean;
  /**
  * Enables running Loki queries in parallel
  */
  lokiRunQueriesInParallel?: boolean;
  /**
  * Automatic service account and token setup for plugins
  */
  externalServiceAccounts?: boolean;
  /**
  * Enables panel monitoring through logs and measurements
  * @default true
  */
  panelMonitoring?: boolean;
  /**
  * Enables native HTTP Histograms
  */
  enableNativeHTTPHistogram?: boolean;
  /**
  * Disables classic HTTP Histogram (use with enableNativeHTTPHistogram)
  */
  disableClassicHTTPHistogram?: boolean;
  /**
  * Enable format string transformer
  * @default true
  */
  formatString?: boolean;
  /**
  * Routes snapshot requests from /api to the /apis endpoint
  */
  kubernetesSnapshots?: boolean;
  /**
  * Routes library panel requests from /api to the /apis endpoint
  */
  kubernetesLibraryPanels?: boolean;
  /**
  * Use the kubernetes API in the frontend for dashboards
  * @default true
  */
  kubernetesDashboards?: boolean;
  /**
  * Enables k8s short url api and uses it under the hood when handling legacy /api
  */
  kubernetesShortURLs?: boolean;
  /**
  * Routes short url requests from /api to the /apis endpoint in the frontend. Depends on kubernetesShortURLs
  */
  useKubernetesShortURLsAPI?: boolean;
  /**
  * Adds support for Kubernetes alerting and recording rules
  */
  kubernetesAlertingRules?: boolean;
  /**
  * Adds support for Kubernetes correlations
  */
  kubernetesCorrelations?: boolean;
  /**
  * Adds support for Kubernetes logs drilldown
  */
  kubernetesLogsDrilldown?: boolean;
  /**
  * Adds support for Kubernetes querycaching
  */
  kubernetesQueryCaching?: boolean;
  /**
  * Disable schema validation for dashboards/v1
  */
  dashboardDisableSchemaValidationV1?: boolean;
  /**
  * Disable schema validation for dashboards/v2
  */
  dashboardDisableSchemaValidationV2?: boolean;
  /**
  * Log schema validation errors so they can be analyzed later
  */
  dashboardSchemaValidationLogging?: boolean;
  /**
  * Enable fallback parsing behavior when scan row encounters invalid dashboard JSON
  */
  scanRowInvalidDashboardParseFallbackEnabled?: boolean;
  /**
  * Show query type endpoints in datasource API servers (currently hardcoded for testdata, expressions, and prometheus)
  */
  datasourceQueryTypes?: boolean;
  /**
  * Register /apis/query.grafana.app/ -- will eventually replace /api/ds/query
  */
  queryService?: boolean;
  /**
  * Adds datasource connections to the query service
  */
  queryServiceWithConnections?: boolean;
  /**
  * Rewrite requests targeting /ds/query to the query service
  */
  queryServiceRewrite?: boolean;
  /**
  * Routes requests to the new query service
  */
  queryServiceFromUI?: boolean;
  /**
  * Routes explore requests to the new query service
  */
  queryServiceFromExplore?: boolean;
  /**
  * Runs CloudWatch metrics queries as separate batches
  */
  cloudWatchBatchQueries?: boolean;
  /**
  * If enabled, the caching backend gradually serializes query responses for the cache, comparing against the configured `[caching]max_value_mb` value as it goes. This can can help prevent Grafana from running out of memory while attempting to cache very large query responses.
  */
  cachingOptimizeSerializationMemoryUsage?: boolean;
  /**
  * Add cumulative and window functions to the add field from calculation transformation
  * @default true
  */
  addFieldFromCalculationStatFunctions?: boolean;
  /**
  * Enable Grafana to sync configuration and state with a remote Alertmanager.
  */
  alertmanagerRemoteSecondary?: boolean;
  /**
  * Enables a feature to avoid issues with concurrent writes to the alerting provenance table in MySQL
  */
  alertingProvenanceLockWrites?: boolean;
  /**
  * Enable Grafana to have a remote Alertmanager instance as the primary Alertmanager.
  */
  alertmanagerRemotePrimary?: boolean;
  /**
  * Change the way annotation permissions work by scoping them to folders and dashboards.
  * @default true
  */
  annotationPermissionUpdate?: boolean;
  /**
  * Make sure extracted field names are unique in the dataframe
  */
  extractFieldsNameDeduplication?: boolean;
  /**
  * Enables dashboard rendering using Scenes for viewer roles
  * @default true
  */
  dashboardSceneForViewers?: boolean;
  /**
  * Enables rendering dashboards using scenes for solo panels
  * @default true
  */
  dashboardSceneSolo?: boolean;
  /**
  * Enables dashboard rendering using scenes for all roles
  * @default true
  */
  dashboardScene?: boolean;
  /**
  * Enables experimental new dashboard layouts
  */
  dashboardNewLayouts?: boolean;
  /**
  * Enables undo/redo in dynamic dashboards
  */
  dashboardUndoRedo?: boolean;
  /**
  * Enables unlimited dashboard panel grouping
  */
  unlimitedLayoutsNesting?: boolean;
  /**
  * Enables use of the `systemPanelFilterVar` variable to filter panels in a dashboard
  */
  panelFilterVariable?: boolean;
  /**
  * Enables generating table data as PDF in reporting
  */
  pdfTables?: boolean;
  /**
  * Allow pan and zoom in canvas panel
  */
  canvasPanelPanZoom?: boolean;
  /**
  * Enables time comparison option in supported panels
  */
  timeComparison?: boolean;
  /**
  * Enables infinite scrolling for the Logs panel in Explore and Dashboards
  * @default true
  */
  logsInfiniteScrolling?: boolean;
  /**
  * Enable filtering menu displayed when text of a log line is selected
  * @default true
  */
  logRowsPopoverMenu?: boolean;
  /**
  * Disables passing host environment variable to plugin processes
  */
  pluginsSkipHostEnvVars?: boolean;
  /**
  * Enables shared crosshair in table panel
  */
  tableSharedCrosshair?: boolean;
  /**
  * Enables regression analysis transformation
  */
  regressionTransformation?: boolean;
  /**
  * Use the kubernetes API for feature toggle management in the frontend
  */
  kubernetesFeatureToggles?: boolean;
  /**
  * Enabled grafana cloud specific RBAC roles
  */
  cloudRBACRoles?: boolean;
  /**
  * Optimizes eligible queries in order to reduce load on datasources
  * @default false
  */
  alertingQueryOptimization?: boolean;
  /**
  * Distributes alert rule evaluations more evenly over time, including spreading out rules within the same group. Disables sequential evaluation if enabled.
  */
  jitterAlertRulesWithinGroups?: boolean;
  /**
  * Enable the Grafana Migration Assistant, which helps you easily migrate various on-prem resources to your Grafana Cloud stack.
  * @default true
  */
  onPremToCloudMigrations?: boolean;
  /**
  * Enable the secrets management API and services under app platform
  */
  secretsManagementAppPlatform?: boolean;
  /**
  * Enable the secrets management app platform UI
  */
  secretsManagementAppPlatformUI?: boolean;
  /**
  * Writes the state periodically to the database, asynchronous to rule evaluation
  */
  alertingSaveStatePeriodic?: boolean;
  /**
  * Enables the compressed protobuf-based alert state storage. Default is enabled.
  * @default true
  */
  alertingSaveStateCompressed?: boolean;
  /**
  * In-development feature flag for the scope api using the app platform.
  * @default false
  */
  scopeApi?: boolean;
  /**
  * Use the single node endpoint for the scope api. This is used to fetch the scope parent node.
  * @default false
  */
  useScopeSingleNodeEndpoint?: boolean;
  /**
  * Makes the frontend use the 'names' param for fetching multiple scope nodes at once
  * @default false
  */
  useMultipleScopeNodesEndpoint?: boolean;
  /**
  * In-development feature that will allow injection of labels into loki queries.
  * @default false
  */
  logQLScope?: boolean;
  /**
  * Enables SQL Expressions, which can execute SQL queries against data source results.
  */
  sqlExpressions?: boolean;
  /**
  * Enables column autocomplete for SQL Expressions
  */
  sqlExpressionsColumnAutoComplete?: boolean;
  /**
  * Enables the group to nested table transformation
  * @default true
  */
  groupToNestedTableTransformation?: boolean;
  /**
  * New implementation for the dashboard-to-PDF rendering
  * @default true
  */
  newPDFRendering?: boolean;
  /**
  * Use TLS-enabled memcached in the enterprise caching feature
  * @default true
  */
  tlsMemcached?: boolean;
  /**
  * Enable grafana's embedded kube-aggregator
  */
  kubernetesAggregator?: boolean;
  /**
  * Enable CAP token based authentication in grafana's embedded kube-aggregator
  */
  kubernetesAggregatorCapTokenAuth?: boolean;
  /**
  * Enable groupBy variable support in scenes dashboards
  */
  groupByVariable?: boolean;
  /**
  * Enables the use of scope filters in Grafana
  */
  scopeFilters?: boolean;
  /**
  * Require that sub claims is present in oauth tokens.
  */
  oauthRequireSubClaim?: boolean;
  /**
  * Enables filters and group by variables on all new dashboards. Variables are added only if default data source supports filtering.
  */
  newDashboardWithFiltersAndGroupBy?: boolean;
  /**
  * Updates CloudWatch label parsing to be more accurate
  * @default true
  */
  cloudWatchNewLabelParsing?: boolean;
  /**
  * In server-side expressions, disable the sorting of numeric-kind metrics by their metric name or labels.
  */
  disableNumericMetricsSortingInExpressions?: boolean;
  /**
  * Enables Grafana-managed recording rules.
  */
  grafanaManagedRecordingRules?: boolean;
  /**
  * Enables Saved queries (query library) feature
  */
  queryLibrary?: boolean;
  /**
  * Enable suggested dashboards when creating new dashboards
  */
  dashboardLibrary?: boolean;
  /**
  * Sets the logs table as default visualisation in logs explore
  */
  logsExploreTableDefaultVisualization?: boolean;
  /**
  * Enables the new alert list view design
  */
  alertingListViewV2?: boolean;
  /**
  * Disables the ability to send alerts to an external Alertmanager datasource.
  */
  alertingDisableSendAlertsExternal?: boolean;
  /**
  * Enables possibility to preserve dashboard variables and time range when navigating between dashboards
  */
  preserveDashboardStateWhenNavigating?: boolean;
  /**
  * Enables the new central alert history.
  */
  alertingCentralAlertHistory?: boolean;
  /**
  * Preserve plugin proxy trailing slash.
  * @default false
  */
  pluginProxyPreserveTrailingSlash?: boolean;
  /**
  * Allows configuration of Azure Monitor as a data source that can provide Prometheus exemplars
  * @default true
  */
  azureMonitorPrometheusExemplars?: boolean;
  /**
  * Enables pinning of nav items
  * @default true
  */
  pinNavItems?: boolean;
  /**
  * Enables the gRPC server for authorization
  */
  authZGRPCServer?: boolean;
  /**
  * Use the new SSO Settings API to configure LDAP
  * @default true
  */
  ssoSettingsLDAP?: boolean;
  /**
  * Use openFGA as authorization engine.
  */
  zanzana?: boolean;
  /**
  * Use openFGA as main authorization engine and disable legacy RBAC clietn.
  */
  zanzanaNoLegacyClient?: boolean;
  /**
  * Enables reload of dashboards on scopes, time range and variables changes
  */
  reloadDashboardsOnParamsChange?: boolean;
  /**
  * Enables the scopes usage in Metrics Explore
  */
  enableScopesInMetricsExplore?: boolean;
  /**
  * Round up end time for metric queries to the next minute to avoid missing data
  * @default true
  */
  cloudWatchRoundUpEndTime?: boolean;
  /**
  * Deprecated. Allow override default AAD audience for Azure Prometheus endpoint. Enabled by default. This feature should no longer be used and will be removed in the future.
  * @deprecated
  * @default true
  */
  prometheusAzureOverrideAudience?: boolean;
  /**
  * Enable the new alerting search experience
  */
  alertingFilterV2?: boolean;
  /**
  * Enable grafana dataplane aggregator
  */
  dataplaneAggregator?: boolean;
  /**
  * Enables new combobox style UI for the Ad hoc filters variable in scenes architecture
  * @default true
  */
  newFiltersUI?: boolean;
  /**
  * Allows authenticated API calls in actions
  */
  vizActionsAuth?: boolean;
  /**
  * Uses Prometheus rules as the primary source of truth for ruler-enabled data sources
  */
  alertingPrometheusRulesPrimary?: boolean;
  /**
  * Used in Logs Drilldown to split queries into multiple queries based on the number of shards
  */
  exploreLogsShardSplitting?: boolean;
  /**
  * Used in Logs Drilldown to query by aggregated metrics
  */
  exploreLogsAggregatedMetrics?: boolean;
  /**
  * Used in Logs Drilldown to limit the time range
  */
  exploreLogsLimitedTimeRange?: boolean;
  /**
  * Enables the gRPC client to authenticate with the App Platform by using ID & access tokens
  */
  appPlatformGrpcClientAuth?: boolean;
  /**
  * Enable the groupsync extension for managing Group Attribute Sync feature
  */
  groupAttributeSync?: boolean;
  /**
  * Enables step mode for alerting queries and expressions
  * @default true
  */
  alertingQueryAndExpressionsStepMode?: boolean;
  /**
  * Enables improved support for OAuth external sessions. After enabling this feature, users might need to re-authenticate themselves.
  * @default true
  */
  improvedExternalSessionHandling?: boolean;
  /**
  * Use session storage for handling the redirection after login
  * @default true
  */
  useSessionStorageForRedirection?: boolean;
  /**
  * Enables the new role picker drawer design
  */
  rolePickerDrawer?: boolean;
  /**
  * Enable unified storage search
  */
  unifiedStorageSearch?: boolean;
  /**
  * Enable sprinkles on unified storage search
  */
  unifiedStorageSearchSprinkles?: boolean;
  /**
  * Pick the dual write mode from database configs
  */
  managedDualWriter?: boolean;
  /**
  * Enables SRI checks for plugin assets
  * @default false
  */
  pluginsSriChecks?: boolean;
  /**
  * Enables to save big objects in blob storage
  */
  unifiedStorageBigObjectsSupport?: boolean;
  /**
  * Enables time pickers sync
  */
  timeRangeProvider?: boolean;
  /**
  * Disables the log limit restriction for Azure Monitor when true. The limit is enabled by default.
  * @default false
  */
  azureMonitorDisableLogLimit?: boolean;
  /**
  * Enables automatic updates for pre-installed plugins
  * @default true
  */
  preinstallAutoUpdate?: boolean;
  /**
  * Enables experimental reconciler for playlists
  */
  playlistsReconciler?: boolean;
  /**
  * Enable passwordless login via magic link authentication
  */
  passwordlessMagicLinkAuthentication?: boolean;
  /**
  * Display Related Logs in Grafana Metrics Drilldown
  */
  exploreMetricsRelatedLogs?: boolean;
  /**
  * Adds support for quotes and special characters in label values for Prometheus queries
  */
  prometheusSpecialCharsInLabelValues?: boolean;
  /**
  * Enables the extension admin page regardless of development mode
  */
  enableExtensionsAdminPage?: boolean;
  /**
  * Enables SCIM support for user and group management
  */
  enableSCIM?: boolean;
  /**
  * Enables browser crash detection reporting to Faro.
  */
  crashDetection?: boolean;
  /**
  * Enables removing the reducer from the alerting UI when creating a new alert rule and using instant query
  * @default true
  */
  alertingUIOptimizeReducer?: boolean;
  /**
  * Enables user auth for Azure Monitor datasource only
  * @default true
  */
  azureMonitorEnableUserAuth?: boolean;
  /**
  * Enable AI-generated alert rules.
  * @default false
  */
  alertingAIGenAlertRules?: boolean;
  /**
  * Enable AI-generated feedback from the Grafana UI.
  * @default false
  */
  alertingAIFeedback?: boolean;
  /**
  * Enable AI-improve alert rules labels and annotations.
  * @default false
  */
  alertingAIImproveAlertRules?: boolean;
  /**
  * Enable AI-generated alerting templates.
  * @default false
  */
  alertingAIGenTemplates?: boolean;
  /**
  * Enable enrichment per rule in the alerting UI.
  * @default false
  */
  alertingEnrichmentPerRule?: boolean;
  /**
  * Enable Assistant Investigations enrichment type.
  * @default false
  */
  alertingEnrichmentAssistantInvestigations?: boolean;
  /**
  * Enable AI-analyze central state history.
  * @default false
  */
  alertingAIAnalyzeCentralStateHistory?: boolean;
  /**
  * Enables simplified step mode in the notifications section
  * @default true
  */
  alertingNotificationsStepMode?: boolean;
  /**
  * Enables a button to send feedback from the Grafana UI
  */
  feedbackButton?: boolean;
  /**
  * Enable unified storage search UI
  */
  unifiedStorageSearchUI?: boolean;
  /**
  * Enables cross cluster search in the Elasticsearch data source
  * @default false
  */
  elasticsearchCrossClusterSearch?: boolean;
  /**
  * Displays the navigation history so the user can navigate back to previous pages
  */
  unifiedHistory?: boolean;
  /**
  * Defaults to using the Loki `/labels` API instead of `/series`
  * @default true
  */
  lokiLabelNamesQueryApi?: boolean;
  /**
  * Enable the investigations backend API
  * @default false
  */
  investigationsBackend?: boolean;
  /**
  * Enable folder's api server counts
  * @default false
  */
  k8SFolderCounts?: boolean;
  /**
  * Enable folder's api server move
  * @default false
  */
  k8SFolderMove?: boolean;
  /**
  * Enables improved support for SAML external sessions. Ensure the NameID format is correctly configured in Grafana for SAML Single Logout to function properly.
  * @default true
  */
  improvedExternalSessionHandlingSAML?: boolean;
  /**
  * Enables LBAC for datasources for Tempo to apply LBAC filtering of traces to the client requests for users in teams
  */
  teamHttpHeadersTempo?: boolean;
  /**
  * Use new **Combobox** component for template variables
  */
  templateVariablesUsesCombobox?: boolean;
  /**
  * Enables Advisor app
  */
  grafanaAdvisor?: boolean;
  /**
  * Enables less memory intensive Elasticsearch result parsing
  */
  elasticsearchImprovedParsing?: boolean;
  /**
  * Shows defined connections for a data source in the plugins detail page
  */
  datasourceConnectionsTab?: boolean;
  /**
  * Use a POST request to list rules by passing down the namespaces user has access to
  */
  fetchRulesUsingPost?: boolean;
  /**
  * Enables the new logs panel in Explore
  */
  newLogsPanel?: boolean;
  /**
  * Enables the temporary themes for GrafanaCon
  * @default true
  */
  grafanaconThemes?: boolean;
  /**
  * Enables the new Jira integration for contact points in cloud alert managers.
  */
  alertingJiraIntegration?: boolean;
  /**
  * 
  * @default true
  */
  alertingUseNewSimplifiedRoutingHashAlgorithm?: boolean;
  /**
  * Use the scopes navigation endpoint instead of the dashboardbindings endpoint
  */
  useScopesNavigationEndpoint?: boolean;
  /**
  * Enable scope search to include all levels of the scope node tree
  */
  scopeSearchAllLevels?: boolean;
  /**
  * Enables the alert rule version history restore feature
  * @default true
  */
  alertingRuleVersionHistoryRestore?: boolean;
  /**
  * Enables the report creation drawer in a dashboard
  */
  newShareReportDrawer?: boolean;
  /**
  * Disable pre-loading app plugins when the request is coming from the renderer
  */
  rendererDisableAppPluginsPreload?: boolean;
  /**
  * Enables SRI checks for Grafana JavaScript assets
  */
  assetSriChecks?: boolean;
  /**
  * Enables the alert rule restore feature
  * @default true
  */
  alertRuleRestore?: boolean;
  /**
  * Enables running Infinity queries in parallel
  */
  infinityRunQueriesInParallel?: boolean;
  /**
  * Renders invite user button along the app
  */
  inviteUserExperimental?: boolean;
  /**
  * Enables the alerting migration UI, to migrate data source-managed rules to Grafana-managed rules
  * @default true
  */
  alertingMigrationUI?: boolean;
  /**
  * Enables a UI feature for importing rules from a Prometheus file to Grafana-managed rules
  * @default true
  */
  alertingImportYAMLUI?: boolean;
  /**
  * Enables the unified storage history pruner
  * @default true
  */
  unifiedStorageHistoryPruner?: boolean;
  /**
  * Enables the logs builder mode for the Azure Monitor data source
  * @default false
  */
  azureMonitorLogsBuilderEditor?: boolean;
  /**
  * Specifies the locale so the correct format for numbers and dates can be shown
  */
  localeFormatPreference?: boolean;
  /**
  * Enables the unified storage grpc connection pool
  */
  unifiedStorageGrpcConnectionPool?: boolean;
  /**
  * Enables UI functionality to permanently delete alert rules
  * @default true
  */
  alertingRulePermanentlyDelete?: boolean;
  /**
  * Enables the UI functionality to recover and view deleted alert rules
  * @default true
  */
  alertingRuleRecoverDeleted?: boolean;
  /**
  * use multi-tenant path for awsTempCredentials
  */
  multiTenantTempCredentials?: boolean;
  /**
  * Enables unified navbars
  * @default false
  */
  unifiedNavbars?: boolean;
  /**
  * Enables a control component for the logs panel in Explore
  * @default true
  */
  logsPanelControls?: boolean;
  /**
  * Enables creating metrics from profiles and storing them as recording rules
  */
  metricsFromProfiles?: boolean;
  /**
  * Enables integration with Grafana Assistant in Profiles Drilldown
  * @default true
  */
  grafanaAssistantInProfilesDrilldown?: boolean;
  /**
  * Enables using PGX instead of libpq for PostgreSQL datasource
  */
  postgresDSUsePGX?: boolean;
  /**
  * Enables creating alerts from Tempo data source
  */
  tempoAlerting?: boolean;
  /**
  * Enables auto-updating of users installed plugins
  */
  pluginsAutoUpdate?: boolean;
  /**
  * Enables the alerting list view v2 preview toggle
  */
  alertingListViewV2PreviewToggle?: boolean;
  /**
  * Use FiredAt for StartsAt when sending alerts to Alertmaanger
  * @default false
  */
  alertRuleUseFiredAtForStartsAt?: boolean;
  /**
  * Enables the alerting bulk actions in the UI
  * @default true
  */
  alertingBulkActionsInUI?: boolean;
  /**
  * Registers AuthZ /apis endpoint
  */
  kubernetesAuthzApis?: boolean;
  /**
  * Redirects the traffic from the legacy access control endpoints to the new K8s AuthZ endpoints
  */
  kubernetesAuthZHandlerRedirect?: boolean;
  /**
  * Registers AuthZ resource permission /apis endpoints
  */
  kubernetesAuthzResourcePermissionApis?: boolean;
  /**
  * Enable sync of Zanzana authorization store on AuthZ CRD mutations
  */
  kubernetesAuthzZanzanaSync?: boolean;
  /**
  * Enables create, delete, and update mutations for resources owned by IAM identity
  */
  kubernetesAuthnMutation?: boolean;
  /**
  * Enables restore deleted dashboards feature
  * @default false
  */
  restoreDashboards?: boolean;
  /**
  * Enable configuration of alert enrichments in Grafana Cloud.
  * @default false
  */
  alertEnrichment?: boolean;
  /**
  * Allow multiple steps per enrichment.
  * @default false
  */
  alertEnrichmentMultiStep?: boolean;
  /**
  * Enable conditional alert enrichment steps.
  * @default false
  */
  alertEnrichmentConditional?: boolean;
  /**
  * Enables the API to import Alertmanager configuration
  * @default false
  */
  alertingImportAlertmanagerAPI?: boolean;
  /**
  * Enables the UI to see imported Alertmanager configuration
  * @default false
  */
  alertingImportAlertmanagerUI?: boolean;
  /**
  * Enables image sharing functionality for dashboards
  */
  sharingDashboardImage?: boolean;
  /**
  * Prefer library panel title over viz panel title.
  * @default false
  */
  preferLibraryPanelTitle?: boolean;
  /**
  * Use fixed-width numbers globally in the UI
  * @default false
  */
  tabularNumbers?: boolean;
  /**
  * Enables new design for the InfluxDB data source configuration page
  * @default false
  */
  newInfluxDSConfigPageDesign?: boolean;
  /**
  * Set this to true to enable all app chrome extensions registered by plugins.
  * @default false
  */
  enableAppChromeExtensions?: boolean;
  /**
  * Set this to true to enable all dashboard empty state extensions registered by plugins.
  * @default false
  */
  enableDashboardEmptyExtensions?: boolean;
  /**
  * Enables use of app platform API for folders
  * @default false
  */
  foldersAppPlatformAPI?: boolean;
  /**
  * Applies OTel formatting templates to displayed logs
  */
  otelLogsFormatting?: boolean;
  /**
  * Enables the notification history feature
  * @default false
  */
  alertingNotificationHistory?: boolean;
  /**
  * Enable dual reader for unified storage search
  */
  unifiedStorageSearchDualReaderEnabled?: boolean;
  /**
  * Enables adhoc filtering support for the dashboard datasource
  * @default true
  */
  dashboardDsAdHocFiltering?: boolean;
  /**
  * Supports __from and __to macros that always use the dashboard level time range
  */
  dashboardLevelTimeMacros?: boolean;
  /**
  * Starts Grafana in remote secondary mode pulling the latest state from the remote Alertmanager to avoid duplicate notifications.
  */
  alertmanagerRemoteSecondaryWithRemoteState?: boolean;
  /**
  * Enables sharing a list of APIs with a list of plugins
  * @default false
  */
  restrictedPluginApis?: boolean;
  /**
  * Enable adhoc filter buttons in visualization tooltips
  * @default true
  */
  adhocFiltersInTooltips?: boolean;
  /**
  * Enable favorite datasources
  */
  favoriteDatasources?: boolean;
  /**
  * New Log Context component
  */
  newLogContext?: boolean;
  /**
  * Enables new design for the Clickhouse data source configuration page
  * @default false
  */
  newClickhouseConfigPageDesign?: boolean;
  /**
  * Enables team folders functionality
  * @default false
  */
  teamFolders?: boolean;
  /**
  * Enables the interactive learning app
  */
  interactiveLearning?: boolean;
  /**
  * Enables the alerting triage feature
  * @default false
  */
  alertingTriage?: boolean;
  /**
  * Enables the Graphite data source full backend mode
  * @default false
  */
  graphiteBackendMode?: boolean;
  /**
  * Enables the updated Azure Monitor resource picker
  * @default false
  */
  azureResourcePickerUpdates?: boolean;
  /**
  * Checks for deprecated Prometheus authentication methods (SigV4 and Azure), installs the relevant data source, and migrates the Prometheus data sources
  * @default false
  */
  prometheusTypeMigration?: boolean;
  /**
  * Enables running plugins in containers
  * @default false
  */
  pluginContainers?: boolean;
  /**
  * Run search queries through the tempo backend
  * @default false
  */
  tempoSearchBackendMigration?: boolean;
  /**
  * Prioritize loading plugins from the CDN before other sources
  * @default false
  */
  cdnPluginsLoadFirst?: boolean;
  /**
  * Enable loading plugins via declarative URLs
  * @default false
  */
  cdnPluginsUrls?: boolean;
  /**
  * Enable syncing plugin installations to the installs API
  * @default false
  */
  pluginInstallAPISync?: boolean;
  /**
  * Enable new gauge visualization
  * @default false
  */
  newGauge?: boolean;
  /**
  * Restrict PanelChrome contents with overflow: hidden;
  * @default true
  */
  preventPanelChromeOverflow?: boolean;
  /**
  * Load plugins on store service startup instead of wire provider, and call RegisterFixedRoles after all plugins are loaded
  * @default false
  */
  pluginStoreServiceLoading?: boolean;
  /**
  * When storing dashboard and folder resource permissions, only store action sets and not the full list of underlying permission
  * @default true
  */
  onlyStoreActionSets?: boolean;
  /**
<<<<<<< HEAD
  * Enables a new panel time settings drawer
  */
  panelTimeSettings?: boolean;
=======
  * Enable template dashboards
  */
  dashboardTemplates?: boolean;
>>>>>>> 2c1aa65f
}<|MERGE_RESOLUTION|>--- conflicted
+++ resolved
@@ -1233,13 +1233,11 @@
   */
   onlyStoreActionSets?: boolean;
   /**
-<<<<<<< HEAD
   * Enables a new panel time settings drawer
   */
   panelTimeSettings?: boolean;
-=======
+  /**
   * Enable template dashboards
   */
   dashboardTemplates?: boolean;
->>>>>>> 2c1aa65f
 }