--- conflicted
+++ resolved
@@ -560,13 +560,13 @@
   * @default true
   */
   onPremToCloudMigrations?: boolean;
-<<<<<<< HEAD
+  /**
+  * Enable the secrets management API and services under app platform
+  */
   secretsManagementAppPlatform?: boolean;
-=======
   /**
   * Writes the state periodically to the database, asynchronous to rule evaluation
   */
->>>>>>> 7f9fa8c6
   alertingSaveStatePeriodic?: boolean;
   /**
   * Enables the compressed protobuf-based alert state storage
