// NOTE: This file was auto generated.  DO NOT EDIT DIRECTLY!
// To change feature flags, edit:
//  pkg/services/featuremgmt/registry.go
// Then run tests in:
//  pkg/services/featuremgmt/toggles_gen_test.go

/**
 * Describes available feature toggles in Grafana. These can be configured via
 * conf/custom.ini to enable features under development or not yet available in
 * stable version.
 *
 * Only enabled values will be returned in this interface.
 *
 * NOTE: the possible values may change between versions without notice, although
 * this may cause compilation issues when depending on removed feature keys, the
 * runtime state will continue to work.
 *
 * @public
 */
export interface FeatureToggles {
  /**
  * Disable envelope encryption (emergency only)
  * @default false
  */
  disableEnvelopeEncryption?: boolean;
  /**
  * Search for dashboards using panel title
  */
  panelTitleSearch?: boolean;
  /**
  * Enables public dashboard sharing to be restricted to only allowed emails
  */
  publicDashboardsEmailSharing?: boolean;
  /**
  * Enables public dashboard rendering using scenes
  * @default true
  */
  publicDashboardsScene?: boolean;
  /**
  * Support new streaming approach for loki (prototype, needs special loki build)
  */
  lokiExperimentalStreaming?: boolean;
  /**
  * Highlight Grafana Enterprise features
  * @default false
  */
  featureHighlights?: boolean;
  /**
  * Configurable storage for dashboards, datasources, and resources
  */
  storage?: boolean;
  /**
  * Correlations page
  * @default true
  */
  correlations?: boolean;
  /**
  * Allow elements nesting
  */
  canvasPanelNesting?: boolean;
  /**
  * Logs the path for requests that are instrumented as unknown
  */
  logRequestsInstrumentedAsUnknown?: boolean;
  /**
  * Run the GRPC server
  */
  grpcServer?: boolean;
  /**
  * Enables cross-account querying in CloudWatch datasources
  * @default true
  */
  cloudWatchCrossAccountQuerying?: boolean;
  /**
  * Show warnings when dashboards do not validate against the schema
  */
  showDashboardValidationWarnings?: boolean;
  /**
  * Use double quotes to escape keyword in a MySQL query
  */
  mysqlAnsiQuotes?: boolean;
  /**
  * Rule backtesting API for alerting
  */
  alertingBacktesting?: boolean;
  /**
  * Enables drag and drop for CSV and Excel files
  */
  editPanelCSVDragAndDrop?: boolean;
  /**
  * Allow datasource to provide custom UI for context view
  * @default true
  */
  logsContextDatasourceUi?: boolean;
  /**
  * Use stream shards to split queries into smaller subqueries
  */
  lokiShardSplitting?: boolean;
  /**
  * Split large interval queries into subqueries with smaller time intervals
  * @default true
  */
  lokiQuerySplitting?: boolean;
  /**
  * Support overriding cookie preferences per user
  */
  individualCookiePreferences?: boolean;
  /**
  * Query InfluxDB InfluxQL without the proxy
  * @default true
  */
  influxdbBackendMigration?: boolean;
  /**
  * Enable streaming JSON parser for InfluxDB datasource InfluxQL query language
  */
  influxqlStreamingParser?: boolean;
  /**
  * Enables running InfluxDB Influxql queries in parallel
  */
  influxdbRunQueriesInParallel?: boolean;
  /**
  * Changes logs responses from Loki to be compliant with the dataplane specification.
  */
  lokiLogsDataplane?: boolean;
  /**
  * Support dataplane contract field name change for transformations and field name matchers where the name is different
  * @default true
  */
  dataplaneFrontendFallback?: boolean;
  /**
  * Disables dataplane specific processing in server side expressions.
  */
  disableSSEDataplane?: boolean;
  /**
  * Writes error logs to the request logger
  * @default true
  */
  unifiedRequestLog?: boolean;
  /**
  * Uses JWT-based auth for rendering instead of relying on remote cache
  */
  renderAuthJWT?: boolean;
  /**
  * Refactor time range variables flow to reduce number of API calls made when query variables are chained
  */
  refactorVariablesTimeRange?: boolean;
  /**
  * Enable the data source selector within the Frontend Apps section of the Frontend Observability
  */
  faroDatasourceSelector?: boolean;
  /**
  * Enables the edit functionality in the datagrid panel
  */
  enableDatagridEditing?: boolean;
  /**
  * Enables extra themes
  */
  extraThemes?: boolean;
  /**
  * Enables the plugins frontend sandbox
  */
  pluginsFrontendSandbox?: boolean;
  /**
  * Enables writing multiple items from a single query within Recorded Queries
  * @default true
  */
  recordedQueriesMulti?: boolean;
  /**
  * A table visualisation for logs in Explore
  * @default true
  */
  logsExploreTableVisualisation?: boolean;
  /**
  * Support temporary security credentials in AWS plugins for Grafana Cloud customers
  * @default true
  */
  awsDatasourcesTempCredentials?: boolean;
  /**
  * Enables the transformations redesign
  * @default true
  */
  transformationsRedesign?: boolean;
  /**
  * Enable support for Machine Learning in server-side expressions
  */
  mlExpressions?: boolean;
  /**
  * Expose some datasources as apiservers.
  */
  datasourceAPIServers?: boolean;
  /**
  * Register experimental APIs with the k8s API server, including all datasources
  */
  grafanaAPIServerWithExperimentalAPIs?: boolean;
  /**
  * Next generation provisioning... and git
  */
  provisioning?: boolean;
  /**
  * Start an additional https handler and write kubectl options
  */
  grafanaAPIServerEnsureKubectlAccess?: boolean;
  /**
  * Enable admin page for managing feature toggles from the Grafana front-end. Grafana Cloud only.
  */
  featureToggleAdminPage?: boolean;
  /**
  * Enable caching for async queries for Redshift and Athena. Requires that the datasource has caching and async query support enabled
  * @default true
  */
  awsAsyncQueryCaching?: boolean;
  /**
  * Alternative permission filter implementation that does not use subqueries for fetching the dashboard folder
  */
  permissionsFilterRemoveSubquery?: boolean;
  /**
  * Enable changing the scheduler base interval via configuration option unified_alerting.scheduler_tick_interval
  */
  configurableSchedulerTick?: boolean;
  /**
  * Enable AI powered features in dashboards
  * @default true
  */
  dashgpt?: boolean;
  /**
  * Enable AI powered features for dashboards to auto-summary changes when saving
  */
  aiGeneratedDashboardChanges?: boolean;
  /**
  * Enables rendering retries for the reporting feature
  */
  reportingRetries?: boolean;
  /**
  * Send query to the same datasource in a single request when using server side expressions. The `cloudWatchBatchQueries` feature toggle should be enabled if this used with CloudWatch.
  */
  sseGroupByDatasource?: boolean;
  /**
  * Enables running Loki queries in parallel
  */
  lokiRunQueriesInParallel?: boolean;
  /**
  * Automatic service account and token setup for plugins
  */
  externalServiceAccounts?: boolean;
  /**
  * Enables panel monitoring through logs and measurements
  * @default true
  */
  panelMonitoring?: boolean;
  /**
  * Enables native HTTP Histograms
  */
  enableNativeHTTPHistogram?: boolean;
  /**
  * Disables classic HTTP Histogram (use with enableNativeHTTPHistogram)
  */
  disableClassicHTTPHistogram?: boolean;
  /**
  * Enable format string transformer
  * @default true
  */
  formatString?: boolean;
  /**
  * Routes snapshot requests from /api to the /apis endpoint
  */
  kubernetesSnapshots?: boolean;
  /**
  * Routes library panel requests from /api to the /apis endpoint
  */
  kubernetesLibraryPanels?: boolean;
  /**
  * Use the kubernetes API in the frontend for dashboards
  * @default true
  */
  kubernetesDashboards?: boolean;
  /**
  * Enables k8s short url api and uses it under the hood when handling legacy /api
  */
  kubernetesShortURLs?: boolean;
  /**
<<<<<<< HEAD
  * Routes short url requests from /api to the /apis endpoint in the frontend. Depends on kubernetesShortURLs
  */
  useKubernetesShortURLsAPI?: boolean;
=======
  * Adds support for Kubernetes alerting and recording rules
  */
  kubernetesAlertingRules?: boolean;
>>>>>>> d3c0980c
  /**
  * Disable schema validation for dashboards/v1
  */
  dashboardDisableSchemaValidationV1?: boolean;
  /**
  * Disable schema validation for dashboards/v2
  */
  dashboardDisableSchemaValidationV2?: boolean;
  /**
  * Log schema validation errors so they can be analyzed later
  */
  dashboardSchemaValidationLogging?: boolean;
  /**
  * Enable fallback parsing behavior when scan row encounters invalid dashboard JSON
  */
  scanRowInvalidDashboardParseFallbackEnabled?: boolean;
  /**
  * Show query type endpoints in datasource API servers (currently hardcoded for testdata, expressions, and prometheus)
  */
  datasourceQueryTypes?: boolean;
  /**
  * Register /apis/query.grafana.app/ -- will eventually replace /api/ds/query
  */
  queryService?: boolean;
  /**
  * Rewrite requests targeting /ds/query to the query service
  */
  queryServiceRewrite?: boolean;
  /**
  * Routes requests to the new query service
  */
  queryServiceFromUI?: boolean;
  /**
  * Routes explore requests to the new query service
  */
  queryServiceFromExplore?: boolean;
  /**
  * Runs CloudWatch metrics queries as separate batches
  */
  cloudWatchBatchQueries?: boolean;
  /**
  * If enabled, the caching backend gradually serializes query responses for the cache, comparing against the configured `[caching]max_value_mb` value as it goes. This can can help prevent Grafana from running out of memory while attempting to cache very large query responses.
  */
  cachingOptimizeSerializationMemoryUsage?: boolean;
  /**
  * Add cumulative and window functions to the add field from calculation transformation
  * @default true
  */
  addFieldFromCalculationStatFunctions?: boolean;
  /**
  * Enable Grafana to sync configuration and state with a remote Alertmanager.
  */
  alertmanagerRemoteSecondary?: boolean;
  /**
  * Enables a feature to avoid issues with concurrent writes to the alerting provenance table in MySQL
  */
  alertingProvenanceLockWrites?: boolean;
  /**
  * Enable Grafana to have a remote Alertmanager instance as the primary Alertmanager.
  */
  alertmanagerRemotePrimary?: boolean;
  /**
  * Change the way annotation permissions work by scoping them to folders and dashboards.
  * @default true
  */
  annotationPermissionUpdate?: boolean;
  /**
  * Make sure extracted field names are unique in the dataframe
  */
  extractFieldsNameDeduplication?: boolean;
  /**
  * Enables dashboard rendering using Scenes for viewer roles
  * @default true
  */
  dashboardSceneForViewers?: boolean;
  /**
  * Enables rendering dashboards using scenes for solo panels
  * @default true
  */
  dashboardSceneSolo?: boolean;
  /**
  * Enables dashboard rendering using scenes for all roles
  * @default true
  */
  dashboardScene?: boolean;
  /**
  * Enables experimental new dashboard layouts
  */
  dashboardNewLayouts?: boolean;
  /**
  * Enables use of the `systemPanelFilterVar` variable to filter panels in a dashboard
  */
  panelFilterVariable?: boolean;
  /**
  * Enables generating table data as PDF in reporting
  */
  pdfTables?: boolean;
  /**
  * Allow pan and zoom in canvas panel
  */
  canvasPanelPanZoom?: boolean;
  /**
  * Enables time comparison option in supported panels
  */
  timeComparison?: boolean;
  /**
  * Enables infinite scrolling for the Logs panel in Explore and Dashboards
  * @default true
  */
  logsInfiniteScrolling?: boolean;
  /**
  * Enable filtering menu displayed when text of a log line is selected
  * @default true
  */
  logRowsPopoverMenu?: boolean;
  /**
  * Disables passing host environment variable to plugin processes
  */
  pluginsSkipHostEnvVars?: boolean;
  /**
  * Enables shared crosshair in table panel
  */
  tableSharedCrosshair?: boolean;
  /**
  * Enables regression analysis transformation
  */
  regressionTransformation?: boolean;
  /**
  * Use the kubernetes API for feature toggle management in the frontend
  */
  kubernetesFeatureToggles?: boolean;
  /**
  * Enabled grafana cloud specific RBAC roles
  */
  cloudRBACRoles?: boolean;
  /**
  * Optimizes eligible queries in order to reduce load on datasources
  * @default false
  */
  alertingQueryOptimization?: boolean;
  /**
  * Distributes alert rule evaluations more evenly over time, including spreading out rules within the same group. Disables sequential evaluation if enabled.
  */
  jitterAlertRulesWithinGroups?: boolean;
  /**
  * Enable the Grafana Migration Assistant, which helps you easily migrate various on-prem resources to your Grafana Cloud stack.
  * @default true
  */
  onPremToCloudMigrations?: boolean;
  /**
  * Enable the secrets management API and services under app platform
  */
  secretsManagementAppPlatform?: boolean;
  /**
  * Enable the secrets management app platform UI
  */
  secretsManagementAppPlatformUI?: boolean;
  /**
  * Writes the state periodically to the database, asynchronous to rule evaluation
  */
  alertingSaveStatePeriodic?: boolean;
  /**
  * Enables the compressed protobuf-based alert state storage
  * @default true
  */
  alertingSaveStateCompressed?: boolean;
  /**
  * In-development feature flag for the scope api using the app platform.
  * @default false
  */
  scopeApi?: boolean;
  /**
  * Use the single node endpoint for the scope api. This is used to fetch the scope parent node.
  * @default false
  */
  useScopeSingleNodeEndpoint?: boolean;
  /**
  * In-development feature that will allow injection of labels into prometheus queries.
  * @default true
  */
  promQLScope?: boolean;
  /**
  * In-development feature that will allow injection of labels into loki queries.
  * @default false
  */
  logQLScope?: boolean;
  /**
  * Enables SQL Expressions, which can execute SQL queries against data source results.
  */
  sqlExpressions?: boolean;
  /**
  * Enables column autocomplete for SQL Expressions
  */
  sqlExpressionsColumnAutoComplete?: boolean;
  /**
  * Enables the group to nested table transformation
  * @default true
  */
  groupToNestedTableTransformation?: boolean;
  /**
  * New implementation for the dashboard-to-PDF rendering
  * @default true
  */
  newPDFRendering?: boolean;
  /**
  * Use TLS-enabled memcached in the enterprise caching feature
  * @default true
  */
  tlsMemcached?: boolean;
  /**
  * Enable grafana's embedded kube-aggregator
  */
  kubernetesAggregator?: boolean;
  /**
  * Enable CAP token based authentication in grafana's embedded kube-aggregator
  */
  kubernetesAggregatorCapTokenAuth?: boolean;
  /**
  * Enable groupBy variable support in scenes dashboards
  */
  groupByVariable?: boolean;
  /**
  * Enables the use of scope filters in Grafana
  */
  scopeFilters?: boolean;
  /**
  * Require that sub claims is present in oauth tokens.
  */
  oauthRequireSubClaim?: boolean;
  /**
  * Enables filters and group by variables on all new dashboards. Variables are added only if default data source supports filtering.
  */
  newDashboardWithFiltersAndGroupBy?: boolean;
  /**
  * Updates CloudWatch label parsing to be more accurate
  * @default true
  */
  cloudWatchNewLabelParsing?: boolean;
  /**
  * In server-side expressions, disable the sorting of numeric-kind metrics by their metric name or labels.
  */
  disableNumericMetricsSortingInExpressions?: boolean;
  /**
  * Enables Grafana-managed recording rules.
  */
  grafanaManagedRecordingRules?: boolean;
  /**
  * Renamed feature toggle, enables Saved queries feature
  */
  queryLibrary?: boolean;
  /**
  * Enables Saved Queries feature
  */
  savedQueries?: boolean;
  /**
  * Sets the logs table as default visualisation in logs explore
  */
  logsExploreTableDefaultVisualization?: boolean;
  /**
  * Enables the new sharing drawer design
  * @default true
  */
  newDashboardSharingComponent?: boolean;
  /**
  * Enables the new alert list view design
  */
  alertingListViewV2?: boolean;
  /**
  * Disables the ability to send alerts to an external Alertmanager datasource.
  */
  alertingDisableSendAlertsExternal?: boolean;
  /**
  * Enables possibility to preserve dashboard variables and time range when navigating between dashboards
  */
  preserveDashboardStateWhenNavigating?: boolean;
  /**
  * Enables the new central alert history.
  */
  alertingCentralAlertHistory?: boolean;
  /**
  * Preserve plugin proxy trailing slash.
  * @default false
  */
  pluginProxyPreserveTrailingSlash?: boolean;
  /**
  * Allows configuration of Azure Monitor as a data source that can provide Prometheus exemplars
  * @default true
  */
  azureMonitorPrometheusExemplars?: boolean;
  /**
  * Enables pinning of nav items
  * @default true
  */
  pinNavItems?: boolean;
  /**
  * Enables the gRPC server for authorization
  */
  authZGRPCServer?: boolean;
  /**
  * Use the new SSO Settings API to configure LDAP
  * @default true
  */
  ssoSettingsLDAP?: boolean;
  /**
  * Use openFGA as authorization engine.
  */
  zanzana?: boolean;
  /**
  * Enables reload of dashboards on scopes, time range and variables changes
  */
  reloadDashboardsOnParamsChange?: boolean;
  /**
  * Enables the scopes usage in Metrics Explore
  */
  enableScopesInMetricsExplore?: boolean;
  /**
  * Round up end time for metric queries to the next minute to avoid missing data
  * @default true
  */
  cloudWatchRoundUpEndTime?: boolean;
  /**
  * Deprecated. Allow override default AAD audience for Azure Prometheus endpoint. Enabled by default. This feature should no longer be used and will be removed in the future.
  * @deprecated
  * @default true
  */
  prometheusAzureOverrideAudience?: boolean;
  /**
  * Enable the new alerting search experience
  */
  alertingFilterV2?: boolean;
  /**
  * Enable grafana dataplane aggregator
  */
  dataplaneAggregator?: boolean;
  /**
  * Enables new combobox style UI for the Ad hoc filters variable in scenes architecture
  * @default true
  */
  newFiltersUI?: boolean;
  /**
  * Allows authenticated API calls in actions
  */
  vizActionsAuth?: boolean;
  /**
  * Uses Prometheus rules as the primary source of truth for ruler-enabled data sources
  */
  alertingPrometheusRulesPrimary?: boolean;
  /**
  * Used in Logs Drilldown to split queries into multiple queries based on the number of shards
  */
  exploreLogsShardSplitting?: boolean;
  /**
  * Used in Logs Drilldown to query by aggregated metrics
  */
  exploreLogsAggregatedMetrics?: boolean;
  /**
  * Used in Logs Drilldown to limit the time range
  */
  exploreLogsLimitedTimeRange?: boolean;
  /**
  * Enables the gRPC client to authenticate with the App Platform by using ID & access tokens
  */
  appPlatformGrpcClientAuth?: boolean;
  /**
  * Enable the groupsync extension for managing Group Attribute Sync feature
  */
  groupAttributeSync?: boolean;
  /**
  * Enables step mode for alerting queries and expressions
  * @default true
  */
  alertingQueryAndExpressionsStepMode?: boolean;
  /**
  * Enables improved support for OAuth external sessions. After enabling this feature, users might need to re-authenticate themselves.
  * @default true
  */
  improvedExternalSessionHandling?: boolean;
  /**
  * Use session storage for handling the redirection after login
  * @default true
  */
  useSessionStorageForRedirection?: boolean;
  /**
  * Enables the new role picker drawer design
  */
  rolePickerDrawer?: boolean;
  /**
  * Enable unified storage search
  */
  unifiedStorageSearch?: boolean;
  /**
  * Enable sprinkles on unified storage search
  */
  unifiedStorageSearchSprinkles?: boolean;
  /**
  * Pick the dual write mode from database configs
  */
  managedDualWriter?: boolean;
  /**
  * Enables SRI checks for plugin assets
  * @default false
  */
  pluginsSriChecks?: boolean;
  /**
  * Enables to save big objects in blob storage
  */
  unifiedStorageBigObjectsSupport?: boolean;
  /**
  * Enables time pickers sync
  */
  timeRangeProvider?: boolean;
  /**
  * Disables the log limit restriction for Azure Monitor when true. The limit is enabled by default.
  * @default false
  */
  azureMonitorDisableLogLimit?: boolean;
  /**
  * Enables automatic updates for pre-installed plugins
  * @default true
  */
  preinstallAutoUpdate?: boolean;
  /**
  * Enables experimental reconciler for playlists
  */
  playlistsReconciler?: boolean;
  /**
  * Enable passwordless login via magic link authentication
  */
  passwordlessMagicLinkAuthentication?: boolean;
  /**
  * Display Related Logs in Grafana Metrics Drilldown
  */
  exploreMetricsRelatedLogs?: boolean;
  /**
  * Adds support for quotes and special characters in label values for Prometheus queries
  */
  prometheusSpecialCharsInLabelValues?: boolean;
  /**
  * Enables the extension admin page regardless of development mode
  */
  enableExtensionsAdminPage?: boolean;
  /**
  * Enables SCIM support for user and group management
  */
  enableSCIM?: boolean;
  /**
  * Enables browser crash detection reporting to Faro.
  */
  crashDetection?: boolean;
  /**
  * Enables removing the reducer from the alerting UI when creating a new alert rule and using instant query
  * @default true
  */
  alertingUIOptimizeReducer?: boolean;
  /**
  * Enables user auth for Azure Monitor datasource only
  * @default true
  */
  azureMonitorEnableUserAuth?: boolean;
  /**
  * Enable AI-generated alert rules.
  * @default false
  */
  alertingAIGenAlertRules?: boolean;
  /**
  * Enable AI-generated feedback from the Grafana UI.
  * @default false
  */
  alertingAIFeedback?: boolean;
  /**
  * Enable AI-improve alert rules labels and annotations.
  * @default false
  */
  alertingAIImproveAlertRules?: boolean;
  /**
  * Enable AI-generated alerting templates.
  * @default false
  */
  alertingAIGenTemplates?: boolean;
  /**
  * Enable enrichment per rule in the alerting UI.
  * @default false
  */
  alertingEnrichmentPerRule?: boolean;
  /**
  * Enable AI-analyze central state history.
  * @default false
  */
  alertingAIAnalyzeCentralStateHistory?: boolean;
  /**
  * Enables simplified step mode in the notifications section
  * @default true
  */
  alertingNotificationsStepMode?: boolean;
  /**
  * Enables a button to send feedback from the Grafana UI
  */
  feedbackButton?: boolean;
  /**
  * Enable unified storage search UI
  */
  unifiedStorageSearchUI?: boolean;
  /**
  * Enables cross cluster search in the Elasticsearch data source
  * @default false
  */
  elasticsearchCrossClusterSearch?: boolean;
  /**
  * Displays the navigation history so the user can navigate back to previous pages
  */
  unifiedHistory?: boolean;
  /**
  * Defaults to using the Loki `/labels` API instead of `/series`
  * @default true
  */
  lokiLabelNamesQueryApi?: boolean;
  /**
  * Enable the investigations backend API
  * @default false
  */
  investigationsBackend?: boolean;
  /**
  * Enable folder's api server counts
  * @default false
  */
  k8SFolderCounts?: boolean;
  /**
  * Enable folder's api server move
  * @default false
  */
  k8SFolderMove?: boolean;
  /**
  * Enables improved support for SAML external sessions. Ensure the NameID format is correctly configured in Grafana for SAML Single Logout to function properly.
  * @default true
  */
  improvedExternalSessionHandlingSAML?: boolean;
  /**
  * Enables LBAC for datasources for Tempo to apply LBAC filtering of traces to the client requests for users in teams
  */
  teamHttpHeadersTempo?: boolean;
  /**
  * Use new **Combobox** component for template variables
  */
  templateVariablesUsesCombobox?: boolean;
  /**
  * Enables Advisor app
  */
  grafanaAdvisor?: boolean;
  /**
  * Enables less memory intensive Elasticsearch result parsing
  */
  elasticsearchImprovedParsing?: boolean;
  /**
  * Shows defined connections for a data source in the plugins detail page
  */
  datasourceConnectionsTab?: boolean;
  /**
  * Use a POST request to list rules by passing down the namespaces user has access to
  */
  fetchRulesUsingPost?: boolean;
  /**
  * Enables the new logs panel in Explore
  */
  newLogsPanel?: boolean;
  /**
  * Enables the temporary themes for GrafanaCon
  * @default true
  */
  grafanaconThemes?: boolean;
  /**
  * Enables the new Jira integration for contact points in cloud alert managers.
  */
  alertingJiraIntegration?: boolean;
  /**
  * Use the scopes navigation endpoint instead of the dashboardbindings endpoint
  */
  useScopesNavigationEndpoint?: boolean;
  /**
  * Enable scope search to include all levels of the scope node tree
  */
  scopeSearchAllLevels?: boolean;
  /**
  * Enables the alert rule version history restore feature
  * @default true
  */
  alertingRuleVersionHistoryRestore?: boolean;
  /**
  * Enables the report creation drawer in a dashboard
  */
  newShareReportDrawer?: boolean;
  /**
  * Disable pre-loading app plugins when the request is coming from the renderer
  */
  rendererDisableAppPluginsPreload?: boolean;
  /**
  * Enables SRI checks for Grafana JavaScript assets
  */
  assetSriChecks?: boolean;
  /**
  * Enables the alert rule restore feature
  * @default true
  */
  alertRuleRestore?: boolean;
  /**
  * Enables running Infinity queries in parallel
  */
  infinityRunQueriesInParallel?: boolean;
  /**
  * Renders invite user button along the app
  */
  inviteUserExperimental?: boolean;
  /**
  * Enables the alerting migration UI, to migrate data source-managed rules to Grafana-managed rules
  * @default true
  */
  alertingMigrationUI?: boolean;
  /**
  * Enables a UI feature for importing rules from a Prometheus file to Grafana-managed rules
  * @default true
  */
  alertingImportYAMLUI?: boolean;
  /**
  * Enables the unified storage history pruner
  * @default true
  */
  unifiedStorageHistoryPruner?: boolean;
  /**
  * Enables the logs builder mode for the Azure Monitor data source
  * @default false
  */
  azureMonitorLogsBuilderEditor?: boolean;
  /**
  * Specifies the locale so the correct format for numbers and dates can be shown
  */
  localeFormatPreference?: boolean;
  /**
  * Enables the unified storage grpc connection pool
  */
  unifiedStorageGrpcConnectionPool?: boolean;
  /**
  * Enables UI functionality to permanently delete alert rules
  * @default true
  */
  alertingRulePermanentlyDelete?: boolean;
  /**
  * Enables the UI functionality to recover and view deleted alert rules
  * @default true
  */
  alertingRuleRecoverDeleted?: boolean;
  /**
  * use multi-tenant path for awsTempCredentials
  */
  multiTenantTempCredentials?: boolean;
  /**
  * Enables localization for plugins
  */
  localizationForPlugins?: boolean;
  /**
  * Enables unified navbars
  * @default false
  */
  unifiedNavbars?: boolean;
  /**
  * Enables a control component for the logs panel in Explore
  * @default true
  */
  logsPanelControls?: boolean;
  /**
  * Enables creating metrics from profiles and storing them as recording rules
  */
  metricsFromProfiles?: boolean;
  /**
  * Enables integration with Grafana Assistant in Profiles Drilldown
  * @default true
  */
  grafanaAssistantInProfilesDrilldown?: boolean;
  /**
  * Enables using PGX instead of libpq for PostgreSQL datasource
  */
  postgresDSUsePGX?: boolean;
  /**
  * Enables creating alerts from Tempo data source
  */
  tempoAlerting?: boolean;
  /**
  * Enables auto-updating of users installed plugins
  */
  pluginsAutoUpdate?: boolean;
  /**
  * Enables the alerting list view v2 preview toggle
  */
  alertingListViewV2PreviewToggle?: boolean;
  /**
  * Use FiredAt for StartsAt when sending alerts to Alertmaanger
  * @default false
  */
  alertRuleUseFiredAtForStartsAt?: boolean;
  /**
  * Enables the alerting bulk actions in the UI
  * @default true
  */
  alertingBulkActionsInUI?: boolean;
  /**
  * Registers AuthZ /apis endpoint
  */
  kubernetesAuthzApis?: boolean;
  /**
  * Registers AuthZ resource permission /apis endpoints
  */
  kubernetesAuthzResourcePermissionApis?: boolean;
  /**
  * Enables create, delete, and update mutations for resources owned by IAM identity
  */
  kubernetesAuthnMutation?: boolean;
  /**
  * Enables restore deleted dashboards feature
  * @default false
  */
  restoreDashboards?: boolean;
  /**
  * Skip token rotation if it was already rotated less than 5 seconds ago
  * @default true
  */
  skipTokenRotationIfRecent?: boolean;
  /**
  * Enable configuration of alert enrichments in Grafana Cloud.
  * @default false
  */
  alertEnrichment?: boolean;
  /**
  * Allow multiple steps per enrichment.
  * @default false
  */
  alertEnrichmentMultiStep?: boolean;
  /**
  * Enable conditional alert enrichment steps.
  * @default false
  */
  alertEnrichmentConditional?: boolean;
  /**
  * Enables the API to import Alertmanager configuration
  * @default false
  */
  alertingImportAlertmanagerAPI?: boolean;
  /**
  * Enables the UI to see imported Alertmanager configuration
  * @default false
  */
  alertingImportAlertmanagerUI?: boolean;
  /**
  * Enables image sharing functionality for dashboards
  */
  sharingDashboardImage?: boolean;
  /**
  * Prefer library panel title over viz panel title.
  * @default false
  */
  preferLibraryPanelTitle?: boolean;
  /**
  * Use fixed-width numbers globally in the UI
  * @default false
  */
  tabularNumbers?: boolean;
  /**
  * Enables new design for the InfluxDB data source configuration page
  * @default false
  */
  newInfluxDSConfigPageDesign?: boolean;
  /**
  * Set this to true to enable all app chrome extensions registered by plugins.
  * @default false
  */
  enableAppChromeExtensions?: boolean;
  /**
  * Enables use of app platform API for folders
  * @default false
  */
  foldersAppPlatformAPI?: boolean;
  /**
  * Set this to true to use the new PluginImporter functionality
  * @default false
  */
  enablePluginImporter?: boolean;
  /**
  * Applies OTel formatting templates to displayed logs
  */
  otelLogsFormatting?: boolean;
  /**
  * Enables the notification history feature
  * @default false
  */
  alertingNotificationHistory?: boolean;
  /**
  * Allows decoupled core plugins to load from the Grafana CDN
  * @default false
  */
  pluginAssetProvider?: boolean;
  /**
  * Enable dual reader for unified storage search
  */
  unifiedStorageSearchDualReaderEnabled?: boolean;
  /**
  * Enables adhoc filtering support for the dashboard datasource
  * @default true
  */
  dashboardDsAdHocFiltering?: boolean;
  /**
  * Supports __from and __to macros that always use the dashboard level time range
  */
  dashboardLevelTimeMacros?: boolean;
  /**
  * Starts Grafana in remote secondary mode pulling the latest state from the remote Alertmanager to avoid duplicate notifications.
  */
  alertmanagerRemoteSecondaryWithRemoteState?: boolean;
  /**
  * Enables sharing a list of APIs with a list of plugins
  * @default false
  */
  restrictedPluginApis?: boolean;
  /**
  * Enable adhoc filter buttons in visualization tooltips
  * @default true
  */
  adhocFiltersInTooltips?: boolean;
  /**
  * Enable favorite datasources
  */
  favoriteDatasources?: boolean;
  /**
  * New Log Context component
  */
  newLogContext?: boolean;
  /**
  * Enables new design for the Clickhouse data source configuration page
  * @default false
  */
  newClickhouseConfigPageDesign?: boolean;
  /**
  * Enable experimental search-after-write guarantees to unified-storage search endpoints
  * @default false
  */
  unifiedStorageSearchAfterWriteExperimentalAPI?: boolean;
  /**
  * Enables team folders functionality
  * @default false
  */
  teamFolders?: boolean;
  /**
  * Enables the alerting triage feature
  * @default false
  */
  alertingTriage?: boolean;
  /**
  * Enables the Graphite data source full backend mode
  * @default false
  */
  graphiteBackendMode?: boolean;
  /**
  * Enables the updated Azure Monitor resource picker
  * @default false
  */
  azureResourcePickerUpdates?: boolean;
  /**
  * Checks for deprecated Prometheus authentication methods (SigV4 and Azure), installs the relevant data source, and migrates the Prometheus data sources
  * @default false
  */
  prometheusTypeMigration?: boolean;
  /**
  * Enables dskit background service wrapper
  * @default false
  */
  dskitBackgroundServices?: boolean;
  /**
  * Enables running plugins in containers
  * @default false
  */
  pluginContainers?: boolean;
}<|MERGE_RESOLUTION|>--- conflicted
+++ resolved
@@ -278,15 +278,13 @@
   */
   kubernetesShortURLs?: boolean;
   /**
-<<<<<<< HEAD
   * Routes short url requests from /api to the /apis endpoint in the frontend. Depends on kubernetesShortURLs
   */
   useKubernetesShortURLsAPI?: boolean;
-=======
+  /**
   * Adds support for Kubernetes alerting and recording rules
   */
   kubernetesAlertingRules?: boolean;
->>>>>>> d3c0980c
   /**
   * Disable schema validation for dashboards/v1
   */
