// NOTE: This file was auto generated.  DO NOT EDIT DIRECTLY!
// To change feature flags, edit:
//  pkg/services/featuremgmt/registry.go
// Then run tests in:
//  pkg/services/featuremgmt/toggles_gen_test.go

/**
 * Describes available feature toggles in Grafana. These can be configured via
 * conf/custom.ini to enable features under development or not yet available in
 * stable version.
 *
 * Only enabled values will be returned in this interface.
 *
 * NOTE: the possible values may change between versions without notice, although
 * this may cause compilation issues when depending on removed feature keys, the
 * runtime state will continue to work.
 *
 * @public
 */
export interface FeatureToggles {
  trimDefaults?: boolean;
  disableEnvelopeEncryption?: boolean;
  ['live-service-web-worker']?: boolean;
  queryOverLive?: boolean;
  panelTitleSearch?: boolean;
  publicDashboards?: boolean;
  publicDashboardsEmailSharing?: boolean;
  lokiExperimentalStreaming?: boolean;
  featureHighlights?: boolean;
  migrationLocking?: boolean;
  storage?: boolean;
  correlations?: boolean;
  datasourceQueryMultiStatus?: boolean;
  traceToMetrics?: boolean;
  newDBLibrary?: boolean;
  autoMigrateOldPanels?: boolean;
  disableAngular?: boolean;
  canvasPanelNesting?: boolean;
  scenes?: boolean;
  disableSecretsCompatibility?: boolean;
  logRequestsInstrumentedAsUnknown?: boolean;
  dataConnectionsConsole?: boolean;
  topnav?: boolean;
  dockedMegaMenu?: boolean;
  grpcServer?: boolean;
  entityStore?: boolean;
  cloudWatchCrossAccountQuerying?: boolean;
  redshiftAsyncQueryDataSupport?: boolean;
  athenaAsyncQueryDataSupport?: boolean;
  cloudwatchNewRegionsHandler?: boolean;
  showDashboardValidationWarnings?: boolean;
  mysqlAnsiQuotes?: boolean;
  accessControlOnCall?: boolean;
  nestedFolders?: boolean;
  nestedFolderPicker?: boolean;
  accessTokenExpirationCheck?: boolean;
  emptyDashboardPage?: boolean;
  disablePrometheusExemplarSampling?: boolean;
  alertingBacktesting?: boolean;
  editPanelCSVDragAndDrop?: boolean;
  alertingNoNormalState?: boolean;
  logsContextDatasourceUi?: boolean;
  lokiQuerySplitting?: boolean;
  lokiQuerySplittingConfig?: boolean;
  individualCookiePreferences?: boolean;
  gcomOnlyExternalOrgRoleSync?: boolean;
  prometheusMetricEncyclopedia?: boolean;
  timeSeriesTable?: boolean;
  influxdbBackendMigration?: boolean;
  clientTokenRotation?: boolean;
  prometheusDataplane?: boolean;
  lokiMetricDataplane?: boolean;
  lokiLogsDataplane?: boolean;
  dataplaneFrontendFallback?: boolean;
  disableSSEDataplane?: boolean;
  alertStateHistoryLokiSecondary?: boolean;
  alertingNotificationsPoliciesMatchingInstances?: boolean;
  alertStateHistoryLokiPrimary?: boolean;
  alertStateHistoryLokiOnly?: boolean;
  unifiedRequestLog?: boolean;
  renderAuthJWT?: boolean;
  externalServiceAuth?: boolean;
  refactorVariablesTimeRange?: boolean;
  useCachingService?: boolean;
  enableElasticsearchBackendQuerying?: boolean;
  advancedDataSourcePicker?: boolean;
  faroDatasourceSelector?: boolean;
  enableDatagridEditing?: boolean;
  dataSourcePageHeader?: boolean;
  extraThemes?: boolean;
  lokiPredefinedOperations?: boolean;
  pluginsFrontendSandbox?: boolean;
  dashboardEmbed?: boolean;
  frontendSandboxMonitorOnly?: boolean;
  sqlDatasourceDatabaseSelection?: boolean;
  lokiFormatQuery?: boolean;
  cloudWatchLogsMonacoEditor?: boolean;
  exploreScrollableLogsContainer?: boolean;
  recordedQueriesMulti?: boolean;
  pluginsDynamicAngularDetectionPatterns?: boolean;
  vizAndWidgetSplit?: boolean;
  prometheusIncrementalQueryInstrumentation?: boolean;
  logsExploreTableVisualisation?: boolean;
  awsDatasourcesTempCredentials?: boolean;
  transformationsRedesign?: boolean;
  toggleLabelsInLogsUI?: boolean;
  mlExpressions?: boolean;
  traceQLStreaming?: boolean;
  metricsSummary?: boolean;
  grafanaAPIServer?: boolean;
  grafanaAPIServerWithExperimentalAPIs?: boolean;
  featureToggleAdminPage?: boolean;
  awsAsyncQueryCaching?: boolean;
  splitScopes?: boolean;
  azureMonitorDataplane?: boolean;
  permissionsFilterRemoveSubquery?: boolean;
  prometheusConfigOverhaulAuth?: boolean;
  configurableSchedulerTick?: boolean;
  influxdbSqlSupport?: boolean;
  alertingNoDataErrorExecution?: boolean;
  angularDeprecationUI?: boolean;
  dashgpt?: boolean;
  reportingRetries?: boolean;
  newBrowseDashboards?: boolean;
  sseGroupByDatasource?: boolean;
  requestInstrumentationStatusSource?: boolean;
  libraryPanelRBAC?: boolean;
  lokiRunQueriesInParallel?: boolean;
  wargamesTesting?: boolean;
  alertingInsights?: boolean;
  externalCorePlugins?: boolean;
  pluginsAPIMetrics?: boolean;
  httpSLOLevels?: boolean;
  idForwarding?: boolean;
  cloudWatchWildCardDimensionValues?: boolean;
  externalServiceAccounts?: boolean;
  alertingModifiedExport?: boolean;
  panelMonitoring?: boolean;
  enableNativeHTTPHistogram?: boolean;
  transformationsVariableSupport?: boolean;
  kubernetesPlaylists?: boolean;
<<<<<<< HEAD
  cachingOptimizeSerializationMemoryUsage?: boolean;
=======
  navAdminSubsections?: boolean;
  recoveryThreshold?: boolean;
  awsDatasourcesNewFormStyling?: boolean;
>>>>>>> 75626073
}<|MERGE_RESOLUTION|>--- conflicted
+++ resolved
@@ -139,11 +139,7 @@
   enableNativeHTTPHistogram?: boolean;
   transformationsVariableSupport?: boolean;
   kubernetesPlaylists?: boolean;
-<<<<<<< HEAD
-  cachingOptimizeSerializationMemoryUsage?: boolean;
-=======
   navAdminSubsections?: boolean;
   recoveryThreshold?: boolean;
   awsDatasourcesNewFormStyling?: boolean;
->>>>>>> 75626073
 }