--- conflicted
+++ resolved
@@ -99,9 +99,7 @@
   lokiPredefinedOperations?: boolean;
   pluginsFrontendSandbox?: boolean;
   sqlDatasourceDatabaseSelection?: boolean;
-<<<<<<< HEAD
   lokiFormatQuery?: boolean;
-=======
   cloudWatchLogsMonacoEditor?: boolean;
   exploreScrollableLogsContainer?: boolean;
   recordedQueriesMulti?: boolean;
@@ -110,5 +108,4 @@
   flameGraphV2?: boolean;
   elasticToggleableFilters?: boolean;
   vizAndWidgetSplit?: boolean;
->>>>>>> 72581a77
 }