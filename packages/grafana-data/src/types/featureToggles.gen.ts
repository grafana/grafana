--- conflicted
+++ resolved
@@ -1058,16 +1058,12 @@
   */
   unifiedStorageHistoryPruner?: boolean;
   /**
-<<<<<<< HEAD
+  * Enables the logs builder mode for the Azure Monitor data source
+  * @default false
+  */
+  azureMonitorLogsBuilderEditor?: boolean;
+  /**
   * Specifies the locale so the correct format for numbers and dates can be shown
-=======
-  * Enables the logs builder mode for the Azure Monitor data source
-  * @default false
-  */
-  azureMonitorLogsBuilderEditor?: boolean;
-  /**
-  * Specify the locale so we can show the correct format for numbers and dates
->>>>>>> db1f1c5d
   */
   localeFormatPreference?: boolean;
   /**
