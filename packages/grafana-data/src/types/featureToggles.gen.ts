// NOTE: This file was auto generated.  DO NOT EDIT DIRECTLY!
// To change feature flags, edit:
//  pkg/services/featuremgmt/registry.go
// Then run tests in:
//  pkg/services/featuremgmt/toggles_gen_test.go

/**
 * Describes available feature toggles in Grafana. These can be configured via
 * conf/custom.ini to enable features under development or not yet available in
 * stable version.
 *
 * Only enabled values will be returned in this interface.
 *
 * NOTE: the possible values may change between versions without notice, although
 * this may cause compilation issues when depending on removed feature keys, the
 * runtime state will continue to work.
 *
 * @public
 */
export interface FeatureToggles {
  disableEnvelopeEncryption?: boolean;
  ['live-service-web-worker']?: boolean;
  queryOverLive?: boolean;
  panelTitleSearch?: boolean;
  publicDashboards?: boolean;
  publicDashboardsEmailSharing?: boolean;
  lokiExperimentalStreaming?: boolean;
  featureHighlights?: boolean;
  migrationLocking?: boolean;
  storage?: boolean;
  correlations?: boolean;
  exploreContentOutline?: boolean;
  datasourceQueryMultiStatus?: boolean;
  traceToMetrics?: boolean;
  newDBLibrary?: boolean;
  autoMigrateOldPanels?: boolean;
  disableAngular?: boolean;
  canvasPanelNesting?: boolean;
  scenes?: boolean;
  disableSecretsCompatibility?: boolean;
  logRequestsInstrumentedAsUnknown?: boolean;
  dataConnectionsConsole?: boolean;
  topnav?: boolean;
  dockedMegaMenu?: boolean;
  grpcServer?: boolean;
  entityStore?: boolean;
  cloudWatchCrossAccountQuerying?: boolean;
  redshiftAsyncQueryDataSupport?: boolean;
  athenaAsyncQueryDataSupport?: boolean;
  cloudwatchNewRegionsHandler?: boolean;
  showDashboardValidationWarnings?: boolean;
  mysqlAnsiQuotes?: boolean;
  accessControlOnCall?: boolean;
  nestedFolders?: boolean;
  nestedFolderPicker?: boolean;
  accessTokenExpirationCheck?: boolean;
  emptyDashboardPage?: boolean;
  disablePrometheusExemplarSampling?: boolean;
  alertingBacktesting?: boolean;
  editPanelCSVDragAndDrop?: boolean;
  alertingNoNormalState?: boolean;
  logsContextDatasourceUi?: boolean;
  lokiQuerySplitting?: boolean;
  lokiQuerySplittingConfig?: boolean;
  individualCookiePreferences?: boolean;
  gcomOnlyExternalOrgRoleSync?: boolean;
  prometheusMetricEncyclopedia?: boolean;
  influxdbBackendMigration?: boolean;
  clientTokenRotation?: boolean;
  prometheusDataplane?: boolean;
  lokiMetricDataplane?: boolean;
  lokiLogsDataplane?: boolean;
  dataplaneFrontendFallback?: boolean;
  disableSSEDataplane?: boolean;
  alertStateHistoryLokiSecondary?: boolean;
  alertingNotificationsPoliciesMatchingInstances?: boolean;
  alertStateHistoryLokiPrimary?: boolean;
  alertStateHistoryLokiOnly?: boolean;
  unifiedRequestLog?: boolean;
  renderAuthJWT?: boolean;
  externalServiceAuth?: boolean;
  refactorVariablesTimeRange?: boolean;
  useCachingService?: boolean;
  enableElasticsearchBackendQuerying?: boolean;
  advancedDataSourcePicker?: boolean;
  faroDatasourceSelector?: boolean;
  enableDatagridEditing?: boolean;
  dataSourcePageHeader?: boolean;
  extraThemes?: boolean;
  lokiPredefinedOperations?: boolean;
  pluginsFrontendSandbox?: boolean;
  dashboardEmbed?: boolean;
  frontendSandboxMonitorOnly?: boolean;
  sqlDatasourceDatabaseSelection?: boolean;
  lokiFormatQuery?: boolean;
  cloudWatchLogsMonacoEditor?: boolean;
  exploreScrollableLogsContainer?: boolean;
  recordedQueriesMulti?: boolean;
  pluginsDynamicAngularDetectionPatterns?: boolean;
  vizAndWidgetSplit?: boolean;
  prometheusIncrementalQueryInstrumentation?: boolean;
  logsExploreTableVisualisation?: boolean;
  awsDatasourcesTempCredentials?: boolean;
  transformationsRedesign?: boolean;
  mlExpressions?: boolean;
  traceQLStreaming?: boolean;
  metricsSummary?: boolean;
  grafanaAPIServer?: boolean;
  grafanaAPIServerWithExperimentalAPIs?: boolean;
  featureToggleAdminPage?: boolean;
  awsAsyncQueryCaching?: boolean;
  splitScopes?: boolean;
  azureMonitorDataplane?: boolean;
  traceToProfiles?: boolean;
  permissionsFilterRemoveSubquery?: boolean;
  prometheusConfigOverhaulAuth?: boolean;
  configurableSchedulerTick?: boolean;
  influxdbSqlSupport?: boolean;
  alertingNoDataErrorExecution?: boolean;
  angularDeprecationUI?: boolean;
  dashgpt?: boolean;
  reportingRetries?: boolean;
  newBrowseDashboards?: boolean;
  sseGroupByDatasource?: boolean;
  requestInstrumentationStatusSource?: boolean;
  libraryPanelRBAC?: boolean;
  lokiRunQueriesInParallel?: boolean;
  wargamesTesting?: boolean;
  alertingInsights?: boolean;
  alertingContactPointsV2?: boolean;
  externalCorePlugins?: boolean;
  pluginsAPIMetrics?: boolean;
  httpSLOLevels?: boolean;
  idForwarding?: boolean;
  cloudWatchWildCardDimensionValues?: boolean;
  externalServiceAccounts?: boolean;
  panelMonitoring?: boolean;
  enableNativeHTTPHistogram?: boolean;
  formatString?: boolean;
  transformationsVariableSupport?: boolean;
  kubernetesPlaylists?: boolean;
  kubernetesPlaylistsAPI?: boolean;
  cloudWatchBatchQueries?: boolean;
  navAdminSubsections?: boolean;
  recoveryThreshold?: boolean;
  teamHttpHeaders?: boolean;
  awsDatasourcesNewFormStyling?: boolean;
  cachingOptimizeSerializationMemoryUsage?: boolean;
  panelTitleSearchInV1?: boolean;
  pluginsInstrumentationStatusSource?: boolean;
  costManagementUi?: boolean;
  managedPluginsInstall?: boolean;
  prometheusPromQAIL?: boolean;
<<<<<<< HEAD
  enableSSOSettingsAPI?: boolean;
=======
  addFieldFromCalculationStatFunctions?: boolean;
  alertmanagerRemoteSecondary?: boolean;
  alertmanagerRemotePrimary?: boolean;
  alertmanagerRemoteOnly?: boolean;
  annotationPermissionUpdate?: boolean;
  extractFieldsNameDeduplication?: boolean;
  dashboardSceneForViewers?: boolean;
  panelFilterVariable?: boolean;
>>>>>>> f999fe3d
}<|MERGE_RESOLUTION|>--- conflicted
+++ resolved
@@ -151,9 +151,6 @@
   costManagementUi?: boolean;
   managedPluginsInstall?: boolean;
   prometheusPromQAIL?: boolean;
-<<<<<<< HEAD
-  enableSSOSettingsAPI?: boolean;
-=======
   addFieldFromCalculationStatFunctions?: boolean;
   alertmanagerRemoteSecondary?: boolean;
   alertmanagerRemotePrimary?: boolean;
@@ -162,5 +159,5 @@
   extractFieldsNameDeduplication?: boolean;
   dashboardSceneForViewers?: boolean;
   panelFilterVariable?: boolean;
->>>>>>> f999fe3d
+  enableSSOSettingsAPI?: boolean;
 }