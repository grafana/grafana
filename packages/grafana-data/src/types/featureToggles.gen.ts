--- conflicted
+++ resolved
@@ -156,18 +156,6 @@
   */
   extraThemes?: boolean;
   /**
-<<<<<<< HEAD
-  * Enables the plugins frontend sandbox
-  */
-  pluginsFrontendSandbox?: boolean;
-  /**
-  * Enables writing multiple items from a single query within Recorded Queries
-  * @default true
-  */
-  recordedQueriesMulti?: boolean;
-  /**
-=======
->>>>>>> c9e381b9
   * A table visualisation for logs in Explore
   * @default true
   */
