--- conflicted
+++ resolved
@@ -257,9 +257,7 @@
   infinityRunQueriesInParallel?: boolean;
   inviteUserExperimental?: boolean;
   extraLanguages?: boolean;
-<<<<<<< HEAD
-=======
   noBackdropBlur?: boolean;
->>>>>>> de6a48a2
+  alertingMigrationUI?: boolean;
   alertingMigrationUI?: boolean;
 }