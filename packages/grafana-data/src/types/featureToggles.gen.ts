--- conflicted
+++ resolved
@@ -1074,11 +1074,10 @@
   */
   dashboardDsAdHocFiltering?: boolean;
   /**
-<<<<<<< HEAD
   * Supports __from and __to macros that always use the dashboard level time range
   */
   dashboardLevelTimeMacros?: boolean;
-=======
+  /**
   * Starts Grafana in remote secondary mode pulling the latest state from the remote Alertmanager to avoid duplicate notifications.
   * @default false
   */
@@ -1087,5 +1086,4 @@
   * Enable adhoc filter buttons in visualization tooltips
   */
   adhocFiltersInTooltips?: boolean;
->>>>>>> 34019e5e
 }