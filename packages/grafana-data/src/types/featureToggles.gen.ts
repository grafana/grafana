--- conflicted
+++ resolved
@@ -299,11 +299,10 @@
   */
   kubernetesCorrelations?: boolean;
   /**
-<<<<<<< HEAD
   * Adds support for Kubernetes query history
   */
   kubernetesHistory?: boolean;
-=======
+  /**
   * Adds support for Kubernetes logs drilldown
   */
   kubernetesLogsDrilldown?: boolean;
@@ -311,7 +310,6 @@
   * Adds support for Kubernetes querycaching
   */
   kubernetesQueryCaching?: boolean;
->>>>>>> 2d5713e3
   /**
   * Disable schema validation for dashboards/v1
   */
