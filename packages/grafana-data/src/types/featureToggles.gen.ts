// NOTE: This file was auto generated.  DO NOT EDIT DIRECTLY!
// To change feature flags, edit:
//  pkg/services/featuremgmt/registry.go
// Then run tests in:
//  pkg/services/featuremgmt/toggles_gen_test.go

/**
 * Describes available feature toggles in Grafana. These can be configured via
 * conf/custom.ini to enable features under development or not yet available in
 * stable version.
 *
 * Only enabled values will be returned in this interface.
 *
 * NOTE: the possible values may change between versions without notice, although
 * this may cause compilation issues when depending on removed feature keys, the
 * runtime state will continue to work.
 *
 * @public
 */
export interface FeatureToggles {
  /**
  * Disable envelope encryption (emergency only)
  * @default false
  */
  disableEnvelopeEncryption?: boolean;
  /**
  * Search for dashboards using panel title
  */
  panelTitleSearch?: boolean;
  /**
  * Enables public dashboard sharing to be restricted to only allowed emails
  */
  publicDashboardsEmailSharing?: boolean;
  /**
  * Enables public dashboard rendering using scenes
  * @default true
  */
  publicDashboardsScene?: boolean;
  /**
  * Support new streaming approach for loki (prototype, needs special loki build)
  */
  lokiExperimentalStreaming?: boolean;
  /**
  * Highlight Grafana Enterprise features
  * @default false
  */
  featureHighlights?: boolean;
  /**
  * Configurable storage for dashboards, datasources, and resources
  */
  storage?: boolean;
  /**
  * Allow elements nesting
  */
  canvasPanelNesting?: boolean;
  /**
  * Logs the path for requests that are instrumented as unknown
  */
  logRequestsInstrumentedAsUnknown?: boolean;
  /**
  * Run the GRPC server
  */
  grpcServer?: boolean;
  /**
  * Enables cross-account querying in CloudWatch datasources
  * @default true
  */
  cloudWatchCrossAccountQuerying?: boolean;
  /**
  * Show warnings when dashboards do not validate against the schema
  */
  showDashboardValidationWarnings?: boolean;
  /**
  * Use double quotes to escape keyword in a MySQL query
  */
  mysqlAnsiQuotes?: boolean;
  /**
  * Rule backtesting API for alerting
  */
  alertingBacktesting?: boolean;
  /**
  * Allow datasource to provide custom UI for context view
  * @default true
  */
  logsContextDatasourceUi?: boolean;
  /**
  * Use stream shards to split queries into smaller subqueries
  */
  lokiShardSplitting?: boolean;
  /**
  * Split large interval queries into subqueries with smaller time intervals
  * @default true
  */
  lokiQuerySplitting?: boolean;
  /**
  * Support overriding cookie preferences per user
  */
  individualCookiePreferences?: boolean;
  /**
  * Query InfluxDB InfluxQL without the proxy
  * @default true
  */
  influxdbBackendMigration?: boolean;
  /**
  * populate star status from apiserver
  */
  starsFromAPIServer?: boolean;
  /**
  * Routes stars requests from /api to the /apis endpoint
  */
  kubernetesStars?: boolean;
  /**
  * Enable streaming JSON parser for InfluxDB datasource InfluxQL query language
  */
  influxqlStreamingParser?: boolean;
  /**
  * Enables running InfluxDB Influxql queries in parallel
  */
  influxdbRunQueriesInParallel?: boolean;
  /**
  * Changes logs responses from Loki to be compliant with the dataplane specification.
  */
  lokiLogsDataplane?: boolean;
  /**
  * Disables dataplane specific processing in server side expressions.
  */
  disableSSEDataplane?: boolean;
  /**
  * Writes error logs to the request logger
  * @default true
  */
  unifiedRequestLog?: boolean;
  /**
  * Uses JWT-based auth for rendering instead of relying on remote cache
  */
  renderAuthJWT?: boolean;
  /**
  * Refactor time range variables flow to reduce number of API calls made when query variables are chained
  */
  refactorVariablesTimeRange?: boolean;
  /**
  * Enable the data source selector within the Frontend Apps section of the Frontend Observability
  */
  faroDatasourceSelector?: boolean;
  /**
  * Enables the edit functionality in the datagrid panel
  */
  enableDatagridEditing?: boolean;
  /**
  * Enables extra themes
  */
  extraThemes?: boolean;
  /**
  * A table visualisation for logs in Explore
  * @default true
  */
  logsExploreTableVisualisation?: boolean;
  /**
  * Support temporary security credentials in AWS plugins for Grafana Cloud customers
  * @default true
  */
  awsDatasourcesTempCredentials?: boolean;
  /**
  * Enable support for Machine Learning in server-side expressions
  */
  mlExpressions?: boolean;
  /**
  * Expose some datasources as apiservers.
  */
  datasourceAPIServers?: boolean;
  /**
  * Register experimental APIs with the k8s API server, including all datasources
  */
  grafanaAPIServerWithExperimentalAPIs?: boolean;
  /**
  * Next generation provisioning... and git
  */
  provisioning?: boolean;
  /**
  * Start an additional https handler and write kubectl options
  */
  grafanaAPIServerEnsureKubectlAccess?: boolean;
  /**
  * Enable caching for async queries for Redshift and Athena. Requires that the datasource has caching and async query support enabled
  * @default true
  */
  awsAsyncQueryCaching?: boolean;
  /**
  * Enable request deduplication when query caching is enabled. Requests issuing the same query will be deduplicated, only the first request to arrive will be executed and the response will be shared with requests arriving while there is a request in-flight
  * @default false
  */
  queryCacheRequestDeduplication?: boolean;
  /**
  * Alternative permission filter implementation that does not use subqueries for fetching the dashboard folder
  */
  permissionsFilterRemoveSubquery?: boolean;
  /**
  * Enable changing the scheduler base interval via configuration option unified_alerting.scheduler_tick_interval
  */
  configurableSchedulerTick?: boolean;
  /**
  * Enable AI powered features in dashboards
  * @default true
  */
  dashgpt?: boolean;
  /**
  * Enable AI powered features for dashboards to auto-summary changes when saving
  */
  aiGeneratedDashboardChanges?: boolean;
  /**
  * Enables rendering retries for the reporting feature
  */
  reportingRetries?: boolean;
  /**
  * Send query to the same datasource in a single request when using server side expressions. The `cloudWatchBatchQueries` feature toggle should be enabled if this used with CloudWatch.
  */
  sseGroupByDatasource?: boolean;
  /**
  * Enables running Loki queries in parallel
  */
  lokiRunQueriesInParallel?: boolean;
  /**
  * Automatic service account and token setup for plugins
  */
  externalServiceAccounts?: boolean;
  /**
  * Enables native HTTP Histograms
  */
  enableNativeHTTPHistogram?: boolean;
  /**
  * Disables classic HTTP Histogram (use with enableNativeHTTPHistogram)
  */
  disableClassicHTTPHistogram?: boolean;
  /**
  * Routes snapshot requests from /api to the /apis endpoint
  */
  kubernetesSnapshots?: boolean;
  /**
  * Routes library panel requests from /api to the /apis endpoint
  */
  kubernetesLibraryPanels?: boolean;
  /**
  * Use the kubernetes API in the frontend for dashboards
  * @default true
  */
  kubernetesDashboards?: boolean;
  /**
  * Enables k8s short url api and uses it under the hood when handling legacy /api
  */
  kubernetesShortURLs?: boolean;
  /**
  * Routes short url requests from /api to the /apis endpoint in the frontend. Depends on kubernetesShortURLs
  */
  useKubernetesShortURLsAPI?: boolean;
  /**
  * Adds support for Kubernetes alerting and recording rules
  */
  kubernetesAlertingRules?: boolean;
  /**
  * Adds support for Kubernetes correlations
  */
  kubernetesCorrelations?: boolean;
  /**
  * Adds support for Kubernetes logs drilldown
  */
  kubernetesLogsDrilldown?: boolean;
  /**
  * Adds support for Kubernetes querycaching
  */
  kubernetesQueryCaching?: boolean;
  /**
  * Disable schema validation for dashboards/v1
  */
  dashboardDisableSchemaValidationV1?: boolean;
  /**
  * Disable schema validation for dashboards/v2
  */
  dashboardDisableSchemaValidationV2?: boolean;
  /**
  * Log schema validation errors so they can be analyzed later
  */
  dashboardSchemaValidationLogging?: boolean;
  /**
  * Enable fallback parsing behavior when scan row encounters invalid dashboard JSON
  */
  scanRowInvalidDashboardParseFallbackEnabled?: boolean;
  /**
  * Show query type endpoints in datasource API servers (currently hardcoded for testdata, expressions, and prometheus)
  */
  datasourceQueryTypes?: boolean;
  /**
  * Register /apis/query.grafana.app/ -- will eventually replace /api/ds/query
  */
  queryService?: boolean;
  /**
  * Adds datasource connections to the query service
  */
  queryServiceWithConnections?: boolean;
  /**
  * Rewrite requests targeting /ds/query to the query service
  */
  queryServiceRewrite?: boolean;
  /**
  * Routes requests to the new query service
  */
  queryServiceFromUI?: boolean;
  /**
  * Routes explore requests to the new query service
  */
  queryServiceFromExplore?: boolean;
  /**
  * Runs CloudWatch metrics queries as separate batches
  */
  cloudWatchBatchQueries?: boolean;
  /**
  * If enabled, the caching backend gradually serializes query responses for the cache, comparing against the configured `[caching]max_value_mb` value as it goes. This can can help prevent Grafana from running out of memory while attempting to cache very large query responses.
  */
  cachingOptimizeSerializationMemoryUsage?: boolean;
  /**
  * Enable Grafana to sync configuration and state with a remote Alertmanager.
  */
  alertmanagerRemoteSecondary?: boolean;
  /**
  * Enables a feature to avoid issues with concurrent writes to the alerting provenance table in MySQL
  */
  alertingProvenanceLockWrites?: boolean;
  /**
  * Enables the UI to use certain backend-side filters
  */
  alertingUIUseBackendFilters?: boolean;
  /**
  * Enables the UI to use rules backend-side filters 100% compatible with the frontend filters
  */
  alertingUIUseFullyCompatBackendFilters?: boolean;
  /**
  * Enable Grafana to have a remote Alertmanager instance as the primary Alertmanager.
  */
  alertmanagerRemotePrimary?: boolean;
  /**
  * Change the way annotation permissions work by scoping them to folders and dashboards.
  * @default true
  */
  annotationPermissionUpdate?: boolean;
  /**
  * Enables dashboard rendering using Scenes for viewer roles
  * @default true
  */
  dashboardSceneForViewers?: boolean;
  /**
  * Enables rendering dashboards using scenes for solo panels
  * @default true
  */
  dashboardSceneSolo?: boolean;
  /**
  * Enables dashboard rendering using scenes for all roles
  * @default true
  */
  dashboardScene?: boolean;
  /**
  * Enables experimental new dashboard layouts
  */
  dashboardNewLayouts?: boolean;
  /**
  * Use the v2 kubernetes API in the frontend for dashboards
  */
  kubernetesDashboardsV2?: boolean;
  /**
  * Enables undo/redo in dynamic dashboards
  */
  dashboardUndoRedo?: boolean;
  /**
  * Enables unlimited dashboard panel grouping
  */
  unlimitedLayoutsNesting?: boolean;
  /**
  * Enables viewing non-applicable drilldowns on a panel level
  */
  perPanelNonApplicableDrilldowns?: boolean;
  /**
  * Enabled a group by action per panel
  */
  panelGroupBy?: boolean;
  /**
  * Enables use of the `systemPanelFilterVar` variable to filter panels in a dashboard
  */
  panelFilterVariable?: boolean;
  /**
  * Enables generating table data as PDF in reporting
  */
  pdfTables?: boolean;
  /**
  * Allow pan and zoom in canvas panel
  */
  canvasPanelPanZoom?: boolean;
  /**
  * Enables time comparison option in supported panels
  */
  timeComparison?: boolean;
  /**
  * Enables shared crosshair in table panel
  */
  tableSharedCrosshair?: boolean;
  /**
  * Use the kubernetes API for feature toggle management in the frontend
  */
  kubernetesFeatureToggles?: boolean;
  /**
  * Enabled grafana cloud specific RBAC roles
  */
  cloudRBACRoles?: boolean;
  /**
  * Optimizes eligible queries in order to reduce load on datasources
  * @default false
  */
  alertingQueryOptimization?: boolean;
  /**
  * Distributes alert rule evaluations more evenly over time, including spreading out rules within the same group. Disables sequential evaluation if enabled.
  */
  jitterAlertRulesWithinGroups?: boolean;
  /**
  * Enable the secrets management API and services under app platform
  */
  secretsManagementAppPlatform?: boolean;
  /**
  * Enable the secrets management app platform UI
  */
  secretsManagementAppPlatformUI?: boolean;
  /**
  * Writes the state periodically to the database, asynchronous to rule evaluation
  */
  alertingSaveStatePeriodic?: boolean;
  /**
  * Enables the compressed protobuf-based alert state storage. Default is enabled.
  * @default true
  */
  alertingSaveStateCompressed?: boolean;
  /**
  * In-development feature flag for the scope api using the app platform.
  * @default false
  */
  scopeApi?: boolean;
  /**
  * Use the single node endpoint for the scope api. This is used to fetch the scope parent node.
  * @default false
  */
  useScopeSingleNodeEndpoint?: boolean;
  /**
  * Makes the frontend use the 'names' param for fetching multiple scope nodes at once
  * @default false
  */
  useMultipleScopeNodesEndpoint?: boolean;
  /**
  * In-development feature that will allow injection of labels into loki queries.
  * @default false
  */
  logQLScope?: boolean;
  /**
  * Enables SQL Expressions, which can execute SQL queries against data source results.
  */
  sqlExpressions?: boolean;
  /**
  * Enables column autocomplete for SQL Expressions
  */
  sqlExpressionsColumnAutoComplete?: boolean;
  /**
  * Enable grafana's embedded kube-aggregator
  */
  kubernetesAggregator?: boolean;
  /**
  * Enable CAP token based authentication in grafana's embedded kube-aggregator
  */
  kubernetesAggregatorCapTokenAuth?: boolean;
  /**
  * Enable groupBy variable support in scenes dashboards
  */
  groupByVariable?: boolean;
  /**
  * Enables the use of scope filters in Grafana
  */
  scopeFilters?: boolean;
  /**
  * Require that sub claims is present in oauth tokens.
  */
  oauthRequireSubClaim?: boolean;
  /**
  * Require that refresh tokens are present in oauth tokens.
  */
  refreshTokenRequired?: boolean;
  /**
  * Enables filters and group by variables on all new dashboards. Variables are added only if default data source supports filtering.
  */
  newDashboardWithFiltersAndGroupBy?: boolean;
  /**
  * Updates CloudWatch label parsing to be more accurate
  * @default true
  */
  cloudWatchNewLabelParsing?: boolean;
  /**
  * In server-side expressions, disable the sorting of numeric-kind metrics by their metric name or labels.
  */
  disableNumericMetricsSortingInExpressions?: boolean;
  /**
  * Enables Grafana-managed recording rules.
  */
  grafanaManagedRecordingRules?: boolean;
  /**
  * Enables Saved queries (query library) feature
  */
  queryLibrary?: boolean;
  /**
  * Displays datasource provisioned dashboards in dashboard empty page, only when coming from datasource configuration page
  */
  dashboardLibrary?: boolean;
  /**
  * Displays datasource provisioned and community dashboards in dashboard empty page, only when coming from datasource configuration page
  */
  suggestedDashboards?: boolean;
  /**
  * Enables a flow to get started with a new dashboard from a template
  */
  dashboardTemplates?: boolean;
  /**
  * Sets the logs table as default visualisation in logs explore
  */
  logsExploreTableDefaultVisualization?: boolean;
  /**
  * Enables the new alert list view design
  */
  alertingListViewV2?: boolean;
  /**
  * Disables the ability to send alerts to an external Alertmanager datasource.
  */
  alertingDisableSendAlertsExternal?: boolean;
  /**
  * Enables possibility to preserve dashboard variables and time range when navigating between dashboards
  */
  preserveDashboardStateWhenNavigating?: boolean;
  /**
  * Enables the new central alert history.
  */
  alertingCentralAlertHistory?: boolean;
  /**
  * Preserve plugin proxy trailing slash.
  * @default false
  */
  pluginProxyPreserveTrailingSlash?: boolean;
  /**
  * Allows configuration of Azure Monitor as a data source that can provide Prometheus exemplars
  * @default true
  */
  azureMonitorPrometheusExemplars?: boolean;
  /**
  * Enables the gRPC server for authorization
  */
  authZGRPCServer?: boolean;
  /**
  * Use the new SSO Settings API to configure LDAP
  * @default true
  */
  ssoSettingsLDAP?: boolean;
  /**
  * Use openFGA as authorization engine.
  */
  zanzana?: boolean;
  /**
  * Use openFGA as main authorization engine and disable legacy RBAC clietn.
  */
  zanzanaNoLegacyClient?: boolean;
  /**
  * Enables reload of dashboards on scopes, time range and variables changes
  */
  reloadDashboardsOnParamsChange?: boolean;
  /**
  * Enables the scopes usage in Metrics Explore
  */
  enableScopesInMetricsExplore?: boolean;
  /**
  * Round up end time for metric queries to the next minute to avoid missing data
  * @default true
  */
  cloudWatchRoundUpEndTime?: boolean;
  /**
  * Deprecated. Allow override default AAD audience for Azure Prometheus endpoint. Enabled by default. This feature should no longer be used and will be removed in the future.
  * @deprecated
  * @default true
  */
  prometheusAzureOverrideAudience?: boolean;
  /**
  * Enable the new alerting search experience
  */
  alertingFilterV2?: boolean;
  /**
  * Enable grafana dataplane aggregator
  */
  dataplaneAggregator?: boolean;
  /**
  * Enables new combobox style UI for the Ad hoc filters variable in scenes architecture
  * @default true
  */
  newFiltersUI?: boolean;
  /**
  * Allows authenticated API calls in actions
  */
  vizActionsAuth?: boolean;
  /**
  * Uses Prometheus rules as the primary source of truth for ruler-enabled data sources
  */
  alertingPrometheusRulesPrimary?: boolean;
  /**
  * Deprecated. Replace with lokiShardSplitting. Used in Logs Drilldown to split queries into multiple queries based on the number of shards
  */
  exploreLogsShardSplitting?: boolean;
  /**
  * Used in Logs Drilldown to query by aggregated metrics
  */
  exploreLogsAggregatedMetrics?: boolean;
  /**
  * Used in Logs Drilldown to limit the time range
  */
  exploreLogsLimitedTimeRange?: boolean;
  /**
  * Enables the gRPC client to authenticate with the App Platform by using ID & access tokens
  */
  appPlatformGrpcClientAuth?: boolean;
  /**
  * Enable the groupsync extension for managing Group Attribute Sync feature
  */
  groupAttributeSync?: boolean;
  /**
  * Enables step mode for alerting queries and expressions
  * @default true
  */
  alertingQueryAndExpressionsStepMode?: boolean;
  /**
  * Enables improved support for OAuth external sessions. After enabling this feature, users might need to re-authenticate themselves.
  * @default true
  */
  improvedExternalSessionHandling?: boolean;
  /**
  * Use session storage for handling the redirection after login
  * @default true
  */
  useSessionStorageForRedirection?: boolean;
  /**
  * Enables the new role picker drawer design
  */
  rolePickerDrawer?: boolean;
  /**
  * Enable unified storage search
  */
  unifiedStorageSearch?: boolean;
  /**
  * Enable sprinkles on unified storage search
  */
  unifiedStorageSearchSprinkles?: boolean;
  /**
  * Pick the dual write mode from database configs
  */
  managedDualWriter?: boolean;
  /**
  * Enables SRI checks for plugin assets
  * @default false
  */
  pluginsSriChecks?: boolean;
  /**
  * Enables to save big objects in blob storage
  */
  unifiedStorageBigObjectsSupport?: boolean;
  /**
  * Enables time pickers sync
  */
  timeRangeProvider?: boolean;
  /**
  * Enables time range panning functionality
  */
  timeRangePan?: boolean;
  /**
  * Enables new keyboard shortcuts for time range zoom operations
  */
  newTimeRangeZoomShortcuts?: boolean;
  /**
  * Disables the log limit restriction for Azure Monitor when true. The limit is enabled by default.
  * @default false
  */
  azureMonitorDisableLogLimit?: boolean;
  /**
  * Enables experimental reconciler for playlists
  */
  playlistsReconciler?: boolean;
  /**
  * Enable passwordless login via magic link authentication
  */
  passwordlessMagicLinkAuthentication?: boolean;
  /**
  * Display Related Logs in Grafana Metrics Drilldown
  */
  exploreMetricsRelatedLogs?: boolean;
  /**
  * Adds support for quotes and special characters in label values for Prometheus queries
  */
  prometheusSpecialCharsInLabelValues?: boolean;
  /**
  * Enables the extension admin page regardless of development mode
  */
  enableExtensionsAdminPage?: boolean;
  /**
  * Enables SCIM support for user and group management
  */
  enableSCIM?: boolean;
  /**
  * Enables browser crash detection reporting to Faro.
  */
  crashDetection?: boolean;
  /**
  * Enables removing the reducer from the alerting UI when creating a new alert rule and using instant query
  * @default true
  */
  alertingUIOptimizeReducer?: boolean;
  /**
  * Enables user auth for Azure Monitor datasource only
  * @default true
  */
  azureMonitorEnableUserAuth?: boolean;
  /**
  * Enable AI-generated alert rules.
  * @default false
  */
  alertingAIGenAlertRules?: boolean;
  /**
  * Enable AI-generated feedback from the Grafana UI.
  * @default false
  */
  alertingAIFeedback?: boolean;
  /**
  * Enable AI-improve alert rules labels and annotations.
  * @default false
  */
  alertingAIImproveAlertRules?: boolean;
  /**
  * Enable AI-generated alerting templates.
  * @default false
  */
  alertingAIGenTemplates?: boolean;
  /**
  * Enable enrichment per rule in the alerting UI.
  * @default false
  */
  alertingEnrichmentPerRule?: boolean;
  /**
  * Enable Assistant Investigations enrichment type.
  * @default false
  */
  alertingEnrichmentAssistantInvestigations?: boolean;
  /**
  * Enable AI-analyze central state history.
  * @default false
  */
  alertingAIAnalyzeCentralStateHistory?: boolean;
  /**
  * Enables simplified step mode in the notifications section
  * @default true
  */
  alertingNotificationsStepMode?: boolean;
  /**
  * Enable unified storage search UI
  */
  unifiedStorageSearchUI?: boolean;
  /**
  * Enables cross cluster search in the Elasticsearch data source
  * @default false
  */
  elasticsearchCrossClusterSearch?: boolean;
  /**
  * Displays the navigation history so the user can navigate back to previous pages
  */
  unifiedHistory?: boolean;
  /**
  * Defaults to using the Loki `/labels` API instead of `/series`
  * @default true
  */
  lokiLabelNamesQueryApi?: boolean;
  /**
  * Enable the investigations backend API
  * @default false
  */
  investigationsBackend?: boolean;
  /**
  * Enable folder's api server counts
  * @default false
  */
  k8SFolderCounts?: boolean;
  /**
  * Enable folder's api server move
  * @default false
  */
  k8SFolderMove?: boolean;
  /**
  * Enables improved support for SAML external sessions. Ensure the NameID format is correctly configured in Grafana for SAML Single Logout to function properly.
  * @default true
  */
  improvedExternalSessionHandlingSAML?: boolean;
  /**
  * Enables LBAC for datasources for Tempo to apply LBAC filtering of traces to the client requests for users in teams
  */
  teamHttpHeadersTempo?: boolean;
  /**
  * Enables Advisor app
  */
  grafanaAdvisor?: boolean;
  /**
  * Enables less memory intensive Elasticsearch result parsing
  */
  elasticsearchImprovedParsing?: boolean;
  /**
  * Shows defined connections for a data source in the plugins detail page
  */
  datasourceConnectionsTab?: boolean;
  /**
  * Use a POST request to list rules by passing down the namespaces user has access to
  */
  fetchRulesUsingPost?: boolean;
  /**
  * Enables the new logs panel
  * @default true
  */
  newLogsPanel?: boolean;
  /**
  * Enables the temporary themes for GrafanaCon
  * @default true
  */
  grafanaconThemes?: boolean;
  /**
  * Enables the new Jira integration for contact points in cloud alert managers.
  */
  alertingJiraIntegration?: boolean;
  /**
  * 
  * @default true
  */
  alertingUseNewSimplifiedRoutingHashAlgorithm?: boolean;
  /**
  * Use the scopes navigation endpoint instead of the dashboardbindings endpoint
  */
  useScopesNavigationEndpoint?: boolean;
  /**
  * Enable scope search to include all levels of the scope node tree
  */
  scopeSearchAllLevels?: boolean;
  /**
  * Enables the alert rule version history restore feature
  * @default true
  */
  alertingRuleVersionHistoryRestore?: boolean;
  /**
  * Enables the report creation drawer in a dashboard
  */
  newShareReportDrawer?: boolean;
  /**
  * Disable pre-loading app plugins when the request is coming from the renderer
  */
  rendererDisableAppPluginsPreload?: boolean;
  /**
  * Enables SRI checks for Grafana JavaScript assets
  */
  assetSriChecks?: boolean;
  /**
  * Enables the alert rule restore feature
  * @default true
  */
  alertRuleRestore?: boolean;
  /**
  * Enables running Infinity queries in parallel
  */
  infinityRunQueriesInParallel?: boolean;
  /**
  * Enables the alerting migration UI, to migrate data source-managed rules to Grafana-managed rules
  * @default true
  */
  alertingMigrationUI?: boolean;
  /**
  * Enables a UI feature for importing rules from a Prometheus file to Grafana-managed rules
  * @default true
  */
  alertingImportYAMLUI?: boolean;
  /**
  * Enables the logs builder mode for the Azure Monitor data source
  * @default false
  */
  azureMonitorLogsBuilderEditor?: boolean;
  /**
  * Specifies the locale so the correct format for numbers and dates can be shown
  */
  localeFormatPreference?: boolean;
  /**
  * Enables the unified storage grpc connection pool
  */
  unifiedStorageGrpcConnectionPool?: boolean;
  /**
  * Enables UI functionality to permanently delete alert rules
  * @default true
  */
  alertingRulePermanentlyDelete?: boolean;
  /**
  * Enables the UI functionality to recover and view deleted alert rules
  * @default true
  */
  alertingRuleRecoverDeleted?: boolean;
  /**
  * use multi-tenant path for awsTempCredentials
  */
  multiTenantTempCredentials?: boolean;
  /**
  * Enables unified navbars
  * @default false
  */
  unifiedNavbars?: boolean;
  /**
  * Enables a control component for the logs panel in Explore
  * @default true
  */
  logsPanelControls?: boolean;
  /**
  * Enables creating metrics from profiles and storing them as recording rules
  */
  metricsFromProfiles?: boolean;
  /**
  * Enables integration with Grafana Assistant in Profiles Drilldown
  * @default true
  */
  grafanaAssistantInProfilesDrilldown?: boolean;
  /**
  * Enables creating alerts from Tempo data source
  */
  tempoAlerting?: boolean;
  /**
  * Enables auto-updating of users installed plugins
  */
  pluginsAutoUpdate?: boolean;
  /**
  * Enables the alerting list view v2 preview toggle
  */
  alertingListViewV2PreviewToggle?: boolean;
  /**
  * Use FiredAt for StartsAt when sending alerts to Alertmaanger
  * @default false
  */
  alertRuleUseFiredAtForStartsAt?: boolean;
  /**
  * Enables the alerting bulk actions in the UI
  * @default true
  */
  alertingBulkActionsInUI?: boolean;
  /**
  * Registers AuthZ /apis endpoint
  */
  kubernetesAuthzApis?: boolean;
  /**
  * Redirects the traffic from the legacy access control endpoints to the new K8s AuthZ endpoints
  */
  kubernetesAuthZHandlerRedirect?: boolean;
  /**
  * Registers AuthZ resource permission /apis endpoints
  */
  kubernetesAuthzResourcePermissionApis?: boolean;
  /**
  * Enable sync of Zanzana authorization store on AuthZ CRD mutations
  */
  kubernetesAuthzZanzanaSync?: boolean;
  /**
  * Enables create, delete, and update mutations for resources owned by IAM identity
  */
  kubernetesAuthnMutation?: boolean;
  /**
  * Routes external group mapping requests from /api to the /apis endpoint
  */
  kubernetesExternalGroupMapping?: boolean;
  /**
  * Enables restore deleted dashboards feature
  * @default false
  */
  restoreDashboards?: boolean;
  /**
  * Enable configuration of alert enrichments in Grafana Cloud.
  * @default false
  */
  alertEnrichment?: boolean;
  /**
  * Allow multiple steps per enrichment.
  * @default false
  */
  alertEnrichmentMultiStep?: boolean;
  /**
  * Enable conditional alert enrichment steps.
  * @default false
  */
  alertEnrichmentConditional?: boolean;
  /**
  * Enables the API to import Alertmanager configuration
  * @default false
  */
  alertingImportAlertmanagerAPI?: boolean;
  /**
  * Enables the UI to see imported Alertmanager configuration
  * @default false
  */
  alertingImportAlertmanagerUI?: boolean;
  /**
  * Enables image sharing functionality for dashboards
  * @default true
  */
  sharingDashboardImage?: boolean;
  /**
  * Prefer library panel title over viz panel title.
  * @default false
  */
  preferLibraryPanelTitle?: boolean;
  /**
  * Use fixed-width numbers globally in the UI
  * @default false
  */
  tabularNumbers?: boolean;
  /**
  * Enables new design for the InfluxDB data source configuration page
  * @default false
  */
  newInfluxDSConfigPageDesign?: boolean;
  /**
  * Set this to true to enable all app chrome extensions registered by plugins.
  * @default false
  */
  enableAppChromeExtensions?: boolean;
  /**
  * Set this to true to enable all dashboard empty state extensions registered by plugins.
  * @default false
  */
  enableDashboardEmptyExtensions?: boolean;
  /**
  * Enables use of app platform API for folders
  * @default false
  */
  foldersAppPlatformAPI?: boolean;
  /**
  * Applies OTel formatting templates to displayed logs
  */
  otelLogsFormatting?: boolean;
  /**
  * Enables the notification history feature
  * @default false
  */
  alertingNotificationHistory?: boolean;
  /**
  * Enable dual reader for unified storage search
  */
  unifiedStorageSearchDualReaderEnabled?: boolean;
  /**
  * Supports __from and __to macros that always use the dashboard level time range
  */
  dashboardLevelTimeMacros?: boolean;
  /**
  * Starts Grafana in remote secondary mode pulling the latest state from the remote Alertmanager to avoid duplicate notifications.
  */
  alertmanagerRemoteSecondaryWithRemoteState?: boolean;
  /**
  * Enables sharing a list of APIs with a list of plugins
  * @default false
  */
  restrictedPluginApis?: boolean;
  /**
  * Enable favorite datasources
  */
  favoriteDatasources?: boolean;
  /**
  * New Log Context component
  */
  newLogContext?: boolean;
  /**
  * Enables new design for the Clickhouse data source configuration page
  * @default false
  */
  newClickhouseConfigPageDesign?: boolean;
  /**
  * Enables team folders functionality
  * @default false
  */
  teamFolders?: boolean;
  /**
  * Enables the interactive learning app
  */
  interactiveLearning?: boolean;
  /**
  * Enables the alerting triage feature
  * @default false
  */
  alertingTriage?: boolean;
  /**
  * Enables the Graphite data source full backend mode
  * @default false
  */
  graphiteBackendMode?: boolean;
  /**
  * Enables the updated Azure Monitor resource picker
  * @default true
  */
  azureResourcePickerUpdates?: boolean;
  /**
  * Checks for deprecated Prometheus authentication methods (SigV4 and Azure), installs the relevant data source, and migrates the Prometheus data sources
  * @default false
  */
  prometheusTypeMigration?: boolean;
  /**
  * Enables running plugins in containers
  * @default false
  */
  pluginContainers?: boolean;
  /**
  * Run search queries through the tempo backend
  * @default false
  */
  tempoSearchBackendMigration?: boolean;
  /**
  * Prioritize loading plugins from the CDN before other sources
  * @default false
  */
  cdnPluginsLoadFirst?: boolean;
  /**
  * Enable loading plugins via declarative URLs
  * @default false
  */
  cdnPluginsUrls?: boolean;
  /**
  * Enable syncing plugin installations to the installs API
  * @default false
  */
  pluginInstallAPISync?: boolean;
  /**
  * Enable new gauge visualization
  * @default false
  */
  newGauge?: boolean;
  /**
  * Enable new visualization suggestions
  * @default false
  */
  newVizSuggestions?: boolean;
  /**
  * Enable all plugins to supply visualization suggestions (including 3rd party plugins)
  * @default false
  */
  externalVizSuggestions?: boolean;
  /**
  * Restrict PanelChrome contents with overflow: hidden;
  * @default true
  */
  preventPanelChromeOverflow?: boolean;
  /**
  * Enable querying trace data through Jaeger's gRPC endpoint (HTTP)
  */
  jaegerEnableGrpcEndpoint?: boolean;
  /**
  * Load plugins on store service startup instead of wire provider, and call RegisterFixedRoles after all plugins are loaded
  * @default false
  */
  pluginStoreServiceLoading?: boolean;
  /**
  * Increases panel padding globally
  * @default true
  */
  newPanelPadding?: boolean;
  /**
  * When storing dashboard and folder resource permissions, only store action sets and not the full list of underlying permission
  * @default true
  */
  onlyStoreActionSets?: boolean;
  /**
  * Enables a new panel time settings drawer
  */
  panelTimeSettings?: boolean;
  /**
  * Enables app platform API for annotations
  * @default false
  */
  kubernetesAnnotations?: boolean;
  /**
  * Enables http proxy settings for aws datasources
  * @default false
  */
  awsDatasourcesHttpProxy?: boolean;
  /**
  * Show transformation quick-start cards in empty transformations state
  */
  transformationsEmptyPlaceholder?: boolean;
  /**
<<<<<<< HEAD
  * Run queries through the data source backend
  * @default false
  */
  opentsdbBackendMigration?: boolean;
=======
  * Enable TTL plugin instance manager
  */
  ttlPluginInstanceManager?: boolean;
  /**
  * Send X-Loki-Query-Limits-Context header to Loki on first split request
  */
  lokiQueryLimitsContext?: boolean;
  /**
  * Enables the new version of rudderstack
  * @default false
  */
  rudderstackUpgrade?: boolean;
  /**
  * Adds support for Kubernetes alerting historian APIs
  */
  kubernetesAlertingHistorian?: boolean;
>>>>>>> d04f51f7
}<|MERGE_RESOLUTION|>--- conflicted
+++ resolved
@@ -1190,12 +1190,11 @@
   */
   transformationsEmptyPlaceholder?: boolean;
   /**
-<<<<<<< HEAD
   * Run queries through the data source backend
   * @default false
   */
   opentsdbBackendMigration?: boolean;
-=======
+  /**
   * Enable TTL plugin instance manager
   */
   ttlPluginInstanceManager?: boolean;
@@ -1212,5 +1211,4 @@
   * Adds support for Kubernetes alerting historian APIs
   */
   kubernetesAlertingHistorian?: boolean;
->>>>>>> d04f51f7
 }