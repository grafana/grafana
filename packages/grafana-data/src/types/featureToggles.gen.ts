// NOTE: This file was auto generated.  DO NOT EDIT DIRECTLY!
// To change feature flags, edit:
//  pkg/services/featuremgmt/registry.go
// Then run tests in:
//  pkg/services/featuremgmt/toggles_gen_test.go

/**
 * Describes available feature toggles in Grafana. These can be configured via
 * conf/custom.ini to enable features under development or not yet available in
 * stable version.
 *
 * Only enabled values will be returned in this interface.
 *
 * NOTE: the possible values may change between versions without notice, although
 * this may cause compilation issues when depending on removed feature keys, the
 * runtime state will continue to work.
 *
 * @public
 */
export interface FeatureToggles {
  trimDefaults?: boolean;
  disableEnvelopeEncryption?: boolean;
  ['live-service-web-worker']?: boolean;
  queryOverLive?: boolean;
  panelTitleSearch?: boolean;
  publicDashboards?: boolean;
  publicDashboardsEmailSharing?: boolean;
  lokiExperimentalStreaming?: boolean;
  featureHighlights?: boolean;
  migrationLocking?: boolean;
  storage?: boolean;
  newTraceViewHeader?: boolean;
  correlations?: boolean;
  datasourceQueryMultiStatus?: boolean;
  traceToMetrics?: boolean;
  newDBLibrary?: boolean;
  validateDashboardsOnSave?: boolean;
  autoMigrateOldPanels?: boolean;
  disableAngular?: boolean;
  prometheusWideSeries?: boolean;
  canvasPanelNesting?: boolean;
  scenes?: boolean;
  disableSecretsCompatibility?: boolean;
  logRequestsInstrumentedAsUnknown?: boolean;
  dataConnectionsConsole?: boolean;
  topnav?: boolean;
  grpcServer?: boolean;
  entityStore?: boolean;
  cloudWatchCrossAccountQuerying?: boolean;
  redshiftAsyncQueryDataSupport?: boolean;
  athenaAsyncQueryDataSupport?: boolean;
  newPanelChromeUI?: boolean;
  showDashboardValidationWarnings?: boolean;
  mysqlAnsiQuotes?: boolean;
  accessControlOnCall?: boolean;
  nestedFolders?: boolean;
  nestedFolderPicker?: boolean;
  accessTokenExpirationCheck?: boolean;
  showTraceId?: boolean;
  emptyDashboardPage?: boolean;
  disablePrometheusExemplarSampling?: boolean;
  alertingBacktesting?: boolean;
  editPanelCSVDragAndDrop?: boolean;
  alertingNoNormalState?: boolean;
  logsSampleInExplore?: boolean;
  logsContextDatasourceUi?: boolean;
  lokiQuerySplitting?: boolean;
  lokiQuerySplittingConfig?: boolean;
  individualCookiePreferences?: boolean;
  onlyExternalOrgRoleSync?: boolean;
  traceqlSearch?: boolean;
  prometheusMetricEncyclopedia?: boolean;
  timeSeriesTable?: boolean;
  prometheusResourceBrowserCache?: boolean;
  influxdbBackendMigration?: boolean;
  clientTokenRotation?: boolean;
  prometheusDataplane?: boolean;
  lokiMetricDataplane?: boolean;
  lokiLogsDataplane?: boolean;
  dataplaneFrontendFallback?: boolean;
  disableSSEDataplane?: boolean;
  alertStateHistoryLokiSecondary?: boolean;
  alertingNotificationsPoliciesMatchingInstances?: boolean;
  alertStateHistoryLokiPrimary?: boolean;
  alertStateHistoryLokiOnly?: boolean;
  unifiedRequestLog?: boolean;
  renderAuthJWT?: boolean;
  pyroscopeFlameGraph?: boolean;
  externalServiceAuth?: boolean;
  refactorVariablesTimeRange?: boolean;
  useCachingService?: boolean;
  enableElasticsearchBackendQuerying?: boolean;
  advancedDataSourcePicker?: boolean;
  faroDatasourceSelector?: boolean;
  enableDatagridEditing?: boolean;
  dataSourcePageHeader?: boolean;
  extraThemes?: boolean;
  lokiPredefinedOperations?: boolean;
  pluginsFrontendSandbox?: boolean;
  dashboardEmbed?: boolean;
  frontendSandboxMonitorOnly?: boolean;
  sqlDatasourceDatabaseSelection?: boolean;
  cloudWatchLogsMonacoEditor?: boolean;
  exploreScrollableLogsContainer?: boolean;
  recordedQueriesMulti?: boolean;
  pluginsDynamicAngularDetectionPatterns?: boolean;
  alertingLokiRangeToInstant?: boolean;
  elasticToggleableFilters?: boolean;
  vizAndWidgetSplit?: boolean;
  prometheusIncrementalQueryInstrumentation?: boolean;
  logsExploreTableVisualisation?: boolean;
  awsDatasourcesTempCredentials?: boolean;
  transformationsRedesign?: boolean;
<<<<<<< HEAD
  logsActiveLabelsUI?: boolean;
=======
  mlExpressions?: boolean;
  disableTraceQLStreaming?: boolean;
  grafanaAPIServer?: boolean;
>>>>>>> fed3c97d
}<|MERGE_RESOLUTION|>--- conflicted
+++ resolved
@@ -111,11 +111,8 @@
   logsExploreTableVisualisation?: boolean;
   awsDatasourcesTempCredentials?: boolean;
   transformationsRedesign?: boolean;
-<<<<<<< HEAD
   logsActiveLabelsUI?: boolean;
-=======
   mlExpressions?: boolean;
   disableTraceQLStreaming?: boolean;
   grafanaAPIServer?: boolean;
->>>>>>> fed3c97d
 }