--- conflicted
+++ resolved
@@ -1168,12 +1168,6 @@
   */
   kubernetesAnnotations?: boolean;
   /**
-<<<<<<< HEAD
-  * Enables the new correlations editor in Explore
-  * @default false
-  */
-  correlationsExploreEditor?: boolean;
-=======
   * Enables http proxy settings for aws datasources
   * @default false
   */
@@ -1195,5 +1189,4 @@
   * @default false
   */
   rudderstackUpgrade?: boolean;
->>>>>>> 399370bc
 }