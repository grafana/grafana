// NOTE: This file was auto generated.  DO NOT EDIT DIRECTLY!
// To change feature flags, edit:
//  pkg/services/featuremgmt/registry.go
// Then run tests in:
//  pkg/services/featuremgmt/toggles_gen_test.go

/**
 * Describes available feature toggles in Grafana. These can be configured via
 * conf/custom.ini to enable features under development or not yet available in
 * stable version.
 *
 * Only enabled values will be returned in this interface.
 *
 * NOTE: the possible values may change between versions without notice, although
 * this may cause compilation issues when depending on removed feature keys, the
 * runtime state will continue to work.
 *
 * @public
 */
export interface FeatureToggles {
  /**
  * Disable envelope encryption (emergency only)
  * @default false
  */
  disableEnvelopeEncryption?: boolean;
  /**
  * Search for dashboards using panel title
  */
  panelTitleSearch?: boolean;
  /**
  * Enables public dashboard sharing to be restricted to only allowed emails
  */
  publicDashboardsEmailSharing?: boolean;
  /**
  * Enables public dashboard rendering using scenes
  * @default true
  */
  publicDashboardsScene?: boolean;
  /**
  * Support new streaming approach for loki (prototype, needs special loki build)
  */
  lokiExperimentalStreaming?: boolean;
  /**
  * Highlight Grafana Enterprise features
  * @default false
  */
  featureHighlights?: boolean;
  /**
  * Configurable storage for dashboards, datasources, and resources
  */
  storage?: boolean;
  /**
  * Correlations page
  * @default true
  */
  correlations?: boolean;
  /**
  * Allow elements nesting
  */
  canvasPanelNesting?: boolean;
  /**
  * Logs the path for requests that are instrumented as unknown
  */
  logRequestsInstrumentedAsUnknown?: boolean;
  /**
  * Run the GRPC server
  */
  grpcServer?: boolean;
  /**
  * Enables cross-account querying in CloudWatch datasources
  * @default true
  */
  cloudWatchCrossAccountQuerying?: boolean;
  /**
  * Show warnings when dashboards do not validate against the schema
  */
  showDashboardValidationWarnings?: boolean;
  /**
  * Use double quotes to escape keyword in a MySQL query
  */
  mysqlAnsiQuotes?: boolean;
  /**
  * Enable folder nesting
  * @default true
  */
  nestedFolders?: boolean;
  /**
  * Rule backtesting API for alerting
  */
  alertingBacktesting?: boolean;
  /**
  * Enables drag and drop for CSV and Excel files
  */
  editPanelCSVDragAndDrop?: boolean;
  /**
  * Allow datasource to provide custom UI for context view
  * @default true
  */
  logsContextDatasourceUi?: boolean;
  /**
  * Use stream shards to split queries into smaller subqueries
  */
  lokiShardSplitting?: boolean;
  /**
  * Split large interval queries into subqueries with smaller time intervals
  * @default true
  */
  lokiQuerySplitting?: boolean;
  /**
  * Support overriding cookie preferences per user
  */
  individualCookiePreferences?: boolean;
  /**
  * Query InfluxDB InfluxQL without the proxy
  * @default true
  */
  influxdbBackendMigration?: boolean;
  /**
  * Enable streaming JSON parser for InfluxDB datasource InfluxQL query language
  */
  influxqlStreamingParser?: boolean;
  /**
  * Enables running InfluxDB Influxql queries in parallel
  */
  influxdbRunQueriesInParallel?: boolean;
  /**
  * Changes logs responses from Loki to be compliant with the dataplane specification.
  */
  lokiLogsDataplane?: boolean;
  /**
  * Support dataplane contract field name change for transformations and field name matchers where the name is different
  * @default true
  */
  dataplaneFrontendFallback?: boolean;
  /**
  * Disables dataplane specific processing in server side expressions.
  */
  disableSSEDataplane?: boolean;
  /**
  * Writes error logs to the request logger
  * @default true
  */
  unifiedRequestLog?: boolean;
  /**
  * Uses JWT-based auth for rendering instead of relying on remote cache
  */
  renderAuthJWT?: boolean;
  /**
  * Refactor time range variables flow to reduce number of API calls made when query variables are chained
  */
  refactorVariablesTimeRange?: boolean;
  /**
  * Enable the data source selector within the Frontend Apps section of the Frontend Observability
  */
  faroDatasourceSelector?: boolean;
  /**
  * Enables the edit functionality in the datagrid panel
  */
  enableDatagridEditing?: boolean;
  /**
  * Enables extra themes
  */
  extraThemes?: boolean;
  /**
  * Enables the plugins frontend sandbox
  */
  pluginsFrontendSandbox?: boolean;
  /**
  * Enables right panel for the plugins details page
  * @default true
  */
  pluginsDetailsRightPanel?: boolean;
  /**
  * Enables previous SQL data source dataset dropdown behavior
  */
  sqlDatasourceDatabaseSelection?: boolean;
  /**
  * Enables writing multiple items from a single query within Recorded Queries
  * @default true
  */
  recordedQueriesMulti?: boolean;
  /**
  * A table visualisation for logs in Explore
  * @default true
  */
  logsExploreTableVisualisation?: boolean;
  /**
  * Support temporary security credentials in AWS plugins for Grafana Cloud customers
  * @default true
  */
  awsDatasourcesTempCredentials?: boolean;
  /**
  * Enables the transformations redesign
  * @default true
  */
  transformationsRedesign?: boolean;
  /**
  * Enable support for Machine Learning in server-side expressions
  */
  mlExpressions?: boolean;
  /**
  * Expose some datasources as apiservers.
  */
  datasourceAPIServers?: boolean;
  /**
  * Register experimental APIs with the k8s API server, including all datasources
  */
  grafanaAPIServerWithExperimentalAPIs?: boolean;
  /**
  * Next generation provisioning... and git
  */
  provisioning?: boolean;
  /**
  * Experimental feature to use the secrets service for provisioning instead of the legacy secrets
  */
  provisioningSecretsService?: boolean;
  /**
  * Start an additional https handler and write kubectl options
  */
  grafanaAPIServerEnsureKubectlAccess?: boolean;
  /**
  * Enable admin page for managing feature toggles from the Grafana front-end. Grafana Cloud only.
  */
  featureToggleAdminPage?: boolean;
  /**
  * Enable caching for async queries for Redshift and Athena. Requires that the datasource has caching and async query support enabled
  * @default true
  */
  awsAsyncQueryCaching?: boolean;
  /**
  * Alternative permission filter implementation that does not use subqueries for fetching the dashboard folder
  */
  permissionsFilterRemoveSubquery?: boolean;
  /**
  * Enable changing the scheduler base interval via configuration option unified_alerting.scheduler_tick_interval
  */
  configurableSchedulerTick?: boolean;
  /**
  * Enable AI powered features in dashboards
  * @default true
  */
  dashgpt?: boolean;
  /**
  * Enable AI powered features for dashboards to auto-summary changes when saving
  */
  aiGeneratedDashboardChanges?: boolean;
  /**
  * Enables rendering retries for the reporting feature
  */
  reportingRetries?: boolean;
  /**
  * Send query to the same datasource in a single request when using server side expressions. The `cloudWatchBatchQueries` feature toggle should be enabled if this used with CloudWatch.
  */
  sseGroupByDatasource?: boolean;
  /**
  * Enables running Loki queries in parallel
  */
  lokiRunQueriesInParallel?: boolean;
  /**
  * Allow core plugins to be loaded as external
  * @default true
  */
  externalCorePlugins?: boolean;
  /**
  * Automatic service account and token setup for plugins
  */
  externalServiceAccounts?: boolean;
  /**
  * Enables panel monitoring through logs and measurements
  * @default true
  */
  panelMonitoring?: boolean;
  /**
  * Enables native HTTP Histograms
  */
  enableNativeHTTPHistogram?: boolean;
  /**
  * Disables classic HTTP Histogram (use with enableNativeHTTPHistogram)
  */
  disableClassicHTTPHistogram?: boolean;
  /**
  * Enable format string transformer
  * @default true
  */
  formatString?: boolean;
  /**
  * Routes snapshot requests from /api to the /apis endpoint
  */
  kubernetesSnapshots?: boolean;
  /**
  * Routes library panel requests from /api to the /apis endpoint
  */
  kubernetesLibraryPanels?: boolean;
  /**
  * Use the kubernetes API in the frontend for dashboards
  */
  kubernetesDashboards?: boolean;
  /**
  * Route the folder and dashboard service requests to k8s
  * @default true
  */
  kubernetesClientDashboardsFolders?: boolean;
  /**
  * Disable schema validation for dashboards/v1
  */
  dashboardDisableSchemaValidationV1?: boolean;
  /**
  * Disable schema validation for dashboards/v2
  */
  dashboardDisableSchemaValidationV2?: boolean;
  /**
  * Log schema validation errors so they can be analyzed later
  */
  dashboardSchemaValidationLogging?: boolean;
  /**
  * Show query type endpoints in datasource API servers (currently hardcoded for testdata, expressions, and prometheus)
  */
  datasourceQueryTypes?: boolean;
  /**
  * Register /apis/query.grafana.app/ -- will eventually replace /api/ds/query
  */
  queryService?: boolean;
  /**
  * Rewrite requests targeting /ds/query to the query service
  */
  queryServiceRewrite?: boolean;
  /**
  * Routes requests to the new query service
  */
  queryServiceFromUI?: boolean;
  /**
  * Routes explore requests to the new query service
  */
  queryServiceFromExplore?: boolean;
  /**
  * Runs CloudWatch metrics queries as separate batches
  */
  cloudWatchBatchQueries?: boolean;
  /**
  * If enabled, the caching backend gradually serializes query responses for the cache, comparing against the configured `[caching]max_value_mb` value as it goes. This can can help prevent Grafana from running out of memory while attempting to cache very large query responses.
  */
  cachingOptimizeSerializationMemoryUsage?: boolean;
  /**
  * Enables search for metric names in Code Mode, to improve performance when working with an enormous number of metric names
  */
  prometheusCodeModeMetricNamesSearch?: boolean;
  /**
  * Add cumulative and window functions to the add field from calculation transformation
  * @default true
  */
  addFieldFromCalculationStatFunctions?: boolean;
  /**
  * Enable Grafana to sync configuration and state with a remote Alertmanager.
  */
  alertmanagerRemoteSecondary?: boolean;
  /**
  * Enable Grafana to have a remote Alertmanager instance as the primary Alertmanager.
  */
  alertmanagerRemotePrimary?: boolean;
  /**
  * Change the way annotation permissions work by scoping them to folders and dashboards.
  * @default true
  */
  annotationPermissionUpdate?: boolean;
  /**
  * Make sure extracted field names are unique in the dataframe
  */
  extractFieldsNameDeduplication?: boolean;
  /**
  * Enables dashboard rendering using Scenes for viewer roles
  * @default true
  */
  dashboardSceneForViewers?: boolean;
  /**
  * Enables rendering dashboards using scenes for solo panels
  * @default true
  */
  dashboardSceneSolo?: boolean;
  /**
  * Enables dashboard rendering using scenes for all roles
  * @default true
  */
  dashboardScene?: boolean;
  /**
  * Enables experimental new dashboard layouts
  */
  dashboardNewLayouts?: boolean;
  /**
  * Enables use of the `systemPanelFilterVar` variable to filter panels in a dashboard
  */
  panelFilterVariable?: boolean;
  /**
  * Enables generating table data as PDF in reporting
  */
  pdfTables?: boolean;
  /**
  * Allow pan and zoom in canvas panel
  */
  canvasPanelPanZoom?: boolean;
  /**
  * Enables infinite scrolling for the Logs panel in Explore and Dashboards
  * @default true
  */
  logsInfiniteScrolling?: boolean;
  /**
  * Enable filtering menu displayed when text of a log line is selected
  * @default true
  */
  logRowsPopoverMenu?: boolean;
  /**
  * Disables passing host environment variable to plugin processes
  */
  pluginsSkipHostEnvVars?: boolean;
  /**
  * Enables shared crosshair in table panel
  */
  tableSharedCrosshair?: boolean;
  /**
  * Enables regression analysis transformation
  */
  regressionTransformation?: boolean;
  /**
  * Use the kubernetes API for feature toggle management in the frontend
  */
  kubernetesFeatureToggles?: boolean;
  /**
  * Enabled grafana cloud specific RBAC roles
  */
  cloudRBACRoles?: boolean;
  /**
  * Optimizes eligible queries in order to reduce load on datasources
  * @default false
  */
  alertingQueryOptimization?: boolean;
  /**
  * Distributes alert rule evaluations more evenly over time, including spreading out rules within the same group. Disables sequential evaluation if enabled.
  */
  jitterAlertRulesWithinGroups?: boolean;
  /**
  * Enable the Grafana Migration Assistant, which helps you easily migrate various on-prem resources to your Grafana Cloud stack.
  * @default true
  */
  onPremToCloudMigrations?: boolean;
  /**
  * Enable the secrets management API and services under app platform
  */
  secretsManagementAppPlatform?: boolean;
  /**
  * Writes the state periodically to the database, asynchronous to rule evaluation
  */
  alertingSaveStatePeriodic?: boolean;
  /**
  * Enables the compressed protobuf-based alert state storage
  * @default false
  */
  alertingSaveStateCompressed?: boolean;
  /**
  * In-development feature flag for the scope api using the app platform.
  * @default false
  */
  scopeApi?: boolean;
  /**
  * In-development feature that will allow injection of labels into prometheus queries.
  * @default true
  */
  promQLScope?: boolean;
  /**
  * In-development feature that will allow injection of labels into loki queries.
  * @default false
  */
  logQLScope?: boolean;
  /**
  * Enables SQL Expressions, which can execute SQL queries against data source results.
  */
  sqlExpressions?: boolean;
  /**
  * Enables the group to nested table transformation
  * @default true
  */
  groupToNestedTableTransformation?: boolean;
  /**
  * New implementation for the dashboard-to-PDF rendering
  * @default true
  */
  newPDFRendering?: boolean;
  /**
  * Use TLS-enabled memcached in the enterprise caching feature
  * @default true
  */
  tlsMemcached?: boolean;
  /**
  * Enable grafana's embedded kube-aggregator
  */
  kubernetesAggregator?: boolean;
  /**
  * Enable CAP token based authentication in grafana's embedded kube-aggregator
  */
  kubernetesAggregatorCapTokenAuth?: boolean;
  /**
  * Enable new expression parser
  */
  expressionParser?: boolean;
  /**
  * Enable groupBy variable support in scenes dashboards
  */
  groupByVariable?: boolean;
  /**
  * Enables the use of scope filters in Grafana
  */
  scopeFilters?: boolean;
  /**
  * Use the new SSO Settings API to configure the SAML connector
  * @default true
  */
  ssoSettingsSAML?: boolean;
  /**
  * Require that sub claims is present in oauth tokens.
  */
  oauthRequireSubClaim?: boolean;
  /**
  * Enables filters and group by variables on all new dashboards. Variables are added only if default data source supports filtering.
  */
  newDashboardWithFiltersAndGroupBy?: boolean;
  /**
  * Updates CloudWatch label parsing to be more accurate
  * @default true
  */
  cloudWatchNewLabelParsing?: boolean;
  /**
  * In server-side expressions, disable the sorting of numeric-kind metrics by their metric name or labels.
  */
  disableNumericMetricsSortingInExpressions?: boolean;
  /**
  * Enables Grafana-managed recording rules.
  */
  grafanaManagedRecordingRules?: boolean;
  /**
  * Enables Query Library feature in Explore
  */
  queryLibrary?: boolean;
  /**
  * Sets the logs table as default visualisation in logs explore
  */
  logsExploreTableDefaultVisualization?: boolean;
  /**
  * Enables the new sharing drawer design
  * @default true
  */
  newDashboardSharingComponent?: boolean;
  /**
  * Enables the new alert list view design
  */
  alertingListViewV2?: boolean;
  /**
  * Disables the ability to send alerts to an external Alertmanager datasource.
  */
  alertingDisableSendAlertsExternal?: boolean;
  /**
  * Enables possibility to preserve dashboard variables and time range when navigating between dashboards
  */
  preserveDashboardStateWhenNavigating?: boolean;
  /**
  * Enables the new central alert history.
  */
  alertingCentralAlertHistory?: boolean;
  /**
  * Preserve plugin proxy trailing slash.
  * @default false
  */
  pluginProxyPreserveTrailingSlash?: boolean;
  /**
  * Allows configuration of Azure Monitor as a data source that can provide Prometheus exemplars
  * @default true
  */
  azureMonitorPrometheusExemplars?: boolean;
  /**
  * Enables pinning of nav items
  * @default true
  */
  pinNavItems?: boolean;
  /**
  * Enables the gRPC server for authorization
  */
  authZGRPCServer?: boolean;
  /**
  * Use the new SSO Settings API to configure LDAP
  * @default true
  */
  ssoSettingsLDAP?: boolean;
  /**
  * Use openFGA as authorization engine.
  */
  zanzana?: boolean;
  /**
  * Enables reload of dashboards on scopes, time range and variables changes
  */
  reloadDashboardsOnParamsChange?: boolean;
  /**
  * Enables the scopes usage in Metrics Explore
  */
  enableScopesInMetricsExplore?: boolean;
  /**
  * Round up end time for metric queries to the next minute to avoid missing data
  * @default true
  */
  cloudWatchRoundUpEndTime?: boolean;
  /**
  * Deprecated. Allow override default AAD audience for Azure Prometheus endpoint. Enabled by default. This feature should no longer be used and will be removed in the future.
  * @deprecated
  * @default true
  */
  prometheusAzureOverrideAudience?: boolean;
  /**
  * Enable the new alerting search experience
  */
  alertingFilterV2?: boolean;
  /**
  * Enable grafana dataplane aggregator
  */
  dataplaneAggregator?: boolean;
  /**
  * Enables new combobox style UI for the Ad hoc filters variable in scenes architecture
  * @default true
  */
  newFiltersUI?: boolean;
  /**
  * Allows access to the new react-data-grid based table component.
  */
  tableNextGen?: boolean;
  /**
  * Uses Prometheus rules as the primary source of truth for ruler-enabled data sources
  */
  alertingPrometheusRulesPrimary?: boolean;
  /**
  * Used in Logs Drilldown to split queries into multiple queries based on the number of shards
  */
  exploreLogsShardSplitting?: boolean;
  /**
  * Used in Logs Drilldown to query by aggregated metrics
  */
  exploreLogsAggregatedMetrics?: boolean;
  /**
  * Used in Logs Drilldown to limit the time range
  */
  exploreLogsLimitedTimeRange?: boolean;
  /**
  * Enables the gRPC client to authenticate with the App Platform by using ID & access tokens
  */
  appPlatformGrpcClientAuth?: boolean;
  /**
  * Enable the groupsync extension for managing Group Attribute Sync feature
  */
  groupAttributeSync?: boolean;
  /**
  * Enables step mode for alerting queries and expressions
  * @default true
  */
  alertingQueryAndExpressionsStepMode?: boolean;
  /**
  * Enables improved support for OAuth external sessions. After enabling this feature, users might need to re-authenticate themselves.
  * @default true
  */
  improvedExternalSessionHandling?: boolean;
  /**
  * Use session storage for handling the redirection after login
  * @default true
  */
  useSessionStorageForRedirection?: boolean;
  /**
  * Enables the new role picker drawer design
  */
  rolePickerDrawer?: boolean;
  /**
  * Enable unified storage search
  */
  unifiedStorageSearch?: boolean;
  /**
  * Enable sprinkles on unified storage search
  */
  unifiedStorageSearchSprinkles?: boolean;
  /**
  * Enable permission filtering on unified storage search
  * @default true
  */
  unifiedStorageSearchPermissionFiltering?: boolean;
  /**
  * Pick the dual write mode from database configs
  */
  managedDualWriter?: boolean;
  /**
  * Enables SRI checks for plugin assets
  * @default false
  */
  pluginsSriChecks?: boolean;
  /**
  * Enables to save big objects in blob storage
  */
  unifiedStorageBigObjectsSupport?: boolean;
  /**
  * Enables time pickers sync
  */
  timeRangeProvider?: boolean;
  /**
  * Disables the log limit restriction for Azure Monitor when true. The limit is enabled by default.
  * @default false
  */
  azureMonitorDisableLogLimit?: boolean;
  /**
  * Enables automatic updates for pre-installed plugins
  * @default true
  */
  preinstallAutoUpdate?: boolean;
  /**
  * Enables experimental reconciler for playlists
  */
  playlistsReconciler?: boolean;
  /**
  * Enable passwordless login via magic link authentication
  */
  passwordlessMagicLinkAuthentication?: boolean;
  /**
  * Display Related Logs in Grafana Metrics Drilldown
  */
  exploreMetricsRelatedLogs?: boolean;
  /**
  * Adds support for quotes and special characters in label values for Prometheus queries
  */
  prometheusSpecialCharsInLabelValues?: boolean;
  /**
  * Enables the extension admin page regardless of development mode
  */
  enableExtensionsAdminPage?: boolean;
  /**
  * Enables SCIM support for user and group management
  */
  enableSCIM?: boolean;
  /**
  * Enables browser crash detection reporting to Faro.
  */
  crashDetection?: boolean;
  /**
  * Enables removing the reducer from the alerting UI when creating a new alert rule and using instant query
  * @default true
  */
  alertingUIOptimizeReducer?: boolean;
  /**
  * Enables user auth for Azure Monitor datasource only
  * @default true
  */
  azureMonitorEnableUserAuth?: boolean;
  /**
  * Enables simplified step mode in the notifications section
  * @default true
  */
  alertingNotificationsStepMode?: boolean;
  /**
  * Enables a button to send feedback from the Grafana UI
  */
  feedbackButton?: boolean;
  /**
  * Enable unified storage search UI
  */
  unifiedStorageSearchUI?: boolean;
  /**
  * Enables cross cluster search in the Elasticsearch datasource
  */
  elasticsearchCrossClusterSearch?: boolean;
  /**
  * Displays the navigation history so the user can navigate back to previous pages
  */
  unifiedHistory?: boolean;
  /**
  * Defaults to using the Loki `/labels` API instead of `/series`
  * @default true
  */
  lokiLabelNamesQueryApi?: boolean;
  /**
  * Enable the investigations backend API
  * @default false
  */
  investigationsBackend?: boolean;
  /**
  * Enable folder's api server counts
  * @default false
  */
  k8SFolderCounts?: boolean;
  /**
  * Enable folder's api server move
  * @default false
  */
  k8SFolderMove?: boolean;
  /**
  * Enables improved support for SAML external sessions. Ensure the NameID format is correctly configured in Grafana for SAML Single Logout to function properly.
  * @default true
  */
  improvedExternalSessionHandlingSAML?: boolean;
  /**
  * Enables LBAC for datasources for Mimir to apply LBAC filtering of metrics to the client requests for users in teams
  * @default true
  */
  teamHttpHeadersMimir?: boolean;
  /**
  * Enables LBAC for datasources for Tempo to apply LBAC filtering of traces to the client requests for users in teams
  */
  teamHttpHeadersTempo?: boolean;
  /**
  * Use new **Combobox** component for template variables
  */
  templateVariablesUsesCombobox?: boolean;
  /**
  * Enables Advisor app
  */
  grafanaAdvisor?: boolean;
  /**
  * Enables less memory intensive Elasticsearch result parsing
  */
  elasticsearchImprovedParsing?: boolean;
  /**
  * Shows defined connections for a data source in the plugins detail page
  */
  datasourceConnectionsTab?: boolean;
  /**
  * Use a POST request to list rules by passing down the namespaces user has access to
  */
  fetchRulesUsingPost?: boolean;
  /**
  * Enables the new logs panel in Explore
  */
  newLogsPanel?: boolean;
  /**
  * Enables the temporary themes for GrafanaCon
  * @default true
  */
  grafanaconThemes?: boolean;
  /**
  * Loads plugins from CDN synchronously
  */
  pluginsCDNSyncLoader?: boolean;
  /**
  * Enables the new Jira integration for contact points in cloud alert managers.
  */
  alertingJiraIntegration?: boolean;
  /**
  * Use the scopes navigation endpoint instead of the dashboardbindings endpoint
  */
  useScopesNavigationEndpoint?: boolean;
  /**
  * Enable scope search to include all levels of the scope node tree
  */
  scopeSearchAllLevels?: boolean;
  /**
  * Enables the alert rule version history restore feature
  * @default true
  */
  alertingRuleVersionHistoryRestore?: boolean;
  /**
  * Enables the report creation drawer in a dashboard
  */
  newShareReportDrawer?: boolean;
  /**
  * Disable pre-loading app plugins when the request is coming from the renderer
  */
  rendererDisableAppPluginsPreload?: boolean;
  /**
  * Enables SRI checks for Grafana JavaScript assets
  */
  assetSriChecks?: boolean;
  /**
  * Enables the alert rule restore feature
  * @default true
  */
  alertRuleRestore?: boolean;
  /**
  * Enables running Infinity queries in parallel
  */
  infinityRunQueriesInParallel?: boolean;
  /**
  * Renders invite user button along the app
  */
  inviteUserExperimental?: boolean;
  /**
  * Enables the alerting migration UI, to migrate data source-managed rules to Grafana-managed rules
  * @default true
  */
  alertingMigrationUI?: boolean;
  /**
  * Enables a UI feature for importing rules from a Prometheus file to Grafana-managed rules
  * @default true
  */
  alertingImportYAMLUI?: boolean;
  /**
  * Enables the unified storage history pruner
  * @default true
  */
  unifiedStorageHistoryPruner?: boolean;
  /**
  * Enables the logs builder mode for the Azure Monitor data source
  * @default false
  */
  azureMonitorLogsBuilderEditor?: boolean;
  /**
  * Specifies the locale so the correct format for numbers and dates can be shown
  */
  localeFormatPreference?: boolean;
  /**
  * Enables the unified storage grpc connection pool
  */
  unifiedStorageGrpcConnectionPool?: boolean;
  /**
  * Enables the extension sidebar
  */
  extensionSidebar?: boolean;
  /**
  * Enables UI functionality to permanently delete alert rules
  * @default true
  */
  alertingRulePermanentlyDelete?: boolean;
  /**
  * Enables the UI functionality to recover and view deleted alert rules
  * @default true
  */
  alertingRuleRecoverDeleted?: boolean;
  /**
  * use multi-tenant path for awsTempCredentials
  */
  multiTenantTempCredentials?: boolean;
  /**
  * Enables localization for plugins
  */
  localizationForPlugins?: boolean;
  /**
  * Enables unified navbars
  * @default false
  */
  unifiedNavbars?: boolean;
  /**
  * Enables a control component for the logs panel in Explore
  * @default true
  */
  logsPanelControls?: boolean;
  /**
  * Enables creating metrics from profiles and storing them as recording rules
  */
  metricsFromProfiles?: boolean;
  /**
  * Enables creating alerts from Tempo data source
  */
  tempoAlerting?: boolean;
  /**
  * Enables auto-updating of users installed plugins
  */
  pluginsAutoUpdate?: boolean;
  /**
  * Register MT frontend
  */
  multiTenantFrontend?: boolean;
  /**
  * Enables the alerting list view v2 preview toggle
  */
  alertingListViewV2PreviewToggle?: boolean;
  /**
  * Use FiredAt for StartsAt when sending alerts to Alertmaanger
  * @default false
  */
  alertRuleUseFiredAtForStartsAt?: boolean;
  /**
  * Enables the alerting bulk actions in the UI
  * @default true
  */
  alertingBulkActionsInUI?: boolean;
  /**
  * Registers AuthZ /apis endpoint
  */
  kubernetesAuthzApis?: boolean;
  /**
  * Enables restore deleted dashboards feature
  * @default false
  */
  restoreDashboards?: boolean;
  /**
  * Skip token rotation if it was already rotated less than 5 seconds ago
  * @default true
  */
  skipTokenRotationIfRecent?: boolean;
  /**
  * Enable configuration of alert enrichments in Grafana Cloud.
  * @default false
  */
  alertEnrichment?: boolean;
  /**
  * Enables the API to import Alertmanager configuration
  * @default false
  */
  alertingImportAlertmanagerAPI?: boolean;
  /**
  * Enables image sharing functionality for dashboards
  */
  sharingDashboardImage?: boolean;
  /**
  * Prefer library panel title over viz panel title.
  * @default false
  */
  preferLibraryPanelTitle?: boolean;
  /**
  * Use fixed-width numbers globally in the UI
  * @default false
  */
  tabularNumbers?: boolean;
  /**
  * Enables new design for the InfluxDB data source configuration page
  * @default false
  */
  newInfluxDSConfigPageDesign?: boolean;
  /**
  * Set this to true to enable all app chrome extensions registered by plugins.
  * @default false
  */
  enableAppChromeExtensions?: boolean;
  /**
  * Enables use of app platform API for folders
  * @default false
  */
  foldersAppPlatformAPI?: boolean;
  /**
<<<<<<< HEAD
  * Allows decoupled core plugins to load from the Grafana CDN
  * @default false
  */
  pluginAssetProvider?: boolean;
=======
  * Set this to true to use the new PluginImporter functionality
  * @default false
  */
  enablePluginImporter?: boolean;
>>>>>>> 4a779c4c
}<|MERGE_RESOLUTION|>--- conflicted
+++ resolved
@@ -1022,15 +1022,13 @@
   */
   foldersAppPlatformAPI?: boolean;
   /**
-<<<<<<< HEAD
+  * Set this to true to use the new PluginImporter functionality
+  * @default false
+  */
+  enablePluginImporter?: boolean;
+  /**
   * Allows decoupled core plugins to load from the Grafana CDN
   * @default false
   */
   pluginAssetProvider?: boolean;
-=======
-  * Set this to true to use the new PluginImporter functionality
-  * @default false
-  */
-  enablePluginImporter?: boolean;
->>>>>>> 4a779c4c
 }