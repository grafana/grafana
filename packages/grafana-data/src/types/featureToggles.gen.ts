--- conflicted
+++ resolved
@@ -377,7 +377,6 @@
   */
   perPanelNonApplicableDrilldowns?: boolean;
   /**
-<<<<<<< HEAD
   * Enables a group by action per panel
   */
   panelGroupBy?: boolean;
@@ -386,12 +385,6 @@
   */
   perPanelFiltering?: boolean;
   /**
-=======
-  * Enabled a group by action per panel
-  */
-  panelGroupBy?: boolean;
-  /**
->>>>>>> e36ea787
   * Enables use of the `systemPanelFilterVar` variable to filter panels in a dashboard
   */
   panelFilterVariable?: boolean;
