// NOTE: This file was auto generated.  DO NOT EDIT DIRECTLY!
// To change feature flags, edit:
//  pkg/services/featuremgmt/registry.go
// Then run tests in:
//  pkg/services/featuremgmt/toggles_gen_test.go

/**
 * Describes available feature toggles in Grafana. These can be configured via
 * conf/custom.ini to enable features under development or not yet available in
 * stable version.
 *
 * Only enabled values will be returned in this interface.
 *
 * NOTE: the possible values may change between versions without notice, although
 * this may cause compilation issues when depending on removed feature keys, the
 * runtime state will continue to work.
 *
 * @public
 */
export interface FeatureToggles {
  disableEnvelopeEncryption?: boolean;
  ['live-service-web-worker']?: boolean;
  queryOverLive?: boolean;
  panelTitleSearch?: boolean;
  publicDashboards?: boolean;
  publicDashboardsEmailSharing?: boolean;
  lokiExperimentalStreaming?: boolean;
  featureHighlights?: boolean;
  migrationLocking?: boolean;
  storage?: boolean;
  correlations?: boolean;
  exploreContentOutline?: boolean;
  datasourceQueryMultiStatus?: boolean;
  autoMigrateOldPanels?: boolean;
  autoMigrateGraphPanel?: boolean;
  autoMigrateTablePanel?: boolean;
  autoMigratePiechartPanel?: boolean;
  autoMigrateWorldmapPanel?: boolean;
  autoMigrateStatPanel?: boolean;
  disableAngular?: boolean;
  canvasPanelNesting?: boolean;
  newVizTooltips?: boolean;
  scenes?: boolean;
  disableSecretsCompatibility?: boolean;
  logRequestsInstrumentedAsUnknown?: boolean;
  topnav?: boolean;
  returnToPrevious?: boolean;
  grpcServer?: boolean;
  unifiedStorage?: boolean;
  cloudWatchCrossAccountQuerying?: boolean;
  redshiftAsyncQueryDataSupport?: boolean;
  athenaAsyncQueryDataSupport?: boolean;
  showDashboardValidationWarnings?: boolean;
  mysqlAnsiQuotes?: boolean;
  accessControlOnCall?: boolean;
  nestedFolders?: boolean;
  nestedFolderPicker?: boolean;
  alertingBacktesting?: boolean;
  editPanelCSVDragAndDrop?: boolean;
  alertingNoNormalState?: boolean;
  logsContextDatasourceUi?: boolean;
  lokiQuerySplitting?: boolean;
  lokiQuerySplittingConfig?: boolean;
  individualCookiePreferences?: boolean;
  prometheusMetricEncyclopedia?: boolean;
  influxdbBackendMigration?: boolean;
  influxqlStreamingParser?: boolean;
  influxdbRunQueriesInParallel?: boolean;
  prometheusDataplane?: boolean;
  lokiMetricDataplane?: boolean;
  lokiLogsDataplane?: boolean;
  dataplaneFrontendFallback?: boolean;
  disableSSEDataplane?: boolean;
  alertStateHistoryLokiSecondary?: boolean;
  alertStateHistoryLokiPrimary?: boolean;
  alertStateHistoryLokiOnly?: boolean;
  unifiedRequestLog?: boolean;
  renderAuthJWT?: boolean;
  refactorVariablesTimeRange?: boolean;
  enableElasticsearchBackendQuerying?: boolean;
  faroDatasourceSelector?: boolean;
  enableDatagridEditing?: boolean;
  extraThemes?: boolean;
  lokiPredefinedOperations?: boolean;
  pluginsFrontendSandbox?: boolean;
  dashboardEmbed?: boolean;
  frontendSandboxMonitorOnly?: boolean;
  sqlDatasourceDatabaseSelection?: boolean;
  lokiFormatQuery?: boolean;
  cloudWatchLogsMonacoEditor?: boolean;
  recordedQueriesMulti?: boolean;
  pluginsDynamicAngularDetectionPatterns?: boolean;
  vizAndWidgetSplit?: boolean;
  prometheusIncrementalQueryInstrumentation?: boolean;
  logsExploreTableVisualisation?: boolean;
  awsDatasourcesTempCredentials?: boolean;
  transformationsRedesign?: boolean;
  mlExpressions?: boolean;
  traceQLStreaming?: boolean;
  metricsSummary?: boolean;
  grafanaAPIServerWithExperimentalAPIs?: boolean;
  grafanaAPIServerEnsureKubectlAccess?: boolean;
  featureToggleAdminPage?: boolean;
  awsAsyncQueryCaching?: boolean;
  permissionsFilterRemoveSubquery?: boolean;
  prometheusConfigOverhaulAuth?: boolean;
  configurableSchedulerTick?: boolean;
  influxdbSqlSupport?: boolean;
  alertingNoDataErrorExecution?: boolean;
  angularDeprecationUI?: boolean;
  dashgpt?: boolean;
  aiGeneratedDashboardChanges?: boolean;
  reportingRetries?: boolean;
  sseGroupByDatasource?: boolean;
  libraryPanelRBAC?: boolean;
  lokiRunQueriesInParallel?: boolean;
  wargamesTesting?: boolean;
  alertingInsights?: boolean;
  externalCorePlugins?: boolean;
  pluginsAPIMetrics?: boolean;
  idForwarding?: boolean;
  cloudWatchWildCardDimensionValues?: boolean;
  externalServiceAccounts?: boolean;
  panelMonitoring?: boolean;
  enableNativeHTTPHistogram?: boolean;
  formatString?: boolean;
  transformationsVariableSupport?: boolean;
  kubernetesPlaylists?: boolean;
  kubernetesSnapshots?: boolean;
  kubernetesQueryServiceRewrite?: boolean;
  cloudWatchBatchQueries?: boolean;
  recoveryThreshold?: boolean;
  lokiStructuredMetadata?: boolean;
  teamHttpHeaders?: boolean;
  awsDatasourcesNewFormStyling?: boolean;
  cachingOptimizeSerializationMemoryUsage?: boolean;
  panelTitleSearchInV1?: boolean;
  managedPluginsInstall?: boolean;
  prometheusPromQAIL?: boolean;
  addFieldFromCalculationStatFunctions?: boolean;
  alertmanagerRemoteSecondary?: boolean;
  alertmanagerRemotePrimary?: boolean;
  alertmanagerRemoteOnly?: boolean;
  annotationPermissionUpdate?: boolean;
  extractFieldsNameDeduplication?: boolean;
  dashboardSceneForViewers?: boolean;
  dashboardSceneSolo?: boolean;
  dashboardScene?: boolean;
  panelFilterVariable?: boolean;
  pdfTables?: boolean;
  ssoSettingsApi?: boolean;
  canvasPanelPanZoom?: boolean;
  logsInfiniteScrolling?: boolean;
  flameGraphItemCollapsing?: boolean;
  alertingDetailsViewV2?: boolean;
  datatrails?: boolean;
  alertingSimplifiedRouting?: boolean;
  logRowsPopoverMenu?: boolean;
  pluginsSkipHostEnvVars?: boolean;
  tableSharedCrosshair?: boolean;
  regressionTransformation?: boolean;
  lokiQueryHints?: boolean;
  kubernetesFeatureToggles?: boolean;
  alertingPreviewUpgrade?: boolean;
  enablePluginsTracingByDefault?: boolean;
  cloudRBACRoles?: boolean;
  alertingQueryOptimization?: boolean;
  newFolderPicker?: boolean;
  jitterAlertRulesWithinGroups?: boolean;
  onPremToCloudMigrations?: boolean;
  alertingSaveStatePeriodic?: boolean;
  promQLScope?: boolean;
  sqlExpressions?: boolean;
  nodeGraphDotLayout?: boolean;
  groupToNestedTableTransformation?: boolean;
  newPDFRendering?: boolean;
  kubernetesAggregator?: boolean;
  expressionParser?: boolean;
  groupByVariable?: boolean;
  betterPageScrolling?: boolean;
  alertingUpgradeDryrunOnStart?: boolean;
  scopeFilters?: boolean;
<<<<<<< HEAD
=======
  emailVerificationEnforcement?: boolean;
>>>>>>> a89f1c22
}<|MERGE_RESOLUTION|>--- conflicted
+++ resolved
@@ -180,8 +180,5 @@
   betterPageScrolling?: boolean;
   alertingUpgradeDryrunOnStart?: boolean;
   scopeFilters?: boolean;
-<<<<<<< HEAD
-=======
   emailVerificationEnforcement?: boolean;
->>>>>>> a89f1c22
 }