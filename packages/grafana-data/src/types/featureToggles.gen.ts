// NOTE: This file was auto generated.  DO NOT EDIT DIRECTLY!
// To change feature flags, edit:
//  pkg/services/featuremgmt/registry.go
// Then run tests in:
//  pkg/services/featuremgmt/toggles_gen_test.go

/**
 * Describes available feature toggles in Grafana. These can be configured via
 * conf/custom.ini to enable features under development or not yet available in
 * stable version.
 *
 * Only enabled values will be returned in this interface.
 *
 * NOTE: the possible values may change between versions without notice, although
 * this may cause compilation issues when depending on removed feature keys, the
 * runtime state will continue to work.
 *
 * @public
 */
export interface FeatureToggles {
  /**
  * Disable envelope encryption (emergency only)
  * @default false
  */
  disableEnvelopeEncryption?: boolean;
  /**
  * Search for dashboards using panel title
  */
  panelTitleSearch?: boolean;
  /**
  * Enables public dashboard sharing to be restricted to only allowed emails
  */
  publicDashboardsEmailSharing?: boolean;
  /**
  * Enables public dashboard rendering using scenes
  * @default true
  */
  publicDashboardsScene?: boolean;
  /**
  * Support new streaming approach for loki (prototype, needs special loki build)
  */
  lokiExperimentalStreaming?: boolean;
  /**
  * Highlight Grafana Enterprise features
  * @default false
  */
  featureHighlights?: boolean;
  /**
  * Configurable storage for dashboards, datasources, and resources
  */
  storage?: boolean;
  /**
  * Allow elements nesting
  */
  canvasPanelNesting?: boolean;
  /**
  * Logs the path for requests that are instrumented as unknown
  */
  logRequestsInstrumentedAsUnknown?: boolean;
  /**
  * Run the GRPC server
  */
  grpcServer?: boolean;
  /**
  * Enables cross-account querying in CloudWatch datasources
  * @default true
  */
  cloudWatchCrossAccountQuerying?: boolean;
  /**
  * Show warnings when dashboards do not validate against the schema
  */
  showDashboardValidationWarnings?: boolean;
  /**
  * Use double quotes to escape keyword in a MySQL query
  */
  mysqlAnsiQuotes?: boolean;
  /**
  * Rule backtesting API for alerting
  */
  alertingBacktesting?: boolean;
  /**
  * Allow datasource to provide custom UI for context view
  * @default true
  */
  logsContextDatasourceUi?: boolean;
  /**
  * Use stream shards to split queries into smaller subqueries
  */
  lokiShardSplitting?: boolean;
  /**
  * Split large interval queries into subqueries with smaller time intervals
  * @default true
  */
  lokiQuerySplitting?: boolean;
  /**
  * Support overriding cookie preferences per user
  */
  individualCookiePreferences?: boolean;
  /**
  * Query InfluxDB InfluxQL without the proxy
  * @default true
  */
  influxdbBackendMigration?: boolean;
  /**
  * populate star status from apiserver
  */
  starsFromAPIServer?: boolean;
  /**
  * Routes stars requests from /api to the /apis endpoint
  */
  kubernetesStars?: boolean;
  /**
  * Enable streaming JSON parser for InfluxDB datasource InfluxQL query language
  */
  influxqlStreamingParser?: boolean;
  /**
  * Enables running InfluxDB Influxql queries in parallel
  */
  influxdbRunQueriesInParallel?: boolean;
  /**
  * Changes logs responses from Loki to be compliant with the dataplane specification.
  */
  lokiLogsDataplane?: boolean;
  /**
  * Disables dataplane specific processing in server side expressions.
  */
  disableSSEDataplane?: boolean;
  /**
  * Writes error logs to the request logger
  * @default true
  */
  unifiedRequestLog?: boolean;
  /**
  * Uses JWT-based auth for rendering instead of relying on remote cache
  */
  renderAuthJWT?: boolean;
  /**
  * Refactor time range variables flow to reduce number of API calls made when query variables are chained
  */
  refactorVariablesTimeRange?: boolean;
  /**
  * Enable the data source selector within the Frontend Apps section of the Frontend Observability
  */
  faroDatasourceSelector?: boolean;
  /**
  * Enables the edit functionality in the datagrid panel
  */
  enableDatagridEditing?: boolean;
  /**
  * Enables extra themes
  */
  extraThemes?: boolean;
  /**
  * A table visualisation for logs in Explore
  * @default true
  */
  logsExploreTableVisualisation?: boolean;
  /**
  * Support temporary security credentials in AWS plugins for Grafana Cloud customers
  * @default true
  */
  awsDatasourcesTempCredentials?: boolean;
  /**
  * Enable support for Machine Learning in server-side expressions
  */
  mlExpressions?: boolean;
  /**
  * Expose some datasources as apiservers.
  */
  datasourceAPIServers?: boolean;
  /**
  * Register experimental APIs with the k8s API server, including all datasources
  */
  grafanaAPIServerWithExperimentalAPIs?: boolean;
  /**
  * Next generation provisioning... and git
  */
  provisioning?: boolean;
  /**
  * Start an additional https handler and write kubectl options
  */
  grafanaAPIServerEnsureKubectlAccess?: boolean;
  /**
  * Enable caching for async queries for Redshift and Athena. Requires that the datasource has caching and async query support enabled
  * @default true
  */
  awsAsyncQueryCaching?: boolean;
  /**
  * Enable request deduplication when query caching is enabled. Requests issuing the same query will be deduplicated, only the first request to arrive will be executed and the response will be shared with requests arriving while there is a request in-flight
  * @default false
  */
  queryCacheRequestDeduplication?: boolean;
  /**
  * Alternative permission filter implementation that does not use subqueries for fetching the dashboard folder
  */
  permissionsFilterRemoveSubquery?: boolean;
  /**
  * Enable changing the scheduler base interval via configuration option unified_alerting.scheduler_tick_interval
  */
  configurableSchedulerTick?: boolean;
  /**
  * Enable AI powered features in dashboards
  * @default true
  */
  dashgpt?: boolean;
  /**
  * Enable AI powered features for dashboards to auto-summary changes when saving
  */
  aiGeneratedDashboardChanges?: boolean;
  /**
  * Enables rendering retries for the reporting feature
  */
  reportingRetries?: boolean;
  /**
  * Send query to the same datasource in a single request when using server side expressions. The `cloudWatchBatchQueries` feature toggle should be enabled if this used with CloudWatch.
  */
  sseGroupByDatasource?: boolean;
  /**
  * Enables running Loki queries in parallel
  */
  lokiRunQueriesInParallel?: boolean;
  /**
  * Automatic service account and token setup for plugins
  */
  externalServiceAccounts?: boolean;
  /**
  * Enables native HTTP Histograms
  */
  enableNativeHTTPHistogram?: boolean;
  /**
  * Disables classic HTTP Histogram (use with enableNativeHTTPHistogram)
  */
  disableClassicHTTPHistogram?: boolean;
  /**
  * Routes snapshot requests from /api to the /apis endpoint
  */
  kubernetesSnapshots?: boolean;
  /**
  * Routes library panel requests from /api to the /apis endpoint
  */
  kubernetesLibraryPanels?: boolean;
  /**
  * Use the kubernetes API in the frontend for dashboards
  * @default true
  */
  kubernetesDashboards?: boolean;
  /**
  * Enables k8s short url api and uses it under the hood when handling legacy /api
  */
  kubernetesShortURLs?: boolean;
  /**
  * Routes short url requests from /api to the /apis endpoint in the frontend. Depends on kubernetesShortURLs
  */
  useKubernetesShortURLsAPI?: boolean;
  /**
  * Adds support for Kubernetes alerting and recording rules
  */
  kubernetesAlertingRules?: boolean;
  /**
  * Adds support for Kubernetes correlations
  */
  kubernetesCorrelations?: boolean;
  /**
  * Adds support for Kubernetes logs drilldown
  */
  kubernetesLogsDrilldown?: boolean;
  /**
  * Adds support for Kubernetes querycaching
  */
  kubernetesQueryCaching?: boolean;
  /**
  * Disable schema validation for dashboards/v1
  */
  dashboardDisableSchemaValidationV1?: boolean;
  /**
  * Disable schema validation for dashboards/v2
  */
  dashboardDisableSchemaValidationV2?: boolean;
  /**
  * Log schema validation errors so they can be analyzed later
  */
  dashboardSchemaValidationLogging?: boolean;
  /**
  * Enable fallback parsing behavior when scan row encounters invalid dashboard JSON
  */
  scanRowInvalidDashboardParseFallbackEnabled?: boolean;
  /**
  * Show query type endpoints in datasource API servers (currently hardcoded for testdata, expressions, and prometheus)
  */
  datasourceQueryTypes?: boolean;
  /**
  * Register /apis/query.grafana.app/ -- will eventually replace /api/ds/query
  */
  queryService?: boolean;
  /**
  * Adds datasource connections to the query service
  */
  queryServiceWithConnections?: boolean;
  /**
  * Rewrite requests targeting /ds/query to the query service
  */
  queryServiceRewrite?: boolean;
  /**
  * Routes requests to the new query service
  */
  queryServiceFromUI?: boolean;
  /**
  * Routes explore requests to the new query service
  */
  queryServiceFromExplore?: boolean;
  /**
  * Runs CloudWatch metrics queries as separate batches
  */
  cloudWatchBatchQueries?: boolean;
  /**
  * If enabled, the caching backend gradually serializes query responses for the cache, comparing against the configured `[caching]max_value_mb` value as it goes. This can can help prevent Grafana from running out of memory while attempting to cache very large query responses.
  */
  cachingOptimizeSerializationMemoryUsage?: boolean;
  /**
  * Enable Grafana to sync configuration and state with a remote Alertmanager.
  */
  alertmanagerRemoteSecondary?: boolean;
  /**
  * Enables a feature to avoid issues with concurrent writes to the alerting provenance table in MySQL
  */
  alertingProvenanceLockWrites?: boolean;
  /**
  * Enables the UI to use certain backend-side filters
  */
  alertingUIUseBackendFilters?: boolean;
  /**
  * Enables the UI to use rules backend-side filters 100% compatible with the frontend filters
  */
  alertingUIUseFullyCompatBackendFilters?: boolean;
  /**
  * Enable Grafana to have a remote Alertmanager instance as the primary Alertmanager.
  */
  alertmanagerRemotePrimary?: boolean;
  /**
  * Change the way annotation permissions work by scoping them to folders and dashboards.
  * @default true
  */
  annotationPermissionUpdate?: boolean;
  /**
  * Enables dashboard rendering using Scenes for viewer roles
  * @default true
  */
  dashboardSceneForViewers?: boolean;
  /**
  * Enables rendering dashboards using scenes for solo panels
  * @default true
  */
  dashboardSceneSolo?: boolean;
  /**
  * Enables dashboard rendering using scenes for all roles
  * @default true
  */
  dashboardScene?: boolean;
  /**
  * Enables experimental new dashboard layouts
  */
  dashboardNewLayouts?: boolean;
  /**
  * Enables undo/redo in dynamic dashboards
  */
  dashboardUndoRedo?: boolean;
  /**
  * Enables unlimited dashboard panel grouping
  */
  unlimitedLayoutsNesting?: boolean;
  /**
<<<<<<< HEAD
  * Enabled a group by action per panel
  */
  panelGroupBy?: boolean;
=======
  * Enables viewing non-applicable drilldowns on a panel level
  */
  perPanelNonApplicableDrilldowns?: boolean;
>>>>>>> 67ad43a7
  /**
  * Enables use of the `systemPanelFilterVar` variable to filter panels in a dashboard
  */
  panelFilterVariable?: boolean;
  /**
  * Enables generating table data as PDF in reporting
  */
  pdfTables?: boolean;
  /**
  * Allow pan and zoom in canvas panel
  */
  canvasPanelPanZoom?: boolean;
  /**
  * Enables time comparison option in supported panels
  */
  timeComparison?: boolean;
  /**
  * Enables shared crosshair in table panel
  */
  tableSharedCrosshair?: boolean;
  /**
  * Use the kubernetes API for feature toggle management in the frontend
  */
  kubernetesFeatureToggles?: boolean;
  /**
  * Enabled grafana cloud specific RBAC roles
  */
  cloudRBACRoles?: boolean;
  /**
  * Optimizes eligible queries in order to reduce load on datasources
  * @default false
  */
  alertingQueryOptimization?: boolean;
  /**
  * Distributes alert rule evaluations more evenly over time, including spreading out rules within the same group. Disables sequential evaluation if enabled.
  */
  jitterAlertRulesWithinGroups?: boolean;
  /**
  * Enable the Grafana Migration Assistant, which helps you easily migrate various on-prem resources to your Grafana Cloud stack.
  * @default true
  */
  onPremToCloudMigrations?: boolean;
  /**
  * Enable the secrets management API and services under app platform
  */
  secretsManagementAppPlatform?: boolean;
  /**
  * Enable the secrets management app platform UI
  */
  secretsManagementAppPlatformUI?: boolean;
  /**
  * Writes the state periodically to the database, asynchronous to rule evaluation
  */
  alertingSaveStatePeriodic?: boolean;
  /**
  * Enables the compressed protobuf-based alert state storage. Default is enabled.
  * @default true
  */
  alertingSaveStateCompressed?: boolean;
  /**
  * In-development feature flag for the scope api using the app platform.
  * @default false
  */
  scopeApi?: boolean;
  /**
  * Use the single node endpoint for the scope api. This is used to fetch the scope parent node.
  * @default false
  */
  useScopeSingleNodeEndpoint?: boolean;
  /**
  * Makes the frontend use the 'names' param for fetching multiple scope nodes at once
  * @default false
  */
  useMultipleScopeNodesEndpoint?: boolean;
  /**
  * In-development feature that will allow injection of labels into loki queries.
  * @default false
  */
  logQLScope?: boolean;
  /**
  * Enables SQL Expressions, which can execute SQL queries against data source results.
  */
  sqlExpressions?: boolean;
  /**
  * Enables column autocomplete for SQL Expressions
  */
  sqlExpressionsColumnAutoComplete?: boolean;
  /**
  * Enable grafana's embedded kube-aggregator
  */
  kubernetesAggregator?: boolean;
  /**
  * Enable CAP token based authentication in grafana's embedded kube-aggregator
  */
  kubernetesAggregatorCapTokenAuth?: boolean;
  /**
  * Enable groupBy variable support in scenes dashboards
  */
  groupByVariable?: boolean;
  /**
  * Enables the use of scope filters in Grafana
  */
  scopeFilters?: boolean;
  /**
  * Require that sub claims is present in oauth tokens.
  */
  oauthRequireSubClaim?: boolean;
  /**
  * Require that refresh tokens are present in oauth tokens.
  */
  refreshTokenRequired?: boolean;
  /**
  * Enables filters and group by variables on all new dashboards. Variables are added only if default data source supports filtering.
  */
  newDashboardWithFiltersAndGroupBy?: boolean;
  /**
  * Updates CloudWatch label parsing to be more accurate
  * @default true
  */
  cloudWatchNewLabelParsing?: boolean;
  /**
  * In server-side expressions, disable the sorting of numeric-kind metrics by their metric name or labels.
  */
  disableNumericMetricsSortingInExpressions?: boolean;
  /**
  * Enables Grafana-managed recording rules.
  */
  grafanaManagedRecordingRules?: boolean;
  /**
  * Enables Saved queries (query library) feature
  */
  queryLibrary?: boolean;
  /**
  * Displays datasource provisioned dashboards in dashboard empty page, only when coming from datasource configuration page
  */
  dashboardLibrary?: boolean;
  /**
  * Displays datasource provisioned and community dashboards in dashboard empty page, only when coming from datasource configuration page
  */
  suggestedDashboards?: boolean;
  /**
  * Enables a flow to get started with a new dashboard from a template
  */
  dashboardTemplates?: boolean;
  /**
  * Sets the logs table as default visualisation in logs explore
  */
  logsExploreTableDefaultVisualization?: boolean;
  /**
  * Enables the new alert list view design
  */
  alertingListViewV2?: boolean;
  /**
  * Disables the ability to send alerts to an external Alertmanager datasource.
  */
  alertingDisableSendAlertsExternal?: boolean;
  /**
  * Enables possibility to preserve dashboard variables and time range when navigating between dashboards
  */
  preserveDashboardStateWhenNavigating?: boolean;
  /**
  * Enables the new central alert history.
  */
  alertingCentralAlertHistory?: boolean;
  /**
  * Preserve plugin proxy trailing slash.
  * @default false
  */
  pluginProxyPreserveTrailingSlash?: boolean;
  /**
  * Allows configuration of Azure Monitor as a data source that can provide Prometheus exemplars
  * @default true
  */
  azureMonitorPrometheusExemplars?: boolean;
  /**
  * Enables the gRPC server for authorization
  */
  authZGRPCServer?: boolean;
  /**
  * Use the new SSO Settings API to configure LDAP
  * @default true
  */
  ssoSettingsLDAP?: boolean;
  /**
  * Use openFGA as authorization engine.
  */
  zanzana?: boolean;
  /**
  * Use openFGA as main authorization engine and disable legacy RBAC clietn.
  */
  zanzanaNoLegacyClient?: boolean;
  /**
  * Enables reload of dashboards on scopes, time range and variables changes
  */
  reloadDashboardsOnParamsChange?: boolean;
  /**
  * Enables the scopes usage in Metrics Explore
  */
  enableScopesInMetricsExplore?: boolean;
  /**
  * Round up end time for metric queries to the next minute to avoid missing data
  * @default true
  */
  cloudWatchRoundUpEndTime?: boolean;
  /**
  * Deprecated. Allow override default AAD audience for Azure Prometheus endpoint. Enabled by default. This feature should no longer be used and will be removed in the future.
  * @deprecated
  * @default true
  */
  prometheusAzureOverrideAudience?: boolean;
  /**
  * Enable the new alerting search experience
  */
  alertingFilterV2?: boolean;
  /**
  * Enable grafana dataplane aggregator
  */
  dataplaneAggregator?: boolean;
  /**
  * Enables new combobox style UI for the Ad hoc filters variable in scenes architecture
  * @default true
  */
  newFiltersUI?: boolean;
  /**
  * Allows authenticated API calls in actions
  */
  vizActionsAuth?: boolean;
  /**
  * Uses Prometheus rules as the primary source of truth for ruler-enabled data sources
  */
  alertingPrometheusRulesPrimary?: boolean;
  /**
  * Deprecated. Replace with lokiShardSplitting. Used in Logs Drilldown to split queries into multiple queries based on the number of shards
  */
  exploreLogsShardSplitting?: boolean;
  /**
  * Used in Logs Drilldown to query by aggregated metrics
  */
  exploreLogsAggregatedMetrics?: boolean;
  /**
  * Used in Logs Drilldown to limit the time range
  */
  exploreLogsLimitedTimeRange?: boolean;
  /**
  * Enables the gRPC client to authenticate with the App Platform by using ID & access tokens
  */
  appPlatformGrpcClientAuth?: boolean;
  /**
  * Enable the groupsync extension for managing Group Attribute Sync feature
  */
  groupAttributeSync?: boolean;
  /**
  * Enables step mode for alerting queries and expressions
  * @default true
  */
  alertingQueryAndExpressionsStepMode?: boolean;
  /**
  * Enables improved support for OAuth external sessions. After enabling this feature, users might need to re-authenticate themselves.
  * @default true
  */
  improvedExternalSessionHandling?: boolean;
  /**
  * Use session storage for handling the redirection after login
  * @default true
  */
  useSessionStorageForRedirection?: boolean;
  /**
  * Enables the new role picker drawer design
  */
  rolePickerDrawer?: boolean;
  /**
  * Enable unified storage search
  */
  unifiedStorageSearch?: boolean;
  /**
  * Enable sprinkles on unified storage search
  */
  unifiedStorageSearchSprinkles?: boolean;
  /**
  * Pick the dual write mode from database configs
  */
  managedDualWriter?: boolean;
  /**
  * Enables SRI checks for plugin assets
  * @default false
  */
  pluginsSriChecks?: boolean;
  /**
  * Enables to save big objects in blob storage
  */
  unifiedStorageBigObjectsSupport?: boolean;
  /**
  * Enables time pickers sync
  */
  timeRangeProvider?: boolean;
  /**
  * Enables time range panning functionality
  */
  timeRangePan?: boolean;
  /**
  * Enables new keyboard shortcuts for time range zoom operations
  */
  newTimeRangeZoomShortcuts?: boolean;
  /**
  * Disables the log limit restriction for Azure Monitor when true. The limit is enabled by default.
  * @default false
  */
  azureMonitorDisableLogLimit?: boolean;
  /**
  * Enables experimental reconciler for playlists
  */
  playlistsReconciler?: boolean;
  /**
  * Enable passwordless login via magic link authentication
  */
  passwordlessMagicLinkAuthentication?: boolean;
  /**
  * Display Related Logs in Grafana Metrics Drilldown
  */
  exploreMetricsRelatedLogs?: boolean;
  /**
  * Adds support for quotes and special characters in label values for Prometheus queries
  */
  prometheusSpecialCharsInLabelValues?: boolean;
  /**
  * Enables the extension admin page regardless of development mode
  */
  enableExtensionsAdminPage?: boolean;
  /**
  * Enables SCIM support for user and group management
  */
  enableSCIM?: boolean;
  /**
  * Enables browser crash detection reporting to Faro.
  */
  crashDetection?: boolean;
  /**
  * Enables removing the reducer from the alerting UI when creating a new alert rule and using instant query
  * @default true
  */
  alertingUIOptimizeReducer?: boolean;
  /**
  * Enables user auth for Azure Monitor datasource only
  * @default true
  */
  azureMonitorEnableUserAuth?: boolean;
  /**
  * Enable AI-generated alert rules.
  * @default false
  */
  alertingAIGenAlertRules?: boolean;
  /**
  * Enable AI-generated feedback from the Grafana UI.
  * @default false
  */
  alertingAIFeedback?: boolean;
  /**
  * Enable AI-improve alert rules labels and annotations.
  * @default false
  */
  alertingAIImproveAlertRules?: boolean;
  /**
  * Enable AI-generated alerting templates.
  * @default false
  */
  alertingAIGenTemplates?: boolean;
  /**
  * Enable enrichment per rule in the alerting UI.
  * @default false
  */
  alertingEnrichmentPerRule?: boolean;
  /**
  * Enable Assistant Investigations enrichment type.
  * @default false
  */
  alertingEnrichmentAssistantInvestigations?: boolean;
  /**
  * Enable AI-analyze central state history.
  * @default false
  */
  alertingAIAnalyzeCentralStateHistory?: boolean;
  /**
  * Enables simplified step mode in the notifications section
  * @default true
  */
  alertingNotificationsStepMode?: boolean;
  /**
  * Enable unified storage search UI
  */
  unifiedStorageSearchUI?: boolean;
  /**
  * Enables cross cluster search in the Elasticsearch data source
  * @default false
  */
  elasticsearchCrossClusterSearch?: boolean;
  /**
  * Displays the navigation history so the user can navigate back to previous pages
  */
  unifiedHistory?: boolean;
  /**
  * Defaults to using the Loki `/labels` API instead of `/series`
  * @default true
  */
  lokiLabelNamesQueryApi?: boolean;
  /**
  * Enable the investigations backend API
  * @default false
  */
  investigationsBackend?: boolean;
  /**
  * Enable folder's api server counts
  * @default false
  */
  k8SFolderCounts?: boolean;
  /**
  * Enable folder's api server move
  * @default false
  */
  k8SFolderMove?: boolean;
  /**
  * Enables improved support for SAML external sessions. Ensure the NameID format is correctly configured in Grafana for SAML Single Logout to function properly.
  * @default true
  */
  improvedExternalSessionHandlingSAML?: boolean;
  /**
  * Enables LBAC for datasources for Tempo to apply LBAC filtering of traces to the client requests for users in teams
  */
  teamHttpHeadersTempo?: boolean;
  /**
  * Enables Advisor app
  */
  grafanaAdvisor?: boolean;
  /**
  * Enables less memory intensive Elasticsearch result parsing
  */
  elasticsearchImprovedParsing?: boolean;
  /**
  * Shows defined connections for a data source in the plugins detail page
  */
  datasourceConnectionsTab?: boolean;
  /**
  * Use a POST request to list rules by passing down the namespaces user has access to
  */
  fetchRulesUsingPost?: boolean;
  /**
  * Enables the new logs panel
  * @default true
  */
  newLogsPanel?: boolean;
  /**
  * Enables the temporary themes for GrafanaCon
  * @default true
  */
  grafanaconThemes?: boolean;
  /**
  * Enables the new Jira integration for contact points in cloud alert managers.
  */
  alertingJiraIntegration?: boolean;
  /**
  * 
  * @default true
  */
  alertingUseNewSimplifiedRoutingHashAlgorithm?: boolean;
  /**
  * Use the scopes navigation endpoint instead of the dashboardbindings endpoint
  */
  useScopesNavigationEndpoint?: boolean;
  /**
  * Enable scope search to include all levels of the scope node tree
  */
  scopeSearchAllLevels?: boolean;
  /**
  * Enables the alert rule version history restore feature
  * @default true
  */
  alertingRuleVersionHistoryRestore?: boolean;
  /**
  * Enables the report creation drawer in a dashboard
  */
  newShareReportDrawer?: boolean;
  /**
  * Disable pre-loading app plugins when the request is coming from the renderer
  */
  rendererDisableAppPluginsPreload?: boolean;
  /**
  * Enables SRI checks for Grafana JavaScript assets
  */
  assetSriChecks?: boolean;
  /**
  * Enables the alert rule restore feature
  * @default true
  */
  alertRuleRestore?: boolean;
  /**
  * Enables running Infinity queries in parallel
  */
  infinityRunQueriesInParallel?: boolean;
  /**
  * Enables the alerting migration UI, to migrate data source-managed rules to Grafana-managed rules
  * @default true
  */
  alertingMigrationUI?: boolean;
  /**
  * Enables a UI feature for importing rules from a Prometheus file to Grafana-managed rules
  * @default true
  */
  alertingImportYAMLUI?: boolean;
  /**
  * Enables the logs builder mode for the Azure Monitor data source
  * @default false
  */
  azureMonitorLogsBuilderEditor?: boolean;
  /**
  * Specifies the locale so the correct format for numbers and dates can be shown
  */
  localeFormatPreference?: boolean;
  /**
  * Enables the unified storage grpc connection pool
  */
  unifiedStorageGrpcConnectionPool?: boolean;
  /**
  * Enables UI functionality to permanently delete alert rules
  * @default true
  */
  alertingRulePermanentlyDelete?: boolean;
  /**
  * Enables the UI functionality to recover and view deleted alert rules
  * @default true
  */
  alertingRuleRecoverDeleted?: boolean;
  /**
  * use multi-tenant path for awsTempCredentials
  */
  multiTenantTempCredentials?: boolean;
  /**
  * Enables unified navbars
  * @default false
  */
  unifiedNavbars?: boolean;
  /**
  * Enables a control component for the logs panel in Explore
  * @default true
  */
  logsPanelControls?: boolean;
  /**
  * Enables creating metrics from profiles and storing them as recording rules
  */
  metricsFromProfiles?: boolean;
  /**
  * Enables integration with Grafana Assistant in Profiles Drilldown
  * @default true
  */
  grafanaAssistantInProfilesDrilldown?: boolean;
  /**
  * Enables creating alerts from Tempo data source
  */
  tempoAlerting?: boolean;
  /**
  * Enables auto-updating of users installed plugins
  */
  pluginsAutoUpdate?: boolean;
  /**
  * Enables the alerting list view v2 preview toggle
  */
  alertingListViewV2PreviewToggle?: boolean;
  /**
  * Use FiredAt for StartsAt when sending alerts to Alertmaanger
  * @default false
  */
  alertRuleUseFiredAtForStartsAt?: boolean;
  /**
  * Enables the alerting bulk actions in the UI
  * @default true
  */
  alertingBulkActionsInUI?: boolean;
  /**
  * Registers AuthZ /apis endpoint
  */
  kubernetesAuthzApis?: boolean;
  /**
  * Redirects the traffic from the legacy access control endpoints to the new K8s AuthZ endpoints
  */
  kubernetesAuthZHandlerRedirect?: boolean;
  /**
  * Registers AuthZ resource permission /apis endpoints
  */
  kubernetesAuthzResourcePermissionApis?: boolean;
  /**
  * Enable sync of Zanzana authorization store on AuthZ CRD mutations
  */
  kubernetesAuthzZanzanaSync?: boolean;
  /**
  * Enables create, delete, and update mutations for resources owned by IAM identity
  */
  kubernetesAuthnMutation?: boolean;
  /**
  * Enables restore deleted dashboards feature
  * @default false
  */
  restoreDashboards?: boolean;
  /**
  * Enable configuration of alert enrichments in Grafana Cloud.
  * @default false
  */
  alertEnrichment?: boolean;
  /**
  * Allow multiple steps per enrichment.
  * @default false
  */
  alertEnrichmentMultiStep?: boolean;
  /**
  * Enable conditional alert enrichment steps.
  * @default false
  */
  alertEnrichmentConditional?: boolean;
  /**
  * Enables the API to import Alertmanager configuration
  * @default false
  */
  alertingImportAlertmanagerAPI?: boolean;
  /**
  * Enables the UI to see imported Alertmanager configuration
  * @default false
  */
  alertingImportAlertmanagerUI?: boolean;
  /**
  * Enables image sharing functionality for dashboards
  * @default true
  */
  sharingDashboardImage?: boolean;
  /**
  * Prefer library panel title over viz panel title.
  * @default false
  */
  preferLibraryPanelTitle?: boolean;
  /**
  * Use fixed-width numbers globally in the UI
  * @default false
  */
  tabularNumbers?: boolean;
  /**
  * Enables new design for the InfluxDB data source configuration page
  * @default false
  */
  newInfluxDSConfigPageDesign?: boolean;
  /**
  * Set this to true to enable all app chrome extensions registered by plugins.
  * @default false
  */
  enableAppChromeExtensions?: boolean;
  /**
  * Set this to true to enable all dashboard empty state extensions registered by plugins.
  * @default false
  */
  enableDashboardEmptyExtensions?: boolean;
  /**
  * Enables use of app platform API for folders
  * @default false
  */
  foldersAppPlatformAPI?: boolean;
  /**
  * Applies OTel formatting templates to displayed logs
  */
  otelLogsFormatting?: boolean;
  /**
  * Enables the notification history feature
  * @default false
  */
  alertingNotificationHistory?: boolean;
  /**
  * Enable dual reader for unified storage search
  */
  unifiedStorageSearchDualReaderEnabled?: boolean;
  /**
  * Supports __from and __to macros that always use the dashboard level time range
  */
  dashboardLevelTimeMacros?: boolean;
  /**
  * Starts Grafana in remote secondary mode pulling the latest state from the remote Alertmanager to avoid duplicate notifications.
  */
  alertmanagerRemoteSecondaryWithRemoteState?: boolean;
  /**
  * Enables sharing a list of APIs with a list of plugins
  * @default false
  */
  restrictedPluginApis?: boolean;
  /**
  * Enable favorite datasources
  */
  favoriteDatasources?: boolean;
  /**
  * New Log Context component
  */
  newLogContext?: boolean;
  /**
  * Enables new design for the Clickhouse data source configuration page
  * @default false
  */
  newClickhouseConfigPageDesign?: boolean;
  /**
  * Enables team folders functionality
  * @default false
  */
  teamFolders?: boolean;
  /**
  * Enables the interactive learning app
  */
  interactiveLearning?: boolean;
  /**
  * Enables the alerting triage feature
  * @default false
  */
  alertingTriage?: boolean;
  /**
  * Enables the Graphite data source full backend mode
  * @default false
  */
  graphiteBackendMode?: boolean;
  /**
  * Enables the updated Azure Monitor resource picker
  * @default false
  */
  azureResourcePickerUpdates?: boolean;
  /**
  * Checks for deprecated Prometheus authentication methods (SigV4 and Azure), installs the relevant data source, and migrates the Prometheus data sources
  * @default false
  */
  prometheusTypeMigration?: boolean;
  /**
  * Enables running plugins in containers
  * @default false
  */
  pluginContainers?: boolean;
  /**
  * Run search queries through the tempo backend
  * @default false
  */
  tempoSearchBackendMigration?: boolean;
  /**
  * Prioritize loading plugins from the CDN before other sources
  * @default false
  */
  cdnPluginsLoadFirst?: boolean;
  /**
  * Enable loading plugins via declarative URLs
  * @default false
  */
  cdnPluginsUrls?: boolean;
  /**
  * Enable syncing plugin installations to the installs API
  * @default false
  */
  pluginInstallAPISync?: boolean;
  /**
  * Enable new gauge visualization
  * @default false
  */
  newGauge?: boolean;
  /**
  * Enable new visualization suggestions
  * @default false
  */
  newVizSuggestions?: boolean;
  /**
  * Restrict PanelChrome contents with overflow: hidden;
  * @default true
  */
  preventPanelChromeOverflow?: boolean;
  /**
  * Enable querying trace data through Jaeger's gRPC endpoint (HTTP)
  */
  jaegerEnableGrpcEndpoint?: boolean;
  /**
  * Load plugins on store service startup instead of wire provider, and call RegisterFixedRoles after all plugins are loaded
  * @default false
  */
  pluginStoreServiceLoading?: boolean;
  /**
  * Increases panel padding globally
  * @default false
  */
  newPanelPadding?: boolean;
  /**
  * When storing dashboard and folder resource permissions, only store action sets and not the full list of underlying permission
  * @default true
  */
  onlyStoreActionSets?: boolean;
  /**
  * Enables a new panel time settings drawer
  */
  panelTimeSettings?: boolean;
  /**
  * Enables app platform API for annotations
  * @default false
  */
  kubernetesAnnotations?: boolean;
  /**
  * Enables http proxy settings for aws datasources
  * @default false
  */
  awsDatasourcesHttpProxy?: boolean;
  /**
  * Show transformation quick-start cards in empty transformations state
  */
  transformationsEmptyPlaceholder?: boolean;
  /**
  * Enable TTL plugin instance manager
  */
  ttlPluginInstanceManager?: boolean;
  /**
  * Send X-Loki-Query-Limits-Context header to Loki on first split request
  */
  lokiQueryLimitsContext?: boolean;
  /**
  * Enables the new version of rudderstack
  * @default false
  */
  rudderstackUpgrade?: boolean;
}<|MERGE_RESOLUTION|>--- conflicted
+++ resolved
@@ -369,15 +369,13 @@
   */
   unlimitedLayoutsNesting?: boolean;
   /**
-<<<<<<< HEAD
+  * Enables viewing non-applicable drilldowns on a panel level
+  */
+  perPanelNonApplicableDrilldowns?: boolean;
+  /**
   * Enabled a group by action per panel
   */
   panelGroupBy?: boolean;
-=======
-  * Enables viewing non-applicable drilldowns on a panel level
-  */
-  perPanelNonApplicableDrilldowns?: boolean;
->>>>>>> 67ad43a7
   /**
   * Enables use of the `systemPanelFilterVar` variable to filter panels in a dashboard
   */
