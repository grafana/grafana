// NOTE: This file was auto generated.  DO NOT EDIT DIRECTLY!
// To change feature flags, edit:
//  pkg/services/featuremgmt/registry.go
// Then run tests in:
//  pkg/services/featuremgmt/toggles_gen_test.go

/**
 * Describes available feature toggles in Grafana. These can be configured via
 * conf/custom.ini to enable features under development or not yet available in
 * stable version.
 *
 * Only enabled values will be returned in this interface.
 *
 * NOTE: the possible values may change between versions without notice, although
 * this may cause compilation issues when depending on removed feature keys, the
 * runtime state will continue to work.
 *
 * @public
 */
export interface FeatureToggles {
  disableEnvelopeEncryption?: boolean;
  ['live-service-web-worker']?: boolean;
  queryOverLive?: boolean;
  panelTitleSearch?: boolean;
  publicDashboards?: boolean;
  publicDashboardsEmailSharing?: boolean;
  lokiExperimentalStreaming?: boolean;
  featureHighlights?: boolean;
  migrationLocking?: boolean;
  storage?: boolean;
  correlations?: boolean;
  exploreContentOutline?: boolean;
  datasourceQueryMultiStatus?: boolean;
  traceToMetrics?: boolean;
  autoMigrateOldPanels?: boolean;
  disableAngular?: boolean;
  canvasPanelNesting?: boolean;
  newVizTooltips?: boolean;
  scenes?: boolean;
  disableSecretsCompatibility?: boolean;
  logRequestsInstrumentedAsUnknown?: boolean;
  dataConnectionsConsole?: boolean;
  topnav?: boolean;
  dockedMegaMenu?: boolean;
  grpcServer?: boolean;
  unifiedStorage?: boolean;
  cloudWatchCrossAccountQuerying?: boolean;
  redshiftAsyncQueryDataSupport?: boolean;
  athenaAsyncQueryDataSupport?: boolean;
  cloudwatchNewRegionsHandler?: boolean;
  showDashboardValidationWarnings?: boolean;
  mysqlAnsiQuotes?: boolean;
  accessControlOnCall?: boolean;
  nestedFolders?: boolean;
  nestedFolderPicker?: boolean;
  emptyDashboardPage?: boolean;
  disablePrometheusExemplarSampling?: boolean;
  alertingBacktesting?: boolean;
  editPanelCSVDragAndDrop?: boolean;
  alertingNoNormalState?: boolean;
  logsContextDatasourceUi?: boolean;
  lokiQuerySplitting?: boolean;
  lokiQuerySplittingConfig?: boolean;
  individualCookiePreferences?: boolean;
  prometheusMetricEncyclopedia?: boolean;
  influxdbBackendMigration?: boolean;
  influxqlStreamingParser?: boolean;
  clientTokenRotation?: boolean;
  prometheusDataplane?: boolean;
  lokiMetricDataplane?: boolean;
  lokiLogsDataplane?: boolean;
  dataplaneFrontendFallback?: boolean;
  disableSSEDataplane?: boolean;
  alertStateHistoryLokiSecondary?: boolean;
  alertStateHistoryLokiPrimary?: boolean;
  alertStateHistoryLokiOnly?: boolean;
  unifiedRequestLog?: boolean;
  renderAuthJWT?: boolean;
  externalServiceAuth?: boolean;
  refactorVariablesTimeRange?: boolean;
  useCachingService?: boolean;
  enableElasticsearchBackendQuerying?: boolean;
  advancedDataSourcePicker?: boolean;
  faroDatasourceSelector?: boolean;
  enableDatagridEditing?: boolean;
  extraThemes?: boolean;
  lokiPredefinedOperations?: boolean;
  pluginsFrontendSandbox?: boolean;
  dashboardEmbed?: boolean;
  frontendSandboxMonitorOnly?: boolean;
  sqlDatasourceDatabaseSelection?: boolean;
  lokiFormatQuery?: boolean;
  cloudWatchLogsMonacoEditor?: boolean;
  exploreScrollableLogsContainer?: boolean;
  recordedQueriesMulti?: boolean;
  pluginsDynamicAngularDetectionPatterns?: boolean;
  vizAndWidgetSplit?: boolean;
  prometheusIncrementalQueryInstrumentation?: boolean;
  logsExploreTableVisualisation?: boolean;
  awsDatasourcesTempCredentials?: boolean;
  transformationsRedesign?: boolean;
  mlExpressions?: boolean;
  traceQLStreaming?: boolean;
  metricsSummary?: boolean;
  grafanaAPIServer?: boolean;
  grafanaAPIServerWithExperimentalAPIs?: boolean;
  grafanaAPIServerEnsureKubectlAccess?: boolean;
  featureToggleAdminPage?: boolean;
  awsAsyncQueryCaching?: boolean;
  splitScopes?: boolean;
  traceToProfiles?: boolean;
  tracesEmbeddedFlameGraph?: boolean;
  permissionsFilterRemoveSubquery?: boolean;
  prometheusConfigOverhaulAuth?: boolean;
  configurableSchedulerTick?: boolean;
  influxdbSqlSupport?: boolean;
  alertingNoDataErrorExecution?: boolean;
  angularDeprecationUI?: boolean;
  dashgpt?: boolean;
  reportingRetries?: boolean;
  sseGroupByDatasource?: boolean;
  requestInstrumentationStatusSource?: boolean;
  libraryPanelRBAC?: boolean;
  lokiRunQueriesInParallel?: boolean;
  wargamesTesting?: boolean;
  alertingInsights?: boolean;
  externalCorePlugins?: boolean;
  pluginsAPIMetrics?: boolean;
  httpSLOLevels?: boolean;
  idForwarding?: boolean;
  cloudWatchWildCardDimensionValues?: boolean;
  externalServiceAccounts?: boolean;
  panelMonitoring?: boolean;
  enableNativeHTTPHistogram?: boolean;
  formatString?: boolean;
  transformationsVariableSupport?: boolean;
  kubernetesPlaylists?: boolean;
  kubernetesSnapshots?: boolean;
  cloudWatchBatchQueries?: boolean;
  recoveryThreshold?: boolean;
  lokiStructuredMetadata?: boolean;
  teamHttpHeaders?: boolean;
  awsDatasourcesNewFormStyling?: boolean;
  cachingOptimizeSerializationMemoryUsage?: boolean;
  panelTitleSearchInV1?: boolean;
  pluginsInstrumentationStatusSource?: boolean;
  costManagementUi?: boolean;
  managedPluginsInstall?: boolean;
  prometheusPromQAIL?: boolean;
  addFieldFromCalculationStatFunctions?: boolean;
  alertmanagerRemoteSecondary?: boolean;
  alertmanagerRemotePrimary?: boolean;
  alertmanagerRemoteOnly?: boolean;
  annotationPermissionUpdate?: boolean;
  extractFieldsNameDeduplication?: boolean;
  dashboardSceneForViewers?: boolean;
  dashboardScene?: boolean;
  panelFilterVariable?: boolean;
  pdfTables?: boolean;
  ssoSettingsApi?: boolean;
  logsInfiniteScrolling?: boolean;
  flameGraphItemCollapsing?: boolean;
  alertingDetailsViewV2?: boolean;
  datatrails?: boolean;
  alertingSimplifiedRouting?: boolean;
  logRowsPopoverMenu?: boolean;
  pluginsSkipHostEnvVars?: boolean;
  tableSharedCrosshair?: boolean;
  regressionTransformation?: boolean;
<<<<<<< HEAD
  nodeGraphDotLayout?: boolean;
=======
  displayAnonymousStats?: boolean;
  alertStateHistoryAnnotationsFromLoki?: boolean;
  lokiQueryHints?: boolean;
>>>>>>> fe757f69
}<|MERGE_RESOLUTION|>--- conflicted
+++ resolved
@@ -167,11 +167,8 @@
   pluginsSkipHostEnvVars?: boolean;
   tableSharedCrosshair?: boolean;
   regressionTransformation?: boolean;
-<<<<<<< HEAD
-  nodeGraphDotLayout?: boolean;
-=======
   displayAnonymousStats?: boolean;
   alertStateHistoryAnnotationsFromLoki?: boolean;
   lokiQueryHints?: boolean;
->>>>>>> fe757f69
+  nodeGraphDotLayout?: boolean;
 }