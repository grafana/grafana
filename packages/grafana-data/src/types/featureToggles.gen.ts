// NOTE: This file was auto generated.  DO NOT EDIT DIRECTLY!
// To change feature flags, edit:
//  pkg/services/featuremgmt/registry.go
// Then run tests in:
//  pkg/services/featuremgmt/toggles_gen_test.go

/**
 * Describes available feature toggles in Grafana. These can be configured via
 * conf/custom.ini to enable features under development or not yet available in
 * stable version.
 *
 * Only enabled values will be returned in this interface.
 *
 * NOTE: the possible values may change between versions without notice, although
 * this may cause compilation issues when depending on removed feature keys, the
 * runtime state will continue to work.
 *
 * @public
 */
export interface FeatureToggles {
  trimDefaults?: boolean;
  disableEnvelopeEncryption?: boolean;
  ['live-service-web-worker']?: boolean;
  queryOverLive?: boolean;
  panelTitleSearch?: boolean;
  publicDashboards?: boolean;
  publicDashboardsEmailSharing?: boolean;
  lokiExperimentalStreaming?: boolean;
  featureHighlights?: boolean;
  migrationLocking?: boolean;
  storage?: boolean;
  correlations?: boolean;
  datasourceQueryMultiStatus?: boolean;
  traceToMetrics?: boolean;
  newDBLibrary?: boolean;
  autoMigrateOldPanels?: boolean;
  disableAngular?: boolean;
  canvasPanelNesting?: boolean;
  scenes?: boolean;
  disableSecretsCompatibility?: boolean;
  logRequestsInstrumentedAsUnknown?: boolean;
  dataConnectionsConsole?: boolean;
  topnav?: boolean;
  grpcServer?: boolean;
  entityStore?: boolean;
  cloudWatchCrossAccountQuerying?: boolean;
  redshiftAsyncQueryDataSupport?: boolean;
  athenaAsyncQueryDataSupport?: boolean;
  newPanelChromeUI?: boolean;
  showDashboardValidationWarnings?: boolean;
  mysqlAnsiQuotes?: boolean;
  accessControlOnCall?: boolean;
  nestedFolders?: boolean;
  nestedFolderPicker?: boolean;
  accessTokenExpirationCheck?: boolean;
  emptyDashboardPage?: boolean;
  disablePrometheusExemplarSampling?: boolean;
  alertingBacktesting?: boolean;
  editPanelCSVDragAndDrop?: boolean;
  alertingNoNormalState?: boolean;
  logsContextDatasourceUi?: boolean;
  lokiQuerySplitting?: boolean;
  lokiQuerySplittingConfig?: boolean;
  individualCookiePreferences?: boolean;
  gcomOnlyExternalOrgRoleSync?: boolean;
  prometheusMetricEncyclopedia?: boolean;
  timeSeriesTable?: boolean;
  prometheusResourceBrowserCache?: boolean;
  influxdbBackendMigration?: boolean;
  clientTokenRotation?: boolean;
  prometheusDataplane?: boolean;
  lokiMetricDataplane?: boolean;
  lokiLogsDataplane?: boolean;
  dataplaneFrontendFallback?: boolean;
  disableSSEDataplane?: boolean;
  alertStateHistoryLokiSecondary?: boolean;
  alertingNotificationsPoliciesMatchingInstances?: boolean;
  alertStateHistoryLokiPrimary?: boolean;
  alertStateHistoryLokiOnly?: boolean;
  unifiedRequestLog?: boolean;
  renderAuthJWT?: boolean;
  externalServiceAuth?: boolean;
  refactorVariablesTimeRange?: boolean;
  useCachingService?: boolean;
  enableElasticsearchBackendQuerying?: boolean;
  advancedDataSourcePicker?: boolean;
  faroDatasourceSelector?: boolean;
  enableDatagridEditing?: boolean;
  dataSourcePageHeader?: boolean;
  extraThemes?: boolean;
  lokiPredefinedOperations?: boolean;
  pluginsFrontendSandbox?: boolean;
  dashboardEmbed?: boolean;
  frontendSandboxMonitorOnly?: boolean;
  sqlDatasourceDatabaseSelection?: boolean;
  lokiFormatQuery?: boolean;
  cloudWatchLogsMonacoEditor?: boolean;
  exploreScrollableLogsContainer?: boolean;
  recordedQueriesMulti?: boolean;
  pluginsDynamicAngularDetectionPatterns?: boolean;
  alertingLokiRangeToInstant?: boolean;
  vizAndWidgetSplit?: boolean;
  prometheusIncrementalQueryInstrumentation?: boolean;
  logsExploreTableVisualisation?: boolean;
  awsDatasourcesTempCredentials?: boolean;
  transformationsRedesign?: boolean;
  toggleLabelsInLogsUI?: boolean;
  mlExpressions?: boolean;
  traceQLStreaming?: boolean;
  metricsSummary?: boolean;
  grafanaAPIServer?: boolean;
  featureToggleAdminPage?: boolean;
  awsAsyncQueryCaching?: boolean;
  splitScopes?: boolean;
  azureMonitorDataplane?: boolean;
  permissionsFilterRemoveSubquery?: boolean;
  prometheusConfigOverhaulAuth?: boolean;
  configurableSchedulerTick?: boolean;
  influxdbSqlSupport?: boolean;
  noBasicRole?: boolean;
  alertingNoDataErrorExecution?: boolean;
  angularDeprecationUI?: boolean;
  dashgpt?: boolean;
  reportingRetries?: boolean;
  newBrowseDashboards?: boolean;
<<<<<<< HEAD
  requestInstrumentationStatusSource?: boolean;
=======
  sseGroupByDatasource?: boolean;
>>>>>>> cad39b73
}<|MERGE_RESOLUTION|>--- conflicted
+++ resolved
@@ -123,9 +123,6 @@
   dashgpt?: boolean;
   reportingRetries?: boolean;
   newBrowseDashboards?: boolean;
-<<<<<<< HEAD
+  sseGroupByDatasource?: boolean;
   requestInstrumentationStatusSource?: boolean;
-=======
-  sseGroupByDatasource?: boolean;
->>>>>>> cad39b73
 }