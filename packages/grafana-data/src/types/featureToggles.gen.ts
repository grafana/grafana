--- conflicted
+++ resolved
@@ -59,9 +59,6 @@
   azureMonitorExperimentalUI?: boolean;
   traceToMetrics?: boolean;
   prometheusStreamingJSONParser?: boolean;
-<<<<<<< HEAD
+  validateDashboardsOnSave?: boolean;
   prometheusWideSeries?: boolean;
-=======
-  validateDashboardsOnSave?: boolean;
->>>>>>> 349d9973
 }