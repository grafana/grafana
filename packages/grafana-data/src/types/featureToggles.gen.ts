// NOTE: This file was auto generated.  DO NOT EDIT DIRECTLY!
// To change feature flags, edit:
//  pkg/services/featuremgmt/registry.go
// Then run tests in:
//  pkg/services/featuremgmt/toggles_gen_test.go

/**
 * Describes available feature toggles in Grafana. These can be configured via
 * conf/custom.ini to enable features under development or not yet available in
 * stable version.
 *
 * Only enabled values will be returned in this interface
 *
 * @public
 */
export interface FeatureToggles {
  [name: string]: boolean | undefined; // support any string value

  alertingBigTransactions?: boolean;
  promQueryBuilder?: boolean;
  trimDefaults?: boolean;
  disableEnvelopeEncryption?: boolean;
  database_metrics?: boolean;
  dashboardPreviews?: boolean;
  dashboardPreviewsAdmin?: boolean;
  ['live-config']?: boolean;
  ['live-pipeline']?: boolean;
  ['live-service-web-worker']?: boolean;
  queryOverLive?: boolean;
  panelTitleSearch?: boolean;
  tempoApmTable?: boolean;
  prometheusAzureOverrideAudience?: boolean;
  influxdbBackendMigration?: boolean;
  showFeatureFlagsInUI?: boolean;
  publicDashboards?: boolean;
  lokiLive?: boolean;
  lokiDataframeApi?: boolean;
  lokiMonacoEditor?: boolean;
  swaggerUi?: boolean;
  featureHighlights?: boolean;
  dashboardComments?: boolean;
  annotationComments?: boolean;
  migrationLocking?: boolean;
  storage?: boolean;
  dashboardsFromStorage?: boolean;
  export?: boolean;
  azureMonitorResourcePickerForMetrics?: boolean;
  exploreMixedDatasource?: boolean;
  tracing?: boolean;
  commandPalette?: boolean;
  correlations?: boolean;
  cloudWatchDynamicLabels?: boolean;
  datasourceQueryMultiStatus?: boolean;
  traceToMetrics?: boolean;
  prometheusBufferedClient?: boolean;
  newDBLibrary?: boolean;
  validateDashboardsOnSave?: boolean;
  autoMigrateGraphPanels?: boolean;
  prometheusWideSeries?: boolean;
  canvasPanelNesting?: boolean;
  scenes?: boolean;
  disableSecretsCompatibility?: boolean;
  logRequestsInstrumentedAsUnknown?: boolean;
  dataConnectionsConsole?: boolean;
  internationalization?: boolean;
  topnav?: boolean;
  grpcServer?: boolean;
  objectStore?: boolean;
  traceqlEditor?: boolean;
  flameGraph?: boolean;
  cloudWatchCrossAccountQuerying?: boolean;
  redshiftAsyncQueryDataSupport?: boolean;
  athenaAsyncQueryDataSupport?: boolean;
  increaseInMemDatabaseQueryCache?: boolean;
  interFont?: boolean;
  newPanelChromeUI?: boolean;
  queryLibrary?: boolean;
  showDashboardValidationWarnings?: boolean;
  mysqlAnsiQuotes?: boolean;
  datasourceLogger?: boolean;
  accessControlOnCall?: boolean;
  nestedFolders?: boolean;
  accessTokenExpirationCheck?: boolean;
  elasticsearchBackendMigration?: boolean;
<<<<<<< HEAD
  datasourceOnboarding?: boolean;
=======
  secureSocksDatasourceProxy?: boolean;
  authnService?: boolean;
>>>>>>> fee50be1
}<|MERGE_RESOLUTION|>--- conflicted
+++ resolved
@@ -82,10 +82,7 @@
   nestedFolders?: boolean;
   accessTokenExpirationCheck?: boolean;
   elasticsearchBackendMigration?: boolean;
-<<<<<<< HEAD
   datasourceOnboarding?: boolean;
-=======
   secureSocksDatasourceProxy?: boolean;
   authnService?: boolean;
->>>>>>> fee50be1
 }