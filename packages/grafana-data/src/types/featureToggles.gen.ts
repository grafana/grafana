// NOTE: This file was auto generated.  DO NOT EDIT DIRECTLY!
// To change feature flags, edit:
//  pkg/services/featuremgmt/registry.go
// Then run tests in:
//  pkg/services/featuremgmt/toggles_gen_test.go

/**
 * Describes available feature toggles in Grafana. These can be configured via
 * conf/custom.ini to enable features under development or not yet available in
 * stable version.
 *
 * Only enabled values will be returned in this interface
 *
 * @public
 */
export interface FeatureToggles {
  [name: string]: boolean | undefined; // support any string value

  alertingBigTransactions?: boolean;
  trimDefaults?: boolean;
  disableEnvelopeEncryption?: boolean;
  database_metrics?: boolean;
  dashboardPreviews?: boolean;
  dashboardPreviewsAdmin?: boolean;
  ['live-config']?: boolean;
  ['live-pipeline']?: boolean;
  ['live-service-web-worker']?: boolean;
  queryOverLive?: boolean;
  panelTitleSearch?: boolean;
  tempoApmTable?: boolean;
  prometheusAzureOverrideAudience?: boolean;
  influxdbBackendMigration?: boolean;
  showFeatureFlagsInUI?: boolean;
  publicDashboards?: boolean;
  lokiLive?: boolean;
  lokiDataframeApi?: boolean;
  lokiMonacoEditor?: boolean;
  swaggerUi?: boolean;
  featureHighlights?: boolean;
  dashboardComments?: boolean;
  annotationComments?: boolean;
  migrationLocking?: boolean;
  storage?: boolean;
  dashboardsFromStorage?: boolean;
  export?: boolean;
  azureMonitorResourcePickerForMetrics?: boolean;
  explore2Dashboard?: boolean;
  exploreMixedDatasource?: boolean;
  tracing?: boolean;
  commandPalette?: boolean;
  correlations?: boolean;
  cloudWatchDynamicLabels?: boolean;
  datasourceQueryMultiStatus?: boolean;
  traceToMetrics?: boolean;
  prometheusStreamingJSONParser?: boolean;
  prometheusStreamingJSONParserTest?: boolean;
  validateDashboardsOnSave?: boolean;
  autoMigrateGraphPanels?: boolean;
  prometheusWideSeries?: boolean;
  canvasPanelNesting?: boolean;
  scenes?: boolean;
  useLegacyHeatmapPanel?: boolean;
  disableSecretsCompatibility?: boolean;
  logRequestsInstrumentedAsUnknown?: boolean;
  dataConnectionsConsole?: boolean;
  internationalization?: boolean;
  topnav?: boolean;
  grpcServer?: boolean;
  objectStore?: boolean;
  traceqlEditor?: boolean;
  flameGraph?: boolean;
  redshiftAsyncQueryDataSupport?: boolean;
  athenaAsyncQueryDataSupport?: boolean;
  increaseInMemDatabaseQueryCache?: boolean;
<<<<<<< HEAD
  newPanelChromeUI?: boolean;
=======
  queryLibrary?: boolean;
>>>>>>> bc9a37ee
}<|MERGE_RESOLUTION|>--- conflicted
+++ resolved
@@ -72,9 +72,6 @@
   redshiftAsyncQueryDataSupport?: boolean;
   athenaAsyncQueryDataSupport?: boolean;
   increaseInMemDatabaseQueryCache?: boolean;
-<<<<<<< HEAD
   newPanelChromeUI?: boolean;
-=======
   queryLibrary?: boolean;
->>>>>>> bc9a37ee
 }