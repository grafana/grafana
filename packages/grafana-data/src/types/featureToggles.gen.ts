--- conflicted
+++ resolved
@@ -1223,14 +1223,12 @@
   */
   kubernetesAnnotations?: boolean;
   /**
-<<<<<<< HEAD
+  * Enables http proxy settings for aws datasources
+  * @default false
+  */
+  awsDatasourcesHttpProxy?: boolean;
+  /**
   * Show transformation quick-start cards in empty transformations state
   */
   transformationsEmptyPlaceholder?: boolean;
-=======
-  * Enables http proxy settings for aws datasources
-  * @default false
-  */
-  awsDatasourcesHttpProxy?: boolean;
->>>>>>> 108693eb
 }