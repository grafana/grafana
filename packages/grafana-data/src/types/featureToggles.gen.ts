--- conflicted
+++ resolved
@@ -1171,12 +1171,11 @@
   */
   dashboardTemplates?: boolean;
   /**
-<<<<<<< HEAD
   * Enables the raw DSL query editor in the Elasticsearch data source
   * @default false
   */
   elasticsearchRawDSLQuery?: boolean;
-=======
+  /**
   * Enables app platform API for annotations
   * @default false
   */
@@ -1194,5 +1193,4 @@
   * Enable TTL plugin instance manager
   */
   ttlPluginInstanceManager?: boolean;
->>>>>>> a327fec8
 }