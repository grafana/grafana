--- conflicted
+++ resolved
@@ -333,16 +333,9 @@
   */
   alertmanagerRemotePrimary?: boolean;
   /**
-<<<<<<< HEAD
   * Make sure extracted field names are unique in the dataframe
   */
   extractFieldsNameDeduplication?: boolean;
-=======
-  * Change the way annotation permissions work by scoping them to folders and dashboards.
-  * @default true
-  */
-  annotationPermissionUpdate?: boolean;
->>>>>>> 43217025
   /**
   * Enables dashboard rendering using Scenes for viewer roles
   * @default true
