// NOTE: This file was auto generated.  DO NOT EDIT DIRECTLY!
// To change feature flags, edit:
//  pkg/services/featuremgmt/registry.go
// Then run tests in:
//  pkg/services/featuremgmt/toggles_gen_test.go

/**
 * Describes available feature toggles in Grafana. These can be configured via
 * conf/custom.ini to enable features under development or not yet available in
 * stable version.
 *
 * Only enabled values will be returned in this interface
 *
 * @public
 */
export interface FeatureToggles {
  [name: string]: boolean | undefined; // support any string value

  trimDefaults?: boolean;
  disableEnvelopeEncryption?: boolean;
  database_metrics?: boolean;
  dashboardPreviews?: boolean;
  dashboardPreviewsAdmin?: boolean;
  ['live-config']?: boolean;
  ['live-pipeline']?: boolean;
  ['live-service-web-worker']?: boolean;
  queryOverLive?: boolean;
  panelTitleSearch?: boolean;
  tempoServiceGraph?: boolean;
  tempoApmTable?: boolean;
  prometheus_azure_auth?: boolean;
  prometheusAzureOverrideAudience?: boolean;
  influxdbBackendMigration?: boolean;
  showFeatureFlagsInUI?: boolean;
  publicDashboards?: boolean;
  lokiLive?: boolean;
  lokiDataframeApi?: boolean;
  swaggerUi?: boolean;
  featureHighlights?: boolean;
  dashboardComments?: boolean;
  annotationComments?: boolean;
  migrationLocking?: boolean;
  storage?: boolean;
  export?: boolean;
  storageLocalUpload?: boolean;
  azureMonitorResourcePickerForMetrics?: boolean;
  explore2Dashboard?: boolean;
  tracing?: boolean;
  commandPalette?: boolean;
  cloudWatchDynamicLabels?: boolean;
  datasourceQueryMultiStatus?: boolean;
  azureMonitorExperimentalUI?: boolean;
  traceToMetrics?: boolean;
  prometheusStreamingJSONParser?: boolean;
  validateDashboardsOnSave?: boolean;
  autoMigrateGraphPanels?: boolean;
  prometheusWideSeries?: boolean;
  canvasPanelNesting?: boolean;
<<<<<<< HEAD
=======
  scenes?: boolean;
>>>>>>> a6b10908
  useLegacyHeatmapPanel?: boolean;
  cloudMonitoringExperimentalUI?: boolean;
  logRequestsInstrumentedAsUnknown?: boolean;
  dataConnectionsConsole?: boolean;
  internationalization?: boolean;
  topnav?: boolean;
  customBranding?: boolean;
}<|MERGE_RESOLUTION|>--- conflicted
+++ resolved
@@ -56,10 +56,7 @@
   autoMigrateGraphPanels?: boolean;
   prometheusWideSeries?: boolean;
   canvasPanelNesting?: boolean;
-<<<<<<< HEAD
-=======
   scenes?: boolean;
->>>>>>> a6b10908
   useLegacyHeatmapPanel?: boolean;
   cloudMonitoringExperimentalUI?: boolean;
   logRequestsInstrumentedAsUnknown?: boolean;
