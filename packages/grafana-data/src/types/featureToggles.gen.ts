--- conflicted
+++ resolved
@@ -181,9 +181,6 @@
   disableNumericMetricsSortingInExpressions?: boolean;
   grafanaManagedRecordingRules?: boolean;
   queryLibrary?: boolean;
-<<<<<<< HEAD
   autofixDSUID?: boolean;
-=======
   logsExploreTableDefaultVisualization?: boolean;
->>>>>>> 64d5440c
 }