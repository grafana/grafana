--- conflicted
+++ resolved
@@ -62,40 +62,9 @@
   * @default true
   */
   correlations?: boolean;
-<<<<<<< HEAD
-=======
-  /**
-  * Migrate old angular panels to supported versions (graph, table-old, worldmap, etc)
-  */
-  autoMigrateOldPanels?: boolean;
-  /**
-  * Migrate old graph panel to supported time series panel - broken out from autoMigrateOldPanels to enable granular tracking
-  */
-  autoMigrateGraphPanel?: boolean;
-  /**
-  * Migrate old table panel to supported table panel - broken out from autoMigrateOldPanels to enable granular tracking
-  */
-  autoMigrateTablePanel?: boolean;
-  /**
-  * Migrate old piechart panel to supported piechart panel - broken out from autoMigrateOldPanels to enable granular tracking
-  */
-  autoMigratePiechartPanel?: boolean;
-  /**
-  * Migrate old worldmap panel to supported geomap panel - broken out from autoMigrateOldPanels to enable granular tracking
-  */
-  autoMigrateWorldmapPanel?: boolean;
-  /**
-  * Migrate old stat panel to supported stat panel - broken out from autoMigrateOldPanels to enable granular tracking
-  */
-  autoMigrateStatPanel?: boolean;
-  /**
-  * Dynamic flag to disable angular at runtime. The preferred method is to set `angular_support_enabled` to `false` in the [security] settings, which allows you to change the state at runtime.
-  */
-  disableAngular?: boolean;
   /**
   * Allow elements nesting
   */
->>>>>>> 7f9fa8c6
   canvasPanelNesting?: boolean;
   /**
   * Disable duplicated secret storage in legacy tables
