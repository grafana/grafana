import { ScopedVars } from './ScopedVars';
import { DataFrame, Field, ValueLinkConfig } from './dataFrame';
import { InterpolateFunction } from './panel';
import { SelectableValue } from './select';

export enum ActionType {
  Fetch = 'fetch',
}

export interface Action {
  type: ActionType;
  title: string;

  // Options for the selected type
  // Currently this is required because there is only one valid type (fetch)
  // once multiple types are valid, usage of this will need to be optional
  [ActionType.Fetch]: FetchOptions;
<<<<<<< HEAD
=======
  confirmation?: string;
>>>>>>> 1b8db233
  oneClick?: boolean;
}

/**
 * Processed Action Model. The values are ready to use
 */
export interface ActionModel<T = any> {
  title: string;
  onClick: (event: any, origin?: any) => void;
<<<<<<< HEAD
=======
  confirmation?: string;
>>>>>>> 1b8db233
  oneClick?: boolean;
}

interface FetchOptions {
  method: HttpRequestMethod;
  url: string;
  body?: string;
  queryParams?: Array<[string, string]>;
  headers?: Array<[string, string]>;
}

export enum HttpRequestMethod {
  POST = 'POST',
  PUT = 'PUT',
  GET = 'GET',
}

export const httpMethodOptions: SelectableValue[] = [
  { label: HttpRequestMethod.POST, value: HttpRequestMethod.POST },
  { label: HttpRequestMethod.PUT, value: HttpRequestMethod.PUT },
  { label: HttpRequestMethod.GET, value: HttpRequestMethod.GET },
];

export const contentTypeOptions: SelectableValue[] = [
  { label: 'application/json', value: 'application/json' },
  { label: 'text/plain', value: 'text/plain' },
  { label: 'application/xml', value: 'application/xml' },
  { label: 'application/x-www-form-urlencoded', value: 'application/x-www-form-urlencoded' },
];

export const defaultActionConfig: Action = {
  type: ActionType.Fetch,
  title: '',
  fetch: {
    url: '',
    method: HttpRequestMethod.POST,
    body: '{}',
    queryParams: [],
    headers: [['Content-Type', 'application/json']],
  },
};

export type ActionsArgs = {
  frame: DataFrame;
  field: Field;
  fieldScopedVars: ScopedVars;
  replaceVariables: InterpolateFunction;
  actions: Action[];
  config: ValueLinkConfig;
};<|MERGE_RESOLUTION|>--- conflicted
+++ resolved
@@ -15,10 +15,7 @@
   // Currently this is required because there is only one valid type (fetch)
   // once multiple types are valid, usage of this will need to be optional
   [ActionType.Fetch]: FetchOptions;
-<<<<<<< HEAD
-=======
   confirmation?: string;
->>>>>>> 1b8db233
   oneClick?: boolean;
 }
 
@@ -28,10 +25,7 @@
 export interface ActionModel<T = any> {
   title: string;
   onClick: (event: any, origin?: any) => void;
-<<<<<<< HEAD
-=======
   confirmation?: string;
->>>>>>> 1b8db233
   oneClick?: boolean;
 }
 
