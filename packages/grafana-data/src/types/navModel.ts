import { ComponentType } from 'react';

export interface NavLinkDTO {
  id?: string;
  text: string;
  description?: string;
  section?: NavSection;
  subTitle?: string;
  icon?: string;
  img?: string;
  url?: string;
  target?: string;
  sortWeight?: number;
  divider?: boolean;
  hideFromMenu?: boolean;
  hideFromTabs?: boolean;
  children?: NavLinkDTO[];
  highlightText?: string;
  emptyMessageId?: string;
}

export interface NavModelItem extends NavLinkDTO {
  children?: NavModelItem[];
  active?: boolean;
  breadcrumbs?: NavModelBreadcrumb[];
  parentItem?: NavModelItem;
  showOrgSwitcher?: boolean;
  onClick?: () => void;
  menuItemType?: NavMenuItemType;
  highlightText?: string;
  highlightId?: string;
  tabSuffix?: ComponentType<{ className?: string }>;
  showIconInNavbar?: boolean;
}

export enum NavSection {
  Core = 'core',
  Plugin = 'plugin',
  Config = 'config',
}

export enum NavMenuItemType {
  Section = 'section',
  Item = 'item',
}

/**
 *  Interface used to describe  different kinds of page titles and page navigation. Navmodels are usually generated in the backend and stored in Redux.
 */
export interface NavModel {
  /**
   *  Main page. that wraps the navigation. Generate the `children` property generate tabs when used with the Page component.
   */
  main: NavModelItem;
  /**
   *   This is the current active tab/navigation.
   */
  node: NavModelItem;
<<<<<<< HEAD
  /**
   *  Describes breadcrumbs that are used in places such as data source settings., folder page and plugins page.
   */
  breadcrumbs?: NavModelItem[];
  pageTitle?: string;
=======
>>>>>>> 82e32447
}

export interface NavModelBreadcrumb {
  title: string;
  url?: string;
}

export type NavIndex = { [s: string]: NavModelItem };<|MERGE_RESOLUTION|>--- conflicted
+++ resolved
@@ -56,14 +56,7 @@
    *   This is the current active tab/navigation.
    */
   node: NavModelItem;
-<<<<<<< HEAD
-  /**
-   *  Describes breadcrumbs that are used in places such as data source settings., folder page and plugins page.
-   */
-  breadcrumbs?: NavModelItem[];
   pageTitle?: string;
-=======
->>>>>>> 82e32447
 }
 
 export interface NavModelBreadcrumb {
