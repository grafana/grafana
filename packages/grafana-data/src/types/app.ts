import { ComponentType } from 'react';

import { KeyValue } from './data';
import { NavModel } from './navModel';
import { PluginMeta, GrafanaPlugin, PluginIncludeType } from './plugin';
<<<<<<< HEAD
import { extensionLinkConfigIsValid, type PluginExtensionCommand, type PluginExtensionLink } from './pluginExtensions';
=======
import { extensionLinkConfigIsValid, PluginExtensionLink } from './pluginExtensions';
>>>>>>> 8c8f584b

/**
 * @public
 * The app container that is loading another plugin (panel or query editor)
 * */
export enum CoreApp {
  CloudAlerting = 'cloud-alerting',
  UnifiedAlerting = 'unified-alerting',
  Dashboard = 'dashboard',
  Explore = 'explore',
  Correlations = 'correlations',
  Unknown = 'unknown',
  PanelEditor = 'panel-editor',
  PanelViewer = 'panel-viewer',
}

export interface AppRootProps<T extends KeyValue = KeyValue> {
  meta: AppPluginMeta<T>;
  /**
   * base URL segment for an app, /app/pluginId
   */
  basename: string; // The URL path to this page

  /**
   * Pass the nav model to the container... is there a better way?
   * @deprecated Use PluginPage component exported from @grafana/runtime instead
   */
  onNavChanged: (nav: NavModel) => void;

  /**
   * The URL query parameters
   * @deprecated Use react-router instead
   */
  query: KeyValue;

  /**
   * The URL path to this page
   * @deprecated Use react-router instead
   */
  path: string;
}

export interface AppPluginMeta<T extends KeyValue = KeyValue> extends PluginMeta<T> {
  // TODO anything specific to apps?
}

/**
 * These types are towards the plugin developer when extending Grafana or other
 * plugins from the module.ts
 */
<<<<<<< HEAD
=======
export type AppConfigureExtension<T, C = object> = (extension: T, context: C) => Partial<T> | undefined;

>>>>>>> 8c8f584b
export type AppPluginExtensionLink = Pick<PluginExtensionLink, 'description' | 'path' | 'title'>;

export type AppPluginExtensionLinkConfig<C extends object = object> = {
  title: string;
  description: string;
  placement: string;
  path: string;
<<<<<<< HEAD
  configure?: (extension: AppPluginExtensionLink, context?: C) => Partial<AppPluginExtensionLink> | undefined;
};

export type AppPluginExtensionCommand = Pick<PluginExtensionCommand, 'description' | 'title'>;

export type AppPluginExtensionCommandConfig<C extends object = object> = {
  title: string;
  description: string;
  placement: string;
  handler: (context?: C) => void;
  configure?: (extension: AppPluginExtensionCommand, context?: C) => Partial<AppPluginExtensionCommand> | undefined;
=======
  configure?: AppConfigureExtension<AppPluginExtensionLink, C>;
>>>>>>> 8c8f584b
};

export class AppPlugin<T extends KeyValue = KeyValue> extends GrafanaPlugin<AppPluginMeta<T>> {
  private linkExtensions: AppPluginExtensionLinkConfig[] = [];
<<<<<<< HEAD
  private commandExtensions: AppPluginExtensionCommandConfig[] = [];
=======
>>>>>>> 8c8f584b

  // Content under: /a/${plugin-id}/*
  root?: ComponentType<AppRootProps<T>>;

  /**
   * Called after the module has loaded, and before the app is used.
   * This function may be called multiple times on the same instance.
   * The first time, `this.meta` will be undefined
   */
  init(meta: AppPluginMeta<T>) {}

  /**
   * Set the component displayed under:
   *   /a/${plugin-id}/*
   *
   * If the NavModel is configured, the page will have a managed frame, otheriwse it has full control.
   */
  setRootPage(root: ComponentType<AppRootProps<T>>) {
    this.root = root;
    return this;
  }

  setComponentsFromLegacyExports(pluginExports: any) {
    if (pluginExports.ConfigCtrl) {
      this.angularConfigCtrl = pluginExports.ConfigCtrl;
    }

    if (this.meta && this.meta.includes) {
      for (const include of this.meta.includes) {
        if (include.type === PluginIncludeType.page && include.component) {
          const exp = pluginExports[include.component];

          if (!exp) {
            console.warn('App Page uses unknown component: ', include.component, this.meta);
            continue;
          }
        }
      }
    }
  }

  get extensionLinks(): AppPluginExtensionLinkConfig[] {
    return this.linkExtensions;
  }

<<<<<<< HEAD
  get extensionCommands(): AppPluginExtensionCommandConfig[] {
    return this.commandExtensions;
  }

=======
>>>>>>> 8c8f584b
  configureExtensionLink<C extends object>(config: AppPluginExtensionLinkConfig<C>) {
    const { path, description, title, placement } = config;

    if (!extensionLinkConfigIsValid({ path, description, title, placement })) {
<<<<<<< HEAD
      console.warn('[Plugins] Disabled extension because configureExtensionLink returned an invalid object.');
=======
      console.warn('[Plugins] Disabled extension because configureExtensionLink was called with an invalid object.');
>>>>>>> 8c8f584b
      return this;
    }

    this.linkExtensions.push(config as AppPluginExtensionLinkConfig);
    return this;
  }
<<<<<<< HEAD

  configureExtensionCommand<C extends object>(config: AppPluginExtensionCommandConfig<C>) {
    this.commandExtensions.push(config as AppPluginExtensionCommandConfig);
    return this;
  }
=======
>>>>>>> 8c8f584b
}

/**
 * Defines life cycle of a feature
 * @internal
 */
export enum FeatureState {
  alpha = 'alpha',
  beta = 'beta',
}<|MERGE_RESOLUTION|>--- conflicted
+++ resolved
@@ -3,11 +3,7 @@
 import { KeyValue } from './data';
 import { NavModel } from './navModel';
 import { PluginMeta, GrafanaPlugin, PluginIncludeType } from './plugin';
-<<<<<<< HEAD
 import { extensionLinkConfigIsValid, type PluginExtensionCommand, type PluginExtensionLink } from './pluginExtensions';
-=======
-import { extensionLinkConfigIsValid, PluginExtensionLink } from './pluginExtensions';
->>>>>>> 8c8f584b
 
 /**
  * @public
@@ -58,11 +54,6 @@
  * These types are towards the plugin developer when extending Grafana or other
  * plugins from the module.ts
  */
-<<<<<<< HEAD
-=======
-export type AppConfigureExtension<T, C = object> = (extension: T, context: C) => Partial<T> | undefined;
-
->>>>>>> 8c8f584b
 export type AppPluginExtensionLink = Pick<PluginExtensionLink, 'description' | 'path' | 'title'>;
 
 export type AppPluginExtensionLinkConfig<C extends object = object> = {
@@ -70,7 +61,6 @@
   description: string;
   placement: string;
   path: string;
-<<<<<<< HEAD
   configure?: (extension: AppPluginExtensionLink, context?: C) => Partial<AppPluginExtensionLink> | undefined;
 };
 
@@ -82,17 +72,11 @@
   placement: string;
   handler: (context?: C) => void;
   configure?: (extension: AppPluginExtensionCommand, context?: C) => Partial<AppPluginExtensionCommand> | undefined;
-=======
-  configure?: AppConfigureExtension<AppPluginExtensionLink, C>;
->>>>>>> 8c8f584b
 };
 
 export class AppPlugin<T extends KeyValue = KeyValue> extends GrafanaPlugin<AppPluginMeta<T>> {
   private linkExtensions: AppPluginExtensionLinkConfig[] = [];
-<<<<<<< HEAD
   private commandExtensions: AppPluginExtensionCommandConfig[] = [];
-=======
->>>>>>> 8c8f584b
 
   // Content under: /a/${plugin-id}/*
   root?: ComponentType<AppRootProps<T>>;
@@ -138,36 +122,26 @@
     return this.linkExtensions;
   }
 
-<<<<<<< HEAD
   get extensionCommands(): AppPluginExtensionCommandConfig[] {
     return this.commandExtensions;
   }
 
-=======
->>>>>>> 8c8f584b
   configureExtensionLink<C extends object>(config: AppPluginExtensionLinkConfig<C>) {
     const { path, description, title, placement } = config;
 
     if (!extensionLinkConfigIsValid({ path, description, title, placement })) {
-<<<<<<< HEAD
-      console.warn('[Plugins] Disabled extension because configureExtensionLink returned an invalid object.');
-=======
       console.warn('[Plugins] Disabled extension because configureExtensionLink was called with an invalid object.');
->>>>>>> 8c8f584b
       return this;
     }
 
     this.linkExtensions.push(config as AppPluginExtensionLinkConfig);
     return this;
   }
-<<<<<<< HEAD
 
   configureExtensionCommand<C extends object>(config: AppPluginExtensionCommandConfig<C>) {
     this.commandExtensions.push(config as AppPluginExtensionCommandConfig);
     return this;
   }
-=======
->>>>>>> 8c8f584b
 }
 
 /**
