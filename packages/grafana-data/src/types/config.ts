import { DataSourceInstanceSettings } from './datasource';
import { PanelPluginMeta } from './panel';
import { GrafanaTheme } from './theme';
import { SystemDateFormatSettings } from '../datetime';
import { GrafanaTheme2 } from '../themes';
import { MapLayerOptions } from '../geo/layer';

/**
 * Describes the build information that will be available via the Grafana configuration.
 *
 * @public
 */
export interface BuildInfo {
  version: string;
  commit: string;
  /**
   * Is set to true when running Grafana Enterprise edition.
   *
   * @deprecated use `licenseInfo.hasLicense` instead
   */
  isEnterprise: boolean;
  env: string;
  edition: GrafanaEdition;
  latestVersion: string;
  hasUpdate: boolean;
  hideVersion: boolean;
}

/**
 * @internal
 */
export enum GrafanaEdition {
  OpenSource = 'Open Source',
  Pro = 'Pro',
  Enterprise = 'Enterprise',
}

/**
 * Describes available feature toggles in Grafana. These can be configured via the
 * `conf/custom.ini` to enable features under development or not yet available in
 * stable version.
 *
 * @public
 */
export interface FeatureToggles {
  [name: string]: boolean;

  ngalert: boolean;
  trimDefaults: boolean;
  accesscontrol: boolean;
  tempoServiceGraph: boolean;
  tempoSearch: boolean;
<<<<<<< HEAD
  recordedQueries: boolean;
=======
  prometheusMonaco: boolean;
>>>>>>> 4f479de8
}

/**
 * Describes the license information about the current running instance of Grafana.
 *
 * @public
 */
export interface LicenseInfo {
  hasLicense: boolean;
  expiry: number;
  licenseUrl: string;
  stateInfo: string;
  hasValidLicense: boolean;
  edition: GrafanaEdition;
}

/**
 * Describes Sentry integration config
 *
 * @public
 */
export interface SentryConfig {
  enabled: boolean;
  dsn: string;
  customEndpoint: string;
  sampleRate: number;
}

/**
 * Describes all the different Grafana configuration values available for an instance.
 *
 * @public
 */
export interface GrafanaConfig {
  datasources: { [str: string]: DataSourceInstanceSettings };
  panels: { [key: string]: PanelPluginMeta };
  minRefreshInterval: string;
  appSubUrl: string;
  windowTitlePrefix: string;
  buildInfo: BuildInfo;
  newPanelTitle: string;
  bootData: any;
  externalUserMngLinkUrl: string;
  externalUserMngLinkName: string;
  externalUserMngInfo: string;
  allowOrgCreate: boolean;
  disableLoginForm: boolean;
  defaultDatasource: string;
  alertingEnabled: boolean;
  alertingErrorOrTimeout: string;
  alertingNoDataOrNullValues: string;
  alertingMinInterval: number;
  authProxyEnabled: boolean;
  exploreEnabled: boolean;
  ldapEnabled: boolean;
  sigV4AuthEnabled: boolean;
  samlEnabled: boolean;
  autoAssignOrg: boolean;
  verifyEmailEnabled: boolean;
  oauth: any;
  disableUserSignUp: boolean;
  loginHint: any;
  passwordHint: any;
  loginError: any;
  navTree: any;
  viewersCanEdit: boolean;
  editorsCanAdmin: boolean;
  disableSanitizeHtml: boolean;
  liveEnabled: boolean;
  theme: GrafanaTheme;
  theme2: GrafanaTheme2;
  pluginsToPreload: string[];
  featureToggles: FeatureToggles;
  licenseInfo: LicenseInfo;
  http2Enabled: boolean;
  dateFormats?: SystemDateFormatSettings;
  sentry: SentryConfig;
  customTheme?: any;
  geomapDefaultBaseLayer?: MapLayerOptions;
  geomapDisableCustomBaseLayer?: boolean;
}<|MERGE_RESOLUTION|>--- conflicted
+++ resolved
@@ -50,11 +50,8 @@
   accesscontrol: boolean;
   tempoServiceGraph: boolean;
   tempoSearch: boolean;
-<<<<<<< HEAD
   recordedQueries: boolean;
-=======
   prometheusMonaco: boolean;
->>>>>>> 4f479de8
 }
 
 /**
