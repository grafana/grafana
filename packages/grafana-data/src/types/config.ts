import { DataSourceInstanceSettings } from './datasource';
import { PanelPluginMeta } from './panel';
import { GrafanaTheme } from './theme';
import { SystemDateFormatSettings } from '../datetime';

/**
 * Describes the build information that will be available via the Grafana configuration.
 *
 * @public
 */
export interface BuildInfo {
  version: string;
  commit: string;
  /**
   * Is set to true when running Grafana Enterprise edition.
   *
   * @deprecated use `licenseInfo.hasLicense` instead
   */
  isEnterprise: boolean;
  env: string;
  edition: string;
  latestVersion: string;
  hasUpdate: boolean;
  hideVersion: boolean;
}

/**
 * Describes available feature toggles in Grafana. These can be configured via the
 * `conf/custom.ini` to enable features under development or not yet available in
 * stable version.
 *
 * @public
 */
export interface FeatureToggles {
  live: boolean;
  expressions: boolean;
  ngalert: boolean;
<<<<<<< HEAD
=======
  // Just for demo at the moment
  traceToLogs: boolean;
  panelLibrary: boolean;
>>>>>>> aa70a383

  /**
   * @remarks
   * Available only in Grafana Enterprise
   */
  meta: boolean;
}

/**
 * Describes the license information about the current running instance of Grafana.
 *
 * @public
 */
export interface LicenseInfo {
  hasLicense: boolean;
  expiry: number;
  licenseUrl: string;
  stateInfo: string;
  hasValidLicense: boolean;
  edition: string;
}

/**
 * Describes Sentry integration config
 *
 * @public
 */
export interface SentryConfig {
  enabled: boolean;
  dsn: string;
  customEndpoint: string;
  sampleRate: number;
}

/**
 * Describes all the different Grafana configuration values available for an instance.
 *
 * @public
 */
export interface GrafanaConfig {
  datasources: { [str: string]: DataSourceInstanceSettings };
  panels: { [key: string]: PanelPluginMeta };
  minRefreshInterval: string;
  appSubUrl: string;
  windowTitlePrefix: string;
  buildInfo: BuildInfo;
  newPanelTitle: string;
  bootData: any;
  externalUserMngLinkUrl: string;
  externalUserMngLinkName: string;
  externalUserMngInfo: string;
  allowOrgCreate: boolean;
  disableLoginForm: boolean;
  defaultDatasource: string;
  alertingEnabled: boolean;
  alertingErrorOrTimeout: string;
  alertingNoDataOrNullValues: string;
  alertingMinInterval: number;
  authProxyEnabled: boolean;
  exploreEnabled: boolean;
  ldapEnabled: boolean;
  sigV4AuthEnabled: boolean;
  samlEnabled: boolean;
  autoAssignOrg: boolean;
  verifyEmailEnabled: boolean;
  oauth: any;
  disableUserSignUp: boolean;
  loginHint: any;
  passwordHint: any;
  loginError: any;
  navTree: any;
  viewersCanEdit: boolean;
  editorsCanAdmin: boolean;
  disableSanitizeHtml: boolean;
  theme: GrafanaTheme;
  pluginsToPreload: string[];
  featureToggles: FeatureToggles;
  licenseInfo: LicenseInfo;
  http2Enabled: boolean;
  dateFormats?: SystemDateFormatSettings;
  sentry: SentryConfig;
}<|MERGE_RESOLUTION|>--- conflicted
+++ resolved
@@ -35,12 +35,7 @@
   live: boolean;
   expressions: boolean;
   ngalert: boolean;
-<<<<<<< HEAD
-=======
-  // Just for demo at the moment
-  traceToLogs: boolean;
   panelLibrary: boolean;
->>>>>>> aa70a383
 
   /**
    * @remarks
