--- conflicted
+++ resolved
@@ -514,40 +514,6 @@
 
     await expect(transformDataFrame([cfg], [seriesA, seriesBC])).toEmitValuesWith((received) => {
       const data = received[0];
-<<<<<<< HEAD
-      expect(data).toMatchInlineSnapshot(`
-        [
-          {
-            "fields": [
-              {
-                "config": {},
-                "name": "TheTime",
-                "state": {
-                  "displayName": "TheTime",
-                  "multipleFrames": false,
-                },
-                "type": "time",
-                "values": [
-                  1000,
-                  2000,
-                ],
-              },
-              {
-                "config": {},
-                "name": "A + B",
-                "type": "number",
-                "values": [
-                  3,
-                  300,
-                ],
-              },
-            ],
-            "length": 2,
-            "refId": "joinByField--",
-          },
-        ]
-      `);
-=======
       expect(data).toEqual([
         {
           fields: [
@@ -596,7 +562,6 @@
     await expect(transformDataFrame([cfg], [seriesA, seriesBC])).toEmitValuesWith((received) => {
       const data = received[0];
       expect(data).toEqual([]);
->>>>>>> 227eb215
     });
   });
 
@@ -620,39 +585,6 @@
 
     await expect(transformDataFrame([cfg], [seriesA, seriesBC])).toEmitValuesWith((received) => {
       const data = received[0];
-<<<<<<< HEAD
-      expect(data).toMatchInlineSnapshot(`
-        [
-          {
-            "fields": [
-              {
-                "config": {},
-                "name": "TheTime",
-                "state": {
-                  "displayName": "TheTime",
-                  "multipleFrames": true,
-                },
-                "type": "time",
-                "values": [
-                  1000,
-                  2000,
-                ],
-              },
-              {
-                "config": {},
-                "name": "A + 1336",
-                "type": "number",
-                "values": [
-                  1337,
-                  1436,
-                ],
-              },
-            ],
-            "length": 2,
-          },
-        ]
-      `);
-=======
       expect(data).toEqual([
         {
           fields: [
@@ -676,7 +608,6 @@
           length: 2,
         },
       ]);
->>>>>>> 227eb215
     });
   });
 
