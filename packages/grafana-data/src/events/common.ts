<<<<<<< HEAD
import { DataFrame, TimeRange } from '../types';
=======
import { AnnotationEvent, DataFrame } from '../types';
>>>>>>> 5f0bc252
import { BusEventWithPayload } from './types';

/**
 * When hovering over an element this will identify
 *
 * For performance reasons, this object will usually be mutated between updates.  This
 * will avoid creating new objects for events that fire frequently (ie each mouse pixel)
 *
 * @alpha
 */
export interface DataHoverPayload {
  data?: DataFrame; // source data
  rowIndex?: number; // the hover row
  columnIndex?: number; // the hover column
  dataId?: string; // identifying string to correlate data between publishers and subscribers

  // When dragging, this will capture the point when the mouse was down
  point: Record<string, any>; // { time: 5678, lengthft: 456 }  // each axis|scale gets a value
  down?: Record<string, any>;
}

/** @alpha */
export class DataHoverEvent extends BusEventWithPayload<DataHoverPayload> {
  static type = 'data-hover';
}

/** @alpha */
export class DataHoverClearEvent extends BusEventWithPayload<DataHoverPayload> {
  static type = 'data-hover-clear';
}

/** @alpha */
export class DataSelectEvent extends BusEventWithPayload<DataHoverPayload> {
  static type = 'data-select';
}

<<<<<<< HEAD
/**
 * This event is fired when the time on a dashboard should update, even if the data has not
 * been refreshed.  This will help support panels that should "move left" while in live mode
 *
 * These events will fire depending on the curent time window and browser width
 *
 * @alpha
 */
export class LiveDashboardTick extends BusEventWithPayload<TimeRange> {
  static type = 'live-tick';
=======
/** @alpha */
export class AnnotationChangeEvent extends BusEventWithPayload<Partial<AnnotationEvent>> {
  static type = 'annotation-event';
>>>>>>> 5f0bc252
}<|MERGE_RESOLUTION|>--- conflicted
+++ resolved
@@ -1,8 +1,4 @@
-<<<<<<< HEAD
-import { DataFrame, TimeRange } from '../types';
-=======
-import { AnnotationEvent, DataFrame } from '../types';
->>>>>>> 5f0bc252
+import { DataFrame, TimeRange, AnnotationEvent } from '../types';
 import { BusEventWithPayload } from './types';
 
 /**
@@ -39,7 +35,11 @@
   static type = 'data-select';
 }
 
-<<<<<<< HEAD
+/** @alpha */
+export class AnnotationChangeEvent extends BusEventWithPayload<Partial<AnnotationEvent>> {
+  static type = 'annotation-event';
+}
+
 /**
  * This event is fired when the time on a dashboard should update, even if the data has not
  * been refreshed.  This will help support panels that should "move left" while in live mode
@@ -50,9 +50,4 @@
  */
 export class LiveDashboardTick extends BusEventWithPayload<TimeRange> {
   static type = 'live-tick';
-=======
-/** @alpha */
-export class AnnotationChangeEvent extends BusEventWithPayload<Partial<AnnotationEvent>> {
-  static type = 'annotation-event';
->>>>>>> 5f0bc252
 }