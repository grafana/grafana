--- conflicted
+++ resolved
@@ -6,10 +6,6 @@
   DataSourceInstanceSettings,
   DynamicConfigValue,
   Field,
-<<<<<<< HEAD
-=======
-  FieldType,
->>>>>>> ddb4b77f
   FieldColorMode,
   FieldConfig,
   FieldConfigPropertyItem,
@@ -19,7 +15,6 @@
   InterpolateFunction,
   LinkModel,
   ScopedVars,
-  ThresholdsMode,
   TimeZone,
   ValueLinkConfig,
 } from '../types';
