--- conflicted
+++ resolved
@@ -3,10 +3,6 @@
 
 import { getDisplayProcessor } from './displayProcessor';
 import { getFlotPairs } from '../utils/flotPairs';
-<<<<<<< HEAD
-import { FieldConfig, DataFrame, FieldType, Field } from '../types/dataFrame';
-import { InterpolateFunction } from '../types/panel';
-=======
 import {
   FieldConfig,
   DataFrame,
@@ -16,7 +12,6 @@
   FieldConfigSource,
   InterpolateFunction,
 } from '../types';
->>>>>>> 1aa39ee4
 import { DataFrameView } from '../dataframe/DataFrameView';
 import { GraphSeriesValue } from '../types/graph';
 import { GrafanaTheme } from '../types/theme';
@@ -83,50 +78,13 @@
   fieldOptions: FieldDisplayOptions;
   replaceVariables: InterpolateFunction;
   sparkline?: boolean; // Calculate the sparkline
-  calculatePercent?: boolean; // Force a min/max calculation
   theme: GrafanaTheme;
 }
 
 export const DEFAULT_FIELD_DISPLAY_VALUES_LIMIT = 25;
 
-<<<<<<< HEAD
-export function verifyFieldMinMax(field: Field, config?: FieldConfig) {
-  const cfg = config ?? field.config;
-
-  const calcMin = cfg.min === undefined || cfg.min === null;
-  const calcMax = cfg.max === undefined || cfg.max === null;
-  const reducers: string[] = [];
-  if (calcMin) {
-    reducers.push(ReducerID.min);
-  }
-  if (calcMax) {
-    reducers.push(ReducerID.max);
-  }
-  if (calcMin || calcMax) {
-    const results = reduceField({ field, reducers });
-    if (calcMin) {
-      cfg.min = results[ReducerID.min];
-    }
-    if (calcMax) {
-      cfg.max = results[ReducerID.max];
-    }
-  }
-
-  // Fix min/max if necessary
-  if (cfg.min! > cfg.max!) {
-    const temp = cfg.max;
-    cfg.max = cfg.min;
-    cfg.min = temp;
-  }
-}
-
-export function getFieldDisplayValues(options: GetFieldDisplayValuesOptions): FieldDisplay[] {
-  const { data, replaceVariables, fieldOptions } = options;
-  const { defaults, override } = fieldOptions;
-=======
 export const getFieldDisplayValues = (options: GetFieldDisplayValuesOptions): FieldDisplay[] => {
   const { replaceVariables, fieldOptions } = options;
->>>>>>> 1aa39ee4
   const calcs = fieldOptions.calcs.length ? fieldOptions.calcs : [ReducerID.last];
 
   const values: FieldDisplay[] = [];
@@ -154,10 +112,6 @@
           continue;
         }
         const config = field.config; // already set by the prepare task
-
-        if (options.calculatePercent) {
-          verifyFieldMinMax(field, config);
-        }
 
         let name = field.name;
         if (!name) {
@@ -249,7 +203,7 @@
   }
 
   return values;
-}
+};
 
 export function getDisplayValueAlignmentFactors(values: FieldDisplay[]): DisplayValueAlignmentFactors {
   const info: DisplayValueAlignmentFactors = {
