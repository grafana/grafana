import { FieldConfigEditorProps, FieldConfigPropertyItem, FieldConfigEditorConfig } from '../types/fieldOverrides';
import { OptionsUIRegistryBuilder } from '../types/OptionsUIRegistryBuilder';
import { FieldType } from '../types/dataFrame';
import { PanelOptionsEditorConfig, PanelOptionsEditorItem } from '../types/panel';
import {
  numberOverrideProcessor,
  selectOverrideProcessor,
  stringOverrideProcessor,
  booleanOverrideProcessor,
  standardEditorsRegistry,
  SelectFieldConfigSettings,
  StandardEditorProps,
  StringFieldConfigSettings,
  NumberFieldConfigSettings,
<<<<<<< HEAD
=======
  SliderFieldConfigSettings,
  ColorFieldConfigSettings,
>>>>>>> e54fc474
  identityOverrideProcessor,
  UnitFieldConfigSettings,
  unitOverrideProcessor,
} from '../field';

/**
 * Fluent API for declarative creation of field config option editors
 */
export class FieldConfigEditorBuilder<TOptions> extends OptionsUIRegistryBuilder<
  TOptions,
  FieldConfigEditorProps<any, any>,
  FieldConfigPropertyItem<TOptions>
> {
  addNumberInput<TSettings>(config: FieldConfigEditorConfig<TOptions, TSettings & NumberFieldConfigSettings, number>) {
    return this.addCustomEditor({
      ...config,
      id: config.path,
      override: standardEditorsRegistry.get('number').editor as any,
      editor: standardEditorsRegistry.get('number').editor as any,
      process: numberOverrideProcessor,
      shouldApply: config.shouldApply ? config.shouldApply : field => field.type === FieldType.number,
      settings: config.settings || {},
    });
  }

  addSliderInput<TSettings>(config: FieldConfigEditorConfig<TOptions, TSettings & SliderFieldConfigSettings, number>) {
    return this.addCustomEditor({
      ...config,
      id: config.path,
      override: standardEditorsRegistry.get('slider').editor as any,
      editor: standardEditorsRegistry.get('slider').editor as any,
      process: numberOverrideProcessor,
      shouldApply: config.shouldApply ? config.shouldApply : field => field.type === FieldType.number,
      settings: config.settings || {},
    });
  }

  addTextInput<TSettings>(config: FieldConfigEditorConfig<TOptions, TSettings & StringFieldConfigSettings, string>) {
    return this.addCustomEditor({
      ...config,
      id: config.path,
      override: standardEditorsRegistry.get('text').editor as any,
      editor: standardEditorsRegistry.get('text').editor as any,
      process: stringOverrideProcessor,
      shouldApply: config.shouldApply ? config.shouldApply : field => field.type === FieldType.string,
      settings: config.settings || {},
    });
  }

  addSelect<TOption, TSettings extends SelectFieldConfigSettings<TOption>>(
    config: FieldConfigEditorConfig<TOptions, TSettings, TOption>
  ) {
    return this.addCustomEditor({
      ...config,
      id: config.path,
      override: standardEditorsRegistry.get('select').editor as any,
      editor: standardEditorsRegistry.get('select').editor as any,
      process: selectOverrideProcessor,
      // ???
      shouldApply: config.shouldApply ? config.shouldApply : () => true,
      settings: config.settings || { options: [] },
    });
  }

  addRadio<TOption, TSettings = any>(config: FieldConfigEditorConfig<TOptions, TSettings, TOption>) {
    return this.addCustomEditor({
      ...config,
      id: config.path,
      override: standardEditorsRegistry.get('radio').editor as any,
      editor: standardEditorsRegistry.get('radio').editor as any,
      process: selectOverrideProcessor,
      // ???
      shouldApply: config.shouldApply ? config.shouldApply : () => true,
      settings: config.settings || { options: [] },
    });
  }

  addBooleanSwitch<TSettings = any>(config: FieldConfigEditorConfig<TOptions, TSettings, boolean>) {
    return this.addCustomEditor({
      ...config,
      id: config.path,
      editor: standardEditorsRegistry.get('boolean').editor as any,
      override: standardEditorsRegistry.get('boolean').editor as any,
      process: booleanOverrideProcessor,
      shouldApply: config.shouldApply ? config.shouldApply : () => true,
      settings: config.settings || {},
    });
  }

  addColorPicker<TSettings = any>(config: FieldConfigEditorConfig<TOptions, TSettings, string>) {
    return this.addCustomEditor({
      ...config,
      id: config.path,
      editor: standardEditorsRegistry.get('color').editor as any,
      override: standardEditorsRegistry.get('color').editor as any,
      process: identityOverrideProcessor,
      shouldApply: config.shouldApply ? config.shouldApply : () => true,
      settings: config.settings || {},
    });
  }

  addUnitPicker<TSettings = any>(
    config: FieldConfigEditorConfig<TOptions, TSettings & UnitFieldConfigSettings, string>
  ) {
    return this.addCustomEditor({
      ...config,
      id: config.path,
      editor: standardEditorsRegistry.get('unit').editor as any,
      override: standardEditorsRegistry.get('unit').editor as any,
      process: unitOverrideProcessor,
      shouldApply: config.shouldApply ? config.shouldApply : () => true,
      settings: config.settings || {},
    });
  }
}

/**
 * Fluent API for declarative creation of panel options
 */
export class PanelOptionsEditorBuilder<TOptions> extends OptionsUIRegistryBuilder<
  TOptions,
  StandardEditorProps,
  PanelOptionsEditorItem<TOptions>
> {
  addNumberInput<TSettings>(config: PanelOptionsEditorConfig<TOptions, TSettings & NumberFieldConfigSettings, number>) {
    return this.addCustomEditor({
      ...config,
      id: config.path,
      editor: standardEditorsRegistry.get('number').editor as any,
    });
  }

  addSliderInput<TSettings>(config: PanelOptionsEditorConfig<TOptions, TSettings & SliderFieldConfigSettings, number>) {
    return this.addCustomEditor({
      ...config,
      id: config.path,
      editor: standardEditorsRegistry.get('slider').editor as any,
    });
  }

  addTextInput<TSettings>(config: PanelOptionsEditorConfig<TOptions, TSettings & StringFieldConfigSettings, string>) {
    return this.addCustomEditor({
      ...config,
      id: config.path,
      editor: standardEditorsRegistry.get('text').editor as any,
    });
  }

  addStringArray<TSettings>(
    config: PanelOptionsEditorConfig<TOptions, TSettings & StringFieldConfigSettings, string[]>
  ) {
    return this.addCustomEditor({
      ...config,
      id: config.path,
      editor: standardEditorsRegistry.get('strings').editor as any,
    });
  }

  addSelect<TOption, TSettings extends SelectFieldConfigSettings<TOption>>(
    config: PanelOptionsEditorConfig<TOptions, TSettings, TOption>
  ) {
    return this.addCustomEditor({
      ...config,
      id: config.path,
      editor: standardEditorsRegistry.get('select').editor as any,
    });
  }

  addRadio<TOption, TSettings extends SelectFieldConfigSettings<TOption>>(
    config: PanelOptionsEditorConfig<TOptions, TSettings, TOption>
  ) {
    return this.addCustomEditor({
      ...config,
      id: config.path,
      editor: standardEditorsRegistry.get('radio').editor as any,
    });
  }

  addBooleanSwitch<TSettings = any>(config: PanelOptionsEditorConfig<TOptions, TSettings, boolean>) {
    return this.addCustomEditor({
      ...config,
      id: config.path,
      editor: standardEditorsRegistry.get('boolean').editor as any,
    });
  }

  addColorPicker<TSettings = any>(config: PanelOptionsEditorConfig<TOptions, TSettings, string>): this {
    return this.addCustomEditor({
      ...config,
      id: config.path,
      editor: standardEditorsRegistry.get('color').editor as any,
      settings: config.settings || {},
    });
  }

  addTimeZonePicker<TSettings = any>(config: PanelOptionsEditorConfig<TOptions, TSettings, string>): this {
    return this.addCustomEditor({
      ...config,
      id: config.path,
      editor: standardEditorsRegistry.get('timezone').editor as any,
      settings: config.settings || {},
    });
  }

  addUnitPicker<TSettings = any>(
    config: PanelOptionsEditorConfig<TOptions, TSettings & UnitFieldConfigSettings, string>
  ): this {
    return this.addCustomEditor({
      ...config,
      id: config.path,
      editor: standardEditorsRegistry.get('unit').editor as any,
    });
  }
}<|MERGE_RESOLUTION|>--- conflicted
+++ resolved
@@ -12,11 +12,8 @@
   StandardEditorProps,
   StringFieldConfigSettings,
   NumberFieldConfigSettings,
-<<<<<<< HEAD
-=======
   SliderFieldConfigSettings,
   ColorFieldConfigSettings,
->>>>>>> e54fc474
   identityOverrideProcessor,
   UnitFieldConfigSettings,
   unitOverrideProcessor,
