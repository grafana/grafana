--- conflicted
+++ resolved
@@ -17,11 +17,7 @@
     const rows = 4;
     expect(series.length).toBe(rows);
 
-<<<<<<< HEAD
-    // Make sure everything it padded properly
-=======
     // Make sure everything is padded properly
->>>>>>> 184941ea
     for (const field of series.fields) {
       expect(field.values.length).toBe(rows);
     }
