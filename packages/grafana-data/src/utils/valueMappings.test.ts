import { ValueMapping, MappingType, SpecialValueMatch } from '../types';

import { getValueMappingResult, isNumeric } from './valueMappings';

const testSet1: ValueMapping[] = [
  {
    type: MappingType.ValueToText,
    options: { '11': { text: 'elva' } },
  },
  {
    type: MappingType.ValueToText,
    options: { Infinity: { text: 'wow infinity!' } },
  },
  {
    type: MappingType.ValueToText,
    options: { '-Infinity': { text: 'wow negative infinity!' } },
  },
  {
    type: MappingType.RangeToText,
    options: {
      from: 1,
      to: 9,
      result: { text: '1-9' },
    },
  },
  {
    type: MappingType.RangeToText,
    options: {
      from: 8,
      to: 12,
      result: { text: '8-12' },
    },
  },
  {
    type: MappingType.SpecialValue,
    options: {
      match: SpecialValueMatch.Null,
      result: { text: 'it is null' },
    },
  },
  {
    type: MappingType.SpecialValue,
    options: {
      match: SpecialValueMatch.NaN,
      result: { text: 'it is nan' },
    },
  },
  {
    type: MappingType.SpecialValue,
    options: {
      match: SpecialValueMatch.True,
      result: { text: 'it is true' },
    },
  },
  {
    type: MappingType.SpecialValue,
    options: {
      match: SpecialValueMatch.False,
      result: { text: 'it is false' },
    },
  },
];

const testSet2: ValueMapping[] = [
  {
    type: MappingType.RegexToText,
    options: {
      pattern: '^([^.]*).foo.com$',
      result: { text: 'Hostname $1' },
    },
  },
  {
    type: MappingType.RegexToText,
    options: {
      pattern: '^([^.]*).bar.com$',
      result: { text: 'Hostname $1' },
    },
  },
  {
    type: MappingType.RegexToText,
    options: {
      pattern: '/hello/',
      result: { color: 'red' },
    },
  },
<<<<<<< HEAD
=======
];

const testSet3: ValueMapping[] = [
  {
    type: MappingType.RegexToText,
    options: {
      pattern: '/.*/s',
      result: { text: 'WOW IT REPLACED EVERYTHING OVER MULTIPLE LINES' },
    },
  },
>>>>>>> 0ca4ccfa
];

describe('Format value with value mappings', () => {
  it('should return null with no valuemappings', () => {
    const valueMappings: ValueMapping[] = [];
    const value = '10';

    expect(getValueMappingResult(valueMappings, value)).toBeNull();
  });

  it('should return null with no matching valuemappings', () => {
    const value = '100';
    expect(getValueMappingResult(testSet1, value)).toBeNull();
  });

  it('should return match result with string value match', () => {
    const value = '11';
    expect(getValueMappingResult(testSet1, value)).toEqual({ text: 'elva' });
  });

  it('should return match result for Infinity', () => {
    const value = Infinity;
    expect(getValueMappingResult(testSet1, value)).toEqual({ text: 'wow infinity!' });
  });

  it('should return match result for -Infinity', () => {
    const value = -Infinity;
    expect(getValueMappingResult(testSet1, value)).toEqual({ text: 'wow negative infinity!' });
  });

  it('should return match result with number value', () => {
    const value = 11;
    expect(getValueMappingResult(testSet1, value)).toEqual({ text: 'elva' });
  });

  it('should return match result for null value', () => {
    const value = null;
    expect(getValueMappingResult(testSet1, value)).toEqual({ text: 'it is null' });
  });

  it('should return match result for undefined value', () => {
    const value = undefined;
    expect(getValueMappingResult(testSet1, value as any)).toEqual({ text: 'it is null' });
  });

  it('should return match result for nan value', () => {
    const value = Number.NaN;
    expect(getValueMappingResult(testSet1, value as any)).toEqual({ text: 'it is nan' });
  });

  it('should return range mapping that matches first', () => {
    const value = '9';
    expect(getValueMappingResult(testSet1, value)).toEqual({ text: '1-9' });
  });

  it('should return correct range mapping result', () => {
    const value = '12';
    expect(getValueMappingResult(testSet1, value)).toEqual({ text: '8-12' });
  });

  it.each`
    value            | expected
    ${'2/0/12'}      | ${{ text: 'mapped value 1' }}
    ${'2/1/12'}      | ${null}
    ${'2:0'}         | ${{ text: 'mapped value 3' }}
    ${'2:1'}         | ${null}
    ${'20whatever'}  | ${{ text: 'mapped value 2' }}
    ${'20whateve'}   | ${null}
    ${'20'}          | ${null}
    ${'00020.4'}     | ${null}
    ${'192.168.1.1'} | ${{ text: 'mapped value ip' }}
    ${'192'}         | ${null}
    ${'192.168'}     | ${null}
    ${'192.168.1'}   | ${null}
    ${9.9}           | ${{ text: 'OK' }}
  `('numeric-like text mapping, value:${value', ({ value, expected }) => {
    const valueMappings: ValueMapping[] = [
      {
        type: MappingType.ValueToText,
        options: {
          '2/0/12': { text: 'mapped value 1' },
          '20whatever': { text: 'mapped value 2' },
          '2:0': { text: 'mapped value 3' },
          '192.168.1.1': { text: 'mapped value ip' },
          '9.9': { text: 'OK' },
        },
      },
    ];
    expect(getValueMappingResult(valueMappings, value)).toEqual(expected);
  });
});

describe('Format value with regex mappings', () => {
  it('should return correct regular expression result', () => {
    const value = 'www.foo.com';
    expect(getValueMappingResult(testSet2, value)).toEqual({ text: 'Hostname www' });
  });

  it('should return correct regular expression result on second regex', () => {
    const value = 'ftp.bar.com';
    expect(getValueMappingResult(testSet2, value)).toEqual({ text: 'Hostname ftp' });
  });

  it('should return null with unmatched value', () => {
    const value = 'www.baz.com';
    expect(getValueMappingResult(testSet2, value)).toBeNull();
  });

  it('should not replace match when replace text is null', () => {
    expect(getValueMappingResult(testSet2, 'hello my name is')).toEqual({ color: 'red' });
  });
<<<<<<< HEAD
=======

  it('supports replacing over multiple lines', () => {
    expect(getValueMappingResult(testSet3, 'hello \n my name is')).toEqual({
      text: 'WOW IT REPLACED EVERYTHING OVER MULTIPLE LINES',
    });
  });
>>>>>>> 0ca4ccfa
});

describe('isNumeric', () => {
  it.each`
    value         | expected
    ${123}        | ${true}
    ${0}          | ${true}
    ${'123'}      | ${true}
    ${'0'}        | ${true}
    ${' 123'}     | ${true}
    ${' 123 '}    | ${true}
    ${' 0 '}      | ${true}
    ${-123.4}     | ${true}
    ${'-123.4'}   | ${true}
    ${0.41}       | ${true}
    ${'.41'}      | ${true}
    ${0x12}       | ${true}
    ${'0x12'}     | ${true}
    ${'000123.4'} | ${true}
    ${2e64}       | ${true}
    ${'2e64'}     | ${true}
    ${1e10000}    | ${true}
    ${'1e10000'}  | ${true}
    ${Infinity}   | ${true}
    ${'abc'}      | ${false}
    ${' '}        | ${false}
    ${null}       | ${false}
    ${undefined}  | ${false}
    ${NaN}        | ${false}
    ${''}         | ${false}
    ${{}}         | ${false}
    ${true}       | ${false}
    ${[]}         | ${false}
  `('detects numeric values', ({ value, expected }) => {
    expect(isNumeric(value)).toEqual(expected);
  });
});<|MERGE_RESOLUTION|>--- conflicted
+++ resolved
@@ -83,8 +83,6 @@
       result: { color: 'red' },
     },
   },
-<<<<<<< HEAD
-=======
 ];
 
 const testSet3: ValueMapping[] = [
@@ -95,7 +93,6 @@
       result: { text: 'WOW IT REPLACED EVERYTHING OVER MULTIPLE LINES' },
     },
   },
->>>>>>> 0ca4ccfa
 ];
 
 describe('Format value with value mappings', () => {
@@ -207,15 +204,12 @@
   it('should not replace match when replace text is null', () => {
     expect(getValueMappingResult(testSet2, 'hello my name is')).toEqual({ color: 'red' });
   });
-<<<<<<< HEAD
-=======
 
   it('supports replacing over multiple lines', () => {
     expect(getValueMappingResult(testSet3, 'hello \n my name is')).toEqual({
       text: 'WOW IT REPLACED EVERYTHING OVER MULTIPLE LINES',
     });
   });
->>>>>>> 0ca4ccfa
 });
 
 describe('isNumeric', () => {
