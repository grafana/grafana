--- conflicted
+++ resolved
@@ -4,22 +4,19 @@
 import isBoolean from 'lodash/isBoolean';
 
 // Types
-<<<<<<< HEAD
 import {
   DataFrame,
   Field,
+  FieldConfig,
   TimeSeries,
   FieldType,
   TableData,
   Column,
-  FieldConfig,
+  GraphSeriesXY,
   TimeSeriesValue,
+  FieldJSON,
   DataFrameJSON,
-  FieldJSON,
 } from '../types/index';
-=======
-import { DataFrame, Field, TimeSeries, FieldType, TableData, Column, GraphSeriesXY } from '../types/index';
->>>>>>> 91a911b6
 import { isDateTime } from './moment_wrapper';
 import { ArrayVector, SortedVector } from './vector';
 import { DataFrameHelper } from './dataFrameHelper';
@@ -92,19 +89,33 @@
 }
 
 function convertGraphSeriesToDataFrame(graphSeries: GraphSeriesXY): DataFrame {
+  const x = new ArrayVector();
+  const y = new ArrayVector();
+  for (let i = 0; i < graphSeries.data.length; i++) {
+    const row = graphSeries.data[i];
+    x.buffer.push(row[0]);
+    y.buffer.push(row[1]);
+  }
+
   return {
     name: graphSeries.label,
     fields: [
       {
         name: graphSeries.label || 'Value',
+        type: FieldType.number,
+        config: {},
+        values: x,
       },
       {
         name: 'Time',
         type: FieldType.time,
-        unit: 'dateTimeAsIso',
+        config: {
+          unit: 'dateTimeAsIso',
+        },
+        values: y,
       },
     ],
-    rows: graphSeries.data,
+    length: x.buffer.length,
   };
 }
 
