--- conflicted
+++ resolved
@@ -62,11 +62,7 @@
           // Explore data links can be displayed not only in DataLinkButton but it can be used by the consumer in
           // other way, for example MenuItem. We want to provide the URL (for opening in the new tab as well as
           // the onClick to open the split view).
-<<<<<<< HEAD
-          if ('preventDefault' in event && typeof event.preventDefault === 'function') {
-=======
           if (event.preventDefault) {
->>>>>>> 6aa27607
             event.preventDefault();
           }
 
