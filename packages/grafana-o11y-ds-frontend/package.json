--- conflicted
+++ resolved
@@ -21,15 +21,9 @@
     "@grafana/data": "11.0.0-pre",
     "@grafana/e2e-selectors": "11.0.0-pre",
     "@grafana/experimental": "1.7.10",
-<<<<<<< HEAD
     "@grafana/runtime": "workspace:*",
-    "@grafana/schema": "10.4.0-pre",
-    "@grafana/ui": "10.4.0-pre",
-=======
-    "@grafana/runtime": "11.0.0-pre",
     "@grafana/schema": "11.0.0-pre",
     "@grafana/ui": "11.0.0-pre",
->>>>>>> 8f3d4968
     "react": "18.2.0",
     "react-use": "17.5.0",
     "rxjs": "7.8.1",
