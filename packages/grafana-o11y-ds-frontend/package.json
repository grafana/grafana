--- conflicted
+++ resolved
@@ -3,11 +3,7 @@
   "license": "AGPL-3.0-only",
   "name": "@grafana/o11y-ds-frontend",
   "private": true,
-<<<<<<< HEAD
-  "version": "11.5.3",
-=======
   "version": "11.6.1",
->>>>>>> 78ca78f5
   "description": "Library to manage traces in Grafana.",
   "sideEffects": false,
   "repository": {
@@ -22,15 +18,6 @@
   },
   "dependencies": {
     "@emotion/css": "11.13.5",
-<<<<<<< HEAD
-    "@grafana/data": "11.5.3",
-    "@grafana/e2e-selectors": "11.5.3",
-    "@grafana/experimental": "2.1.6",
-    "@grafana/runtime": "11.5.3",
-    "@grafana/schema": "11.5.3",
-    "@grafana/ui": "11.5.3",
-    "react-select": "5.9.0",
-=======
     "@grafana/data": "11.6.1",
     "@grafana/e2e-selectors": "11.6.1",
     "@grafana/plugin-ui": "0.10.1",
@@ -38,7 +25,6 @@
     "@grafana/schema": "11.6.1",
     "@grafana/ui": "11.6.1",
     "react-select": "5.10.0",
->>>>>>> 78ca78f5
     "react-use": "17.6.0",
     "rxjs": "7.8.1",
     "tslib": "2.8.1"
