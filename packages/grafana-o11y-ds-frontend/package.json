--- conflicted
+++ resolved
@@ -3,11 +3,7 @@
   "license": "AGPL-3.0-only",
   "name": "@grafana/o11y-ds-frontend",
   "private": true,
-<<<<<<< HEAD
-  "version": "11.1.8",
-=======
   "version": "11.5.3",
->>>>>>> 9e942dcb
   "description": "Library to manage traces in Grafana.",
   "sideEffects": false,
   "repository": {
@@ -21,17 +17,6 @@
     "typecheck": "tsc --emitDeclarationOnly false --noEmit"
   },
   "dependencies": {
-<<<<<<< HEAD
-    "@emotion/css": "11.11.2",
-    "@grafana/data": "11.1.8",
-    "@grafana/e2e-selectors": "11.1.8",
-    "@grafana/experimental": "1.7.11",
-    "@grafana/runtime": "11.1.8",
-    "@grafana/schema": "11.1.8",
-    "@grafana/ui": "11.1.8",
-    "react-select": "5.8.0",
-    "react-use": "17.5.0",
-=======
     "@emotion/css": "11.13.5",
     "@grafana/data": "11.5.3",
     "@grafana/e2e-selectors": "11.5.3",
@@ -41,7 +26,6 @@
     "@grafana/ui": "11.5.3",
     "react-select": "5.9.0",
     "react-use": "17.6.0",
->>>>>>> 9e942dcb
     "rxjs": "7.8.1",
     "tslib": "2.8.1"
   },
