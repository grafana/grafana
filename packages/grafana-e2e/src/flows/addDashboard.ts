--- conflicted
+++ resolved
@@ -6,14 +6,8 @@
 
 export interface AddAnnotationConfig {
   dataSource: string;
-<<<<<<< HEAD
-  name: string;
-  sources?: string;
-  tags?: string;
-=======
   dataSourceForm?: () => void;
   name: string;
->>>>>>> 5916ef94
 }
 
 export interface AddDashboardConfig {
@@ -31,21 +25,11 @@
 interface AddVariableOptional {
   constantValue?: string;
   dataSource?: string;
-<<<<<<< HEAD
-  hide: string;
-=======
->>>>>>> 5916ef94
   label?: string;
   query?: string;
   regex?: string;
 }
 
-<<<<<<< HEAD
-// @todo improve config input/output: https://stackoverflow.com/a/63507459/923745
-// @todo this actually returns type `Cypress.Chainable`
-export const addDashboard = (config?: Partial<AddDashboardConfig>): any => {
-  const fullConfig = {
-=======
 interface AddVariableRequired {
   name: string;
 }
@@ -56,7 +40,6 @@
 // @todo this actually returns type `Cypress.Chainable<AddDashboardConfig>`
 export const addDashboard = (config?: Partial<AddDashboardConfig>) => {
   const fullConfig: AddDashboardConfig = {
->>>>>>> 5916ef94
     annotations: [],
     title: `e2e-${uuidv4()}`,
     variables: [],
@@ -67,11 +50,7 @@
       zone: 'Coordinated Universal Time',
       ...config?.timeRange,
     },
-<<<<<<< HEAD
-  } as AddDashboardConfig;
-=======
   };
->>>>>>> 5916ef94
 
   const { annotations, timeRange, title, variables } = fullConfig;
 
@@ -82,13 +61,9 @@
   if (annotations.length > 0 || variables.length > 0) {
     e2e.pages.Dashboard.Toolbar.toolbarItems('Dashboard settings').click();
     addAnnotations(annotations);
-<<<<<<< HEAD
-    addVariables(variables);
-=======
 
     fullConfig.variables = addVariables(variables);
 
->>>>>>> 5916ef94
     e2e.components.BackButton.backArrow().click();
   }
 
@@ -135,11 +110,7 @@
       .click();
   }
 
-<<<<<<< HEAD
-  const { dataSource, name, sources, tags } = config;
-=======
   const { dataSource, dataSourceForm, name } = config;
->>>>>>> 5916ef94
 
   // @todo add to e2e-selectors and `aria-label`
   e2e()
@@ -153,25 +124,8 @@
     .find('input')
     .type(name);
 
-<<<<<<< HEAD
-  if (sources) {
-    // @todo add to e2e-selectors and `aria-label`
-    e2e()
-      .contains('.gf-form', 'Sources')
-      .find('input')
-      .type(sources);
-  }
-
-  if (tags) {
-    // @todo add to e2e-selectors and `aria-label`
-    e2e()
-      .contains('.gf-form', 'Tags')
-      .find('input')
-      .type(tags);
-=======
   if (dataSourceForm) {
     dataSourceForm();
->>>>>>> 5916ef94
   }
 
   // @todo add to e2e-selectors and `aria-label`
@@ -180,21 +134,12 @@
     .click();
 };
 
-<<<<<<< HEAD
-// @todo this actually returns type `Cypress.Chainable`
-const addAnnotations = (configs: AddAnnotationConfig[]): any => {
-=======
 const addAnnotations = (configs: AddAnnotationConfig[]) => {
->>>>>>> 5916ef94
   if (configs.length > 0) {
     e2e.pages.Dashboard.Settings.General.sectionItems('Annotations').click();
   }
 
-<<<<<<< HEAD
-  return configs.map((config, i) => addAnnotation(config, i === 0));
-=======
   return configs.forEach((config, i) => addAnnotation(config, i === 0));
->>>>>>> 5916ef94
 };
 
 export const VARIABLE_HIDE_LABEL = 'Label';
@@ -206,12 +151,7 @@
 export const VARIABLE_TYPE_DATASOURCE = 'Datasource';
 export const VARIABLE_TYPE_QUERY = 'Query';
 
-<<<<<<< HEAD
-// @todo this actually returns type `Cypress.Chainable`
-const addVariable = (config: Partial<AddVariableConfig>, isFirst: boolean): any => {
-=======
 const addVariable = (config: PartialAddVariableConfig, isFirst: boolean): AddVariableConfig => {
->>>>>>> 5916ef94
   const fullConfig = {
     hide: VARIABLE_HIDE_NOTHING,
     type: VARIABLE_TYPE_QUERY,
@@ -277,21 +217,12 @@
       }
     });
 
-<<<<<<< HEAD
-  e2e.pages.Dashboard.Settings.Variables.Edit.General.addButton().click();
-=======
   e2e.pages.Dashboard.Settings.Variables.Edit.General.submitButton().click();
->>>>>>> 5916ef94
 
   return fullConfig;
 };
 
-<<<<<<< HEAD
-// @todo this actually returns type `Cypress.Chainable`
-const addVariables = (configs: Array<Partial<AddVariableConfig>>): any => {
-=======
 const addVariables = (configs: PartialAddVariableConfig[]): AddVariableConfig[] => {
->>>>>>> 5916ef94
   if (configs.length > 0) {
     e2e.pages.Dashboard.Settings.General.sectionItems('Variables').click();
   }
