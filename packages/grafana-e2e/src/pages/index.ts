import { Login } from './login';
import { AddDataSource } from './addDataSource';
import { DataSource } from './datasource';
import { DataSources } from './datasources';
import { ConfirmModal } from './confirmModal';
import { AddDashboard } from './addDashboard';
import { Dashboard } from './dashboard';
import { SaveDashboardAsModal } from './saveDashboardAsModal';
import { Dashboards } from './dashboards';
import { DashboardSettings } from './dashboardSettings';
import { EditPanel } from './editPanel';
import { Explore } from './explore';
import { TestData } from './testdata';
import { Graph } from './graph';
import { SaveDashboardModal } from './saveDashboardModal';
import { Panel } from './panel';
import { SharePanelModal } from './sharePanelModal';
import { ConstantVariable, QueryVariable, VariableGeneral, Variables, VariablesSubMenu } from './variables';
import { pageFactory } from '../support';

export const Pages = {
  Login,
  DataSource,
  DataSources,
  AddDataSource,
  ConfirmModal,
  AddDashboard,
  Dashboard: {
    visit: (uid: string) => Dashboard.visit(uid),
    Toolbar: Dashboard,
    SubMenu: VariablesSubMenu,
    Settings: {
      General: DashboardSettings,
      Variables: {
        List: Variables,
        Edit: {
          General: VariableGeneral,
          QueryVariable: QueryVariable,
          ConstantVariable: ConstantVariable,
        },
      },
    },
  },
  Dashboards,
  SaveDashboardAsModal,
  SaveDashboardModal,
  SharePanelModal,
};

export const Components = {
  DataSource: {
    TestData,
  },
  Panels: {
    Panel,
    EditPanel,
    Visualization: {
      Graph,
    },
  },
<<<<<<< HEAD
  Explore: {
    visit: () => Explore.visit(),
    General: Explore,
  },
=======
  BackButton: pageFactory({
    selectors: {
      backArrow: 'Go Back button',
    },
  }),
>>>>>>> 66d405ac
};<|MERGE_RESOLUTION|>--- conflicted
+++ resolved
@@ -8,15 +8,10 @@
 import { SaveDashboardAsModal } from './saveDashboardAsModal';
 import { Dashboards } from './dashboards';
 import { DashboardSettings } from './dashboardSettings';
-import { EditPanel } from './editPanel';
 import { Explore } from './explore';
-import { TestData } from './testdata';
-import { Graph } from './graph';
 import { SaveDashboardModal } from './saveDashboardModal';
-import { Panel } from './panel';
 import { SharePanelModal } from './sharePanelModal';
 import { ConstantVariable, QueryVariable, VariableGeneral, Variables, VariablesSubMenu } from './variables';
-import { pageFactory } from '../support';
 
 export const Pages = {
   Login,
@@ -45,29 +40,8 @@
   SaveDashboardAsModal,
   SaveDashboardModal,
   SharePanelModal,
-};
-
-export const Components = {
-  DataSource: {
-    TestData,
-  },
-  Panels: {
-    Panel,
-    EditPanel,
-    Visualization: {
-      Graph,
-    },
-  },
-<<<<<<< HEAD
   Explore: {
     visit: () => Explore.visit(),
     General: Explore,
   },
-=======
-  BackButton: pageFactory({
-    selectors: {
-      backArrow: 'Go Back button',
-    },
-  }),
->>>>>>> 66d405ac
 };