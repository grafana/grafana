--- conflicted
+++ resolved
@@ -52,11 +52,7 @@
     "@types/lodash": "4.14.187",
     "@types/node": "18.11.9",
     "@types/uuid": "8.3.4",
-<<<<<<< HEAD
-    "esbuild": "0.15.13",
-=======
     "esbuild": "0.16.7",
->>>>>>> e0c7ef34
     "rollup": "2.79.1",
     "rollup-plugin-dts": "^5.0.0",
     "rollup-plugin-esbuild": "5.0.0",
