--- conflicted
+++ resolved
@@ -60,16 +60,21 @@
  */
 type TransType = typeof Trans;
 
-<<<<<<< HEAD
-interface Resources extends Record<string, string | Resources | unknown> {}
-type ResourceLoader = (resolvedLanguage: string) => Promise<Resources>;
-
-export type { ResourceLoader, Resources, TransProps, TransType, UseTranslateHook };
-=======
 /**
  * Type for the translation function
  */
 type TFunction = (id: string, defaultMessage: string, values?: Record<string, unknown>) => string;
 
-export type { UseTranslateHook, TransProps, TransType, TFunction };
->>>>>>> edb0865c
+/**
+ * Type for the resources object
+ */
+interface Resources extends Record<string, string | Resources | unknown> {}
+
+/**
+ * Type for the resource loader function
+ * @param resolvedLanguage - The resolved language to load resources for
+ * @returns A promise that resolves to the resources
+ */
+type ResourceLoader = (resolvedLanguage: string) => Promise<Resources>;
+
+export type { ResourceLoader, Resources, TransProps, TransType, TFunction, UseTranslateHook };