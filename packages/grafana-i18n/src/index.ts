--- conflicted
+++ resolved
@@ -23,9 +23,5 @@
   DEFAULT_LANGUAGE,
 } from './constants';
 export { initPluginTranslations, Trans, useTranslate } from './i18n';
-<<<<<<< HEAD
-export type { ResourceLoader, Resources, TransProps } from './types';
-=======
-export type { TFunction, TransProps } from './types';
->>>>>>> edb0865c
+export type { ResourceLoader, Resources, TFunction, TransProps } from './types';
 export { formatDate, formatDuration, formatDateRange } from './dates';