// Core Grafana history https://github.com/grafana/grafana/blob/v11.0.0-preview/public/app/plugins/datasource/prometheus/language_provider.test.ts
import { AbstractLabelOperator, dateTime, TimeRange } from '@grafana/data';

<<<<<<< HEAD
=======
jest.mock('./language_utils', () => ({
  ...jest.requireActual('./language_utils'),
  processHistogramMetrics: (metrics: string[]) => metrics,
  getPrometheusTime: jest.requireActual('./language_utils').getPrometheusTime,
  getRangeSnapInterval: jest.requireActual('./language_utils').getRangeSnapInterval,
}));

>>>>>>> a0f9ced6
import { getCacheDurationInMinutes } from './caching';
import { DEFAULT_SERIES_LIMIT } from './components/metrics-browser/types';
import { Label } from './components/monaco-query-field/monaco-completion-provider/situation';
import { PrometheusDatasource } from './datasource';
import {
  exportToAbstractQuery,
  importFromAbstractQuery,
  processSeries,
  removeQuotesIfExist,
  PrometheusLanguageProviderInterface,
  PrometheusLanguageProvider,
<<<<<<< HEAD
=======
  populateMatchParamsFromQueries,
>>>>>>> a0f9ced6
} from './language_provider';
import { getPrometheusTime, getRangeSnapInterval } from './language_utils';
import { PrometheusCacheLevel, PromQuery } from './types';

const now = new Date(1681300293392).getTime();
const timeRangeDurationSeconds = 1;
const toPrometheusTime = getPrometheusTime(dateTime(now), false);
const fromPrometheusTime = getPrometheusTime(dateTime(now - timeRangeDurationSeconds * 1000), false);
const toPrometheusTimeString = toPrometheusTime.toString(10);
const fromPrometheusTimeString = fromPrometheusTime.toString(10);

const getMockTimeRange = (): TimeRange => {
  return {
    to: dateTime(now).utc(),
    from: dateTime(now).subtract(timeRangeDurationSeconds, 'second').utc(),
    raw: {
      from: fromPrometheusTimeString,
      to: toPrometheusTimeString,
    },
  };
};

const getTimeRangeParams = (
  timRange: TimeRange,
  override?: Partial<{ start: string; end: string }>
): { start: string; end: string } => ({
  start: fromPrometheusTimeString,
  end: toPrometheusTimeString,
  ...override,
});

const getMockQuantizedTimeRangeParams = (override?: Partial<TimeRange>): TimeRange => ({
  from: dateTime(fromPrometheusTime * 1000),
  to: dateTime(toPrometheusTime * 1000),
  raw: {
    from: `now-${timeRangeDurationSeconds}s`,
    to: 'now',
  },
  ...override,
});

// Common test helper to verify request parameters
const verifyRequestParams = (
  requestSpy: jest.SpyInstance,
  expectedUrl: string,
  expectedParams: unknown,
  expectedOptions?: unknown
) => {
  expect(requestSpy).toHaveBeenCalled();
  expect(requestSpy).toHaveBeenCalledWith(expectedUrl, expect.objectContaining(expectedParams), expectedOptions);
};

describe('Prometheus Language Provider', () => {
  const defaultDatasource: PrometheusDatasource = {
    metadataRequest: () => ({ data: { data: [] } }),
    getTimeRangeParams: getTimeRangeParams,
    interpolateString: (string: string) => string,
    hasLabelsMatchAPISupport: () => false,
    getDaysToCacheMetadata: () => 1,
    getAdjustedInterval: () => getRangeSnapInterval(PrometheusCacheLevel.None, getMockQuantizedTimeRangeParams()),
    cacheLevel: PrometheusCacheLevel.None,
    getIntervalVars: () => ({}),
    getRangeScopedVars: () => ({}),
  } as unknown as PrometheusDatasource;

  describe('Series and label fetching', () => {
    const timeRange = getMockTimeRange();

    describe('getSeries', () => {
      it('should use fetchDefaultSeries for empty selector', async () => {
        const languageProvider = new PrometheusLanguageProvider(defaultDatasource);
        const fetchDefaultSeriesSpy = jest.spyOn(languageProvider, 'fetchDefaultSeries');
        fetchDefaultSeriesSpy.mockResolvedValue({ job: ['job1', 'job2'], instance: ['instance1', 'instance2'] });

        const result = await languageProvider.getSeries(timeRange, '{}');

        expect(fetchDefaultSeriesSpy).toHaveBeenCalledWith(timeRange);
        expect(result).toEqual({ job: ['job1', 'job2'], instance: ['instance1', 'instance2'] });
      });

      it('should use fetchSeriesLabels for non-empty selector', async () => {
        const languageProvider = new PrometheusLanguageProvider(defaultDatasource);
        const fetchSeriesLabelsSpy = jest.spyOn(languageProvider, 'fetchSeriesLabels');
        fetchSeriesLabelsSpy.mockResolvedValue({ job: ['job1', 'job2'], instance: ['instance1', 'instance2'] });

        const result = await languageProvider.getSeries(timeRange, '{job="grafana"}');

        expect(fetchSeriesLabelsSpy).toHaveBeenCalledWith(timeRange, '{job="grafana"}', undefined, 'none');
        expect(result).toEqual({ job: ['job1', 'job2'], instance: ['instance1', 'instance2'] });
      });

      it('should include name label when withName is true', async () => {
        const languageProvider = new PrometheusLanguageProvider(defaultDatasource);
        const fetchSeriesLabelsSpy = jest.spyOn(languageProvider, 'fetchSeriesLabels');
        fetchSeriesLabelsSpy.mockResolvedValue({ __name__: ['metric1', 'metric2'], job: ['job1'] });

        const result = await languageProvider.getSeries(timeRange, '{job="grafana"}', true);

        expect(fetchSeriesLabelsSpy).toHaveBeenCalledWith(timeRange, '{job="grafana"}', true, 'none');
        expect(result).toHaveProperty('__name__');
        expect(result.__name__).toEqual(['metric1', 'metric2']);
      });

      it('should handle errors gracefully', async () => {
        jest.spyOn(console, 'error').mockImplementation();
        const languageProvider = new PrometheusLanguageProvider(defaultDatasource);
        jest.spyOn(languageProvider, 'fetchSeriesLabels').mockRejectedValue(new Error('Network error'));

        const result = await languageProvider.getSeries(timeRange, '{job="grafana"}');

        expect(result).toEqual({});
      });
    });

    describe('getSeriesLabels', () => {
      it('should call labels endpoint when API support is available', () => {
        const languageProvider = new PrometheusLanguageProvider({
          ...defaultDatasource,
          hasLabelsMatchAPISupport: () => true,
        } as PrometheusDatasource);
        const getSeriesLabels = languageProvider.getSeriesLabels;
        const requestSpy = jest.spyOn(languageProvider, 'request');

        const labelName = 'job';
        const labelValue = 'grafana';
        getSeriesLabels(timeRange, `{${labelName}="${labelValue}"}`, [
          {
            name: labelName,
            value: labelValue,
            op: '=',
          },
        ] as Label[]);

        verifyRequestParams(requestSpy, '/api/v1/labels', {
          end: toPrometheusTimeString,
          'match[]': '{job="grafana"}',
          start: fromPrometheusTimeString,
        });
      });

      it('should call series endpoint when API support is not available', () => {
        const languageProvider = new PrometheusLanguageProvider({
          ...defaultDatasource,
          getAdjustedInterval: (_: TimeRange) =>
            getRangeSnapInterval(PrometheusCacheLevel.None, getMockQuantizedTimeRangeParams()),
        } as PrometheusDatasource);
        const getSeriesLabels = languageProvider.getSeriesLabels;
        const requestSpy = jest.spyOn(languageProvider, 'request');

        const labelName = 'job';
        const labelValue = 'grafana';
        getSeriesLabels(timeRange, `{${labelName}="${labelValue}"}`, [
          {
            name: labelName,
            value: labelValue,
            op: '=',
          },
        ] as Label[]);

        verifyRequestParams(requestSpy, '/api/v1/series', {
          end: toPrometheusTimeString,
          'match[]': '{job="grafana"}',
          start: fromPrometheusTimeString,
        });
      });

      it('should call labels endpoint with quantized time parameters when cache level is set', () => {
        const timeSnapMinutes = getCacheDurationInMinutes(PrometheusCacheLevel.Low);
        const languageProvider = new PrometheusLanguageProvider({
          ...defaultDatasource,
          hasLabelsMatchAPISupport: () => true,
          cacheLevel: PrometheusCacheLevel.Low,
          getAdjustedInterval: (_: TimeRange) =>
            getRangeSnapInterval(PrometheusCacheLevel.Low, getMockQuantizedTimeRangeParams()),
        } as PrometheusDatasource);
        const getSeriesLabels = languageProvider.getSeriesLabels;
        const requestSpy = jest.spyOn(languageProvider, 'request');

        const labelName = 'job';
        const labelValue = 'grafana';
        getSeriesLabels(timeRange, `{${labelName}="${labelValue}"}`, [
          {
            name: labelName,
            value: labelValue,
            op: '=',
          },
        ] as Label[]);

        expect(requestSpy).toHaveBeenCalled();
        expect(requestSpy).toHaveBeenCalledWith(
          '/api/v1/labels',
          {
            end: (
              dateTime(fromPrometheusTime * 1000)
                .add(timeSnapMinutes, 'minute')
                .startOf('minute')
                .valueOf() / 1000
            ).toString(),
            'match[]': '{job="grafana"}',
            start: (
              dateTime(toPrometheusTime * 1000)
                .startOf('minute')
                .valueOf() / 1000
            ).toString(),
          },
          { headers: { 'X-Grafana-Cache': `private, max-age=${timeSnapMinutes * 60}` } }
        );
      });
    });

    describe('getSeriesValues', () => {
      it('should call series endpoint when labels match API is not supported', () => {
        const languageProvider = new PrometheusLanguageProvider({
          ...defaultDatasource,
        } as PrometheusDatasource);
        const getSeriesValues = languageProvider.getSeriesValues;
        const requestSpy = jest.spyOn(languageProvider, 'request');

        getSeriesValues(timeRange, 'job', '{job="grafana"}');

        verifyRequestParams(requestSpy, '/api/v1/series', {
          end: toPrometheusTimeString,
          'match[]': '{job="grafana"}',
          start: fromPrometheusTimeString,
        });
      });

      it('should call label values endpoint when labels match API is supported', () => {
        const languageProvider = new PrometheusLanguageProvider({
          ...defaultDatasource,
          hasLabelsMatchAPISupport: () => true,
        } as PrometheusDatasource);
        const getSeriesValues = languageProvider.getSeriesValues;
        const requestSpy = jest.spyOn(languageProvider, 'request');

        const labelName = 'job';
        const labelValue = 'grafana';
        getSeriesValues(timeRange, labelName, `{${labelName}="${labelValue}"}`);

        verifyRequestParams(requestSpy, `/api/v1/label/${labelName}/values`, {
          end: toPrometheusTimeString,
          'match[]': `{${labelName}="${labelValue}"}`,
          start: fromPrometheusTimeString,
        });
      });

      it('should properly interpolate template variables in queries', () => {
        const languageProvider = new PrometheusLanguageProvider({
          ...defaultDatasource,
          interpolateString: (string: string) => string.replace(/\$/g, 'interpolated-'),
        } as PrometheusDatasource);
        const getSeriesValues = languageProvider.getSeriesValues;
        const requestSpy = jest.spyOn(languageProvider, 'request');

        getSeriesValues(timeRange, 'job', '{instance="$instance", job="grafana"}');

        verifyRequestParams(requestSpy, '/api/v1/series', {
          end: toPrometheusTimeString,
          'match[]': '{instance="interpolated-instance", job="grafana"}',
          start: fromPrometheusTimeString,
        });
      });
    });

    describe('fetchSeries', () => {
      it('should use match[] parameter in request', async () => {
        const languageProvider = new PrometheusLanguageProvider(defaultDatasource);
        await languageProvider.start(timeRange);
        const requestSpy = jest.spyOn(languageProvider, 'request');

        await languageProvider.fetchSeries(timeRange, '{job="grafana"}');

        verifyRequestParams(requestSpy, '/api/v1/series', {
          end: toPrometheusTimeString,
          'match[]': '{job="grafana"}',
          start: fromPrometheusTimeString,
        });
      });
    });

    describe('fetchSeriesLabels', () => {
      it('should interpolate variables in series queries', () => {
        const languageProvider = new PrometheusLanguageProvider({
          ...defaultDatasource,
          interpolateString: (string: string) => string.replace(/\$/g, 'interpolated-'),
        } as PrometheusDatasource);
        const fetchSeriesLabels = languageProvider.fetchSeriesLabels;
        const requestSpy = jest.spyOn(languageProvider, 'request');

        fetchSeriesLabels(getMockTimeRange(), '$metric');

        verifyRequestParams(requestSpy, '/api/v1/series', {
          end: toPrometheusTimeString,
          'match[]': 'interpolated-metric',
          start: fromPrometheusTimeString,
          limit: DEFAULT_SERIES_LIMIT,
        });
      });

      it('should not include limit parameter when "none" is specified', () => {
        const languageProvider = new PrometheusLanguageProvider({
          ...defaultDatasource,
        } as PrometheusDatasource);
        const fetchSeriesLabels = languageProvider.fetchSeriesLabels;
        const requestSpy = jest.spyOn(languageProvider, 'request');

        fetchSeriesLabels(getMockTimeRange(), 'metric-with-limit', undefined, 'none');

        verifyRequestParams(requestSpy, '/api/v1/series', {
          end: toPrometheusTimeString,
          'match[]': 'metric-with-limit',
          start: fromPrometheusTimeString,
        });
      });
    });
  });

  describe('fetchLabels API', () => {
    const tr = getMockTimeRange();

    const getParams = (requestSpy: ReturnType<typeof jest.spyOn>) => {
      return requestSpy.mock.calls[0][1]?.toString() ?? 'undefined';
    };

    describe('with POST method', () => {
      let languageProvider: PrometheusLanguageProviderInterface;

      beforeEach(() => {
        languageProvider = new PrometheusLanguageProvider({
          ...defaultDatasource,
          httpMethod: 'POST',
        } as PrometheusDatasource);
      });

      it('should send single metric to request', async () => {
        const mockQueries: PromQuery[] = [{ refId: 'C', expr: 'go_gc_pauses_seconds_bucket' }];
        const fetchLabel = languageProvider.fetchLabels;
        const requestSpy = jest.spyOn(languageProvider, 'request');

        await fetchLabel(tr, mockQueries);

        expect(requestSpy).toHaveBeenCalled();
        const params = getParams(requestSpy);
        expect(params).toMatch(encodeURI('match[]=go_gc_pauses_seconds_bucket'));
      });

      it('should extract metrics from complex PromQL expressions', async () => {
        const mockQueries: PromQuery[] = [
          {
            refId: 'C',
            expr: 'histogram_quantile(0.95, sum(rate(go_gc_pauses_seconds_bucket[$__rate_interval])) by (le))',
          },
        ];
        const fetchLabel = languageProvider.fetchLabels;
        const requestSpy = jest.spyOn(languageProvider, 'request');

        await fetchLabel(tr, mockQueries);

        expect(requestSpy).toHaveBeenCalled();
        const params = getParams(requestSpy);
        expect(params).toMatch(encodeURI('match[]=go_gc_pauses_seconds_bucket'));
      });

      it('should combine metrics from multiple queries', async () => {
        const mockQueries: PromQuery[] = [
          { refId: 'B', expr: 'process_cpu_seconds_total' },
          { refId: 'C', expr: 'go_gc_pauses_seconds_bucket' },
        ];
        const fetchLabel = languageProvider.fetchLabels;
        const requestSpy = jest.spyOn(languageProvider, 'request');

        await fetchLabel(tr, mockQueries);

        expect(requestSpy).toHaveBeenCalled();
        const params = getParams(requestSpy);
        expect(params).toMatch(encodeURI('match[]=process_cpu_seconds_total&match[]=go_gc_pauses_seconds_bucket'));
      });

      it('should extract multiple metrics from binary operations', async () => {
        const mockQueries: PromQuery[] = [
          { refId: 'B', expr: 'process_cpu_seconds_total + go_gc_pauses_seconds_bucket' },
        ];
        const fetchLabel = languageProvider.fetchLabels;
        const requestSpy = jest.spyOn(languageProvider, 'request');

        await fetchLabel(tr, mockQueries);

        expect(requestSpy).toHaveBeenCalled();
        const params = getParams(requestSpy);
        expect(params).toMatch(encodeURI('match[]=process_cpu_seconds_total&match[]=go_gc_pauses_seconds_bucket'));
      });

      it('should set and return labelKeys from API response', async () => {
        const mockQueries: PromQuery[] = [{ refId: 'C', expr: 'go_gc_pauses_seconds_bucket' }];
        const fetchLabel = languageProvider.fetchLabels;
        const requestSpy = jest.spyOn(languageProvider, 'request').mockResolvedValue(['foo', 'bar']);

        const keys = await fetchLabel(tr, mockQueries);

        expect(requestSpy).toHaveBeenCalled();
        expect(languageProvider.labelKeys).toEqual(['bar', 'foo']); // Sorted order
        expect(keys).toEqual(['bar', 'foo']);
      });
    });

    describe('with GET method', () => {
      let languageProvider: PrometheusLanguageProviderInterface;

      beforeEach(() => {
        languageProvider = new PrometheusLanguageProvider({
          ...defaultDatasource,
          httpMethod: 'GET',
        } as PrometheusDatasource);
      });

      it('should send query metrics in URL for GET requests', async () => {
        const mockQueries: PromQuery[] = [{ refId: 'C', expr: 'go_gc_pauses_seconds_bucket' }];
        const fetchLabel = languageProvider.fetchLabels;
        const requestSpy = jest.spyOn(languageProvider, 'request');

        await fetchLabel(tr, mockQueries);

        expect(requestSpy).toHaveBeenCalled();
        expect(requestSpy.mock.calls[0][0]).toMatch(encodeURI('match[]=go_gc_pauses_seconds_bucket'));
      });

      it('should handle empty queries correctly', async () => {
        const mockQueries: PromQuery[] = [{ refId: 'A', expr: '' }];
        const fetchLabel = languageProvider.fetchLabels;
        const requestSpy = jest.spyOn(languageProvider, 'request');

        await fetchLabel(tr, mockQueries);

        expect(requestSpy).toHaveBeenCalled();
        expect(requestSpy.mock.calls[0][0].indexOf('match[]')).toEqual(-1);
      });
    });
  });

  describe('Label value handling', () => {
    describe('fetchLabelValues', () => {
      it('should interpolate variables in labels', () => {
        const languageProvider = new PrometheusLanguageProvider({
          ...defaultDatasource,
          interpolateString: (string: string) => string.replace(/\$/g, 'interpolated_'),
        } as PrometheusDatasource);
        const fetchLabelValues = languageProvider.fetchLabelValues;
        const requestSpy = jest.spyOn(languageProvider, 'request');

        fetchLabelValues(getMockTimeRange(), '$job');

        verifyRequestParams(requestSpy, '/api/v1/label/interpolated_job/values', {
          end: toPrometheusTimeString,
          start: fromPrometheusTimeString,
        });
      });

      it('should properly encode UTF-8 labels', () => {
        const languageProvider = new PrometheusLanguageProvider({
          ...defaultDatasource,
          interpolateString: (string: string) => string.replace(/\$/g, 'http.status:sum'),
        } as PrometheusDatasource);
        const fetchLabelValues = languageProvider.fetchLabelValues;
        const requestSpy = jest.spyOn(languageProvider, 'request');

        fetchLabelValues(getMockTimeRange(), '"http.status:sum"');

        verifyRequestParams(requestSpy, '/api/v1/label/U__http_2e_status:sum/values', {
          end: toPrometheusTimeString,
          start: fromPrometheusTimeString,
        });
      });

      it('should handle special characters safely in label values', () => {
        const languageProvider = new PrometheusLanguageProvider({
          ...defaultDatasource,
          interpolateString: (string: string) => string.replace(/\$/g, 'value with spaces & special chars'),
        } as PrometheusDatasource);
        const fetchLabelValues = languageProvider.fetchLabelValues;
        const requestSpy = jest.spyOn(languageProvider, 'request');

        fetchLabelValues(getMockTimeRange(), '$job');

        expect(requestSpy).toHaveBeenCalled();
        expect(requestSpy.mock.calls[0][0]).not.toContain(' ');
        expect(requestSpy.mock.calls[0][0]).not.toContain('&');
      });
    });

    describe('fetchSeriesValuesWithMatch', () => {
      it('should handle UTF-8 encoding for special label names', () => {
        const languageProvider = new PrometheusLanguageProvider({
          ...defaultDatasource,
          interpolateString: (string: string) => string.replace(/\$/g, 'http.status:sum'),
        } as PrometheusDatasource);
        const fetchSeriesValuesWithMatch = languageProvider.fetchSeriesValuesWithMatch;
        const requestSpy = jest.spyOn(languageProvider, 'request');

        fetchSeriesValuesWithMatch(getMockTimeRange(), '"http.status:sum"', '{__name__="a_utf8_http_requests_total"}');

        verifyRequestParams(requestSpy, '/api/v1/label/U__http_2e_status:sum/values', {
          end: toPrometheusTimeString,
          start: fromPrometheusTimeString,
          'match[]': '{__name__="a_utf8_http_requests_total"}',
        });
      });

      it('should not encode standard Prometheus label names', () => {
        const languageProvider = new PrometheusLanguageProvider({
          ...defaultDatasource,
        } as PrometheusDatasource);
        const fetchSeriesValuesWithMatch = languageProvider.fetchSeriesValuesWithMatch;
        const requestSpy = jest.spyOn(languageProvider, 'request');

        fetchSeriesValuesWithMatch(getMockTimeRange(), '"http_status_sum"', '{__name__="a_utf8_http_requests_total"}');

        verifyRequestParams(requestSpy, '/api/v1/label/http_status_sum/values', {
          end: toPrometheusTimeString,
          start: fromPrometheusTimeString,
          'match[]': '{__name__="a_utf8_http_requests_total"}',
        });
      });
    });
  });

<<<<<<< HEAD
  describe('Error handling and metadata', () => {
    it('should handle disabled metadata lookups gracefully', async () => {
      const datasource: PrometheusDatasource = {
        ...defaultDatasource,
        metadataRequest: jest.fn(() => ({ data: { data: ['foo', 'bar'] as string[] } })),
        lookupsDisabled: false,
      } as unknown as PrometheusDatasource;
      const mockedMetadataRequest = jest.mocked(datasource.metadataRequest);
      const instance = new PrometheusLanguageProvider(datasource);

      expect(mockedMetadataRequest.mock.calls.length).toBe(0);
      await instance.start();
      expect(mockedMetadataRequest.mock.calls.length).toBeGreaterThan(0);
    });

    it('should handle metadata request failures gracefully', async () => {
      jest.spyOn(console, 'error').mockImplementation();
      const datasource: PrometheusDatasource = {
        ...defaultDatasource,
        metadataRequest: jest.fn(() => Promise.reject('rejected')),
        lookupsDisabled: false,
      } as unknown as PrometheusDatasource;
      const mockedMetadataRequest = jest.mocked(datasource.metadataRequest);
      const instance = new PrometheusLanguageProvider(datasource);

      expect(mockedMetadataRequest.mock.calls.length).toBe(0);
      const result = await instance.start();
      expect(result[0]).toBeUndefined();
      expect(result[1]).toEqual([]);
      expect(mockedMetadataRequest.mock.calls.length).toBe(3);
    });

    it('should include cache headers for requests when cacheLevel is set', () => {
      const timeSnapMinutes = getCacheDurationInMinutes(PrometheusCacheLevel.Medium);
      const languageProvider = new PrometheusLanguageProvider({
        ...defaultDatasource,
        cacheLevel: PrometheusCacheLevel.Medium,
      } as PrometheusDatasource);
      const fetchLabelValues = languageProvider.fetchLabelValues;
      const requestSpy = jest.spyOn(languageProvider, 'request');

      fetchLabelValues(getMockTimeRange(), 'job');

      expect(requestSpy).toHaveBeenCalled();
      expect(requestSpy.mock.calls[0][2]).toEqual({
        headers: { 'X-Grafana-Cache': `private, max-age=${timeSnapMinutes * 60}` },
      });
    });

    it('should handle request errors gracefully', async () => {
      jest.spyOn(console, 'error').mockImplementation();
      const languageProvider = new PrometheusLanguageProvider(defaultDatasource);
      const datasourceRequestMock = jest
        .spyOn(defaultDatasource, 'metadataRequest')
        .mockRejectedValue(new Error('Network error'));

      const result = await languageProvider.request('/api/v1/labels', {});

      expect(datasourceRequestMock).toHaveBeenCalled();
      expect(result).toEqual(undefined);
    });

    it('should ignore cancelled request errors', async () => {
      jest.spyOn(console, 'error').mockImplementation();
      const languageProvider = new PrometheusLanguageProvider(defaultDatasource);
      const error = { cancelled: true };
      const datasourceRequestMock = jest.spyOn(defaultDatasource, 'metadataRequest').mockRejectedValue(error);

      const result = await languageProvider.request('/api/v1/labels', {});

      expect(datasourceRequestMock).toHaveBeenCalled();
      expect(result).toEqual(undefined);
      expect(console.error).not.toHaveBeenCalled();
    });
  });

=======
>>>>>>> a0f9ced6
  describe('fetchSuggestions', () => {
    it('should send POST request with correct parameters', async () => {
      const timeRange = getMockTimeRange();
      const mockQueries: PromQuery[] = [{ refId: 'A', expr: 'metric1' }];

      const languageProvider = new PrometheusLanguageProvider({
        ...defaultDatasource,
        interpolateString: (string: string) => `interpolated_${string}`,
        getIntervalVars: () => ({ __interval: '1m' }),
        getRangeScopedVars: () => ({ __range: { text: '1h', value: '1h' } }),
      } as unknown as PrometheusDatasource);

      const requestSpy = jest.spyOn(languageProvider, 'request').mockResolvedValue(['suggestion1', 'suggestion2']);

      // Simplifying the test by not passing complex scope objects that require more type definitions
      const result = await languageProvider.fetchSuggestions(
        timeRange,
        mockQueries,
        undefined, // omitting scopes parameter
        [{ key: 'instance', operator: '=', value: 'localhost' }],
        'metric',
        100
      );

      expect(requestSpy).toHaveBeenCalled();
      expect(requestSpy.mock.calls[0][0]).toBe('/suggestions');

      // Check method and content type
      expect(requestSpy.mock.calls[0][2]).toMatchObject({
        headers: { 'Content-Type': 'application/json' },
        method: 'POST',
      });

      // Check query parameters
      expect(requestSpy.mock.calls[0][1]).toMatchObject({
        labelName: 'metric',
        limit: 100,
        queries: ['interpolated_metric1'],
      });

      expect(result).toEqual(['suggestion1', 'suggestion2']);
    });

    it('should use default time range if not provided', async () => {
      const languageProvider = new PrometheusLanguageProvider(defaultDatasource);
      const requestSpy = jest.spyOn(languageProvider, 'request').mockResolvedValue(['result']);

      await languageProvider.fetchSuggestions(undefined, [], [], [], 'test');

      expect(requestSpy).toHaveBeenCalled();
      // Default time range should be used
      expect(requestSpy.mock.calls[0][1]).toHaveProperty('start');
      expect(requestSpy.mock.calls[0][1]).toHaveProperty('end');
    });

    it('should handle empty response gracefully', async () => {
      const languageProvider = new PrometheusLanguageProvider(defaultDatasource);
      jest.spyOn(languageProvider, 'request').mockResolvedValue(null);

      const result = await languageProvider.fetchSuggestions(getMockTimeRange(), [], [], [], 'test');

      expect(result).toEqual([]);
    });

    it('should include cache headers when cacheLevel is set', async () => {
      const timeSnapMinutes = getCacheDurationInMinutes(PrometheusCacheLevel.Medium);
      const languageProvider = new PrometheusLanguageProvider({
        ...defaultDatasource,
        cacheLevel: PrometheusCacheLevel.Medium,
      } as PrometheusDatasource);

      const requestSpy = jest.spyOn(languageProvider, 'request').mockResolvedValue(['result']);

      await languageProvider.fetchSuggestions(getMockTimeRange(), [], [], [], 'test');

      expect(requestSpy).toHaveBeenCalled();
      expect(requestSpy.mock.calls[0][2]?.headers).toHaveProperty('X-Grafana-Cache');
      expect(requestSpy.mock.calls[0][2]?.headers?.['X-Grafana-Cache']).toContain(
        `private, max-age=${timeSnapMinutes * 60}`
      );
    });
  });

  describe('New PrometheusLanguageProvider Interface', () => {
    let provider: PrometheusLanguageProviderInterface;

    beforeEach(() => {
      provider = new PrometheusLanguageProvider(defaultDatasource);
    });

    describe('Retrieve Methods (Synchronous)', () => {
      beforeEach(async () => {
        // Setup the data through public methods
        // This is the raw API response shape
        const rawMetadata = {
          metric1: [
            {
              type: 'counter',
              help: 'help text',
            },
          ],
        };
        // Mock the request to return raw API shape
        jest.spyOn(provider, 'request').mockResolvedValue(rawMetadata);
        await provider.queryMetricsMetadata();

        // Setup metrics through start method
        const metrics = ['metric1', 'metric2'];
        jest.spyOn(provider, 'request').mockResolvedValue(metrics);
        await provider.start();
      });

      it('should retrieve metrics metadata', () => {
        const result = provider.retrieveMetricsMetadata();
        expect(result).toEqual(
          expect.objectContaining({
            metric1: {
              type: 'counter',
              help: 'help text',
            },
          })
        );
      });

      it('should retrieve histogram metrics', () => {
        const result = provider.retrieveHistogramMetrics();
        expect(result).toEqual(expect.any(Array));
      });

      it('should retrieve metrics', () => {
        const result = provider.retrieveMetrics();
        expect(result).toEqual(expect.any(Array));
      });

      it('should retrieve label keys', () => {
        const result = provider.retrieveLabelKeys();
        expect(result).toEqual(expect.any(Array));
      });
    });

    describe('Query Methods (Asynchronous)', () => {
      const timeRange = getMockTimeRange();

      it('should query metrics metadata', async () => {
        // Raw API response shape
        const rawMetadata = {
          metric1: [
            {
              type: 'counter',
              help: 'help text',
            },
          ],
        };
        jest.spyOn(provider, 'request').mockResolvedValue(rawMetadata);

        const result = await provider.queryMetricsMetadata();

        expect(result).toEqual(
          expect.objectContaining({
            metric1: {
              type: 'counter',
              help: 'help text',
            },
          })
        );
      });

      describe('queryLabelKeys', () => {
        it('should use labels API when supported', async () => {
          const labelKeys = ['label1', 'label2'];
          const datasourceWithLabelsAPI = {
            ...defaultDatasource,
            hasLabelsMatchAPISupport: () => true,
          } as unknown as PrometheusDatasource;
          provider = new PrometheusLanguageProvider(datasourceWithLabelsAPI);
          jest.spyOn(provider, 'request').mockResolvedValue(labelKeys);

          const result = await provider.queryLabelKeys(timeRange, '{job="grafana"}');

          expect(result).toEqual(['label1', 'label2']);
        });

        it('should use series API when labels API not supported', async () => {
          const series = [{ __name__: 'metric', label1: 'value1', label2: 'value2' }];
          const datasourceWithoutLabelsAPI = {
            ...defaultDatasource,
            hasLabelsMatchAPISupport: () => false,
          } as unknown as PrometheusDatasource;
          provider = new PrometheusLanguageProvider(datasourceWithoutLabelsAPI);
          jest.spyOn(provider, 'request').mockResolvedValue(series);

          const result = await provider.queryLabelKeys(timeRange, '{job="grafana"}');

          expect(result).toEqual(['label1', 'label2']);
        });

        it('should handle empty series response', async () => {
          jest.spyOn(provider, 'request').mockResolvedValue([]);

          const result = await provider.queryLabelKeys(timeRange, '{job="grafana"}');

          expect(result).toEqual([]);
        });
      });

      describe('queryLabelValues', () => {
        it('should use labels API when supported', async () => {
          const labelValues = ['value1', 'value2'];
          const datasourceWithLabelsAPI = {
            ...defaultDatasource,
            hasLabelsMatchAPISupport: () => true,
          } as unknown as PrometheusDatasource;
          provider = new PrometheusLanguageProvider(datasourceWithLabelsAPI);
          jest.spyOn(provider, 'request').mockResolvedValue(labelValues);

          const result = await provider.queryLabelValues(timeRange, 'job', '{job="grafana"}');

          expect(result).toEqual(['value1', 'value2']);
        });

        it('should use series API when labels API not supported', async () => {
          const series = [
            { __name__: 'metric', job: 'value1' },
            { __name__: 'metric', job: 'value2' },
          ];
          const datasourceWithoutLabelsAPI = {
            ...defaultDatasource,
            hasLabelsMatchAPISupport: () => false,
          } as unknown as PrometheusDatasource;
          provider = new PrometheusLanguageProvider(datasourceWithoutLabelsAPI);
          jest.spyOn(provider, 'request').mockResolvedValue(series);

          const result = await provider.queryLabelValues(timeRange, 'job', '{job="grafana"}');

          expect(result).toEqual(['value1', 'value2']);
        });

        it('should handle empty series response', async () => {
          jest.spyOn(provider, 'request').mockResolvedValue([]);

          const result = await provider.queryLabelValues(timeRange, 'job', '{job="grafana"}');

          expect(result).toEqual([]);
        });
      });
    });
  });
});

describe('Query transformation', () => {
  describe('importFromAbstractQuery', () => {
    it('should handle empty queries', async () => {
      const result = importFromAbstractQuery({ refId: 'bar', labelMatchers: [] });
      expect(result).toEqual({ refId: 'bar', expr: '', range: true });
    });
  });

  describe('exportToAbstractQuery', () => {
    it('should extract labels and metric name from PromQL', async () => {
      const abstractQuery = exportToAbstractQuery({
        refId: 'bar',
        expr: 'metric_name{label1="value1", label2!="value2", label3=~"value3", label4!~"value4"}',
        instant: true,
        range: false,
      });

      expect(abstractQuery).toMatchObject({
        refId: 'bar',
        labelMatchers: [
          { name: 'label1', operator: AbstractLabelOperator.Equal, value: 'value1' },
          { name: 'label2', operator: AbstractLabelOperator.NotEqual, value: 'value2' },
          { name: 'label3', operator: AbstractLabelOperator.EqualRegEx, value: 'value3' },
          { name: 'label4', operator: AbstractLabelOperator.NotEqualRegEx, value: 'value4' },
          { name: '__name__', operator: AbstractLabelOperator.Equal, value: 'metric_name' },
        ],
      });
    });
  });
});

describe('Query transformation', () => {
  describe('importFromAbstractQuery', () => {
    it('should handle empty queries', async () => {
      const result = importFromAbstractQuery({ refId: 'bar', labelMatchers: [] });
      expect(result).toEqual({ refId: 'bar', expr: '', range: true });
    });
  });

  describe('exportToAbstractQuery', () => {
    it('should extract labels and metric name from PromQL', async () => {
      const abstractQuery = exportToAbstractQuery({
        refId: 'bar',
        expr: 'metric_name{label1="value1", label2!="value2", label3=~"value3", label4!~"value4"}',
        instant: true,
        range: false,
      });

      expect(abstractQuery).toMatchObject({
        refId: 'bar',
        labelMatchers: [
          { name: 'label1', operator: AbstractLabelOperator.Equal, value: 'value1' },
          { name: 'label2', operator: AbstractLabelOperator.NotEqual, value: 'value2' },
          { name: 'label3', operator: AbstractLabelOperator.EqualRegEx, value: 'value3' },
          { name: 'label4', operator: AbstractLabelOperator.NotEqualRegEx, value: 'value4' },
          { name: '__name__', operator: AbstractLabelOperator.Equal, value: 'metric_name' },
        ],
      });
    });
  });
});

describe('removeQuotesIfExist', () => {
  it('removes quotes from a string with double quotes', () => {
    const input = '"hello"';
    const result = removeQuotesIfExist(input);
    expect(result).toBe('hello');
  });

  it('returns the original string if it does not start and end with quotes', () => {
    const input = 'hello';
    const result = removeQuotesIfExist(input);
    expect(result).toBe('hello');
  });

  it('returns the original string if it has mismatched quotes', () => {
    const input = '"hello';
    const result = removeQuotesIfExist(input);
    expect(result).toBe('"hello');
  });

  it('removes quotes for strings with special characters inside quotes', () => {
    const input = '"hello, world!"';
    const result = removeQuotesIfExist(input);
    expect(result).toBe('hello, world!');
  });

  it('removes quotes for strings with spaces inside quotes', () => {
    const input = '"   "';
    const result = removeQuotesIfExist(input);
    expect(result).toBe('   ');
  });

  it('returns the original string for an empty string', () => {
    const input = '';
    const result = removeQuotesIfExist(input);
    expect(result).toBe('');
  });

  it('returns the original string if the string only has a single quote character', () => {
    const input = '"';
    const result = removeQuotesIfExist(input);
    expect(result).toBe('"');
  });

  it('handles strings with nested quotes correctly', () => {
    const input = '"nested \"quotes\""';
    const result = removeQuotesIfExist(input);
    expect(result).toBe('nested \"quotes\"');
  });

  it('removes quotes from a numeric string wrapped in quotes', () => {
    const input = '"12345"';
    const result = removeQuotesIfExist(input);
    expect(result).toBe('12345');
  });
});

<<<<<<< HEAD
describe('processSeries', () => {
  it('should extract metrics and label keys from series data', () => {
    const result = processSeries([
      {
        __name__: 'alerts',
        alertname: 'AppCrash',
        alertstate: 'firing',
        instance: 'host.docker.internal:3000',
        job: 'grafana',
        severity: 'critical',
      },
      {
        __name__: 'alerts',
        alertname: 'AppCrash',
        alertstate: 'firing',
        instance: 'prometheus-utf8:9112',
        job: 'prometheus-utf8',
        severity: 'critical',
      },
      {
        __name__: 'counters_logins',
        app: 'backend',
        geohash: '9wvfgzurfzb',
        instance: 'fake-prometheus-data:9091',
        job: 'fake-data-gen',
        server: 'backend-01',
      },
    ]);

    // Check structure
    expect(result).toHaveProperty('metrics');
    expect(result).toHaveProperty('labelKeys');

    // Verify metrics are extracted correctly
    expect(result.metrics).toEqual(['alerts', 'counters_logins']);

    // Verify all metrics are unique
    expect(result.metrics.length).toBe(new Set(result.metrics).size);

    // Verify label keys are extracted correctly and don't include __name__
    expect(result.labelKeys).toContain('instance');
    expect(result.labelKeys).toContain('job');
    expect(result.labelKeys).not.toContain('__name__');

    // Verify all label keys are unique
    expect(result.labelKeys.length).toBe(new Set(result.labelKeys).size);
  });

  it('should handle empty series data', () => {
    const result = processSeries([]);

    expect(result.metrics).toEqual([]);
    expect(result.labelKeys).toEqual([]);
  });

  it('should handle series without __name__ attribute', () => {
    const series = [
      { instance: 'localhost:9090', job: 'prometheus' },
      { instance: 'localhost:9100', job: 'node' },
    ];

    const result = processSeries(series);

    expect(result.metrics).toEqual([]);
    expect(result.labelKeys).toEqual(['instance', 'job']);
  });

  it('should extract label values for a specific key when findValuesForKey is provided', () => {
    const series = [
      {
        __name__: 'alerts',
        instance: 'host.docker.internal:3000',
        job: 'grafana',
        severity: 'critical',
      },
      {
        __name__: 'alerts',
        instance: 'prometheus-utf8:9112',
        job: 'prometheus-utf8',
        severity: 'critical',
      },
      {
        __name__: 'counters_logins',
        instance: 'fake-prometheus-data:9091',
        job: 'fake-data-gen',
        severity: 'warning',
      },
    ];

    // Test finding values for 'job' label
    const jobResult = processSeries(series, 'job');
    expect(jobResult.labelValues).toEqual(['fake-data-gen', 'grafana', 'prometheus-utf8']);

    // Test finding values for 'severity' label
    const severityResult = processSeries(series, 'severity');
    expect(severityResult.labelValues).toEqual(['critical', 'warning']);

    // Test finding values for 'instance' label
    const instanceResult = processSeries(series, 'instance');
    expect(instanceResult.labelValues).toEqual([
      'fake-prometheus-data:9091',
      'host.docker.internal:3000',
      'prometheus-utf8:9112',
    ]);
  });

  it('should return empty labelValues array when findValuesForKey is not provided', () => {
    const series = [
      {
        __name__: 'alerts',
        instance: 'host.docker.internal:3000',
        job: 'grafana',
      },
    ];

    const result = processSeries(series);
    expect(result.labelValues).toEqual([]);
  });

  it('should return empty labelValues array when findValuesForKey does not match any labels', () => {
    const series = [
      {
        __name__: 'alerts',
        instance: 'host.docker.internal:3000',
        job: 'grafana',
      },
    ];

    const result = processSeries(series, 'non_existent_label');
    expect(result.labelValues).toEqual([]);
=======
describe('PrometheusLanguageProvider with feature toggle', () => {
  const defaultDatasource: PrometheusDatasource = {
    metadataRequest: () => ({ data: { data: [] } }),
    getTimeRangeParams: getTimeRangeParams,
    interpolateString: (string: string) => string,
    hasLabelsMatchAPISupport: () => false,
    getDaysToCacheMetadata: () => 1,
    getAdjustedInterval: () => getRangeSnapInterval(PrometheusCacheLevel.None, getMockQuantizedTimeRangeParams()),
    cacheLevel: PrometheusCacheLevel.None,
    getIntervalVars: () => ({}),
    getRangeScopedVars: () => ({}),
  } as unknown as PrometheusDatasource;

  describe('constructor', () => {
    it('should initialize with SeriesApiClient when labels match API is not supported', () => {
      const provider = new PrometheusLanguageProvider(defaultDatasource);
      expect(provider).toBeInstanceOf(PrometheusLanguageProvider);
    });

    it('should initialize with LabelsApiClient when labels match API is supported', () => {
      const datasourceWithLabelsAPI = {
        ...defaultDatasource,
        hasLabelsMatchAPISupport: () => true,
      } as unknown as PrometheusDatasource;
      const provider = new PrometheusLanguageProvider(datasourceWithLabelsAPI);
      expect(provider).toBeInstanceOf(PrometheusLanguageProvider);
    });
  });

  describe('start', () => {
    it('should not start when lookups are disabled', async () => {
      const datasourceWithLookupsDisabled = {
        ...defaultDatasource,
        lookupsDisabled: true,
      } as unknown as PrometheusDatasource;
      const provider = new PrometheusLanguageProvider(datasourceWithLookupsDisabled);
      const result = await provider.start();
      expect(result).toEqual([]);
    });

    it('should use resource client and metricsMetadata is available', async () => {
      const provider = new PrometheusLanguageProvider(defaultDatasource);
      const mockMetadata = { metric1: { type: 'counter', help: 'help text' } };

      // Mock the resource client's start method
      const resourceClientStartSpy = jest.spyOn(provider['resourceClient'], 'start');
      const queryMetadataSpy = jest.spyOn(provider as any, '_queryMetadata').mockResolvedValue(mockMetadata);

      await provider.start();

      expect(resourceClientStartSpy).toHaveBeenCalled();
      expect(queryMetadataSpy).toHaveBeenCalled();
      expect(provider.retrieveMetricsMetadata()).toEqual(mockMetadata);
      expect(provider.metricsMetadata).toEqual(mockMetadata); // Check backward compatibility
    });
  });

  describe('queryMetricsMetadata', () => {
    it('should fetch and store metadata', async () => {
      const provider = new PrometheusLanguageProvider(defaultDatasource);
      const mockMetadata = { metric1: { type: 'counter', help: 'help text' } };
      const queryMetadataSpy = jest.spyOn(provider as any, '_queryMetadata').mockResolvedValue(mockMetadata);

      const result = await provider.queryMetricsMetadata();

      expect(queryMetadataSpy).toHaveBeenCalled();
      expect(result).toEqual(mockMetadata);
      expect(provider.retrieveMetricsMetadata()).toEqual(mockMetadata);
    });

    it('should handle undefined metadata response', async () => {
      const provider = new PrometheusLanguageProvider(defaultDatasource);
      const queryMetadataSpy = jest.spyOn(provider as any, '_queryMetadata').mockResolvedValue(undefined);

      const result = await provider.queryMetricsMetadata();

      expect(queryMetadataSpy).toHaveBeenCalled();
      expect(result).toEqual({});
      expect(provider.retrieveMetricsMetadata()).toEqual({});
    });

    it('should handle endpoint errors and set empty metadata', async () => {
      const provider = new PrometheusLanguageProvider(defaultDatasource);
      const queryMetadataSpy = jest
        .spyOn(provider as any, '_queryMetadata')
        .mockRejectedValue(new Error('Endpoint not found'));

      const result = await provider.queryMetricsMetadata();

      expect(queryMetadataSpy).toHaveBeenCalled();
      expect(result).toEqual({});
      expect(provider.retrieveMetricsMetadata()).toEqual({});
    });
  });

  describe('queryLabelKeys and queryLabelValues', () => {
    const timeRange = getMockTimeRange();

    it('should delegate to resource client queryLabelKeys', async () => {
      const provider = new PrometheusLanguageProvider(defaultDatasource);
      const resourceClientSpy = jest
        .spyOn(provider['resourceClient'], 'queryLabelKeys')
        .mockResolvedValue(['label1', 'label2']);

      const result = await provider.queryLabelKeys(timeRange, '{job="grafana"}');

      expect(resourceClientSpy).toHaveBeenCalledWith(timeRange, '{job="grafana"}', undefined);
      expect(result).toEqual(['label1', 'label2']);
    });

    it('should delegate to resource client queryLabelValues', async () => {
      const provider = new PrometheusLanguageProvider(defaultDatasource);
      const resourceClientSpy = jest
        .spyOn(provider['resourceClient'], 'queryLabelValues')
        .mockResolvedValue(['value1', 'value2']);

      const result = await provider.queryLabelValues(timeRange, 'job', '{job="grafana"}');

      expect(resourceClientSpy).toHaveBeenCalledWith(timeRange, 'job', '{job="grafana"}', undefined);
      expect(result).toEqual(['value1', 'value2']);
    });
  });

  describe('retrieveMethods', () => {
    it('should delegate to resource client for metrics and labels', () => {
      const provider = new PrometheusLanguageProvider(defaultDatasource);
      const mockResourceClient = {
        histogramMetrics: ['histogram1', 'histogram2'],
        metrics: ['metric1', 'metric2'],
        labelKeys: ['label1', 'label2'],
      };

      // Mock the resource client properties
      Object.defineProperty(provider, '_resourceClient', {
        value: mockResourceClient,
        writable: true,
      });

      expect(provider.retrieveHistogramMetrics()).toEqual(['histogram1', 'histogram2']);
      expect(provider.retrieveMetrics()).toEqual(['metric1', 'metric2']);
      expect(provider.retrieveLabelKeys()).toEqual(['label1', 'label2']);
    });
  });

  describe('populateMatchParamsFromQueries', () => {
    it('should add match params from queries', () => {
      const initialParams = new URLSearchParams();
      const queries: PromQuery[] = [
        { expr: 'metric1', refId: '1' },
        { expr: 'metric2', refId: '2' },
      ];

      const result = populateMatchParamsFromQueries(initialParams, queries);

      const matches = Array.from(result.getAll('match[]'));
      expect(matches).toContain('metric1');
      expect(matches).toContain('metric2');
    });

    it('should handle binary queries', () => {
      const initialParams = new URLSearchParams();
      const queries: PromQuery[] = [{ expr: 'binary{label="val"} + second{}', refId: '1' }];

      const result = populateMatchParamsFromQueries(initialParams, queries);

      const matches = Array.from(result.getAll('match[]'));
      expect(matches).toContain('binary');
      expect(matches).toContain('second');
    });

    it('should handle undefined queries', () => {
      const initialParams = new URLSearchParams({ param: 'value' });

      const result = populateMatchParamsFromQueries(initialParams, undefined);

      expect(result.toString()).toBe('param=value');
    });

    it('should handle UTF8 metrics', () => {
      // Using the mocked isValidLegacyName function from jest.mock setup
      const initialParams = new URLSearchParams();
      const queries: PromQuery[] = [{ expr: '{"utf8.metric", label="value"}', refId: '1' }];

      const result = populateMatchParamsFromQueries(initialParams, queries);

      const matches = Array.from(result.getAll('match[]'));
      expect(matches).toContain('{"utf8.metric"}');
    });
>>>>>>> a0f9ced6
  });
});<|MERGE_RESOLUTION|>--- conflicted
+++ resolved
@@ -1,8 +1,6 @@
 // Core Grafana history https://github.com/grafana/grafana/blob/v11.0.0-preview/public/app/plugins/datasource/prometheus/language_provider.test.ts
 import { AbstractLabelOperator, dateTime, TimeRange } from '@grafana/data';
 
-<<<<<<< HEAD
-=======
 jest.mock('./language_utils', () => ({
   ...jest.requireActual('./language_utils'),
   processHistogramMetrics: (metrics: string[]) => metrics,
@@ -10,7 +8,6 @@
   getRangeSnapInterval: jest.requireActual('./language_utils').getRangeSnapInterval,
 }));
 
->>>>>>> a0f9ced6
 import { getCacheDurationInMinutes } from './caching';
 import { DEFAULT_SERIES_LIMIT } from './components/metrics-browser/types';
 import { Label } from './components/monaco-query-field/monaco-completion-provider/situation';
@@ -18,14 +15,10 @@
 import {
   exportToAbstractQuery,
   importFromAbstractQuery,
-  processSeries,
   removeQuotesIfExist,
   PrometheusLanguageProviderInterface,
   PrometheusLanguageProvider,
-<<<<<<< HEAD
-=======
   populateMatchParamsFromQueries,
->>>>>>> a0f9ced6
 } from './language_provider';
 import { getPrometheusTime, getRangeSnapInterval } from './language_utils';
 import { PrometheusCacheLevel, PromQuery } from './types';
@@ -551,85 +544,6 @@
     });
   });
 
-<<<<<<< HEAD
-  describe('Error handling and metadata', () => {
-    it('should handle disabled metadata lookups gracefully', async () => {
-      const datasource: PrometheusDatasource = {
-        ...defaultDatasource,
-        metadataRequest: jest.fn(() => ({ data: { data: ['foo', 'bar'] as string[] } })),
-        lookupsDisabled: false,
-      } as unknown as PrometheusDatasource;
-      const mockedMetadataRequest = jest.mocked(datasource.metadataRequest);
-      const instance = new PrometheusLanguageProvider(datasource);
-
-      expect(mockedMetadataRequest.mock.calls.length).toBe(0);
-      await instance.start();
-      expect(mockedMetadataRequest.mock.calls.length).toBeGreaterThan(0);
-    });
-
-    it('should handle metadata request failures gracefully', async () => {
-      jest.spyOn(console, 'error').mockImplementation();
-      const datasource: PrometheusDatasource = {
-        ...defaultDatasource,
-        metadataRequest: jest.fn(() => Promise.reject('rejected')),
-        lookupsDisabled: false,
-      } as unknown as PrometheusDatasource;
-      const mockedMetadataRequest = jest.mocked(datasource.metadataRequest);
-      const instance = new PrometheusLanguageProvider(datasource);
-
-      expect(mockedMetadataRequest.mock.calls.length).toBe(0);
-      const result = await instance.start();
-      expect(result[0]).toBeUndefined();
-      expect(result[1]).toEqual([]);
-      expect(mockedMetadataRequest.mock.calls.length).toBe(3);
-    });
-
-    it('should include cache headers for requests when cacheLevel is set', () => {
-      const timeSnapMinutes = getCacheDurationInMinutes(PrometheusCacheLevel.Medium);
-      const languageProvider = new PrometheusLanguageProvider({
-        ...defaultDatasource,
-        cacheLevel: PrometheusCacheLevel.Medium,
-      } as PrometheusDatasource);
-      const fetchLabelValues = languageProvider.fetchLabelValues;
-      const requestSpy = jest.spyOn(languageProvider, 'request');
-
-      fetchLabelValues(getMockTimeRange(), 'job');
-
-      expect(requestSpy).toHaveBeenCalled();
-      expect(requestSpy.mock.calls[0][2]).toEqual({
-        headers: { 'X-Grafana-Cache': `private, max-age=${timeSnapMinutes * 60}` },
-      });
-    });
-
-    it('should handle request errors gracefully', async () => {
-      jest.spyOn(console, 'error').mockImplementation();
-      const languageProvider = new PrometheusLanguageProvider(defaultDatasource);
-      const datasourceRequestMock = jest
-        .spyOn(defaultDatasource, 'metadataRequest')
-        .mockRejectedValue(new Error('Network error'));
-
-      const result = await languageProvider.request('/api/v1/labels', {});
-
-      expect(datasourceRequestMock).toHaveBeenCalled();
-      expect(result).toEqual(undefined);
-    });
-
-    it('should ignore cancelled request errors', async () => {
-      jest.spyOn(console, 'error').mockImplementation();
-      const languageProvider = new PrometheusLanguageProvider(defaultDatasource);
-      const error = { cancelled: true };
-      const datasourceRequestMock = jest.spyOn(defaultDatasource, 'metadataRequest').mockRejectedValue(error);
-
-      const result = await languageProvider.request('/api/v1/labels', {});
-
-      expect(datasourceRequestMock).toHaveBeenCalled();
-      expect(result).toEqual(undefined);
-      expect(console.error).not.toHaveBeenCalled();
-    });
-  });
-
-=======
->>>>>>> a0f9ced6
   describe('fetchSuggestions', () => {
     it('should send POST request with correct parameters', async () => {
       const timeRange = getMockTimeRange();
@@ -712,171 +626,6 @@
       );
     });
   });
-
-  describe('New PrometheusLanguageProvider Interface', () => {
-    let provider: PrometheusLanguageProviderInterface;
-
-    beforeEach(() => {
-      provider = new PrometheusLanguageProvider(defaultDatasource);
-    });
-
-    describe('Retrieve Methods (Synchronous)', () => {
-      beforeEach(async () => {
-        // Setup the data through public methods
-        // This is the raw API response shape
-        const rawMetadata = {
-          metric1: [
-            {
-              type: 'counter',
-              help: 'help text',
-            },
-          ],
-        };
-        // Mock the request to return raw API shape
-        jest.spyOn(provider, 'request').mockResolvedValue(rawMetadata);
-        await provider.queryMetricsMetadata();
-
-        // Setup metrics through start method
-        const metrics = ['metric1', 'metric2'];
-        jest.spyOn(provider, 'request').mockResolvedValue(metrics);
-        await provider.start();
-      });
-
-      it('should retrieve metrics metadata', () => {
-        const result = provider.retrieveMetricsMetadata();
-        expect(result).toEqual(
-          expect.objectContaining({
-            metric1: {
-              type: 'counter',
-              help: 'help text',
-            },
-          })
-        );
-      });
-
-      it('should retrieve histogram metrics', () => {
-        const result = provider.retrieveHistogramMetrics();
-        expect(result).toEqual(expect.any(Array));
-      });
-
-      it('should retrieve metrics', () => {
-        const result = provider.retrieveMetrics();
-        expect(result).toEqual(expect.any(Array));
-      });
-
-      it('should retrieve label keys', () => {
-        const result = provider.retrieveLabelKeys();
-        expect(result).toEqual(expect.any(Array));
-      });
-    });
-
-    describe('Query Methods (Asynchronous)', () => {
-      const timeRange = getMockTimeRange();
-
-      it('should query metrics metadata', async () => {
-        // Raw API response shape
-        const rawMetadata = {
-          metric1: [
-            {
-              type: 'counter',
-              help: 'help text',
-            },
-          ],
-        };
-        jest.spyOn(provider, 'request').mockResolvedValue(rawMetadata);
-
-        const result = await provider.queryMetricsMetadata();
-
-        expect(result).toEqual(
-          expect.objectContaining({
-            metric1: {
-              type: 'counter',
-              help: 'help text',
-            },
-          })
-        );
-      });
-
-      describe('queryLabelKeys', () => {
-        it('should use labels API when supported', async () => {
-          const labelKeys = ['label1', 'label2'];
-          const datasourceWithLabelsAPI = {
-            ...defaultDatasource,
-            hasLabelsMatchAPISupport: () => true,
-          } as unknown as PrometheusDatasource;
-          provider = new PrometheusLanguageProvider(datasourceWithLabelsAPI);
-          jest.spyOn(provider, 'request').mockResolvedValue(labelKeys);
-
-          const result = await provider.queryLabelKeys(timeRange, '{job="grafana"}');
-
-          expect(result).toEqual(['label1', 'label2']);
-        });
-
-        it('should use series API when labels API not supported', async () => {
-          const series = [{ __name__: 'metric', label1: 'value1', label2: 'value2' }];
-          const datasourceWithoutLabelsAPI = {
-            ...defaultDatasource,
-            hasLabelsMatchAPISupport: () => false,
-          } as unknown as PrometheusDatasource;
-          provider = new PrometheusLanguageProvider(datasourceWithoutLabelsAPI);
-          jest.spyOn(provider, 'request').mockResolvedValue(series);
-
-          const result = await provider.queryLabelKeys(timeRange, '{job="grafana"}');
-
-          expect(result).toEqual(['label1', 'label2']);
-        });
-
-        it('should handle empty series response', async () => {
-          jest.spyOn(provider, 'request').mockResolvedValue([]);
-
-          const result = await provider.queryLabelKeys(timeRange, '{job="grafana"}');
-
-          expect(result).toEqual([]);
-        });
-      });
-
-      describe('queryLabelValues', () => {
-        it('should use labels API when supported', async () => {
-          const labelValues = ['value1', 'value2'];
-          const datasourceWithLabelsAPI = {
-            ...defaultDatasource,
-            hasLabelsMatchAPISupport: () => true,
-          } as unknown as PrometheusDatasource;
-          provider = new PrometheusLanguageProvider(datasourceWithLabelsAPI);
-          jest.spyOn(provider, 'request').mockResolvedValue(labelValues);
-
-          const result = await provider.queryLabelValues(timeRange, 'job', '{job="grafana"}');
-
-          expect(result).toEqual(['value1', 'value2']);
-        });
-
-        it('should use series API when labels API not supported', async () => {
-          const series = [
-            { __name__: 'metric', job: 'value1' },
-            { __name__: 'metric', job: 'value2' },
-          ];
-          const datasourceWithoutLabelsAPI = {
-            ...defaultDatasource,
-            hasLabelsMatchAPISupport: () => false,
-          } as unknown as PrometheusDatasource;
-          provider = new PrometheusLanguageProvider(datasourceWithoutLabelsAPI);
-          jest.spyOn(provider, 'request').mockResolvedValue(series);
-
-          const result = await provider.queryLabelValues(timeRange, 'job', '{job="grafana"}');
-
-          expect(result).toEqual(['value1', 'value2']);
-        });
-
-        it('should handle empty series response', async () => {
-          jest.spyOn(provider, 'request').mockResolvedValue([]);
-
-          const result = await provider.queryLabelValues(timeRange, 'job', '{job="grafana"}');
-
-          expect(result).toEqual([]);
-        });
-      });
-    });
-  });
 });
 
 describe('Query transformation', () => {
@@ -910,37 +659,6 @@
   });
 });
 
-describe('Query transformation', () => {
-  describe('importFromAbstractQuery', () => {
-    it('should handle empty queries', async () => {
-      const result = importFromAbstractQuery({ refId: 'bar', labelMatchers: [] });
-      expect(result).toEqual({ refId: 'bar', expr: '', range: true });
-    });
-  });
-
-  describe('exportToAbstractQuery', () => {
-    it('should extract labels and metric name from PromQL', async () => {
-      const abstractQuery = exportToAbstractQuery({
-        refId: 'bar',
-        expr: 'metric_name{label1="value1", label2!="value2", label3=~"value3", label4!~"value4"}',
-        instant: true,
-        range: false,
-      });
-
-      expect(abstractQuery).toMatchObject({
-        refId: 'bar',
-        labelMatchers: [
-          { name: 'label1', operator: AbstractLabelOperator.Equal, value: 'value1' },
-          { name: 'label2', operator: AbstractLabelOperator.NotEqual, value: 'value2' },
-          { name: 'label3', operator: AbstractLabelOperator.EqualRegEx, value: 'value3' },
-          { name: 'label4', operator: AbstractLabelOperator.NotEqualRegEx, value: 'value4' },
-          { name: '__name__', operator: AbstractLabelOperator.Equal, value: 'metric_name' },
-        ],
-      });
-    });
-  });
-});
-
 describe('removeQuotesIfExist', () => {
   it('removes quotes from a string with double quotes', () => {
     const input = '"hello"';
@@ -997,138 +715,6 @@
   });
 });
 
-<<<<<<< HEAD
-describe('processSeries', () => {
-  it('should extract metrics and label keys from series data', () => {
-    const result = processSeries([
-      {
-        __name__: 'alerts',
-        alertname: 'AppCrash',
-        alertstate: 'firing',
-        instance: 'host.docker.internal:3000',
-        job: 'grafana',
-        severity: 'critical',
-      },
-      {
-        __name__: 'alerts',
-        alertname: 'AppCrash',
-        alertstate: 'firing',
-        instance: 'prometheus-utf8:9112',
-        job: 'prometheus-utf8',
-        severity: 'critical',
-      },
-      {
-        __name__: 'counters_logins',
-        app: 'backend',
-        geohash: '9wvfgzurfzb',
-        instance: 'fake-prometheus-data:9091',
-        job: 'fake-data-gen',
-        server: 'backend-01',
-      },
-    ]);
-
-    // Check structure
-    expect(result).toHaveProperty('metrics');
-    expect(result).toHaveProperty('labelKeys');
-
-    // Verify metrics are extracted correctly
-    expect(result.metrics).toEqual(['alerts', 'counters_logins']);
-
-    // Verify all metrics are unique
-    expect(result.metrics.length).toBe(new Set(result.metrics).size);
-
-    // Verify label keys are extracted correctly and don't include __name__
-    expect(result.labelKeys).toContain('instance');
-    expect(result.labelKeys).toContain('job');
-    expect(result.labelKeys).not.toContain('__name__');
-
-    // Verify all label keys are unique
-    expect(result.labelKeys.length).toBe(new Set(result.labelKeys).size);
-  });
-
-  it('should handle empty series data', () => {
-    const result = processSeries([]);
-
-    expect(result.metrics).toEqual([]);
-    expect(result.labelKeys).toEqual([]);
-  });
-
-  it('should handle series without __name__ attribute', () => {
-    const series = [
-      { instance: 'localhost:9090', job: 'prometheus' },
-      { instance: 'localhost:9100', job: 'node' },
-    ];
-
-    const result = processSeries(series);
-
-    expect(result.metrics).toEqual([]);
-    expect(result.labelKeys).toEqual(['instance', 'job']);
-  });
-
-  it('should extract label values for a specific key when findValuesForKey is provided', () => {
-    const series = [
-      {
-        __name__: 'alerts',
-        instance: 'host.docker.internal:3000',
-        job: 'grafana',
-        severity: 'critical',
-      },
-      {
-        __name__: 'alerts',
-        instance: 'prometheus-utf8:9112',
-        job: 'prometheus-utf8',
-        severity: 'critical',
-      },
-      {
-        __name__: 'counters_logins',
-        instance: 'fake-prometheus-data:9091',
-        job: 'fake-data-gen',
-        severity: 'warning',
-      },
-    ];
-
-    // Test finding values for 'job' label
-    const jobResult = processSeries(series, 'job');
-    expect(jobResult.labelValues).toEqual(['fake-data-gen', 'grafana', 'prometheus-utf8']);
-
-    // Test finding values for 'severity' label
-    const severityResult = processSeries(series, 'severity');
-    expect(severityResult.labelValues).toEqual(['critical', 'warning']);
-
-    // Test finding values for 'instance' label
-    const instanceResult = processSeries(series, 'instance');
-    expect(instanceResult.labelValues).toEqual([
-      'fake-prometheus-data:9091',
-      'host.docker.internal:3000',
-      'prometheus-utf8:9112',
-    ]);
-  });
-
-  it('should return empty labelValues array when findValuesForKey is not provided', () => {
-    const series = [
-      {
-        __name__: 'alerts',
-        instance: 'host.docker.internal:3000',
-        job: 'grafana',
-      },
-    ];
-
-    const result = processSeries(series);
-    expect(result.labelValues).toEqual([]);
-  });
-
-  it('should return empty labelValues array when findValuesForKey does not match any labels', () => {
-    const series = [
-      {
-        __name__: 'alerts',
-        instance: 'host.docker.internal:3000',
-        job: 'grafana',
-      },
-    ];
-
-    const result = processSeries(series, 'non_existent_label');
-    expect(result.labelValues).toEqual([]);
-=======
 describe('PrometheusLanguageProvider with feature toggle', () => {
   const defaultDatasource: PrometheusDatasource = {
     metadataRequest: () => ({ data: { data: [] } }),
@@ -1317,6 +903,5 @@
       const matches = Array.from(result.getAll('match[]'));
       expect(matches).toContain('{"utf8.metric"}');
     });
->>>>>>> a0f9ced6
   });
 });