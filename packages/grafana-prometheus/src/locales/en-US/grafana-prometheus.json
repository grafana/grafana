{
  "grafana-prometheus": {
    "components": {
      "annotation-query-editor": {
        "annotation-data-load-error": "Annotation data load error!",
        "aria-label-lower-limit-parameter": "Set lower limit for the step parameter",
        "label-min-step": "Min step",
        "label-series-value-as-timestamp": "Series value as timestamp",
        "label-tags": "Tags",
        "label-text": "Text",
        "label-title": "Title",
        "placeholder-auto": "auto",
        "tooltip-either-pattern-example-instance-replaced-label": "Use either the name or a pattern. For example, {{labelTemplate}} is replaced with label value for the label {{labelName}}.",
        "tooltip-min-step": "An additional lower limit for the step parameter of the Prometheus query and for the <2>{{intervalVar}}</2> and <4>{{rateIntervalVar}}</4> variables.",
        "tooltip-timestamp-milliseconds-series-value-seconds-multiply": "The unit of timestamp is milliseconds. If the unit of the series value is seconds, multiply its range vector by 1000."
      },
      "get-query-type-options": {
        "description": {
          "instant-query-range": "Run an Instant query and a Range query"
        },
        "label": {
          "both": "Both"
        },
        "range-options": {
          "description": {
            "query-range": "Run query over a range of time"
          },
          "label": {
            "instant": "Instant",
            "range": "Range"
          }
        }
      },
      "label-selector": {
        "aria-label-filter-expression-for-label": "Filter expression for label",
        "description-select-labels": "Once label values are selected, only possible label combinations are shown.",
        "select-labels-to-search-in": "2. Select labels to search in"
      },
      "metric-selector": {
        "aria-label-filter-expression-for-metric": "Filter expression for metric",
        "aria-label-limit-results-from-series-endpoint": "Limit results from series endpoint",
        "description-series-limit": "The limit applies to all metrics, labels, and values. Leave the field empty to use the default limit. Set to 0 to disable the limit and fetch everything — this may cause performance issues.",
        "label-select-metric": "Once a metric is selected only possible labels are shown. Labels are limited by the series limit below.",
        "select-a-metric": "1. Select a metric",
        "series-limit": "Series limit"
      },
      "prom-cheat-sheet": {
        "prom-ql-cheat-sheet": "PromQL Cheat Sheet"
      },
      "prom-exemplar-field": {
        "exemplars": "Exemplars",
        "tooltip-disable-query": "Disable query with exemplars",
        "tooltip-enable-query": "Enable query with exemplars"
      },
      "prom-explore-extra-field": {
        "aria-label-prometheus-extra-field": "Prometheus extra field",
        "aria-label-query-type-field": "Query type field",
        "aria-label-step-field": "Step field",
        "min-step": "Min step",
        "query-type": "Query type",
        "tooltip-units-builtin-variables-example-interval-rateinterval": "Time units and built-in variables can be used here, for example: {{example1}}, {{example2}}, {{example3}}, {{example4}}, {{example5}}, {{example6}}, {{example7}} (Default if no unit is specified: {{default}})"
      },
      "prom-query-field": {
        "placeholder-enter-a-prom-ql-query": "Enter a PromQL query…"
      },
      "prom-variable-query-editor": {
        "aria-label-classic-query": "Classic Query",
        "aria-label-metric-regex": "Metric regex",
        "aria-label-metric-selector": "Metric selector",
        "aria-label-prometheus-query": "Prometheus Query",
        "aria-label-query-type": "Query type",
        "aria-label-series-query": "Series Query",
        "label-classic-query": "Classic Query",
        "label-label": "Label",
        "label-metric-regex": "Metric regex",
        "label-query": "Query",
        "label-query-type": "Query type",
        "label-series-query": "Series Query",
        "placeholder-classic-query": "Classic Query",
        "placeholder-metric-regex": "Metric regex",
        "placeholder-prometheus-query": "Prometheus Query",
        "placeholder-select-query-type": "Select query type",
        "placeholder-series-query": "Series Query",
        "returns-metrics-matching-specified-metric-regex": "Returns a list of metrics matching the specified metric regex.",
        "tooltip-classic-query": "The original implementation of the Prometheus variable query editor. Enter a string with the correct query type and parameters as described in these docs. For example, {{exampleQuery}}.",
        "tooltip-label": "Returns a list of label values for the label name in all metrics unless the metric is specified.",
        "tooltip-metric-regex": "Returns a list of label names, optionally filtering by specified metric regex.",
        "tooltip-query": "Returns a list of Prometheus query results for the query. This can include Prometheus functions, i.e.{{exampleQuery}}.",
        "tooltip-query-type": "The Prometheus data source plugin provides the following query types for template variables.",
        "tooltip-series-query": "Enter a metric with labels, only a metric or only labels, i.e.{{example1}}, {{example2}}, or {{example3}}. Returns a list of time series associated with the entered data."
      },
      "selector-actions": {
        "aria-label-selector": "selector",
        "aria-label-selector-clear-button": "Selector clear button",
        "aria-label-use-selector-as-metrics-button": "Use selector as metrics button",
        "aria-label-use-selector-for-query-button": "Use selector for query button",
        "aria-label-validate-submit-button": "Validate submit button",
        "clear": "Clear",
        "resulting-selector": "4. Resulting selector",
        "use-as-rate-query": "Use as rate query",
        "use-query": "Use query",
        "validate-selector": "Validate selector"
      },
      "value-selector": {
        "aria-label-filter-expression-for-label-values": "Filter expression for label values",
        "aria-label-values-for": "Values for {{labelKey}}",
        "description-search-field-values-across-selected-labels": "Use the search field to find values across selected labels.",
        "select-multiple-values-for-your-labels": "3. Select (multiple) values for your labels"
      }
    },
    "configuration": {
      "alerting-settings-overhaul": {
        "label-allow-as-recording-rules-target": "Allow as recording rules target",
        "label-manage-alerts-via-alerting-ui": "Manage alerts via Alerting UI",
        "title-alerting": "Alerting",
        "tooltip-allow-as-recording-rules-target": "Allow this data source to be selected as a target for writing recording rules.",
        "tooltip-manage-alerts-via-alerting-ui": "Manage alert rules for this data source. To manage other alerting resources, add an Alertmanager data source."
      },
      "config-editor": {
        "browser-access-mode-error": "Browser access mode in the Prometheus data source is no longer available. Switch to server access mode.",
        "description-advanced-settings": "Additional settings are optional settings that can be configured for more control over your data source.",
        "title-advanced-settings": "Advanced settings",
        "title-error": "Error"
      },
      "data-source-http-settings-overhaul": {
        "tooltip-browser-access-mode": "Your access method is <1>Browser</1>, this means the URL needs to be accessible from the browser.",
        "tooltip-http-url": "Specify a complete HTTP URL (for example {{exampleURL}})",
        "tooltip-server-access-mode": "Your access method is <1>Server</1>, this means the URL needs to be accessible from the grafana backend/server."
      },
      "docs-tip": {
        "visit-docs-for-more-details-here": "Visit docs for more details here."
      },
      "exemplar-setting": {
        "label-data-source": "Data source",
        "label-internal-link": "Internal link",
        "label-label-name": "Label name",
        "label-remove-exemplar-link": "Remove exemplar link",
        "label-url": "URL",
        "label-url-label": "URL Label",
        "placeholder-go-to-examplecom": "Go to example.com",
        "placeholder-httpsexamplecomvalueraw": "https://example.com/${__value.raw}",
        "placeholder-trace-id": "traceID",
        "title-remove-exemplar-link": "Remove exemplar link",
        "tooltip-data-source": "The data source the exemplar is going to navigate to.",
        "tooltip-internal-link": "Enable this option if you have an internal link. When enabled, this reveals the data source selector. Select the backend tracing data store for your exemplar data.",
        "tooltip-label-name": "The name of the field in the labels object that should be used to get the traceID.",
        "tooltip-url": "The URL of the trace backend the user would go to see its trace",
        "tooltip-url-label": "Use to override the button label on the exemplar traceID field."
      },
      "exemplars-settings": {
        "add": "Add",
        "no-exemplars-configurations": "No exemplars configurations",
        "title-exemplars": "Exemplars"
      },
      "prom-settings": {
        "aria-label-default-editor": "Default Editor (Code or Builder)",
        "aria-label-prom-type-type": "{{promType}} type",
        "aria-label-prometheus-type": "Prometheus type",
        "aria-label-select-http-method": "Select HTTP method",
        "editor-options": {
          "label-builder": "Builder",
          "label-code": "Code"
        },
        "label-cache-level": "Cache level",
        "label-custom-query-parameters": "Custom query parameters",
        "label-default-editor": "Default editor",
        "label-disable-metrics-lookup": "Disable metrics lookup",
        "label-disable-recording-rules-beta": "Disable recording rules (beta)",
        "label-http-method": "HTTP method",
        "label-incremental-querying-beta": "Incremental querying (beta)",
        "label-metric-names-suggestion-limit": "Metric names suggestion limit",
        "label-prom-type-version": "{{promType}} version",
        "label-prometheus-type": "Prometheus type",
        "label-query-overlap-window": "Query overlap window",
        "label-query-timeout": "Query timeout",
        "label-scrape-interval": "Scrape interval",
        "label-series-limit": "Series limit",
        "label-use-series-endpoint": "Use series endpoint",
        "more-info": "For more information on configuring prometheus type and version in data sources, see the <2>provisioning documentation</2>.",
        "placeholder-example-maxsourceresolutionmtimeout": "Example: {{example}}",
        "title-interval-behaviour": "Interval behaviour",
        "title-other": "Other",
        "title-performance": "Performance",
        "title-query-editor": "Query editor",
        "tooltip-cache-level": "Sets the browser caching level for editor queries. Higher cache settings are recommended for high cardinality data sources.",
        "tooltip-custom-query-parameters": "Add custom parameters to the Prometheus query URL. For example {{example1}}, {{example2}}, {{example3}}, or{{example4}}. Multiple parameters should be concatenated together with {{concatenationChar}}.",
        "tooltip-default-editor": "Set default editor option for all users of this data source.",
        "tooltip-disable-metrics-lookup": "Checking this option will disable the metrics chooser and metric/label support in the query field's autocomplete. This helps if you have performance issues with bigger Prometheus instances. ",
        "tooltip-disable-recording-rules-beta": "This feature will disable recording rules. Turn this on to improve dashboard performance",
        "tooltip-http-method": "You can use either POST or GET HTTP method to query your Prometheus data source. POST is the recommended method as it allows bigger queries. Change this to GET if you have a Prometheus version older than 2.1 or if POST requests are restricted in your network.",
        "tooltip-incremental-querying-beta": "This feature will change the default behavior of relative queries to always request fresh data from the prometheus instance, instead query results will be cached, and only new records are requested. Turn this on to decrease database and network load.",
        "tooltip-metric-names-suggestion-limit": "The maximum number of metric names that may appear as autocomplete suggestions in the query editor's Code mode.",
        "tooltip-prom-type-version": "Use this to set the version of your {{promType}} instance if it is not automatically configured.",
        "tooltip-prometheus-type": "Set this to the type of your prometheus database, e.g. Prometheus, Cortex, Mimir or Thanos. Changing this field will save your current settings. Certain types of Prometheus supports or does not support various APIs. For example, some types support regex matching for label queries to improve performance. Some types have an API for metadata. If you set this incorrectly you may experience odd behavior when querying metrics and labels. Please check your Prometheus documentation to ensure you enter the correct type.",
        "tooltip-query-overlap-window": "Set a duration like {{example1}} or {{example2}} or {{example3}}. Default of {{default}}. This duration will be added to the duration of each incremental request.",
        "tooltip-query-timeout": "Set the Prometheus query timeout.",
        "tooltip-scrape-interval": "This interval is how frequently Prometheus scrapes targets. Set this to the typical scrape and evaluation interval configured in your Prometheus config file. If you set this to a greater value than your Prometheus config file interval, Grafana will evaluate the data according to this interval and you will see less data points. Defaults to {{default}}.",
        "tooltip-series-limit": "The limit applies to all resources (metrics, labels, and values) for both endpoints (series and labels). Leave the field empty to use the default limit (40000). Set to 0 to disable the limit and fetch everything — this may cause performance issues. Default limit is 40000.",
        "tooltip-use-series-endpoint": "Checking this option will favor the series endpoint with {{exampleParameter}} parameter over the label values endpoint with {{exampleParameter}} parameter. While the label values endpoint is considered more performant, some users may prefer the series because it has a POST method while the label values endpoint only has a GET method."
      }
    },
    "prom-query-legend-editor": {
      "get-legend-mode-options": {
        "description-auto": "Only includes unique labels",
        "description-custom": "Provide a naming template",
        "description-verbose": "All label names and values",
        "label-auto": "Auto",
        "label-custom": "Custom",
        "label-verbose": "Verbose"
      }
    },
    "querybuilder": {
      "additional-settings": {
        "content-filter-metric-names-regex-search-using": "Filter metric names by regex search, using an additional call on the Prometheus API.",
        "disable-text-wrap": "Disable text wrap"
      },
      "feedback-link": {
        "give-feedback": "Give feedback",
        "title-give-feedback": "The metrics explorer is new, please let us know how we can improve it"
      },
<<<<<<< HEAD
      "get-placeholders": {
        "browse": "Search metrics by name",
        "include-null-metadata": "Include results with no metadata",
        "metadata-search-switch": "Include description in search",
        "set-use-backend": "Enable regex search",
        "type": "Filter by type"
      },
      "get-prom-types": {
        "description-counter": "A cumulative metric that represents a single monotonically increasing counter whose value can only increase or be reset to zero on restart.",
        "description-gauge": "A metric that represents a single numerical value that can arbitrarily go up and down.",
        "description-histogram": "A histogram samples observations (usually things like request durations or response sizes) and counts them in configurable buckets.",
        "description-native-histogram": "Native histograms are different from classic Prometheus histograms in a number of ways: Native histogram bucket boundaries are calculated by a formula that depends on the scale (resolution) of the native histogram, and are not user defined.",
        "description-no-type": "These metrics have no defined type in the metadata.",
        "description-summary": "A summary samples observations (usually things like request durations and response sizes) and can calculate configurable quantiles over a sliding time window.",
        "description-unknown": "These metrics have been given the type unknown in the metadata.",
        "label-counter": "Counter",
        "label-gauge": "Gauge",
        "label-histogram": "Histogram",
        "label-native-histogram": "Native histogram",
        "label-no-type": "No type",
        "label-summary": "Summary",
        "label-unknown": "Unknown"
=======
      "get-collapsed-info": {
        "exemplars": "Exemplars: {{value}}",
        "format": "Format: {{value}}",
        "legend": "Legend: {{value}}",
        "step": "Step: {{value}}",
        "type": "Type: {{value}}"
>>>>>>> 5b7f06c2
      },
      "handle-function": {
        "text": {
          "query-parsing-is-ambiguous": "Query parsing is ambiguous."
        }
      },
      "label-filter-item": {
        "aria-label-remove": "Remove {{name}}",
        "placeholder-select-label": "Select label",
        "placeholder-select-value": "Select value"
      },
      "label-filters": {
        "label-filters": "Label filters",
        "label-label-filters": "Label filters",
        "tooltip-label-filters": "Optional: used to filter the metric select for this query type."
      },
      "label-param-editor": {
        "loadingMessage-loading-labels": "Loading labels",
        "noOptionsMessage-no-labels-found": "No labels found"
      },
      "metric-combobox": {
        "async-select": {
          "aria-label-open-metrics-explorer": "Open metrics explorer",
          "placeholder-select-metric": "Select metric",
          "tooltip-open-metrics-explorer": "Open metrics explorer"
        },
        "label-metric": "Metric",
        "tooltip-metric": "Optional: returns a list of label values for the label name in the specified metric."
      },
      "metrics-modal": {
        "additional-settings": "Additional Settings",
        "aria-label-additional-settings": "Additional settings",
        "aria-label-browse-metrics": "Browse metrics",
        "currently-selected": "Currently selected: {{selected}}",
        "metrics-pre-filtered": "These metrics have been pre-filtered by labels chosen in the label filters.",
        "placeholder-results-per-page": "results per page",
        "results-amount_one": "Showing {{num}} of {{count}} results",
        "results-amount_other": "Showing {{num}} of {{count}} results",
        "results-per-page": "Results per page",
        "title-metrics-explorer": "Metrics explorer"
      },
      "nested-query": {
        "label": {
          "ignoring": "Ignoring",
          "on": "On"
        },
        "operator": "Operator",
        "tooltip-remove-match": "Remove match",
        "vector-matches": "Vector matches"
      },
      "operation-editor": {
        "not-found": "Operation {{id}} not found",
        "title-remove": "Remove {{name}}"
      },
      "operation-header": {
        "placeholder-replace-with": "Replace with",
        "title-click-to-view-alternative-operations": "Click to view alternative operations",
        "title-remove-operation": "Remove operation"
      },
      "operation-info-button": {
        "title-click-to-show-description": "Click to show description",
        "title-remove-operation": "Remove operation"
      },
      "operation-list": {
        "operations": "Operations",
        "placeholder-search": "Search",
        "title-add-operation": "Add operation"
      },
      "operation-param-editor": {
        "title-add": "Add {{name}}",
        "title-remove": "Remove {{name}}"
      },
      "prom-query-builder-options": {
        "aria-label-lower-limit-parameter": "Set lower limit for the step parameter",
        "aria-label-select-resolution": "Select resolution",
        "format-options": {
          "label-heatmap": "Heatmap",
          "label-table": "Table",
          "label-time-series": "Time series"
        },
        "label-exemplars": "Exemplars",
        "label-format": "Format",
        "label-min-step": "Min step",
        "label-resolution": "Resolution",
        "label-type": "Type",
        "placeholder-auto": "auto",
        "title-options": "Options",
        "tooltip-min-step": "An additional lower limit for the step parameter of the Prometheus query and for the <2>{{interval}}</2> and <4>{{rateInterval}}</4> variables."
      },
      "prom-query-code-editor-autocomplete-info": {
        "autocomplete-suggestions-limited": "Autocomplete suggestions limited",
        "tooltip-autocomplete-suggestions-limited": "The number of metric names exceeds the autocomplete limit. Only the {{autocompleteLimit}}-most relevant metrics are displayed. You can adjust the threshold in the data source settings."
      },
      "prom-query-editor-selector": {
        "body-syntax-error": "There is a syntax error, or the query structure cannot be visualized when switching to the builder mode. Parts of the query may be lost.",
        "confirmText-continue": "Continue",
        "kick-start-your-query": "Kick start your query",
        "label-explain": "Explain",
        "run-queries": "Run queries",
        "title-parsing-error-switch-builder": "Parsing error: Switch to the builder mode?"
      },
      "prom-query-legend-editor": {
        "label-legend": "Legend",
        "placeholder-select-legend-mode": "Select legend mode",
        "tooltip-legend": "Series name override or template. Ex. {{templateExample}} will be replaced with label value for {{labelName}}."
      },
      "query-builder-hints": {
        "hint-details": "hint: {{hintDetails}}"
      },
      "query-editor-hints": {
        "hint-details": "hint: {{hintDetails}}"
      },
      "query-editor-mode-toggle": {
        "editor-modes": {
          "label-builder": "Builder",
          "label-code": "Code"
        }
      },
      "query-pattern": {
        "apply-query": "Apply query",
        "aria-label-apply-query-starter-button": "apply query starter button",
        "aria-label-back-button": "back button",
        "aria-label-create-new-query-button": "create new query button",
        "aria-label-raw-query": "{{patternName}} raw query",
        "aria-label-use-this-query-button": "use this query button",
        "back": "Back",
        "create-new-query": "Create new query",
        "use-this-query": "Use this query"
      },
      "query-patterns-modal": {
        "aria-label-close-kick-start-your-query-modal": "close kick start your query modal",
        "aria-label-kick-start-your-query-modal": "Kick start your query modal",
        "aria-label-toggle-query-starter": "open and close {{patternType}} query starter card",
        "close": "Close",
        "description-kick-start-your-query": "Kick start your query by selecting one of these queries. You can then continue to complete your query.",
        "label-toggle-query-starter": "{{patternType}} query starters",
        "title-kick-start-your-query": "Kick start your query"
      },
      "raw-query": {
        "aria-label-selector": "selector"
      },
      "results-table": {
        "content-descriptive-type": "When creating a {{descriptiveType}}, Prometheus exposes multiple series with the type counter. ",
        "description": "Description",
        "message-expand-label-filters": "There are no metrics found. Try to expand your label filters.",
        "message-expand-search": "There are no metrics found. Try to expand your search and filters.",
        "message-no-metrics-found": "There are no metrics found in the data source.",
        "name": "Name",
        "select": "Select",
        "type": "Type"
      },
      "update-function-args": {
        "text": {
          "query-parsing-is-ambiguous": "Query parsing is ambiguous."
        }
      }
    }
  }
}<|MERGE_RESOLUTION|>--- conflicted
+++ resolved
@@ -218,7 +218,13 @@
         "give-feedback": "Give feedback",
         "title-give-feedback": "The metrics explorer is new, please let us know how we can improve it"
       },
-<<<<<<< HEAD
+      "get-collapsed-info": {
+        "exemplars": "Exemplars: {{value}}",
+        "format": "Format: {{value}}",
+        "legend": "Legend: {{value}}",
+        "step": "Step: {{value}}",
+        "type": "Type: {{value}}"
+      },
       "get-placeholders": {
         "browse": "Search metrics by name",
         "include-null-metadata": "Include results with no metadata",
@@ -241,14 +247,6 @@
         "label-no-type": "No type",
         "label-summary": "Summary",
         "label-unknown": "Unknown"
-=======
-      "get-collapsed-info": {
-        "exemplars": "Exemplars: {{value}}",
-        "format": "Format: {{value}}",
-        "legend": "Legend: {{value}}",
-        "step": "Step: {{value}}",
-        "type": "Type: {{value}}"
->>>>>>> 5b7f06c2
       },
       "handle-function": {
         "text": {
