// Core Grafana history https://github.com/grafana/grafana/blob/v11.0.0-preview/public/app/plugins/datasource/prometheus/language_utils.ts
import { invert } from 'lodash';
import { Token } from 'prismjs';

import {
  AbstractLabelMatcher,
  AbstractLabelOperator,
  AbstractQuery,
  DataQuery,
  dateMath,
  DateTime,
  incrRoundDn,
  TimeRange,
} from '@grafana/data';

import { addLabelToQuery } from './add_label_to_query';
<<<<<<< HEAD
import { getCacheDurationInMinutes } from './caching';
import { SUGGESTIONS_LIMIT } from './language_provider';
=======
import { SUGGESTIONS_LIMIT, PROMETHEUS_QUERY_BUILDER_MAX_RESULTS } from './constants';
>>>>>>> c7e33834
import { PrometheusCacheLevel, PromMetricsMetadata, PromMetricsMetadataItem, RecordingRuleIdentifier } from './types';

export const processHistogramMetrics = (metrics: string[]) => {
  const resultSet: Set<string> = new Set();
  const regexp = new RegExp('_bucket($|:)');
  for (let index = 0; index < metrics.length; index++) {
    const metric = metrics[index];
    const isHistogramValue = regexp.test(metric);
    if (isHistogramValue) {
      resultSet.add(metric);
    }
  }
  return [...resultSet];
};

export function processLabels(labels: Array<{ [key: string]: string }>, withName = false) {
  // For processing we are going to use sets as they have significantly better performance than arrays
  // After we process labels, we will convert sets to arrays and return object with label values in arrays
  const valueSet: { [key: string]: Set<string> } = {};
  labels.forEach((label) => {
    const { __name__, ...rest } = label;
    if (withName) {
      valueSet['__name__'] = valueSet['__name__'] || new Set();
      if (!valueSet['__name__'].has(__name__)) {
        valueSet['__name__'].add(__name__);
      }
    }

    Object.keys(rest).forEach((key) => {
      if (!valueSet[key]) {
        valueSet[key] = new Set();
      }
      if (!valueSet[key].has(rest[key])) {
        valueSet[key].add(rest[key]);
      }
    });
  });

  // valueArray that we are going to return in the object
  const valueArray: { [key: string]: string[] } = {};
  limitSuggestions(Object.keys(valueSet)).forEach((key) => {
    valueArray[key] = limitSuggestions(Array.from(valueSet[key]));
  });

  return { values: valueArray, keys: Object.keys(valueArray) };
}

// const cleanSelectorRegexp = /\{(\w+="[^"\n]*?")(,\w+="[^"\n]*?")*\}/;
export const selectorRegexp = /\{[^}]*?(\}|$)/;

// This will capture 4 groups. Example label filter => {instance="10.4.11.4:9003"}
// 1. label:    instance
// 2. operator: =
// 3. value:    "10.4.11.4:9003"
// 4. comma:    if there is a comma it will give ,
// 5. space:    if there is a space after comma it will give the whole space
// comma and space is useful for addLabelsToExpression function
export const labelRegexp = /\b(\w+)(!?=~?)("[^"\n]*?")(,)?(\s*)?/g;

export function parseSelector(query: string, cursorOffset = 1): { labelKeys: string[]; selector: string } {
  if (!query.match(selectorRegexp)) {
    // Special matcher for metrics
    if (query.match(/^[A-Za-z:][\w:]*$/)) {
      return {
        selector: `{__name__="${query}"}`,
        labelKeys: ['__name__'],
      };
    }
    throw new Error('Query must contain a selector: ' + query);
  }

  // Check if inside a selector
  const prefix = query.slice(0, cursorOffset);
  const prefixOpen = prefix.lastIndexOf('{');
  const prefixClose = prefix.lastIndexOf('}');
  if (prefixOpen === -1) {
    throw new Error('Not inside selector, missing open brace: ' + prefix);
  }
  if (prefixClose > -1 && prefixClose > prefixOpen) {
    throw new Error('Not inside selector, previous selector already closed: ' + prefix);
  }
  const suffix = query.slice(cursorOffset);
  const suffixCloseIndex = suffix.indexOf('}');
  const suffixClose = suffixCloseIndex + cursorOffset;
  const suffixOpenIndex = suffix.indexOf('{');
  const suffixOpen = suffixOpenIndex + cursorOffset;
  if (suffixClose === -1) {
    throw new Error('Not inside selector, missing closing brace in suffix: ' + suffix);
  }
  if (suffixOpenIndex > -1 && suffixOpen < suffixClose) {
    throw new Error('Not inside selector, next selector opens before this one closed: ' + suffix);
  }

  // Extract clean labels to form clean selector, incomplete labels are dropped
  const selector = query.slice(prefixOpen, suffixClose);
  const labels: { [key: string]: { value: string; operator: string } } = {};
  selector.replace(labelRegexp, (label, key, operator, value) => {
    const labelOffset = query.indexOf(label);
    const valueStart = labelOffset + key.length + operator.length + 1;
    const valueEnd = labelOffset + key.length + operator.length + value.length - 1;
    // Skip label if cursor is in value
    if (cursorOffset < valueStart || cursorOffset > valueEnd) {
      labels[key] = { value, operator };
    }
    return '';
  });

  // Add metric if there is one before the selector
  const metricPrefix = query.slice(0, prefixOpen);
  const metricMatch = metricPrefix.match(/[A-Za-z:][\w:]*$/);
  if (metricMatch) {
    labels['__name__'] = { value: `"${metricMatch[0]}"`, operator: '=' };
  }

  // Build sorted selector
  const labelKeys = Object.keys(labels).sort();
  const cleanSelector = labelKeys.map((key) => `${key}${labels[key].operator}${labels[key].value}`).join(',');

  const selectorString = ['{', cleanSelector, '}'].join('');

  return { labelKeys, selector: selectorString };
}

export function expandRecordingRules(query: string, mapping: { [name: string]: RecordingRuleIdentifier }): string {
  const getRuleRegex = (ruleName: string) => new RegExp(`(\\s|\\(|^)(${ruleName})(\\s|$|\\(|\\[|\\{)`, 'ig');

  // For each mapping key we iterate over the query and split them in parts.
  // recording:rule{label=~"/label/value"} * some:other:rule{other_label="value"}
  // We want to keep parts in here like this:
  // recording:rule
  // {label=~"/label/value"} *
  // some:other:rule
  // {other_label="value"}
  const tmpSplitParts = Object.keys(mapping).reduce<string[]>(
    (prev, curr) => {
      let parts: string[] = [];
      let tmpParts: string[] = [];
      let removeIdx: number[] = [];

      // we iterate over prev because it might be like this after first loop
      // recording:rule and {label=~"/label/value"} * some:other:rule{other_label="value"}
      // so we need to split the second part too
      prev.filter(Boolean).forEach((p, i) => {
        const doesMatch = p.match(getRuleRegex(curr));
        if (doesMatch) {
          parts = p.split(curr);
          if (parts.length === 2) {
            // this is the case when we have such result for this query
            // max (metric{label="value"})
            // "max(", "{label="value"}"
            removeIdx.push(i);
            tmpParts.push(...[parts[0], curr, parts[1]].filter(Boolean));
          } else if (parts.length > 2) {
            // this is the case when we have such query
            // metric + metric
            // when we split it we have such data
            // "", " + ", ""
            removeIdx.push(i);
            parts = parts.map((p) => (p === '' ? curr : p));
            tmpParts.push(...parts);
          }
        }
      });

      // if we have idx to remove that means we split the value in that index.
      // No need to keep it. Have the new split values instead.
      removeIdx.forEach((ri) => (prev[ri] = ''));
      prev = prev.filter(Boolean);
      prev.push(...tmpParts);

      return prev;
    },
    [query]
  );

  // we have the separate parts. we need to replace the metric and apply the labels if there is any
  let labelFound = false;
  const trulyExpandedQuery = tmpSplitParts.map((tsp, i) => {
    // if we know this loop tsp is a label, not the metric we want to expand
    if (labelFound) {
      labelFound = false;
      return '';
    }

    // check if the mapping is there
    if (mapping[tsp]) {
      const { expandedQuery: recordingRule, identifierValue, identifier } = mapping[tsp];
      // it is a recording rule. if the following is a label then apply it
      if (i + 1 !== tmpSplitParts.length && tmpSplitParts[i + 1].match(labelRegexp)) {
        // the next value in the loop is label. Let's apply labels to the metric
        labelFound = true;
        const regexp = new RegExp(`(,)?(\\s)?(${identifier}=\\"${identifierValue}\\")(,)?(\\s)?`, 'g');
        const labels = tmpSplitParts[i + 1].replace(regexp, '');
        const invalidLabelsRegex = /(\)\{|\}\{|\]\{)/;
        return addLabelsToExpression(recordingRule + labels, invalidLabelsRegex);
      } else {
        // it is not a recording rule and might be a binary operation in between two recording rules
        // So no need to do anything. just return it.
        return recordingRule;
      }
    }

    return tsp;
  });

  // Remove empty strings and merge them
  return trulyExpandedQuery.filter(Boolean).join('');
}

function addLabelsToExpression(expr: string, invalidLabelsRegexp: RegExp) {
  const match = expr.match(invalidLabelsRegexp);
  if (!match) {
    return expr;
  }

  // Split query into 2 parts - before the invalidLabelsRegex match and after.
  const indexOfRegexMatch = match.index ?? 0;
  const exprBeforeRegexMatch = expr.slice(0, indexOfRegexMatch + 1);
  const exprAfterRegexMatch = expr.slice(indexOfRegexMatch + 1);

  // Create arrayOfLabelObjects with label objects that have key, operator and value.
  const arrayOfLabelObjects: Array<{
    key: string;
    operator: string;
    value: string;
    comma?: string;
    space?: string;
  }> = [];
  exprAfterRegexMatch.replace(labelRegexp, (label, key, operator, value, comma, space) => {
    arrayOfLabelObjects.push({ key, operator, value, comma, space });
    return '';
  });

  // Loop through all label objects and add them to query.
  // As a starting point we have valid query without the labels.
  let result = exprBeforeRegexMatch;
  arrayOfLabelObjects.filter(Boolean).forEach((obj) => {
    // Remove extra set of quotes from obj.value
    const value = obj.value.slice(1, -1);
    result = addLabelToQuery(result, obj.key, value, obj.operator);
  });

  // reconstruct the labels
  let existingLabel = arrayOfLabelObjects.reduce((prev, curr) => {
    prev += `${curr.key}${curr.operator}${curr.value}${curr.comma ?? ''}${curr.space ?? ''}`;
    return prev;
  }, '');

  // Check if there is anything besides labels
  // Useful for this kind of metrics sum (recording_rule_metric{label1="value1"}) by (env)
  // if we don't check this part, ) by (env) part will be lost
  existingLabel = '{' + existingLabel + '}';
  const potentialLeftOver = exprAfterRegexMatch.replace(existingLabel, '');

  return result + potentialLeftOver;
}

/**
 * Adds metadata for synthetic metrics for which the API does not provide metadata.
 * See https://github.com/grafana/grafana/issues/22337 for details.
 *
 * @param metadata HELP and TYPE metadata from /api/v1/metadata
 */
export function fixSummariesMetadata(metadata: { [metric: string]: PromMetricsMetadataItem[] }): PromMetricsMetadata {
  if (!metadata) {
    return metadata;
  }
  const baseMetadata: PromMetricsMetadata = {};
  const summaryMetadata: PromMetricsMetadata = {};
  for (const metric in metadata) {
    // NOTE: based on prometheus-documentation, we can receive
    // multiple metadata-entries for the given metric, it seems
    // it happens when the same metric is on multiple targets
    // and their help-text differs
    // (https://prometheus.io/docs/prometheus/latest/querying/api/#querying-metric-metadata)
    // for now we just use the first entry.
    const item = metadata[metric][0];
    baseMetadata[metric] = item;

    if (item.type === 'histogram') {
      summaryMetadata[`${metric}_bucket`] = {
        type: 'counter',
        help: `Cumulative counters for the observation buckets (${item.help})`,
      };
      summaryMetadata[`${metric}_count`] = {
        type: 'counter',
        help: `Count of events that have been observed for the histogram metric (${item.help})`,
      };
      summaryMetadata[`${metric}_sum`] = {
        type: 'counter',
        help: `Total sum of all observed values for the histogram metric (${item.help})`,
      };
    }
    if (item.type === 'summary') {
      summaryMetadata[`${metric}_count`] = {
        type: 'counter',
        help: `Count of events that have been observed for the base metric (${item.help})`,
      };
      summaryMetadata[`${metric}_sum`] = {
        type: 'counter',
        help: `Total sum of all observed values for the base metric (${item.help})`,
      };
    }
  }
  // Synthetic series
  const syntheticMetadata: PromMetricsMetadata = {};
  syntheticMetadata['ALERTS'] = {
    type: 'gauge',
    help: 'Time series showing pending and firing alerts. The sample value is set to 1 as long as the alert is in the indicated active (pending or firing) state.',
  };

  return { ...baseMetadata, ...summaryMetadata, ...syntheticMetadata };
}

export function roundMsToMin(milliseconds: number): number {
  return roundSecToMin(milliseconds / 1000);
}

export function roundSecToMin(seconds: number): number {
  return Math.floor(seconds / 60);
}

// Returns number of minutes rounded up to the nearest nth minute
export function roundSecToNextMin(seconds: number, secondsToRound = 1): number {
  return Math.ceil(seconds / 60) - (Math.ceil(seconds / 60) % secondsToRound);
}

export function limitSuggestions(items: string[]) {
  return items.slice(0, SUGGESTIONS_LIMIT);
}

export function addLimitInfo(items: unknown[] | undefined): string {
  return items && items.length >= SUGGESTIONS_LIMIT ? `, limited to the first ${SUGGESTIONS_LIMIT} received items` : '';
}

const FromPromLikeMap: Record<string, AbstractLabelOperator> = {
  '=': AbstractLabelOperator.Equal,
  '!=': AbstractLabelOperator.NotEqual,
  '=~': AbstractLabelOperator.EqualRegEx,
  '!~': AbstractLabelOperator.NotEqualRegEx,
};

const ToPromLikeMap: Record<AbstractLabelOperator, string> = invert(FromPromLikeMap) as Record<
  AbstractLabelOperator,
  string
>;

export function toPromLikeExpr(labelBasedQuery: AbstractQuery): string {
  const expr = labelBasedQuery.labelMatchers
    .map((selector: AbstractLabelMatcher) => {
      const operator = ToPromLikeMap[selector.operator];
      if (operator) {
        return `${selector.name}${operator}"${selector.value}"`;
      } else {
        return '';
      }
    })
    .filter((e: string) => e !== '')
    .join(', ');

  return expr ? `{${expr}}` : '';
}

export function toPromLikeQuery(labelBasedQuery: AbstractQuery): PromLikeQuery {
  return {
    refId: labelBasedQuery.refId,
    expr: toPromLikeExpr(labelBasedQuery),
    range: true,
  };
}

export interface PromLikeQuery extends DataQuery {
  expr: string;
  range: boolean;
}

function getMaybeTokenStringContent(token: Token): string {
  if (typeof token.content === 'string') {
    return token.content;
  }

  return '';
}

export function extractLabelMatchers(tokens: Array<string | Token>): AbstractLabelMatcher[] {
  const labelMatchers: AbstractLabelMatcher[] = [];

  for (const token of tokens) {
    if (!(token instanceof Token)) {
      continue;
    }

    if (token.type === 'context-labels') {
      let labelKey = '';
      let labelValue = '';
      let labelOperator = '';

      const contentTokens = Array.isArray(token.content) ? token.content : [token.content];

      for (let currentToken of contentTokens) {
        if (typeof currentToken === 'string') {
          let currentStr: string;
          currentStr = currentToken;
          if (currentStr === '=' || currentStr === '!=' || currentStr === '=~' || currentStr === '!~') {
            labelOperator = currentStr;
          }
        } else if (currentToken instanceof Token) {
          switch (currentToken.type) {
            case 'label-key':
              labelKey = getMaybeTokenStringContent(currentToken);
              break;
            case 'label-value':
              labelValue = getMaybeTokenStringContent(currentToken);
              labelValue = labelValue.substring(1, labelValue.length - 1);
              const labelComparator = FromPromLikeMap[labelOperator];
              if (labelComparator) {
                labelMatchers.push({ name: labelKey, operator: labelComparator, value: labelValue });
              }
              break;
          }
        }
      }
    }
  }

  return labelMatchers;
}

/**
 * Calculates new interval "snapped" to the closest Nth minute, depending on cache level datasource setting
 * @param cacheLevel
 * @param range
 */
export function getRangeSnapInterval(
  cacheLevel: PrometheusCacheLevel,
  range: TimeRange
): {
  start: string;
  end: string;
} {
  // Don't round the range if we're not caching
  if (cacheLevel === PrometheusCacheLevel.None) {
    return {
      start: getPrometheusTime(range.from, false).toString(),
      end: getPrometheusTime(range.to, true).toString(),
    };
  }
  // Otherwise round down to the nearest nth minute for the start time
  const startTime = getPrometheusTime(range.from, false);
  const startTimeQuantizedSeconds = incrRoundDn(startTime, getCacheDurationInMinutes(cacheLevel) * 60);

  // And round up to the nearest nth minute for the end time
  const endTime = getPrometheusTime(range.to, true);
  const endTimeQuantizedSeconds = roundSecToNextMin(endTime, getCacheDurationInMinutes(cacheLevel)) * 60;

  // If the interval was too short, we could have rounded both start and end to the same time, if so let's add one step to the end
  if (startTimeQuantizedSeconds === endTimeQuantizedSeconds) {
    const endTimePlusOneStep = endTimeQuantizedSeconds + getCacheDurationInMinutes(cacheLevel) * 60;
    return { start: startTimeQuantizedSeconds.toString(), end: endTimePlusOneStep.toString() };
  }

  const start = startTimeQuantizedSeconds.toString();
  const end = endTimeQuantizedSeconds.toString();

  return { start, end };
}

export function getPrometheusTime(date: string | DateTime, roundUp: boolean) {
  if (typeof date === 'string') {
    date = dateMath.parse(date, roundUp)!;
  }

  return Math.ceil(date.valueOf() / 1000);
}

/**
 * Used to truncate metrics, label names and label value in the query builder select components
 * to improve frontend performance. This is best used with an async select component including
 * the loadOptions property where we should still allow users to search all results with a string.
 * This can be done either storing the total results or querying an api that allows for matching a query.
 *
 * @param array
 * @param limit
 * @returns
 */
export function truncateResult<T>(array: T[], limit?: number): T[] {
  if (limit === undefined) {
    limit = PROMETHEUS_QUERY_BUILDER_MAX_RESULTS;
  }
  array.length = Math.min(array.length, limit);
  return array;
}<|MERGE_RESOLUTION|>--- conflicted
+++ resolved
@@ -14,12 +14,8 @@
 } from '@grafana/data';
 
 import { addLabelToQuery } from './add_label_to_query';
-<<<<<<< HEAD
 import { getCacheDurationInMinutes } from './caching';
-import { SUGGESTIONS_LIMIT } from './language_provider';
-=======
 import { SUGGESTIONS_LIMIT, PROMETHEUS_QUERY_BUILDER_MAX_RESULTS } from './constants';
->>>>>>> c7e33834
 import { PrometheusCacheLevel, PromMetricsMetadata, PromMetricsMetadataItem, RecordingRuleIdentifier } from './types';
 
 export const processHistogramMetrics = (metrics: string[]) => {
