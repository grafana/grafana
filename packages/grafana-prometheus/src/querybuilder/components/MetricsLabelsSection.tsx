// Core Grafana history https://github.com/grafana/grafana/blob/v11.0.0-preview/public/app/plugins/datasource/prometheus/querybuilder/components/MetricsLabelsSection.tsx
import { useCallback } from 'react';

import { SelectableValue, TimeRange } from '@grafana/data';

import { PrometheusDatasource } from '../../datasource';
import { truncateResult } from '../../language_utils';
<<<<<<< HEAD
import { PromMetricsMetadata } from '../../types';
import { promQueryModeller } from '../PromQueryModeller';
=======
>>>>>>> 0270152e
import { regexifyLabelValuesQueryString } from '../parsingUtils';
import { promQueryModeller } from '../shared/modeller_instance';
import { QueryBuilderLabelFilter } from '../shared/types';
import { PromVisualQuery } from '../types';

import { LabelFilters } from './LabelFilters';
import { MetricCombobox } from './MetricCombobox';

export interface MetricsLabelsSectionProps {
  query: PromVisualQuery;
  datasource: PrometheusDatasource;
  onChange: (update: PromVisualQuery) => void;
  variableEditor?: boolean;
  onBlur?: () => void;
  timeRange: TimeRange;
}

export function MetricsLabelsSection({
  datasource,
  query,
  onChange,
  onBlur,
  variableEditor,
  timeRange,
}: MetricsLabelsSectionProps) {
  // fixing the use of 'as' from refactoring
  // @ts-ignore
  const onChangeLabels = (labels) => {
    onChange({ ...query, labels });
  };
  /**
   * Map metric metadata to SelectableValue for Select component and also adds defined template variables to the list.
   */
  const withTemplateVariableOptions = useCallback(
    async (optionsPromise: Promise<SelectableValue[]>): Promise<SelectableValue[]> => {
      const variables = datasource.getVariables();
      const options = await optionsPromise;
      return [
        ...variables.map((value: string) => ({ label: value, value })),
        ...options.map((option: SelectableValue) => ({
          label: option.value,
          value: option.value,
          title: option.description,
        })),
      ];
    },
    [datasource]
  );

  /**
   * Function kicked off when user interacts with label in label filters.
   * Formats a promQL expression and passes that off to helper functions depending on API support
   * @param forLabel
   */
  const onGetLabelNames = async (forLabel: Partial<QueryBuilderLabelFilter>): Promise<SelectableValue[]> => {
    // If no metric we need to use a different method
    if (!query.metric) {
      await datasource.languageProvider.fetchLabels(timeRange);
      return datasource.languageProvider.getLabelKeys().map((k) => ({ value: k }));
    }

    const labelsToConsider = query.labels.filter((x) => x !== forLabel);
    // eslint-disable-next-line @grafana/i18n/no-untranslated-strings
    labelsToConsider.push({ label: '__name__', op: '=', value: query.metric });
    const expr = promQueryModeller.renderLabels(labelsToConsider);

    let labelsIndex: Record<string, string[]> = await datasource.languageProvider.fetchLabelsWithMatch(timeRange, expr);

    // filter out already used labels
    return Object.keys(labelsIndex)
      .filter((labelName) => !labelsToConsider.find((filter) => filter.label === labelName))
      .map((k) => ({ value: k }));
  };

  const getLabelValuesAutocompleteSuggestions = (
    queryString?: string,
    labelName?: string
  ): Promise<SelectableValue[]> => {
    const forLabel = {
      label: labelName ?? '__name__',
      op: '=~',
      value: regexifyLabelValuesQueryString(`.*${queryString}`),
    };
    const labelsToConsider = query.labels.filter((x) => x.label !== forLabel.label);
    labelsToConsider.push(forLabel);
    if (query.metric) {
      // eslint-disable-next-line @grafana/i18n/no-untranslated-strings
      labelsToConsider.push({ label: '__name__', op: '=', value: query.metric });
    }
    const interpolatedLabelsToConsider = labelsToConsider.map((labelObject) => ({
      ...labelObject,
      label: datasource.interpolateString(labelObject.label),
      value: datasource.interpolateString(labelObject.value),
    }));
    const expr = promQueryModeller.renderLabels(interpolatedLabelsToConsider);
    let response: Promise<SelectableValue[]>;
    if (datasource.hasLabelsMatchAPISupport()) {
      response = getLabelValuesFromLabelValuesAPI(forLabel, expr);
    } else {
      response = getLabelValuesFromSeriesAPI(forLabel, expr);
    }

    return response.then((response: SelectableValue[]) => {
      truncateResult(response);
      return response;
    });
  };

  /**
   * Helper function to fetch and format label value results from legacy API
   * @param forLabel
   * @param promQLExpression
   */
  const getLabelValuesFromSeriesAPI = (
    forLabel: Partial<QueryBuilderLabelFilter>,
    promQLExpression: string
  ): Promise<SelectableValue[]> => {
    if (!forLabel.label) {
      return Promise.resolve([]);
    }
    const result = datasource.languageProvider.fetchSeries(timeRange, promQLExpression);
    const forLabelInterpolated = datasource.interpolateString(forLabel.label);
    return result.then((result) => {
      // This query returns duplicate values, scrub them out
      const set = new Set<string>();
      result.forEach((labelValue) => {
        const labelNameString = labelValue[forLabelInterpolated];
        set.add(labelNameString);
      });

      return Array.from(set).map((labelValues: string) => ({ label: labelValues, value: labelValues }));
    });
  };

  /**
   * Helper function to fetch label values from a promql string expression and a label
   * @param forLabel
   * @param promQLExpression
   */
  const getLabelValuesFromLabelValuesAPI = (
    forLabel: Partial<QueryBuilderLabelFilter>,
    promQLExpression: string
  ): Promise<SelectableValue[]> => {
    if (!forLabel.label) {
      return Promise.resolve([]);
    }

    const requestId = `[${datasource.uid}][${query.metric}][${forLabel.label}][${forLabel.op}]`;

    return datasource.languageProvider
      .fetchSeriesValuesWithMatch(timeRange, forLabel.label, promQLExpression, requestId)
      .then((response) => response.map((v) => ({ value: v, label: v })));
  };

  /**
   * Function kicked off when users interact with the value of the label filters
   * Formats a promQL expression and passes that into helper functions depending on API support
   * @param forLabel
   */
  const onGetLabelValues = async (forLabel: Partial<QueryBuilderLabelFilter>): Promise<SelectableValue[]> => {
    if (!forLabel.label) {
      return [];
    }
    // If no metric is selected, we can get the raw list of labels
    if (!query.metric) {
      return (await datasource.languageProvider.getLabelValues(timeRange, forLabel.label)).map((v) => ({ value: v }));
    }

    const labelsToConsider = query.labels.filter((x) => x !== forLabel);
    // eslint-disable-next-line @grafana/i18n/no-untranslated-strings
    labelsToConsider.push({ label: '__name__', op: '=', value: query.metric });

    const interpolatedLabelsToConsider = labelsToConsider.map((labelObject) => ({
      ...labelObject,
      label: datasource.interpolateString(labelObject.label),
      value: datasource.interpolateString(labelObject.value),
    }));

    const expr = promQueryModeller.renderLabels(interpolatedLabelsToConsider);

    if (datasource.hasLabelsMatchAPISupport()) {
      return getLabelValuesFromLabelValuesAPI(forLabel, expr);
    } else {
      return getLabelValuesFromSeriesAPI(forLabel, expr);
    }
  };

  const onGetMetrics = useCallback(() => {
    return withTemplateVariableOptions(getMetrics(datasource, query, timeRange));
  }, [datasource, query, timeRange, withTemplateVariableOptions]);

  return (
    <>
      <MetricCombobox
        query={query}
        onChange={onChange}
        onGetMetrics={onGetMetrics}
        datasource={datasource}
        labelsFilters={query.labels}
        metricLookupDisabled={datasource.lookupsDisabled}
        onBlur={onBlur ? onBlur : () => {}}
        variableEditor={variableEditor}
      />
      <LabelFilters
        debounceDuration={datasource.getDebounceTimeInMilliseconds()}
        getLabelValuesAutofillSuggestions={getLabelValuesAutocompleteSuggestions}
        labelsFilters={query.labels}
        onChange={onChangeLabels}
        onGetLabelNames={(forLabel) => withTemplateVariableOptions(onGetLabelNames(forLabel))}
        onGetLabelValues={(forLabel) => withTemplateVariableOptions(onGetLabelValues(forLabel))}
        variableEditor={variableEditor}
      />
    </>
  );
}

/**
 * Returns list of metrics, either all or filtered by query param. It also adds description string to each metric if it
 * exists.
 * @param datasource
 * @param query
 */
async function getMetrics(
  datasource: PrometheusDatasource,
  query: PromVisualQuery,
  timeRange: TimeRange
): Promise<Array<{ value: string; description?: string }>> {
  // Makes sure we loaded the metadata for metrics. Usually this is done in the start() method of the provider but we
  // don't use it with the visual builder and there is no need to run all the start() setup anyway.
  if (!datasource.languageProvider.metricsMetadata) {
    await datasource.languageProvider.loadMetricsMetadata();
  }

  // Error handling for when metrics metadata returns as undefined
  if (!datasource.languageProvider.metricsMetadata) {
    datasource.languageProvider.metricsMetadata = {};
  }

  let metrics: string[];
  if (query.labels.length > 0) {
    const expr = promQueryModeller.renderLabels(query.labels);
    metrics = (await datasource.languageProvider.getSeriesValues(timeRange, '__name__', expr)) ?? [];
  } else {
    metrics = (await datasource.languageProvider.getLabelValues(timeRange, '__name__')) ?? [];
  }

  return metrics.map((m) => ({
    value: m,
    description: getMetadataString(m, datasource.languageProvider.metricsMetadata!),
  }));
}

export function getMetadataString(metric: string, metadata: PromMetricsMetadata): string | undefined {
  if (!metadata[metric]) {
    return;
  }
  const { type, help } = metadata[metric];
  return `${type.toUpperCase()}: ${help}`;
}<|MERGE_RESOLUTION|>--- conflicted
+++ resolved
@@ -5,11 +5,7 @@
 
 import { PrometheusDatasource } from '../../datasource';
 import { truncateResult } from '../../language_utils';
-<<<<<<< HEAD
 import { PromMetricsMetadata } from '../../types';
-import { promQueryModeller } from '../PromQueryModeller';
-=======
->>>>>>> 0270152e
 import { regexifyLabelValuesQueryString } from '../parsingUtils';
 import { promQueryModeller } from '../shared/modeller_instance';
 import { QueryBuilderLabelFilter } from '../shared/types';
