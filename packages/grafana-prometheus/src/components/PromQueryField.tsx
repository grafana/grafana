--- conflicted
+++ resolved
@@ -2,11 +2,7 @@
 import { css, cx } from '@emotion/css';
 import { MutableRefObject, ReactNode, useCallback, useState } from 'react';
 
-<<<<<<< HEAD
-import { isDataFrame, QueryEditorProps, QueryHint, toLegacyResponseData } from '@grafana/data';
-=======
-import { getDefaultTimeRange, isDataFrame, QueryEditorProps, QueryHint, toLegacyResponseData } from '@grafana/data';
->>>>>>> 23e0f637
+import {getDefaultTimeRange, isDataFrame, QueryEditorProps, QueryHint, toLegacyResponseData } from '@grafana/data';
 import { selectors } from '@grafana/e2e-selectors';
 import { reportInteraction } from '@grafana/runtime';
 import { clearButtonStyles, Icon, useTheme2 } from '@grafana/ui';
@@ -140,11 +136,7 @@
   };
 
   // Use our custom effects hook
-<<<<<<< HEAD
   usePromQueryFieldEffects(languageProvider, range, data?.series, refreshMetrics, refreshHint);
-=======
-  usePromQueryFieldEffects(range, data?.series, refreshMetrics, refreshHint);
->>>>>>> 23e0f637
 
   const { chooserText, buttonDisabled } = useMetricsState(datasource, languageProvider, syntaxLoaded);
 
@@ -174,10 +166,7 @@
             initialValue={query.expr ?? ''}
             placeholder="Enter a PromQL query…"
             datasource={datasource}
-<<<<<<< HEAD
-=======
             timeRange={range ?? getDefaultTimeRange()}
->>>>>>> 23e0f637
           />
         </div>
       </div>
