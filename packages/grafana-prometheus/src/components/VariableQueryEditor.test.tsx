// Core Grafana history https://github.com/grafana/grafana/blob/v11.0.0-preview/public/app/plugins/datasource/prometheus/components/VariableQueryEditor.test.tsx
import { render, screen, waitFor } from '@testing-library/react';
import userEvent from '@testing-library/user-event';

import { dateTime, TimeRange } from '@grafana/data';
import { selectors } from '@grafana/e2e-selectors';

import { PrometheusDatasource } from '../datasource';
import { PrometheusLanguageProviderInterface } from '../language_provider';
import { migrateVariableEditorBackToVariableSupport } from '../migrations/variableMigration';
import { selectOptionInTest } from '../test/helpers/selectOptionInTest';
import { PromVariableQuery, PromVariableQueryType, StandardPromVariableQuery } from '../types';

import { PromVariableQueryEditor, Props, variableMigration } from './VariableQueryEditor';

const refId = 'PrometheusVariableQueryEditor-VariableQuery';

describe('PromVariableQueryEditor', () => {
  let props: Props;

  test('Migrates from standard variable support to custom variable query', () => {
    const query: StandardPromVariableQuery = {
      query: 'label_names()',
      refId: 'StandardVariableQuery',
    };

    const migration: PromVariableQuery = variableMigration(query);

    const expected: PromVariableQuery = {
      qryType: PromVariableQueryType.LabelNames,
      refId: 'PrometheusDatasource-VariableQuery',
    };

    expect(migration).toEqual(expected);
  });

  test('Allows for use of variables to interpolate label names in the label values query type.', () => {
    const query: StandardPromVariableQuery = {
      query: 'label_values($label_name)',
      refId: 'StandardVariableQuery',
    };

    const migration: PromVariableQuery = variableMigration(query);

    const expected: PromVariableQuery = {
      qryType: PromVariableQueryType.LabelValues,
      label: '$label_name',
      refId: 'PrometheusDatasource-VariableQuery',
    };

    expect(migration).toEqual(expected);
  });

  test('Migrates from jsonnet grafana as code variable to custom variable query', () => {
    const query = 'label_names()';

    const migration: PromVariableQuery = variableMigration(query);

    const expected: PromVariableQuery = {
      qryType: PromVariableQueryType.LabelNames,
      refId: 'PrometheusDatasource-VariableQuery',
    };

    expect(migration).toEqual(expected);
  });

  test('Migrates label filters to the query object for label_values()', () => {
    const query: StandardPromVariableQuery = {
      query: 'label_values(metric{label="value"},name)',
      refId: 'StandardVariableQuery',
    };

    const migration: PromVariableQuery = variableMigration(query);

    const expected: PromVariableQuery = {
      qryType: PromVariableQueryType.LabelValues,
      label: 'name',
      metric: 'metric',
      labelFilters: [
        {
          label: 'label',
          op: '=',
          value: 'value',
        },
      ],
      refId: 'PrometheusDatasource-VariableQuery',
    };

    expect(migration).toEqual(expected);
  });

  test('Migrates a query object with label filters to an expression correctly', () => {
    const query: PromVariableQuery = {
      qryType: PromVariableQueryType.LabelValues,
      label: 'name',
      metric: 'metric',
      labelFilters: [
        {
          label: 'label',
          op: '=',
          value: 'value',
        },
      ],
      refId: 'PrometheusDatasource-VariableQuery',
    };

    const migration: string = migrateVariableEditorBackToVariableSupport(query);

    const expected = 'label_values(metric{label="value"},name)';

    expect(migration).toEqual(expected);
  });

  test('Migrates a query object with no metric and only label filters to an expression correctly', () => {
    const query: PromVariableQuery = {
      qryType: PromVariableQueryType.LabelValues,
      label: 'name',
      labelFilters: [
        {
          label: 'label',
          op: '=',
          value: 'value',
        },
      ],
      refId: 'PrometheusDatasource-VariableQuery',
    };

    const migration: string = migrateVariableEditorBackToVariableSupport(query);

    const expected = 'label_values({label="value"},name)';

    expect(migration).toEqual(expected);
  });

  beforeEach(() => {
    props = {
      datasource: {
        hasLabelsMatchAPISupport: () => true,
        languageProvider: {
          start: () => Promise.resolve([]),
<<<<<<< HEAD
          queryLabelKeys: jest.fn().mockResolvedValue(['those']),
          queryLabelValues: jest.fn().mockResolvedValue(['that']),
        } as Partial<PrometheusLanguageProviderInterface>,
        getTagKeys: jest.fn().mockResolvedValue([{ text: 'this', value: 'this', label: 'this' }]),
        getVariables: jest.fn().mockReturnValue([]),
        metricFindQuery: jest.fn().mockResolvedValue([
          {
            text: 'that',
            value: 'that',
            label: 'that',
          },
        ]),
=======
          getLabelKeys: () => [],
          metrics: [],
          metricsMetadata: {},
          getLabelValues: jest.fn().mockImplementation(() => ['that']),
          fetchLabelsWithMatch: jest.fn().mockImplementation(() => Promise.resolve({ those: 'those' })),
          queryLabelValues: jest.fn().mockResolvedValue([]),
        } as Partial<PrometheusLanguageProviderInterface>,
        getTagKeys: jest
          .fn()
          .mockImplementation(() => Promise.resolve([{ text: 'this', value: 'this', label: 'this' }])),
        getVariables: jest.fn().mockImplementation(() => []),
        metricFindQuery: jest.fn().mockImplementation(() =>
          Promise.resolve([
            {
              text: 'that',
              value: 'that',
              label: 'that',
            },
          ])
        ),
>>>>>>> 7e5122d5
      } as Partial<PrometheusDatasource> as PrometheusDatasource,
      query: {
        refId: 'test',
        query: 'label_names()',
      },
      onRunQuery: () => {},
      onChange: () => {},
      history: [],
    };
  });

  test('Displays a group of function options', async () => {
    render(<PromVariableQueryEditor {...props} />);

    const select = screen.getByLabelText('Query type').parentElement!;
    await userEvent.click(select);

    await waitFor(() => expect(screen.getAllByText('Label names')).toHaveLength(2));
    await waitFor(() => expect(screen.getByText('Label values')).toBeInTheDocument());
    await waitFor(() => expect(screen.getByText('Metrics')).toBeInTheDocument());
    await waitFor(() => expect(screen.getByText('Query result')).toBeInTheDocument());
    await waitFor(() => expect(screen.getByText('Series query')).toBeInTheDocument());
    await waitFor(() => expect(screen.getByText('Classic query')).toBeInTheDocument());
  });

  test('Calls onChange for label_names(match) query', async () => {
    const onChange = jest.fn();

    props.query = {
      refId: 'test',
      query: '',
      match: 'that',
    };

    render(<PromVariableQueryEditor {...props} onChange={onChange} />);

    await selectOptionInTest(screen.getByLabelText('Query type'), 'Label names');

    expect(onChange).toHaveBeenCalledWith({
      query: 'label_names(that)',
      refId,
      qryType: 0,
    });
  });

  test('Calls onChange for label_names, label_values, metrics, query result and classic query.', async () => {
    const onChange = jest.fn();

    props.query = {
      refId: 'test',
      query: '',
    };

    render(<PromVariableQueryEditor {...props} onChange={onChange} />);

    await selectOptionInTest(screen.getByLabelText('Query type'), 'Label names');
    await selectOptionInTest(screen.getByLabelText('Query type'), 'Label values');
    await selectOptionInTest(screen.getByLabelText('Query type'), 'Metrics');
    await selectOptionInTest(screen.getByLabelText('Query type'), 'Query result');
    await selectOptionInTest(screen.getByLabelText('Query type'), 'Classic query');

    expect(onChange).toHaveBeenCalledTimes(5);
  });

  test('Does not call onChange for series query', async () => {
    const onChange = jest.fn();

    render(<PromVariableQueryEditor {...props} onChange={onChange} />);

    await selectOptionInTest(screen.getByLabelText('Query type'), 'Series query');

    expect(onChange).not.toHaveBeenCalled();
  });

  test('Calls onChange for metrics() after input', async () => {
    const onChange = jest.fn();

    props.query = {
      refId: 'test',
      query: 'label_names()',
    };

    render(<PromVariableQueryEditor {...props} onChange={onChange} />);

    await selectOptionInTest(screen.getByLabelText('Query type'), 'Metrics');
    const metricInput = screen.getByLabelText('Metric selector');
    await userEvent.type(metricInput, 'a');
    const queryType = screen.getByLabelText('Query type');
    // click elsewhere to trigger the onBlur
    await userEvent.click(queryType);

    await waitFor(() =>
      expect(onChange).toHaveBeenCalledWith({
        query: 'metrics(a)',
        refId,
        qryType: 2,
      })
    );
  });

  test('Calls onChange for label_values() after selecting label', async () => {
    const onChange = jest.fn();

    props.query = {
      refId: 'test',
      query: 'label_names()',
      qryType: 0,
    };

    render(<PromVariableQueryEditor {...props} onChange={onChange} />);

    await selectOptionInTest(screen.getByLabelText('Query type'), 'Label values');
    const labelSelect = screen.getByTestId(
      selectors.components.DataSource.Prometheus.variableQueryEditor.labelValues.labelSelect
    );
    await userEvent.type(labelSelect, 'this');
    await selectOptionInTest(labelSelect, 'this');
    //display label in label select
    await waitFor(() => expect(screen.getByText('this')).toBeInTheDocument());

    await waitFor(() =>
      expect(onChange).toHaveBeenCalledWith({
        query: 'label_values(this)',
        refId,
        qryType: 1,
      })
    );
  });

  test('Calls onChange for label_values() after selecting metric', async () => {
    const onChange = jest.fn();

    props.query = {
      refId: 'test',
      query: 'label_names()',
    };

    render(<PromVariableQueryEditor {...props} onChange={onChange} />);

    await selectOptionInTest(screen.getByLabelText('Query type'), 'Label values');
    const labelSelect = screen.getByTestId(
      selectors.components.DataSource.Prometheus.variableQueryEditor.labelValues.labelSelect
    );
    await userEvent.type(labelSelect, 'this');
    await selectOptionInTest(labelSelect, 'this');

    const combobox = screen.getByPlaceholderText('Select metric');
    await userEvent.type(combobox, 'that');
    await userEvent.keyboard('{Enter}');

    await waitFor(() =>
      expect(onChange).toHaveBeenCalledWith({
        query: 'label_values(that,this)',
        refId,
        qryType: 1,
      })
    );
  });

  test('Calls onChange for query_result() with argument onBlur', async () => {
    const onChange = jest.fn();

    props.query = {
      refId: 'test',
      query: 'query_result(a)',
    };

    render(<PromVariableQueryEditor {...props} onChange={onChange} />);

    const labelSelect = screen.getByLabelText('Prometheus Query');
    await userEvent.click(labelSelect);
    const functionSelect = screen.getByLabelText('Query type').parentElement!;
    await userEvent.click(functionSelect);

    expect(onChange).toHaveBeenCalledWith({
      query: 'query_result(a)',
      refId,
      qryType: 3,
    });
  });

  test('Calls onChange for Match[] series with argument onBlur', async () => {
    const onChange = jest.fn();

    props.query = {
      refId: 'test',
      query: '{a: "example"}',
    };

    render(<PromVariableQueryEditor {...props} onChange={onChange} />);

    const labelSelect = screen.getByLabelText('Series Query');
    await userEvent.click(labelSelect);
    const functionSelect = screen.getByLabelText('Query type').parentElement!;
    await userEvent.click(functionSelect);

    expect(onChange).toHaveBeenCalledWith({
      query: '{a: "example"}',
      refId,
      qryType: 4,
    });
  });

  test('Calls onChange for classic query onBlur', async () => {
    const onChange = jest.fn();

    props.query = {
      refId: 'test',
      qryType: 5,
      query: 'label_values(instance)',
    };

    render(<PromVariableQueryEditor {...props} onChange={onChange} />);

    const labelSelect = screen.getByLabelText('Classic Query');
    await userEvent.click(labelSelect);
    const functionSelect = screen.getByLabelText('Query type').parentElement!;
    await userEvent.click(functionSelect);

    expect(onChange).toHaveBeenCalledWith({
      query: 'label_values(instance)',
      refId,
      qryType: 5,
    });
  });

  test('Calls language provider with the time range received in props', async () => {
    const now = dateTime('2023-09-16T21:26:00Z');
    const range: TimeRange = {
      from: dateTime(now).subtract(2, 'days'),
      to: now,
      raw: {
        from: 'now-2d',
        to: 'now',
      },
    };
    props.range = range;

    const languageProviderStartMock = jest.fn();
    props.datasource.languageProvider.start = languageProviderStartMock;

    render(<PromVariableQueryEditor {...props} />);

    expect(languageProviderStartMock).toHaveBeenCalledWith(range);
  });
});<|MERGE_RESOLUTION|>--- conflicted
+++ resolved
@@ -138,7 +138,6 @@
         hasLabelsMatchAPISupport: () => true,
         languageProvider: {
           start: () => Promise.resolve([]),
-<<<<<<< HEAD
           queryLabelKeys: jest.fn().mockResolvedValue(['those']),
           queryLabelValues: jest.fn().mockResolvedValue(['that']),
         } as Partial<PrometheusLanguageProviderInterface>,
@@ -151,28 +150,6 @@
             label: 'that',
           },
         ]),
-=======
-          getLabelKeys: () => [],
-          metrics: [],
-          metricsMetadata: {},
-          getLabelValues: jest.fn().mockImplementation(() => ['that']),
-          fetchLabelsWithMatch: jest.fn().mockImplementation(() => Promise.resolve({ those: 'those' })),
-          queryLabelValues: jest.fn().mockResolvedValue([]),
-        } as Partial<PrometheusLanguageProviderInterface>,
-        getTagKeys: jest
-          .fn()
-          .mockImplementation(() => Promise.resolve([{ text: 'this', value: 'this', label: 'this' }])),
-        getVariables: jest.fn().mockImplementation(() => []),
-        metricFindQuery: jest.fn().mockImplementation(() =>
-          Promise.resolve([
-            {
-              text: 'that',
-              value: 'that',
-              label: 'that',
-            },
-          ])
-        ),
->>>>>>> 7e5122d5
       } as Partial<PrometheusDatasource> as PrometheusDatasource,
       query: {
         refId: 'test',
