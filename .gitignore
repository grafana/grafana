--- conflicted
+++ resolved
@@ -33,12 +33,6 @@
 conf/custom.ini
 fig.yml
 profile.cov
-<<<<<<< HEAD
-
-
-*.DS_Store
-=======
 grafana
 .notouch
-.DS_Store
->>>>>>> 887b34cc
+.DS_Store