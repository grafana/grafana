--- conflicted
+++ resolved
@@ -31,10 +31,9 @@
 conf/custom*
 fig.yml
 profile.cov
-<<<<<<< HEAD
+
 rt-pkg/build
 .notouch
-=======
+
 grafana
 .notouch
->>>>>>> d7ee7cb8
