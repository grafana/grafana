import { Interception } from 'cypress/types/net-stubbing';
import { load } from 'js-yaml';
import { v4 as uuidv4 } from 'uuid';

import { selectors as rawSelectors } from '@grafana/e2e-selectors';

import { selectors } from '../../public/app/plugins/datasource/azuremonitor/e2e/selectors';
import {
  AzureMonitorDataSourceJsonData,
  AzureMonitorDataSourceSecureJsonData,
  AzureQueryType,
} from '../../public/app/plugins/datasource/azuremonitor/types';
import { e2e } from '../utils';

const provisioningPath = `provisioning/datasources/azmonitor-ds.yaml`;
const e2eSelectors = e2e.getSelectors(selectors.components);

type AzureMonitorConfig = {
  secureJsonData: AzureMonitorDataSourceSecureJsonData;
  jsonData: AzureMonitorDataSourceJsonData;
};

type AzureMonitorProvision = { datasources: AzureMonitorConfig[] };

const dataSourceName = `Azure Monitor E2E Tests - ${uuidv4()}`;

const maxRetryCount = 3;

Cypress.Commands.add('checkHealthRetryable', function (fn: Function, retryCount: number) {
  cy.then(() => {
    const result = fn(++retryCount);
    result.then((res: Interception) => {
      if (retryCount < maxRetryCount && res.response.statusCode !== 200) {
        cy.wait(20000);
        cy.checkHealthRetryable(fn, retryCount);
      }
    });
  });
});

function provisionAzureMonitorDatasources(datasources: AzureMonitorProvision[]) {
  const datasource = datasources[0].datasources[0];

  cy.intercept(/subscriptions/).as('subscriptions');

  e2e.flows.addDataSource({
    type: 'Azure Monitor',
    name: dataSourceName,
    form: () => {
      e2eSelectors.configEditor.azureCloud.input().find('input').type('Azure').type('{enter}');
      // We set the log value to false here to ensure that secrets aren't printed to logs
      e2eSelectors.configEditor.tenantID.input().find('input').type(datasource.jsonData.tenantId, { log: false });
      e2eSelectors.configEditor.clientID.input().find('input').type(datasource.jsonData.clientId, { log: false });
      e2eSelectors.configEditor.clientSecret
        .input()
        .find('input')
        .type(datasource.secureJsonData.clientSecret, { log: false });
      e2eSelectors.configEditor.loadSubscriptions.button().click().wait('@subscriptions').wait(500);
      e2eSelectors.configEditor.defaultSubscription.input().find('input').type('datasources{enter}');

      // We can do this because awaitHealth is set to true so @health is defined
      cy.checkHealthRetryable(() => {
        return e2e.pages.DataSource.saveAndTest().click().wait('@health');
      }, 0);
    },
    expectedAlertMessage: 'Successfully connected to all Azure Monitor endpoints',
    // Reduce the timeout from 30s to error faster when an invalid alert message is presented
    timeout: 10000,
    awaitHealth: true,
  });
}

// Helper function to add template variables
const addAzureMonitorVariable = (
  name: string,
  type: AzureQueryType,
  isFirst: boolean,
  options?: { subscription?: string; resourceGroup?: string; namespace?: string; resource?: string; region?: string }
) => {
  e2e.components.NavToolbar.editDashboard.editButton().should('be.visible').click();
  e2e.components.NavToolbar.editDashboard.settingsButton().should('be.visible').click();
  e2e.components.Tab.title('Variables').click();
  if (isFirst) {
    e2e.pages.Dashboard.Settings.Variables.List.addVariableCTAV2().click();
  } else {
    cy.get(`[data-testid="${rawSelectors.pages.Dashboard.Settings.Variables.List.newButton}"]`).click();
  }
  e2e.pages.Dashboard.Settings.Variables.Edit.General.generalNameInputV2().clear().type(name);
  e2e.components.DataSourcePicker.inputV2().type(`${dataSourceName}{enter}`);
  e2eSelectors.variableEditor.queryType
    .input()
    .find('input')
    .type(`${type.replace('Azure', '').trim()}{enter}`);
  switch (type) {
    case AzureQueryType.ResourceGroupsQuery:
      e2eSelectors.variableEditor.subscription.input().find('input').type(`${options?.subscription}{enter}`);
      break;
    case AzureQueryType.LocationsQuery:
      e2eSelectors.variableEditor.subscription.input().find('input').type(`${options?.subscription}{enter}`);
      break;
    case AzureQueryType.NamespacesQuery:
      e2eSelectors.variableEditor.subscription.input().find('input').type(`${options?.subscription}{enter}`);
      e2eSelectors.variableEditor.resourceGroup.input().find('input').type(`${options?.resourceGroup}{enter}`);
      break;
    case AzureQueryType.ResourceNamesQuery:
      e2eSelectors.variableEditor.subscription.input().find('input').type(`${options?.subscription}{enter}`);
      e2eSelectors.variableEditor.resourceGroup.input().find('input').type(`${options?.resourceGroup}{enter}`);
      e2eSelectors.variableEditor.namespace.input().find('input').type(`${options?.namespace}{enter}`);
      e2eSelectors.variableEditor.region.input().find('input').type(`${options?.region}{enter}`);
      break;
    case AzureQueryType.MetricNamesQuery:
      e2eSelectors.variableEditor.subscription.input().find('input').type(`${options?.subscription}{enter}`);
      e2eSelectors.variableEditor.resourceGroup.input().find('input').type(`${options?.resourceGroup}{enter}`);
      e2eSelectors.variableEditor.namespace.input().find('input').type(`${options?.namespace}{enter}`);
      e2eSelectors.variableEditor.resource.input().find('input').type(`${options?.resource}{enter}`);
      break;
  }
  e2e.pages.Dashboard.Settings.Variables.Edit.General.submitButton().click();
  e2e.components.NavToolbar.editDashboard.backToDashboardButton().click();
  e2e.components.NavToolbar.editDashboard.exitButton().click();
};

const storageAcctName = 'azmonteststorage';
const logAnalyticsName = 'az-mon-test-logs';
const applicationInsightsName = 'az-mon-test-ai-a';

describe('Azure monitor datasource', () => {
  before(() => {
    e2e.flows.login(Cypress.env('USERNAME'), Cypress.env('PASSWORD'));

    // Add datasource
    // This variable will be set in CI
    const CI = Cypress.env('CI');
    if (CI) {
      cy.readFile('outputs.json').then((outputs) => {
        provisionAzureMonitorDatasources([
          {
            datasources: [
              {
                jsonData: {
                  cloudName: 'Azure',
                  tenantId: outputs.tenantId,
                  clientId: outputs.clientId,
                },
                secureJsonData: { clientSecret: outputs.clientSecret },
              },
            ],
          },
        ]);
      });
    } else {
      cy.readFile(provisioningPath).then((azMonitorProvision: string) => {
        // eslint-disable-next-line @typescript-eslint/consistent-type-assertions
        const yaml = load(azMonitorProvision) as AzureMonitorProvision;
        provisionAzureMonitorDatasources([yaml]);
      });
    }
    e2e.setScenarioContext({ addedDataSources: [] });
  });

  beforeEach(() => {
    e2e.flows.login(Cypress.env('USERNAME'), Cypress.env('PASSWORD'));
  });

  after(() => {
    e2e.flows.login(Cypress.env('USERNAME'), Cypress.env('PASSWORD'));
    e2e.flows.revertAllChanges();
  });

  it('create dashboard, add panel for metrics, log analytics, ARG, and traces queries', () => {
    e2e.flows.addDashboard({
      timeRange: {
        from: 'now-6h',
        to: 'now',
        zone: 'Coordinated Universal Time',
      },
    });
    e2e.flows.addPanel({
      dataSourceName,
      visitDashboardAtStart: false,
      queriesForm: () => {
        e2eSelectors.queryEditor.resourcePicker.select.button().click();
        e2eSelectors.queryEditor.resourcePicker.search
          .input()
          .wait(100)
          .type(storageAcctName)
          .wait(500)
          .type('{enter}');
        cy.contains(storageAcctName).click();
        e2eSelectors.queryEditor.resourcePicker.apply.button().click();
        cy.contains('microsoft.storage/storageaccounts');
        e2eSelectors.queryEditor.metricsQueryEditor.metricName.input().find('input').type('Used capacity{enter}');
      },
      timeout: 10000,
    });
    e2e.components.NavToolbar.editDashboard.backToDashboardButton().click();
    e2e.components.NavToolbar.editDashboard.exitButton().click();
    e2e.flows.addPanel({
      dataSourceName,
      visitDashboardAtStart: false,
      queriesForm: () => {
        e2eSelectors.queryEditor.header.select().find('input').type('Logs{enter}');
        cy.contains('KQL').click({ force: true });
        e2eSelectors.queryEditor.resourcePicker.select.button().click();
        e2eSelectors.queryEditor.resourcePicker.search
          .input()
          .wait(100)
          .type(logAnalyticsName)
          .wait(500)
          .type('{enter}');
        cy.contains(logAnalyticsName).click();
        e2eSelectors.queryEditor.resourcePicker.apply.button().click();
        e2e.components.CodeEditor.container().type('AzureDiagnostics');
        e2eSelectors.queryEditor.logsQueryEditor.formatSelection.input().type('Time series{enter}');
      },
      timeout: 10000,
    });
    e2e.components.NavToolbar.editDashboard.backToDashboardButton().click();
    e2e.components.NavToolbar.editDashboard.exitButton().click();
    e2e.flows.addPanel({
      dataSourceName,
      visitDashboardAtStart: false,
      queriesForm: () => {
        e2eSelectors.queryEditor.header.select().find('input').type('Azure Resource Graph{enter}');
        cy.wait(1000); // Need to wait for code editor to completely load
<<<<<<< HEAD
        e2eSelectors.queryEditor.argsQueryEditor.subscriptions
          .input()
          .find('[aria-label="select-clear-value"]')
          .should('exist')
          .click();
=======
        e2eSelectors.queryEditor.argsQueryEditor.subscriptions.input().find('[aria-label="Clear value"]').click();
>>>>>>> a29e49f4
        e2eSelectors.queryEditor.argsQueryEditor.subscriptions.input().find('input').type('datasources{enter}');
        e2e.components.CodeEditor.container().type(
          "Resources | where resourceGroup == 'cloud-plugins-e2e-test-azmon' | project name, resourceGroup"
        );
        e2e.components.PanelEditor.toggleTableView().click({ force: true });
      },
      timeout: 10000,
    });
    e2e.components.NavToolbar.editDashboard.backToDashboardButton().click();
    e2e.components.NavToolbar.editDashboard.exitButton().click();
    e2e.flows.addPanel({
      dataSourceName,
      visitDashboardAtStart: false,
      queriesForm: () => {
        e2eSelectors.queryEditor.header.select().find('input').type('Traces{enter}');
        e2eSelectors.queryEditor.resourcePicker.select.button().click();
        e2eSelectors.queryEditor.resourcePicker.search
          .input()
          .wait(100)
          .type(applicationInsightsName)
          .wait(500)
          .type('{enter}');
        cy.contains(applicationInsightsName).click();
        e2eSelectors.queryEditor.resourcePicker.apply.button().click();
        cy.wait(10000);
        e2eSelectors.queryEditor.logsQueryEditor.formatSelection.input().type('Trace{enter}');
      },
      timeout: 10000,
    });
  });

  it.skip('creates a dashboard that includes a template variable', () => {
    e2e.flows.addDashboard({
      timeRange: {
        from: 'now-6h',
        to: 'now',
        zone: 'Coordinated Universal Time',
      },
    });
    addAzureMonitorVariable('subscription', AzureQueryType.SubscriptionsQuery, true);
    addAzureMonitorVariable('resourceGroups', AzureQueryType.ResourceGroupsQuery, false, {
      subscription: '$subscription',
    });
    addAzureMonitorVariable('namespaces', AzureQueryType.NamespacesQuery, false, {
      subscription: '$subscription',
      resourceGroup: '$resourceGroups',
    });
    addAzureMonitorVariable('region', AzureQueryType.LocationsQuery, false, {
      subscription: '$subscription',
    });
    addAzureMonitorVariable('resource', AzureQueryType.ResourceNamesQuery, false, {
      subscription: '$subscription',
      resourceGroup: '$resourceGroups',
      namespace: '$namespace',
      region: '$region',
    });
    e2e.pages.Dashboard.SubMenu.submenuItemLabels('subscription')
      .parent()
      .within(() => {
        cy.get('input').click();
      });
    e2e.components.Select.option().contains('grafanalabs-datasources-dev').click();
    e2e.pages.Dashboard.SubMenu.submenuItemLabels('resourceGroups')
      .parent()
      .within(() => {
        cy.get('input').type('cloud-plugins-e2e-test-azmon{downArrow}{enter}');
      });
    e2e.pages.Dashboard.SubMenu.submenuItemLabels('namespaces')
      .parent()
      .within(() => {
        cy.get('input').type('microsoft.storage/storageaccounts{downArrow}{enter}');
      });
    e2e.pages.Dashboard.SubMenu.submenuItemLabels('region')
      .parent()
      .within(() => {
        cy.get('input').type('uk south{downArrow}{enter}');
      });
    e2e.pages.Dashboard.SubMenu.submenuItemLabels('resource')
      .parent()
      .within(() => {
        cy.get('input').type(`${storageAcctName}{downArrow}{enter}`);
      });
    e2e.flows.addPanel({
      dataSourceName,
      visitDashboardAtStart: false,
      queriesForm: () => {
        e2eSelectors.queryEditor.resourcePicker.select.button().click();
        e2eSelectors.queryEditor.resourcePicker.advanced.collapse().click();
        e2eSelectors.queryEditor.resourcePicker.advanced.subscription.input().find('input').type('$subscription');
        e2eSelectors.queryEditor.resourcePicker.advanced.resourceGroup.input().find('input').type('$resourceGroups');
        e2eSelectors.queryEditor.resourcePicker.advanced.namespace.input().find('input').type('$namespaces');
        e2eSelectors.queryEditor.resourcePicker.advanced.region.input().find('input').type('$region');
        e2eSelectors.queryEditor.resourcePicker.advanced.resource.input().find('input').type('$resource');
        e2eSelectors.queryEditor.resourcePicker.apply.button().click();
        e2eSelectors.queryEditor.metricsQueryEditor.metricName.input().find('input').type('Transactions{enter}');
      },
      timeout: 10000,
    });
  });

  it.skip('creates a dashboard that includes an annotation', () => {
    e2e.flows.addDashboard({
      timeRange: {
        from: '2022-10-03 00:00:00',
        to: '2022-10-03 23:59:59',
        zone: 'Coordinated Universal Time',
      },
    });
    e2e.components.PageToolbar.item('Dashboard settings').click();
    e2e.components.Tab.title('Annotations').click();
    e2e.pages.Dashboard.Settings.Annotations.List.addAnnotationCTAV2().click();
    e2e.pages.Dashboard.Settings.Annotations.Settings.name().type('TestAnnotation');
    e2e.components.DataSourcePicker.inputV2().click().type(`${dataSourceName}{enter}`);
    e2eSelectors.queryEditor.resourcePicker.select.button().click();
    e2eSelectors.queryEditor.resourcePicker.search.input().type(storageAcctName);
    cy.contains(storageAcctName).click();
    e2eSelectors.queryEditor.resourcePicker.apply.button().click();
    cy.contains('microsoft.storage/storageaccounts');
    e2eSelectors.queryEditor.metricsQueryEditor.metricName.input().find('input').type('Transactions{enter}');
    cy.get('table').contains('text').parent().find('input').click().type('Transactions (number){enter}');
    e2e.components.PageToolbar.item('Go Back').click();
    e2e.flows.addPanel({
      dataSourceName,
      visitDashboardAtStart: false,
      queriesForm: () => {
        e2eSelectors.queryEditor.resourcePicker.select.button().click();
        e2eSelectors.queryEditor.resourcePicker.search.input().type(storageAcctName);
        cy.contains(storageAcctName).click();
        e2eSelectors.queryEditor.resourcePicker.apply.button().click();
        cy.contains('microsoft.storage/storageaccounts');
        e2eSelectors.queryEditor.metricsQueryEditor.metricName.input().find('input').type('Used capacity{enter}');
      },
    });
  });
});<|MERGE_RESOLUTION|>--- conflicted
+++ resolved
@@ -223,15 +223,7 @@
       queriesForm: () => {
         e2eSelectors.queryEditor.header.select().find('input').type('Azure Resource Graph{enter}');
         cy.wait(1000); // Need to wait for code editor to completely load
-<<<<<<< HEAD
-        e2eSelectors.queryEditor.argsQueryEditor.subscriptions
-          .input()
-          .find('[aria-label="select-clear-value"]')
-          .should('exist')
-          .click();
-=======
         e2eSelectors.queryEditor.argsQueryEditor.subscriptions.input().find('[aria-label="Clear value"]').click();
->>>>>>> a29e49f4
         e2eSelectors.queryEditor.argsQueryEditor.subscriptions.input().find('input').type('datasources{enter}');
         e2e.components.CodeEditor.container().type(
           "Resources | where resourceGroup == 'cloud-plugins-e2e-test-azmon' | project name, resourceGroup"
