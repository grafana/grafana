--- conflicted
+++ resolved
@@ -1,10 +1,6 @@
 {
   "name": "@test-plugins/extensions-test-app",
-<<<<<<< HEAD
-  "version": "11.5.3",
-=======
   "version": "11.6.1",
->>>>>>> 78ca78f5
   "private": true,
   "scripts": {
     "build": "webpack -c ./webpack.config.ts --env production",
