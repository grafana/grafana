{
  "name": "@test-plugins/grafana-e2etest-datasource",
<<<<<<< HEAD
  "version": "11.5.3",
=======
  "version": "11.6.1",
>>>>>>> 78ca78f5
  "private": true,
  "scripts": {
    "build": "webpack -c ./webpack.config.ts --env production",
    "dev": "webpack -w -c ./webpack.config.ts --env development",
    "typecheck": "tsc --noEmit",
    "lint": "eslint --cache --ignore-path ./.gitignore --ext .js,.jsx,.ts,.tsx ."
  },
  "author": "Grafana",
  "license": "Apache-2.0",
  "devDependencies": {
<<<<<<< HEAD
    "@grafana/plugin-configs": "11.5.3",
=======
    "@grafana/plugin-configs": "workspace:*",
>>>>>>> 78ca78f5
    "@types/lodash": "4.17.7",
    "@types/node": "22.10.2",
    "@types/prismjs": "1.26.4",
    "@types/react": "18.3.18",
    "@types/react-dom": "18.3.5",
    "@types/semver": "7.5.8",
    "@types/uuid": "9.0.8",
    "glob": "10.4.1",
    "ts-node": "10.9.2",
    "typescript": "5.5.4",
    "webpack": "5.95.0",
    "webpack-merge": "5.10.0"
  },
  "engines": {
    "node": ">=20"
  },
  "dependencies": {
    "@emotion/css": "11.11.2",
    "@grafana/data": "workspace:*",
    "@grafana/runtime": "workspace:*",
    "@grafana/schema": "workspace:*",
    "@grafana/ui": "workspace:*",
    "react": "18.3.1",
    "react-dom": "18.3.1",
    "react-router-dom": "^6.22.0",
    "rxjs": "7.8.1",
    "tslib": "2.6.3"
  },
  "peerDependencies": {
    "@grafana/runtime": "*"
  },
  "packageManager": "yarn@4.4.0"
}<|MERGE_RESOLUTION|>--- conflicted
+++ resolved
@@ -1,10 +1,6 @@
 {
   "name": "@test-plugins/grafana-e2etest-datasource",
-<<<<<<< HEAD
-  "version": "11.5.3",
-=======
   "version": "11.6.1",
->>>>>>> 78ca78f5
   "private": true,
   "scripts": {
     "build": "webpack -c ./webpack.config.ts --env production",
@@ -15,11 +11,7 @@
   "author": "Grafana",
   "license": "Apache-2.0",
   "devDependencies": {
-<<<<<<< HEAD
-    "@grafana/plugin-configs": "11.5.3",
-=======
     "@grafana/plugin-configs": "workspace:*",
->>>>>>> 78ca78f5
     "@types/lodash": "4.17.7",
     "@types/node": "22.10.2",
     "@types/prismjs": "1.26.4",
