module github.com/grafana/grafana

go 1.25.3

require (
	buf.build/gen/go/parca-dev/parca/connectrpc/go v1.18.1-20250703125925-3f0fcf4bff96.1 // @grafana/observability-traces-and-profiling
	buf.build/gen/go/parca-dev/parca/protocolbuffers/go v1.36.2-20250703125925-3f0fcf4bff96.1 // @grafana/observability-traces-and-profiling
	cloud.google.com/go/kms v1.22.0 // @grafana/grafana-backend-group
	cloud.google.com/go/storage v1.55.0 // @grafana/grafana-backend-group
	connectrpc.com/connect v1.18.1 // @grafana/observability-traces-and-profiling
	cuelang.org/go v0.11.1 // @grafana/grafana-as-code
	dario.cat/mergo v1.0.2 // @grafana/grafana-app-platform-squad
	filippo.io/age v1.2.1 // @grafana/identity-access-team
	github.com/1NCE-GmbH/grpc-go-pool v0.0.0-20231117122434-2a5bb974daa2 // @grafana/grafana-search-and-storage
	github.com/Azure/azure-sdk-for-go v68.0.0+incompatible // @grafana/partner-datasources
	github.com/Azure/azure-sdk-for-go/sdk/azcore v1.19.1 // @grafana/identity-access-team
	github.com/Azure/azure-sdk-for-go/sdk/azidentity v1.12.0 // @grafana/grafana-backend-group
	github.com/Azure/azure-sdk-for-go/sdk/keyvault/azkeys v0.10.0 // @grafana/grafana-backend-group
	github.com/Azure/azure-storage-blob-go v0.15.0 // @grafana/grafana-backend-group
	github.com/Azure/go-autorest/autorest v0.11.29 // @grafana/grafana-backend-group
	github.com/Azure/go-autorest/autorest/adal v0.9.24 // @grafana/grafana-backend-group
	github.com/Bose/minisentinel v0.0.0-20200130220412-917c5a9223bb // @grafana/alerting-backend
	github.com/BurntSushi/toml v1.5.0 // @grafana/identity-access-team
	github.com/DATA-DOG/go-sqlmock v1.5.2 // @grafana/grafana-search-and-storage
	github.com/Masterminds/semver v1.5.0 // @grafana/grafana-backend-group
	github.com/Masterminds/semver/v3 v3.4.0 // @grafana/grafana-developer-enablement-squad
	github.com/Masterminds/sprig/v3 v3.3.0 // @grafana/grafana-backend-group
	github.com/ProtonMail/go-crypto v1.1.6 // @grafana/plugins-platform-backend
	github.com/VividCortex/mysqlerr v0.0.0-20170204212430-6c6b55f8796f // @grafana/grafana-backend-group
	github.com/alicebob/miniredis/v2 v2.34.0 // @grafana/alerting-backend
	github.com/andybalholm/brotli v1.2.0 // @grafana/partner-datasources
	github.com/apache/arrow-go/v18 v18.4.0 // @grafana/plugins-platform-backend
	github.com/armon/go-radix v1.0.0 // @grafana/grafana-app-platform-squad
	github.com/aws/aws-sdk-go v1.55.7 // @grafana/aws-datasources
	github.com/aws/aws-sdk-go-v2 v1.38.1 // @grafana/aws-datasources
	github.com/aws/aws-sdk-go-v2/service/cloudwatch v1.45.3 // @grafana/aws-datasources
	github.com/aws/aws-sdk-go-v2/service/cloudwatchlogs v1.51.0 // @grafana/aws-datasources
	github.com/aws/aws-sdk-go-v2/service/ec2 v1.225.2 // @grafana/aws-datasources
	github.com/aws/aws-sdk-go-v2/service/oam v1.18.3 // @grafana/aws-datasources
	github.com/aws/aws-sdk-go-v2/service/resourcegroupstaggingapi v1.26.6 // @grafana/aws-datasources
	github.com/aws/smithy-go v1.23.1 // @grafana/aws-datasources
	github.com/beevik/etree v1.4.1 // @grafana/grafana-backend-group
	github.com/benbjohnson/clock v1.3.5 // @grafana/alerting-backend
	github.com/blang/semver/v4 v4.0.0 // indirect; @grafana/grafana-developer-enablement-squad
	github.com/blevesearch/bleve/v2 v2.5.0 // @grafana/grafana-search-and-storage
	github.com/blevesearch/bleve_index_api v1.2.7 // @grafana/grafana-search-and-storage
	github.com/blugelabs/bluge v0.2.2 // @grafana/grafana-backend-group
	github.com/blugelabs/bluge_segment_api v0.2.0 // @grafana/grafana-backend-group
	github.com/bradfitz/gomemcache v0.0.0-20230905024940-24af94b03874 // @grafana/grafana-backend-group
	github.com/bwmarrin/snowflake v0.3.0 // @grafana/grafana-app-platform-squad
	github.com/centrifugal/centrifuge v0.37.2 // @grafana/grafana-app-platform-squad
	github.com/crewjam/saml v0.4.14 // @grafana/identity-access-team
	github.com/dgraph-io/badger/v4 v4.7.0 // @grafana/grafana-search-and-storage
	github.com/dlmiddlecote/sqlstats v1.0.2 // @grafana/grafana-backend-group
	github.com/dolthub/go-mysql-server v0.19.1-0.20250410182021-5632d67cd46e // @grafana/grafana-datasources-core-services
	github.com/dolthub/vitess v0.0.0-20250410090211-143e6b272ad4 // @grafana/grafana-datasources-core-services
	github.com/dustin/go-humanize v1.0.1 // @grafana/observability-traces-and-profiling
	github.com/emicklei/go-restful/v3 v3.13.0 // @grafana/grafana-app-platform-squad
	github.com/fatih/color v1.18.0 // @grafana/grafana-backend-group
	github.com/fullstorydev/grpchan v1.1.1 // @grafana/grafana-backend-group
	github.com/gchaincl/sqlhooks v1.3.0 // @grafana/grafana-search-and-storage
	github.com/getkin/kin-openapi v0.133.0 // @grafana/grafana-app-platform-squad
	github.com/go-jose/go-jose/v4 v4.1.2 // @grafana/identity-access-team
	github.com/go-kit/log v0.2.1 //  @grafana/grafana-backend-group
	github.com/go-ldap/ldap/v3 v3.4.4 // @grafana/identity-access-team
	github.com/go-logfmt/logfmt v0.6.0 // @grafana/oss-big-tent
	github.com/go-openapi/loads v0.22.0 // @grafana/alerting-backend
	github.com/go-openapi/runtime v0.28.0 // @grafana/alerting-backend
	github.com/go-openapi/strfmt v0.23.0 // @grafana/alerting-backend
	github.com/go-redis/redis/v8 v8.11.5 // indirect; @grafana/grafana-backend-group
	github.com/go-sourcemap/sourcemap v2.1.4+incompatible // @grafana/grafana-backend-group
	github.com/go-sql-driver/mysql v1.9.3 // @grafana/grafana-search-and-storage
	github.com/go-stack/stack v1.8.1 // @grafana/grafana-backend-group
	github.com/gobwas/glob v0.2.3 // @grafana/grafana-backend-group
	github.com/gogo/protobuf v1.3.2 // @grafana/alerting-backend
	github.com/golang-jwt/jwt/v4 v4.5.2 // @grafana/grafana-backend-group
	github.com/golang-migrate/migrate/v4 v4.7.0 // @grafana/grafana-backend-group
	github.com/golang/mock v1.7.0-rc.1 // @grafana/alerting-backend
	github.com/golang/protobuf v1.5.4 // @grafana/grafana-backend-group
	github.com/golang/snappy v1.0.0 // @grafana/alerting-backend
	github.com/google/go-cmp v0.7.0 // @grafana/grafana-backend-group
	github.com/google/go-github/v70 v70.0.0 // indirect; @grafana/grafana-git-ui-sync-team
	github.com/google/go-querystring v1.1.0 // indirect; @grafana/oss-big-tent
	github.com/google/uuid v1.6.0 // @grafana/grafana-backend-group
	github.com/google/wire v0.7.0 // @grafana/grafana-backend-group
	github.com/googleapis/gax-go/v2 v2.14.2 // @grafana/grafana-backend-group
	github.com/gorilla/mux v1.8.1 // @grafana/grafana-backend-group
	github.com/gorilla/websocket v1.5.4-0.20250319132907-e064f32e3674 // @grafana/grafana-app-platform-squad
	github.com/grafana/alerting v0.0.0-20251009192429-9427c24835ae // @grafana/alerting-backend
	github.com/grafana/authlib v0.0.0-20250930082137-a40e2c2b094f // @grafana/identity-access-team
	github.com/grafana/authlib/types v0.0.0-20250926065801-df98203cff37 // @grafana/identity-access-team
	github.com/grafana/dataplane/examples v0.0.1 // @grafana/observability-metrics
	github.com/grafana/dataplane/sdata v0.0.9 // @grafana/observability-metrics
	github.com/grafana/dskit v0.0.0-20250908063411-6b6da59b5cc4 // @grafana/grafana-backend-group
	github.com/grafana/e2e v0.1.1 // @grafana-app-platform-squad
	github.com/grafana/gofpdf v0.0.0-20250307124105-3b9c5d35577f // @grafana/sharing-squad
	github.com/grafana/gomemcache v0.0.0-20250318131618-74242eea118d // @grafana/grafana-operator-experience-squad
	github.com/grafana/grafana-api-golang-client v0.27.0 // @grafana/alerting-backend
	github.com/grafana/grafana-app-sdk v0.47.0 // @grafana/grafana-app-platform-squad
	github.com/grafana/grafana-app-sdk/logging v0.46.0 // @grafana/grafana-app-platform-squad
	github.com/grafana/grafana-aws-sdk v1.2.0 // @grafana/aws-datasources
	github.com/grafana/grafana-azure-sdk-go/v2 v2.3.1 // @grafana/partner-datasources
	github.com/grafana/grafana-cloud-migration-snapshot v1.9.0 // @grafana/grafana-operator-experience-squad
	github.com/grafana/grafana-google-sdk-go v0.4.2 // @grafana/partner-datasources
	github.com/grafana/grafana-openapi-client-go v0.0.0-20231213163343-bd475d63fb79 // @grafana/grafana-backend-group
	github.com/grafana/grafana-plugin-sdk-go v0.279.0 // @grafana/plugins-platform-backend
	github.com/grafana/loki/v3 v3.2.1 // @grafana/observability-logs
	github.com/grafana/nanogit v0.0.0-20250723104447-68f58f5ecec0 // indirect; @grafana/grafana-git-ui-sync-team
	github.com/grafana/otel-profiling-go v0.5.1 // @grafana/grafana-backend-group
	github.com/grafana/pyroscope-go/godeltaprof v0.1.9 // @grafana/observability-traces-and-profiling
	github.com/grafana/pyroscope/api v1.2.1-0.20250415190842-3ff7247547ae // @grafana/observability-traces-and-profiling
	github.com/grafana/tempo v1.5.1-0.20250529124718-87c2dc380cec // @grafana/observability-traces-and-profiling
	github.com/grpc-ecosystem/go-grpc-middleware v1.4.0 // @grafana/grafana-search-and-storage
	github.com/grpc-ecosystem/go-grpc-middleware/providers/prometheus v1.1.0 // @grafana/plugins-platform-backend
	github.com/grpc-ecosystem/go-grpc-middleware/v2 v2.3.2 // @grafana/grafana-backend-group
	github.com/grpc-ecosystem/grpc-gateway/v2 v2.27.2 // @grafana/identity-access-team
	github.com/hashicorp/go-hclog v1.6.3 // @grafana/plugins-platform-backend
	github.com/hashicorp/go-multierror v1.1.1 // @grafana/alerting-squad
	github.com/hashicorp/go-plugin v1.7.0 // @grafana/plugins-platform-backend
	github.com/hashicorp/go-secure-stdlib/plugincontainer v0.4.2 // @grafana/plugins-platform-backend
	github.com/hashicorp/go-version v1.7.0 // @grafana/grafana-backend-group
	github.com/hashicorp/golang-lru/v2 v2.0.7 // @grafana/alerting-backend
	github.com/hashicorp/hcl/v2 v2.24.0 // @grafana/alerting-backend
	github.com/huandu/xstrings v1.5.0 // @grafana/partner-datasources
	github.com/influxdata/influxdb-client-go/v2 v2.13.0 // @grafana/partner-datasources
	github.com/influxdata/influxql v1.4.0 // @grafana/partner-datasources
	github.com/influxdata/line-protocol v0.0.0-20210922203350-b1ad95c89adf // @grafana/grafana-app-platform-squad
	github.com/jackc/pgx/v5 v5.7.6 // @grafana/grafana-search-and-storage
	github.com/jmespath-community/go-jmespath v1.1.1 // @grafana/identity-access-team
	github.com/jmespath/go-jmespath v0.4.0 // indirect; // @grafana/grafana-backend-group
	github.com/jmoiron/sqlx v1.3.5 // @grafana/grafana-backend-group
	github.com/json-iterator/go v1.1.12 // @grafana/grafana-backend-group
	github.com/lib/pq v1.10.9 // @grafana/grafana-backend-group
	github.com/m3db/prometheus_remote_client_golang v0.4.4 // @grafana/grafana-backend-group
	github.com/madflojo/testcerts v1.4.0 // @grafana/alerting-backend
	github.com/mattn/go-isatty v0.0.20 // @grafana/grafana-backend-group
	github.com/mattn/go-sqlite3 v1.14.22 // @grafana/grafana-backend-group
	github.com/matttproud/golang_protobuf_extensions v1.0.4 // @grafana/alerting-backend
	github.com/microsoft/go-mssqldb v1.9.2 // @grafana/partner-datasources
	github.com/migueleliasweb/go-github-mock v1.1.0 // @grafana/grafana-git-ui-sync-team
	github.com/mitchellh/copystructure v1.2.0 // @grafana/grafana-operator-experience-squad
	github.com/mitchellh/mapstructure v1.5.1-0.20231216201459-8508981c8b6c //@grafana/identity-access-team
	github.com/mocktools/go-smtp-mock/v2 v2.5.1 // @grafana/grafana-backend-group
	github.com/modern-go/reflect2 v1.0.3-0.20250322232337-35a7c28c31ee // @grafana/alerting-backend
	github.com/mwitkow/go-conntrack v0.0.0-20190716064945-2f068394615f // @grafana/grafana-operator-experience-squad
	github.com/olekukonko/tablewriter v0.0.5 // @grafana/grafana-backend-group
	github.com/open-feature/go-sdk v1.14.1 // @grafana/grafana-backend-group
	github.com/open-feature/go-sdk-contrib/providers/go-feature-flag v0.2.3 // @grafana/grafana-backend-group
	github.com/openfga/api/proto v0.0.0-20250909172242-b4b2a12f5c67 // @grafana/identity-access-team
	github.com/openfga/language/pkg/go v0.2.0-beta.2.0.20250428093642-7aeebe78bbfe // @grafana/identity-access-team
	github.com/openfga/openfga v1.10.0 // @grafana/identity-access-team
	github.com/opentracing-contrib/go-grpc v0.1.1 // @grafana/grafana-search-and-storage
	github.com/opentracing/opentracing-go v1.2.0 // @grafana/grafana-search-and-storage
	github.com/openzipkin/zipkin-go v0.4.3 // @grafana/oss-big-tent
	github.com/patrickmn/go-cache v2.1.0+incompatible // @grafana/alerting-backend
	github.com/phpdave11/gofpdi v1.0.14 // @grafana/sharing-squad
	github.com/prometheus/alertmanager v0.28.0 // @grafana/alerting-backend
	github.com/prometheus/client_golang v1.23.2 // @grafana/alerting-backend
	github.com/prometheus/client_model v0.6.2 // @grafana/grafana-backend-group
	github.com/prometheus/common v0.66.1 // @grafana/alerting-backend
	github.com/prometheus/prometheus v0.303.1 // @grafana/alerting-backend
	github.com/prometheus/sigv4 v0.1.2 // @grafana/alerting-backend
	github.com/puzpuzpuz/xsync/v4 v4.2.0 // @grafana/grafana-backend-group
	github.com/redis/go-redis/v9 v9.14.0 // @grafana/alerting-backend
	github.com/robfig/cron/v3 v3.0.1 // @grafana/grafana-backend-group
	github.com/rs/cors v1.11.1 // @grafana/identity-access-team
	github.com/russellhaering/goxmldsig v1.4.0 // @grafana/grafana-backend-group
	github.com/shopspring/decimal v1.4.0 // @grafana/grafana-datasources-core-services
	github.com/spf13/cobra v1.10.1 // @grafana/grafana-app-platform-squad
	github.com/spf13/pflag v1.0.10 // @grafana-app-platform-squad
	github.com/spyzhov/ajson v0.9.6 // @grafana/grafana-sharing-squad
	github.com/stretchr/testify v1.11.1 // @grafana/grafana-backend-group
	github.com/thomaspoignant/go-feature-flag v1.42.0 // @grafana/grafana-backend-group
	github.com/tjhop/slog-gokit v0.1.3 // @grafana/grafana-app-platform-squad
	github.com/ua-parser/uap-go v0.0.0-20250213224047-9c035f085b90 // @grafana/grafana-backend-group
	github.com/urfave/cli v1.22.17 // indirect; @grafana/grafana-backend-group
	github.com/urfave/cli/v2 v2.27.7 // @grafana/grafana-backend-group
	github.com/urfave/cli/v3 v3.4.1 // @grafana/grafana-backend-group
	github.com/wk8/go-ordered-map v1.0.0 // @grafana/grafana-backend-group
	github.com/xlab/treeprint v1.2.0 // @grafana/observability-traces-and-profiling
	github.com/youmark/pkcs8 v0.0.0-20240726163527-a2c0da244d78 // @grafana/grafana-operator-experience-squad
	github.com/yudai/gojsondiff v1.0.0 // @grafana/grafana-backend-group
	go.opencensus.io v0.24.0 // @grafana/grafana-backend-group
	go.opentelemetry.io/collector/pdata v1.43.0 // @grafana/grafana-backend-group
	go.opentelemetry.io/contrib/instrumentation/google.golang.org/grpc/otelgrpc v0.63.0 // @grafana/plugins-platform-backend
	go.opentelemetry.io/contrib/instrumentation/net/http/httptrace/otelhttptrace v0.63.0 // @grafana/grafana-operator-experience-squad
	go.opentelemetry.io/contrib/instrumentation/net/http/otelhttp v0.63.0 // @grafana/sharing-squad
	go.opentelemetry.io/contrib/propagators/jaeger v1.38.0 // @grafana/grafana-backend-group
	go.opentelemetry.io/contrib/samplers/jaegerremote v0.32.0 // @grafana/grafana-backend-group
	go.opentelemetry.io/otel v1.38.0 // @grafana/grafana-backend-group
	go.opentelemetry.io/otel/exporters/jaeger v1.17.0 // @grafana/grafana-backend-group
	go.opentelemetry.io/otel/exporters/otlp/otlptrace v1.38.0 // @grafana/grafana-backend-group
	go.opentelemetry.io/otel/exporters/otlp/otlptrace/otlptracegrpc v1.38.0 // @grafana/grafana-backend-group
	go.opentelemetry.io/otel/sdk v1.38.0 // @grafana/grafana-backend-group
	go.opentelemetry.io/otel/trace v1.38.0 // @grafana/grafana-backend-group
	go.uber.org/atomic v1.11.0 // @grafana/alerting-backend
	go.uber.org/goleak v1.3.0 // @grafana/grafana-search-and-storage
	go.uber.org/mock v0.6.0 // @grafana/grafana-operator-experience-squad
	go.uber.org/zap v1.27.0 // @grafana/identity-access-team
	gocloud.dev v0.42.0 // @grafana/grafana-app-platform-squad
	gocloud.dev/secrets/hashivault v0.42.0 // @grafana/grafana-operator-experience-squad
	golang.org/x/crypto v0.42.0 // @grafana/grafana-backend-group
	golang.org/x/exp v0.0.0-20250911091902-df9299821621 // @grafana/alerting-backend
	golang.org/x/mod v0.28.0 // indirect; @grafana/grafana-backend-group
	golang.org/x/net v0.45.0 // @grafana/oss-big-tent @grafana/partner-datasources
	golang.org/x/oauth2 v0.31.0 // @grafana/identity-access-team
	golang.org/x/sync v0.17.0 // @grafana/alerting-backend
	golang.org/x/text v0.30.0 // @grafana/grafana-backend-group
	golang.org/x/time v0.13.0 // @grafana/grafana-backend-group
	golang.org/x/tools v0.37.0 // indirect; @grafana/grafana-as-code
	gonum.org/v1/gonum v0.16.0 // @grafana/oss-big-tent
	google.golang.org/api v0.235.0 // @grafana/grafana-backend-group
	google.golang.org/grpc v1.76.0 // @grafana/plugins-platform-backend
	google.golang.org/protobuf v1.36.10 // @grafana/plugins-platform-backend
	gopkg.in/ini.v1 v1.67.0 // @grafana/alerting-backend
	gopkg.in/mail.v2 v2.3.1 // @grafana/grafana-backend-group
	gopkg.in/yaml.v2 v2.4.0 // @grafana/alerting-backend
	gopkg.in/yaml.v3 v3.0.1 // @grafana/alerting-backend
	k8s.io/api v0.34.1 // @grafana/grafana-app-platform-squad
	k8s.io/apimachinery v0.34.1 // @grafana/grafana-app-platform-squad
	k8s.io/apiserver v0.34.1 // @grafana/grafana-app-platform-squad
	k8s.io/client-go v0.34.1 // @grafana/grafana-app-platform-squad
	k8s.io/component-base v0.34.1 // @grafana/grafana-app-platform-squad
	k8s.io/klog/v2 v2.130.1 // @grafana/grafana-app-platform-squad
	k8s.io/kube-aggregator v0.34.1 // @grafana/grafana-app-platform-squad
	k8s.io/kube-openapi v0.0.0-20250710124328-f3f2b991d03b // @grafana/grafana-app-platform-squad
	k8s.io/utils v0.0.0-20250604170112-4c0f3b243397 // @grafana/partner-datasources
	modernc.org/sqlite v1.39.1 // @grafana/grafana-backend-group
	pgregory.net/rapid v1.2.0 // @grafana/grafana-operator-experience-squad
	sigs.k8s.io/randfill v1.0.0 // @grafana/grafana-app-platform-squad
	sigs.k8s.io/structured-merge-diff/v6 v6.3.0 // @grafana/grafana-app-platform-squad
	xorm.io/builder v0.3.6 // @grafana/grafana-backend-group
)

require (
	github.com/grafana/grafana/apps/advisor v0.0.0 // @grafana/plugins-platform-backend
	github.com/grafana/grafana/apps/alerting/alertenrichment v0.0.0 // @grafana/alerting-backend
	github.com/grafana/grafana/apps/alerting/notifications v0.0.0 // @grafana/alerting-backend
	github.com/grafana/grafana/apps/alerting/rules v0.0.0 // @grafana/alerting-backend
	github.com/grafana/grafana/apps/correlations v0.0.0 // @grafana/datapro
	github.com/grafana/grafana/apps/dashboard v0.0.0 // @grafana/grafana-app-platform-squad @grafana/dashboards-squad
	github.com/grafana/grafana/apps/folder v0.0.0 // @grafana/grafana-search-and-storage
	github.com/grafana/grafana/apps/iam v0.0.0 // @grafana/identity-access-team
	github.com/grafana/grafana/apps/investigations v0.0.0 // @fcjack @matryer
	github.com/grafana/grafana/apps/logsdrilldown v0.0.0 // @grafana/observability-logs
	github.com/grafana/grafana/apps/playlist v0.0.0 // @grafana/grafana-app-platform-squad
	github.com/grafana/grafana/apps/plugins v0.0.0 // @grafana/plugins-platform-backend
	github.com/grafana/grafana/apps/preferences v0.0.0 // @grafana/grafana-app-platform-squad
	github.com/grafana/grafana/apps/provisioning v0.0.0 // @grafana/grafana-app-platform-squad
	github.com/grafana/grafana/apps/scope v0.0.0 // @grafana/grafana-operator-experience-squad
	github.com/grafana/grafana/apps/secret v0.0.0 // @grafana/grafana-operator-experience-squad
	github.com/grafana/grafana/apps/shorturl v0.0.0 // @grafana/sharing-squad
	github.com/grafana/grafana/pkg/aggregator v0.0.0 // @grafana/grafana-app-platform-squad
	github.com/grafana/grafana/pkg/apimachinery v0.0.0 // @grafana/grafana-app-platform-squad
	github.com/grafana/grafana/pkg/apiserver v0.0.0 // @grafana/grafana-app-platform-squad

	// This needs to be here for other projects that import grafana/grafana
	// For local development grafana/grafana will always use the local files
	// Check go.work file for details
	github.com/grafana/grafana/pkg/promlib v0.0.8 // @grafana/oss-big-tent
	github.com/grafana/grafana/pkg/semconv v0.0.0-20250804150913-990f1c69ecc2 // @grafana/grafana-app-platform-squad
)

// Replace the workspace versions
replace (
	github.com/grafana/grafana/apps/advisor => ./apps/advisor
	github.com/grafana/grafana/apps/alerting/alertenrichment => ./apps/alerting/alertenrichment
	github.com/grafana/grafana/apps/alerting/notifications => ./apps/alerting/notifications
	github.com/grafana/grafana/apps/alerting/rules => ./apps/alerting/rules
	github.com/grafana/grafana/apps/correlations => ./apps/correlations
	github.com/grafana/grafana/apps/dashboard => ./apps/dashboard
	github.com/grafana/grafana/apps/folder => ./apps/folder
	github.com/grafana/grafana/apps/iam => ./apps/iam
	github.com/grafana/grafana/apps/investigations => ./apps/investigations
	github.com/grafana/grafana/apps/logsdrilldown => ./apps/logsdrilldown
	github.com/grafana/grafana/apps/playlist => ./apps/playlist
	github.com/grafana/grafana/apps/plugins => ./apps/plugins
	github.com/grafana/grafana/apps/preferences => ./apps/preferences
	github.com/grafana/grafana/apps/provisioning => ./apps/provisioning
	github.com/grafana/grafana/apps/scope => ./apps/scope
	github.com/grafana/grafana/apps/secret => ./apps/secret
	github.com/grafana/grafana/apps/shorturl => ./apps/shorturl

	// Packages
	github.com/grafana/grafana/pkg/aggregator => ./pkg/aggregator
	github.com/grafana/grafana/pkg/apimachinery => ./pkg/apimachinery
	github.com/grafana/grafana/pkg/apiserver => ./pkg/apiserver
)

require (
	cel.dev/expr v0.24.0 // indirect
	cloud.google.com/go v0.121.1 // indirect
	cloud.google.com/go/auth v0.16.1 // indirect
	cloud.google.com/go/auth/oauth2adapt v0.2.8 // indirect
	cloud.google.com/go/compute/metadata v0.7.0 // indirect
	cloud.google.com/go/iam v1.5.2 // indirect
	cloud.google.com/go/longrunning v0.6.7 // indirect
	cloud.google.com/go/monitoring v1.24.2 // indirect
	cuelabs.dev/go/oci/ociregistry v0.0.0-20240906074133-82eb438dd565 // indirect
	github.com/Azure/azure-pipeline-go v0.2.3 // indirect
	github.com/Azure/azure-sdk-for-go/sdk/internal v1.11.2 // indirect
	github.com/Azure/azure-sdk-for-go/sdk/keyvault/internal v0.7.1 // indirect
	github.com/Azure/azure-sdk-for-go/sdk/storage/azblob v1.6.1 // indirect
	github.com/Azure/go-autorest v14.2.0+incompatible // indirect
	github.com/Azure/go-autorest/autorest/date v0.3.0 // indirect
	github.com/Azure/go-autorest/autorest/to v0.4.1 // indirect
	github.com/Azure/go-autorest/autorest/validation v0.3.1 // indirect
	github.com/Azure/go-autorest/logger v0.2.1 // indirect
	github.com/Azure/go-autorest/tracing v0.6.0 // indirect
	github.com/Azure/go-ntlmssp v0.0.0-20220621081337-cb9428e4ac1e // indirect
	github.com/AzureAD/microsoft-authentication-library-for-go v1.5.0 // indirect
	github.com/FZambia/eagle v0.2.0 // indirect
	github.com/GoogleCloudPlatform/opentelemetry-operations-go/detectors/gcp v1.29.0 // indirect
	github.com/GoogleCloudPlatform/opentelemetry-operations-go/exporter/metric v0.51.0 // indirect
	github.com/GoogleCloudPlatform/opentelemetry-operations-go/internal/resourcemapping v0.51.0 // indirect
	github.com/Masterminds/goutils v1.1.1 // indirect
	github.com/Masterminds/squirrel v1.5.4 // indirect
	github.com/Microsoft/go-winio v0.6.2 // indirect
	github.com/NYTimes/gziphandler v1.1.1 // indirect
	github.com/RoaringBitmap/roaring v1.9.3 // indirect
	github.com/RoaringBitmap/roaring/v2 v2.4.5 // indirect
	github.com/Yiling-J/theine-go v0.6.2 // indirect
	github.com/agext/levenshtein v1.2.1 // indirect
	github.com/alecthomas/units v0.0.0-20240927000941-0f3dac36c52b // indirect
	github.com/alicebob/gopher-json v0.0.0-20230218143504-906a9b012302 // indirect
	github.com/antlr4-go/antlr/v4 v4.13.1 // indirect
	github.com/apache/thrift v0.22.0 // indirect
	github.com/apapsch/go-jsonmerge/v2 v2.0.0 // indirect
	github.com/apparentlymart/go-textseg/v15 v15.0.0 // indirect
	github.com/armon/go-metrics v0.4.1 // indirect
	github.com/asaskevich/govalidator v0.0.0-20230301143203-a9d515a09cc2 // indirect
	github.com/at-wat/mqtt-go v0.19.4 // indirect
	github.com/aws/aws-sdk-go-v2/aws/protocol/eventstream v1.6.11 // indirect
	github.com/aws/aws-sdk-go-v2/config v1.31.2 // indirect
	github.com/aws/aws-sdk-go-v2/credentials v1.18.6 // indirect
	github.com/aws/aws-sdk-go-v2/feature/ec2/imds v1.18.4 // indirect
	github.com/aws/aws-sdk-go-v2/feature/s3/manager v1.17.69 // indirect
	github.com/aws/aws-sdk-go-v2/internal/configsources v1.4.4 // indirect
	github.com/aws/aws-sdk-go-v2/internal/endpoints/v2 v2.7.4 // indirect
	github.com/aws/aws-sdk-go-v2/internal/ini v1.8.3 // indirect
	github.com/aws/aws-sdk-go-v2/internal/v4a v1.3.34 // indirect
	github.com/aws/aws-sdk-go-v2/service/internal/accept-encoding v1.13.0 // indirect
	github.com/aws/aws-sdk-go-v2/service/internal/checksum v1.7.0 // indirect
	github.com/aws/aws-sdk-go-v2/service/internal/presigned-url v1.13.4 // indirect
	github.com/aws/aws-sdk-go-v2/service/internal/s3shared v1.18.15 // indirect
	github.com/aws/aws-sdk-go-v2/service/kms v1.38.1 // indirect
	github.com/aws/aws-sdk-go-v2/service/s3 v1.78.2 // indirect
	github.com/aws/aws-sdk-go-v2/service/sso v1.28.2 // indirect
	github.com/aws/aws-sdk-go-v2/service/ssooidc v1.33.2 // indirect
	github.com/aws/aws-sdk-go-v2/service/sts v1.38.0 // indirect
	github.com/axiomhq/hyperloglog v0.0.0-20240507144631-af9851f82b27 // indirect
	github.com/bahlo/generic-list-go v0.2.0 // indirect
	github.com/barkimedes/go-deepcopy v0.0.0-20220514131651-17c30cfc62df // indirect
	github.com/beorn7/perks v1.0.1 // indirect
	github.com/bits-and-blooms/bitset v1.22.0 // indirect
	github.com/blang/semver v3.5.1+incompatible // indirect
	github.com/blevesearch/geo v0.1.20 // indirect
	github.com/blevesearch/go-faiss v1.0.25 // indirect
	github.com/blevesearch/go-porterstemmer v1.0.3 // indirect
	github.com/blevesearch/gtreap v0.1.1 // indirect
	github.com/blevesearch/mmap-go v1.0.4 // indirect
	github.com/blevesearch/scorch_segment_api/v2 v2.3.9 // indirect
	github.com/blevesearch/segment v0.9.1 // indirect
	github.com/blevesearch/snowballstem v0.9.0 // indirect
	github.com/blevesearch/upsidedown_store_api v1.0.2 // indirect
	github.com/blevesearch/vellum v1.1.0 // indirect
	github.com/blevesearch/zapx/v11 v11.4.1 // indirect
	github.com/blevesearch/zapx/v12 v12.4.1 // indirect
	github.com/blevesearch/zapx/v13 v13.4.1 // indirect
	github.com/blevesearch/zapx/v14 v14.4.1 // indirect
	github.com/blevesearch/zapx/v15 v15.4.1 // indirect
	github.com/blevesearch/zapx/v16 v16.2.2 // indirect
	github.com/bluele/gcache v0.0.2 // indirect
	github.com/blugelabs/ice v1.0.0 // indirect
	github.com/blugelabs/ice/v2 v2.0.1 // indirect
	github.com/bufbuild/protocompile v0.14.1 // indirect
	github.com/buger/jsonparser v1.1.1 // indirect
	github.com/c2h5oh/datasize v0.0.0-20231215233829-aa82cc1e6500 // indirect
	github.com/caio/go-tdigest v3.1.0+incompatible // indirect
	github.com/cenkalti/backoff/v4 v4.3.0 // @grafana/alerting-backend
	github.com/cenkalti/backoff/v5 v5.0.3 // indirect
	github.com/centrifugal/protocol v0.16.2 // indirect
	github.com/cespare/xxhash v1.1.0 // indirect
	github.com/cespare/xxhash/v2 v2.3.0 // indirect
	github.com/cheekybits/genny v1.0.0 // indirect
	github.com/chromedp/cdproto v0.0.0-20250803210736-d308e07a266d // indirect
	github.com/cloudflare/circl v1.6.1 // indirect
	github.com/cncf/xds/go v0.0.0-20250501225837-2ac532fd4443 // indirect
	github.com/cockroachdb/apd/v3 v3.2.1 // indirect
	github.com/containerd/errdefs v1.0.0 // indirect
	github.com/containerd/errdefs/pkg v0.3.0 // indirect
	github.com/coreos/go-semver v0.3.1 // indirect
	github.com/coreos/go-systemd/v22 v22.5.0 // indirect
	github.com/cpuguy83/go-md2man/v2 v2.0.7 // indirect
	github.com/davecgh/go-spew v1.1.2-0.20180830191138-d8f796af33cc // indirect
	github.com/dennwc/varint v1.0.0 // indirect
	github.com/dgraph-io/ristretto/v2 v2.2.0 // indirect
	github.com/dgryski/go-metro v0.0.0-20180109044635-280f6062b5bc // indirect
	github.com/dgryski/go-rendezvous v0.0.0-20200823014737-9f7001d12a5f // indirect
	github.com/diegoholiveira/jsonlogic/v3 v3.7.4 // indirect
	github.com/distribution/reference v0.6.0 // indirect
	github.com/docker/docker v28.4.0+incompatible // indirect
	github.com/docker/go-connections v0.6.0 // indirect
	github.com/docker/go-units v0.5.0 // indirect
	github.com/dolthub/flatbuffers/v23 v23.3.3-dh.2 // indirect
	github.com/dolthub/go-icu-regex v0.0.0-20250327004329-6799764f2dad // indirect
	github.com/dolthub/jsonpath v0.0.2-0.20240227200619-19675ab05c71 // indirect
	github.com/dolthub/maphash v0.1.0 // indirect
	github.com/edsrzf/mmap-go v1.2.0 // indirect
	github.com/elazarl/goproxy v1.7.2 // indirect
	github.com/emicklei/proto v1.13.2 // indirect
	github.com/emirpasic/gods v1.18.1 // indirect
	github.com/envoyproxy/go-control-plane/envoy v1.32.4 // indirect
	github.com/envoyproxy/protoc-gen-validate v1.2.1 // indirect
	github.com/facette/natsort v0.0.0-20181210072756-2cd4dd1e2dcb // indirect
	github.com/felixge/httpsnoop v1.0.4 // indirect
	github.com/fsnotify/fsnotify v1.9.0 // indirect
	github.com/fxamacker/cbor/v2 v2.9.0 // indirect
	github.com/gammazero/deque v0.2.1 // indirect
	github.com/go-asn1-ber/asn1-ber v1.5.4 // indirect
	github.com/go-logr/logr v1.4.3 // indirect
	github.com/go-logr/stdr v1.2.2 // indirect
	github.com/go-openapi/analysis v0.23.0 // indirect
	github.com/go-openapi/errors v0.22.0 // indirect
	github.com/go-openapi/jsonpointer v0.21.0 // indirect
	github.com/go-openapi/jsonreference v0.21.0 // indirect
	github.com/go-openapi/spec v0.21.0 // indirect
	github.com/go-openapi/swag v0.23.0 // indirect
	github.com/go-openapi/validate v0.24.0 // indirect
	github.com/go-viper/mapstructure/v2 v2.4.0 // indirect
	github.com/goccy/go-json v0.10.5 // indirect
	github.com/gofrs/uuid v4.4.0+incompatible // indirect
	github.com/gogo/googleapis v1.4.1 // indirect
	github.com/gogo/status v1.1.1 // indirect
	github.com/golang-jwt/jwt/v5 v5.3.0 // indirect
	github.com/golang-sql/civil v0.0.0-20220223132316-b832511892a9 // indirect
	github.com/golang-sql/sqlexp v0.1.0 // indirect
	github.com/golang/geo v0.0.0-20210211234256-740aa86cb551 // indirect
	github.com/golang/groupcache v0.0.0-20241129210726-2c02b8208cf8 // indirect
	github.com/gomodule/redigo v1.8.9 // indirect
	github.com/google/btree v1.1.3 // indirect
	github.com/google/cel-go v0.26.1 // indirect
	github.com/google/flatbuffers v25.2.10+incompatible // indirect
	github.com/google/gnostic-models v0.7.0 // indirect
	github.com/google/go-github/v64 v64.0.0 // indirect
	github.com/google/s2a-go v0.1.9 // indirect
	github.com/googleapis/enterprise-certificate-proxy v0.3.6 // indirect
	github.com/gopherjs/gopherjs v1.17.2 // indirect
	github.com/grafana/jsonparser v0.0.0-20240425183733-ea80629e1a32 // indirect
	github.com/grafana/loki/pkg/push v0.0.0-20250823105456-332df2b20000 // indirect
	github.com/grafana/regexp v0.0.0-20240518133315-a468a5bfb3bc // indirect
	github.com/grafana/sqlds/v4 v4.2.7 // indirect
	github.com/grpc-ecosystem/go-grpc-prometheus v1.2.1-0.20191002090509-6af20e3a5340 // indirect
	github.com/hashicorp/consul/api v1.31.2 // indirect
	github.com/hashicorp/errwrap v1.1.0 // indirect
	github.com/hashicorp/go-cleanhttp v0.5.2 // indirect
	github.com/hashicorp/go-immutable-radix v1.3.1 // indirect
	github.com/hashicorp/go-metrics v0.5.4 // indirect
	github.com/hashicorp/go-msgpack/v2 v2.1.2 // indirect
	github.com/hashicorp/go-retryablehttp v0.7.8 // indirect
	github.com/hashicorp/go-rootcerts v1.0.2 // indirect
	github.com/hashicorp/go-secure-stdlib/parseutil v0.2.0 // indirect
	github.com/hashicorp/go-secure-stdlib/strutil v0.1.2 // indirect
	github.com/hashicorp/go-sockaddr v1.0.7 // indirect
	github.com/hashicorp/go-uuid v1.0.3 // indirect
	github.com/hashicorp/golang-lru v1.0.2 // indirect
	github.com/hashicorp/hcl v1.0.0 // indirect
	github.com/hashicorp/memberlist v0.5.2 // indirect
	github.com/hashicorp/serf v0.10.2 // indirect
	github.com/hashicorp/vault/api v1.16.0 // indirect
	github.com/hashicorp/yamux v0.1.2 // indirect
	github.com/inconshreveable/mousetrap v1.1.0 // indirect
	github.com/invopop/jsonschema v0.13.0 // indirect
	github.com/jackc/pgpassfile v1.0.0 // indirect
	github.com/jackc/pgservicefile v0.0.0-20240606120523-5a60cdf6a761 // indirect
	github.com/jackc/puddle/v2 v2.2.2 // indirect
	github.com/jaegertracing/jaeger v1.67.0 // indirect
	github.com/jaegertracing/jaeger-idl v0.5.0 // indirect
	github.com/jcmturner/aescts/v2 v2.0.0 // indirect
	github.com/jcmturner/dnsutils/v2 v2.0.0 // indirect
	github.com/jcmturner/gofork v1.7.6 // indirect
	github.com/jcmturner/goidentity/v6 v6.0.1 // indirect
	github.com/jcmturner/gokrb5/v8 v8.4.4 // indirect
	github.com/jcmturner/rpc/v2 v2.0.3 // indirect
	github.com/jessevdk/go-flags v1.6.1 // indirect
	github.com/jhump/protoreflect v1.17.0 // indirect
	github.com/jonboulle/clockwork v0.5.0 // indirect
	github.com/josharian/intern v1.0.0 // indirect
	github.com/joshlf/go-acl v0.0.0-20200411065538-eae00ae38531 // indirect
	github.com/jpillora/backoff v1.0.0 // indirect
	github.com/jszwedko/go-datemath v0.1.1-0.20230526204004-640a500621d6 // indirect
	github.com/jtolds/gls v4.20.0+incompatible // indirect
	github.com/klauspost/asmfmt v1.3.2 // indirect
	github.com/klauspost/compress v1.18.0 // indirect
	github.com/klauspost/cpuid/v2 v2.2.11 // indirect
	github.com/kylelemons/godebug v1.1.0 // indirect
	github.com/lann/builder v0.0.0-20180802200727-47ae307949d0 // indirect
	github.com/lann/ps v0.0.0-20150810152359-62de8c46ede0 // indirect
	github.com/lestrrat-go/strftime v1.0.4 // indirect
	github.com/magefile/mage v1.15.0 // indirect
	github.com/mailru/easyjson v0.9.0 // indirect
	github.com/matryer/is v1.4.1 // indirect
	github.com/mattbaird/jsonpatch v0.0.0-20240118010651-0ba75a80ca38 // indirect
	github.com/mattermost/xml-roundtrip-validator v0.1.0 // indirect
	github.com/mattetti/filebuffer v1.0.1 // indirect
	github.com/mattn/go-colorable v0.1.14 // indirect
	github.com/mattn/go-ieproxy v0.0.12 // indirect
	github.com/mattn/go-runewidth v0.0.16 // indirect
	github.com/maypok86/otter v1.2.4 // indirect
	github.com/mdlayher/socket v0.4.1 // indirect
	github.com/mdlayher/vsock v1.2.1 // indirect
	github.com/mfridman/interpolate v0.0.2 // indirect
	github.com/miekg/dns v1.1.63 // indirect
	github.com/minio/asm2plan9s v0.0.0-20200509001527-cdd76441f9d8 // indirect
	github.com/minio/c2goasm v0.0.0-20190812172519-36a3d3bbc4f3 // indirect
	github.com/mitchellh/go-homedir v1.1.0 // indirect
	github.com/mitchellh/go-wordwrap v1.0.1 // indirect
	github.com/mitchellh/reflectwalk v1.0.2 // indirect
	github.com/mithrandie/csvq v1.18.1 // indirect
	github.com/mithrandie/csvq-driver v1.7.0 // indirect
	github.com/mithrandie/go-file/v2 v2.1.0 // indirect
	github.com/mithrandie/go-text v1.6.0 // indirect
	github.com/mithrandie/ternary v1.1.1 // indirect
	github.com/moby/docker-image-spec v1.3.1 // indirect
	github.com/moby/spdystream v0.5.0 // indirect
	github.com/modern-go/concurrent v0.0.0-20180306012644-bacd9c7ef1dd // indirect
	github.com/mohae/deepcopy v0.0.0-20170929034955-c48cc78d4826 // indirect
	github.com/mschoch/smat v0.2.0 // indirect
	github.com/munnerz/goautoneg v0.0.0-20191010083416-a7dc8b61c822 // indirect
	github.com/mxk/go-flowrate v0.0.0-20140419014527-cca7078d478f // indirect
	github.com/natefinch/wrap v0.2.0 // indirect
	github.com/ncruces/go-strftime v0.1.9 // indirect
	github.com/nikunjy/rules v1.5.0 // indirect
	github.com/oapi-codegen/runtime v1.0.0 // indirect
	github.com/oasdiff/yaml v0.0.0-20250309154309-f31be36b4037 // indirect
	github.com/oasdiff/yaml3 v0.0.0-20250309153720-d2182401db90 // indirect
	github.com/oklog/run v1.1.0 // indirect
	github.com/oklog/ulid v1.3.1 // indirect
	github.com/oklog/ulid/v2 v2.1.1 // indirect
	github.com/open-feature/go-sdk-contrib/providers/ofrep v0.1.5 // indirect
	github.com/open-telemetry/opentelemetry-collector-contrib/internal/coreinternal v0.124.1 // indirect
	github.com/open-telemetry/opentelemetry-collector-contrib/pkg/core/xidutils v0.124.1 // indirect
	github.com/open-telemetry/opentelemetry-collector-contrib/pkg/translator/jaeger v0.124.1 // indirect
	github.com/opencontainers/go-digest v1.0.0 // indirect
	github.com/opencontainers/image-spec v1.1.1 // indirect
	github.com/opentracing-contrib/go-stdlib v1.0.0 // indirect
	github.com/pelletier/go-toml/v2 v2.2.4 // indirect
	github.com/perimeterx/marshmallow v1.1.5 // indirect
	github.com/pierrec/lz4/v4 v4.1.22 // indirect
	github.com/pires/go-proxyproto v0.7.0 // indirect
	github.com/pkg/browser v0.0.0-20240102092130-5ac0b6a4141c // indirect
	github.com/pkg/errors v0.9.1 // indirect
	github.com/planetscale/vtprotobuf v0.6.1-0.20240319094008-0393e58bdf10 // indirect
	github.com/pmezard/go-difflib v1.0.1-0.20181226105442-5d4384ee4fb2 // indirect
	github.com/pressly/goose/v3 v3.25.0 // indirect
	github.com/prometheus/common/sigv4 v0.1.0 // indirect
	github.com/prometheus/exporter-toolkit v0.14.0 // indirect
	github.com/prometheus/procfs v0.16.1 // indirect
	github.com/protocolbuffers/txtpbfmt v0.0.0-20241112170944-20d2c9ebc01d // indirect
	github.com/puzpuzpuz/xsync/v2 v2.5.1 // indirect
	github.com/redis/rueidis v1.0.64 // indirect
	github.com/remyoudompheng/bigfft v0.0.0-20230129092748-24d4a6f8daec // indirect
	github.com/rivo/uniseg v0.4.7 // indirect
	github.com/rogpeppe/go-internal v1.14.1 // indirect
	github.com/russross/blackfriday/v2 v2.1.0 // indirect
	github.com/ryanuber/go-glob v1.0.0 // indirect
	github.com/sagikazarmark/locafero v0.11.0 // indirect
	github.com/sean-/seed v0.0.0-20170313163322-e2103e2c3529 // indirect
	github.com/segmentio/asm v1.2.0 // indirect
	github.com/segmentio/encoding v0.5.3 // indirect
	github.com/sercand/kuberesolver/v6 v6.0.0 // indirect
	github.com/sergi/go-diff v1.3.2-0.20230802210424-5b0b94c5c0d3 // indirect
	github.com/sethvargo/go-retry v0.3.0 // indirect
	github.com/shadowspore/fossil-delta v0.0.0-20241213113458-1d797d70cbe3 // indirect
	github.com/shurcooL/httpfs v0.0.0-20230704072500-f1e31cf0ba5c // indirect
	github.com/shurcooL/vfsgen v0.0.0-20230704071429-0000e147ea92 // indirect
	github.com/sirupsen/logrus v1.9.3 // indirect
	github.com/smarty/assertions v1.15.0 // indirect
	github.com/sony/gobreaker v0.5.0 // indirect
	github.com/sourcegraph/conc v0.3.1-0.20240121214520-5f936abd7ae8 // indirect
	github.com/spf13/afero v1.15.0 // indirect
	github.com/spf13/cast v1.10.0 // indirect
	github.com/spf13/viper v1.21.0 // indirect
	github.com/spiffe/go-spiffe/v2 v2.5.0 // indirect
	github.com/stoewer/go-strcase v1.3.1 // indirect
	github.com/stretchr/objx v0.5.2 // indirect
	github.com/subosito/gotenv v1.6.0 // indirect
	github.com/tetratelabs/wazero v1.8.2 // indirect
	github.com/uber/jaeger-client-go v2.30.0+incompatible // indirect
	github.com/uber/jaeger-lib v2.4.1+incompatible // indirect
	github.com/unknwon/bra v0.0.0-20200517080246-1e3013ecaff8 // indirect
	github.com/unknwon/com v1.0.1 // indirect
	github.com/unknwon/log v0.0.0-20200308114134-929b1006e34a // indirect
	github.com/valyala/bytebufferpool v1.0.0 // indirect
	github.com/wk8/go-ordered-map/v2 v2.1.8 // indirect
	github.com/woodsbury/decimal128 v1.3.0 // indirect
	github.com/x448/float16 v0.8.4 // indirect
	github.com/xrash/smetrics v0.0.0-20240521201337-686a1a2994c1 // indirect
	github.com/yudai/golcs v0.0.0-20170316035057-ecda9a501e82 // indirect
	github.com/yudai/pp v2.0.1+incompatible // indirect
	github.com/yuin/gopher-lua v1.1.1 // indirect
	github.com/zclconf/go-cty v1.16.3 // indirect
	github.com/zeebo/errs v1.4.0 // indirect
	github.com/zeebo/xxh3 v1.0.2 // indirect
	go.etcd.io/bbolt v1.4.2 // indirect
	go.etcd.io/etcd/api/v3 v3.6.4 // indirect
	go.etcd.io/etcd/client/pkg/v3 v3.6.4 // indirect
	go.etcd.io/etcd/client/v3 v3.6.4 // indirect
	go.mongodb.org/mongo-driver v1.17.3 // indirect
	go.opentelemetry.io/auto/sdk v1.1.0 // indirect
	go.opentelemetry.io/collector/featuregate v1.43.0 // indirect
	go.opentelemetry.io/collector/semconv v0.124.0 // indirect
	go.opentelemetry.io/contrib/bridges/prometheus v0.61.0 // indirect
	go.opentelemetry.io/contrib/detectors/gcp v1.36.0 // indirect
	go.opentelemetry.io/contrib/exporters/autoexport v0.61.0 // indirect
	go.opentelemetry.io/otel/exporters/otlp/otlplog/otlploggrpc v0.12.2 // indirect
	go.opentelemetry.io/otel/exporters/otlp/otlplog/otlploghttp v0.12.2 // indirect
	go.opentelemetry.io/otel/exporters/otlp/otlpmetric/otlpmetricgrpc v1.38.0 // indirect
	go.opentelemetry.io/otel/exporters/otlp/otlpmetric/otlpmetrichttp v1.38.0 // indirect
	go.opentelemetry.io/otel/exporters/otlp/otlptrace/otlptracehttp v1.38.0 // indirect
	go.opentelemetry.io/otel/exporters/prometheus v0.59.0 // indirect
	go.opentelemetry.io/otel/exporters/stdout/stdoutlog v0.12.2 // indirect
	go.opentelemetry.io/otel/exporters/stdout/stdoutmetric v1.36.0 // indirect
	go.opentelemetry.io/otel/exporters/stdout/stdouttrace v1.38.0 // indirect
	go.opentelemetry.io/otel/log v0.12.2 // indirect
	go.opentelemetry.io/otel/metric v1.38.0 // indirect
	go.opentelemetry.io/otel/sdk/log v0.12.2 // indirect
	go.opentelemetry.io/otel/sdk/metric v1.38.0 // indirect
	go.opentelemetry.io/proto/otlp v1.7.1 // indirect
	go.uber.org/multierr v1.11.0 // indirect
	go.yaml.in/yaml/v2 v2.4.2 // indirect
	go.yaml.in/yaml/v3 v3.0.4 // indirect
	go4.org/netipx v0.0.0-20230125063823-8449b0a6169f // indirect
	golang.org/x/sys v0.36.0 // indirect
	golang.org/x/telemetry v0.0.0-20250908211612-aef8a434d053 // indirect
	golang.org/x/term v0.35.0 // indirect
	golang.org/x/tools/godoc v0.1.0-deprecated // indirect
	golang.org/x/xerrors v0.0.0-20240903120638-7835f813f4da // indirect
	gomodules.xyz/jsonpatch/v2 v2.5.0 // indirect
	google.golang.org/genproto v0.0.0-20250603155806-513f23925822 // indirect
	google.golang.org/genproto/googleapis/api v0.0.0-20250908214217-97024824d090 // indirect
	google.golang.org/genproto/googleapis/rpc v0.0.0-20250908214217-97024824d090 // indirect
	gopkg.in/alexcesaro/quotedprintable.v3 v3.0.0-20150716171945-2caba252f4dc // indirect
	gopkg.in/evanphx/json-patch.v4 v4.12.0 // indirect
	gopkg.in/fsnotify/fsnotify.v1 v1.4.7 // indirect
	gopkg.in/inf.v0 v0.9.1 // indirect
	gopkg.in/natefinch/lumberjack.v2 v2.2.1 // indirect
	gopkg.in/src-d/go-errors.v1 v1.0.0 // indirect
	gopkg.in/telebot.v3 v3.3.8 // indirect
	k8s.io/apiextensions-apiserver v0.34.1 // indirect
	k8s.io/kms v0.34.1 // indirect
	modernc.org/libc v1.66.10 // indirect
	modernc.org/mathutil v1.7.1 // indirect
	modernc.org/memory v1.11.0 // indirect
	sigs.k8s.io/apiserver-network-proxy/konnectivity-client v0.31.2 // indirect
	sigs.k8s.io/json v0.0.0-20241014173422-cfa47c3a1cc8 // indirect
	sigs.k8s.io/yaml v1.6.0 // indirect
)

<<<<<<< HEAD
require github.com/grafana/grafana/apps/logsdrilldown v0.0.0-20251017070335-1a372e2dec65

require (
	github.com/apparentlymart/go-textseg/v15 v15.0.0 // indirect
	go.opentelemetry.io/collector/featuregate v1.43.0 // indirect
)

=======
>>>>>>> cfba349f
// Use fork of crewjam/saml with fixes for some issues until changes get merged into upstream
replace github.com/crewjam/saml => github.com/grafana/saml v0.4.15-0.20240917091248-ae3bbdad8a56

// Use our fork of the upstream Alertmanager.
replace github.com/prometheus/alertmanager => github.com/grafana/prometheus-alertmanager v0.25.1-0.20250911094103-5456b6e45604

exclude github.com/mattn/go-sqlite3 v2.0.3+incompatible

// lock for mysql tsdb compat
replace github.com/go-sql-driver/mysql => github.com/go-sql-driver/mysql v1.7.1

// v1.* versions were retracted, we need to stick with v0.*. This should work
// without the exclude, but this otherwise gets pulled in as a transitive
// dependency.
exclude github.com/prometheus/prometheus v1.8.2-0.20221021121301-51a44e6657c3

// This was retracted, but seems to be known by the Go module proxy, and is
// otherwise pulled in as a transitive dependency.
exclude k8s.io/client-go v12.0.0+incompatible

// This package contains test data for github.com/RoaringBitmap/roaring, which is
// only used to run tests and not required for building the Grafana binary.
// Since the test data doesn't contain a license file we exclude it.
exclude github.com/RoaringBitmap/real-roaring-datasets v0.0.0-20190726190000-eb7c87156f76

// gomemcache 20250828162811 contains breaking changes, so it needs to be excluded unless loki package is updated
exclude github.com/grafana/gomemcache v0.0.0-20250828162811-a96f6acee2fe<|MERGE_RESOLUTION|>--- conflicted
+++ resolved
@@ -657,16 +657,6 @@
 	sigs.k8s.io/yaml v1.6.0 // indirect
 )
 
-<<<<<<< HEAD
-require github.com/grafana/grafana/apps/logsdrilldown v0.0.0-20251017070335-1a372e2dec65
-
-require (
-	github.com/apparentlymart/go-textseg/v15 v15.0.0 // indirect
-	go.opentelemetry.io/collector/featuregate v1.43.0 // indirect
-)
-
-=======
->>>>>>> cfba349f
 // Use fork of crewjam/saml with fixes for some issues until changes get merged into upstream
 replace github.com/crewjam/saml => github.com/grafana/saml v0.4.15-0.20240917091248-ae3bbdad8a56
 
