--- conflicted
+++ resolved
@@ -278,11 +278,8 @@
 	github.com/mattn/go-colorable v0.1.12 // indirect
 	github.com/mitchellh/mapstructure v1.4.3 // indirect
 	github.com/russross/blackfriday/v2 v2.1.0 // indirect
-<<<<<<< HEAD
 	github.com/segmentio/asm v1.1.4 // indirect
-=======
 	go.starlark.net v0.0.0-20201118183435-e55f603d8c79 // indirect
->>>>>>> 97ca109d
 )
 
 require (
