--- conflicted
+++ resolved
@@ -2,11 +2,8 @@
 
 go 1.15
 
-<<<<<<< HEAD
 replace github.com/grafana/grafana-plugin-sdk-go => ../grafana-plugin-sdk-go
 
-=======
->>>>>>> f770dacd
 // Override xorm's outdated go-mssqldb dependency, since we can't upgrade to current xorm (due to breaking changes).
 // We need a more current go-mssqldb so we get rid of a version of apache/thrift with vulnerabilities.
 replace github.com/denisenkom/go-mssqldb => github.com/denisenkom/go-mssqldb v0.0.0-20200620013148-b91950f658ec
