module github.com/grafana/grafana

go 1.19

// Override xorm's outdated go-mssqldb dependency, since we can't upgrade to current xorm (due to breaking changes).
// We need a more current go-mssqldb so we get rid of a version of apache/thrift with vulnerabilities.
// Also, use our fork with fixes for unimplemented methods (required for Go 1.16).
replace github.com/denisenkom/go-mssqldb => github.com/grafana/go-mssqldb v0.0.0-20210326084033-d0ce3c521036

// Override k8s.io/client-go outdated dependency, which is an indirect dependency of grafana/loki.
// It's also present on grafana/loki's go.mod so we'll need till it gets updated.
replace k8s.io/client-go => k8s.io/client-go v0.25.0

replace github.com/russellhaering/goxmldsig@v1.1.0 => github.com/russellhaering/goxmldsig v1.1.1

// Avoid using v2.0.0+incompatible Redigo used by dependencies as the latest maintained branch of Redigo is v1.
replace github.com/gomodule/redigo => github.com/gomodule/redigo v1.8.9

// Override docker/docker to avoid:
// go: github.com/drone-runners/drone-runner-docker@v1.8.2 requires
// github.com/docker/docker@v0.0.0-00010101000000-000000000000: invalid version: unknown revision 000000000000
replace github.com/docker/docker => github.com/moby/moby v0.7.3-0.20190826074503-38ab9da00309

// contains openapi encoder fixes. remove ASAP
replace cuelang.org/go => github.com/sdboyer/cue v0.5.0-beta.2.0.20221218111347-341999f48bdb

require (
	cloud.google.com/go/storage v1.22.1
	cuelang.org/go v0.5.0-beta.2
	github.com/Azure/azure-sdk-for-go v65.0.0+incompatible
	github.com/Azure/go-autorest/autorest v0.11.27
	github.com/BurntSushi/toml v1.1.0
	github.com/Masterminds/semver v1.5.0
	github.com/VividCortex/mysqlerr v0.0.0-20170204212430-6c6b55f8796f
	github.com/aws/aws-sdk-go v1.44.146
	github.com/beevik/etree v1.1.0
	github.com/benbjohnson/clock v1.3.0
	github.com/bradfitz/gomemcache v0.0.0-20190913173617-a41fca850d0b
	github.com/centrifugal/centrifuge v0.25.0
	github.com/cortexproject/cortex v1.10.1-0.20211014125347-85c378182d0d
	github.com/crewjam/saml v0.4.8
	github.com/denisenkom/go-mssqldb v0.12.0
	github.com/fatih/color v1.13.0
	github.com/gchaincl/sqlhooks v1.3.0
	github.com/getsentry/sentry-go v0.13.0
	github.com/go-git/go-git/v5 v5.4.2
	github.com/go-kit/kit v0.12.0 // indirect
	github.com/go-openapi/strfmt v0.21.3
	github.com/go-redis/redis/v8 v8.11.4
	github.com/go-sourcemap/sourcemap v2.1.3+incompatible
	github.com/go-sql-driver/mysql v1.6.0
	github.com/go-stack/stack v1.8.1
	github.com/gobwas/glob v0.2.3
	github.com/gofrs/uuid v4.3.0+incompatible
	github.com/gogo/protobuf v1.3.2
	github.com/golang/mock v1.6.0
	github.com/golang/snappy v0.0.4
	github.com/google/go-cmp v0.5.9
	github.com/google/uuid v1.3.0
	github.com/google/wire v0.5.0
	github.com/gorilla/websocket v1.5.0
	github.com/grafana/alerting v0.0.0-20221221211348-c5ab25d1cb8a
	github.com/grafana/cuetsy v0.1.1
	github.com/grafana/grafana-aws-sdk v0.11.0
	github.com/grafana/grafana-azure-sdk-go v1.5.1
	github.com/grafana/grafana-plugin-sdk-go v0.147.0
	github.com/grafana/thema v0.0.0-20221222001256-d3a8fa941a6b
	github.com/grpc-ecosystem/go-grpc-middleware v1.3.0
	github.com/hashicorp/go-hclog v1.0.0
	github.com/hashicorp/go-plugin v1.4.3
	github.com/hashicorp/go-version v1.3.0
	github.com/influxdata/influxdb-client-go/v2 v2.6.0
	github.com/influxdata/line-protocol v0.0.0-20210311194329-9aa0e372d097
	github.com/jmespath/go-jmespath v0.4.0
	github.com/json-iterator/go v1.1.12
	github.com/jung-kurt/gofpdf v1.16.2
	github.com/lib/pq v1.10.7
	github.com/linkedin/goavro/v2 v2.10.0
	github.com/m3db/prometheus_remote_client_golang v0.4.4
	github.com/magefile/mage v1.14.0
	github.com/mattn/go-isatty v0.0.14
	github.com/mattn/go-sqlite3 v1.14.16
	github.com/matttproud/golang_protobuf_extensions v1.0.2
	github.com/mwitkow/go-conntrack v0.0.0-20190716064945-2f068394615f
	github.com/opentracing/opentracing-go v1.2.0
	github.com/patrickmn/go-cache v2.1.0+incompatible
	github.com/pkg/browser v0.0.0-20210911075715-681adbf594b8 // indirect
	github.com/pkg/errors v0.9.1
	github.com/prometheus/alertmanager v0.24.1-0.20221003101219-ae510d09c048
	github.com/prometheus/client_golang v1.13.1
	github.com/prometheus/client_model v0.2.0
	github.com/prometheus/common v0.37.0
	github.com/prometheus/prometheus v1.8.2-0.20211011171444-354d8d2ecfac
	github.com/robfig/cron/v3 v3.0.1
	github.com/russellhaering/goxmldsig v1.1.1
	github.com/stretchr/testify v1.8.1
	github.com/teris-io/shortid v0.0.0-20171029131806-771a37caa5cf
	github.com/ua-parser/uap-go v0.0.0-20211112212520-00c877edfe0f
	github.com/uber/jaeger-client-go v2.29.1+incompatible
	github.com/urfave/cli/v2 v2.3.0
	github.com/vectordotdev/go-datemath v0.1.1-0.20220323213446-f3954d0b18ae
	github.com/weaveworks/common v0.0.0-20210913144402-035033b78a78 // indirect
	github.com/xorcare/pointer v1.1.0
	github.com/yalue/merged_fs v1.2.2
	github.com/yudai/gojsondiff v1.0.0
	go.opentelemetry.io/collector v0.31.0
	go.opentelemetry.io/collector/model v0.31.0
	go.opentelemetry.io/otel v1.7.0
	go.opentelemetry.io/otel/exporters/jaeger v1.0.0
	go.opentelemetry.io/otel/sdk v1.7.0
	go.opentelemetry.io/otel/trace v1.7.0
	golang.org/x/crypto v0.3.0
	golang.org/x/exp v0.0.0-20220613132600-b0d781184e0d
	golang.org/x/net v0.2.0
	golang.org/x/oauth2 v0.2.0
	golang.org/x/sync v0.1.0
	golang.org/x/time v0.2.0
	golang.org/x/tools v0.3.0
	gonum.org/v1/gonum v0.11.0
	google.golang.org/api v0.84.0
	google.golang.org/grpc v1.47.0
	google.golang.org/protobuf v1.28.1
	gopkg.in/alexcesaro/quotedprintable.v3 v3.0.0-20150716171945-2caba252f4dc // indirect
	gopkg.in/ini.v1 v1.67.0
	gopkg.in/ldap.v3 v3.1.0
	gopkg.in/mail.v2 v2.3.1
	gopkg.in/square/go-jose.v2 v2.5.1
	gopkg.in/yaml.v2 v2.4.0 // indirect
	gopkg.in/yaml.v3 v3.0.1
	xorm.io/builder v0.3.6
	xorm.io/core v0.7.3
	xorm.io/xorm v0.8.2
)

require (
	github.com/Azure/azure-sdk-for-go/sdk/internal v1.0.0 // indirect
	github.com/Azure/go-autorest v14.2.0+incompatible // indirect
	github.com/Azure/go-autorest/autorest/date v0.3.0 // indirect
	github.com/Azure/go-autorest/autorest/to v0.4.0 // indirect
	github.com/Azure/go-autorest/autorest/validation v0.3.1 // indirect
	github.com/Azure/go-autorest/logger v0.2.1 // indirect
	github.com/Azure/go-autorest/tracing v0.6.0 // indirect
	github.com/FZambia/eagle v0.0.2 // indirect
	github.com/FZambia/sentinel v1.1.0 // indirect
	github.com/alecthomas/units v0.0.0-20211218093645-b94a6e3cc137 // indirect
	github.com/andybalholm/brotli v1.0.4
	github.com/apache/arrow/go/arrow v0.0.0-20211112161151-bc219186db40 // indirect
	github.com/asaskevich/govalidator v0.0.0-20210307081110-f21760c49a8d // indirect
	github.com/beorn7/perks v1.0.1 // indirect
	github.com/cenkalti/backoff/v4 v4.1.3 // indirect
	github.com/centrifugal/protocol v0.8.10 // indirect
	github.com/cespare/xxhash/v2 v2.1.2 // indirect
	github.com/cheekybits/genny v1.0.0 // indirect
	github.com/cockroachdb/apd/v2 v2.0.2 // indirect
	github.com/deepmap/oapi-codegen v1.10.1
	github.com/dennwc/varint v1.0.0 // indirect
	github.com/dgryski/go-rendezvous v0.0.0-20200823014737-9f7001d12a5f // indirect
	github.com/docker/go-units v0.4.0 // indirect
	github.com/edsrzf/mmap-go v1.0.0 // indirect
	github.com/emicklei/proto v1.10.0 // indirect
	github.com/felixge/httpsnoop v1.0.2 // indirect
	github.com/go-kit/log v0.2.1
	github.com/go-logfmt/logfmt v0.5.1 // indirect
	github.com/go-openapi/analysis v0.21.4 // indirect
	github.com/go-openapi/errors v0.20.3 // indirect
	github.com/go-openapi/jsonpointer v0.19.5 // indirect
	github.com/go-openapi/jsonreference v0.20.0 // indirect
	github.com/go-openapi/loads v0.21.2
	github.com/go-openapi/runtime v0.24.1 // indirect
	github.com/go-openapi/spec v0.20.7 // indirect
	github.com/go-openapi/swag v0.22.3 // indirect
	github.com/go-openapi/validate v0.22.0 // indirect
	github.com/gogo/googleapis v1.4.1 // indirect
	github.com/gogo/status v1.1.0 // indirect
	github.com/golang-jwt/jwt/v4 v4.4.2 // indirect
	github.com/golang-sql/civil v0.0.0-20190719163853-cb61b32ac6fe // indirect
	github.com/golang/glog v1.0.0 // indirect
	github.com/golang/groupcache v0.0.0-20210331224755-41bb18bfe9da // indirect
	github.com/golang/protobuf v1.5.2
	github.com/gomodule/redigo v2.0.0+incompatible // indirect
	github.com/google/btree v1.0.1 // indirect
	github.com/google/flatbuffers v2.0.5+incompatible // indirect
	github.com/googleapis/gax-go/v2 v2.4.0
	github.com/gorilla/mux v1.8.0
	github.com/grafana/grafana-google-sdk-go v0.0.0-20211104130251-b190293eaf58
	github.com/grpc-ecosystem/go-grpc-prometheus v1.2.1-0.20191002090509-6af20e3a5340 // indirect
	github.com/hashicorp/errwrap v1.1.0 // indirect
	github.com/hashicorp/go-msgpack v0.5.5 // indirect
	github.com/hashicorp/go-multierror v1.1.1
	github.com/hashicorp/go-sockaddr v1.0.2 // indirect
	github.com/hashicorp/golang-lru v0.5.4 // indirect
	github.com/hashicorp/yamux v0.0.0-20210826001029-26ff87cf9493 // indirect
	github.com/igm/sockjs-go/v3 v3.0.2 // indirect
	github.com/jessevdk/go-flags v1.5.0 // indirect
	github.com/jonboulle/clockwork v0.3.0 // indirect
	github.com/josharian/intern v1.0.0 // indirect
	github.com/jpillora/backoff v1.0.0 // indirect
	github.com/mailru/easyjson v0.7.7 // indirect
	github.com/mattermost/xml-roundtrip-validator v0.1.0 // indirect
	github.com/mattetti/filebuffer v1.0.1 // indirect
	github.com/mattn/go-runewidth v0.0.13 // indirect
	github.com/miekg/dns v1.1.49 // indirect
	github.com/mitchellh/go-testing-interface v1.14.0 // indirect
	github.com/mna/redisc v1.3.2 // indirect
	github.com/modern-go/concurrent v0.0.0-20180306012644-bacd9c7ef1dd // indirect
	github.com/modern-go/reflect2 v1.0.2 // indirect
	github.com/mpvl/unique v0.0.0-20150818121801-cbe035fff7de // indirect
	github.com/oklog/run v1.1.0 // indirect
	github.com/oklog/ulid v1.3.1 // indirect
	github.com/olekukonko/tablewriter v0.0.5
	github.com/opentracing-contrib/go-grpc v0.0.0-20210225150812-73cb765af46e // indirect
	github.com/opentracing-contrib/go-stdlib v1.0.0 // indirect
	github.com/pmezard/go-difflib v1.0.0 // indirect
	github.com/prometheus/common/sigv4 v0.1.0 // indirect
	github.com/prometheus/exporter-toolkit v0.7.1 // indirect
	github.com/prometheus/node_exporter v1.0.0-rc.0.0.20200428091818-01054558c289 // indirect
	github.com/prometheus/procfs v0.8.0 // indirect
	github.com/protocolbuffers/txtpbfmt v0.0.0-20220428173112-74888fd59c2b // indirect
	github.com/rs/cors v1.8.2 // indirect
	github.com/sean-/seed v0.0.0-20170313163322-e2103e2c3529 // indirect
	github.com/segmentio/encoding v0.3.5
	github.com/sercand/kuberesolver v2.4.0+incompatible // indirect
	github.com/sergi/go-diff v1.2.0 // indirect
	github.com/shurcooL/httpfs v0.0.0-20190707220628-8d4bc4ba7749 // indirect
	github.com/shurcooL/vfsgen v0.0.0-20200824052919-0d455de96546 // indirect
	github.com/sirupsen/logrus v1.9.0 // indirect
	github.com/stretchr/objx v0.5.0 // indirect
	github.com/uber/jaeger-lib v2.4.1+incompatible // indirect
	github.com/valyala/bytebufferpool v1.0.0 // indirect
	github.com/weaveworks/promrus v1.2.0 // indirect
	github.com/yudai/golcs v0.0.0-20170316035057-ecda9a501e82 // indirect
	go.mongodb.org/mongo-driver v1.10.0 // indirect
	go.opencensus.io v0.23.0 // indirect
	go.uber.org/atomic v1.10.0
	go.uber.org/goleak v1.1.12 // indirect
	golang.org/x/sys v0.2.0 // indirect
	golang.org/x/text v0.4.0
	golang.org/x/xerrors v0.0.0-20220609144429-65e65417b02f // indirect
	google.golang.org/appengine v1.6.7 // indirect
	google.golang.org/genproto v0.0.0-20220708155623-50e5f4832e73
	gopkg.in/asn1-ber.v1 v1.0.0-20181015200546-f715ec2f112d // indirect
)

require (
	cloud.google.com/go/kms v1.4.0
	github.com/Azure/azure-sdk-for-go/sdk/azidentity v1.2.0
	github.com/Azure/azure-sdk-for-go/sdk/keyvault/azkeys v0.9.0
	github.com/Azure/azure-storage-blob-go v0.15.0
	github.com/Azure/go-autorest/autorest/adal v0.9.20
	github.com/armon/go-radix v1.0.0
	github.com/blugelabs/bluge v0.1.9
	github.com/blugelabs/bluge_segment_api v0.2.0
	github.com/bufbuild/connect-go v1.0.0
	github.com/dlmiddlecote/sqlstats v1.0.2
	github.com/drone/drone-cli v1.6.1
	github.com/getkin/kin-openapi v0.103.0
	github.com/golang-migrate/migrate/v4 v4.7.0
	github.com/google/go-github/v45 v45.2.0
	github.com/grafana/codejen v0.0.3
	github.com/grafana/dskit v0.0.0-20211011144203-3a88ec0b675f
	github.com/huandu/xstrings v1.3.1
	github.com/jmoiron/sqlx v1.3.5
	github.com/matryer/is v1.4.0
	github.com/parca-dev/parca v0.12.1
	github.com/urfave/cli v1.22.9
	go.etcd.io/etcd/api/v3 v3.5.4
	go.opentelemetry.io/contrib/instrumentation/google.golang.org/grpc/otelgrpc v0.32.0
	go.opentelemetry.io/contrib/propagators/jaeger v1.6.0
	go.opentelemetry.io/otel/exporters/otlp/otlptrace v1.7.0
	go.opentelemetry.io/otel/exporters/otlp/otlptrace/otlptracegrpc v1.7.0
	gocloud.dev v0.25.0
	k8s.io/client-go v12.0.0+incompatible // gets replaced with v0.25.0
)

require (
<<<<<<< HEAD
	github.com/xeipuuv/gojsonpointer v0.0.0-20180127040702-4e3ac2762d5f
=======
	github.com/dave/dst v0.27.2
>>>>>>> 76e822af
	k8s.io/apimachinery v0.25.0
)

require (
	cloud.google.com/go v0.102.0 // indirect
	github.com/Azure/azure-pipeline-go v0.2.3 // indirect
	github.com/Masterminds/goutils v1.1.1 // indirect
	github.com/Masterminds/semver/v3 v3.1.1 // indirect
	github.com/armon/go-metrics v0.3.10 // indirect
	github.com/bmatcuk/doublestar v1.1.1 // indirect
	github.com/buildkite/yaml v2.1.0+incompatible // indirect
	github.com/containerd/containerd v1.6.8 // indirect
	github.com/cpuguy83/go-md2man/v2 v2.0.2 // indirect
	github.com/davecgh/go-spew v1.1.1 // indirect
	github.com/docker/distribution v2.8.1+incompatible // indirect
	github.com/docker/go-connections v0.4.0 // indirect
	github.com/drone-runners/drone-runner-docker v1.8.2 // indirect
	github.com/drone/drone-go v1.7.1 // indirect
	github.com/drone/envsubst v1.0.3 // indirect
	github.com/drone/runner-go v1.12.0 // indirect
	github.com/emicklei/go-restful/v3 v3.8.0 // indirect
	github.com/go-ozzo/ozzo-validation/v4 v4.3.0 // indirect
	github.com/google/gnostic v0.5.7-v3refs // indirect
	github.com/google/go-querystring v1.1.0 // indirect
	github.com/google/gofuzz v1.2.0 // indirect
	github.com/googleapis/enterprise-certificate-proxy v0.0.0-20220520183353-fd19c99a87aa // indirect
	github.com/googleapis/go-type-adapters v1.0.0 // indirect
	github.com/hashicorp/go-immutable-radix v1.3.1 // indirect
	github.com/hashicorp/memberlist v0.4.0 // indirect
	github.com/invopop/yaml v0.1.0 // indirect
	github.com/kr/text v0.2.0 // indirect
	github.com/mattn/go-colorable v0.1.12 // indirect
	github.com/mattn/go-ieproxy v0.0.3 // indirect
	github.com/mitchellh/copystructure v1.2.0 // indirect
	github.com/mitchellh/mapstructure v1.4.3 // indirect
	github.com/mitchellh/reflectwalk v1.0.2 // indirect
	github.com/munnerz/goautoneg v0.0.0-20191010083416-a7dc8b61c822 // indirect
	github.com/opencontainers/go-digest v1.0.0 // indirect
	github.com/opencontainers/image-spec v1.0.3-0.20211202183452-c5a74bcca799 // indirect
	github.com/rivo/uniseg v0.2.0 // indirect
	github.com/russross/blackfriday/v2 v2.1.0 // indirect
	github.com/segmentio/asm v1.1.4 // indirect
	github.com/shopspring/decimal v1.2.0 // indirect
	github.com/spf13/cast v1.3.1 // indirect
	github.com/spf13/pflag v1.0.5 // indirect
	github.com/unknwon/bra v0.0.0-20200517080246-1e3013ecaff8 // indirect
	github.com/unknwon/com v1.0.1 // indirect
	github.com/unknwon/log v0.0.0-20150304194804-e617c87089d3 // indirect
	go.starlark.net v0.0.0-20221020143700-22309ac47eac // indirect
	golang.org/x/term v0.2.0 // indirect
	gopkg.in/fsnotify/fsnotify.v1 v1.4.7 // indirect
	gopkg.in/inf.v0 v0.9.1 // indirect
	k8s.io/api v0.25.0 // indirect
	k8s.io/klog/v2 v2.70.1 // indirect
	k8s.io/kube-openapi v0.0.0-20220803162953-67bda5d908f1 // indirect
	k8s.io/utils v0.0.0-20220728103510-ee6ede2d64ed // indirect
	sigs.k8s.io/json v0.0.0-20220713155537-f223a00ba0e2 // indirect
	sigs.k8s.io/structured-merge-diff/v4 v4.2.3 // indirect
	sigs.k8s.io/yaml v1.3.0 // indirect
)

require (
	cloud.google.com/go/compute v1.7.0 // indirect
	cloud.google.com/go/iam v0.3.0 // indirect
	github.com/Azure/azure-sdk-for-go/sdk/azcore v1.2.0 // indirect
	github.com/Azure/azure-sdk-for-go/sdk/keyvault/internal v0.7.0 // indirect
	github.com/AzureAD/microsoft-authentication-library-for-go v0.7.0 // indirect
	github.com/Masterminds/sprig/v3 v3.2.2
	github.com/Microsoft/go-winio v0.5.2 // indirect
	github.com/ProtonMail/go-crypto v0.0.0-20210428141323-04723f9f07d7 // indirect
	github.com/RoaringBitmap/roaring v0.9.4 // indirect
	github.com/acomagu/bufpipe v1.0.3 // indirect
	github.com/axiomhq/hyperloglog v0.0.0-20191112132149-a4c4c47bc57f // indirect
	github.com/bits-and-blooms/bitset v1.2.0 // indirect
	github.com/blevesearch/go-porterstemmer v1.0.3 // indirect
	github.com/blevesearch/mmap-go v1.0.4 // indirect
	github.com/blevesearch/segment v0.9.0 // indirect
	github.com/blevesearch/snowballstem v0.9.0 // indirect
	github.com/blevesearch/vellum v1.0.7 // indirect
	github.com/blugelabs/ice v1.0.0 // indirect
	github.com/caio/go-tdigest v3.1.0+incompatible // indirect
	github.com/chromedp/cdproto v0.0.0-20220208224320-6efb837e6bc2 // indirect
	github.com/coreos/go-semver v0.3.0 // indirect
	github.com/dgryski/go-metro v0.0.0-20211217172704-adc40b04c140 // indirect
	github.com/docker/docker v20.10.21+incompatible
	github.com/elazarl/goproxy v0.0.0-20220115173737-adb46da277ac // indirect
	github.com/emirpasic/gods v1.12.0 // indirect
	github.com/ghodss/yaml v1.0.1-0.20190212211648-25d852aebe32 // indirect
	github.com/go-git/gcfg v1.5.0 // indirect
	github.com/go-git/go-billy/v5 v5.3.1 // indirect
	github.com/go-logr/logr v1.2.3 // indirect
	github.com/go-logr/stdr v1.2.2 // indirect
	github.com/google/go-github v17.0.0+incompatible
	github.com/grpc-ecosystem/grpc-gateway/v2 v2.10.3 // indirect
	github.com/imdario/mergo v0.3.12 // indirect
	github.com/jbenet/go-context v0.0.0-20150711004518-d14ea06fba99 // indirect
	github.com/kevinburke/ssh_config v0.0.0-20201106050909-4977a11b4351 // indirect
	github.com/klauspost/compress v1.15.5 // indirect
	github.com/kylelemons/godebug v1.1.0 // indirect
	github.com/labstack/echo/v4 v4.9.0 // indirect
	github.com/labstack/gommon v0.3.1 // indirect
	github.com/mitchellh/go-homedir v1.1.0 // indirect
	github.com/mitchellh/go-wordwrap v1.0.1 // indirect
	github.com/mschoch/smat v0.2.0 // indirect
	github.com/pierrec/lz4/v4 v4.1.12 // indirect
	github.com/valyala/fasttemplate v1.2.1 // indirect
	github.com/wk8/go-ordered-map v1.0.0
	github.com/xanzy/ssh-agent v0.3.0 // indirect
	github.com/xlab/treeprint v1.1.0 // indirect
	github.com/yudai/pp v2.0.1+incompatible // indirect
	go.opentelemetry.io/otel/exporters/otlp/internal/retry v1.7.0 // indirect
	go.opentelemetry.io/proto/otlp v0.16.0 // indirect
	golang.org/x/mod v0.7.0 // indirect
	gopkg.in/warnings.v0 v0.1.2 // indirect
)

// Use fork of crewjam/saml with fixes for some issues until changes get merged into upstream
replace github.com/crewjam/saml => github.com/grafana/saml v0.4.9-0.20220727151557-61cd9c9353fc

// Thema's thema CLI requires cobra, which eventually works its way down to go-hclog@v1.0.0.
// Upgrading affects backend plugins: https://github.com/grafana/grafana/pull/47653#discussion_r850508593
// No harm to Thema because it's only a dependency in its main package.
replace github.com/hashicorp/go-hclog => github.com/hashicorp/go-hclog v0.16.1

// This is a patched v0.8.2 intended to fix session.Find (and others) silently ignoring SQLITE_BUSY errors. This could
// happen, for example, during a read when the sqlite db is under heavy write load.
// This patch cherry picks compatible fixes from upstream xorm PR#1998 and can be reverted on upgrade to xorm v1.2.0+.
replace xorm.io/xorm => github.com/grafana/xorm v0.8.3-0.20220614223926-2fcda7565af6

// Use our fork of the upstream alertmanagers.
// This is required in order to get notification delivery errors from the receivers API.
replace github.com/prometheus/alertmanager => github.com/grafana/prometheus-alertmanager v0.24.1-0.20221012142027-823cd9150293

// grpc v1.46.0 removed "WithBalancerName()" API, still in use by weaveworks/commons.
replace google.golang.org/grpc => google.golang.org/grpc v1.45.0

replace google.golang.org/genproto => google.golang.org/genproto v0.0.0-20220421151946-72621c1f0bd3<|MERGE_RESOLUTION|>--- conflicted
+++ resolved
@@ -273,11 +273,8 @@
 )
 
 require (
-<<<<<<< HEAD
+	github.com/dave/dst v0.27.2
 	github.com/xeipuuv/gojsonpointer v0.0.0-20180127040702-4e3ac2762d5f
-=======
-	github.com/dave/dst v0.27.2
->>>>>>> 76e822af
 	k8s.io/apimachinery v0.25.0
 )
 
