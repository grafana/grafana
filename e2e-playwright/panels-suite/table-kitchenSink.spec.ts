import { Page, Locator } from '@playwright/test';

import { test, expect } from '@grafana/plugin-e2e';

const DASHBOARD_UID = 'dcb9f5e9-8066-4397-889e-864b99555dbb';

test.use({ viewport: { width: 2000, height: 1080 }, featureToggles: { tableNextGen: true } });

// helper utils
const waitForTableLoad = async (loc: Page | Locator) => {
  await expect(loc.locator('.rdg')).toBeVisible();
};

const getCell = async (loc: Page | Locator, rowIdx: number, colIdx: number) =>
  loc
    .getByRole('row')
    .nth(rowIdx)
    .getByRole(rowIdx === 0 ? 'columnheader' : 'gridcell')
    .nth(colIdx);

const getCellHeight = async (loc: Page | Locator, rowIdx: number, colIdx: number) => {
  const cell = await getCell(loc, rowIdx, colIdx);
  return (await cell.boundingBox())?.height ?? 0;
};

const getColumnIdx = async (loc: Page | Locator, columnName: string) => {
  // find the index of the column "Long text." The kitchen sink table will change over time, but
  // we can just find the column programatically and use it throughout the test.
  let result = -1;
  const colCount = await loc.getByRole('columnheader').count();
  for (let colIdx = 0; colIdx < colCount; colIdx++) {
    const cell = await getCell(loc, 0, colIdx);
    if ((await cell.textContent()) === columnName) {
      result = colIdx;
      break;
    }
  }
  if (result === -1) {
    throw new Error(`Could not find the "${columnName}" column in the table`);
  }
  return result;
};

test.describe('Panels test: Table - Kitchen Sink', { tag: ['@panels', '@table'] }, () => {
  test('Tests word wrap, hover overflow, and cell inspect', async ({ gotoDashboardPage, selectors, page }) => {
    const dashboardPage = await gotoDashboardPage({
      uid: DASHBOARD_UID,
      queryParams: new URLSearchParams({ editPanel: '1' }),
    });

    await expect(
      dashboardPage.getByGrafanaSelector(selectors.components.Panels.Panel.title('Table - Kitchen Sink'))
    ).toBeVisible();

    // to avoid a race condition when counting up , wait for react-data-grid to finish rendering.
    await waitForTableLoad(page);

    const longTextColIdx = await getColumnIdx(page, 'Long Text');

    // text wrapping is enabled by default on this panel.
    await expect(getCellHeight(page, 1, longTextColIdx)).resolves.toBeGreaterThan(100);

    // FIXME very bad selector to get the correct "wrap text" toggle here.
    // toggle the lorem ipsum column's wrap text toggle and confirm that the height shrinks.
    await page
      .locator('[id="Override 13"]')
      .locator(`[aria-label="${selectors.components.PanelEditor.OptionsPane.fieldLabel('Wrap text')}"]`)
      .click();
    await expect(getCellHeight(page, 1, longTextColIdx)).resolves.toBeLessThan(100);

    // test that hover overflow works.
    const loremIpsumCell = await getCell(page, 1, longTextColIdx);
    await loremIpsumCell.scrollIntoViewIfNeeded();
    await loremIpsumCell.hover();
    await expect(getCellHeight(page, 1, longTextColIdx)).resolves.toBeGreaterThan(100);
    await (await getCell(page, 1, longTextColIdx + 1)).hover();
    await expect(getCellHeight(page, 1, longTextColIdx)).resolves.toBeLessThan(100);

    // enable cell inspect, confirm that hover no longer triggers.
    await dashboardPage
      .getByGrafanaSelector(selectors.components.PanelEditor.OptionsPane.fieldLabel('Cell options Cell value inspect'))
      .first()
      .locator('label[for="custom.inspect"]')
      .click();
    await loremIpsumCell.hover();
    await expect(getCellHeight(page, 1, longTextColIdx)).resolves.toBeLessThan(100);

    // click cell inspect, check that cell inspection pops open in the side as we'd expect.
    await loremIpsumCell.getByLabel('Inspect value').click();
    const loremIpsumText = await loremIpsumCell.textContent();
    expect(loremIpsumText).toBeDefined();
    await expect(page.getByRole('dialog').getByText(loremIpsumText!)).toBeVisible();
  });

  test('Tests visibility and display name via overrides', async ({ gotoDashboardPage, selectors, page }) => {
    const dashboardPage = await gotoDashboardPage({
      uid: DASHBOARD_UID,
      queryParams: new URLSearchParams({ editPanel: '1' }),
    });

    await expect(
      dashboardPage.getByGrafanaSelector(selectors.components.Panels.Panel.title('Table - Kitchen Sink'))
    ).toBeVisible();

    // confirm that "State" column is hidden by default.
    expect(page.getByRole('row').nth(0)).not.toContainText('State');

    // toggle the "State" column visibility and test that it appears before re-hiding it.
    // FIXME this selector is utterly godawful, but there's no way to give testIds or aria-labels or anything to
    // the panel editor builder. we should fix that to make e2e's easier to write for our team.
    const hideStateColumnSwitch = page.locator('[id="Override 12"]').locator('label').last();
    await hideStateColumnSwitch.click();
    expect(page.getByRole('row').nth(0)).toContainText('State');

    // now change the display name of the "State" column.
    // FIXME it would be good to have a better selector here too.
    const displayNameInput = page.locator('[id="Override 12"]').locator('input[value="State"]').last();
    await displayNameInput.fill('State (renamed)');
    await displayNameInput.press('Enter');
    expect(page.getByRole('row').nth(0)).toContainText('State (renamed)');
  });

  // we test niche cases for sorting, filtering, pagination, etc. in a unit tests already.
  // we mainly want to test the happiest paths for these in e2es as well to check for integration
  // issues, but the unit tests can confirm that the internal logic works as expected much more quickly and thoroughly.
  // hashtag testing pyramid.
  test('Tests sorting by column', async ({ gotoDashboardPage, selectors, page }) => {
    const dashboardPage = await gotoDashboardPage({
      uid: DASHBOARD_UID,
      queryParams: new URLSearchParams({ editPanel: '1' }),
    });

    await expect(
      dashboardPage.getByGrafanaSelector(selectors.components.Panels.Panel.title('Table - Kitchen Sink'))
    ).toBeVisible();

    // click the "State" column header to sort it.
    const stateColumnHeader = await getCell(page, 0, 1);

    await stateColumnHeader.getByText('Info').click();
    await expect(stateColumnHeader).toHaveAttribute('aria-sort', 'ascending');
    expect(getCell(page, 1, 1)).resolves.toContainText('down'); // down or down fast

    await stateColumnHeader.getByText('Info').click();
    await expect(stateColumnHeader).toHaveAttribute('aria-sort', 'descending');
    expect(getCell(page, 1, 1)).resolves.toContainText('up'); // up or up fast

    await stateColumnHeader.getByText('Info').click();
    await expect(stateColumnHeader).not.toHaveAttribute('aria-sort');
  });

  test('Tests filtering within a column', async ({ gotoDashboardPage, selectors, page }) => {
    const dashboardPage = await gotoDashboardPage({
      uid: DASHBOARD_UID,
      queryParams: new URLSearchParams({ editPanel: '1' }),
    });

    await expect(
      dashboardPage.getByGrafanaSelector(selectors.components.Panels.Panel.title('Table - Kitchen Sink'))
    ).toBeVisible();

    await waitForTableLoad(page);

    const infoColumnIdx = await getColumnIdx(page, 'Info');

    const stateColumnHeader = page.getByRole('columnheader').nth(infoColumnIdx);

    // get the first value in the "State" column, filter it out, then check that it went away.
    const firstStateValue = (await (await getCell(page, 1, infoColumnIdx)).textContent())!;
    await stateColumnHeader.getByTestId(selectors.components.Panels.Visualization.TableNG.Filters.HeaderButton).click();
    const filterContainer = dashboardPage.getByGrafanaSelector(
      selectors.components.Panels.Visualization.TableNG.Filters.Container
    );

    await expect(filterContainer).toBeVisible();

    // select all, then click the first value to unselect it, filtering it out.
    await filterContainer.getByTestId(selectors.components.Panels.Visualization.TableNG.Filters.SelectAll).click();
    await filterContainer.getByTitle(firstStateValue, { exact: true }).locator('label').click();
    await filterContainer.getByRole('button', { name: 'Ok' }).click();

    // make sure the filter container closed when we clicked "Ok".
    await expect(filterContainer).not.toBeVisible();

    // did it actually filter out our value?
    await expect(getCell(page, 1, infoColumnIdx)).resolves.not.toHaveText(firstStateValue);
  });

  test('Tests pagination, row height adjustment', async ({ gotoDashboardPage, selectors, page }) => {
    const rowRe = /([\d]+) - ([\d]+) of ([\d]+) rows/;
    const getRowStatus = async (page: Page | Locator) => {
      const text = (await page.getByText(rowRe).textContent()) ?? '';
      const match = text.match(rowRe);
      return {
        start: parseInt(match?.[1] ?? '0', 10),
        end: parseInt(match?.[2] ?? '0', 10),
        total: parseInt(match?.[3] ?? '0', 10),
      };
    };

    const dashboardPage = await gotoDashboardPage({
      uid: DASHBOARD_UID,
      queryParams: new URLSearchParams({ editPanel: '1' }),
    });

    await expect(
      dashboardPage.getByGrafanaSelector(selectors.components.Panels.Panel.title('Table - Kitchen Sink'))
    ).toBeVisible();

    await page
      .getByLabel(selectors.components.PanelEditor.OptionsPane.fieldLabel(`Enable pagination`), { exact: true })
      .click();

    // because of text wrapping, we're guaranteed to only be showing a single row when we enable pagination.
    await expect(page.getByText(/([\d]+) - ([\d]+) of ([\d]+) rows/)).toBeVisible();

    // FIXME horrible selector for the "Wrap text" toggle for the "Long text" column.
    await page
      .locator('[id="Override 13"]')
      .locator(`[aria-label="${selectors.components.PanelEditor.OptionsPane.fieldLabel('Wrap text')}"]`)
      .click();

    // any number of rows that is not "1" is allowed here, we don't want to police the exact number of rows that
    // are rendered since there are tons of factors which could effect this. we do want to grab this number for comparison
    // in a second, though.
    const smallRowStatus = await getRowStatus(page);
    expect(smallRowStatus.end).toBeGreaterThan(1);
<<<<<<< HEAD
    expect(page.getByRole('grid').getByRole('row')).toHaveCount(smallRowStatus.end + 1);
=======
    expect(page.getByRole('grid').getByRole('row')).toHaveCount(smallRowStatus.end + 2); // +2 for header and footer rows
>>>>>>> a5ceac44

    // change cell height to Large
    await dashboardPage
      .getByGrafanaSelector(selectors.components.PanelEditor.OptionsPane.fieldLabel('Table Cell height'))
      .locator('input')
      .last()
      .click();
    const largeRowStatus = await getRowStatus(page);
    expect(largeRowStatus.end).toBeLessThan(smallRowStatus.end);
<<<<<<< HEAD
    expect(page.getByRole('grid').getByRole('row')).toHaveCount(largeRowStatus.end + 1);
=======
    expect(page.getByRole('grid').getByRole('row')).toHaveCount(largeRowStatus.end + 2); // +2 for header and footer rows
>>>>>>> a5ceac44

    // click a page over with the directional nav
    await page.getByLabel('next page').click();
    const nextPageStatus = await getRowStatus(page);
    expect(nextPageStatus.start).toBe(largeRowStatus.end + 1);
    expect(nextPageStatus.end).toBe(largeRowStatus.end * 2);
    expect(nextPageStatus.total).toBe(largeRowStatus.total);

    // click a page number
    await page.getByTestId('data-testid panel content').getByRole('navigation').getByText('4', { exact: true }).click();
    const fourthPageStatus = await getRowStatus(page);
    expect(fourthPageStatus.start).toBe(largeRowStatus.end * 3 + 1);
    expect(fourthPageStatus.end).toBe(largeRowStatus.end * 4);
    expect(fourthPageStatus.total).toBe(largeRowStatus.total);
  });

  test.skip('Tests DataLinks (single and multi) and actions', async ({ gotoDashboardPage, selectors, page }) => {
    const addDataLink = async (title: string, url: string) => {
      await dashboardPage
        .getByGrafanaSelector(
          selectors.components.PanelEditor.OptionsPane.fieldLabel('Data links and actions Data links')
        )
        .locator('button')
        .filter({ hasText: 'Add link' })
        .click();

      // DataLinks dialog has popped open - fill it in and add a global datalink.
      await expect(page.getByRole('dialog')).toBeVisible();
      await page.getByRole('dialog').locator('#link-title').fill(title);
      await page.getByRole('dialog').locator('#data-link-input [contenteditable="true"]').focus();
      await page.getByRole('dialog').locator('#data-link-input [contenteditable="true"]').fill(url);
      await page.getByRole('dialog').locator('#data-link-input [contenteditable="true"]').blur();
      await page.getByRole('dialog').locator('button[aria-disabled="false"]').filter({ hasText: 'Save' }).click();
      await expect(page.getByRole('dialog')).not.toBeVisible();
    };

    const dashboardPage = await gotoDashboardPage({
      uid: DASHBOARD_UID,
      queryParams: new URLSearchParams({ editPanel: '1' }),
    });

    await expect(
      dashboardPage.getByGrafanaSelector(selectors.components.Panels.Panel.title('Table - Kitchen Sink'))
    ).toBeVisible();

    // disable text wrapping for this test to make it easier to click the links, the long lorem ipsum
    // can push the links off the screen.
    // FIXME very bad selector to get the correct "wrap text" toggle here.
    await page
      .locator('[id="Override 13"]')
      .locator(`[aria-label="${selectors.components.PanelEditor.OptionsPane.fieldLabel('Wrap text')}"]`)
      .click();

    const infoColumnIdx = await getColumnIdx(page, 'Info');
    const pillColIdx = await getColumnIdx(page, 'Pills');
    const dataLinkColIdx = await getColumnIdx(page, 'Data Link');

    // Info column has a single DataLink by default.
    const infoCell = await getCell(page, 1, infoColumnIdx);
    await expect(infoCell.locator('a')).toBeVisible();
    expect(infoCell.locator('a')).toHaveAttribute('href');
    expect(infoCell.locator('a')).not.toHaveAttribute('aria-haspopup');

    // now, add a DataLink to the whole table
    await addDataLink('Test link', 'https://grafana.com');

    // add a DataLink to the whole table, all cells will now have a single link.
    const colCount = await page.getByRole('row').nth(1).getByRole('gridcell').count();
    for (let colIdx = 0; colIdx < colCount; colIdx++) {
      // - pills column currently does not support DataLinks.
      // - we don't apply DataLinks to the DataLinks column itself, since they're rendered inside.
      if (colIdx === pillColIdx || colIdx === dataLinkColIdx) {
        continue;
      }

      const cell = await getCell(page, 1, colIdx);
      await expect(cell.locator('a')).toBeVisible();
      expect(cell.locator('a')).toHaveAttribute('href');
      expect(cell.locator('a')).not.toHaveAttribute('aria-haspopup', 'menu');
    }

    const headerContainer = dashboardPage.getByGrafanaSelector(selectors.components.Panels.Panel.headerContainer);

    // add another data link. now we'll check that the multi-link popups work.
    await addDataLink('Another test link', 'https://grafana.com/foo');

    // loop thru the columns, click the links, observe that the tooltip appears, and close the tooltip.
    for (let colIdx = 0; colIdx < colCount; colIdx++) {
      const cell = await getCell(page, 1, colIdx);
      if (colIdx === infoColumnIdx) {
        // the Info column should still have its single link.
        expect(cell.locator('a')).not.toHaveAttribute('aria-haspopup', 'menu');
        continue;
      }

      // - pills column currently does not support DataLinks.
      // - we don't apply DataLinks to the DataLinks column itself, since they're rendered inside.
      if (colIdx === pillColIdx || colIdx === dataLinkColIdx) {
        continue;
      }

      await cell.locator('a').click({ force: true });
      await expect(page.getByTestId(selectors.components.DataLinksActionsTooltip.tooltipWrapper)).toBeVisible();

      await headerContainer.click(); // convenient just to click the header to close the tooltip.
      await expect(page.getByTestId(selectors.components.DataLinksActionsTooltip.tooltipWrapper)).not.toBeVisible();
    }

    // add an Action to the whole table and check that the action button is added to the tooltip.
    // TODO -- saving for another day.
  });

  test('Empty Table panel', async ({ gotoDashboardPage, selectors }) => {
    const dashboardPage = await gotoDashboardPage({
      uid: DASHBOARD_UID,
      queryParams: new URLSearchParams({ editPanel: '2' }),
    });

    await expect(
      dashboardPage.getByGrafanaSelector(selectors.components.Panels.Panel.PanelDataErrorMessage)
    ).toBeVisible();
    await expect(
      dashboardPage.getByGrafanaSelector(selectors.components.Panels.Panel.title('Table - Kitchen Sink'))
    ).not.toBeVisible();
  });
});<|MERGE_RESOLUTION|>--- conflicted
+++ resolved
@@ -225,11 +225,7 @@
     // in a second, though.
     const smallRowStatus = await getRowStatus(page);
     expect(smallRowStatus.end).toBeGreaterThan(1);
-<<<<<<< HEAD
-    expect(page.getByRole('grid').getByRole('row')).toHaveCount(smallRowStatus.end + 1);
-=======
     expect(page.getByRole('grid').getByRole('row')).toHaveCount(smallRowStatus.end + 2); // +2 for header and footer rows
->>>>>>> a5ceac44
 
     // change cell height to Large
     await dashboardPage
@@ -239,11 +235,7 @@
       .click();
     const largeRowStatus = await getRowStatus(page);
     expect(largeRowStatus.end).toBeLessThan(smallRowStatus.end);
-<<<<<<< HEAD
-    expect(page.getByRole('grid').getByRole('row')).toHaveCount(largeRowStatus.end + 1);
-=======
     expect(page.getByRole('grid').getByRole('row')).toHaveCount(largeRowStatus.end + 2); // +2 for header and footer rows
->>>>>>> a5ceac44
 
     // click a page over with the directional nav
     await page.getByLabel('next page').click();
