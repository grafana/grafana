import { Page, Locator } from '@playwright/test';

import { test, expect, E2ESelectorGroups } from '@grafana/plugin-e2e';

const DASHBOARD_UID = 'dcb9f5e9-8066-4397-889e-864b99555dbb';

test.use({ viewport: { width: 2000, height: 1080 } });

// helper utils
const waitForTableLoad = async (loc: Page | Locator) => {
  await expect(loc.locator('.rdg')).toBeVisible();
};

const getCell = async (loc: Page | Locator, rowIdx: number, colIdx: number) =>
  loc
    .getByRole('row')
    .nth(rowIdx)
    .getByRole(rowIdx === 0 ? 'columnheader' : 'gridcell')
    .nth(colIdx);

const getCellHeight = async (loc: Page | Locator, rowIdx: number, colIdx: number) => {
  const cell = await getCell(loc, rowIdx, colIdx);
  return (await cell.boundingBox())?.height ?? 0;
};

const getColumnIdx = async (loc: Page | Locator, columnName: string) => {
  // find the index of the column "Long text." The kitchen sink table will change over time, but
  // we can just find the column programatically and use it throughout the test.
  let result = -1;
  const colCount = await loc.getByRole('columnheader').count();
  for (let colIdx = 0; colIdx < colCount; colIdx++) {
    const cell = await getCell(loc, 0, colIdx);
    if ((await cell.textContent()) === columnName) {
      result = colIdx;
      break;
    }
  }
  if (result === -1) {
    throw new Error(`Could not find the "${columnName}" column in the table`);
  }
  return result;
};

const disableAllTextWrap = async (loc: Page | Locator, selectors: E2ESelectorGroups) => {
  // disable text wrapping for all of the columns, since long text with links in them can push the links off the screen.
  const wrapTextToggle = loc.getByLabel('Wrap text');
  const count = await wrapTextToggle.count();

  for (let i = 0; i < count; i++) {
    const toggle = wrapTextToggle.nth(i);
    if ((await toggle.getAttribute('checked')) !== null) {
      await toggle.click({ force: true });
    }
  }
};

test.describe('Panels test: Table - Kitchen Sink', { tag: ['@panels', '@table'] }, () => {
  test('Tests word wrap, hover overflow, and cell inspect', async ({ gotoDashboardPage, selectors, page }) => {
    const dashboardPage = await gotoDashboardPage({
      uid: DASHBOARD_UID,
      queryParams: new URLSearchParams({ editPanel: '1' }),
    });

    await expect(
      dashboardPage.getByGrafanaSelector(selectors.components.Panels.Panel.title('Table - Kitchen Sink'))
    ).toBeVisible();

    // to avoid a race condition when counting up , wait for react-data-grid to finish rendering.
    await waitForTableLoad(page);

    const longTextColIdx = await getColumnIdx(page, 'Long Text');

    // text wrapping is enabled by default on this panel.
    await expect(getCellHeight(page, 1, longTextColIdx)).resolves.toBeGreaterThan(100);

<<<<<<< HEAD
    // FIXME very bad selector to get the correct "wrap text" toggle here.
    // toggle the lorem ipsum column's wrap text toggle and confirm that the height shrinks.
    await page.locator('[id="Override 13"]').getByText('Wrap text').click();
=======
    await dashboardPage
      .getByGrafanaSelector(selectors.components.OptionsGroup.group('panel-options-override-12'))
      .getByLabel(selectors.components.PanelEditor.OptionsPane.fieldLabel('Wrap text'))
      .click();
>>>>>>> a0075ffd
    await expect(getCellHeight(page, 1, longTextColIdx)).resolves.toBeLessThan(100);

    // test that hover overflow works.
    const loremIpsumCell = await getCell(page, 1, longTextColIdx);
    await loremIpsumCell.scrollIntoViewIfNeeded();
    await loremIpsumCell.hover();
    await expect(getCellHeight(page, 1, longTextColIdx)).resolves.toBeGreaterThan(100);
    await (await getCell(page, 1, longTextColIdx + 1)).hover();
    await expect(getCellHeight(page, 1, longTextColIdx)).resolves.toBeLessThan(100);

    // enable cell inspect, confirm that hover no longer triggers.
    await dashboardPage
      .getByGrafanaSelector(selectors.components.PanelEditor.OptionsPane.fieldLabel('Cell options Cell value inspect'))
      .first()
      .getByRole('switch', { name: 'Cell value inspect' })
      .click({ force: true });
    await loremIpsumCell.hover();
    await expect(getCellHeight(page, 1, longTextColIdx)).resolves.toBeLessThan(100);

    // click cell inspect, check that cell inspection pops open in the side as we'd expect.
    await loremIpsumCell.getByLabel('Inspect value').click();
    const loremIpsumText = await loremIpsumCell.textContent();
    expect(loremIpsumText).toBeDefined();
    await expect(page.getByRole('dialog').getByText(loremIpsumText!)).toBeVisible();
  });

  test('Tests visibility and display name via overrides', async ({ gotoDashboardPage, selectors, page }) => {
    const dashboardPage = await gotoDashboardPage({
      uid: DASHBOARD_UID,
      queryParams: new URLSearchParams({ editPanel: '1' }),
    });

    await expect(
      dashboardPage.getByGrafanaSelector(selectors.components.Panels.Panel.title('Table - Kitchen Sink'))
    ).toBeVisible();

    const stateOverride = dashboardPage.getByGrafanaSelector(
      selectors.components.OptionsGroup.group('panel-options-override-11')
    );

    // confirm that "State" column is hidden by default.
    expect(page.getByRole('row').nth(0)).not.toContainText('State');
    // toggle the "State" column visibility via the override we set up in the kitchen sink panel.
    const hideStateColumnSwitch = stateOverride.locator('label').last();
    await hideStateColumnSwitch.click();
    expect(page.getByRole('row').nth(0)).toContainText('State');

    // now change the display name of the "State" column.
    const displayNameInput = stateOverride.locator('input[value="State"]').last();
    await displayNameInput.fill('State (renamed)');
    await displayNameInput.press('Enter');
    expect(page.getByRole('row').nth(0)).toContainText('State (renamed)');

    // toggle the "State" column visibility again to hide it again. this confirms that we avoid bugs related to
    // array lengths between the fields array and the column widths array.
    await hideStateColumnSwitch.click();
    expect(page.getByRole('row').nth(0)).not.toContainText('State');

    // since the previous assertion is just for the absence of text, let's also confirm that the table is
    // actually still on the page and that an error has not been throw.
    await waitForTableLoad(page);
  });

  // we test niche cases for sorting, filtering, pagination, etc. in a unit tests already.
  // we mainly want to test the happiest paths for these in e2es as well to check for integration
  // issues, but the unit tests can confirm that the internal logic works as expected much more quickly and thoroughly.
  // hashtag testing pyramid.
  test('Tests sorting by column', async ({ gotoDashboardPage, selectors, page }) => {
    const dashboardPage = await gotoDashboardPage({
      uid: DASHBOARD_UID,
      queryParams: new URLSearchParams({ editPanel: '1' }),
    });

    await expect(
      dashboardPage.getByGrafanaSelector(selectors.components.Panels.Panel.title('Table - Kitchen Sink'))
    ).toBeVisible();

    // click the "State" column header to sort it.
    const stateColumnHeader = await getCell(page, 0, 1);

    await stateColumnHeader.getByText('Info').click();
    await expect(stateColumnHeader).toHaveAttribute('aria-sort', 'ascending');
    expect(getCell(page, 1, 1)).resolves.toContainText('down'); // down or down fast

    await stateColumnHeader.getByText('Info').click();
    await expect(stateColumnHeader).toHaveAttribute('aria-sort', 'descending');
    expect(getCell(page, 1, 1)).resolves.toContainText('up'); // up or up fast

    await stateColumnHeader.getByText('Info').click();
    await expect(stateColumnHeader).not.toHaveAttribute('aria-sort');
  });

  test('Tests filtering within a column', async ({ gotoDashboardPage, selectors, page }) => {
    const dashboardPage = await gotoDashboardPage({
      uid: DASHBOARD_UID,
      queryParams: new URLSearchParams({ editPanel: '1' }),
    });

    await expect(
      dashboardPage.getByGrafanaSelector(selectors.components.Panels.Panel.title('Table - Kitchen Sink'))
    ).toBeVisible();

    await waitForTableLoad(page);

    const infoColumnIdx = await getColumnIdx(page, 'Info');

    const stateColumnHeader = page.getByRole('columnheader').nth(infoColumnIdx);

    // get the first value in the "State" column, filter it out, then check that it went away.
    const firstStateValue = (await (await getCell(page, 1, infoColumnIdx)).textContent())!;
    await stateColumnHeader.getByTestId(selectors.components.Panels.Visualization.TableNG.Filters.HeaderButton).click();
    const filterContainer = dashboardPage.getByGrafanaSelector(
      selectors.components.Panels.Visualization.TableNG.Filters.Container
    );

    await expect(filterContainer).toBeVisible();

    // select all, then click the first value to unselect it, filtering it out.
    await filterContainer.getByTestId(selectors.components.Panels.Visualization.TableNG.Filters.SelectAll).click();
    await filterContainer.getByTitle(firstStateValue, { exact: true }).locator('label').click();
    await filterContainer.getByRole('button', { name: 'Ok' }).click();

    // make sure the filter container closed when we clicked "Ok".
    await expect(filterContainer).not.toBeVisible();

    // did it actually filter out our value?
    await expect(getCell(page, 1, infoColumnIdx)).resolves.not.toHaveText(firstStateValue);
  });

  test('Tests pagination, row height adjustment', async ({ gotoDashboardPage, selectors, page }) => {
    const rowRe = /([\d]+) - ([\d]+) of ([\d]+) rows/;
    const getRowStatus = async (page: Page | Locator) => {
      const text = (await page.getByText(rowRe).textContent()) ?? '';
      const match = text.match(rowRe);
      return {
        start: parseInt(match?.[1] ?? '0', 10),
        end: parseInt(match?.[2] ?? '0', 10),
        total: parseInt(match?.[3] ?? '0', 10),
      };
    };

    const dashboardPage = await gotoDashboardPage({
      uid: DASHBOARD_UID,
      queryParams: new URLSearchParams({ editPanel: '1' }),
    });

    await expect(
      dashboardPage.getByGrafanaSelector(selectors.components.Panels.Panel.title('Table - Kitchen Sink'))
    ).toBeVisible();

    await page
      .getByLabel(selectors.components.PanelEditor.OptionsPane.fieldLabel(`Enable pagination`), { exact: true })
      .click();

    // because of text wrapping, we're guaranteed to only be showing a single row when we enable pagination.
    await expect(page.getByText(/([\d]+) - ([\d]+) of ([\d]+) rows/)).toBeVisible();

    await disableAllTextWrap(page, selectors);

    // any number of rows that is not "1" is allowed here, we don't want to police the exact number of rows that
    // are rendered since there are tons of factors which could effect this. we do want to grab this number for comparison
    // in a second, though.
    const smallRowStatus = await getRowStatus(page);
    expect(smallRowStatus.end).toBeGreaterThan(1);
    expect(page.getByRole('grid').getByRole('row')).toHaveCount(smallRowStatus.end + 2); // +2 for header and footer rows

    // change cell height to Large
    await dashboardPage
      .getByGrafanaSelector(selectors.components.PanelEditor.OptionsPane.fieldLabel('Table Cell height'))
      .locator('input')
      .last()
      .click();
    const largeRowStatus = await getRowStatus(page);
    expect(largeRowStatus.end).toBeLessThan(smallRowStatus.end);
    expect(page.getByRole('grid').getByRole('row')).toHaveCount(largeRowStatus.end + 2); // +2 for header and footer rows

    // click a page over with the directional nav
    await page.getByLabel('next page').click();
    const nextPageStatus = await getRowStatus(page);
    expect(nextPageStatus.start).toBe(largeRowStatus.end + 1);
    expect(nextPageStatus.end).toBe(largeRowStatus.end * 2);
    expect(nextPageStatus.total).toBe(largeRowStatus.total);

    // click a page number
    await page.getByTestId('data-testid panel content').getByRole('navigation').getByText('4', { exact: true }).click();
    const fourthPageStatus = await getRowStatus(page);
    expect(fourthPageStatus.start).toBe(largeRowStatus.end * 3 + 1);
    expect(fourthPageStatus.end).toBe(largeRowStatus.end * 4);
    expect(fourthPageStatus.total).toBe(largeRowStatus.total);
  });

  test.skip('Tests DataLinks (single and multi) and actions', async ({ gotoDashboardPage, selectors, page }) => {
    const addDataLink = async (title: string, url: string) => {
      await dashboardPage
        .getByGrafanaSelector(
          selectors.components.PanelEditor.OptionsPane.fieldLabel('Data links and actions Data links')
        )
        .locator('button')
        .filter({ hasText: 'Add link' })
        .click();

      // DataLinks dialog has popped open - fill it in and add a global datalink.
      await expect(page.getByRole('dialog')).toBeVisible();
      await page.getByRole('dialog').locator('#link-title').fill(title);
      await page.getByRole('dialog').locator('#data-link-input [contenteditable="true"]').focus();
      await page.getByRole('dialog').locator('#data-link-input [contenteditable="true"]').fill(url);
      await page.getByRole('dialog').locator('#data-link-input [contenteditable="true"]').blur();
      await page.getByRole('dialog').locator('button[aria-disabled="false"]').filter({ hasText: 'Save' }).click();
      await expect(page.getByRole('dialog')).not.toBeVisible();
    };

    const dashboardPage = await gotoDashboardPage({
      uid: DASHBOARD_UID,
      queryParams: new URLSearchParams({ editPanel: '1' }),
    });

    await expect(
      dashboardPage.getByGrafanaSelector(selectors.components.Panels.Panel.title('Table - Kitchen Sink'))
    ).toBeVisible();

    await disableAllTextWrap(page, selectors);

    const infoColumnIdx = await getColumnIdx(page, 'Info');
    const pillColIdx = await getColumnIdx(page, 'Pills');
    const dataLinkColIdx = await getColumnIdx(page, 'Data Link');

    // Info column has a single DataLink by default.
    const infoCell = await getCell(page, 1, infoColumnIdx);
    await expect(infoCell.locator('a')).toBeVisible();
    expect(infoCell.locator('a')).toHaveAttribute('href');
    expect(infoCell.locator('a')).not.toHaveAttribute('aria-haspopup');

    // now, add a DataLink to the whole table
    await addDataLink('Test link', 'https://grafana.com');

    // add a DataLink to the whole table, all cells will now have a single link.
    const colCount = await page.getByRole('row').nth(1).getByRole('gridcell').count();
    for (let colIdx = 0; colIdx < colCount; colIdx++) {
      // - pills column currently does not support DataLinks.
      // - we don't apply DataLinks to the DataLinks column itself, since they're rendered inside.
      if (colIdx === pillColIdx || colIdx === dataLinkColIdx) {
        continue;
      }

      const cell = await getCell(page, 1, colIdx);
      await expect(cell.locator('a')).toBeVisible();
      expect(cell.locator('a')).toHaveAttribute('href');
      expect(cell.locator('a')).not.toHaveAttribute('aria-haspopup', 'menu');
    }

    const headerContainer = dashboardPage.getByGrafanaSelector(selectors.components.Panels.Panel.headerContainer);

    // add another data link. now we'll check that the multi-link popups work.
    await addDataLink('Another test link', 'https://grafana.com/foo');

    // loop thru the columns, click the links, observe that the tooltip appears, and close the tooltip.
    for (let colIdx = 0; colIdx < colCount; colIdx++) {
      const cell = await getCell(page, 1, colIdx);
      if (colIdx === infoColumnIdx) {
        // the Info column should still have its single link.
        expect(cell.locator('a')).not.toHaveAttribute('aria-haspopup', 'menu');
        continue;
      }

      // - pills column currently does not support DataLinks.
      // - we don't apply DataLinks to the DataLinks column itself, since they're rendered inside.
      if (colIdx === pillColIdx || colIdx === dataLinkColIdx) {
        continue;
      }

      await cell.locator('a').click({ force: true });
      await expect(page.getByTestId(selectors.components.DataLinksActionsTooltip.tooltipWrapper)).toBeVisible();

      await headerContainer.click(); // convenient just to click the header to close the tooltip.
      await expect(page.getByTestId(selectors.components.DataLinksActionsTooltip.tooltipWrapper)).not.toBeVisible();
    }

    // add an Action to the whole table and check that the action button is added to the tooltip.
    // TODO -- saving for another day.
  });

  test('Tests tooltip interactions', async ({ gotoDashboardPage, selectors }) => {
    const dashboardPage = await gotoDashboardPage({
      uid: DASHBOARD_UID,
      queryParams: new URLSearchParams({ editPanel: '1' }),
    });

    await expect(
      dashboardPage.getByGrafanaSelector(selectors.components.Panels.Panel.title('Table - Kitchen Sink'))
    ).toBeVisible();

    const firstCaret = dashboardPage
      .getByGrafanaSelector(selectors.components.Panels.Visualization.TableNG.Tooltip.Caret)
      .first();

    // test hovering over and blurring the caret, and whether the tooltip appears and disappears as expected.
    await firstCaret.hover();

    await expect(
      dashboardPage.getByGrafanaSelector(selectors.components.Panels.Visualization.TableNG.Tooltip.Wrapper)
    ).toBeVisible();

    await dashboardPage.getByGrafanaSelector(selectors.components.Panels.Panel.title('Table - Kitchen Sink')).hover();

    await expect(
      dashboardPage.getByGrafanaSelector(selectors.components.Panels.Visualization.TableNG.Tooltip.Wrapper)
    ).not.toBeVisible();

    // when a pinned tooltip is open, clicking outside of it should close it.
    await firstCaret.click();

    await expect(
      dashboardPage.getByGrafanaSelector(selectors.components.Panels.Visualization.TableNG.Tooltip.Wrapper)
    ).toBeVisible();

    await dashboardPage.getByGrafanaSelector(selectors.components.Panels.Panel.title('Table - Kitchen Sink')).click();

    await expect(
      dashboardPage.getByGrafanaSelector(selectors.components.Panels.Visualization.TableNG.Tooltip.Wrapper)
    ).not.toBeVisible();

    // when a pinned tooltip is open, clicking inside of it should NOT close it.
    await firstCaret.click();

    await expect(
      dashboardPage.getByGrafanaSelector(selectors.components.Panels.Visualization.TableNG.Tooltip.Wrapper)
    ).toBeVisible();

    const tooltip = dashboardPage.getByGrafanaSelector(
      selectors.components.Panels.Visualization.TableNG.Tooltip.Wrapper
    );
    await tooltip.click();

    await expect(
      dashboardPage.getByGrafanaSelector(selectors.components.Panels.Visualization.TableNG.Tooltip.Wrapper)
    ).toBeVisible();

    await dashboardPage.getByGrafanaSelector(selectors.components.Panels.Panel.title('Table - Kitchen Sink')).click();

    await expect(
      dashboardPage.getByGrafanaSelector(selectors.components.Panels.Visualization.TableNG.Tooltip.Wrapper)
    ).not.toBeVisible();
  });

  test('Empty Table panel', async ({ gotoDashboardPage, selectors }) => {
    const dashboardPage = await gotoDashboardPage({
      uid: DASHBOARD_UID,
      queryParams: new URLSearchParams({ editPanel: '3' }),
    });

    await expect(
      dashboardPage.getByGrafanaSelector(selectors.components.Panels.Panel.PanelDataErrorMessage)
    ).toBeVisible();
    await expect(
      dashboardPage.getByGrafanaSelector(selectors.components.Panels.Panel.title('Table - Kitchen Sink'))
    ).not.toBeVisible();
  });
});<|MERGE_RESOLUTION|>--- conflicted
+++ resolved
@@ -73,16 +73,10 @@
     // text wrapping is enabled by default on this panel.
     await expect(getCellHeight(page, 1, longTextColIdx)).resolves.toBeGreaterThan(100);
 
-<<<<<<< HEAD
-    // FIXME very bad selector to get the correct "wrap text" toggle here.
-    // toggle the lorem ipsum column's wrap text toggle and confirm that the height shrinks.
-    await page.locator('[id="Override 13"]').getByText('Wrap text').click();
-=======
     await dashboardPage
       .getByGrafanaSelector(selectors.components.OptionsGroup.group('panel-options-override-12'))
-      .getByLabel(selectors.components.PanelEditor.OptionsPane.fieldLabel('Wrap text'))
+      .getByText('Wrap text')
       .click();
->>>>>>> a0075ffd
     await expect(getCellHeight(page, 1, longTextColIdx)).resolves.toBeLessThan(100);
 
     // test that hover overflow works.
