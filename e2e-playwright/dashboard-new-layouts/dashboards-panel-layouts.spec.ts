--- conflicted
+++ resolved
@@ -36,12 +36,8 @@
 
       await dashboardPage.getByGrafanaSelector(selectors.pages.Dashboard.Sidebar.optionsButton).click();
       await page.getByLabel('Expand Panel layout category').click();
-<<<<<<< HEAD
-
-      await switchToAutoGrid(page, dashboardPage);
-=======
-      await page.getByLabel('layout-selection-option-Auto grid').click();
->>>>>>> ca8cad68
+
+      await switchToAutoGrid(page, dashboardPage);
 
       await expect(
         dashboardPage.getByGrafanaSelector(selectors.components.Panels.Panel.title('New panel'))
@@ -74,11 +70,7 @@
       await dashboardPage.getByGrafanaSelector(selectors.pages.Dashboard.Sidebar.optionsButton).click();
       await page.getByLabel('Expand Panel layout category').click();
 
-<<<<<<< HEAD
-      await switchToAutoGrid(page, dashboardPage);
-=======
-      await page.getByLabel('layout-selection-option-Auto grid').click();
->>>>>>> ca8cad68
+      await switchToAutoGrid(page, dashboardPage);
 
       // Get initial positions - standard width should have panels on different rows
       const firstPanelTop = await getPanelTop(dashboardPage, selectors);
@@ -140,11 +132,7 @@
       await dashboardPage.getByGrafanaSelector(selectors.pages.Dashboard.Sidebar.optionsButton).click();
       await page.getByLabel('Expand Panel layout category').click();
 
-<<<<<<< HEAD
-      await switchToAutoGrid(page, dashboardPage);
-=======
-      await page.getByLabel('layout-selection-option-Auto grid').click();
->>>>>>> ca8cad68
+      await switchToAutoGrid(page, dashboardPage);
 
       await dashboardPage
         .getByGrafanaSelector(selectors.components.PanelEditor.ElementEditPane.AutoGridLayout.minColumnWidth)
@@ -202,12 +190,8 @@
 
       await dashboardPage.getByGrafanaSelector(selectors.pages.Dashboard.Sidebar.optionsButton).click();
       await page.getByLabel('Expand Panel layout category').click();
-<<<<<<< HEAD
-
-      await switchToAutoGrid(page, dashboardPage);
-=======
-      await page.getByLabel('layout-selection-option-Auto grid').click();
->>>>>>> ca8cad68
+
+      await switchToAutoGrid(page, dashboardPage);
 
       await dashboardPage
         .getByGrafanaSelector(selectors.components.PanelEditor.ElementEditPane.AutoGridLayout.maxColumns)
@@ -243,12 +227,8 @@
 
       await dashboardPage.getByGrafanaSelector(selectors.pages.Dashboard.Sidebar.optionsButton).click();
       await page.getByLabel('Expand Panel layout category').click();
-<<<<<<< HEAD
-
-      await switchToAutoGrid(page, dashboardPage);
-=======
-      await page.getByLabel('layout-selection-option-Auto grid').click();
->>>>>>> ca8cad68
+
+      await switchToAutoGrid(page, dashboardPage);
 
       const regularRowHeight = await getPanelHeight(dashboardPage, selectors);
 
@@ -304,12 +284,8 @@
 
       await dashboardPage.getByGrafanaSelector(selectors.pages.Dashboard.Sidebar.optionsButton).click();
       await page.getByLabel('Expand Panel layout category').click();
-<<<<<<< HEAD
-
-      await switchToAutoGrid(page, dashboardPage);
-=======
-      await page.getByLabel('layout-selection-option-Auto grid').click();
->>>>>>> ca8cad68
+
+      await switchToAutoGrid(page, dashboardPage);
 
       const regularRowHeight = await getPanelHeight(dashboardPage, selectors);
 
@@ -367,12 +343,8 @@
 
       await dashboardPage.getByGrafanaSelector(selectors.pages.Dashboard.Sidebar.optionsButton).click();
       await page.getByLabel('Expand Panel layout category').click();
-<<<<<<< HEAD
-
-      await switchToAutoGrid(page, dashboardPage);
-=======
-      await page.getByLabel('layout-selection-option-Auto grid').click();
->>>>>>> ca8cad68
+
+      await switchToAutoGrid(page, dashboardPage);
 
       // Set narrow column width first to ensure panels fit horizontally
       await dashboardPage
