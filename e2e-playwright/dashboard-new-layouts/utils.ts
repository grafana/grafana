--- conflicted
+++ resolved
@@ -273,7 +273,6 @@
   return boundingBox;
 }
 
-<<<<<<< HEAD
 export async function getRowPosition(dashboardPage: DashboardPage, selectors: E2ESelectorGroups, rowTitle: string) {
   const row = dashboardPage.getByGrafanaSelector(selectors.components.DashboardRow.title(rowTitle)).first();
   const boundingBox = await row.boundingBox();
@@ -291,13 +290,14 @@
       dashboardPage.getByGrafanaSelector(selectors.components.DashboardRow.title(`${title}${option}`))
     ).toBeVisible();
     await dashboardPage.getByGrafanaSelector(selectors.components.DashboardRow.title(`${title}${option}`)).click();
-=======
+  }
+}
+
 export async function switchToAutoGrid(page: Page, dashboardPage: DashboardPage) {
   await page.getByLabel('layout-selection-option-Auto grid').click();
   // confirm layout change if applicable
   const confirmModal = dashboardPage.getByGrafanaSelector(selectors.pages.ConfirmModal.delete);
   if (confirmModal) {
     await confirmModal.click();
->>>>>>> 45f665d2
   }
 }