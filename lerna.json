{
  "$schema": "node_modules/lerna/schemas/lerna-schema.json",
  "npmClient": "yarn",
<<<<<<< HEAD
  "version": "11.1.0"
=======
  "version": "11.1.1"
>>>>>>> 9cdba084
}<|MERGE_RESOLUTION|>--- conflicted
+++ resolved
@@ -1,9 +1,5 @@
 {
   "$schema": "node_modules/lerna/schemas/lerna-schema.json",
   "npmClient": "yarn",
-<<<<<<< HEAD
-  "version": "11.1.0"
-=======
   "version": "11.1.1"
->>>>>>> 9cdba084
 }