<<<<<<< HEAD
<!-- 11.3.5 START -->

# 11.3.5 (2025-03-25)

### Features and enhancements

- **Chore:** Bump Go to 1.23.7 [#101583](https://github.com/grafana/grafana/pull/101583), [@macabu](https://github.com/macabu)
- **Chore:** Bump Go to 1.23.7 (Enterprise)

### Bug fixes

- **Alerting:** Fix token-based Slack image upload to work with channel names [#101488](https://github.com/grafana/grafana/pull/101488), [@moustafab](https://github.com/moustafab)
- **Service Accounts:** Do not show error pop-ups for Service Account and Renderer UI flows [#101791](https://github.com/grafana/grafana/pull/101791), [@IevaVasiljeva](https://github.com/IevaVasiljeva)

<!-- 11.3.5 END -->
=======
<!-- 11.2.8 START -->

# 11.2.8 (2025-03-25)

### Features and enhancements

- **Chore:** Bump Go version to 1.23.7 [#101294](https://github.com/grafana/grafana/pull/101294), [@macabu](https://github.com/macabu)
- **Chore:** Bump Go version to 1.23.7 (Enterprise)

### Bug fixes

- **Alerting:** Update slack image upload to use new API [#101487](https://github.com/grafana/grafana/pull/101487), [@moustafab](https://github.com/moustafab)
- **CloudMigrations:** Fix OrderBy clause in GetSnapshotList sql handler [#102351](https://github.com/grafana/grafana/pull/102351), [@mmandrus](https://github.com/mmandrus)
- **Service Accounts:** Do not show error pop-ups for Service Account and Renderer UI flows [#101795](https://github.com/grafana/grafana/pull/101795), [@IevaVasiljeva](https://github.com/IevaVasiljeva)

<!-- 11.2.8 END -->
<!-- 11.1.13 START -->

# 11.1.13 (2025-03-25)

### Features and enhancements

- **Chore:** Bump Go version to 1.23.7 [#101562](https://github.com/grafana/grafana/pull/101562), [@macabu](https://github.com/macabu)
- **Alerting:** Update slack image upload to use new API [#101485](https://github.com/grafana/grafana/pull/101485), [@moustafab](https://github.com/moustafab)
- **Service Accounts:** Do not show error pop-ups for Service Account and Renderer UI flows [#101796](https://github.com/grafana/grafana/pull/101796), [@IevaVasiljeva](https://github.com/IevaVasiljeva)

<!-- 11.1.13 END -->
<!-- 10.4.17 START -->

# 10.4.17 (2025-03-25)

### Features and enhancements

- **Chore:** Bump Go version to 1.23.7 [#101565](https://github.com/grafana/grafana/pull/101565), [@macabu](https://github.com/macabu)
- **Alerting:** Update slack image upload to use new API [#101483](https://github.com/grafana/grafana/pull/101483), [@moustafab](https://github.com/moustafab)
- **Service Accounts:** Do not show error pop-ups for Service Account and Renderer UI flows [#101804](https://github.com/grafana/grafana/pull/101804), [@IevaVasiljeva](https://github.com/IevaVasiljeva)

<!-- 10.4.17 END -->
>>>>>>> 077640bf
<!-- 11.5.2 START -->

# 11.5.2 (2025-02-18)

### Features and enhancements

- **Docker:** Use our own glibc 2.40 binaries [#99918](https://github.com/grafana/grafana/pull/99918), [@DanCech](https://github.com/DanCech)
- **TransformationFilter:** Include transformation outputs in transformation filtering options [#99878](https://github.com/grafana/grafana/pull/99878), [@Sergej-Vlasov](https://github.com/Sergej-Vlasov)
- **grafana-ui:** Update InlineField error prop type to React.ReactNode [#100373](https://github.com/grafana/grafana/pull/100373), [@Clarity-89](https://github.com/Clarity-89)

### Bug fixes

- **Alerting:** Allow specifying uid for new rules added to groups [#100450](https://github.com/grafana/grafana/pull/100450), [@yuri-tceretian](https://github.com/yuri-tceretian)
- **Alerting:** Allow specifying uid for new rules added to groups [#100450](https://github.com/grafana/grafana/pull/100450), [@yuri-tceretian](https://github.com/yuri-tceretian)
- **Alerting:** Call RLock() before reading sendAlertsTo map [#99880](https://github.com/grafana/grafana/pull/99880), [@santihernandezc](https://github.com/santihernandezc)
- **Auth:** Fix redirect with JWT auth URL login [#100355](https://github.com/grafana/grafana/pull/100355), [@mgyongyosi](https://github.com/mgyongyosi)
- **AuthN:** Refetch user on "ErrUserAlreadyExists" [#100582](https://github.com/grafana/grafana/pull/100582), [@kalleep](https://github.com/kalleep)
- **Azure:** Correctly set application insights resource values [#99599](https://github.com/grafana/grafana/pull/99599), [@aangelisc](https://github.com/aangelisc)
- **CodeEditor:** Fix cursor alignment [#99863](https://github.com/grafana/grafana/pull/99863), [@ashharrison90](https://github.com/ashharrison90)
- **DashboardList:** Throttle the re-renders [#100046](https://github.com/grafana/grafana/pull/100046), [@bfmatei](https://github.com/bfmatei)
- **Dashboards:** Bring back scripted dashboards [#100633](https://github.com/grafana/grafana/pull/100633), [@dprokop](https://github.com/dprokop)
- **Plugin Metrics:** Eliminate data race in plugin metrics middleware [#100078](https://github.com/grafana/grafana/pull/100078), [@clord](https://github.com/clord)
- **RBAC:** Don't check folder access if `annotationPermissionUpdate` FT is enabled [#100117](https://github.com/grafana/grafana/pull/100117), [@IevaVasiljeva](https://github.com/IevaVasiljeva)

<!-- 11.5.2 END -->
<!-- 11.4.2 START -->

# 11.4.2 (2025-02-18)

### Features and enhancements

- **Docker:** Use our own glibc 2.40 binaries [#99924](https://github.com/grafana/grafana/pull/99924), [@DanCech](https://github.com/DanCech)

### Bug fixes

- **Auth:** Fix redirect with JWT auth URL login [#100494](https://github.com/grafana/grafana/pull/100494), [@mgyongyosi](https://github.com/mgyongyosi)
- **AuthN:** Refetch user on "ErrUserAlreadyExists" [#100585](https://github.com/grafana/grafana/pull/100585), [@kalleep](https://github.com/kalleep)
- **Azure:** Correctly set application insights resource values [#99598](https://github.com/grafana/grafana/pull/99598), [@aangelisc](https://github.com/aangelisc)
- **Dashboards:** Bring back scripted dashboards [#100629](https://github.com/grafana/grafana/pull/100629), [@dprokop](https://github.com/dprokop)
- **Plugin Metrics:** Eliminate data race in plugin metrics middleware [#100077](https://github.com/grafana/grafana/pull/100077), [@clord](https://github.com/clord)
- **RBAC:** Don't check folder access if `annotationPermissionUpdate` FT is enabled [#100116](https://github.com/grafana/grafana/pull/100116), [@IevaVasiljeva](https://github.com/IevaVasiljeva)

<!-- 11.4.2 END -->
<!-- 11.3.4 START -->

# 11.3.4 (2025-02-18)

### Features and enhancements

- **Docker:** Use our own glibc 2.40 binaries [#99923](https://github.com/grafana/grafana/pull/99923), [@DanCech](https://github.com/DanCech)

### Bug fixes

- **Auth:** Fix redirect with JWT auth URL login [#100495](https://github.com/grafana/grafana/pull/100495), [@mgyongyosi](https://github.com/mgyongyosi)
- **Azure:** Correctly set application insights resource values [#99597](https://github.com/grafana/grafana/pull/99597), [@aangelisc](https://github.com/aangelisc)
- **Dashboards:** Bring back scripted dashboards [#100627](https://github.com/grafana/grafana/pull/100627), [@dprokop](https://github.com/dprokop)
- **Plugin Metrics:** Eliminate data race in plugin metrics middleware [#100076](https://github.com/grafana/grafana/pull/100076), [@clord](https://github.com/clord)

<!-- 11.3.4 END -->
<!-- 11.2.7 START -->

# 11.2.7 (2025-02-18)

### Features and enhancements

- **Docker:** Use our own glibc 2.40 binaries [#99922](https://github.com/grafana/grafana/pull/99922), [@DanCech](https://github.com/DanCech)

### Bug fixes

- **Azure:** Correctly set application insights resource values [#99596](https://github.com/grafana/grafana/pull/99596), [@aangelisc](https://github.com/aangelisc)

<!-- 11.2.7 END -->
<!-- 11.1.12 START -->

# 11.1.12 (2025-02-18)

### Features and enhancements

- **Docker:** Use our own glibc 2.40 binaries [#99917](https://github.com/grafana/grafana/pull/99917), [@DanCech](https://github.com/DanCech)

### Bug fixes

- **Azure:** Correctly set application insights resource values [#99595](https://github.com/grafana/grafana/pull/99595), [@aangelisc](https://github.com/aangelisc)

<!-- 11.1.12 END -->
<!-- 11.0.11 START -->

# 11.0.11 (2025-02-18)

### Features and enhancements

- **Docker:** Use our own glibc 2.40 binaries [#100730](https://github.com/grafana/grafana/pull/100730), [@DanCech](https://github.com/DanCech)

### Bug fixes

- **Azure:** Correctly set application insights resource values [#99594](https://github.com/grafana/grafana/pull/99594), [@aangelisc](https://github.com/aangelisc)

<!-- 11.0.11 END -->
<!-- 10.4.16 START -->

# 10.4.16 (2025-02-18)

### Features and enhancements

- **Docker:** Use our own glibc 2.40 binaries [#99920](https://github.com/grafana/grafana/pull/99920), [@DanCech](https://github.com/DanCech)

### Bug fixes

- **Dashboard:** Fix for overwriting an edited dashboard in the old architecture [#100288](https://github.com/grafana/grafana/pull/100288), [@bfmatei](https://github.com/bfmatei)

<!-- 10.4.16 END -->
<!-- 11.5.1 START -->

# 11.5.1 (2025-02-03)

### Bug fixes

- **CodeEditor:** Fix cursor alignment [#99090](https://github.com/grafana/grafana/pull/99090), [@ashharrison90](https://github.com/ashharrison90)
- **TransformationFilter**: Include transformation outputs in transformation filtering options: Include transformation outputs in transformation filtering options [#98323](https://github.com/grafana/grafana/pull/98323), [@Sergej-Vlasov](https://github.com/Sergej-Vlasov)

<!-- 11.5.1 END -->
<!-- 11.5.0 START -->

# 11.5.0 (2025-01-28)

### Features and enhancements

- ** CloudMigration:** Create authapi service [#96581](https://github.com/grafana/grafana/pull/96581), [@leandro-deveikis](https://github.com/leandro-deveikis)
- **Alerting:** Add new button for exporting new alert rule in HCL format [#96785](https://github.com/grafana/grafana/pull/96785), [@soniaAguilarPeiron](https://github.com/soniaAguilarPeiron)
- **Alerting:** Add option to show inactive alerts in alert list panel [#96888](https://github.com/grafana/grafana/pull/96888), [@bradleypettit](https://github.com/bradleypettit)
- **Alerting:** Add state_periodic_save_batch_size config option [#98019](https://github.com/grafana/grafana/pull/98019), [@alexander-akhmetov](https://github.com/alexander-akhmetov)
- **Alerting:** Change default for max_attempts to 3. [#97461](https://github.com/grafana/grafana/pull/97461), [@stevesg](https://github.com/stevesg)
- **Alerting:** Consume k8s API for notification policies tree [#96147](https://github.com/grafana/grafana/pull/96147), [@konrad147](https://github.com/konrad147)
- **Alerting:** Enable flag alertingApiServer by default [#98282](https://github.com/grafana/grafana/pull/98282), [@yuri-tceretian](https://github.com/yuri-tceretian)
- **Alerting:** Explore button in Insights view [#96496](https://github.com/grafana/grafana/pull/96496), [@ppcano](https://github.com/ppcano)
- **Alerting:** Improve performance ash page [#97619](https://github.com/grafana/grafana/pull/97619), [@soniaAguilarPeiron](https://github.com/soniaAguilarPeiron)
- **Alerting:** Make alert rule policies preview use k8s API [#97070](https://github.com/grafana/grafana/pull/97070), [@tomratcliffe](https://github.com/tomratcliffe)
- **Alerting:** Return default builtin templates in k8s templategroup API and UI [#96330](https://github.com/grafana/grafana/pull/96330), [@JacobsonMT](https://github.com/JacobsonMT)
- **Alerting:** Simplify notification step [#96430](https://github.com/grafana/grafana/pull/96430), [@soniaAguilarPeiron](https://github.com/soniaAguilarPeiron)
- **Alerting:** Update state manager to take image only once per rule evaluation [#98289](https://github.com/grafana/grafana/pull/98289), [@yuri-tceretian](https://github.com/yuri-tceretian)
- **Analytics Views:** Deprecate :dashboardID endpoints in favor of uid/:dashboardUID (Enterprise)
- **Analytics:** Summaries: Deprecate dashboard_id endpoints in favor of dashboard_uid (Enterprise)
- **Announcement Banners:** Enable feature for all cloud tiers (Enterprise)
- **Announcement banner:** Remove feature toggle [#98782](https://github.com/grafana/grafana/pull/98782), [@Clarity-89](https://github.com/Clarity-89)
- **Announcement banner:** Remove feature toggle (Enterprise)
- **Announcement banner:** Sort by last updated (Enterprise)
- **Auth:** Return error when retries have been exhausted for OAuth token refresh [#98034](https://github.com/grafana/grafana/pull/98034), [@mgyongyosi](https://github.com/mgyongyosi)
- **Azure Monitor:** Add a feature flag to toggle user auth for Azure Monitor only [#96858](https://github.com/grafana/grafana/pull/96858), [@adamyeats](https://github.com/adamyeats)
- **Azure:** Improve Azure Prometheus exemplars UI/UX [#97198](https://github.com/grafana/grafana/pull/97198), [@aangelisc](https://github.com/aangelisc)
- **Azure:** Unify credentials in frontend for Prometheus [#96568](https://github.com/grafana/grafana/pull/96568), [@yjsong11](https://github.com/yjsong11)
- **Chore:** Bump Go to 1.23.4 [#98853](https://github.com/grafana/grafana/pull/98853), [@Proximyst](https://github.com/Proximyst)
- **Chore:** Bump Go to 1.23.4 (Enterprise)
- **Chore:** Remove experimental Storage UI [#96887](https://github.com/grafana/grafana/pull/96887), [@ryantxu](https://github.com/ryantxu)
- **Chore:** Update to node 22 [#97779](https://github.com/grafana/grafana/pull/97779), [@ashharrison90](https://github.com/ashharrison90)
- **CloudMigrations:** Enable feature toggle by default in 11.5 [#98686](https://github.com/grafana/grafana/pull/98686), [@mmandrus](https://github.com/mmandrus)
- **CloudMigrations:** Introduce RBAC role for migration assistant [#98588](https://github.com/grafana/grafana/pull/98588), [@macabu](https://github.com/macabu)
- **CloudWatch:** Add OpenSearch PPL and SQL support in Logs Insights [#97508](https://github.com/grafana/grafana/pull/97508), [@idastambuk](https://github.com/idastambuk)
- **CloudWatch:** Batch different time ranges separately [#98230](https://github.com/grafana/grafana/pull/98230), [@iwysiu](https://github.com/iwysiu)
- **Cloudwatch:** Accept empty string for logstimeout and mark errors downstream [#96947](https://github.com/grafana/grafana/pull/96947), [@iwysiu](https://github.com/iwysiu)
- **Cloudwatch:** Update grafana-aws-sdk for AWS/AmplifyHosting metrics [#97799](https://github.com/grafana/grafana/pull/97799), [@iwysiu](https://github.com/iwysiu)
- **Dashboard Scene:** Shows usages in variables list [#96000](https://github.com/grafana/grafana/pull/96000), [@harisrozajac](https://github.com/harisrozajac)
- **Dashboards:** Add option to specify explicit percent change text size for stat panels [#96952](https://github.com/grafana/grafana/pull/96952), [@XZCendence](https://github.com/XZCendence)
- **Dashboards:** Allow DashboardDS subqueries in MixedDS [#97116](https://github.com/grafana/grafana/pull/97116), [@mdvictor](https://github.com/mdvictor)
- **Dashboards:** Update docs of the `overwrite` param in Save Dashboard API Call [#97011](https://github.com/grafana/grafana/pull/97011), [@ArturWierzbicki](https://github.com/ArturWierzbicki)
- **Datasources:** Add toggle to control default behaviour of 'Manage alerts via Alerts UI' toggle [#98441](https://github.com/grafana/grafana/pull/98441), [@macabu](https://github.com/macabu)
- **Datasources:** Allow clearing trace to logs, metrics and profiles datasource pickers [#96554](https://github.com/grafana/grafana/pull/96554), [@adrapereira](https://github.com/adrapereira)
- **Docker:** Don't use legacy ENV syntax [#93218](https://github.com/grafana/grafana/pull/93218), [@simPod](https://github.com/simPod)
- **Elasticsearch:** Health endpoint should handle http errors [#96803](https://github.com/grafana/grafana/pull/96803), [@iwysiu](https://github.com/iwysiu)
- **Elasticsearch:** Use \_field_caps instead of \_mapping to get fields [#97607](https://github.com/grafana/grafana/pull/97607), [@iwysiu](https://github.com/iwysiu)
- **Explore Profiles:** Preinstall for onprem Grafana instances [#97775](https://github.com/grafana/grafana/pull/97775), [@ifrost](https://github.com/ifrost)
- **Explore metrics:** Consolidate filters with the OTel experience [#98371](https://github.com/grafana/grafana/pull/98371), [@bohandley](https://github.com/bohandley)
- **Explore:** Show links to queryless apps [#96625](https://github.com/grafana/grafana/pull/96625), [@ifrost](https://github.com/ifrost)
- **Expressions:** Add notification for Strict Mode behavior in Reduce component [#97224](https://github.com/grafana/grafana/pull/97224), [@shubhankarunhale](https://github.com/shubhankarunhale)
- **Faro:** Improve performance of TRACKING_URLS regex [#98022](https://github.com/grafana/grafana/pull/98022), [@kpelelis](https://github.com/kpelelis)
- **FeatureToggles:** Make newFiltersUI feature toggle generally available [#97460](https://github.com/grafana/grafana/pull/97460), [@Sergej-Vlasov](https://github.com/Sergej-Vlasov)
- **Features:** Remove cloudwatchMetricInsightsCrossAccount feature toggle [#98826](https://github.com/grafana/grafana/pull/98826), [@idastambuk](https://github.com/idastambuk)
- **Frontend Sandbox:** Add switch to toggle plugins frontend sandbox via catalog UI (Enterprise)
- **Graphite:** Set `maxDataPoints` based on user value in alerting [#97178](https://github.com/grafana/grafana/pull/97178), [@aangelisc](https://github.com/aangelisc)
- **Licensing:** Tidy up license token database code (Enterprise)
- **LoginAttempt:** Add setting to control max number of attempts before user login gets locked [#97091](https://github.com/grafana/grafana/pull/97091), [@kalleep](https://github.com/kalleep)
- **Logs Panel:** Add infinite scrolling support for Dashboards and Apps [#97095](https://github.com/grafana/grafana/pull/97095), [@matyax](https://github.com/matyax)
- **Logs Panel:** Allow text selection without changing Log Details state [#96995](https://github.com/grafana/grafana/pull/96995), [@matyax](https://github.com/matyax)
- **Logs Panel:** Limit displayed characters to MAX_CHARACTERS [#96997](https://github.com/grafana/grafana/pull/96997), [@matyax](https://github.com/matyax)
- **Logs:** Added option to show the log line body when displayed fields are used [#97209](https://github.com/grafana/grafana/pull/97209), [@matyax](https://github.com/matyax)
- **Logs:** Added support to disable and re-enable the popover menu [#98254](https://github.com/grafana/grafana/pull/98254), [@matyax](https://github.com/matyax)
- **Logs:** Allow scroll to reach the bottom of the log list before loading more [#96668](https://github.com/grafana/grafana/pull/96668), [@matyax](https://github.com/matyax)
- **Loki:** Added support for disabled operations in Query Builder [#96751](https://github.com/grafana/grafana/pull/96751), [@matyax](https://github.com/matyax)
- **Loki:** Added support to show label types in Log Details [#97284](https://github.com/grafana/grafana/pull/97284), [@matyax](https://github.com/matyax)
- **Loki:** Allow regex in `label` derived field [#96609](https://github.com/grafana/grafana/pull/96609), [@svennergr](https://github.com/svennergr)
- **Loki:** Hide internal labels [#97323](https://github.com/grafana/grafana/pull/97323), [@svennergr](https://github.com/svennergr)
- **Loki:** Sync query direction with sort order in Explore and Dashboards [#98722](https://github.com/grafana/grafana/pull/98722), [@matyax](https://github.com/matyax)
- **OAuth:** Support client_secret_jwt for oauth providers when doing token exchange [#95455](https://github.com/grafana/grafana/pull/95455), [@naizerjohn-ms](https://github.com/naizerjohn-ms)
- **OAuth:** Use the attached external session data in OAuthToken and OAuthTokenSync [#96655](https://github.com/grafana/grafana/pull/96655), [@mgyongyosi](https://github.com/mgyongyosi)
- **Org Selection:** Show correct selected org when select is open [#96601](https://github.com/grafana/grafana/pull/96601), [@yincongcyincong](https://github.com/yincongcyincong)
- **PDF:** Add new zoom options (Enterprise)
- **Plugin Extensions:** Only load app plugins when necessary [#86624](https://github.com/grafana/grafana/pull/86624), [@leventebalogh](https://github.com/leventebalogh)
- **Plugins:** Add token to gcom requests [#96261](https://github.com/grafana/grafana/pull/96261), [@oshirohugo](https://github.com/oshirohugo)
- **Plugins:** Add token to gcom requests (Enterprise)
- **Plugins:** Disable version install when angular version is not supported [#97189](https://github.com/grafana/grafana/pull/97189), [@oshirohugo](https://github.com/oshirohugo)
- **Plugins:** Disable version installation for specific plugin types [#98597](https://github.com/grafana/grafana/pull/98597), [@oshirohugo](https://github.com/oshirohugo)
- **Plugins:** Update to latest go plugin SDK (v0.260.3) w/ arrow v18 [#97561](https://github.com/grafana/grafana/pull/97561), [@ryantxu](https://github.com/ryantxu)
- **Plugins:** Use grafana-com sso_api_token [#97096](https://github.com/grafana/grafana/pull/97096), [@oshirohugo](https://github.com/oshirohugo)
- **Plugins:** Use grafana-com sso_api_token (Enterprise)
- **Prometheus datasource:** Show info annotations in the UI [#97978](https://github.com/grafana/grafana/pull/97978), [@zenador](https://github.com/zenador)
- **Prometheus:** Improve handling of special chars in label values [#96067](https://github.com/grafana/grafana/pull/96067), [@NWRichmond](https://github.com/NWRichmond)
- **PublicDashboards:** Remove publicDashboards FF [#96578](https://github.com/grafana/grafana/pull/96578), [@juanicabanas](https://github.com/juanicabanas)
- **Reporting:** Add allow list email domain configuration (Enterprise)
- **Reporting:** Include the apiserver by default and deprecated internal ids (Enterprise)
- **RuntimeDataSource:** Support in core for runtime registered data sources [#93956](https://github.com/grafana/grafana/pull/93956), [@torkelo](https://github.com/torkelo)
- **SAML:** Add the ability to specify EntityID (Enterprise)
- **SAML:** Implement correct SLO with NameID and SessionIndex handling (Enterprise)
- **Security:** Update to Go 1.23.5 - Backport to v11.5.x [#99122](https://github.com/grafana/grafana/pull/99122), [@Proximyst](https://github.com/Proximyst)
- **Security:** Update to Go 1.23.5 - Backport to v11.5.x (Enterprise)
- **Snapshots:** Add RBAC roles for creating and deleting [#96126](https://github.com/grafana/grafana/pull/96126), [@evictorero](https://github.com/evictorero)
- **Storage:** Removes integration tests for MySQL 5.7 since it is EOL [#98013](https://github.com/grafana/grafana/pull/98013), [@inf0rmer](https://github.com/inf0rmer)
- **Tempo:** Add support for TraceQL Metrics exemplars [#96859](https://github.com/grafana/grafana/pull/96859), [@adrapereira](https://github.com/adrapereira)
- **Tempo:** Honor datasource TLS settings for gRPC requests [#97484](https://github.com/grafana/grafana/pull/97484), [@mdisibio](https://github.com/mdisibio)
- **Tempo:** Improve handling of multiple values in the Search tab query generation [#98427](https://github.com/grafana/grafana/pull/98427), [@adrapereira](https://github.com/adrapereira)
- **ToolbarButton:** Auto width on smaller screen sizes [#96023](https://github.com/grafana/grafana/pull/96023), [@yincongcyincong](https://github.com/yincongcyincong)
- **Trace View:** Set span filters as panel options [#98328](https://github.com/grafana/grafana/pull/98328), [@adrapereira](https://github.com/adrapereira)
- **TransformationFilter:** Implement RefID multi picker [#96841](https://github.com/grafana/grafana/pull/96841), [@Sergej-Vlasov](https://github.com/Sergej-Vlasov)
- **Transformations:** Add Delimiter format option to Extract fields [#97340](https://github.com/grafana/grafana/pull/97340), [@tskarhed](https://github.com/tskarhed)
- **Transformations:** Add RegExp option to Extract fields transformer [#96593](https://github.com/grafana/grafana/pull/96593), [@leeoniya](https://github.com/leeoniya)
- **Transformations:** GroupToMatrix add 0 as special value [#97642](https://github.com/grafana/grafana/pull/97642), [@tskarhed](https://github.com/tskarhed)
- **Zipkin:** Run queries through backend [#97754](https://github.com/grafana/grafana/pull/97754), [@ivanahuckova](https://github.com/ivanahuckova)

### Bug fixes

- **Alerting:** AlertingQueryRunner should skip descendant nodes of invalid queries [#97528](https://github.com/grafana/grafana/pull/97528), [@gillesdemey](https://github.com/gillesdemey)
- **Alerting:** Allow notification policy filters to match quoted matchers [#98525](https://github.com/grafana/grafana/pull/98525), [@gillesdemey](https://github.com/gillesdemey)
- **Alerting:** Fix alert rule list view summaries [#98433](https://github.com/grafana/grafana/pull/98433), [@yincongcyincong](https://github.com/yincongcyincong)
- **Alerting:** Fix alert rules unpausing after moving rule to different folder [#97580](https://github.com/grafana/grafana/pull/97580), [@santihernandezc](https://github.com/santihernandezc)
- **Alerting:** Fix ash not showing history graph in firefox [#98128](https://github.com/grafana/grafana/pull/98128), [@soniaAguilarPeiron](https://github.com/soniaAguilarPeiron)
- **Alerting:** Fix bug when saving a rule more than once [#96658](https://github.com/grafana/grafana/pull/96658), [@soniaAguilarPeiron](https://github.com/soniaAguilarPeiron)
- **Alerting:** Fix data-testid in RuleEditorSection [#97473](https://github.com/grafana/grafana/pull/97473), [@soniaAguilarPeiron](https://github.com/soniaAguilarPeiron)
- **Alerting:** Fix filtering rule group permissions based on their full path (Enterprise)
- **Alerting:** Fix go template parsing [#97145](https://github.com/grafana/grafana/pull/97145), [@konrad147](https://github.com/konrad147)
- **Alerting:** Fix label escaping in rule export [#97985](https://github.com/grafana/grafana/pull/97985), [@moustafab](https://github.com/moustafab)
- **Alerting:** Fix missing instances and history when Grafana rule is stored in folder with / [#97956](https://github.com/grafana/grafana/pull/97956), [@gillesdemey](https://github.com/gillesdemey)
- **Alerting:** Fix navigating to URLs with "%25" [#96992](https://github.com/grafana/grafana/pull/96992), [@gillesdemey](https://github.com/gillesdemey)
- **Alerting:** Fix no-change scenario in provisioning rule update API [#98389](https://github.com/grafana/grafana/pull/98389), [@alexander-akhmetov](https://github.com/alexander-akhmetov)
- **Alerting:** Fix not being able to remove a reducer when using range query [#97757](https://github.com/grafana/grafana/pull/97757), [@soniaAguilarPeiron](https://github.com/soniaAguilarPeiron)
- **Alerting:** Fix recording rules rendering simplified condition [#97497](https://github.com/grafana/grafana/pull/97497), [@soniaAguilarPeiron](https://github.com/soniaAguilarPeiron)
- **Alerting:** Fix removing reducer when inital value is instant [#97054](https://github.com/grafana/grafana/pull/97054), [@soniaAguilarPeiron](https://github.com/soniaAguilarPeiron)
- **Alerting:** Fix simplified query step [#97046](https://github.com/grafana/grafana/pull/97046), [@soniaAguilarPeiron](https://github.com/soniaAguilarPeiron)
- **Alerting:** Fix slack image uploading to use new api [#97817](https://github.com/grafana/grafana/pull/97817), [@moustafab](https://github.com/moustafab)
- **Alerting:** Fix terraform export of notification policy [#98429](https://github.com/grafana/grafana/pull/98429), [@moustafab](https://github.com/moustafab)
- **Alerting:** Fix updating condition when refId changes [#97753](https://github.com/grafana/grafana/pull/97753), [@soniaAguilarPeiron](https://github.com/soniaAguilarPeiron)
- **Alerting:** Fix using stacks- prefix instead of stack- for checking the namespace in boot data [#97492](https://github.com/grafana/grafana/pull/97492), [@soniaAguilarPeiron](https://github.com/soniaAguilarPeiron)
- **Anonymous User:** Adds validator service for anonymous users (Enterprise)
- **Auth:** Fix SAML user IsExternallySynced not being set correctly [#98487](https://github.com/grafana/grafana/pull/98487), [@volcanonoodle](https://github.com/volcanonoodle)
- **Azure Monitor:** Add safety around usage of frame.Meta.Custom struct [#97766](https://github.com/grafana/grafana/pull/97766), [@adamyeats](https://github.com/adamyeats)
- **Azure/GCM:** Improve error display [#96921](https://github.com/grafana/grafana/pull/96921), [@aangelisc](https://github.com/aangelisc)
- **CloudWatch:** Fix conditions for fetching wildcards [#98648](https://github.com/grafana/grafana/pull/98648), [@iwysiu](https://github.com/iwysiu)
- **CloudWatch:** Fix interpolation of log groups when fetching fields [#98054](https://github.com/grafana/grafana/pull/98054), [@idastambuk](https://github.com/idastambuk)
- **Dashboard:** Fixes issue with compatability of old DashboardModel.annotations [#97328](https://github.com/grafana/grafana/pull/97328), [@torkelo](https://github.com/torkelo)
- **Dashboards:** Fix issue where filtered panels would not react to variable changes [#98718](https://github.com/grafana/grafana/pull/98718), [@oscarkilhed](https://github.com/oscarkilhed)
- **Dashboards:** Fixes week relative time ranges when weekStart was changed [#98167](https://github.com/grafana/grafana/pull/98167), [@torkelo](https://github.com/torkelo)
- **Dashboards:** Panel react for `timeFrom` and `timeShift` changes using variables [#98510](https://github.com/grafana/grafana/pull/98510), [@Sergej-Vlasov](https://github.com/Sergej-Vlasov)
- **DateTimePicker:** Fixes issue with date picker showing invalid date [#97888](https://github.com/grafana/grafana/pull/97888), [@torkelo](https://github.com/torkelo)
- **Fix:** Add support for datasource variable queries [#98098](https://github.com/grafana/grafana/pull/98098), [@sunker](https://github.com/sunker)
- **Fix:** Do not fetch Orgs if the user is authenticated by apikey/sa or render key [#97162](https://github.com/grafana/grafana/pull/97162), [@mgyongyosi](https://github.com/mgyongyosi)
- **Fix:** Double encoding of URLs when using data proxy [#98494](https://github.com/grafana/grafana/pull/98494), [@s4kh](https://github.com/s4kh)
- **Font:** Disable contextual font ligatures [#98521](https://github.com/grafana/grafana/pull/98521), [@ashharrison90](https://github.com/ashharrison90)
- **GrafanaUI:** Fix inconsistent controlled/uncontrolled state in AutoSizeInput [#96696](https://github.com/grafana/grafana/pull/96696), [@joshhunt](https://github.com/joshhunt)
- **GrafanaUI:** Revert: Fix inconsistent controlled/uncontrolled state in AutoSizeInput [#97551](https://github.com/grafana/grafana/pull/97551), [@itsmylife](https://github.com/itsmylife)
- **InfluxDB:** Adhoc filters can use template vars as values [#98567](https://github.com/grafana/grafana/pull/98567), [@bossinc](https://github.com/bossinc)
- **Library Panel:** Fix issue where library panels did not display panel links. [#98655](https://github.com/grafana/grafana/pull/98655), [@yincongcyincong](https://github.com/yincongcyincong)
- **LibraryPanel:** Fallback to panel title if library panel title is not set [#99411](https://github.com/grafana/grafana/pull/99411), [@ivanortegaalba](https://github.com/ivanortegaalba)
- **Loki:** Fix a bug when reading frames without values but warnings [#97197](https://github.com/grafana/grafana/pull/97197), [@svennergr](https://github.com/svennergr)
- **Loki:** Only hide a set of labels instead of every label starting with `__` [#98730](https://github.com/grafana/grafana/pull/98730), [@svennergr](https://github.com/svennergr)
- **Org:** Fix redirection logic to work consistently [#96521](https://github.com/grafana/grafana/pull/96521), [@yincongcyincong](https://github.com/yincongcyincong)
- **Panel inspect:** Fix file names of data download included uninterpolated variable names. [#98832](https://github.com/grafana/grafana/pull/98832), [@alexrosenfeld10](https://github.com/alexrosenfeld10)
- **Scenes:** Upgrade to 5.36.3 [#98661](https://github.com/grafana/grafana/pull/98661), [@ivanortegaalba](https://github.com/ivanortegaalba)
- **Snapshot:** Show proper breadcrumb path [#98806](https://github.com/grafana/grafana/pull/98806), [@ashharrison90](https://github.com/ashharrison90)
- **Time Picker:** Fix "Fiscal year start month" selection behaviour [#98576](https://github.com/grafana/grafana/pull/98576), [@ashharrison90](https://github.com/ashharrison90)
- **Unified Storage:** Add support for verify-full in postgres [#96825](https://github.com/grafana/grafana/pull/96825), [@chaudyg](https://github.com/chaudyg)
- **Unified Storage:** Use tls preferred when grafana db using ssl [#97378](https://github.com/grafana/grafana/pull/97378), [@owensmallwood](https://github.com/owensmallwood)
- **Usage Insights:** Fix usage insight errors being logged as [object Object] [#93502](https://github.com/grafana/grafana/pull/93502), [@mmandrus](https://github.com/mmandrus)

### Breaking changes

- **Loki:** Default to `/labels` API with `query` param instead of `/series` API [#97935](https://github.com/grafana/grafana/pull/97935), [@svennergr](https://github.com/svennergr)

### Plugin development fixes & changes

- **Grafana UI:** Re-add react-router-dom as a dependency [#97540](https://github.com/grafana/grafana/pull/97540), [@leventebalogh](https://github.com/leventebalogh)

<!-- 11.5.0 END -->
<!-- 11.4.1 START -->

# 11.4.1 (2025-01-28)

### Features and enhancements

- **Security:** Update to Go 1.23.5 - Backport to v11.4.x [#99123](https://github.com/grafana/grafana/pull/99123), [@Proximyst](https://github.com/Proximyst)
- **Security:** Update to Go 1.23.5 - Backport to v11.4.x (Enterprise)

### Bug fixes

- **Alerting:** AlertingQueryRunner should skip descendant nodes of invalid queries [#97830](https://github.com/grafana/grafana/pull/97830), [@gillesdemey](https://github.com/gillesdemey)
- **Alerting:** Fix alert rules unpausing after moving rule to different folder [#97583](https://github.com/grafana/grafana/pull/97583), [@santihernandezc](https://github.com/santihernandezc)
- **Alerting:** Fix label escaping in rule export [#98649](https://github.com/grafana/grafana/pull/98649), [@moustafab](https://github.com/moustafab)
- **Alerting:** Fix slack image uploading to use new api [#98066](https://github.com/grafana/grafana/pull/98066), [@moustafab](https://github.com/moustafab)
- **Azure/GCM:** Improve error display [#97594](https://github.com/grafana/grafana/pull/97594), [@aangelisc](https://github.com/aangelisc)
- **Dashboards:** Fix issue where filtered panels would not react to variable changes [#98734](https://github.com/grafana/grafana/pull/98734), [@oscarkilhed](https://github.com/oscarkilhed)
- **Dashboards:** Fixes issue with panel header showing even when hide time override was enabled [#98747](https://github.com/grafana/grafana/pull/98747), [@torkelo](https://github.com/torkelo)
- **Dashboards:** Fixes week relative time ranges when weekStart was changed [#98269](https://github.com/grafana/grafana/pull/98269), [@torkelo](https://github.com/torkelo)
- **Dashboards:** Panel react for `timeFrom` and `timeShift` changes using variables [#98659](https://github.com/grafana/grafana/pull/98659), [@Sergej-Vlasov](https://github.com/Sergej-Vlasov)
- **DateTimePicker:** Fixes issue with date picker showing invalid date [#97971](https://github.com/grafana/grafana/pull/97971), [@torkelo](https://github.com/torkelo)
- **Fix:** Add support for datasource variable queries [#98119](https://github.com/grafana/grafana/pull/98119), [@sunker](https://github.com/sunker)
- **InfluxDB:** Adhoc filters can use template vars as values [#98786](https://github.com/grafana/grafana/pull/98786), [@bossinc](https://github.com/bossinc)
- **LibraryPanel:** Fallback to panel title if library panel title is not set [#99410](https://github.com/grafana/grafana/pull/99410), [@ivanortegaalba](https://github.com/ivanortegaalba)

### Plugin development fixes & changes

- **Grafana UI:** Re-add react-router-dom as a dependency [#98422](https://github.com/grafana/grafana/pull/98422), [@leventebalogh](https://github.com/leventebalogh)

<!-- 11.4.1 END -->
<!-- 11.3.3 START -->

# 11.3.3 (2025-01-28)

### Features and enhancements

- **Azure Monitor:** Add a feature flag to toggle user auth for Azure Monitor only [#97576](https://github.com/grafana/grafana/pull/97576), [@adamyeats](https://github.com/adamyeats)
- **Security:** Update to Go 1.23.5 - Backport to v11.3.x [#99124](https://github.com/grafana/grafana/pull/99124), [@Proximyst](https://github.com/Proximyst)
- **Security:** Update to Go 1.23.5 - Backport to v11.3.x (Enterprise)

### Bug fixes

- **Alerting:** AlertingQueryRunner should skip descendant nodes of invalid queries [#97829](https://github.com/grafana/grafana/pull/97829), [@gillesdemey](https://github.com/gillesdemey)
- **Azure/GCM:** Improve error display [#97593](https://github.com/grafana/grafana/pull/97593), [@aangelisc](https://github.com/aangelisc)
- **Dashboard:** Fixes issue with compatability of old DashboardModel.annotations [#97467](https://github.com/grafana/grafana/pull/97467), [@torkelo](https://github.com/torkelo)
- **Dashboards:** Fix issue where filtered panels would not react to variable changes [#98733](https://github.com/grafana/grafana/pull/98733), [@oscarkilhed](https://github.com/oscarkilhed)
- **Dashboards:** Fixes issue with panel header showing even when hide time override was enabled [#97389](https://github.com/grafana/grafana/pull/97389), [@torkelo](https://github.com/torkelo)
- **Dashboards:** Fixes week relative time ranges when weekStart was changed [#98268](https://github.com/grafana/grafana/pull/98268), [@torkelo](https://github.com/torkelo)
- **DateTimePicker:** Fixes issue with date picker showing invalid date [#97970](https://github.com/grafana/grafana/pull/97970), [@torkelo](https://github.com/torkelo)
- **Fix:** Add support for datasource variable queries [#98118](https://github.com/grafana/grafana/pull/98118), [@sunker](https://github.com/sunker)
- **InfluxDB:** Adhoc filters can use template vars as values [#98785](https://github.com/grafana/grafana/pull/98785), [@bossinc](https://github.com/bossinc)
- **Unified Storage:** Use tls preferred when grafana db using ssl [#97379](https://github.com/grafana/grafana/pull/97379), [@owensmallwood](https://github.com/owensmallwood)

### Plugin development fixes & changes

- **Grafana UI:** Re-add react-router-dom as a dependency [#98421](https://github.com/grafana/grafana/pull/98421), [@leventebalogh](https://github.com/leventebalogh)

<!-- 11.3.3 END -->
<!-- 11.2.6 START -->

# 11.2.6 (2025-01-28)

### Features and enhancements

- **Azure Monitor:** Add a feature flag to toggle user auth for Azure Monitor only [#97565](https://github.com/grafana/grafana/pull/97565), [@adamyeats](https://github.com/adamyeats)
- **Security:** Update to Go 1.22.11 - Backport to v11.2.x [#99125](https://github.com/grafana/grafana/pull/99125), [@Proximyst](https://github.com/Proximyst)
- **Security:** Update to Go 1.22.11 - Backport to v11.2.x (Enterprise)

### Bug fixes

- **Azure/GCM:** Improve error display [#97591](https://github.com/grafana/grafana/pull/97591), [@aangelisc](https://github.com/aangelisc)

<!-- 11.2.6 END -->
<!-- 11.1.11 START -->

# 11.1.11 (2025-01-28)

### Features and enhancements

- **Security:** Update to Go 1.22.11 - Backport to v11.1.x [#99126](https://github.com/grafana/grafana/pull/99126), [@Proximyst](https://github.com/Proximyst)
- **Security:** Update to Go 1.22.11 - Backport to v11.1.x (Enterprise)

### Bug fixes

- **Azure/GCM:** Improve error display [#97595](https://github.com/grafana/grafana/pull/97595), [@aangelisc](https://github.com/aangelisc)

<!-- 11.1.11 END -->
<!-- 11.0.10 START -->

# 11.0.10 (2025-01-28)

### Features and enhancements

- **Security:** Update to Go 1.22.11 - Backport to v11.0.x [#99127](https://github.com/grafana/grafana/pull/99127), [@Proximyst](https://github.com/Proximyst)
- **Security:** Update to Go 1.22.11 - Backport to v11.0.x (Enterprise)

### Bug fixes

- **Azure/GCM:** Improve error display [#97592](https://github.com/grafana/grafana/pull/97592), [@aangelisc](https://github.com/aangelisc)

<!-- 11.0.10 END -->
<!-- 10.4.15 START -->

# 10.4.15 (2025-01-28)

### Features and enhancements

- **Security:** Update to Go 1.22.11 - Backport to v10.4.x [#99128](https://github.com/grafana/grafana/pull/99128), [@Proximyst](https://github.com/Proximyst)
- **Security:** Update to Go 1.22.11 - Backport to v10.4.x (Enterprise)

### Bug fixes

- **Azure/GCM:** Improve error display [#97590](https://github.com/grafana/grafana/pull/97590), [@aangelisc](https://github.com/aangelisc)

<!-- 10.4.15 END -->
<!-- 11.4.0 START -->

# 11.4.0 (2024-12-05)

### Features and enhancements

- **Cloudwatch:** OpenSearch PPL and SQL support in Logs Insights

<!-- 11.4.0 END -->
<!-- 11.3.2 START -->

# 11.3.2 (2024-12-04)

### Features and enhancements

- **Backport:** Announcement Banners: Enable feature for all cloud tiers (Enterprise)

### Bug fixes

- **Fix:** Do not fetch Orgs if the user is authenticated by apikey/sa or render key [#97262](https://github.com/grafana/grafana/pull/97262), [@mgyongyosi](https://github.com/mgyongyosi)

<!-- 11.3.2 END -->
<!-- 11.2.5 START -->

# 11.2.5 (2024-12-04)

### Bug fixes

- **Fix:** Do not fetch Orgs if the user is authenticated by apikey/sa or render key [#97264](https://github.com/grafana/grafana/pull/97264), [@mgyongyosi](https://github.com/mgyongyosi)

<!-- 11.2.5 END -->
<!-- 11.1.10 START -->

# 11.1.10 (2024-12-04)

### Bug fixes

- **Fix:** Do not fetch Orgs if the user is authenticated by apikey/sa or render key [#97261](https://github.com/grafana/grafana/pull/97261), [@mgyongyosi](https://github.com/mgyongyosi)

<!-- 11.1.10 END -->
<!-- 11.0.9 START -->

# 11.0.9 (2024-12-04)

### Bug fixes

- **Fix:** Do not fetch Orgs if the user is authenticated by apikey/sa or render key [#97265](https://github.com/grafana/grafana/pull/97265), [@mgyongyosi](https://github.com/mgyongyosi)

<!-- 11.0.9 END -->
<!-- 10.4.14 START -->

# 10.4.14 (2024-12-04)

### Bug fixes

- **Fix:** Do not fetch Orgs if the user is authenticated by apikey/sa or render key [#97263](https://github.com/grafana/grafana/pull/97263), [@mgyongyosi](https://github.com/mgyongyosi)

<!-- 10.4.14 END -->
<!-- 11.3.1 START -->

# 11.3.1 (2024-11-19)

### Features and enhancements

- **Alerting:** Make context deadline on AlertNG service startup configurable [#96135](https://github.com/grafana/grafana/pull/96135), [@fayzal-g](https://github.com/fayzal-g)
- **MigrationAssistant:** Restrict dashboards, folders and datasources by the org id of the signed in user [#96345](https://github.com/grafana/grafana/pull/96345), [@leandro-deveikis](https://github.com/leandro-deveikis)
- **User:** Check SignedInUser OrgID in RevokeInvite [#95490](https://github.com/grafana/grafana/pull/95490), [@mgyongyosi](https://github.com/mgyongyosi)

### Bug fixes

- **Alerting:** Fix escaping of silence matchers in utf8 mode [#95347](https://github.com/grafana/grafana/pull/95347), [@tomratcliffe](https://github.com/tomratcliffe)
- **Alerting:** Fix overflow for long receiver names [#95133](https://github.com/grafana/grafana/pull/95133), [@gillesdemey](https://github.com/gillesdemey)
- **Alerting:** Fix saving advanced mode toggle state in the alert rule editor [#95981](https://github.com/grafana/grafana/pull/95981), [@alexander-akhmetov](https://github.com/alexander-akhmetov)
- **Alerting:** Fix setting datasource uid, when datasource is string in old version [#96273](https://github.com/grafana/grafana/pull/96273), [@soniaAguilarPeiron](https://github.com/soniaAguilarPeiron)
- **Alerting:** Force refetch prom rules when refreshing panel [#96125](https://github.com/grafana/grafana/pull/96125), [@soniaAguilarPeiron](https://github.com/soniaAguilarPeiron)
- **Anonymous User:** Adds validator service for anonymous users [#94994](https://github.com/grafana/grafana/pull/94994), [@leandro-deveikis](https://github.com/leandro-deveikis)
- **Anonymous User:** Adds validator service for anonymous users (Enterprise)
- **Azure Monitor:** Support metric namespaces fallback [#95155](https://github.com/grafana/grafana/pull/95155), [@aangelisc](https://github.com/aangelisc)
- **Azure:** Fix duplicated traces in multi-resource trace query [#95247](https://github.com/grafana/grafana/pull/95247), [@aangelisc](https://github.com/aangelisc)
- **Azure:** Handle namespace request rejection [#95909](https://github.com/grafana/grafana/pull/95909), [@aangelisc](https://github.com/aangelisc)
- **CloudWatch:** Interpolate region in log context query [#94990](https://github.com/grafana/grafana/pull/94990), [@iwysiu](https://github.com/iwysiu)
- **Dashboard datasource:** Return annotations as series when query topic is "annotations" [#95971](https://github.com/grafana/grafana/pull/95971), [@kaydelaney](https://github.com/kaydelaney)
- **Dashboard:** Append orgId to URL [#95963](https://github.com/grafana/grafana/pull/95963), [@bfmatei](https://github.com/bfmatei)
- **Dashboards:** Fixes performance issue expanding a row [#95321](https://github.com/grafana/grafana/pull/95321), [@torkelo](https://github.com/torkelo)
- **Flame Graph:** Fix crash when it receives empty data [#96211](https://github.com/grafana/grafana/pull/96211), [@yincongcyincong](https://github.com/yincongcyincong)
- **Folders:** Add admin permissions upon creation of a folder w. SA [#95365](https://github.com/grafana/grafana/pull/95365), [@eleijonmarck](https://github.com/eleijonmarck)
- **Folders:** Don't show error pop-up if the user can't fetch the root folder [#95600](https://github.com/grafana/grafana/pull/95600), [@IevaVasiljeva](https://github.com/IevaVasiljeva)
- **Migration:** Remove table aliasing in delete statement to make it work for mariadb [#95232](https://github.com/grafana/grafana/pull/95232), [@kalleep](https://github.com/kalleep)
- **ServerLock:** Fix pg concurrency/locking issue [#95935](https://github.com/grafana/grafana/pull/95935), [@mgyongyosi](https://github.com/mgyongyosi)
- **Service Accounts:** Run service account creation in transaction [#94803](https://github.com/grafana/grafana/pull/94803), [@IevaVasiljeva](https://github.com/IevaVasiljeva)
- **Table:** Fix text wrapping applying to wrong field [#95425](https://github.com/grafana/grafana/pull/95425), [@codeincarnate](https://github.com/codeincarnate)
- **Unified Storage:** Use ssl_mode instead of sslmode [#95662](https://github.com/grafana/grafana/pull/95662), [@chaudyg](https://github.com/chaudyg)

<!-- 11.3.1 END -->
<!-- 11.2.4 START -->

# 11.2.4 (2024-11-19)

### Features and enhancements

- **Alerting:** Make context deadline on AlertNG service startup configurable [#96133](https://github.com/grafana/grafana/pull/96133), [@fayzal-g](https://github.com/fayzal-g)
- **MigrationAssistant:** Restrict dashboards, folders and datasources by the org id of the signed in user [#96344](https://github.com/grafana/grafana/pull/96344), [@leandro-deveikis](https://github.com/leandro-deveikis)
- **Transformations:** Add 'transpose' transform [#95076](https://github.com/grafana/grafana/pull/95076), [@jmdane](https://github.com/jmdane)
- **User:** Check SignedInUser OrgID in RevokeInvite [#95489](https://github.com/grafana/grafana/pull/95489), [@mgyongyosi](https://github.com/mgyongyosi)

### Bug fixes

- **Alerting:** Force refetch prom rules when refreshing panel [#96124](https://github.com/grafana/grafana/pull/96124), [@soniaAguilarPeiron](https://github.com/soniaAguilarPeiron)
- **Anonymous User:** Adds validator service for anonymous users [#94993](https://github.com/grafana/grafana/pull/94993), [@leandro-deveikis](https://github.com/leandro-deveikis)
- **Anonymous User:** Adds validator service for anonymous users (Enterprise)
- **Azure Monitor:** Support metric namespaces fallback [#95154](https://github.com/grafana/grafana/pull/95154), [@aangelisc](https://github.com/aangelisc)
- **Azure:** Fix duplicated traces in multi-resource trace query [#95246](https://github.com/grafana/grafana/pull/95246), [@aangelisc](https://github.com/aangelisc)
- **Azure:** Handle namespace request rejection [#95908](https://github.com/grafana/grafana/pull/95908), [@aangelisc](https://github.com/aangelisc)
- **Folders:** Add admin permissions upon creation of a folder w. SA [#95416](https://github.com/grafana/grafana/pull/95416), [@eleijonmarck](https://github.com/eleijonmarck)
- **Migration:** Remove table aliasing in delete statement to make it work for mariadb [#95231](https://github.com/grafana/grafana/pull/95231), [@kalleep](https://github.com/kalleep)
- **ServerLock:** Fix pg concurrency/locking issue [#95934](https://github.com/grafana/grafana/pull/95934), [@mgyongyosi](https://github.com/mgyongyosi)
- **ServerSideExpressions:** Disable SQL Expressions to prevent RCE and LFI vulnerability [#94959](https://github.com/grafana/grafana/pull/94959), [@samjewell](https://github.com/samjewell)

<!-- 11.2.4 END -->
<!-- 11.1.9 START -->

# 11.1.9 (2024-11-19)

### Features and enhancements

- **Alerting:** Make context deadline on AlertNG service startup configurable [#96132](https://github.com/grafana/grafana/pull/96132), [@fayzal-g](https://github.com/fayzal-g)
- **User:** Check SignedInUser OrgID in RevokeInvite [#95488](https://github.com/grafana/grafana/pull/95488), [@mgyongyosi](https://github.com/mgyongyosi)

### Bug fixes

- **Alerting:** Force refetch prom rules when refreshing panel [#96123](https://github.com/grafana/grafana/pull/96123), [@soniaAguilarPeiron](https://github.com/soniaAguilarPeiron)
- **Anonymous User:** Adds validator service for anonymous users [#94992](https://github.com/grafana/grafana/pull/94992), [@leandro-deveikis](https://github.com/leandro-deveikis)
- **Anonymous User:** Adds validator service for anonymous users (Enterprise)
- **Azure Monitor:** Support metric namespaces fallback [#95153](https://github.com/grafana/grafana/pull/95153), [@aangelisc](https://github.com/aangelisc)
- **Azure:** Fix duplicated traces in multi-resource trace query [#95245](https://github.com/grafana/grafana/pull/95245), [@aangelisc](https://github.com/aangelisc)
- **Azure:** Handle namespace request rejection [#95907](https://github.com/grafana/grafana/pull/95907), [@aangelisc](https://github.com/aangelisc)
- **Migration:** Remove table aliasing in delete statement to make it work for mariadb [#95230](https://github.com/grafana/grafana/pull/95230), [@kalleep](https://github.com/kalleep)
- **Prometheus:** Fix interpolating adhoc filters with template variables [#95977](https://github.com/grafana/grafana/pull/95977), [@cazeaux](https://github.com/cazeaux)
- **ServerLock:** Fix pg concurrency/locking issue [#95933](https://github.com/grafana/grafana/pull/95933), [@mgyongyosi](https://github.com/mgyongyosi)
- **ServerSideExpressions:** Disable SQL Expressions to prevent RCE and LFI vulnerability [#94969](https://github.com/grafana/grafana/pull/94969), [@scottlepp](https://github.com/scottlepp)

<!-- 11.1.9 END -->
<!-- 11.0.8 START -->

# 11.0.8 (2024-11-19)

### Features and enhancements

- **Alerting:** Make context deadline on AlertNG service startup configurable [#96131](https://github.com/grafana/grafana/pull/96131), [@fayzal-g](https://github.com/fayzal-g)
- **User:** Check SignedInUser OrgID in RevokeInvite [#95487](https://github.com/grafana/grafana/pull/95487), [@mgyongyosi](https://github.com/mgyongyosi)

### Bug fixes

- **Anonymous User:** Adds validator service for anonymous users [#95151](https://github.com/grafana/grafana/pull/95151), [@leandro-deveikis](https://github.com/leandro-deveikis)
- **Anonymous User:** Adds validator service for anonymous users (Enterprise)
- **Azure Monitor:** Support metric namespaces fallback [#95152](https://github.com/grafana/grafana/pull/95152), [@aangelisc](https://github.com/aangelisc)
- **Azure:** Fix duplicated traces in multi-resource trace query [#95244](https://github.com/grafana/grafana/pull/95244), [@aangelisc](https://github.com/aangelisc)
- **Azure:** Handle namespace request rejection [#95906](https://github.com/grafana/grafana/pull/95906), [@aangelisc](https://github.com/aangelisc)
- **Migration:** Remove table aliasing in delete statement to make it work for mariadb [#95229](https://github.com/grafana/grafana/pull/95229), [@kalleep](https://github.com/kalleep)
- **Prometheus:** Fix interpolating adhoc filters with template variables [#95986](https://github.com/grafana/grafana/pull/95986), [@cazeaux](https://github.com/cazeaux)
- **ServerLock:** Fix pg concurrency/locking issue [#95932](https://github.com/grafana/grafana/pull/95932), [@mgyongyosi](https://github.com/mgyongyosi)
- **ServerSideExpressions:** Disable SQL Expressions to prevent RCE and LFI vulnerability [#94971](https://github.com/grafana/grafana/pull/94971), [@samjewell](https://github.com/samjewell)

<!-- 11.0.8 END -->
<!-- 10.4.13 START -->

# 10.4.13 (2024-11-19)

<!-- 10.4.13 END -->
<!-- 11.3.0+security-01 START -->

# 11.3.0+security-01 (2024-11-12)

### Bug fixes

- **MigrationAssistant:** Fix Migration Assistant issue [CVE-2024-9476]

<!-- 11.3.0+security-01 END -->
<!-- 11.2.3+security-01 START -->

# 11.2.3+security-01 (2024-11-12)

- **MigrationAssistant:** Fix Migration Assistant issue [CVE-2024-9476]

<!-- 11.2.3+security-01 END -->
<!-- 10.4.12 START -->

# 10.4.12 (2024-11-08)

### Bug fixes

- **Alerting:** Make context deadline on AlertNG service startup configurable [#96058](https://github.com/grafana/grafana/pull/96058), [@fayzal-g](https://github.com/fayzal-g)

<!-- 10.4.12 END -->
<!-- 11.3.0 START -->

# 11.3.0 (2024-10-22)

### Features and enhancements

- **Alerting:** Add manage permissions UI logic for Contact Points [#92885](https://github.com/grafana/grafana/pull/92885), [@tomratcliffe](https://github.com/tomratcliffe)
- **Alerting:** Allow linking to silence form with `__alert_rule_uid__` value preset [#93526](https://github.com/grafana/grafana/pull/93526), [@tomratcliffe](https://github.com/tomratcliffe)
- **Alerting:** Hide query name when using simplified mode in the alert rule [#93779](https://github.com/grafana/grafana/pull/93779), [@soniaAguilarPeiron](https://github.com/soniaAguilarPeiron)
- **Alerting:** Limit and clean up old alert rules versions [#89754](https://github.com/grafana/grafana/pull/89754), [@igloo12](https://github.com/igloo12)
- **Alerting:** Style nits for the simple query mode [#93930](https://github.com/grafana/grafana/pull/93930), [@soniaAguilarPeiron](https://github.com/soniaAguilarPeiron)
- **Alerting:** Update texts in annotations step [#93977](https://github.com/grafana/grafana/pull/93977), [@soniaAguilarPeiron](https://github.com/soniaAguilarPeiron)
- **Alerting:** Use useProduceNewAlertmanagerConfiguration for contact points [#88456](https://github.com/grafana/grafana/pull/88456), [@gillesdemey](https://github.com/gillesdemey)
- **Auth:** Attach external session info to Grafana session [#93849](https://github.com/grafana/grafana/pull/93849), [@mgyongyosi](https://github.com/mgyongyosi)
- **Auth:** Replace jmespath/go-jmespath with jmespath-community/go-jmespath [#94203](https://github.com/grafana/grafana/pull/94203), [@mgyongyosi](https://github.com/mgyongyosi)
- **CloudMigrations:** Add support for migration of Library Elements (Panels) resources [#93898](https://github.com/grafana/grafana/pull/93898), [@macabu](https://github.com/macabu)
- **Cloudwatch:** Update grafana-aws-sdk [#94155](https://github.com/grafana/grafana/pull/94155), [@iwysiu](https://github.com/iwysiu)
- **Explore Logs:** Preinstall for onprem Grafana instances [#94221](https://github.com/grafana/grafana/pull/94221), [@svennergr](https://github.com/svennergr)
- **ExploreMetrics:** Ensure compatibility with Incremental Querying [#94355](https://github.com/grafana/grafana/pull/94355), [@NWRichmond](https://github.com/NWRichmond)
- **FieldConfig:** Add support for Actions [#92874](https://github.com/grafana/grafana/pull/92874), [@adela-almasan](https://github.com/adela-almasan)
- **Plugin Extensions:** Require meta-data to be defined in `plugin.json` during development mode [#93429](https://github.com/grafana/grafana/pull/93429), [@leventebalogh](https://github.com/leventebalogh)
- **Reporting:** Display template variables in the PDF (Enterprise)
- **Tempo:** Add deprecation notice for Aggregate By [#94050](https://github.com/grafana/grafana/pull/94050), [@joey-grafana](https://github.com/joey-grafana)

### Bug fixes

- **Alerting/Chore:** Fix TimeRangeInput not working across multiple months [#93622](https://github.com/grafana/grafana/pull/93622), [@tomratcliffe](https://github.com/tomratcliffe)
- **Alerting:** Fix default value for input in simple condition [#94248](https://github.com/grafana/grafana/pull/94248), [@soniaAguilarPeiron](https://github.com/soniaAguilarPeiron)
- **Alerting:** Fix eval interval not being saved when creating a new group [#93821](https://github.com/grafana/grafana/pull/93821), [@tomratcliffe](https://github.com/tomratcliffe)
- **Alerting:** Fix incorrect permission on POST external rule groups endpoint [CVE-2024-8118] [#93940](https://github.com/grafana/grafana/pull/93940), [@alexweav](https://github.com/alexweav)
- **Alerting:** Fix panics when attempting to create an Alertmanager after failing [#94023](https://github.com/grafana/grafana/pull/94023), [@santihernandezc](https://github.com/santihernandezc)
- **DashboardScene:** Fixes url issue with subpath when exiting edit mode [#93962](https://github.com/grafana/grafana/pull/93962), [@torkelo](https://github.com/torkelo)
- **Dashboards:** Enable scenes by default [#93818](https://github.com/grafana/grafana/pull/93818), [@ivanortegaalba](https://github.com/ivanortegaalba)
- **Dashboards:** Fixes view & edit keyboard shortcuts when grafana is behind a subpath [#93955](https://github.com/grafana/grafana/pull/93955), [@torkelo](https://github.com/torkelo)
- **ElasticSearch:** Fix errorsource in newInstanceSettings [#93859](https://github.com/grafana/grafana/pull/93859), [@iwysiu](https://github.com/iwysiu)
- **Reporting:** Fix reports on multi-org instance (Enterprise)
- **SubMenu:** Fix expanding sub menu items on touch devices [#93208](https://github.com/grafana/grafana/pull/93208), [@yincongcyincong](https://github.com/yincongcyincong)

<!-- 11.3.0 END -->
<!-- 11.2.3 START -->

# 11.2.3 (2024-10-22)

### Bug fixes

- **Alerting:** Fix incorrect permission on POST external rule groups endpoint [CVE-2024-8118] [#93947](https://github.com/grafana/grafana/pull/93947), [@alexweav](https://github.com/alexweav)
- **AzureMonitor:** Fix App Insights portal URL for multi-resource trace queries [#94475](https://github.com/grafana/grafana/pull/94475), [@aangelisc](https://github.com/aangelisc)
- **Canvas:** Allow API calls to grafana origin [#94129](https://github.com/grafana/grafana/pull/94129), [@adela-almasan](https://github.com/adela-almasan)
- **Folders:** Correctly show new folder button under root folder [#94712](https://github.com/grafana/grafana/pull/94712), [@IevaVasiljeva](https://github.com/IevaVasiljeva)
- **OrgSync:** Do not set default Organization for a user to a non-existent Organization [#94549](https://github.com/grafana/grafana/pull/94549), [@mgyongyosi](https://github.com/mgyongyosi)
- **Plugins:** Skip install errors if dependency plugin already exists [#94717](https://github.com/grafana/grafana/pull/94717), [@wbrowne](https://github.com/wbrowne)
- **ServerSideExpressions:** Disable SQL Expressions to prevent RCE and LFI vulnerability [#94959](https://github.com/grafana/grafana/pull/94959), [@samjewell](https://github.com/samjewell)

<!-- 11.2.3 END -->
<!-- 11.2.2+security-01 START -->

# 11.2.2+security-01 (2024-10-17)

### Bug fixes

- **SQL Expressions**: Fixes CVE-2024-9264

<!-- 11.2.2+security-01 END -->
<!-- 11.2.1+security-01 START -->

# 11.2.1+security-01 (2024-10-17)

### Features and enhancements

### Bug fixes

- **SQL Expressions**: Fixes CVE-2024-9264

<!-- 11.2.1+security-01 END -->
<!-- 11.1.8 START -->

# 11.1.8 (2024-10-22)

### Bug fixes

- **Alerting:** Fix incorrect permission on POST external rule groups endpoint [CVE-2024-8118] [#93948](https://github.com/grafana/grafana/pull/93948), [@alexweav](https://github.com/alexweav)
- **AzureMonitor:** Fix App Insights portal URL for multi-resource trace queries [#94474](https://github.com/grafana/grafana/pull/94474), [@aangelisc](https://github.com/aangelisc)
- **OrgSync:** Do not set default Organization for a user to a non-existent Organization [#94551](https://github.com/grafana/grafana/pull/94551), [@mgyongyosi](https://github.com/mgyongyosi)
- **ServerSideExpressions:** Disable SQL Expressions to prevent RCE and LFI vulnerability [#94969](https://github.com/grafana/grafana/pull/94969), [@scottlepp](https://github.com/scottlepp)

<!-- 11.1.8 END -->
<!-- 11.1.7+security-01 START -->

# 11.1.7+security-01 (2024-10-17)

### Bug fixes

- **SQL Expressions**: Fixes CVE-2024-9264

<!-- 11.1.7+security-01 END -->
<!-- 11.1.6+security-01 START -->

# 11.1.6+security-01 (2024-10-17)

### Bug fixes

- **SQL Expressions**: Fixes CVE-2024-9264

<!-- 11.1.6+security-01 END -->
<!-- 11.0.6+security-01 START -->

# 11.0.6+security-01 (2024-10-17)

### Bug fixes

- **SQL Expressions**: Fixes CVE-2024-9264

<!-- 11.0.6+security-01 END -->
<!-- 11.0.5+security-01 START -->

# 11.0.5+security-01 (2024-10-17)

### Bug fixes

- **SQL Expressions**: Fixes CVE-2024-9264

<!-- 11.0.5+security-01 END -->
<!-- 11.2.2 START -->

# 11.2.2 (2024-10-01)

### Features and enhancements

- **Chore:** Bump Go to 1.22.7 [#93353](https://github.com/grafana/grafana/pull/93353), [@hairyhenderson](https://github.com/hairyhenderson)
- **Chore:** Bump Go to 1.22.7 (Enterprise)
- **Data sources:** Hide the datasource redirection banner for users who can't interact with data sources [#93103](https://github.com/grafana/grafana/pull/93103), [@IevaVasiljeva](https://github.com/IevaVasiljeva)

### Bug fixes

- **Alerting:** Fix preview of silences when label name contains spaces [#93051](https://github.com/grafana/grafana/pull/93051), [@tomratcliffe](https://github.com/tomratcliffe)
- **Alerting:** Make query wrapper match up datasource UIDs if necessary [#93114](https://github.com/grafana/grafana/pull/93114), [@tomratcliffe](https://github.com/tomratcliffe)
- **AzureMonitor:** Deduplicate resource picker rows [#93705](https://github.com/grafana/grafana/pull/93705), [@aangelisc](https://github.com/aangelisc)
- **AzureMonitor:** Improve resource picker efficiency [#93440](https://github.com/grafana/grafana/pull/93440), [@aangelisc](https://github.com/aangelisc)
- **AzureMonitor:** Remove Basic Logs retention warning [#93123](https://github.com/grafana/grafana/pull/93123), [@aangelisc](https://github.com/aangelisc)
- **CloudWatch:** Fix segfault when migrating legacy queries [#93544](https://github.com/grafana/grafana/pull/93544), [@iwysiu](https://github.com/iwysiu)
- **Correlations:** Limit access to correlations page to users who can access Explore [#93676](https://github.com/grafana/grafana/pull/93676), [@ifrost](https://github.com/ifrost)
- **DashboardScene:** Fix broken error handling and error rendering [#93690](https://github.com/grafana/grafana/pull/93690), [@torkelo](https://github.com/torkelo)
- **Plugins:** Avoid returning 404 for `AutoEnabled` apps [#93488](https://github.com/grafana/grafana/pull/93488), [@wbrowne](https://github.com/wbrowne)

<!-- 11.2.2 END -->
<!-- 11.1.7 START -->

# 11.1.7 (2024-10-01)

### Features and enhancements

- **Chore:** Bump Go to 1.22.7 [#93355](https://github.com/grafana/grafana/pull/93355), [@hairyhenderson](https://github.com/hairyhenderson)
- **Chore:** Bump Go to 1.22.7 (Enterprise)

### Bug fixes

- **Alerting:** Fix preview of silences when label name contains spaces [#93050](https://github.com/grafana/grafana/pull/93050), [@tomratcliffe](https://github.com/tomratcliffe)
- **Alerting:** Make query wrapper match up datasource UIDs if necessary [#93115](https://github.com/grafana/grafana/pull/93115), [@tomratcliffe](https://github.com/tomratcliffe)
- **AzureMonitor:** Deduplicate resource picker rows [#93704](https://github.com/grafana/grafana/pull/93704), [@aangelisc](https://github.com/aangelisc)
- **AzureMonitor:** Improve resource picker efficiency [#93439](https://github.com/grafana/grafana/pull/93439), [@aangelisc](https://github.com/aangelisc)
- **AzureMonitor:** Remove Basic Logs retention warning [#93122](https://github.com/grafana/grafana/pull/93122), [@aangelisc](https://github.com/aangelisc)
- **Correlations:** Limit access to correlations page to users who can access Explore [#93675](https://github.com/grafana/grafana/pull/93675), [@ifrost](https://github.com/ifrost)
- **Plugins:** Avoid returning 404 for `AutoEnabled` apps [#93487](https://github.com/grafana/grafana/pull/93487), [@wbrowne](https://github.com/wbrowne)

<!-- 11.1.7 END -->
<!-- 11.0.7 START -->

# 11.0.7 (2024-10-22)

### Bug fixes

- **Alerting:** Fix incorrect permission on POST external rule groups endpoint [CVE-2024-8118] [#93949](https://github.com/grafana/grafana/pull/93949), [@alexweav](https://github.com/alexweav)
- **AzureMonitor:** Fix App Insights portal URL for multi-resource trace queries [#94489](https://github.com/grafana/grafana/pull/94489), [@aangelisc](https://github.com/aangelisc)
- **Dashboard:** Make dashboard search faster [#94702](https://github.com/grafana/grafana/pull/94702), [@knuzhdin](https://github.com/knuzhdin)
- **OrgSync:** Do not set default Organization for a user to a non-existent Organization [#94552](https://github.com/grafana/grafana/pull/94552), [@mgyongyosi](https://github.com/mgyongyosi)
- **ServerSideExpressions:** Disable SQL Expressions to prevent RCE and LFI vulnerability [#94971](https://github.com/grafana/grafana/pull/94971), [@samjewell](https://github.com/samjewell)

<!-- 11.0.7 END -->
<!-- 11.0.6 START -->

# 11.0.6 (2024-10-01)

### Features and enhancements

- **Chore:** Bump Go to 1.22.7 [#93358](https://github.com/grafana/grafana/pull/93358), [@hairyhenderson](https://github.com/hairyhenderson)
- **Chore:** Bump Go to 1.22.7 (Enterprise)

### Bug fixes

- **AzureMonitor:** Deduplicate resource picker rows [#93703](https://github.com/grafana/grafana/pull/93703), [@aangelisc](https://github.com/aangelisc)
- **AzureMonitor:** Improve resource picker efficiency [#93438](https://github.com/grafana/grafana/pull/93438), [@aangelisc](https://github.com/aangelisc)
- **Correlations:** Limit access to correlations page to users who can access Explore [#93674](https://github.com/grafana/grafana/pull/93674), [@ifrost](https://github.com/ifrost)
- **Plugins:** Avoid returning 404 for `AutoEnabled` apps [#93486](https://github.com/grafana/grafana/pull/93486), [@wbrowne](https://github.com/wbrowne)

<!-- 11.0.6 END -->
<!-- 10.4.11 START -->

# 10.4.11 (2024-10-22)

### Bug fixes

- **Alerting:** Fix broken panelId links [#94686](https://github.com/grafana/grafana/pull/94686), [@gillesdemey](https://github.com/gillesdemey)
- **Alerting:** Fix incorrect permission on POST external rule groups endpoint [CVE-2024-8118] [#93946](https://github.com/grafana/grafana/pull/93946), [@alexweav](https://github.com/alexweav)
- **Dashboard:** Make dashboard search faster [#94703](https://github.com/grafana/grafana/pull/94703), [@knuzhdin](https://github.com/knuzhdin)

<!-- 10.4.11 END -->
<!-- 10.4.10 START -->

# 10.4.10 (2024-10-01)

### Features and enhancements

- **Chore:** Bump Go to 1.22.7 [#93359](https://github.com/grafana/grafana/pull/93359), [@hairyhenderson](https://github.com/hairyhenderson)
- **Chore:** Bump Go to 1.22.7 (Enterprise)

### Bug fixes

- **AzureMonitor:** Deduplicate resource picker rows [#93702](https://github.com/grafana/grafana/pull/93702), [@aangelisc](https://github.com/aangelisc)
- **Correlations:** Limit access to correlations page to users who can access Explore [#93673](https://github.com/grafana/grafana/pull/93673), [@ifrost](https://github.com/ifrost)

<!-- 10.4.10 END -->
<!-- 10.3.12 START -->

# 10.3.12 (2024-10-22)

### Bug fixes

- **Alerting:** Fix incorrect permission on POST external rule groups endpoint [CVE-2024-8118] [#93945](https://github.com/grafana/grafana/pull/93945), [@alexweav](https://github.com/alexweav)
- **Dashboard:** Make dashboard search faster [#94704](https://github.com/grafana/grafana/pull/94704), [@knuzhdin](https://github.com/knuzhdin)

<!-- 10.3.12 END -->
<!-- 10.3.11 START -->

# 10.3.11 (2024-10-01)

### Features and enhancements

- **Chore:** Bump Go to 1.22.7 [#93360](https://github.com/grafana/grafana/pull/93360), [@hairyhenderson](https://github.com/hairyhenderson)
- **Chore:** Bump Go to 1.22.7 (Enterprise)

### Bug fixes

- **Correlations:** Limit access to correlations page to users who can access Explore [#93672](https://github.com/grafana/grafana/pull/93672), [@ifrost](https://github.com/ifrost)

<!-- 10.3.11 END -->
<!-- 11.2.1 START -->

# 11.2.1 (2024-09-26)

### Features and enhancements

- **Alerting:** Support for optimistic concurrency in priovisioning Tempate API [#92251](https://github.com/grafana/grafana/pull/92251), [@yuri-tceretian](https://github.com/yuri-tceretian)
- **Logs panel:** Enable displayedFields in dashboards and apps [#92675](https://github.com/grafana/grafana/pull/92675), [@matyax](https://github.com/matyax)
- **State timeline:** Add pagination support [#92257](https://github.com/grafana/grafana/pull/92257), [@kevinputera](https://github.com/kevinputera)

### Bug fixes

- **Authn:** No longer hash service account token twice during authentication [#92639](https://github.com/grafana/grafana/pull/92639), [@kalleep](https://github.com/kalleep)
- **CloudMigrations:** Fix snapshot creation on Windows systems [#92981](https://github.com/grafana/grafana/pull/92981), [@macabu](https://github.com/macabu)
- **DashGPT:** Fixes issue with generation on Safari [#92952](https://github.com/grafana/grafana/pull/92952), [@kaydelaney](https://github.com/kaydelaney)
- **Dashboard:** Fix Annotation runtime error when a data source does not support annotations [#92830](https://github.com/grafana/grafana/pull/92830), [@axelavargas](https://github.com/axelavargas)
- **Grafana SQL:** Fix broken import in NumberInput component [#92808](https://github.com/grafana/grafana/pull/92808), [@chessman](https://github.com/chessman)
- **Logs:** Show older logs button when infinite scroll is enabled and sort order is descending [#92867](https://github.com/grafana/grafana/pull/92867), [@matyax](https://github.com/matyax)
- **RBAC:** Fix an issue with server admins not being able to manage users in orgs that they don't belong to [#92274](https://github.com/grafana/grafana/pull/92274), [@IevaVasiljeva](https://github.com/IevaVasiljeva)
- **RBAC:** Fix an issue with server admins not being able to manage users in orgs that they don't belong to (Enterprise)
- **Reporting:** Disable dashboardSceneSolo when rendering PDFs the old way (Enterprise)
- **Templating:** Fix searching non-latin template variables [#92893](https://github.com/grafana/grafana/pull/92893), [@leeoniya](https://github.com/leeoniya)
- **TutorialCard:** Fix link to tutorial not opening [#92647](https://github.com/grafana/grafana/pull/92647), [@eledobleefe](https://github.com/eledobleefe)
- **Alerting:** Fixed CVE-2024-8118.

### Plugin development fixes & changes

- **AutoSizeInput:** Allow to be controlled by value [#92999](https://github.com/grafana/grafana/pull/92999), [@ivanortegaalba](https://github.com/ivanortegaalba)

<!-- 11.2.1 END -->
<!-- 11.1.6 START -->

# 11.1.6 (2024-09-26)

### Features and enhancements

- **Chore:** Update swagger ui (4.3.0 to 5.17.14) [#92341](https://github.com/grafana/grafana/pull/92341), [@ryantxu](https://github.com/ryantxu)

### Bug fixes

- **Templating:** Fix searching non-latin template variables [#92892](https://github.com/grafana/grafana/pull/92892), [@leeoniya](https://github.com/leeoniya)
- **TutorialCard:** Fix link to tutorial not opening [#92646](https://github.com/grafana/grafana/pull/92646), [@eledobleefe](https://github.com/eledobleefe)

### Plugin development fixes & changes

- **Bugfix:** QueryField typeahead missing background color [#92316](https://github.com/grafana/grafana/pull/92316), [@mckn](https://github.com/mckn)
- **Alerting:** Fixed CVE-2024-8118.

<!-- 11.1.6 END -->
<!-- 11.0.5 START -->

# 11.0.5 (2024-09-26)

### Features and enhancements

- **Chore:** Update swagger ui (4.3.0 to 5.17.14) [#92345](https://github.com/grafana/grafana/pull/92345), [@ryantxu](https://github.com/ryantxu)

### Bug fixes

- **Provisioning:** Prevent provisioning folder errors from failing startup [#92588](https://github.com/grafana/grafana/pull/92588), [@suntala](https://github.com/suntala)
- **TutorialCard:** Fix link to tutorial not opening [#92645](https://github.com/grafana/grafana/pull/92645), [@eledobleefe](https://github.com/eledobleefe)
- **Alerting:** Fixed CVE-2024-8118.

<!-- 11.0.5 END -->
<!-- 10.4.9 START -->

# 10.4.9 (2024-09-26)

### Features and enhancements

- **Chore:** Update swagger ui (4.3.0 to 5.17.14) [#92344](https://github.com/grafana/grafana/pull/92344), [@ryantxu](https://github.com/ryantxu)

### Bug fixes

- **Provisioning:** Prevent provisioning folder errors from failing startup [#92591](https://github.com/grafana/grafana/pull/92591), [@suntala](https://github.com/suntala)
- **Alerting:** Fixed CVE-2024-8118.

<!-- 10.4.9 END -->
<!-- 10.3.10 START -->

# 10.3.10 (2024-09-26)

### Bug fixes

- **Alerting:** Fixed CVE-2024-8118.

<!-- 10.3.10 END -->
<!-- 11.2.0 START -->

# 11.2.0 (2024-08-27)

### Features and enhancements

- **@grafana/data:** Introduce new getTagKeys/getTagValues response interface [#88369](https://github.com/grafana/grafana/pull/88369), [@kaydelaney](https://github.com/kaydelaney)
- **AWS:** Update deprecated aws-sdk functions from env variable versions [#89643](https://github.com/grafana/grafana/pull/89643), [@iwysiu](https://github.com/iwysiu)
- **Alerting:** Add ha_reconnect_timeout configuration option [#88823](https://github.com/grafana/grafana/pull/88823), [@JacobValdemar](https://github.com/JacobValdemar)
- **Alerting:** Add setting for maximum allowed rule evaluation results [#89468](https://github.com/grafana/grafana/pull/89468), [@alexander-akhmetov](https://github.com/alexander-akhmetov)
- **Alerting:** Add warning in telegram contact point [#89397](https://github.com/grafana/grafana/pull/89397), [@soniaAguilarPeiron](https://github.com/soniaAguilarPeiron)
- **Alerting:** Central alert history part4 [#90088](https://github.com/grafana/grafana/pull/90088), [@soniaAguilarPeiron](https://github.com/soniaAguilarPeiron)
- **Alerting:** Don't crash the page when trying to filter rules by regex [#89466](https://github.com/grafana/grafana/pull/89466), [@tomratcliffe](https://github.com/tomratcliffe)
- **Alerting:** Enable remote primary mode using feature toggles [#88976](https://github.com/grafana/grafana/pull/88976), [@santihernandezc](https://github.com/santihernandezc)
- **Alerting:** Hide edit/view rule buttons according to deleting/creating state [#90375](https://github.com/grafana/grafana/pull/90375), [@tomratcliffe](https://github.com/tomratcliffe)
- **Alerting:** Implement UI for grafana-managed recording rules [#90360](https://github.com/grafana/grafana/pull/90360), [@soniaAguilarPeiron](https://github.com/soniaAguilarPeiron)
- **Alerting:** Improve performance of /api/prometheus for large numbers of alerts. [#89268](https://github.com/grafana/grafana/pull/89268), [@stevesg](https://github.com/stevesg)
- **Alerting:** Include a list of ref_Id and aggregated datasource UIDs to alerts when state reason is NoData [#88819](https://github.com/grafana/grafana/pull/88819), [@wasim-nihal](https://github.com/wasim-nihal)
- **Alerting:** Instrument outbound requests for Loki Historian and Remote Alertmanager with tracing [#89185](https://github.com/grafana/grafana/pull/89185), [@alexweav](https://github.com/alexweav)
- **Alerting:** Limit instances on alert detail view unless in instances tab [#89368](https://github.com/grafana/grafana/pull/89368), [@gillesdemey](https://github.com/gillesdemey)
- **Alerting:** Make alert group editing safer [#88627](https://github.com/grafana/grafana/pull/88627), [@gillesdemey](https://github.com/gillesdemey)
- **Alerting:** Make whitespace more visible on labels [#90223](https://github.com/grafana/grafana/pull/90223), [@tomratcliffe](https://github.com/tomratcliffe)
- **Alerting:** Remove option to return settings from api/v1/receivers and restrict provisioning action access [#90861](https://github.com/grafana/grafana/pull/90861), [@JacobsonMT](https://github.com/JacobsonMT)
- **Alerting:** Resend resolved notifications for ResolvedRetention duration [#88938](https://github.com/grafana/grafana/pull/88938), [@JacobsonMT](https://github.com/JacobsonMT)
- **Alerting:** Show Insights page only on cloud (when required ds's are available) [#89679](https://github.com/grafana/grafana/pull/89679), [@soniaAguilarPeiron](https://github.com/soniaAguilarPeiron)
- **Alerting:** Show repeat interval in timing options meta [#89414](https://github.com/grafana/grafana/pull/89414), [@gillesdemey](https://github.com/gillesdemey)
- **Alerting:** Support median in reduce expressions [#91119](https://github.com/grafana/grafana/pull/91119), [@alexander-akhmetov](https://github.com/alexander-akhmetov)
- **Alerting:** Track central ash interactions [#90330](https://github.com/grafana/grafana/pull/90330), [@soniaAguilarPeiron](https://github.com/soniaAguilarPeiron)
- **Alerting:** Update alerting state history API to authorize access using RBAC [#89579](https://github.com/grafana/grafana/pull/89579), [@yuri-tceretian](https://github.com/yuri-tceretian)
- **Alerting:** Update warning message for Telegram parse_mode and default to empty value [#89630](https://github.com/grafana/grafana/pull/89630), [@tomratcliffe](https://github.com/tomratcliffe)
- **Alerting:** Use Runbook URL label everywhere and add validation in the alert rule… [#90523](https://github.com/grafana/grafana/pull/90523), [@soniaAguilarPeiron](https://github.com/soniaAguilarPeiron)
- **Alerting:** Use cloud notifier types for metadata on Cloud AMs [#91054](https://github.com/grafana/grafana/pull/91054), [@tomratcliffe](https://github.com/tomratcliffe)
- **Alerting:** Use stable identifier of a group when export to HCL [#90196](https://github.com/grafana/grafana/pull/90196), [@KyriosGN0](https://github.com/KyriosGN0)
- **Alerting:** Use stable identifier of a group,contact point,mute timing when export to HCL [#90917](https://github.com/grafana/grafana/pull/90917), [@KyriosGN0](https://github.com/KyriosGN0)
- **Alertmanager:** Support limits for silences [#90826](https://github.com/grafana/grafana/pull/90826), [@santihernandezc](https://github.com/santihernandezc)
- **Angular deprecation:** Disable dynamic angular inspector if CheckForPluginUpdates is false [#91194](https://github.com/grafana/grafana/pull/91194), [@xnyo](https://github.com/xnyo)
- **App events:** Add "info" variant [#89903](https://github.com/grafana/grafana/pull/89903), [@Clarity-89](https://github.com/Clarity-89)
- **Auth:** Add org to role mappings support to AzureAD/Entra integration [#88861](https://github.com/grafana/grafana/pull/88861), [@mgyongyosi](https://github.com/mgyongyosi)
- **Auth:** Add organization mapping configuration to the UI [#90003](https://github.com/grafana/grafana/pull/90003), [@mgyongyosi](https://github.com/mgyongyosi)
- **Auth:** Add support for escaping colon characters in org_mapping [#89951](https://github.com/grafana/grafana/pull/89951), [@mgyongyosi](https://github.com/mgyongyosi)
- **Azure:** Add new Azure infrastructure dashboards [#88869](https://github.com/grafana/grafana/pull/88869), [@yves-chan](https://github.com/yves-chan)
- **BrowseDashboards:** Update results when starred param changes [#89944](https://github.com/grafana/grafana/pull/89944), [@Clarity-89](https://github.com/Clarity-89)
- **Caching:** Handle memcached reconnects [#91498](https://github.com/grafana/grafana/pull/91498), [@mmandrus](https://github.com/mmandrus)
- **Calendar:** Add labels for next/previous month [#89019](https://github.com/grafana/grafana/pull/89019), [@ashharrison90](https://github.com/ashharrison90)
- **Canvas:** Element level data links [#89079](https://github.com/grafana/grafana/pull/89079), [@adela-almasan](https://github.com/adela-almasan)
- **Canvas:** Improved tooltip [#90162](https://github.com/grafana/grafana/pull/90162), [@adela-almasan](https://github.com/adela-almasan)
- **Canvas:** Support template variables in base URL of actions [#91227](https://github.com/grafana/grafana/pull/91227), [@nmarrs](https://github.com/nmarrs)
- **Chore:** Add missing build elements to Dockerfile [#89714](https://github.com/grafana/grafana/pull/89714), [@azilly-de](https://github.com/azilly-de)
- **Chore:** Add unit test for cloudmigration package [#88868](https://github.com/grafana/grafana/pull/88868), [@leandro-deveikis](https://github.com/leandro-deveikis)
- **Chore:** Commit results of bingo get [#90256](https://github.com/grafana/grafana/pull/90256), [@mmandrus](https://github.com/mmandrus)
- **CloudMigrations:** Change onPremToCloudMigrations feature toggle to public preview [#90757](https://github.com/grafana/grafana/pull/90757), [@mmandrus](https://github.com/mmandrus)
- **CloudWatch:** Add errorsource for QueryData [#91085](https://github.com/grafana/grafana/pull/91085), [@iwysiu](https://github.com/iwysiu)
- **CloudWatch:** Update grafana-aws-sdk for updated metrics [#91364](https://github.com/grafana/grafana/pull/91364), [@iwysiu](https://github.com/iwysiu)
- **Cloudwatch:** Clear cached PDC transport when PDC is disabled [#91357](https://github.com/grafana/grafana/pull/91357), [@njvrzm](https://github.com/njvrzm)
- **Cloudwatch:** Metrics Query Builder should clear old query [#88950](https://github.com/grafana/grafana/pull/88950), [@iwysiu](https://github.com/iwysiu)
- **Cloudwatch:** Remove awsDatasourcesNewFormStyling feature toggle [#90128](https://github.com/grafana/grafana/pull/90128), [@idastambuk](https://github.com/idastambuk)
- **Cloudwatch:** Rename Metric Query to Metric Insights [#89955](https://github.com/grafana/grafana/pull/89955), [@idastambuk](https://github.com/idastambuk)
- **Cloudwatch:** Round up endTime in GetMetricData to next minute [#89341](https://github.com/grafana/grafana/pull/89341), [@idastambuk](https://github.com/idastambuk)
- **Dashboard:** Use preferred timezone on create [#89833](https://github.com/grafana/grafana/pull/89833), [@Clarity-89](https://github.com/Clarity-89)
- **Datalinks:** UX improvements [#91352](https://github.com/grafana/grafana/pull/91352), [@adela-almasan](https://github.com/adela-almasan)
- **DateTimePicker:** Add "timeZone" prop [#90031](https://github.com/grafana/grafana/pull/90031), [@Clarity-89](https://github.com/Clarity-89)
- **Dynatrace:** Add to list of DS with custom label logic [#90258](https://github.com/grafana/grafana/pull/90258), [@fabrizio-grafana](https://github.com/fabrizio-grafana)
- **Elasticsearch:** Decouple backend from infra/http [#90408](https://github.com/grafana/grafana/pull/90408), [@njvrzm](https://github.com/njvrzm)
- **Elasticsearch:** Decouple backend from infra/log [#90527](https://github.com/grafana/grafana/pull/90527), [@njvrzm](https://github.com/njvrzm)
- **Elasticsearch:** Decouple backend from infra/tracing [#90528](https://github.com/grafana/grafana/pull/90528), [@njvrzm](https://github.com/njvrzm)
- **Explore:** Add setting for default time offset [#90401](https://github.com/grafana/grafana/pull/90401), [@gelicia](https://github.com/gelicia)
- **Feat:** Extending report interaction with static context that can be appended to all interaction events [#88927](https://github.com/grafana/grafana/pull/88927), [@tolzhabayev](https://github.com/tolzhabayev)
- **Feature management:** Add openSearchBackendFlowEnabled feature toggle [#89208](https://github.com/grafana/grafana/pull/89208), [@idastambuk](https://github.com/idastambuk)
- **Features:** Add cloudwatchMetricInsightsCrossAccount feature toggle [#89848](https://github.com/grafana/grafana/pull/89848), [@idastambuk](https://github.com/idastambuk)
- **Features:** Release Cloudwatch Metric Insights cross-account querying to public preview [#91066](https://github.com/grafana/grafana/pull/91066), [@idastambuk](https://github.com/idastambuk)
- **FlameGraph:** Remove flameGraphItemCollapsing feature toggle [#90190](https://github.com/grafana/grafana/pull/90190), [@joey-grafana](https://github.com/joey-grafana)
- **GCP:** Update GKE monitoring dashboard [#90091](https://github.com/grafana/grafana/pull/90091), [@aangelisc](https://github.com/aangelisc)
- **GOps:** Add Grafana SLO steps to IRM configuration tracker [#88098](https://github.com/grafana/grafana/pull/88098), [@obetomuniz](https://github.com/obetomuniz)
- **Grafana:** Enables use of encrypted certificates with password for https [#91418](https://github.com/grafana/grafana/pull/91418), [@leandro-deveikis](https://github.com/leandro-deveikis)
- **IDToken:** Add current user's DisplayName to the ID token [#90992](https://github.com/grafana/grafana/pull/90992), [@colin-stuart](https://github.com/colin-stuart)
- **IDToken:** Add current user's Username and UID to the ID token [#90240](https://github.com/grafana/grafana/pull/90240), [@mgyongyosi](https://github.com/mgyongyosi)
- **Keybinds:** Allow move time range shortcuts (t left / t right) to be chained [#88904](https://github.com/grafana/grafana/pull/88904), [@joshhunt](https://github.com/joshhunt)
- **LibraryPanels:** Use new folder picker when creating a library panel [#89228](https://github.com/grafana/grafana/pull/89228), [@joshhunt](https://github.com/joshhunt)
- **Log:** Added panel support for filtering callbacks [#88980](https://github.com/grafana/grafana/pull/88980), [@matyax](https://github.com/matyax)
- **Logs:** Add log line to content outline when clicking on datalinks [#90207](https://github.com/grafana/grafana/pull/90207), [@gtk-grafana](https://github.com/gtk-grafana)
- **Loki:** Add option to issue forward queries [#91181](https://github.com/grafana/grafana/pull/91181), [@svennergr](https://github.com/svennergr)
- **Loki:** Added support for negative numbers in LogQL [#88719](https://github.com/grafana/grafana/pull/88719), [@matyax](https://github.com/matyax)
- **Loki:** Also replace `step` with vars [#91031](https://github.com/grafana/grafana/pull/91031), [@svennergr](https://github.com/svennergr)
- **Loki:** Remove `instant` query type from Log queries [#90137](https://github.com/grafana/grafana/pull/90137), [@svennergr](https://github.com/svennergr)
- **Loki:** Respect pre-selected filters in adhoc filter queries [#89022](https://github.com/grafana/grafana/pull/89022), [@ivanahuckova](https://github.com/ivanahuckova)
- **MSSQL:** Password auth for Azure AD [#89746](https://github.com/grafana/grafana/pull/89746), [@bossinc](https://github.com/bossinc)
- **Metrics:** Add ability to disable classic histogram for HTTP metric [#88315](https://github.com/grafana/grafana/pull/88315), [@hairyhenderson](https://github.com/hairyhenderson)
- **Nav:** Add items to saved [#89908](https://github.com/grafana/grafana/pull/89908), [@Clarity-89](https://github.com/Clarity-89)
- **OpenAPI:** Document the `/api/health` endpoint [#88203](https://github.com/grafana/grafana/pull/88203), [@julienduchesne](https://github.com/julienduchesne)
- **PanelChrome:** Use labelledby for accessible title [#88781](https://github.com/grafana/grafana/pull/88781), [@tskarhed](https://github.com/tskarhed)
- **Plugins:** Add filters by update available [#91526](https://github.com/grafana/grafana/pull/91526), [@oshirohugo](https://github.com/oshirohugo)
- **Plugins:** Add logs to for plugin management actions [#90587](https://github.com/grafana/grafana/pull/90587), [@oshirohugo](https://github.com/oshirohugo)
- **Plugins:** Disable install controls for provisioned plugin in cloud [#90479](https://github.com/grafana/grafana/pull/90479), [@oshirohugo](https://github.com/oshirohugo)
- **Plugins:** Expose functions to plugins for checking RBAC permissions [#89047](https://github.com/grafana/grafana/pull/89047), [@jackw](https://github.com/jackw)
- **Plugins:** Improve levitate / breaking changes report in grafana/grafana [#89822](https://github.com/grafana/grafana/pull/89822), [@oshirohugo](https://github.com/oshirohugo)
- **Plugins:** Support > 1 levels of plugin dependencies [#90174](https://github.com/grafana/grafana/pull/90174), [@wbrowne](https://github.com/wbrowne)
- **Plugins:** Update CLI check if plugin is already installed [#91213](https://github.com/grafana/grafana/pull/91213), [@wbrowne](https://github.com/wbrowne)
- **Prometheus:** Deprecation message for SigV4 in core Prom [#90250](https://github.com/grafana/grafana/pull/90250), [@bohandley](https://github.com/bohandley)
- **Prometheus:** Reintroduce Azure audience override feature flag [#90339](https://github.com/grafana/grafana/pull/90339), [@aangelisc](https://github.com/aangelisc)
- **RBAC:** Allow plugins to use scoped actions [#90946](https://github.com/grafana/grafana/pull/90946), [@gamab](https://github.com/gamab)
- **RBAC:** Default to plugins.app:access for plugin includes [#90969](https://github.com/grafana/grafana/pull/90969), [@gamab](https://github.com/gamab)
- **Restore dashboards:** Add RBAC [#90270](https://github.com/grafana/grafana/pull/90270), [@Clarity-89](https://github.com/Clarity-89)
- **Revert:** Calcs: Update diff percent to be a percent [#91563](https://github.com/grafana/grafana/pull/91563), [@Develer](https://github.com/Develer)
- **SAML:** Add button to generate a certificate and private key (Enterprise)
- **SSO:** Make SAML certificate/private key optional (Enterprise)
- **SearchV2:** Support soft deletion [#90217](https://github.com/grafana/grafana/pull/90217), [@ryantxu](https://github.com/ryantxu)
- **Select:** Add orange indicator to selected item [#88695](https://github.com/grafana/grafana/pull/88695), [@tskarhed](https://github.com/tskarhed)
- **Snapshots:** Remove deprecated option snapshot_remove_expired [#91231](https://github.com/grafana/grafana/pull/91231), [@ryantxu](https://github.com/ryantxu)
- **Table panel:** Add alt and title text options to image cell type [#89930](https://github.com/grafana/grafana/pull/89930), [@codeincarnate](https://github.com/codeincarnate)
- **Tempo:** Add toggle for streaming [#88685](https://github.com/grafana/grafana/pull/88685), [@fabrizio-grafana](https://github.com/fabrizio-grafana)
- **Tempo:** Remove kind=server from metrics summary [#89419](https://github.com/grafana/grafana/pull/89419), [@joey-grafana](https://github.com/joey-grafana)
- **Tempo:** Run `go get` [#89335](https://github.com/grafana/grafana/pull/89335), [@fabrizio-grafana](https://github.com/fabrizio-grafana)
- **Tempo:** TraceQL metrics step option [#89434](https://github.com/grafana/grafana/pull/89434), [@adrapereira](https://github.com/adrapereira)
- **Tempo:** Virtualize tags select to improve performance [#90269](https://github.com/grafana/grafana/pull/90269), [@adrapereira](https://github.com/adrapereira)
- **Tempo:** Virtualized search dropdowns for attribute values [#88569](https://github.com/grafana/grafana/pull/88569), [@RonanQuigley](https://github.com/RonanQuigley)
- **TimePicker:** Improve screen reader support [#89409](https://github.com/grafana/grafana/pull/89409), [@tskarhed](https://github.com/tskarhed)
- **TimeRangePicker:** Add weekStart prop [#89650](https://github.com/grafana/grafana/pull/89650), [@Clarity-89](https://github.com/Clarity-89)
- **TimeRangePicker:** Use week start [#89765](https://github.com/grafana/grafana/pull/89765), [@Clarity-89](https://github.com/Clarity-89)
- **Tooltip:** Add tooltip support to Histogram [#89196](https://github.com/grafana/grafana/pull/89196), [@adela-almasan](https://github.com/adela-almasan)
- **Trace View:** Add Session for this span button [#89656](https://github.com/grafana/grafana/pull/89656), [@javiruiz01](https://github.com/javiruiz01)
- **Tracing:** Add regex support for span filters [#89885](https://github.com/grafana/grafana/pull/89885), [@ektasorathia](https://github.com/ektasorathia)
- **Transformations:** Add variable support to select groupingToMatrix [#88551](https://github.com/grafana/grafana/pull/88551), [@kazeborja](https://github.com/kazeborja)
- **Transformations:** Move transformation variables to general availability [#89111](https://github.com/grafana/grafana/pull/89111), [@samjewell](https://github.com/samjewell)
- **Transformations:** Promote add field from calc stat function cumulative and window calcs as generally available [#91160](https://github.com/grafana/grafana/pull/91160), [@nmarrs](https://github.com/nmarrs)
- **Transformations:** Promote format string as generally available [#91161](https://github.com/grafana/grafana/pull/91161), [@nmarrs](https://github.com/nmarrs)
- **Transformations:** Promote group to nested table as generally available [#90253](https://github.com/grafana/grafana/pull/90253), [@nmarrs](https://github.com/nmarrs)
- **Users:** Add config option to control how often last_seen is updated [#88721](https://github.com/grafana/grafana/pull/88721), [@parambath92](https://github.com/parambath92)
- **XYChart:** Promote to generally available [#91417](https://github.com/grafana/grafana/pull/91417), [@nmarrs](https://github.com/nmarrs)

### Bug fixes

- **Admin:** Fixes logic for enabled a user [#88117](https://github.com/grafana/grafana/pull/88117), [@gonvee](https://github.com/gonvee)
- **Alerting:** Add validation for path separators in the rule group edit modal [#90887](https://github.com/grafana/grafana/pull/90887), [@gillesdemey](https://github.com/gillesdemey)
- **Alerting:** Allow future relative time [#89405](https://github.com/grafana/grafana/pull/89405), [@gillesdemey](https://github.com/gillesdemey)
- **Alerting:** Disable simplified routing when internal alert manager is disabled [#90648](https://github.com/grafana/grafana/pull/90648), [@soniaAguilarPeiron](https://github.com/soniaAguilarPeiron)
- **Alerting:** Do not check evaluation interval for external rulers [#89354](https://github.com/grafana/grafana/pull/89354), [@gillesdemey](https://github.com/gillesdemey)
- **Alerting:** Do not count rule health for totals [#89349](https://github.com/grafana/grafana/pull/89349), [@gillesdemey](https://github.com/gillesdemey)
- **Alerting:** Fix Recording Rules creation issues [#90362](https://github.com/grafana/grafana/pull/90362), [@tomratcliffe](https://github.com/tomratcliffe)
- **Alerting:** Fix contact point export 500 error and notifications/receivers missing settings [#90342](https://github.com/grafana/grafana/pull/90342), [@JacobsonMT](https://github.com/JacobsonMT)
- **Alerting:** Fix permissions for prometheus rule endpoints [#91409](https://github.com/grafana/grafana/pull/91409), [@yuri-tceretian](https://github.com/yuri-tceretian)
- **Alerting:** Fix persisting result fingerprint that is used by recovery threshold [#91224](https://github.com/grafana/grafana/pull/91224), [@yuri-tceretian](https://github.com/yuri-tceretian)
- **Alerting:** Fix rule storage to filter by group names using case-sensitive comparison [#88992](https://github.com/grafana/grafana/pull/88992), [@yuri-tceretian](https://github.com/yuri-tceretian)
- **Alerting:** Fix saving telegram contact point to Cloud AM config [#89182](https://github.com/grafana/grafana/pull/89182), [@tomratcliffe](https://github.com/tomratcliffe)
- **Alerting:** Fix setting of existing Telegram Chat ID value [#89287](https://github.com/grafana/grafana/pull/89287), [@tomratcliffe](https://github.com/tomratcliffe)
- **Alerting:** Fix silencing from policy instances [#90417](https://github.com/grafana/grafana/pull/90417), [@soniaAguilarPeiron](https://github.com/soniaAguilarPeiron)
- **Alerting:** Fix some status codes returned from provisioning API. [#90117](https://github.com/grafana/grafana/pull/90117), [@stevesg](https://github.com/stevesg)
- **Alerting:** Fix stale values associated with states that have gone to NoData, unify values calculation [#89807](https://github.com/grafana/grafana/pull/89807), [@alexweav](https://github.com/alexweav)
- **Alerting:** Refactor PromQL-style matcher parsing [#90129](https://github.com/grafana/grafana/pull/90129), [@gillesdemey](https://github.com/gillesdemey)
- **Alerting:** Skip fetching alerts for unsaved dashboards [#90061](https://github.com/grafana/grafana/pull/90061), [@gillesdemey](https://github.com/gillesdemey)
- **Alerting:** Skip loading alert rules for dashboards when disabled [#89361](https://github.com/grafana/grafana/pull/89361), [@gillesdemey](https://github.com/gillesdemey)
- **Alerting:** Support `utf8_strict_mode: false` in Mimir [#90092](https://github.com/grafana/grafana/pull/90092), [@gillesdemey](https://github.com/gillesdemey)
- **Alerting:** Time interval Delete API to check for usages in alert rules [#90500](https://github.com/grafana/grafana/pull/90500), [@yuri-tceretian](https://github.com/yuri-tceretian)
- **Analytics:** Fix ApplicationInsights integration [#89299](https://github.com/grafana/grafana/pull/89299), [@ashharrison90](https://github.com/ashharrison90)
- **Azure Monitor:** Add validation for namespace field in AdvancedResourcePicker when entering a forward slash [#89288](https://github.com/grafana/grafana/pull/89288), [@adamyeats](https://github.com/adamyeats)
- **AzureMonitor:** Fix out of bounds error when accessing `metricNamespaceArray` and `resourceNameArray` in `buildResourceURI` [#89222](https://github.com/grafana/grafana/pull/89222), [@adamyeats](https://github.com/adamyeats)
- **BrowseDashboards:** Prepend subpath to New Browse Dashboard actions [#89109](https://github.com/grafana/grafana/pull/89109), [@joshhunt](https://github.com/joshhunt)
- **CloudWatch:** Fix labels for raw metric search queries [#88943](https://github.com/grafana/grafana/pull/88943), [@iwysiu](https://github.com/iwysiu)
- **CloudWatch:** Fix raw queries with dimensions set [#90348](https://github.com/grafana/grafana/pull/90348), [@iwysiu](https://github.com/iwysiu)
- **Correlations:** Fix wrong target data source name in the form [#90340](https://github.com/grafana/grafana/pull/90340), [@aocenas](https://github.com/aocenas)
- **DashboardScene:** Fixes issue removing override rule [#89124](https://github.com/grafana/grafana/pull/89124), [@torkelo](https://github.com/torkelo)
- **DashboardScene:** Fixes lack of re-render when updating field override properties [#88796](https://github.com/grafana/grafana/pull/88796), [@torkelo](https://github.com/torkelo)
- **DataSourcePicker:** Create new data source does not work for subpath [#90536](https://github.com/grafana/grafana/pull/90536), [@ivanortegaalba](https://github.com/ivanortegaalba)
- **Docs:** Add fixed role UUIDs to docs for terraform provisioning [#89457](https://github.com/grafana/grafana/pull/89457), [@Jguer](https://github.com/Jguer)
- **Echo:** Suppress errors from frontend-metrics API call failing [#89379](https://github.com/grafana/grafana/pull/89379), [@joshhunt](https://github.com/joshhunt)
- **Explore Metrics:** Implement grouping with metric prefixes [#89481](https://github.com/grafana/grafana/pull/89481), [@itsmylife](https://github.com/itsmylife)
- **Fix:** Portuguese Brazilian wasn't loading translations [#89302](https://github.com/grafana/grafana/pull/89302), [@JoaoSilvaGrafana](https://github.com/JoaoSilvaGrafana)
- **Folders:** Fix folder pagination for cloud instances with many folders [#90008](https://github.com/grafana/grafana/pull/90008), [@IevaVasiljeva](https://github.com/IevaVasiljeva)
- **Folders:** Improve folder move permission checks [#90588](https://github.com/grafana/grafana/pull/90588), [@IevaVasiljeva](https://github.com/IevaVasiljeva)
- **InfluxDB:** Fix query builder produces invalid SQL query when using wildcard column name [#89032](https://github.com/grafana/grafana/pull/89032), [@wasim-nihal](https://github.com/wasim-nihal)
- **Inspect:** Include only BOM char for excel files [#88994](https://github.com/grafana/grafana/pull/88994), [@ivanortegaalba](https://github.com/ivanortegaalba)
- **Jaeger:** Fix calling of search query with the correct time range [#90320](https://github.com/grafana/grafana/pull/90320), [@EgorKluch](https://github.com/EgorKluch)
- **Metrics:** Fix internal metrics endpoint not accessible from browser if basic auth is enabled [#86904](https://github.com/grafana/grafana/pull/86904), [@wasim-nihal](https://github.com/wasim-nihal)
- **Notifications:** Redact URL from errors [#85687](https://github.com/grafana/grafana/pull/85687), [@alexweav](https://github.com/alexweav)
- **PDF:** Fix layout for page-size panel after row (Enterprise)
- **Panel:** Fix text aliasing bug when panel is loading [#89538](https://github.com/grafana/grafana/pull/89538), [@ashharrison90](https://github.com/ashharrison90)
- **Plugin extensions:** Return react components from `usePluginComponents()` [#89237](https://github.com/grafana/grafana/pull/89237), [@leventebalogh](https://github.com/leventebalogh)
- **Plugins:** Ensure grafana cli can install multiple plugin dependencies [#91230](https://github.com/grafana/grafana/pull/91230), [@yincongcyincong](https://github.com/yincongcyincong)
- **Prometheus:** Fix interpolating adhoc filters with template variables [#88626](https://github.com/grafana/grafana/pull/88626), [@cazeaux](https://github.com/cazeaux)
- **Prometheus:** Fix query builder visualization when a query has by() clause for quantile [#88480](https://github.com/grafana/grafana/pull/88480), [@yuri-rs](https://github.com/yuri-rs)
- **QueryEditor:** Break with Scenes because the default query is not empty string [#90583](https://github.com/grafana/grafana/pull/90583), [@ivanortegaalba](https://github.com/ivanortegaalba)
- **RBAC:** Fix seeder failures when inserting duplicated permissions (Enterprise)
- **RBAC:** List only the folders that the user has access to [#88599](https://github.com/grafana/grafana/pull/88599), [@IevaVasiljeva](https://github.com/IevaVasiljeva)
- **Scenes/Dashboards:** Fix issue where changes in panel height weren't saved [#91125](https://github.com/grafana/grafana/pull/91125), [@kaydelaney](https://github.com/kaydelaney)
- **Scenes:** Fixes issue with panel repeat height calculation [#90221](https://github.com/grafana/grafana/pull/90221), [@kaydelaney](https://github.com/kaydelaney)
- **Scenes:** Implement 't a' shortcut [#89619](https://github.com/grafana/grafana/pull/89619), [@kaydelaney](https://github.com/kaydelaney)
- **Table Panel:** Fix Image hover without datalinks [#89751](https://github.com/grafana/grafana/pull/89751), [@codeincarnate](https://github.com/codeincarnate)
- **Table component:** Fix sub-table rows not displaying correctly [#89082](https://github.com/grafana/grafana/pull/89082), [@codeincarnate](https://github.com/codeincarnate)
- **Tempo:** Fix grpc streaming support over pdc-agent [#89883](https://github.com/grafana/grafana/pull/89883), [@taylor-s-dean](https://github.com/taylor-s-dean)
- **Tempo:** Fix query history [#89991](https://github.com/grafana/grafana/pull/89991), [@joey-grafana](https://github.com/joey-grafana)

### Breaking changes

- **Folders:** Allow folder editors and admins to create subfolders without any additional permissions [#91215](https://github.com/grafana/grafana/pull/91215), [@IevaVasiljeva](https://github.com/IevaVasiljeva)

### Plugin development fixes & changes

- **Runtime:** Add provider and access hook for location service [#90759](https://github.com/grafana/grafana/pull/90759), [@aocenas](https://github.com/aocenas)

<!-- 11.2.0 END -->
<!-- 11.1.5 START -->

# 11.1.5 (2024-08-27)

### Bug fixes

- **Alerting:** Fix permissions for prometheus rule endpoints [#91414](https://github.com/grafana/grafana/pull/91414), [@yuri-tceretian](https://github.com/yuri-tceretian)
- **Alerting:** Fix persisting result fingerprint that is used by recovery threshold [#91290](https://github.com/grafana/grafana/pull/91290), [@yuri-tceretian](https://github.com/yuri-tceretian)
- **Auditing:** Fix a possible crash when audit logger parses responses for failed requests (Enterprise)
- **RBAC:** Fix an issue with server admins not being able to manage users in orgs that they don't belong to [#92273](https://github.com/grafana/grafana/pull/92273), [@IevaVasiljeva](https://github.com/IevaVasiljeva)
- **RBAC:** Fix an issue with server admins not being able to manage users in orgs that they dont belong to (Enterprise)
- **RBAC:** Fix seeder failures when inserting duplicated permissions (Enterprise)
- **Snapshots:** Fix panic when snapshot_remove_expired is true [#91232](https://github.com/grafana/grafana/pull/91232), [@ryantxu](https://github.com/ryantxu)
- **VizTooltip:** Fix positioning at bottom and right edges on mobile [#92137](https://github.com/grafana/grafana/pull/92137), [@leeoniya](https://github.com/leeoniya)

### Plugin development fixes & changes

- **Bugfix:** QueryField typeahead missing background color [#92316](https://github.com/grafana/grafana/pull/92316), [@mckn](https://github.com/mckn)

<!-- 11.1.5 END -->
<!-- 11.0.4 START -->

# 11.0.4 (2024-08-27)

### Bug fixes

- **Alerting:** Fix persisting result fingerprint that is used by recovery threshold [#91328](https://github.com/grafana/grafana/pull/91328), [@yuri-tceretian](https://github.com/yuri-tceretian)
- **Auditing:** Fix a possible crash when audit logger parses responses for failed requests (Enterprise)
- **RBAC:** Fix seeder failures when inserting duplicated permissions (Enterprise)
- **Snapshots:** Fix panic when snapshot_remove_expired is true [#91330](https://github.com/grafana/grafana/pull/91330), [@ryantxu](https://github.com/ryantxu)

<!-- 11.0.4 END -->
<!-- 10.4.8 START -->

# 10.4.8 (2024-08-27)

### Bug fixes

- **Alerting:** Fix persisting result fingerprint that is used by recovery threshold [#91331](https://github.com/grafana/grafana/pull/91331), [@yuri-tceretian](https://github.com/yuri-tceretian)
- **Auditing:** Fix a possible crash when audit logger parses responses for failed requests (Enterprise)
- **RBAC:** Fix seeder failures when inserting duplicated permissions (Enterprise)
- **Snapshots:** Fix panic when snapshot_remove_expired is true [#91329](https://github.com/grafana/grafana/pull/91329), [@ryantxu](https://github.com/ryantxu)

<!-- 10.4.8 END -->
<!-- 10.3.9 START -->

# 10.3.9 (2024-08-27)

<!-- 10.3.9 END -->
<!-- 11.1.4 START -->

# 11.1.4 (2024-08-14)

### Bug fixes

- **Swagger:** Fixed CVE-2024-6837.

<!-- 11.1.4 END -->
<!-- 11.0.3 START -->

# 11.0.3 (2024-08-14)

### Bug fixes

- **Swagger:** Fixed CVE-2024-6837.

<!-- 11.0.3 END -->
<!-- 10.4.7 START -->

# 10.4.7 (2024-08-14)

### Bug fixes

- **Swagger:** Fixed CVE-2024-6837.

<!-- 10.4.7 END -->
<!-- 11.1.3 START -->

# 11.1.3 (2024-07-26)

### Bug fixes

- **RBAC**: Allow plugins to use scoped actions [#90946](https://github.com/grafana/grafana/pull/90946), [@gamab](https://github.com/gamab)

<!-- 11.1.3 END -->
<!-- 11.0.2 START -->

# 11.0.2 (2024-07-25)

### Features and enhancements

- **Alerting:** Update grafana/alerting to c340765c985a12603bbdfcd10576ddfdbf9dc284 [#90388](https://github.com/grafana/grafana/pull/90388), [@yuri-tceretian](https://github.com/yuri-tceretian)
- **Prometheus:** Reintroduce Azure audience override feature flag [#90558](https://github.com/grafana/grafana/pull/90558), [@aangelisc](https://github.com/aangelisc)

### Bug fixes

- **Alerting:** Skip loading alert rules for dashboards when disabled [#89904](https://github.com/grafana/grafana/pull/89904), [@gillesdemey](https://github.com/gillesdemey)
- **Folders:** Improve folder move permission checks [#90849](https://github.com/grafana/grafana/pull/90849), [@IevaVasiljeva](https://github.com/IevaVasiljeva)
- **Folders:** Improve folder move permission checks [#90849](https://github.com/grafana/grafana/pull/90849), [@IevaVasiljeva](https://github.com/IevaVasiljeva)
- **Folders:** Improve folder move permission checks [#90849](https://github.com/grafana/grafana/pull/90849), [@IevaVasiljeva](https://github.com/IevaVasiljeva)

<!-- 11.0.2 END -->
<!-- 10.4.6 START -->

# 10.4.6 (2024-07-25)

### Features and enhancements

- **Alerting:** Update grafana/alerting to ce0d024b67ea714b06d0f5309025466f50e381ef [#90389](https://github.com/grafana/grafana/pull/90389), [@yuri-tceretian](https://github.com/yuri-tceretian)
- **Prometheus:** Reintroduce Azure audience override feature flag [#90557](https://github.com/grafana/grafana/pull/90557), [@aangelisc](https://github.com/aangelisc)

### Bug fixes

- **Alerting:** Fix panic in provisioning filter contacts by unknown name [#90440](https://github.com/grafana/grafana/pull/90440), [@JacobsonMT](https://github.com/JacobsonMT)
- **Alerting:** Skip loading alert rules for dashboards when disabled [v10.4.x] [#90331](https://github.com/grafana/grafana/pull/90331), [@gillesdemey](https://github.com/gillesdemey)
- **Echo:** Suppress errors from frontend-metrics API call failing [#89498](https://github.com/grafana/grafana/pull/89498), [@joshhunt](https://github.com/joshhunt)

<!-- 10.4.6 END -->
<!-- 11.1.1 START -->

# 11.1.1 (2024-07-25)

### Bug fixes

- **Alerting:** Skip fetching alerts for unsaved dashboards [#90074](https://github.com/grafana/grafana/pull/90074), [@gillesdemey](https://github.com/gillesdemey)
- **Alerting:** Skip loading alert rules for dashboards when disabled [#89905](https://github.com/grafana/grafana/pull/89905), [@gillesdemey](https://github.com/gillesdemey)
- **Alerting:** Support `utf8_strict_mode: false` in Mimir [#90148](https://github.com/grafana/grafana/pull/90148), [@gillesdemey](https://github.com/gillesdemey)
- **Scenes:** Fixes issue with panel repeat height calculation [#90232](https://github.com/grafana/grafana/pull/90232), [@kaydelaney](https://github.com/kaydelaney)
- **Table Panel:** Fix Image hover without datalinks [#89922](https://github.com/grafana/grafana/pull/89922), [@codeincarnate](https://github.com/codeincarnate)
- **Tempo:** Fix grpc streaming support over pdc-agent [#90055](https://github.com/grafana/grafana/pull/90055), [@taylor-s-dean](https://github.com/taylor-s-dean)
- **RBAC**: Allow plugins to use scoped actions [#90946](https://github.com/grafana/grafana/pull/90946), [@gamab](https://github.com/gamab)

<!-- 11.1.1 END -->
<!-- 11.1.0 START -->

# 11.1.0 (2024-06-21)

### Features and enhancements

- **Tracing:** Enable traces to profiles. [#88896](https://github.com/grafana/grafana/issues/88896), [@marefr](https://github.com/marefr)
- **Auth:** Add org to role mappings support to Google integration. [#88891](https://github.com/grafana/grafana/issues/88891), [@kalleep](https://github.com/kalleep)
- **Alerting:** Support AWS SNS integration in Grafana. [#88867](https://github.com/grafana/grafana/issues/88867), [@yuri-tceretian](https://github.com/yuri-tceretian)
- **Auth:** Add org to role mappings support to Okta integration. [#88770](https://github.com/grafana/grafana/issues/88770), [@mgyongyosi](https://github.com/mgyongyosi)
- **Auth:** Add org to role mappings support to Gitlab integration. [#88751](https://github.com/grafana/grafana/issues/88751), [@kalleep](https://github.com/kalleep)
- **Cloudwatch:** Use the metric map from grafana-aws-sdk. [#88733](https://github.com/grafana/grafana/issues/88733), [@iwysiu](https://github.com/iwysiu)
- **Alerting:** Add option to use Redis in cluster mode for Alerting HA. [#88696](https://github.com/grafana/grafana/issues/88696), [@fayzal-g](https://github.com/fayzal-g)
- **VizTooltip:** Allow setting the `maxWidth` option. [#88652](https://github.com/grafana/grafana/issues/88652), [@adela-almasan](https://github.com/adela-almasan)
- **Auth:** Add org to role mappings support to GitHub integration . [#88537](https://github.com/grafana/grafana/issues/88537), [@mgyongyosi](https://github.com/mgyongyosi)
- **CloudWatch:** Handle permissions error and update docs. [#88524](https://github.com/grafana/grafana/issues/88524), [@iwysiu](https://github.com/iwysiu)
- ** Alerting:** Correctly handle duplicating notification templates. [#88487](https://github.com/grafana/grafana/issues/88487), [@gillesdemey](https://github.com/gillesdemey)
- **Alerting:** Mute Timing service to prevent changing provenance status to none. [#88462](https://github.com/grafana/grafana/issues/88462), [@yuri-tceretian](https://github.com/yuri-tceretian)
- **Alerting:** Ensure we fetch AM config before saving new configuration. [#88458](https://github.com/grafana/grafana/issues/88458), [@tomratcliffe](https://github.com/tomratcliffe)
- **Alerting:** Remove regex reference in silences filter tooltip. [#88455](https://github.com/grafana/grafana/issues/88455), [@tomratcliffe](https://github.com/tomratcliffe)
- **Cloudwatch:** Update AWS DynamoDB Metrics. [#88418](https://github.com/grafana/grafana/issues/88418), [@LeonardoBoleli](https://github.com/LeonardoBoleli)
- **Alerting:** Make regex notification routing preview consistent with notification policies implementation. [#88413](https://github.com/grafana/grafana/issues/88413), [@tomratcliffe](https://github.com/tomratcliffe)
- **DateTimePicker:** Return cleared value in onChange. [#88377](https://github.com/grafana/grafana/issues/88377), [@Clarity-89](https://github.com/Clarity-89)
- **NodeGraph:** Add msagl and the layered layout code. [#88375](https://github.com/grafana/grafana/issues/88375), [@aocenas](https://github.com/aocenas)
- **API:** Add in theme support to /render/\* endpoint. [#88304](https://github.com/grafana/grafana/issues/88304), [@timlevett](https://github.com/timlevett)
- **Alerting:** Add filters for RouteGetRuleStatuses. [#88295](https://github.com/grafana/grafana/issues/88295), [@fayzal-g](https://github.com/fayzal-g)
- **Plugins:** Update the `plugin.json` schema with UI extensions meta-data. [#88288](https://github.com/grafana/grafana/issues/88288), [@leventebalogh](https://github.com/leventebalogh)
- **Auth:** Update SAML lib to improve HTTP-Post binding. [#88287](https://github.com/grafana/grafana/issues/88287), [@mgyongyosi](https://github.com/mgyongyosi)
- **Tempo:** Send current filters when retrieving tags for AdHocFilters. [#88270](https://github.com/grafana/grafana/issues/88270), [@joey-grafana](https://github.com/joey-grafana)
- **Tempo:** Support standard span convention. [#88268](https://github.com/grafana/grafana/issues/88268), [@fabrizio-grafana](https://github.com/fabrizio-grafana)
- **ValueFormats:** Add Uruguay peso currency. [#88260](https://github.com/grafana/grafana/issues/88260), [@lfdominguez](https://github.com/lfdominguez)
- **DateTimePicker:** Add clearable prop. [#88215](https://github.com/grafana/grafana/issues/88215), [@Clarity-89](https://github.com/Clarity-89)
- **Correlations:** Enable feature toggle by default (on-prem). [#88208](https://github.com/grafana/grafana/issues/88208), [@ifrost](https://github.com/ifrost)
- **Stat:** Add percent change color modes. [#88205](https://github.com/grafana/grafana/issues/88205), [@drew08t](https://github.com/drew08t)
- **Logs:** Added multi-line display control to the "wrap lines" option. [#88144](https://github.com/grafana/grafana/issues/88144), [@matyax](https://github.com/matyax)
- **Tempo:** Update lezer autocomplete (histogram, quantile) and add missing functions. [#88131](https://github.com/grafana/grafana/issues/88131), [@joey-grafana](https://github.com/joey-grafana)
- **AnnotationsPlugin2:** Implement support for rectangular annotations in Heatmap. [#88107](https://github.com/grafana/grafana/issues/88107), [@adrapereira](https://github.com/adrapereira)
- **CodeEditor:** Improved styles when the code editor is loading. [#88102](https://github.com/grafana/grafana/issues/88102), [@NWRichmond](https://github.com/NWRichmond)
- **CloudWatch:** Add additional AWS/KinesisAnalytics metrics . [#88101](https://github.com/grafana/grafana/issues/88101), [@tristanburgess](https://github.com/tristanburgess)
- **Cloudwatch:** Add AWS/Events Metrics. [#88097](https://github.com/grafana/grafana/issues/88097), [@LeonardoBoleli](https://github.com/LeonardoBoleli)
- **Azure:** Basic Logs support. [#88025](https://github.com/grafana/grafana/issues/88025), [@aangelisc](https://github.com/aangelisc)
- **Dashboard:** Make dashboard search faster. [#88019](https://github.com/grafana/grafana/issues/88019), [@knuzhdin](https://github.com/knuzhdin)
- **Alerting:** Support custom API URL for PagerDuty integration. [#88007](https://github.com/grafana/grafana/issues/88007), [@gaurav1999](https://github.com/gaurav1999)
- **Alerting:** Add optional metadata via query param to silence GET requests. [#88000](https://github.com/grafana/grafana/issues/88000), [@JacobsonMT](https://github.com/JacobsonMT)
- **Store:** Enable adding extra middleware. [#87984](https://github.com/grafana/grafana/issues/87984), [@Clarity-89](https://github.com/Clarity-89)
- **Tempo:** Don't modify the passed time range when using timeShiftEnabled. [#87980](https://github.com/grafana/grafana/issues/87980), [@aocenas](https://github.com/aocenas)
- **InfluxDB:** Introduce maxDataPoints setting for flux variable query editor. [#87935](https://github.com/grafana/grafana/issues/87935), [@itsmylife](https://github.com/itsmylife)
- **Alerting:** New list view UI – Part 1. [#87907](https://github.com/grafana/grafana/issues/87907), [@gillesdemey](https://github.com/gillesdemey)
- **NodeGraph:** Remove msagl lib and layered layout option. [#87905](https://github.com/grafana/grafana/issues/87905), [@aocenas](https://github.com/aocenas)
- **InfluxDB:** Introduce custom variable support. [#87903](https://github.com/grafana/grafana/issues/87903), [@itsmylife](https://github.com/itsmylife)
- **Gops:** Add tracking for data source check. [#87886](https://github.com/grafana/grafana/issues/87886), [@soniaAguilarPeiron](https://github.com/soniaAguilarPeiron)
- **AzureMonitor:** Prometheus exemplars support . [#87742](https://github.com/grafana/grafana/issues/87742), [@aangelisc](https://github.com/aangelisc)
- **Feature Management:** Move awsDatasourcesNewFormStyling to GA. [#87696](https://github.com/grafana/grafana/issues/87696), [@idastambuk](https://github.com/idastambuk)
- **TimeRangePicker:** Announce to screen reader when time range is updated. [#87692](https://github.com/grafana/grafana/issues/87692), [@tskarhed](https://github.com/tskarhed)
- **Alerting:** Template selector in contact points form. [#87689](https://github.com/grafana/grafana/issues/87689), [@soniaAguilarPeiron](https://github.com/soniaAguilarPeiron)
- **Azure:** Load custom clouds from ini file. [#87667](https://github.com/grafana/grafana/issues/87667), [@JonCole](https://github.com/JonCole)
- **Loki:** Kick start your query now applies templates to the current query. [#87658](https://github.com/grafana/grafana/issues/87658), [@matyax](https://github.com/matyax)
- **Elasticsearch:** Queries no longer executed while typing. [#87652](https://github.com/grafana/grafana/issues/87652), [@matyax](https://github.com/matyax)
- **Alerting:** Add options to configure TLS for HA using Redis. [#87567](https://github.com/grafana/grafana/issues/87567), [@fayzal-g](https://github.com/fayzal-g)
- **VizLegend:** Represent line style in series legend and tooltip. [#87558](https://github.com/grafana/grafana/issues/87558), [@domasx2](https://github.com/domasx2)
- **FeatureBadge:** Update FeatureBadge to support current release stages. [#87555](https://github.com/grafana/grafana/issues/87555), [@ivanahuckova](https://github.com/ivanahuckova)
- **Logs:** Infinite scrolling in Explore enabled by default. [#87493](https://github.com/grafana/grafana/issues/87493), [@matyax](https://github.com/matyax)
- **Plugins:** Improve frontend loader cache. [#87488](https://github.com/grafana/grafana/issues/87488), [@jackw](https://github.com/jackw)
- **Chore:** Upgrade go from 1.21.0 to 1.21.10. [#87479](https://github.com/grafana/grafana/issues/87479), [@stephaniehingtgen](https://github.com/stephaniehingtgen)
- **Chore:** Upgrade go to 1.22.3. [#87463](https://github.com/grafana/grafana/issues/87463), [@stephaniehingtgen](https://github.com/stephaniehingtgen)
- **Team:** Add an endpoint for bulk team membership updates. [#87441](https://github.com/grafana/grafana/issues/87441), [@IevaVasiljeva](https://github.com/IevaVasiljeva)
- **Flamegraph:** Add collapse and expand group buttons to toolbar. [#87395](https://github.com/grafana/grafana/issues/87395), [@aocenas](https://github.com/aocenas)
- **OIDC:** Support Generic OAuth org to role mappings. [#87394](https://github.com/grafana/grafana/issues/87394), [@sathieu](https://github.com/sathieu)
- **Search:** Announce to screen reader when query returns no result. [#87382](https://github.com/grafana/grafana/issues/87382), [@tskarhed](https://github.com/tskarhed)
- **Logs:** Added support for numeric log levels. [#87366](https://github.com/grafana/grafana/issues/87366), [@nailgun](https://github.com/nailgun)
- **Prometheus:** Place custom inputs first when using regex filter values in the query builder. [#87360](https://github.com/grafana/grafana/issues/87360), [@NWRichmond](https://github.com/NWRichmond)
- **Alerting:** Remove requirement for datasource query on rule read. [#87349](https://github.com/grafana/grafana/issues/87349), [@rwwiv](https://github.com/rwwiv)
- **Alerting:** Add RBAC logic for silences creation. [#87322](https://github.com/grafana/grafana/issues/87322), [@tomratcliffe](https://github.com/tomratcliffe)
- **Alerting:** Update silences creation to support `__alert_rule_uid__` and move into drawer. [#87320](https://github.com/grafana/grafana/issues/87320), [@tomratcliffe](https://github.com/tomratcliffe)
- **Flamegraph:** Add diff mode color legend. [#87319](https://github.com/grafana/grafana/issues/87319), [@aocenas](https://github.com/aocenas)
- **Dashboard:** Keyboard and mouse panel shortcuts improvement. [#87317](https://github.com/grafana/grafana/issues/87317), [@tskarhed](https://github.com/tskarhed)
- **PanelHeaderCorner:** Remove font-awesome icons. [#87303](https://github.com/grafana/grafana/issues/87303), [@Clarity-89](https://github.com/Clarity-89)
- **Alerting:** Add OAuth2 to HTTP settings for vanilla Alertmanager / Mimir. [#87272](https://github.com/grafana/grafana/issues/87272), [@gillesdemey](https://github.com/gillesdemey)
- **Plugins:** Allow apps to expose components. Update the extensions API. [#87236](https://github.com/grafana/grafana/issues/87236), [@leventebalogh](https://github.com/leventebalogh)
- **Plugins:** Catalog to show all plugins by default. [#87168](https://github.com/grafana/grafana/issues/87168), [@sympatheticmoose](https://github.com/sympatheticmoose)
- **Prometheus:** Ensure values in metric selector are visible. [#87150](https://github.com/grafana/grafana/issues/87150), [@NWRichmond](https://github.com/NWRichmond)
- **Select:** Add data-testid to Input. [#87105](https://github.com/grafana/grafana/issues/87105), [@Clarity-89](https://github.com/Clarity-89)
- **Prometheus:** Add native histogram types metric explorer to allow filter by type. [#87090](https://github.com/grafana/grafana/issues/87090), [@bohandley](https://github.com/bohandley)
- **Prometheus:** Add hints for native histograms. [#87017](https://github.com/grafana/grafana/issues/87017), [@bohandley](https://github.com/bohandley)
- **Alerting:** Reduce number of request fetching rules in the dashboard view using rtkq. [#86991](https://github.com/grafana/grafana/issues/86991), [@soniaAguilarPeiron](https://github.com/soniaAguilarPeiron)
- **Plugins:** Make grafana-com API URL usage consistent. [#86920](https://github.com/grafana/grafana/issues/86920), [@oshirohugo](https://github.com/oshirohugo)
- **Stack:** Add size props. [#86900](https://github.com/grafana/grafana/issues/86900), [@Clarity-89](https://github.com/Clarity-89)
- **Table Panel:** Enable Text Wrapping. [#86895](https://github.com/grafana/grafana/issues/86895), [@codeincarnate](https://github.com/codeincarnate)
- **Alerting:** Get grafana-managed alert rule by UID. [#86845](https://github.com/grafana/grafana/issues/86845), [@fayzal-g](https://github.com/fayzal-g)
- **Cloudwatch:** Add Kendra metrics. [#86809](https://github.com/grafana/grafana/issues/86809), [@scottschreckengaust](https://github.com/scottschreckengaust)
- **Auth:** Added support to filter for parent teams in GitHub connector's team membership filter. [#86754](https://github.com/grafana/grafana/issues/86754), [@wasim-nihal](https://github.com/wasim-nihal)
- **Alerting:** Hook up GMA silence APIs to new authentication handler. [#86625](https://github.com/grafana/grafana/issues/86625), [@JacobsonMT](https://github.com/JacobsonMT)
- **GeoMap:** Pan and zoom keyboard support. [#86573](https://github.com/grafana/grafana/issues/86573), [@tskarhed](https://github.com/tskarhed)
- **Alerting:** Optimize rule status gathering APIs when a limit is applied. [#86568](https://github.com/grafana/grafana/issues/86568), [@stevesg](https://github.com/stevesg)
- **Plugins:** Add an auto-generated part to the `plugin.json` schema. [#86520](https://github.com/grafana/grafana/issues/86520), [@leventebalogh](https://github.com/leventebalogh)
- **Loki/Prometheus Query Editor:** Disabled cmd/ctrl+f keybinding within the editor. [#86418](https://github.com/grafana/grafana/issues/86418), [@matyax](https://github.com/matyax)
- **Grafana packages:** Remove E2E workspace. [#86416](https://github.com/grafana/grafana/issues/86416), [@sunker](https://github.com/sunker)
- **RefreshPicker:** Change running state to be less distracting . [#86405](https://github.com/grafana/grafana/issues/86405), [@torkelo](https://github.com/torkelo)
- **Prometheus:** Cancellable label values requests. [#86403](https://github.com/grafana/grafana/issues/86403), [@NWRichmond](https://github.com/NWRichmond)
- **SQLStore:** Improve recursive CTE support detection. [#86397](https://github.com/grafana/grafana/issues/86397), [@mildwonkey](https://github.com/mildwonkey)
- **CloudMonitoring:** Ensure variables can be used in all variable queries. [#86377](https://github.com/grafana/grafana/issues/86377), [@aangelisc](https://github.com/aangelisc)
- **Common labels/displayed fields:** Show label names with values. [#86345](https://github.com/grafana/grafana/issues/86345), [@matyax](https://github.com/matyax)
- **AuthZ:** Further protect admin endpoints. [#86285](https://github.com/grafana/grafana/issues/86285), [@IevaVasiljeva](https://github.com/IevaVasiljeva)
- **Explore:** Deprecate local storage singular datasource key. [#86250](https://github.com/grafana/grafana/issues/86250), [@gelicia](https://github.com/gelicia)
- **Loki:** Add label filters after label_format if present. [#86124](https://github.com/grafana/grafana/issues/86124), [@matyax](https://github.com/matyax)
- **Alerting:** Immutable plugin rules and alerting plugins extensions. [#86042](https://github.com/grafana/grafana/issues/86042), [@konrad147](https://github.com/konrad147)
- **Tempo:** Group by template vars. [#86022](https://github.com/grafana/grafana/issues/86022), [@joey-grafana](https://github.com/joey-grafana)
- **Short Links:** Add setting for changing expiration time. [#86003](https://github.com/grafana/grafana/issues/86003), [@gelicia](https://github.com/gelicia)
- **Prometheus:** Add native histogram functions. [#86002](https://github.com/grafana/grafana/issues/86002), [@bohandley](https://github.com/bohandley)
- **Plugins:** Removed feature toggle pluginsDynamicAngularDetectionPatterns. [#85956](https://github.com/grafana/grafana/issues/85956), [@xnyo](https://github.com/xnyo)
- **Plugins:** Removed feature toggle enablePluginsTracingByDefault. [#85953](https://github.com/grafana/grafana/issues/85953), [@xnyo](https://github.com/xnyo)
- **Tracing:** Allow otel service name and attributes to be overridden from env. [#85937](https://github.com/grafana/grafana/issues/85937), [@marefr](https://github.com/marefr)
- **PanelChrome:** Improve accessibility landmark markup. [#85863](https://github.com/grafana/grafana/issues/85863), [@tskarhed](https://github.com/tskarhed)
- **Gops:** Add configuration tracker on the existing IRM page. [#85838](https://github.com/grafana/grafana/issues/85838), [@soniaAguilarPeiron](https://github.com/soniaAguilarPeiron)
- **CloudWatch:** Add additional Glue metrics. [#85798](https://github.com/grafana/grafana/issues/85798), [@tristanburgess](https://github.com/tristanburgess)
- **CloudWatch:** Add labels for Metric Query type queries. [#85766](https://github.com/grafana/grafana/issues/85766), [@kevinwcyu](https://github.com/kevinwcyu)
- **Util:** Support parsing and splitting strings enclosed in quotes in util.SplitString. [#85735](https://github.com/grafana/grafana/issues/85735), [@mgyongyosi](https://github.com/mgyongyosi)
- **Loki:** Handle `X-Scope-OrgID` and tenant IDs. [#85726](https://github.com/grafana/grafana/issues/85726), [@fabrizio-grafana](https://github.com/fabrizio-grafana)
- **CloudWatch:** Add a Performance Insights and other missing metrics to aws/rds. [#85680](https://github.com/grafana/grafana/issues/85680), [@kgeckhart](https://github.com/kgeckhart)
- **Prometheus:** Respect dashboard queries when querying ad hoc filter labels. [#85674](https://github.com/grafana/grafana/issues/85674), [@itsmylife](https://github.com/itsmylife)
- **Pyroscope:** Add adhoc filters support. [#85601](https://github.com/grafana/grafana/issues/85601), [@aocenas](https://github.com/aocenas)
- **Table Panel:** Update background colors to respect transparency. [#85565](https://github.com/grafana/grafana/issues/85565), [@codeincarnate](https://github.com/codeincarnate)
- **Canvas:** Add support for line animation. [#85556](https://github.com/grafana/grafana/issues/85556), [@adela-almasan](https://github.com/adela-almasan)
- **Reducers:** Add in basic Percentile Support. [#85554](https://github.com/grafana/grafana/issues/85554), [@timlevett](https://github.com/timlevett)
- **Storage:** Watch tests. [#85496](https://github.com/grafana/grafana/issues/85496), [@DanCech](https://github.com/DanCech)
- **Plugins:** Show update buttons when instance version is different. [#85486](https://github.com/grafana/grafana/issues/85486), [@oshirohugo](https://github.com/oshirohugo)
- **Tempo:** Always use time range even if timeShiftEnabled is false. [#85477](https://github.com/grafana/grafana/issues/85477), [@ogxd](https://github.com/ogxd)
- **Alerting:** Gops labels integration. [#85467](https://github.com/grafana/grafana/issues/85467), [@soniaAguilarPeiron](https://github.com/soniaAguilarPeiron)
- **Explore:** Set X-Cache-Skip to true for query requests. [#85460](https://github.com/grafana/grafana/issues/85460), [@Elfo404](https://github.com/Elfo404)
- **Explore:** Make Explore breadcrumb clickable. [#85437](https://github.com/grafana/grafana/issues/85437), [@Elfo404](https://github.com/Elfo404)
- **Prometheus:** Fuzzy search for metric names in Code Mode. [#85396](https://github.com/grafana/grafana/issues/85396), [@NWRichmond](https://github.com/NWRichmond)
- **Storage Api:** Adds traces. [#85391](https://github.com/grafana/grafana/issues/85391), [@owensmallwood](https://github.com/owensmallwood)
- **Storage Api:** Add metrics. [#85316](https://github.com/grafana/grafana/issues/85316), [@owensmallwood](https://github.com/owensmallwood)
- **Alerting:** Improve paused alert visibility and allow pausing/resuming from alert list view. [#85116](https://github.com/grafana/grafana/issues/85116), [@tomratcliffe](https://github.com/tomratcliffe)
- **CloudWatch:** Clarify match exact tooltip and docs. [#85095](https://github.com/grafana/grafana/issues/85095), [@iwysiu](https://github.com/iwysiu)
- **Alerting:** Evaluation quick buttons. [#85010](https://github.com/grafana/grafana/issues/85010), [@gillesdemey](https://github.com/gillesdemey)
- **Alerting:** Add state history polling interval. [#84837](https://github.com/grafana/grafana/issues/84837), [@gillesdemey](https://github.com/gillesdemey)
- **CloudWatch:** Improve metric label parsing. [#84835](https://github.com/grafana/grafana/issues/84835), [@iwysiu](https://github.com/iwysiu)
- **Alerting:** Improve template preview. [#84798](https://github.com/grafana/grafana/issues/84798), [@konrad147](https://github.com/konrad147)
- **Alerting:** New settings page. [#84501](https://github.com/grafana/grafana/issues/84501), [@gillesdemey](https://github.com/gillesdemey)
- **Explore:** Move Query History to be screen wide. [#84321](https://github.com/grafana/grafana/issues/84321), [@gelicia](https://github.com/gelicia)
- **MixedDataSource:** Support multi value data source variable that issues a query to each data source. [#83356](https://github.com/grafana/grafana/issues/83356), [@torkelo](https://github.com/torkelo)
- **PluginExtensions:** Make the extensions registry reactive. [#83085](https://github.com/grafana/grafana/issues/83085), [@mckn](https://github.com/mckn)
- **Loki:** Use label/&lt;name&gt;/values API instead of series API for label values discovery. [#83044](https://github.com/grafana/grafana/issues/83044), [@yuri-rs](https://github.com/yuri-rs)
- **Tempo:** Escape backslash in span name for promsql query. [#83024](https://github.com/grafana/grafana/issues/83024), [@ttshivers](https://github.com/ttshivers)
- **Alerting:** Export and provisioning rules into subfolders. [#77450](https://github.com/grafana/grafana/issues/77450), [@papagian](https://github.com/papagian)
- **Notification banner:** Integrate with RBAC. (Enterprise)
- **Auth:** Assign users using SAML to AutoAssignOrgRole if no role matches. (Enterprise)
- **Notification banner:** Display preview. (Enterprise)
- **Auth:** Add None and Viewer roles as options to SAML UI config. (Enterprise)
- **SAML:** Add nonce to the generated script tag. (Enterprise)
- **Notification banner:** Add settings page. (Enterprise)
- **Notification banner:** Add API client. (Enterprise)
- **Chore:** Upgrade go version to 1.22.3. (Enterprise)
- **Auditing:** Correctly parse the URL for auditing through Loki. (Enterprise)
- **Auditlog:** Refactor action to post-action in default auditlogging. (Enterprise)
- **Plugins:** Make grafana-com API URL usage consistent. (Enterprise)
- **Plugins:** Make grafana-com API URL usage consistent. (Enterprise)
- **Caching:** Implement mtls-enabled memcached integration. (Enterprise)
- **OpenAPI:** Document the datasource caching API. (Enterprise)

### Bug fixes

- **Alerting:** Fix go-swagger extraction and several embedded types from Alertmanager in Swagger docs. [#88879](https://github.com/grafana/grafana/issues/88879), [@alexweav](https://github.com/alexweav)
- **DashboardScene:** Fixes inspect with transforms issue. [#88843](https://github.com/grafana/grafana/issues/88843), [@torkelo](https://github.com/torkelo)
- **Elasticsearch:** Fix stripping of trailing slashes in datasource URLs. [#88779](https://github.com/grafana/grafana/issues/88779), [@ivanahuckova](https://github.com/ivanahuckova)
- **Loki:** Fix editor history in wrong order. [#88666](https://github.com/grafana/grafana/issues/88666), [@svennergr](https://github.com/svennergr)
- **Cli:** Fix bug where password is hashed twice. [#88589](https://github.com/grafana/grafana/issues/88589), [@kalleep](https://github.com/kalleep)
- **AzureMonitor:** Fix bug detecting app insights queries. [#88572](https://github.com/grafana/grafana/issues/88572), [@aangelisc](https://github.com/aangelisc)
- **SSE:** Fix threshold unmarshal to avoid panic. [#88521](https://github.com/grafana/grafana/issues/88521), [@yuri-tceretian](https://github.com/yuri-tceretian)
- **Dashboard:** Fix Variables query hides fields with non-supported datasources. [#88516](https://github.com/grafana/grafana/issues/88516), [@axelavargas](https://github.com/axelavargas)
- **Explore:** Align time filters properly to day boundaries in query history. [#88498](https://github.com/grafana/grafana/issues/88498), [@aocenas](https://github.com/aocenas)
- **Access Control:** Clean up permissions for deprovisioned data sources. [#88483](https://github.com/grafana/grafana/issues/88483), [@IevaVasiljeva](https://github.com/IevaVasiljeva)
- **Dashboards:** Correctly display Admin access to dashboards in the UI. [#88439](https://github.com/grafana/grafana/issues/88439), [@IevaVasiljeva](https://github.com/IevaVasiljeva)
- **LibraryPanels/RBAC:** Ignore old folder permission check when deleting/patching lib panel. [#88422](https://github.com/grafana/grafana/issues/88422), [@kaydelaney](https://github.com/kaydelaney)
- **LogsTable:** Fix default sort by time. [#88398](https://github.com/grafana/grafana/issues/88398), [@svennergr](https://github.com/svennergr)
- **Dashboards:** Fix regression when deleting folder. [#88311](https://github.com/grafana/grafana/issues/88311), [@papagian](https://github.com/papagian)
- **Docker:** Fix renderer plugin in custom Dockerfile. [#88223](https://github.com/grafana/grafana/issues/88223), [@AgnesToulet](https://github.com/AgnesToulet)
- **Alerting:** Fix rules deleting when reordering whilst filtered. [#88221](https://github.com/grafana/grafana/issues/88221), [@tomratcliffe](https://github.com/tomratcliffe)
- **Alerting:** Fix "copy link" not including full URL. [#88210](https://github.com/grafana/grafana/issues/88210), [@tomratcliffe](https://github.com/tomratcliffe)
- **Alerting:** Fix typo in JSON response for rule export. [#88028](https://github.com/grafana/grafana/issues/88028), [@yuri-tceretian](https://github.com/yuri-tceretian)
- **Alerting:** Fix scheduler to sort rules before evaluation. [#88006](https://github.com/grafana/grafana/issues/88006), [@yuri-tceretian](https://github.com/yuri-tceretian)
- **CloudMonitoring:** Fix query type selection issue. [#87990](https://github.com/grafana/grafana/issues/87990), [@aangelisc](https://github.com/aangelisc)
- **Alerting:** Assume built-in AM is receiving alerts in case of not having admin config. [#87893](https://github.com/grafana/grafana/issues/87893), [@soniaAguilarPeiron](https://github.com/soniaAguilarPeiron)
- **DashboardScene:** Skip panel repeats when values are the same. [#87788](https://github.com/grafana/grafana/issues/87788), [@torkelo](https://github.com/torkelo)
- **Alerting:** Fix deleting rules when silencing/resuming rule from a panel alert tab. [#87710](https://github.com/grafana/grafana/issues/87710), [@soniaAguilarPeiron](https://github.com/soniaAguilarPeiron)
- **Dashboards:** Don't set dashboard creator/updater if the action is done by an API key. [#87704](https://github.com/grafana/grafana/issues/87704), [@IevaVasiljeva](https://github.com/IevaVasiljeva)
- **Elasticsearch:** Fix setting of default maxConcurrentShardRequests. [#87703](https://github.com/grafana/grafana/issues/87703), [@ivanahuckova](https://github.com/ivanahuckova)
- **Graphite:** Fix alignment of elements in the query editor. [#87662](https://github.com/grafana/grafana/issues/87662), [@NWRichmond](https://github.com/NWRichmond)
- **DashboardScene:** Fixing major row repeat issues. [#87539](https://github.com/grafana/grafana/issues/87539), [@torkelo](https://github.com/torkelo)
- **Alerting:** Do not store series values from past evaluations in state manager for no reason. [#87525](https://github.com/grafana/grafana/issues/87525), [@alexweav](https://github.com/alexweav)
- **RBAC:** Update role picker in team page, fix a bug with roles being removed upon team setting update. [#87519](https://github.com/grafana/grafana/issues/87519), [@IevaVasiljeva](https://github.com/IevaVasiljeva)
- **Transformations:** Fix true inner join in `joinByField` transformation. [#87409](https://github.com/grafana/grafana/issues/87409), [@baldm0mma](https://github.com/baldm0mma)
- **Alerting:** Do not retry rule evaluations with "input data must be a wide series but got type long" style errors. [#87343](https://github.com/grafana/grafana/issues/87343), [@alexweav](https://github.com/alexweav)
- **Tempo:** Fix sorting for nested tables. [#87214](https://github.com/grafana/grafana/issues/87214), [@fabrizio-grafana](https://github.com/fabrizio-grafana)
- **Cloudwatch Logs:** Fix bug where we did not return errors to user. [#87190](https://github.com/grafana/grafana/issues/87190), [@sarahzinger](https://github.com/sarahzinger)
- **CloudWatch:** Fix apostrophes in dimension values not being escaped. [#87182](https://github.com/grafana/grafana/issues/87182), [@kevinwcyu](https://github.com/kevinwcyu)
- **AnnotationList:** Fix link for annotation with no panel or dashboard. [#87048](https://github.com/grafana/grafana/issues/87048), [@tskarhed](https://github.com/tskarhed)
- **Graphite:** Fix splitting expressions in tag_value with template variables. [#86958](https://github.com/grafana/grafana/issues/86958), [@EduardZaydler](https://github.com/EduardZaydler)
- **SQL Query Editor:** Fix label-for IDs, associate "Table" label. [#86944](https://github.com/grafana/grafana/issues/86944), [@timo](https://github.com/timo)
- **SSO:** Add SSO settings to secrets migrator. [#86913](https://github.com/grafana/grafana/issues/86913), [@dmihai](https://github.com/dmihai)
- **Plugins:** Preserve trailing slash in plugin proxy. [#86859](https://github.com/grafana/grafana/issues/86859), [@marefr](https://github.com/marefr)
- **TimeSeries:** Improve keyboard focus and fix spacebar override. [#86848](https://github.com/grafana/grafana/issues/86848), [@tskarhed](https://github.com/tskarhed)
- **NodeGraph:** Use values from fixedX/fixedY column for layout. [#86643](https://github.com/grafana/grafana/issues/86643), [@timo](https://github.com/timo)
- **Alerting:** Prevent simplified routing zero duration GroupInterval and RepeatInterval. [#86561](https://github.com/grafana/grafana/issues/86561), [@JacobsonMT](https://github.com/JacobsonMT)
- **Loki:** Fix setting of tenant ID. [#86433](https://github.com/grafana/grafana/issues/86433), [@fabrizio-grafana](https://github.com/fabrizio-grafana)
- **DashboardScene:** Fixes checkbox orienation in save forms. [#86408](https://github.com/grafana/grafana/issues/86408), [@torkelo](https://github.com/torkelo)
- **CloudMonitoring:** Correctly interpolate multi-valued template variables in PromQL queries. [#86391](https://github.com/grafana/grafana/issues/86391), [@aangelisc](https://github.com/aangelisc)
- **Expressions:** Fix erroneous sorting of metrics and expressions. [#86372](https://github.com/grafana/grafana/issues/86372), [@NWRichmond](https://github.com/NWRichmond)
- **CloudMonitoring:** Allow a custom group by value. [#86288](https://github.com/grafana/grafana/issues/86288), [@aangelisc](https://github.com/aangelisc)
- **DataLinks:** Fixes datalinks with onClick and variables in url not being interpolated . [#86253](https://github.com/grafana/grafana/issues/86253), [@gng0](https://github.com/gng0)
- **I18N:** Fix untranslated descriptions in data source picker. [#86216](https://github.com/grafana/grafana/issues/86216), [@joshhunt](https://github.com/joshhunt)
- **RBAC:** Fix global role deletion in hosted Grafana. [#85980](https://github.com/grafana/grafana/issues/85980), [@IevaVasiljeva](https://github.com/IevaVasiljeva)
- **Expression:** Fix a bug of the display name of the threshold expression result. [#85912](https://github.com/grafana/grafana/issues/85912), [@lingyufei](https://github.com/lingyufei)
- **Alerting:** Fix incorrect display of pending period in alert rule form. [#85893](https://github.com/grafana/grafana/issues/85893), [@tomratcliffe](https://github.com/tomratcliffe)
- **Alerting:** Fix redirect after saving a notification template. [#85667](https://github.com/grafana/grafana/issues/85667), [@tomratcliffe](https://github.com/tomratcliffe)
- **Alerting:** Get oncall metada only when we have alert manager configuration data. [#85622](https://github.com/grafana/grafana/issues/85622), [@soniaAguilarPeiron](https://github.com/soniaAguilarPeiron)
- **Alerting:** Return better error for invalid time range on alert queries. [#85611](https://github.com/grafana/grafana/issues/85611), [@alexweav](https://github.com/alexweav)
- **CloudWatch:** Fix SageMaker MBP namespace typo. [#85557](https://github.com/grafana/grafana/issues/85557), [@tristanburgess](https://github.com/tristanburgess)
- **Alerting:** Only append `/alertmanager` when sending alerts to mimir targets if not already present. [#85543](https://github.com/grafana/grafana/issues/85543), [@alexweav](https://github.com/alexweav)
- **Alerting:** Set mimir implementation in jsonData by default when creating a new a…. [#85513](https://github.com/grafana/grafana/issues/85513), [@soniaAguilarPeiron](https://github.com/soniaAguilarPeiron)
- **Alerting:** Persist silence state immediately on Create/Delete . [#84705](https://github.com/grafana/grafana/issues/84705), [@JacobsonMT](https://github.com/JacobsonMT)
- **NodeGraph:** Fix configuring arc colors with mixed case field names. [#84609](https://github.com/grafana/grafana/issues/84609), [@timo](https://github.com/timo)
- **Auditing:** Fix Loki URL parsing. (Enterprise)
- **Provisioning:** Add override option to role provisioning. (Enterprise)
- **Alerting:** Check pointers before use to prevent segfault. (Enterprise)
- **Reporting:** Fix UI errors when using linked variables. (Enterprise)

### Breaking changes

Users that provision alert rules into folders whose titles contain slashes from now on they should escape them:
eg. if an alert group contains:
`folder: folder_with_/_in_title`
it should become:
`folder: folder_with_\/_in_title` Issue [#77450](https://github.com/grafana/grafana/issues/77450)

### Deprecations

The `grafana.explore.richHistory.activeDatasourceOnly` local storage key is deprecated, and will be removed in Grafana 12. You may experience loss of your Explore query history or autocomplete data if you upgrade to Grafana 12 under 2 weeks of Grafana 11.1. Actual risk of data loss depends on your query history retention policy. Issue [#86250](https://github.com/grafana/grafana/issues/86250)

### Plugin development fixes & changes

- **Select:** Change `Select` group headers to always be visible. [#88178](https://github.com/grafana/grafana/issues/88178), [@ashharrison90](https://github.com/ashharrison90)
- **Select:** Ensure virtualised menu scrolls active option into view when using arrow keys. [#87743](https://github.com/grafana/grafana/issues/87743), [@ashharrison90](https://github.com/ashharrison90)
- **Switch:** Improve disabled active state. [#87694](https://github.com/grafana/grafana/issues/87694), [@ashharrison90](https://github.com/ashharrison90)
- **Button:** Allow disabled button to still be focused. [#87516](https://github.com/grafana/grafana/issues/87516), [@JoaoSilvaGrafana](https://github.com/JoaoSilvaGrafana)
- **GrafanaUI:** Add `tabular` prop to Text component for tabular numbers. [#87440](https://github.com/grafana/grafana/issues/87440), [@JoaoSilvaGrafana](https://github.com/JoaoSilvaGrafana)

<!-- 11.1.0 END -->
<!-- 11.0.1 START -->

# 11.0.1 (2024-06-21)

### Bug fixes

- **Echo:** Suppress errors from frontend-metrics API call failing. [#89493](https://github.com/grafana/grafana/issues/89493), [@joshhunt](https://github.com/joshhunt)
- **Fix:** Portuguese Brazilian wasn't loading translations. [#89374](https://github.com/grafana/grafana/issues/89374), [@JoaoSilvaGrafana](https://github.com/JoaoSilvaGrafana)
- **Analytics:** Fix ApplicationInsights integration. [#89300](https://github.com/grafana/grafana/issues/89300), [@ashharrison90](https://github.com/ashharrison90)
- **DashboardScene:** Fixes issue removing override rule. [#89134](https://github.com/grafana/grafana/issues/89134), [@torkelo](https://github.com/torkelo)
- **BrowseDashboards:** Prepend subpath to New Browse Dashboard actions. [#89130](https://github.com/grafana/grafana/issues/89130), [@joshhunt](https://github.com/joshhunt)
- **Alerting:** Fix rule storage to filter by group names using case-sensitive comparison. [#89063](https://github.com/grafana/grafana/issues/89063), [@yuri-tceretian](https://github.com/yuri-tceretian)
- **RBAC:** List only the folders that the user has access to. [#89015](https://github.com/grafana/grafana/issues/89015), [@IevaVasiljeva](https://github.com/IevaVasiljeva)
- **DashboardScene:** Fixes lack of re-render when updating field override properties. [#88985](https://github.com/grafana/grafana/issues/88985), [@torkelo](https://github.com/torkelo)
- **DashboardScene:** Fixes inspect with transforms issue. [#88862](https://github.com/grafana/grafana/issues/88862), [@torkelo](https://github.com/torkelo)
- **AzureMonitor:** Fix bug detecting app insights queries. [#88787](https://github.com/grafana/grafana/issues/88787), [@aangelisc](https://github.com/aangelisc)
- **Access Control:** Clean up permissions for deprovisioned data sources. [#88700](https://github.com/grafana/grafana/issues/88700), [@IevaVasiljeva](https://github.com/IevaVasiljeva)
- **Loki:** Fix editor history in wrong order. [#88669](https://github.com/grafana/grafana/issues/88669), [@svennergr](https://github.com/svennergr)
- **SSE:** Fix threshold unmarshal to avoid panic. [#88651](https://github.com/grafana/grafana/issues/88651), [@yuri-tceretian](https://github.com/yuri-tceretian)
- **LibraryPanels/RBAC:** Ignore old folder permission check when deleting/patching lib panel. [#88493](https://github.com/grafana/grafana/issues/88493), [@kaydelaney](https://github.com/kaydelaney)
- **Dashboards:** Correctly display Admin access to dashboards in the UI. [#88473](https://github.com/grafana/grafana/issues/88473), [@IevaVasiljeva](https://github.com/IevaVasiljeva)
- **LogsTable:** Fix default sort by time. [#88434](https://github.com/grafana/grafana/issues/88434), [@svennergr](https://github.com/svennergr)
- **Alerting:** Fix rules deleting when reordering whilst filtered. [#88285](https://github.com/grafana/grafana/issues/88285), [@gillesdemey](https://github.com/gillesdemey)
- **Alerting:** Fix typo in JSON response for rule export. [#88090](https://github.com/grafana/grafana/issues/88090), [@yuri-tceretian](https://github.com/yuri-tceretian)
- **CloudMonitoring:** Fix query type selection issue. [#88024](https://github.com/grafana/grafana/issues/88024), [@aangelisc](https://github.com/aangelisc)
- **Alerting:** Fix scheduler to sort rules before evaluation. [#88021](https://github.com/grafana/grafana/issues/88021), [@yuri-tceretian](https://github.com/yuri-tceretian)
- **DashboardScene:** Skip panel repeats when values are the same. [#87896](https://github.com/grafana/grafana/issues/87896), [@torkelo](https://github.com/torkelo)
- **Alerting:** Do not store series values from past evaluations in state manager for no reason. [#87845](https://github.com/grafana/grafana/issues/87845), [@alexweav](https://github.com/alexweav)
- **DashboardScene:** Fixing major row repeat issues. [#87800](https://github.com/grafana/grafana/issues/87800), [@torkelo](https://github.com/torkelo)
- **DashboardScene:** Fixes checkbox orienation in save forms. [#86490](https://github.com/grafana/grafana/issues/86490), [@torkelo](https://github.com/torkelo)
- **Provisioning:** Add override option to role provisioning. (Enterprise)

### Breaking changes

If you had selected your language as "Português Brasileiro" previously, this will be reset. You have to select it again in your Preferences for the fix to be applied and the translations will then be shown. Issue [#89374](https://github.com/grafana/grafana/issues/89374)

<!-- 11.0.1 END -->
<!-- 11.0.0 START -->

# 11.0.0 (2024-05-14)

### Features and enhancements

- **Alerting:** Add two sets of provisioning actions for rules and notifications . [#87572](https://github.com/grafana/grafana/issues/87572), [@yuri-tceretian](https://github.com/yuri-tceretian)
- **Chore:** Upgrade go to 1.21.10. [#87472](https://github.com/grafana/grafana/issues/87472), [@stephaniehingtgen](https://github.com/stephaniehingtgen)
- **Auth:** Force lowercase login/email for users. [#86985](https://github.com/grafana/grafana/issues/86985), [@eleijonmarck](https://github.com/eleijonmarck)
- **Navigation:** Add a return to previous button when navigating to different sections. [#86797](https://github.com/grafana/grafana/issues/86797), [@eledobleefe](https://github.com/eledobleefe)
- **DashboardScene:** Move add library panel view from grid item to drawer. [#86409](https://github.com/grafana/grafana/issues/86409), [@torkelo](https://github.com/torkelo)
- **CloudWatch :** Add missing AWS/ES metrics. [#86271](https://github.com/grafana/grafana/issues/86271), [@thepalbi](https://github.com/thepalbi)
- **Alerting:** Reduce set of fields that could trigger alert state change. [#86266](https://github.com/grafana/grafana/issues/86266), [@benoittgt](https://github.com/benoittgt)
- **OAuth:** Make sub claim required for generic oauth behind feature toggle. [#86118](https://github.com/grafana/grafana/issues/86118), [@kalleep](https://github.com/kalleep)
- **Grafana E2E:** Add deprecation notice and update docs. [#85778](https://github.com/grafana/grafana/issues/85778), [@sunker](https://github.com/sunker)
- **Loki:** Remove API restrictions on resource calls. [#85201](https://github.com/grafana/grafana/issues/85201), [@svennergr](https://github.com/svennergr)
- **Chore:** Upgrade go to 1.21.10. (Enterprise)

### Bug fixes

- **AuthN:** Fix signout redirect url. [#87681](https://github.com/grafana/grafana/issues/87681), [@kalleep](https://github.com/kalleep)
- **CloudMonitoring:** Improve legacy query migrations. [#87648](https://github.com/grafana/grafana/issues/87648), [@aangelisc](https://github.com/aangelisc)
- **Azure data sources:** Set selected config type before save. [#87632](https://github.com/grafana/grafana/issues/87632), [@bossinc](https://github.com/bossinc)
- **Loki:** Fix log context when no label types are present. [#87600](https://github.com/grafana/grafana/issues/87600), [@svennergr](https://github.com/svennergr)
- **DashboardScene:** Fixes editing transformations after toggling table view. [#87485](https://github.com/grafana/grafana/issues/87485), [@torkelo](https://github.com/torkelo)
- **DashboardDataSource:** Fixes issue where sometimes untransformed data could be returned . [#87484](https://github.com/grafana/grafana/issues/87484), [@torkelo](https://github.com/torkelo)
- **Provisioning:** Look up provisioned folders by UID when possible. [#87468](https://github.com/grafana/grafana/issues/87468), [@DanCech](https://github.com/DanCech)
- **Cloudwatch:** Update grafana-aws-sdk to fix sts endpoints. [#87345](https://github.com/grafana/grafana/issues/87345), [@iwysiu](https://github.com/iwysiu)
- **Select:** Fixes issue preserving search term (input) when selecting a value. [#87249](https://github.com/grafana/grafana/issues/87249), [@torkelo](https://github.com/torkelo)
- **Alerting:** Prevent search from locking the browser. [#87230](https://github.com/grafana/grafana/issues/87230), [@gillesdemey](https://github.com/gillesdemey)
- **DashboardScene:** Fixes issue referring to library panel in dashboard data source . [#87173](https://github.com/grafana/grafana/issues/87173), [@torkelo](https://github.com/torkelo)
- **Data source:** Maintain the default data source permissions when switching from unlicensed to licensed Grafana. [#87142](https://github.com/grafana/grafana/issues/87142), [@IevaVasiljeva](https://github.com/IevaVasiljeva)
- **Alerting:** Allow deleting contact points referenced only by auto-generated policies. [#87115](https://github.com/grafana/grafana/issues/87115), [@gillesdemey](https://github.com/gillesdemey)
- **Auth:** Sign sigV4 request after adding headers. [#87072](https://github.com/grafana/grafana/issues/87072), [@iwysiu](https://github.com/iwysiu)
- **DashboardScene:** Fixes issues with relative time range in panel edit. [#87026](https://github.com/grafana/grafana/issues/87026), [@torkelo](https://github.com/torkelo)
- **DashboardScene:** Fixes issue with dashboard links and variables. [#87025](https://github.com/grafana/grafana/issues/87025), [@torkelo](https://github.com/torkelo)
- **SQLStore:** Disable redundant create and drop unique index migrations on dashboard table. [#86867](https://github.com/grafana/grafana/issues/86867), [@papagian](https://github.com/papagian)
- **LogContext:** Fix structured metadata labels being added as stream selectors. [#86826](https://github.com/grafana/grafana/issues/86826), [@svennergr](https://github.com/svennergr)
- **DashboardScene:** Fixes issue with editing panels that uses instanceState. [#86824](https://github.com/grafana/grafana/issues/86824), [@torkelo](https://github.com/torkelo)
- **DashboardScene:** Fixes deleting dirty dashboard. [#86757](https://github.com/grafana/grafana/issues/86757), [@torkelo](https://github.com/torkelo)
- **Alerting:** Take receivers into account when custom grouping Alertmanager groups. [#86699](https://github.com/grafana/grafana/issues/86699), [@konrad147](https://github.com/konrad147)
- **LDAP:** Fix listing all non-matching groups. [#86689](https://github.com/grafana/grafana/issues/86689), [@mgyongyosi](https://github.com/mgyongyosi)
- **Alerting:** Fix simplified routing group by override. [#86563](https://github.com/grafana/grafana/issues/86563), [@JacobsonMT](https://github.com/JacobsonMT)
- **NodeGraph:** Fix invisible arrow tips in Editor. [#86548](https://github.com/grafana/grafana/issues/86548), [@timo](https://github.com/timo)
- **Dashboard:** DashboardPageProxy - Use chaining operators to prevent runtime error. [#86536](https://github.com/grafana/grafana/issues/86536), [@axelavargas](https://github.com/axelavargas)
- **Cli:** Check missing plugin parameter of plugin update command. [#86522](https://github.com/grafana/grafana/issues/86522), [@VergeDX](https://github.com/VergeDX)
- **DashboardScene:** Fixes issue saving new dashboard from panel edit. [#86480](https://github.com/grafana/grafana/issues/86480), [@torkelo](https://github.com/torkelo)
- **DashboardScene:** Fixes minor issue transitioning between dashboards. [#86475](https://github.com/grafana/grafana/issues/86475), [@torkelo](https://github.com/torkelo)
- **MSSQL:** Add `SQL_VARIANT` converter and update test. [#86469](https://github.com/grafana/grafana/issues/86469), [@aangelisc](https://github.com/aangelisc)
- **DashboardScene:** Fixes react panels with old angular options. [#86411](https://github.com/grafana/grafana/issues/86411), [@torkelo](https://github.com/torkelo)
- **Alerting:** Fix simplified routes '...' groupBy creating invalid routes. [#86376](https://github.com/grafana/grafana/issues/86376), [@JacobsonMT](https://github.com/JacobsonMT)
- **AWS DataSource:** Fix namespaces in sagemaker metrics. [#86363](https://github.com/grafana/grafana/issues/86363), [@tristanburgess](https://github.com/tristanburgess)
- **DashboardScene:** Fixes saving dashboard with angular panels . [#86255](https://github.com/grafana/grafana/issues/86255), [@torkelo](https://github.com/torkelo)
- **DashboardScene:** Fix empty row repeat issue. [#86254](https://github.com/grafana/grafana/issues/86254), [@torkelo](https://github.com/torkelo)
- **Nodegraph:** Fix issue with rendering single node. [#86195](https://github.com/grafana/grafana/issues/86195), [@aocenas](https://github.com/aocenas)
- **Datasources:** Add fixed width to name field in config editor. [#86179](https://github.com/grafana/grafana/issues/86179), [@sunker](https://github.com/sunker)
- **Alerting:** Return a 400 and errutil error when trying to delete a contact point that is referenced by a policy. [#86163](https://github.com/grafana/grafana/issues/86163), [@alexweav](https://github.com/alexweav)
- **Table Panel:** Fix image disappearing when datalinks applied. [#86160](https://github.com/grafana/grafana/issues/86160), [@codeincarnate](https://github.com/codeincarnate)
- **LibraryPanelRBAC:** Fix issue with importing dashboards containing library panels. [#86149](https://github.com/grafana/grafana/issues/86149), [@kaydelaney](https://github.com/kaydelaney)
- **DashboardScene:** Fixes issue moving between dashboards. [#86096](https://github.com/grafana/grafana/issues/86096), [@torkelo](https://github.com/torkelo)
- **Alerting:** Fix evaluation metrics to not count retries. [#86059](https://github.com/grafana/grafana/issues/86059), [@stevesg](https://github.com/stevesg)
- **Google Cloud Monitor:** Fix interface conversion for incorrect type in `cloudMonitoringProm.run`. [#85928](https://github.com/grafana/grafana/issues/85928), [@adamyeats](https://github.com/adamyeats)
- **Dashboard:** Allow `auto` refresh option when saving a dashboard. [#85922](https://github.com/grafana/grafana/issues/85922), [@bfmatei](https://github.com/bfmatei)
- **Time Zones:** Fix relative time when using UTC timezone. [#85779](https://github.com/grafana/grafana/issues/85779), [@ashharrison90](https://github.com/ashharrison90)
- **PostgreSQL:** Fix the verify-ca mode. [#85775](https://github.com/grafana/grafana/issues/85775), [@gabor](https://github.com/gabor)
- **DashboardScene:** Fixes issue with mobile responsive layout due to repeated grid item class. [#85741](https://github.com/grafana/grafana/issues/85741), [@torkelo](https://github.com/torkelo)
- **DashboardScene:** Fixes panel edit issue with clearing title not resulting in hover header mode . [#85633](https://github.com/grafana/grafana/issues/85633), [@torkelo](https://github.com/torkelo)
- **Angular deprecation:** Prefer local "angularDetected" value to the remote one. [#85632](https://github.com/grafana/grafana/issues/85632), [@xnyo](https://github.com/xnyo)
- **Chore:** Fix trailing spaces in prometheus min step. [#85579](https://github.com/grafana/grafana/issues/85579), [@euniceek](https://github.com/euniceek)
- **SAML:** Fix Authn request generation in case of HTTP-POST binding. (Enterprise)
- **Reporting:** Fix CSVs for library panels within folders. (Enterprise)

### Breaking changes

The `@grafana/e2e` package is deprecated in Grafana 11.0.0. If your Grafana plugin has end-to-end tests that use `@grafana/e2e`, it's recommended to replace them with [`@grafana/plugin-e2e`](https://www.npmjs.com/package/@grafana/plugin-e2e?activeTab=readme) and Playwright. For information on how to migrate, please refer to the plugin-e2e [docs](https://grafana.com/developers/plugin-tools/e2e-test-a-plugin/migrate-from-grafana-e2e). Issue [#85778](https://github.com/grafana/grafana/issues/85778)

### Plugin development fixes & changes

- **DateTimePicker:** Alternate timezones now behave correctly. [#87041](https://github.com/grafana/grafana/issues/87041), [@ashharrison90](https://github.com/ashharrison90)
- **TimeOfDayPicker:** Fix text colours in light mode. [#86776](https://github.com/grafana/grafana/issues/86776), [@ashharrison90](https://github.com/ashharrison90)

<!-- 11.0.0 END -->
<!-- 11.0.0-preview START -->

# 11.0.0-preview

### Features and enhancements

- **Alerting:** Editor role can access all provisioning API. [#85022](https://github.com/grafana/grafana/issues/85022), [@yuri-tceretian](https://github.com/yuri-tceretian)
- **CloudWatch:** Add additional AWS/SageMaker metrics. [#85009](https://github.com/grafana/grafana/issues/85009), [@tristanburgess](https://github.com/tristanburgess)
- **SQLStore:** Enable migration locking by default. [#84983](https://github.com/grafana/grafana/issues/84983), [@papagian](https://github.com/papagian)
- **Auth:** Remove `oauth_skip_org_role_update_sync` as an option. [#84972](https://github.com/grafana/grafana/issues/84972), [@eleijonmarck](https://github.com/eleijonmarck)
- **Canvas:** Add "infinite" pan / zoom functionality. [#84968](https://github.com/grafana/grafana/issues/84968), [@nmarrs](https://github.com/nmarrs)
- **InteractiveTable:** Add expand all to column. [#84966](https://github.com/grafana/grafana/issues/84966), [@abannachGrafana](https://github.com/abannachGrafana)
- **Snapshots:** Viewers can not create a Snapshot. [#84952](https://github.com/grafana/grafana/issues/84952), [@evictorero](https://github.com/evictorero)
- **GenAI:** Autogenerate title and description for panels and dashboards. [#84933](https://github.com/grafana/grafana/issues/84933), [@ivanortegaalba](https://github.com/ivanortegaalba)
- **Canvas:** Add corner radius option. [#84873](https://github.com/grafana/grafana/issues/84873), [@drew08t](https://github.com/drew08t)
- **Alerting:** Enable simplified routing FF by default. [#84856](https://github.com/grafana/grafana/issues/84856), [@JacobsonMT](https://github.com/JacobsonMT)
- **Auth:** Enable case insensitive logins/emails by default. [#84840](https://github.com/grafana/grafana/issues/84840), [@eleijonmarck](https://github.com/eleijonmarck)
- **RBAC:** Enable annotation permission update by default. [#84787](https://github.com/grafana/grafana/issues/84787), [@IevaVasiljeva](https://github.com/IevaVasiljeva)
- **Azure:** Support multi-resource namespace (NetApp Volumes). [#84779](https://github.com/grafana/grafana/issues/84779), [@aangelisc](https://github.com/aangelisc)
- **Prometheus:** Default support labels value endpoint with match param when prom type and version not set. [#84778](https://github.com/grafana/grafana/issues/84778), [@bohandley](https://github.com/bohandley)
- **MSSQL:** Add Windows AD/Kerberos auth. [#84742](https://github.com/grafana/grafana/issues/84742), [@asimpson](https://github.com/asimpson)
- **Chore:** Disable angular support by default. [#84738](https://github.com/grafana/grafana/issues/84738), [@tolzhabayev](https://github.com/tolzhabayev)
- **Elasticsearch:** Remove xpack button and make includeFrozen not dependant on it. [#84734](https://github.com/grafana/grafana/issues/84734), [@ivanahuckova](https://github.com/ivanahuckova)
- **Plugins:** Enable feature toggle `pluginsDynamicAngularDetectionPatterns` by default. [#84723](https://github.com/grafana/grafana/issues/84723), [@xnyo](https://github.com/xnyo)
- **Plugins:** Enable managedPluginsInstall by default. [#84721](https://github.com/grafana/grafana/issues/84721), [@oshirohugo](https://github.com/oshirohugo)
- **Alerting:** Stop persisting silences and nflog to disk. [#84706](https://github.com/grafana/grafana/issues/84706), [@JacobsonMT](https://github.com/JacobsonMT)
- **Histogram:** Add support for stacking mode. [#84693](https://github.com/grafana/grafana/issues/84693), [@adela-almasan](https://github.com/adela-almasan)
- **Datasource:** Change query filtering. [#84656](https://github.com/grafana/grafana/issues/84656), [@sunker](https://github.com/sunker)
- **Feature toggles:** Remove redshiftAsyncQueryDataSupport and athenaAsyncQueryDataSupport feature toggles. [#84653](https://github.com/grafana/grafana/issues/84653), [@idastambuk](https://github.com/idastambuk)
- **Teams:** Display teams page to team reader if they also have the access to list team permissions. [#84650](https://github.com/grafana/grafana/issues/84650), [@IevaVasiljeva](https://github.com/IevaVasiljeva)
- **Plugins:** Enable feature toggle `enablePluginsTracingByDefault` by default. [#84645](https://github.com/grafana/grafana/issues/84645), [@xnyo](https://github.com/xnyo)
- **NestedFolders:** Enable nested folders by default. [#84631](https://github.com/grafana/grafana/issues/84631), [@zserge](https://github.com/zserge)
- **Canvas:** Add direction options for connections. [#84620](https://github.com/grafana/grafana/issues/84620), [@drew08t](https://github.com/drew08t)
- **CloudWatch:** Static labels should use label name. [#84611](https://github.com/grafana/grafana/issues/84611), [@iwysiu](https://github.com/iwysiu)
- **Tempo:** Deprecate old search. [#84498](https://github.com/grafana/grafana/issues/84498), [@joey-grafana](https://github.com/joey-grafana)
- **Canvas:** Support dashed connection lines. [#84496](https://github.com/grafana/grafana/issues/84496), [@Develer](https://github.com/Develer)
- **I18n:** Add Brazilian Portuguese. [#84461](https://github.com/grafana/grafana/issues/84461), [@joshhunt](https://github.com/joshhunt)
- **I18n:** Expose current UI language in @grafana/runtime config. [#84457](https://github.com/grafana/grafana/issues/84457), [@joshhunt](https://github.com/joshhunt)
- **Canvas:** Add snapping to vertex edit. [#84417](https://github.com/grafana/grafana/issues/84417), [@drew08t](https://github.com/drew08t)
- **CloudWatch Logs:** Remove toggle for cloudWatchLogsMonacoEditor. [#84414](https://github.com/grafana/grafana/issues/84414), [@iwysiu](https://github.com/iwysiu)
- **Prometheus:** Use frontend package in Prometheus DS with a feature toggle. [#84397](https://github.com/grafana/grafana/issues/84397), [@bohandley](https://github.com/bohandley)
- **Alerting:** Show error message when error is thrown after clicking create alert f…. [#84367](https://github.com/grafana/grafana/issues/84367), [@soniaAguilarPeiron](https://github.com/soniaAguilarPeiron)
- **Tempo:** Remove Loki tab. [#84346](https://github.com/grafana/grafana/issues/84346), [@joey-grafana](https://github.com/joey-grafana)
- **Storage:** Add support for listing resource history. [#84331](https://github.com/grafana/grafana/issues/84331), [@DanCech](https://github.com/DanCech)
- **Cloudwatch:** Remove cloudWatchWildCardDimensionValues feature toggle. [#84329](https://github.com/grafana/grafana/issues/84329), [@iwysiu](https://github.com/iwysiu)
- **Plugin Extensions:** Add prop types to component extensions. [#84295](https://github.com/grafana/grafana/issues/84295), [@leventebalogh](https://github.com/leventebalogh)
- **Canvas:** New basic elements. [#84205](https://github.com/grafana/grafana/issues/84205), [@Develer](https://github.com/Develer)
- **Tempo:** Update TraceQLStreaming feature toggle stage. [#84203](https://github.com/grafana/grafana/issues/84203), [@joey-grafana](https://github.com/joey-grafana)
- **Canvas:** Add universal data link support. [#84142](https://github.com/grafana/grafana/issues/84142), [@nmarrs](https://github.com/nmarrs)
- **Chore:** Remove repetitive words. [#84132](https://github.com/grafana/grafana/issues/84132), [@carrychair](https://github.com/carrychair)
- **Documentation:** Updated yaml for influxdb data sources. [#84119](https://github.com/grafana/grafana/issues/84119), [@ldomesjo](https://github.com/ldomesjo)
- **Queries:** Improve debug logging of metrics queries. [#84048](https://github.com/grafana/grafana/issues/84048), [@mmandrus](https://github.com/mmandrus)
- **Storage:** Support listing deleted entities. [#84043](https://github.com/grafana/grafana/issues/84043), [@DanCech](https://github.com/DanCech)
- **Explore:** Remove deprecated `query` option from `splitOpen`. [#83973](https://github.com/grafana/grafana/issues/83973), [@Elfo404](https://github.com/Elfo404)
- **Chore:** Remove deprecated ExploreQueryFieldProps. [#83972](https://github.com/grafana/grafana/issues/83972), [@Elfo404](https://github.com/Elfo404)
- **Chore:** Remove deprecated exploreId from QueryEditorProps. [#83971](https://github.com/grafana/grafana/issues/83971), [@Elfo404](https://github.com/Elfo404)
- **Alerting:** Disallow invalid rule namespace UIDs in provisioning API. [#83938](https://github.com/grafana/grafana/issues/83938), [@rwwiv](https://github.com/rwwiv)
- **Auth:** Set the default org after User login. [#83918](https://github.com/grafana/grafana/issues/83918), [@mgyongyosi](https://github.com/mgyongyosi)
- **Canvas:** Add datalink support to rectangle and ellipse elements. [#83870](https://github.com/grafana/grafana/issues/83870), [@nmarrs](https://github.com/nmarrs)
- **NodeGraph:** Edge color and stroke-dasharray support. [#83855](https://github.com/grafana/grafana/issues/83855), [@morrro01](https://github.com/morrro01)
- **InfluxDB:** Add configuration option for enabling insecure gRPC connections. [#83834](https://github.com/grafana/grafana/issues/83834), [@jmickey](https://github.com/jmickey)
- **Plugins:** Fetch instance provisioned plugins in cloud, to check full installation. [#83784](https://github.com/grafana/grafana/issues/83784), [@oshirohugo](https://github.com/oshirohugo)
- **Alerting:** Implement correct RBAC checks for creating new notification templates. [#83767](https://github.com/grafana/grafana/issues/83767), [@gillesdemey](https://github.com/gillesdemey)
- **Library panels:** Ensure all filters are visible on mobile . [#83759](https://github.com/grafana/grafana/issues/83759), [@ashharrison90](https://github.com/ashharrison90)
- **AuthProxy:** Allow disabling Auth Proxy cache. [#83755](https://github.com/grafana/grafana/issues/83755), [@Jguer](https://github.com/Jguer)
- **Switch:** Remove "transparent" prop. [#83705](https://github.com/grafana/grafana/issues/83705), [@Clarity-89](https://github.com/Clarity-89)
- **Alerting:** Allow inserting before or after existing policy. [#83704](https://github.com/grafana/grafana/issues/83704), [@gillesdemey](https://github.com/gillesdemey)
- **Chore:** Taint ArrayVector with `never` to further discourage. [#83681](https://github.com/grafana/grafana/issues/83681), [@joshhunt](https://github.com/joshhunt)
- **Alerting:** Remove legacy alerting. [#83671](https://github.com/grafana/grafana/issues/83671), [@gillesdemey](https://github.com/gillesdemey)
- **Canvas:** Add vertex control to connections. [#83653](https://github.com/grafana/grafana/issues/83653), [@drew08t](https://github.com/drew08t)
- **Alerting:** Disable legacy alerting for ever. [#83651](https://github.com/grafana/grafana/issues/83651), [@yuri-tceretian](https://github.com/yuri-tceretian)
- **Table:** Preserve filtered value state. [#83631](https://github.com/grafana/grafana/issues/83631), [@codeincarnate](https://github.com/codeincarnate)
- **Canvas:** Add ability to edit selected connections in the inline editor. [#83625](https://github.com/grafana/grafana/issues/83625), [@nmarrs](https://github.com/nmarrs)
- **Auth:** Add all settings to Azure AD SSO config UI. [#83618](https://github.com/grafana/grafana/issues/83618), [@mgyongyosi](https://github.com/mgyongyosi)
- **Cfg:** Add a setting to configure if the local file system is available. [#83616](https://github.com/grafana/grafana/issues/83616), [@mgyongyosi](https://github.com/mgyongyosi)
- **Server:** Reload TLS certs without a server restart. [#83589](https://github.com/grafana/grafana/issues/83589), [@chalapat](https://github.com/chalapat)
- **Accessibility:** Improve landmark markup. [#83576](https://github.com/grafana/grafana/issues/83576), [@tskarhed](https://github.com/tskarhed)
- **Snapshots:** Change default expiration. [#83550](https://github.com/grafana/grafana/issues/83550), [@evictorero](https://github.com/evictorero)
- **Transformations:** Add substring matcher to the 'Filter by Value' transformation. [#83548](https://github.com/grafana/grafana/issues/83548), [@timlevett](https://github.com/timlevett)
- **Folders:** Allow listing folders with write permission. [#83527](https://github.com/grafana/grafana/issues/83527), [@papagian](https://github.com/papagian)
- **Chore:** Remove React 17 peer deps. [#83524](https://github.com/grafana/grafana/issues/83524), [@ashharrison90](https://github.com/ashharrison90)
- **Alerting:** Support deleting rule groups in the provisioning API. [#83514](https://github.com/grafana/grafana/issues/83514), [@joeblubaugh](https://github.com/joeblubaugh)
- **Cloudwatch:** Bump grafana/aws-sdk-go to 0.24.0. [#83480](https://github.com/grafana/grafana/issues/83480), [@idastambuk](https://github.com/idastambuk)
- **Alerting:** Stop persisting user-defined templates to disk. [#83456](https://github.com/grafana/grafana/issues/83456), [@JacobsonMT](https://github.com/JacobsonMT)
- **Transformer:** Config from Query: set threshold colours. [#83366](https://github.com/grafana/grafana/issues/83366), [@LarsStegman](https://github.com/LarsStegman)
- **CloudWatch:** Refactor "getDimensionValuesForWildcards". [#83335](https://github.com/grafana/grafana/issues/83335), [@iwysiu](https://github.com/iwysiu)
- **CloudWatch:** Fetch externalId from settings instead of env. [#83332](https://github.com/grafana/grafana/issues/83332), [@iwysiu](https://github.com/iwysiu)
- **Tracing:** Add node graph panel suggestion. [#83311](https://github.com/grafana/grafana/issues/83311), [@joey-grafana](https://github.com/joey-grafana)
- **Canvas:** Add ability to rotate elements. [#83295](https://github.com/grafana/grafana/issues/83295), [@nmarrs](https://github.com/nmarrs)
- **Tempo:** Add support for ad-hoc filters. [#83290](https://github.com/grafana/grafana/issues/83290), [@joey-grafana](https://github.com/joey-grafana)
- **DataTrails:** Sticky controls. [#83286](https://github.com/grafana/grafana/issues/83286), [@torkelo](https://github.com/torkelo)
- **CloudWatch:** Move SessionCache onto the instance. [#83278](https://github.com/grafana/grafana/issues/83278), [@iwysiu](https://github.com/iwysiu)
- **Alerting:** Deprecate max_annotations_to_keep and max_annotation_age in [alerting] configuration section. [#83266](https://github.com/grafana/grafana/issues/83266), [@yuri-tceretian](https://github.com/yuri-tceretian)
- **Annotation query:** Render query result in alert box. [#83230](https://github.com/grafana/grafana/issues/83230), [@sunker](https://github.com/sunker)
- **Chore:** Query oauth info from a new instance. [#83229](https://github.com/grafana/grafana/issues/83229), [@linoman](https://github.com/linoman)
- **CloudWatch:** Add Firehose kms-related metrics. [#83192](https://github.com/grafana/grafana/issues/83192), [@thepalbi](https://github.com/thepalbi)
- **Chore:** Add go workspace. [#83191](https://github.com/grafana/grafana/issues/83191), [@toddtreece](https://github.com/toddtreece)
- **Accessibility:** Improve HelpModal markup. [#83171](https://github.com/grafana/grafana/issues/83171), [@tskarhed](https://github.com/tskarhed)
- **Chore:** Delete Input Datasource. [#83163](https://github.com/grafana/grafana/issues/83163), [@jackw](https://github.com/jackw)
- **Traces:** Add traces panel suggestion. [#83089](https://github.com/grafana/grafana/issues/83089), [@joey-grafana](https://github.com/joey-grafana)
- **CloudWatch:** Update AWS/EC2 metrics. [#83039](https://github.com/grafana/grafana/issues/83039), [@jangaraj](https://github.com/jangaraj)
- **CloudWatch:** Update AWS/Lambda metrics. [#83038](https://github.com/grafana/grafana/issues/83038), [@jangaraj](https://github.com/jangaraj)
- **CloudWatch:** Update AWS/ES metrics. [#83037](https://github.com/grafana/grafana/issues/83037), [@jangaraj](https://github.com/jangaraj)
- **CloudWatch:** Update AWS/AutoScaling metrics. [#83036](https://github.com/grafana/grafana/issues/83036), [@jangaraj](https://github.com/jangaraj)
- **CloudWatch:** Update AWS/Kafka metrics. [#83035](https://github.com/grafana/grafana/issues/83035), [@jangaraj](https://github.com/jangaraj)
- **Page:** Use browser native scrollbars for the main page content. [#82919](https://github.com/grafana/grafana/issues/82919), [@joshhunt](https://github.com/joshhunt)
- **Parca:** Apply template variables for labelSelector in query. [#82910](https://github.com/grafana/grafana/issues/82910), [@lzakharov](https://github.com/lzakharov)
- **Grafana/UI:** Replace Splitter with useSplitter hook and refactor PanelEdit snapping logic to useSnappingSplitter hook . [#82895](https://github.com/grafana/grafana/issues/82895), [@torkelo](https://github.com/torkelo)
- **Cloudwatch:** Add linting to restrict imports from core. [#82538](https://github.com/grafana/grafana/issues/82538), [@idastambuk](https://github.com/idastambuk)
- **Grafana/icons:** Add icons package. [#82314](https://github.com/grafana/grafana/issues/82314), [@Clarity-89](https://github.com/Clarity-89)
- **Storage:** Watch support. [#82282](https://github.com/grafana/grafana/issues/82282), [@DanCech](https://github.com/DanCech)
- **Image Rendering:** Add settings for default width, height and scale. [#82040](https://github.com/grafana/grafana/issues/82040), [@khushijain21](https://github.com/khushijain21)
- **AzureMonitor:** User authentication support. [#81918](https://github.com/grafana/grafana/issues/81918), [@aangelisc](https://github.com/aangelisc)
- **Plugins:** Disable uninstall while cloud uninstall is not completed. [#81907](https://github.com/grafana/grafana/issues/81907), [@oshirohugo](https://github.com/oshirohugo)
- **Plugins:** Disable update button when cloud install is not completed. [#81716](https://github.com/grafana/grafana/issues/81716), [@oshirohugo](https://github.com/oshirohugo)
- **Expressions:** Sql expressions with Duckdb. [#81666](https://github.com/grafana/grafana/issues/81666), [@scottlepp](https://github.com/scottlepp)
- **BarChart:** TooltipPlugin2. [#80920](https://github.com/grafana/grafana/issues/80920), [@leeoniya](https://github.com/leeoniya)
- **Grafana:** Replace magic number with a constant variable in response status. [#80132](https://github.com/grafana/grafana/issues/80132), [@rlaisqls](https://github.com/rlaisqls)
- **Alerting:** Update rule access control to explicitly check for permissions "alert.rules:read" and "folders:read". [#78289](https://github.com/grafana/grafana/issues/78289), [@yuri-tceretian](https://github.com/yuri-tceretian)
- **Alerting:** Update provisioning API to support regular permissions. [#77007](https://github.com/grafana/grafana/issues/77007), [@yuri-tceretian](https://github.com/yuri-tceretian)
- **Whitelabelling:** Override version in UI from config. (Enterprise)
- **Alerting:** Remove legacy alerting. (Enterprise)
- **Reporting:** Delete Deprecated Endpoint for Single Dashboard. (Enterprise)
- **Plugins:** Add endpoint to get provisioned plugins from an instance. (Enterprise)
- **Reporting:** Delete Deprecated Endpoint for Scheduling. (Enterprise)
- **Reporting:** Delete Deprecated Endpoint for Email. (Enterprise)

### Bug fixes

- **RBAC:** Fix access checks for interactions with RBAC roles in hosted Grafana. [#85520](https://github.com/grafana/grafana/issues/85520), [@IevaVasiljeva](https://github.com/IevaVasiljeva)
- **Keybindings:** Replace mod+h as help shortcut with ? . [#85449](https://github.com/grafana/grafana/issues/85449), [@tskarhed](https://github.com/tskarhed)
- **RBAC:** Fix slow user permission search query on MySQL. [#85410](https://github.com/grafana/grafana/issues/85410), [@gamab](https://github.com/gamab)
- **BrowseDashboards:** Add subpath to URLs on Browse Dashboards page. [#85354](https://github.com/grafana/grafana/issues/85354), [@butkovv](https://github.com/butkovv)
- **Dashboards:** Fix issue where long ad-hoc values broke UI. [#85290](https://github.com/grafana/grafana/issues/85290), [@kaydelaney](https://github.com/kaydelaney)
- **NodeGraph:** Fix possible metadata mismatch between nodes in graph. [#85261](https://github.com/grafana/grafana/issues/85261), [@aocenas](https://github.com/aocenas)
- **Alerting:** Fix receiver inheritance when provisioning a notification policy. [#85193](https://github.com/grafana/grafana/issues/85193), [@julienduchesne](https://github.com/julienduchesne)
- **AuthProxy:** Fix missing session for ldap auth proxy users. [#85136](https://github.com/grafana/grafana/issues/85136), [@Jguer](https://github.com/Jguer)
- **RBAC:** Fix slow user permission search query on MySQL. [#85058](https://github.com/grafana/grafana/issues/85058), [@gamab](https://github.com/gamab)
- **CloudMonitoring:** Only run query if filters are complete. [#85004](https://github.com/grafana/grafana/issues/85004), [@aangelisc](https://github.com/aangelisc)
- **BrowseDashboards:** Add subpath to URLs on Browse Dashboards page. [#84992](https://github.com/grafana/grafana/issues/84992), [@butkovv](https://github.com/butkovv)
- **Datasources:** Fix expressions that reference hidden queries. [#84977](https://github.com/grafana/grafana/issues/84977), [@sunker](https://github.com/sunker)
- **Canvas:** Fix crash when trying to add wind turbine element. [#84962](https://github.com/grafana/grafana/issues/84962), [@nmarrs](https://github.com/nmarrs)
- **InfluxDB:** Fix alias interpolation when it has $\_\_interval or multiple tags. [#84940](https://github.com/grafana/grafana/issues/84940), [@itsmylife](https://github.com/itsmylife)
- **Alerting:** Stop returning autogen routes for non-admin on api/v2/status. [#84864](https://github.com/grafana/grafana/issues/84864), [@JacobsonMT](https://github.com/JacobsonMT)
- **Alerting:** Fix broken panelId links. [#84839](https://github.com/grafana/grafana/issues/84839), [@gillesdemey](https://github.com/gillesdemey)
- **Alerting:** External AM fix parsing basic auth with escape characters. [#84681](https://github.com/grafana/grafana/issues/84681), [@JacobsonMT](https://github.com/JacobsonMT)
- **Alerting:** Support PromQL-style matchers. [#84672](https://github.com/grafana/grafana/issues/84672), [@gillesdemey](https://github.com/gillesdemey)
- **FolderPicker:** Add permission filter to nested folder picker. [#84644](https://github.com/grafana/grafana/issues/84644), [@joshhunt](https://github.com/joshhunt)
- **RolePicker:** Don't try to fetch roles for new form. [#84630](https://github.com/grafana/grafana/issues/84630), [@kalleep](https://github.com/kalleep)
- **Pyroscope:** Fix template variable support. [#84477](https://github.com/grafana/grafana/issues/84477), [@aocenas](https://github.com/aocenas)
- **Scenes:** Fix public dashboard email sharing section. [#84467](https://github.com/grafana/grafana/issues/84467), [@juanicabanas](https://github.com/juanicabanas)
- **Alerting:** Fix AlertsFolderView not showing rules when using nested folders. [#84465](https://github.com/grafana/grafana/issues/84465), [@soniaAguilarPeiron](https://github.com/soniaAguilarPeiron)
- **Jaeger:** Fix flaky test. [#84441](https://github.com/grafana/grafana/issues/84441), [@fabrizio-grafana](https://github.com/fabrizio-grafana)
- **Scenes:** Fix issue with discarding unsaved changes modal in new dashboards. [#84369](https://github.com/grafana/grafana/issues/84369), [@kaydelaney](https://github.com/kaydelaney)
- **PostgreSQL:** Display correct initial value for tls mode. [#84356](https://github.com/grafana/grafana/issues/84356), [@gabor](https://github.com/gabor)
- **Cloudwatch:** Fix issue with Grafana Assume Role. [#84315](https://github.com/grafana/grafana/issues/84315), [@sarahzinger](https://github.com/sarahzinger)
- **Playlists:** Fix kiosk mode not activating when starting a playlist. [#84262](https://github.com/grafana/grafana/issues/84262), [@joshhunt](https://github.com/joshhunt)
- **Google Cloud Monitor:** Fix `res` being accessed after it becomes `nil` in `promql_query.go`. [#84223](https://github.com/grafana/grafana/issues/84223), [@adamyeats](https://github.com/adamyeats)
- **Elasticsearch:** Fix using of individual query time ranges when querying. [#84201](https://github.com/grafana/grafana/issues/84201), [@ivanahuckova](https://github.com/ivanahuckova)
- **InfluxDB:** Fix for wrong query generated with template variable and non regex operator on frontend mode. [#84175](https://github.com/grafana/grafana/issues/84175), [@wasim-nihal](https://github.com/wasim-nihal)
- **Prometheus:** Remove &lt; and &gt; from Query Builder Label Matcher operations. [#83981](https://github.com/grafana/grafana/issues/83981), [@kylebrandt](https://github.com/kylebrandt)
- **Worker:** Use CorsWorker to avoid CORS issues. [#83976](https://github.com/grafana/grafana/issues/83976), [@ivanortegaalba](https://github.com/ivanortegaalba)
- **Tempo:** Fix by operator to support multiple arguments. [#83947](https://github.com/grafana/grafana/issues/83947), [@fabrizio-grafana](https://github.com/fabrizio-grafana)
- **Plugins Catalog:** Fix plugin details page initial flickering. [#83896](https://github.com/grafana/grafana/issues/83896), [@leventebalogh](https://github.com/leventebalogh)
- **Loki:** Interpolate variables in live queries. [#83831](https://github.com/grafana/grafana/issues/83831), [@ivanahuckova](https://github.com/ivanahuckova)
- **Table Panel:** Fix condition for showing footer options. [#83801](https://github.com/grafana/grafana/issues/83801), [@codeincarnate](https://github.com/codeincarnate)
- **Alerting:** Fix bug in screenshot service using incorrect limit. [#83786](https://github.com/grafana/grafana/issues/83786), [@grobinson-grafana](https://github.com/grobinson-grafana)
- **Alerting:** Fix editing Grafana folder via alert rule editor. [#83771](https://github.com/grafana/grafana/issues/83771), [@gillesdemey](https://github.com/gillesdemey)
- **Cloudwatch:** Fix new ConfigEditor to add the custom namespace field . [#83762](https://github.com/grafana/grafana/issues/83762), [@idastambuk](https://github.com/idastambuk)
- **LDAP:** Fix LDAP users authenticated via auth proxy not being able to use LDAP active sync. [#83715](https://github.com/grafana/grafana/issues/83715), [@Jguer](https://github.com/Jguer)
- **Elasticsearch:** Fix adhoc filters not applied in frontend mode. [#83592](https://github.com/grafana/grafana/issues/83592), [@svennergr](https://github.com/svennergr)
- **RBAC:** Fix delete team permissions on team delete. [#83442](https://github.com/grafana/grafana/issues/83442), [@gamab](https://github.com/gamab)
- **Dashboards:** Fixes issue where panels would not refresh if time range updated while in panel view mode. [#83418](https://github.com/grafana/grafana/issues/83418), [@kaydelaney](https://github.com/kaydelaney)
- **AzureMonitor:** Fix mishandled resources vs workspaces. [#83184](https://github.com/grafana/grafana/issues/83184), [@adamyeats](https://github.com/adamyeats)
- **Sql:** Fix an issue with connection limits not updating when jsonData is updated. [#83175](https://github.com/grafana/grafana/issues/83175), [@jarben](https://github.com/jarben)
- **Alerting:** Use time_intervals instead of the deprecated mute_time_intervals in a…. [#83147](https://github.com/grafana/grafana/issues/83147), [@soniaAguilarPeiron](https://github.com/soniaAguilarPeiron)
- **DataFrame:** Improve typing of arrayToDataFrame helper and fix null/undefined handling. [#83104](https://github.com/grafana/grafana/issues/83104), [@aocenas](https://github.com/aocenas)
- **Cloudwatch:** Fix filter button issue in VariableEditor. [#83082](https://github.com/grafana/grafana/issues/83082), [@wilguo](https://github.com/wilguo)
- **Alerting:** Fix panic in provisioning filter contacts by unknown name. [#83070](https://github.com/grafana/grafana/issues/83070), [@JacobsonMT](https://github.com/JacobsonMT)
- **Search:** Include collapsed panels in search v2. [#83047](https://github.com/grafana/grafana/issues/83047), [@suntala](https://github.com/suntala)
- **Plugins:** Fix loading modules that only export a default. [#82299](https://github.com/grafana/grafana/issues/82299), [@sd2k](https://github.com/sd2k)
- **Table:** Fix units showing in footer after reductions without units. [#82081](https://github.com/grafana/grafana/issues/82081), [@codeincarnate](https://github.com/codeincarnate)
- **AuthProxy:** Invalidate previous cached item for user when changes are made to any header. [#81445](https://github.com/grafana/grafana/issues/81445), [@klesh](https://github.com/klesh)
- **Unit:** Add SI prefix for empty unit. [#79897](https://github.com/grafana/grafana/issues/79897), [@raymalt](https://github.com/raymalt)
- **Variables:** Multi-select DataSource variables are inconsistently displayed in the Data source picker. [#76039](https://github.com/grafana/grafana/issues/76039), [@polibb](https://github.com/polibb)
- **SAML:** Better error message for saml private key type errors. (Enterprise)
- **Reporting:** Fix monthly schedule text and modify monthly schedule inputs behavior. (Enterprise)

### Breaking changes

In 9.3 we released a way to set `case_insensitive_login` to true. This enables, lowercased username, login for users signing up with Grafana, for more information read our [blog post](https://grafana.com/blog/2022/12/12/guide-to-using-the-new-grafana-cli-user-identity-conflict-tool-in-grafana-9.3/).

If you encounter any issues with users signing up, we recommend everyone to use lowercase in their login, username otherwise refer to the blog post for how to solve any of the users that can be conflicting with their login/username. Issue [#84972](https://github.com/grafana/grafana/issues/84972)

This is a breaking change for users who use uppercase in their login or emails. The users are by default now using lowercase as part of their login and emails.

Before this code change, users would be able to still log in as either `aUser@user.com` or `auser@user.com`, users are now only able to login and signup with grafana using lowercasing `auser@user.com`.

We recommend reviewing the [blog post](https://grafana.com/blog/2022/12/12/guide-to-using-the-new-grafana-cli-user-identity-conflict-tool-in-grafana-9.3/#:~:text=A%20user%20identity%20conflict%20occurs,more%20capitalized%20letters%20%E2%80%9Cgrafana_LOGIN%E2%80%9D.) about using the CLI and why this is important for us to consolidate our security efforts. Issue [#84840](https://github.com/grafana/grafana/issues/84840)

This is a breaking change for users who have restricted the default access to annotation permissions by removing annotation related actions from the Viewer or Editor basic roles. In such cases we are not able to complete the permission migration automatically, and you will see the following log in your Grafana server logs: `basic role permissions missing annotation permissions, skipping annotation permission migration`. You will also notice that dashboard and folder permissions do not appear in the user interface. Don't worry, all the permissions that you assigned are still there, they are just not being displayed.

We recommend reviewing what annotation permissions you have revoked from the basic roles (you can reference [our documentation](https://grafana.com/docs/grafana/latest/administration/roles-and-permissions/access-control/rbac-fixed-basic-role-definitions/) to see what permissions are missing). If you are fine granting them back to the basic roles, do that, then run the following data base command: `DELETE FROM migration_log WHERE migration_id="managed dashboard permissions annotation actions migration"` and restart Grafana. This will make sure that the annotation permission migration gets run again, and this time it should succeed.

If you are not willing to grant the annotation permissions back to the basic roles, please disable `annotationPermissionUpdate` feature toggle (add `annotationPermissionUpdate = false` to `[feature_toggles]` in Grafana's configuration file) and reach out to Grafana's support team. When we can learn more about your use case, we will work with you to find a solution. Issue [#84787](https://github.com/grafana/grafana/issues/84787)

Angular support is turned `off` by default starting Grafana 11, you can find all the details in a [dedicated documentation page.](https://grafana.com/docs/grafana/latest/developers/angular_deprecation/)

Issue [#84738](https://github.com/grafana/grafana/issues/84738)

The **xpack** checkbox dependency for enabling the **Include Frozen Indices** functionality has been removed, allowing direct control over frozen indices inclusion. Users should review their datasource settings to ensure the "Include Frozen Indices" option is configured as desired, particularly if xpack was previously disabled. This change aims to simplify configuration options and may affect queries if settings are not adjusted accordingly. Issue [#84734](https://github.com/grafana/grafana/issues/84734)

For data sources that extend `DataSourceWithBackend`, the `filterQuery` method is now called **before** the data source `query` method. If the `filterQuery` method assumes that some kind of query migration happens before this method is called, you now need to do the migration inside this method.

Users of data source plugins that did not previously remove hidden queries will see a change of behaviour: Before this change, clicking the `Disable query` button had no impact on the query result, but starting from Grafana 11 responses associated with hidden queries will no longer be returned to the panel. Issue [#84656](https://github.com/grafana/grafana/issues/84656)

SystemJS is no longer exported from `@grafana/runtime`. Plugin developers should instead rely on importing modules / packages using standard TS import syntax and npm/yarn for package installation.

Issue [#84561](https://github.com/grafana/grafana/issues/84561)

We've removed the Loki tab from the Tempo data source. You can still access Logs through the Loki data source or can also create a link from Tempo to Loki via our [trace to logs](https://grafana.com/docs/grafana/latest/datasources/tempo/configure-tempo-data-source/#trace-to-logs) feature. Issue [#84346](https://github.com/grafana/grafana/issues/84346)

The `query` option in `splitOpen` was deprecated in `10.1` and is now being removed. Issue [#83973](https://github.com/grafana/grafana/issues/83973)

Since https://github.com/grafana/grafana/pull/38942 (Grafana `8.2.0`) the `ExploreQueryFieldProps` type was deprecated and is now removed. Issue [#83972](https://github.com/grafana/grafana/issues/83972)

Since https://github.com/grafana/grafana/pull/38942 `exploreId` is no longer supplied to query editors in Explore. The property was deprecated in `10.3.0` and is now removed. If your query editor needs to know from which app is being rendered, you can check the `app` prop in `QueryEditorProps`. Issue [#83971](https://github.com/grafana/grafana/issues/83971)

The Vector interface that was deprecated in Grafana 10 has been further deprecated. Using it will now generate build-time Typescript errors, but remain working at runtime. If you're still using ArrayVector in your code, it should be removed immediately and replaced with plain arrays. Plugins compiled against older versions and depend on calling get/set will continue to work because the Array prototype still has a modified prototype. This will be removed in the future Issue [#83681](https://github.com/grafana/grafana/issues/83681)

In Grafana 11 the legacy alerting reaches the end-of-life. Users cannot enable it and Grafana will refuse to start if the settings are not updated to run the new Grafana Alerting. Migration from legacy alerting is not available as well. Grafana 10.4.x is the last version that offers the migration.

- If the setting `[alerting].enable` is set to `true` Grafana will not start and emit the log message with recommendations to change the configuration

- Setting `[alerting].max_annotation_age` is replaced by `[unified_alerting.state_history.annotations].max_age`
- Setting `[alerting].max_annotations_to_keep` is replaced by `[unified_alerting.state_history.annotations].max_annotations_to_keep`

- setting `[unified_alerting].execute_alerts` does not fall back to the legacy `[alerting].execute_alerts` anymore. Instead, the default value `true` is used.
- setting `[unified_alerting].evaluation_timeout` does not fall back to the legacy setting `[alerting].evaluation_timeout_seconds` in the case when it is either invalid or has the default value. Now, if the setting is invalid, it will cause Grafana to exit.
- setting `[unified_alerting].min_interval` does not fall back to the legacy setting `[alerting].min_interval_seconds` in the case when it is either invalid or has the default value. Now, if the setting is invalid, it will cause Grafana to exit. Issue [#83651](https://github.com/grafana/grafana/issues/83651)

We've removed React 17 as a peer dependency from our packages. Anyone using the new versions of these packages should ensure they've upgraded to React 18 following the upgrade steps: https://react.dev/blog/2022/03/08/react-18-upgrade-guide Issue [#83524](https://github.com/grafana/grafana/issues/83524)

We're adding a validation between the response of the ID token HD parameter and the list of allowed domains as an extra layer of security. In the event that the HD parameter doesn't match the list of allowed domains, we're denying access to Grafana.

If you set Google OAuth configuration using `api_url,` you might be using the legacy implementation of OAuth, which doesn't have the HD parameter describing the organisation the approved token comes from. This could break your login flow.

This feature can be turned off through the configuration toggle `validate_hd `. Anyone using the legacy Google OAuth configuration should turn off this validation if the ID Token response doesn't have the HD parameter. Issue [#83229](https://github.com/grafana/grafana/issues/83229)

The direct input datasource plugin has been removed in Grafana 11. It has been in alpha for 4 years and is superseded by [TestData](https://grafana.com/docs/grafana/latest/datasources/testdata/) that ships with Grafana.

Issue [#83163](https://github.com/grafana/grafana/issues/83163)

The alert rule API methods now require more permissions for users to perform changes to rules. To create a new rule or update or delete an existing one, the user must have permission to read from the folder that stores the rules (i.e. permission `folder:read` in the scope of the rule's folder) and permission to read alert rules in that folder (i.e. permission `alert.rules:read`

The standard roles already have all required permissions, and therefore, neither OSS nor Grafana Enterprise users who use the fixed roles (standard roles provided by Grafana) are affected. **Only Grafana Enterprise users who create custom roles can be affected** Issue [#78289](https://github.com/grafana/grafana/issues/78289)

The deprecated endpoint for rendering pdf of a single dashboard `GET /render/pdf/:dashboardID` and report model fields `dashboardId`, `dashboardName`, `dashboardUid`, and `templateVars` have been removed. Only new endpoint `GET /api/reports/render/pdfs` accepting `dashboards` list is support moving forward Issue [#6362](https://github.com/grafana/grafana/issues/6362)

The deprecated old schedule setting with separate fields `hour,` `minute`, `day` have been removed. Only new schedule setting with `startDate` will be supported moving forward Issue [#6329](https://github.com/grafana/grafana/issues/6329)

The deprecated `email` field to send a report via `/api/reports/email` endpoint have been removed. Only `emails` field will be supported moving forward. Issue [#6328](https://github.com/grafana/grafana/issues/6328)

### Plugin development fixes & changes

- **GrafanaUI:** Add new `EmptyState` component. [#84891](https://github.com/grafana/grafana/issues/84891), [@ashharrison90](https://github.com/ashharrison90)
- **Grafana/Runtime:** Remove SystemJS export. [#84561](https://github.com/grafana/grafana/issues/84561), [@jackw](https://github.com/jackw)
- **Grafana UI:** Add code variant to Text component. [#82318](https://github.com/grafana/grafana/issues/82318), [@tskarhed](https://github.com/tskarhed)

<!-- 11.0.0-preview END -->

<!-- previous CHANGELOG entries can be found in /.changelog-archive ><|MERGE_RESOLUTION|>--- conflicted
+++ resolved
@@ -1,4 +1,3 @@
-<<<<<<< HEAD
 <!-- 11.3.5 START -->
 
 # 11.3.5 (2025-03-25)
@@ -14,7 +13,6 @@
 - **Service Accounts:** Do not show error pop-ups for Service Account and Renderer UI flows [#101791](https://github.com/grafana/grafana/pull/101791), [@IevaVasiljeva](https://github.com/IevaVasiljeva)
 
 <!-- 11.3.5 END -->
-=======
 <!-- 11.2.8 START -->
 
 # 11.2.8 (2025-03-25)
@@ -53,7 +51,6 @@
 - **Service Accounts:** Do not show error pop-ups for Service Account and Renderer UI flows [#101804](https://github.com/grafana/grafana/pull/101804), [@IevaVasiljeva](https://github.com/IevaVasiljeva)
 
 <!-- 10.4.17 END -->
->>>>>>> 077640bf
 <!-- 11.5.2 START -->
 
 # 11.5.2 (2025-02-18)
