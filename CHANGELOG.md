--- conflicted
+++ resolved
@@ -1,4 +1,3 @@
-<<<<<<< HEAD
 <!-- 11.2.7 START -->
 
 # 11.2.7 (2025-02-18)
@@ -12,7 +11,6 @@
 - **Azure:** Correctly set application insights resource values [#99596](https://github.com/grafana/grafana/pull/99596), [@aangelisc](https://github.com/aangelisc)
 
 <!-- 11.2.7 END -->
-=======
 <!-- 11.1.12 START -->
 
 # 11.1.12 (2025-02-18)
@@ -26,7 +24,6 @@
 - **Azure:** Correctly set application insights resource values [#99595](https://github.com/grafana/grafana/pull/99595), [@aangelisc](https://github.com/aangelisc)
 
 <!-- 11.1.12 END -->
->>>>>>> a51e673f
 <!-- 11.0.11 START -->
 
 # 11.0.11 (2025-02-18)
