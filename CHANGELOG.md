--- conflicted
+++ resolved
@@ -1,11 +1,9 @@
-<<<<<<< HEAD
 # Unreleased
 
 ### Features and enhancements
 
 - **Tempo:** Enhance gRPC client with full OpenTelemetry tracing and Prometheus metrics support, [@QuentinBisson](https://github.com/QuentinBisson)
 
-=======
 <!-- 12.2.1 START -->
 
 # 12.2.1 (2025-10-21)
@@ -95,7 +93,6 @@
 - **Plugins:** Dependencies do not inherit parent URL for preinstall [#111802](https://github.com/grafana/grafana/pull/111802), [@wbrowne](https://github.com/wbrowne)
 
 <!-- 11.5.10 END -->
->>>>>>> b39708e4
 <!-- 12.2.0 START -->
 
 # 12.2.0 (2025-09-23)
