--- conflicted
+++ resolved
@@ -1,4 +1,3 @@
-<<<<<<< HEAD
 <!-- 11.0.6+security-01 START -->
 
 # 11.0.6+security-01 (2024-10-17)
@@ -17,7 +16,6 @@
 - **SQL Expressions**: Fixes CVE-2024-9264
 
 <!-- 11.0.6+security-01 END -->
-=======
 <!-- 11.0.5+security-01 START -->
 
 # 11.0.5+security-01 (2024-10-17)
@@ -33,7 +31,6 @@
 - **SQL Expressions**: Fixes CVE-2024-9264
 
 <!-- 11.0.5+security-01 END -->
->>>>>>> 27e005c4
 <!-- 11.2.2 START -->
 
 # 11.2.2 (2024-10-01)
