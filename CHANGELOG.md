<<<<<<< HEAD
<!-- 11.4.3+security-01 START -->

# 11.4.3+security-01 (2025-04-22)

### Features and enhancements

- **Chore:** Bump Go to 1.23.7 [#101582](https://github.com/grafana/grafana/pull/101582), [@macabu](https://github.com/macabu)
- **Chore:** Bump Go to 1.23.7 (Enterprise)
- **Chore:** Update CVE-affected golang-gwt dependencies [#102704](https://github.com/grafana/grafana/pull/102704), [@grambbledook](https://github.com/grambbledook)

### Bug fixes

- **Alerting:** Fix token-based Slack image upload to work with channel names [#101072](https://github.com/grafana/grafana/pull/101072), [@JacobsonMT](https://github.com/JacobsonMT)
- **InfluxDB:** Improve handling of template variables contained in regular expressions (InfluxQL) [#100987](https://github.com/grafana/grafana/pull/100987), [@aangelisc](https://github.com/aangelisc)
- **Service Accounts:** Do not show error pop-ups for Service Account and Renderer UI flows [#101790](https://github.com/grafana/grafana/pull/101790), [@IevaVasiljeva](https://github.com/IevaVasiljeva)
- **Security:** Fix CVE-2025-3454
- **Security:** Fix CVE-2025-2703

<!-- 11.4.3+security-01 END -->
=======
<!-- 11.3.5+security-01 START -->

# 11.3.5+security-01 (2025-04-22)

### Features and enhancements

- **Chore:** Bump Go to 1.23.7 [#101583](https://github.com/grafana/grafana/pull/101583), [@macabu](https://github.com/macabu)
- **Chore:** Bump Go to 1.23.7 (Enterprise)
- **Chore:** Update libs with CVE in dependencies [#102710](https://github.com/grafana/grafana/pull/102710), [@grambbledook](https://github.com/grambbledook)

### Bug fixes

- **Alerting:** Fix token-based Slack image upload to work with channel names [#101488](https://github.com/grafana/grafana/pull/101488), [@moustafab](https://github.com/moustafab)
- **Service Accounts:** Do not show error pop-ups for Service Account and Renderer UI flows [#101791](https://github.com/grafana/grafana/pull/101791), [@IevaVasiljeva](https://github.com/IevaVasiljeva)
- **Security:** Fix CVE-2025-3454
- **Security:** Fix CVE-2025-2703

<!-- 11.3.5+security-01 END -->
>>>>>>> d80d0304
<!-- 10.4.17+security-01 START -->

# 10.4.17+security-01 (2025-04-22)

### Features and enhancements

- **Chore:** Bump Go version to 1.23.7 [#101565](https://github.com/grafana/grafana/pull/101565), [@macabu](https://github.com/macabu)
- **Chore:** Bump Go version to 1.23.7 (Enterprise)
- **Chore:** Bump golang-jwt/jwt/v4 and golang-jwt/jwt/v5 to address security issues [#102762](https://github.com/grafana/grafana/pull/102762), [@macabu](https://github.com/macabu)

### Bug fixes

- **Alerting:** Update slack image upload to use new API [#101483](https://github.com/grafana/grafana/pull/101483), [@moustafab](https://github.com/moustafab)
- **Service Accounts:** Do not show error pop-ups for Service Account and Renderer UI flows [#101804](https://github.com/grafana/grafana/pull/101804), [@IevaVasiljeva](https://github.com/IevaVasiljeva)
- **Security:** Fix CVE-2025-3454

<!-- 10.4.17+security-01 END -->
<!-- 11.6.0 START -->

# 11.6.0 (2025-03-25)

### Features and enhancements

- **API keys:** Migrate API keys to service accounts at startup [#96924](https://github.com/grafana/grafana/pull/96924), [@dmihai](https://github.com/dmihai)
- **AccessControl:** Allow plugin roles to include `plugins:write` [#101089](https://github.com/grafana/grafana/pull/101089), [@gamab](https://github.com/gamab)
- **Alerting:** Add DAG errors to alert rule creation and view [#99423](https://github.com/grafana/grafana/pull/99423), [@soniaAguilarPeiron](https://github.com/soniaAguilarPeiron)
- **Alerting:** Add Jira integration to cloud AMs [#100482](https://github.com/grafana/grafana/pull/100482), [@soniaAguilarPeiron](https://github.com/soniaAguilarPeiron)
- **Alerting:** Add alert rule version history - part1 [#99490](https://github.com/grafana/grafana/pull/99490), [@soniaAguilarPeiron](https://github.com/soniaAguilarPeiron)
- **Alerting:** Add migration to clean up rule versions table [#102562](https://github.com/grafana/grafana/pull/102562), [@yuri-tceretian](https://github.com/yuri-tceretian)
- **Alerting:** Add multiple threshold operators [#99516](https://github.com/grafana/grafana/pull/99516), [@paulojmdias](https://github.com/paulojmdias)
- **Alerting:** Add tracking for the mode used in query and notifications step when c… [#100824](https://github.com/grafana/grafana/pull/100824), [@soniaAguilarPeiron](https://github.com/soniaAguilarPeiron)
- **Alerting:** Adding color option for slack receiver [#99615](https://github.com/grafana/grafana/pull/99615), [@wymangr](https://github.com/wymangr)
- **Alerting:** Allow selection of recording rule write target on per-rule basis. [#101778](https://github.com/grafana/grafana/pull/101778), [@stevesg](https://github.com/stevesg)
- **Alerting:** Allow specifying uid for new rules added to groups [#99858](https://github.com/grafana/grafana/pull/99858), [@moustafab](https://github.com/moustafab)
- **Alerting:** Improve template testing by trying non-root scopes [#101471](https://github.com/grafana/grafana/pull/101471), [@JacobsonMT](https://github.com/JacobsonMT)
- **Alerting:** Include time range in template dashboard and panel urls [#101095](https://github.com/grafana/grafana/pull/101095), [@JacobsonMT](https://github.com/JacobsonMT)
- **Alerting:** Keep the latest version of deleted rule in version table [#101481](https://github.com/grafana/grafana/pull/101481), [@yuri-tceretian](https://github.com/yuri-tceretian)
- **Alerting:** Promote alertingSaveStateCompressed flag to public preview [#99935](https://github.com/grafana/grafana/pull/99935), [@alexander-akhmetov](https://github.com/alexander-akhmetov)
- **Alerting:** Remove ID and OrgID from hash calculation [#100140](https://github.com/grafana/grafana/pull/100140), [@yuri-tceretian](https://github.com/yuri-tceretian)
- **Alerting:** Remove feature toggle alertingNoNormalState [#99905](https://github.com/grafana/grafana/pull/99905), [@yuri-tceretian](https://github.com/yuri-tceretian)
- **Alerting:** Remove rule group edit from single rule editor [#100191](https://github.com/grafana/grafana/pull/100191), [@gillesdemey](https://github.com/gillesdemey)
- **Alerting:** Return 404 when /api/ruler/grafana/api/v1/rules/{Namespace}/{Groupname} does not exist [#100264](https://github.com/grafana/grafana/pull/100264), [@fayzal-g](https://github.com/fayzal-g)
- **Alerting:** Rule history restore feature [#100609](https://github.com/grafana/grafana/pull/100609), [@soniaAguilarPeiron](https://github.com/soniaAguilarPeiron)
- **Alerting:** Support Jira Integration [#100480](https://github.com/grafana/grafana/pull/100480), [@yuri-tceretian](https://github.com/yuri-tceretian)
- **Alerting:** Track if new gm rules are created with queries and expressions transformable to simple mode [#101121](https://github.com/grafana/grafana/pull/101121), [@soniaAguilarPeiron](https://github.com/soniaAguilarPeiron)
- **Alerting:** Update IRM copies in Configuration Tracker [#100069](https://github.com/grafana/grafana/pull/100069), [@teodosii](https://github.com/teodosii)
- **Alerting:** Update design of rule details tab and add `updated by` [#99895](https://github.com/grafana/grafana/pull/99895), [@tomratcliffe](https://github.com/tomratcliffe)
- **Alerting:** Update irm links for incident and oncall in case new irm plugin is present [#99952](https://github.com/grafana/grafana/pull/99952), [@soniaAguilarPeiron](https://github.com/soniaAguilarPeiron)
- **Alerting:** Use exponential backoff in the remote Alertmanager readiness check [#99756](https://github.com/grafana/grafana/pull/99756), [@santihernandezc](https://github.com/santihernandezc)
- **Alerting:** Use uid instead of id in AnnotationsStateHistory [#101207](https://github.com/grafana/grafana/pull/101207), [@soniaAguilarPeiron](https://github.com/soniaAguilarPeiron)
- **Auth:** Add IP address login attempt validation [#98123](https://github.com/grafana/grafana/pull/98123), [@colin-stuart](https://github.com/colin-stuart)
- **Auth:** Add support for the TlsSkipVerify parameter to JWT Auth [#91514](https://github.com/grafana/grafana/pull/91514), [@Ret2Me](https://github.com/Ret2Me)
- **Auth:** Make ssoSettingsSAML GA and enabled by default [#101766](https://github.com/grafana/grafana/pull/101766), [@mgyongyosi](https://github.com/mgyongyosi)
- **Azure Monitor:** Filter namespaces by resource group [#100325](https://github.com/grafana/grafana/pull/100325), [@alyssabull](https://github.com/alyssabull)
- **Azure:** Resource picker improvements [#101462](https://github.com/grafana/grafana/pull/101462), [@aangelisc](https://github.com/aangelisc)
- **Azure:** Variable editor and resource picker improvements [#101695](https://github.com/grafana/grafana/pull/101695), [@alyssabull](https://github.com/alyssabull)
- **Badge:** Add darkgrey color [#100699](https://github.com/grafana/grafana/pull/100699), [@Clarity-89](https://github.com/Clarity-89)
- **Canvas:** One click links and actions [#99616](https://github.com/grafana/grafana/pull/99616), [@adela-almasan](https://github.com/adela-almasan)
- **Chore:** Bump Go to 1.23.7 [#101576](https://github.com/grafana/grafana/pull/101576), [@macabu](https://github.com/macabu)
- **Chore:** Bump Go to 1.23.7 (Enterprise)
- **Chore:** Bump github.com/expr-lang/expr to v1.17.0 to address CVE-2025-29786 [#102533](https://github.com/grafana/grafana/pull/102533), [@macabu](https://github.com/macabu)
- **Chore:** Remove `sqlQuerybuilderFunctionParameters` feature toggle [#100809](https://github.com/grafana/grafana/pull/100809), [@zoltanbedi](https://github.com/zoltanbedi)
- **CloudWatch:** Track Logs Insights query language [#100254](https://github.com/grafana/grafana/pull/100254), [@idastambuk](https://github.com/idastambuk)
- **Configuration tracker:** Update copy in IRM and point to new IRM slack integration [#100440](https://github.com/grafana/grafana/pull/100440), [@teodosii](https://github.com/teodosii)
- **Dashboard:** Folder move unexpected behavior [#100394](https://github.com/grafana/grafana/pull/100394), [@yincongcyincong](https://github.com/yincongcyincong)
- **Dashboards:** Allow custom quick time ranges specified in dashboard model [#93724](https://github.com/grafana/grafana/pull/93724), [@sknaumov](https://github.com/sknaumov)
- **Dashboards:** Monitor dashboard loading performance [#99629](https://github.com/grafana/grafana/pull/99629), [@dprokop](https://github.com/dprokop)
- **Dashboards:** Remove default empty string from variable create view [#98922](https://github.com/grafana/grafana/pull/98922), [@yincongcyincong](https://github.com/yincongcyincong)
- **Dashboards:** WeekStart is now of type WeekStart | undefined instead of string [#101123](https://github.com/grafana/grafana/pull/101123), [@oscarkilhed](https://github.com/oscarkilhed)
- **DesignSystem:** Menu and popover styling update to use new elevated background token [#100255](https://github.com/grafana/grafana/pull/100255), [@torkelo](https://github.com/torkelo)
- **Docker:** Use our own glibc 2.40 binaries [#99903](https://github.com/grafana/grafana/pull/99903), [@DanCech](https://github.com/DanCech)
- **Docs:** Add a note on query caching for Cloudwatch datasource [#100180](https://github.com/grafana/grafana/pull/100180), [@idastambuk](https://github.com/idastambuk)
- **Drilldown:** Require `datasources:explore` RBAC action [#101366](https://github.com/grafana/grafana/pull/101366), [@svennergr](https://github.com/svennergr)
- **Elasticsearch:** Remove frontend testDatasource method [#99894](https://github.com/grafana/grafana/pull/99894), [@idastambuk](https://github.com/idastambuk)
- **Elasticsearch:** Replace level in adhoc filters with level field name [#100315](https://github.com/grafana/grafana/pull/100315), [@iwysiu](https://github.com/iwysiu)
- **Elasticsearch:** Replace term size dropdown with text input [#99718](https://github.com/grafana/grafana/pull/99718), [@iwysiu](https://github.com/iwysiu)
- **Explore:** Add `hide_logs_download` and hide button to download logs [#99512](https://github.com/grafana/grafana/pull/99512), [@svennergr](https://github.com/svennergr)
- **Explore:** Move drilldown apps from Explore to a new navbar item "Drilldown" [#100409](https://github.com/grafana/grafana/pull/100409), [@adrapereira](https://github.com/adrapereira)
- **ExploreMetrics:** Add toggle to enable routing to externalized Explore Metrics app plugin [#99481](https://github.com/grafana/grafana/pull/99481), [@NWRichmond](https://github.com/NWRichmond)
- **Feat:** OSS connections page state filter and update all added [#100688](https://github.com/grafana/grafana/pull/100688), [@s4kh](https://github.com/s4kh)
- **Features:** Remove openSearchBackendFlowEnabled feature toggle [#99068](https://github.com/grafana/grafana/pull/99068), [@idastambuk](https://github.com/idastambuk)
- **Folders:** Add validation that folder is not a parent of itself [#101569](https://github.com/grafana/grafana/pull/101569), [@stephaniehingtgen](https://github.com/stephaniehingtgen)
- **Geomap:** WebGL for Marker Layer [#95457](https://github.com/grafana/grafana/pull/95457), [@drew08t](https://github.com/drew08t)
- **Grafana/ui:** Export UsersIndicator [#100698](https://github.com/grafana/grafana/pull/100698), [@Clarity-89](https://github.com/Clarity-89)
- **Graphite:** Compare query builder query to raw query [#101104](https://github.com/grafana/grafana/pull/101104), [@bossinc](https://github.com/bossinc)
- **Histogram:** Handle multiple native histograms [#98404](https://github.com/grafana/grafana/pull/98404), [@domasx2](https://github.com/domasx2)
- **Image Renderer:** Add support for SSL in plugin mode [#98009](https://github.com/grafana/grafana/pull/98009), [@nmarrs](https://github.com/nmarrs)
- **ImportDashboards:** Use NestedFolderPicker [#99696](https://github.com/grafana/grafana/pull/99696), [@joshhunt](https://github.com/joshhunt)
- **Loki:** Removal of `Resolution` in query editors [#101860](https://github.com/grafana/grafana/pull/101860), [@svennergr](https://github.com/svennergr)
- **Menu:** Uniform padding to make menu item hover state look better [#100275](https://github.com/grafana/grafana/pull/100275), [@torkelo](https://github.com/torkelo)
- **MetricsDrilldown:** Update name of queryless metrics experience [#100675](https://github.com/grafana/grafana/pull/100675), [@yangkb09](https://github.com/yangkb09)
- **MultiCombobox:** Export from grafana/ui [#100368](https://github.com/grafana/grafana/pull/100368), [@Clarity-89](https://github.com/Clarity-89)
- **NodeGraph:** Improve view traces for uninstrumented services [#98442](https://github.com/grafana/grafana/pull/98442), [@edvard-falkskar](https://github.com/edvard-falkskar)
- **PluginExtensions:** Added support for sharing functions [#98888](https://github.com/grafana/grafana/pull/98888), [@theSuess](https://github.com/theSuess)
- **PluginExtensions:** Added support for sharing functions (Enterprise)
- **PluginExtensions:** Exposing registry meta for components returned via `usePluginComponents` [#100587](https://github.com/grafana/grafana/pull/100587), [@mckn](https://github.com/mckn)
- **Plugins:** Improve plugin details UX for core plugins [#99830](https://github.com/grafana/grafana/pull/99830), [@oshirohugo](https://github.com/oshirohugo)
- **Plugins:** Remove managedPluginsInstall feature toggle [#100416](https://github.com/grafana/grafana/pull/100416), [@oshirohugo](https://github.com/oshirohugo)
- **Plugins:** Remove managedPluginsInstall feature toggle (Enterprise)
- **Plugins:** Remove uninstall plugin step from cli plugins update-all [#101632](https://github.com/grafana/grafana/pull/101632), [@oshirohugo](https://github.com/oshirohugo)
- **Prometheus:** Get the utcOffset value of timezone when it's specified [#99910](https://github.com/grafana/grafana/pull/99910), [@itsmylife](https://github.com/itsmylife)
- **Prometheus:** Remove query assistant and related components [#100669](https://github.com/grafana/grafana/pull/100669), [@edwardcqian](https://github.com/edwardcqian)
- **QueryOptions:** Handle invalid time shift values [#101670](https://github.com/grafana/grafana/pull/101670), [@ivanortegaalba](https://github.com/ivanortegaalba)
- **RBAC:** Remove accessControlOnCall feature toggle [#101222](https://github.com/grafana/grafana/pull/101222), [@gamab](https://github.com/gamab)
- **RBAC:** Remove accessControlOnCall feature toggle (Enterprise)
- **Reporting:** Add email subject support (Enterprise)
- **Security:** Update to Go 1.23.5 (Enterprise)
- **Tempo:** Support TraceQL instant metrics queries [#99732](https://github.com/grafana/grafana/pull/99732), [@joey-grafana](https://github.com/joey-grafana)
- **Tempo:** TraceQL metrics streaming [#99037](https://github.com/grafana/grafana/pull/99037), [@adrapereira](https://github.com/adrapereira)
- **Time regions:** Add option for cron syntax to support complex schedules [#99548](https://github.com/grafana/grafana/pull/99548), [@leeoniya](https://github.com/leeoniya)
- **TimePicker:** Ability to manually specify quick ranges [#101465](https://github.com/grafana/grafana/pull/101465), [@Sergej-Vlasov](https://github.com/Sergej-Vlasov)
- **TimeRangePicker:** Options list padding [#100343](https://github.com/grafana/grafana/pull/100343), [@torkelo](https://github.com/torkelo)
- **TopNav:** Move news into profile menu [#99535](https://github.com/grafana/grafana/pull/99535), [@bergquist](https://github.com/bergquist)
- **Trace View:** Add link from the Trace View to the Profiles Drilldown [#101422](https://github.com/grafana/grafana/pull/101422), [@joey-grafana](https://github.com/joey-grafana)
- **Transformation:** Add support for variables to ALL transformations [#100225](https://github.com/grafana/grafana/pull/100225), [@dprokop](https://github.com/dprokop)
- **Transformations:** Add round() to Unary mode of `Add field from calc` [#101295](https://github.com/grafana/grafana/pull/101295), [@leeoniya](https://github.com/leeoniya)
- **VizActions:** Add confirmation message [#100012](https://github.com/grafana/grafana/pull/100012), [@adela-almasan](https://github.com/adela-almasan)
- **grafana-ui:** Update InlineField error prop type to React.ReactNode [#100347](https://github.com/grafana/grafana/pull/100347), [@Clarity-89](https://github.com/Clarity-89)

### Bug fixes

- **Alerting:** Add error handling for missing data source [#101508](https://github.com/grafana/grafana/pull/101508), [@gillesdemey](https://github.com/gillesdemey)
- **Alerting:** Call RLock() before reading sendAlertsTo map [#99812](https://github.com/grafana/grafana/pull/99812), [@santihernandezc](https://github.com/santihernandezc)
- **Alerting:** Disable create rule menu item from panel when unifiedAlerting is disabled [#100701](https://github.com/grafana/grafana/pull/100701), [@soniaAguilarPeiron](https://github.com/soniaAguilarPeiron)
- **Alerting:** Fix KeyValueMap input bug [#101367](https://github.com/grafana/grafana/pull/101367), [@soniaAguilarPeiron](https://github.com/soniaAguilarPeiron)
- **Alerting:** Fix crash when invalid matcher is used in silence query params [#101500](https://github.com/grafana/grafana/pull/101500), [@gillesdemey](https://github.com/gillesdemey)
- **Alerting:** Fix evaluation of rules with no-op math expressions [#101436](https://github.com/grafana/grafana/pull/101436), [@moustafab](https://github.com/moustafab)
- **Alerting:** Fix exporting new rule with a new group [#101404](https://github.com/grafana/grafana/pull/101404), [@soniaAguilarPeiron](https://github.com/soniaAguilarPeiron)
- **Alerting:** Fix fieldSelector encoding [#99751](https://github.com/grafana/grafana/pull/99751), [@gillesdemey](https://github.com/gillesdemey)
- **Alerting:** Fix inheritance of the timing options for policy tree [#99398](https://github.com/grafana/grafana/pull/99398), [@gillesdemey](https://github.com/gillesdemey)
- **Alerting:** Fix notification templates layout [#101232](https://github.com/grafana/grafana/pull/101232), [@gillesdemey](https://github.com/gillesdemey)
- **Alerting:** Fix state reason [#101530](https://github.com/grafana/grafana/pull/101530), [@yuri-tceretian](https://github.com/yuri-tceretian)
- **Alerting:** Fix token-based Slack image upload to work with channel names [#100988](https://github.com/grafana/grafana/pull/100988), [@JacobsonMT](https://github.com/JacobsonMT)
- **App Platform:** Pin bleve to fix CVE-2022-31022 [#102531](https://github.com/grafana/grafana/pull/102531), [@Proximyst](https://github.com/Proximyst)
- **App:** Fix web app behaviour on iOS [#100382](https://github.com/grafana/grafana/pull/100382), [@ashharrison90](https://github.com/ashharrison90)
- **Auth:** Fix AzureAD config UI's ClientAuthentication dropdown [#100752](https://github.com/grafana/grafana/pull/100752), [@mgyongyosi](https://github.com/mgyongyosi)
- **Auth:** Fix redirect with JWT auth URL login [#100295](https://github.com/grafana/grafana/pull/100295), [@mgyongyosi](https://github.com/mgyongyosi)
- **AuthN:** Refetch user on "ErrUserAlreadyExists" [#100346](https://github.com/grafana/grafana/pull/100346), [@kalleep](https://github.com/kalleep)
- **Caching:** Fix duplicate metric registration for cache size (Enterprise)
- **CloudWatch:** Fix condition for running annotation queries to require dimensions [#101660](https://github.com/grafana/grafana/pull/101660), [@kevinwcyu](https://github.com/kevinwcyu)
- **Combobox:** Fix list not being virtualized initially in some cases [#100188](https://github.com/grafana/grafana/pull/100188), [@tskarhed](https://github.com/tskarhed)
- **Dashboard:** Fix for overwriting an edited dashboard in the old architecture [#100247](https://github.com/grafana/grafana/pull/100247), [@bfmatei](https://github.com/bfmatei)
- **Dashboard:** Fix the unintentional time range and variables updates on saving [#101475](https://github.com/grafana/grafana/pull/101475), [@harisrozajac](https://github.com/harisrozajac)
- **Dashboard:** Playlist - Fix issue with back button [#99401](https://github.com/grafana/grafana/pull/99401), [@yincongcyincong](https://github.com/yincongcyincong)
- **DashboardList:** Throttle the re-renders [#99982](https://github.com/grafana/grafana/pull/99982), [@bfmatei](https://github.com/bfmatei)
- **Dashboards:** Bring back scripted dashboards [#100575](https://github.com/grafana/grafana/pull/100575), [@dprokop](https://github.com/dprokop)
- **Dashboards:** Fix missing `v/e/i` keybindings to return back to dashboard [#102364](https://github.com/grafana/grafana/pull/102364), [@mdvictor](https://github.com/mdvictor)
- **Explore:** Fix resizing split view with Loki query editor [#100257](https://github.com/grafana/grafana/pull/100257), [@ifrost](https://github.com/ifrost)
- **ExploreMetrics:** Fix escaping of regex metacharacters in label filters [#100513](https://github.com/grafana/grafana/pull/100513), [@NWRichmond](https://github.com/NWRichmond)
- **Fix:** Optimise frontend Postgresql plugin cache busting [#100406](https://github.com/grafana/grafana/pull/100406), [@jackw](https://github.com/jackw)
- **InfluxDB:** Improve handling of template variables contained in regular expressions (InfluxQL) [#100762](https://github.com/grafana/grafana/pull/100762), [@aangelisc](https://github.com/aangelisc)
- **Interval variable:** Fix $\_\_auto value behavior [#100479](https://github.com/grafana/grafana/pull/100479), [@yincongcyincong](https://github.com/yincongcyincong)
- **Log Context:** Fix bug where variables are not replaced in dashboards [#100433](https://github.com/grafana/grafana/pull/100433), [@svennergr](https://github.com/svennergr)
- **OpenTSDB:** Support v2.4 [#100673](https://github.com/grafana/grafana/pull/100673), [@aangelisc](https://github.com/aangelisc)
- **PDF:** Fix repeating panels when there are less items than maxPerRow (Enterprise)
- **Plugin Metrics:** Eliminate data race in plugin metrics middleware [#99396](https://github.com/grafana/grafana/pull/99396), [@clord](https://github.com/clord)
- **Plugins:** Fix update button behavior on downgrade [#101048](https://github.com/grafana/grafana/pull/101048), [@oshirohugo](https://github.com/oshirohugo)
- **Plugins:** Fix version tab breaking for non semantic version [#101225](https://github.com/grafana/grafana/pull/101225), [@oshirohugo](https://github.com/oshirohugo)
- **PromLib:** Take AdHoc filters into account when requesting suggestions without label [#101555](https://github.com/grafana/grafana/pull/101555), [@tskarhed](https://github.com/tskarhed)
- **Prometheus:** Fix cursor jump in prometheus code editor [#100273](https://github.com/grafana/grafana/pull/100273), [@itsmylife](https://github.com/itsmylife)
- **Prometheus:** Fix operator handling when making label expressions utf-8 friendly [#100475](https://github.com/grafana/grafana/pull/100475), [@NWRichmond](https://github.com/NWRichmond)
- **Prometheus:** Fix setting utcOffset when absolute time range is used [#101065](https://github.com/grafana/grafana/pull/101065), [@itsmylife](https://github.com/itsmylife)
- **RBAC:** Don't check folder access if `annotationPermissionUpdate` FT is enabled [#99717](https://github.com/grafana/grafana/pull/99717), [@IevaVasiljeva](https://github.com/IevaVasiljeva)
- **SSO:** Fix team_ids validation for Generic OAuth [#100732](https://github.com/grafana/grafana/pull/100732), [@dmihai](https://github.com/dmihai)
- **Service Accounts:** Don't show error pop-ups for Service Account and Renderer UI flows [#101776](https://github.com/grafana/grafana/pull/101776), [@IevaVasiljeva](https://github.com/IevaVasiljeva)
- **Share:** Fix short links when root_url is different from the browser URL [#99950](https://github.com/grafana/grafana/pull/99950), [@AgnesToulet](https://github.com/AgnesToulet)

### Breaking changes

- **Data source:** Change Permissions for query to only have query and not `read OR query` (Enterprise)

### Plugin development fixes & changes

- **GrafanaUI:** Deprecate Select in favor of Combobox [#100294](https://github.com/grafana/grafana/pull/100294), [@joshhunt](https://github.com/joshhunt)
- **Multi/Combobox:** Use pointer cursor when not focused [#100878](https://github.com/grafana/grafana/pull/100878), [@tskarhed](https://github.com/tskarhed)
- **Slider:** Fix text input box being too wide [#100138](https://github.com/grafana/grafana/pull/100138), [@joshhunt](https://github.com/joshhunt)

<!-- 11.6.0 END -->
<!-- 11.5.3 START -->

# 11.5.3 (2025-03-25)

### Features and enhancements

- **Chore:** Bump Go to 1.23.7 [#101581](https://github.com/grafana/grafana/pull/101581), [@macabu](https://github.com/macabu)
- **Chore:** Bump Go to 1.23.7 (Enterprise)

### Bug fixes

- **Alerting:** Fix token-based Slack image upload to work with channel names [#101078](https://github.com/grafana/grafana/pull/101078), [@JacobsonMT](https://github.com/JacobsonMT)
- **Auth:** Fix AzureAD config UI's ClientAuthentication dropdown [#100869](https://github.com/grafana/grafana/pull/100869), [@mgyongyosi](https://github.com/mgyongyosi)
- **Dashboard:** Fix the unintentional time range and variables updates on saving [#101671](https://github.com/grafana/grafana/pull/101671), [@harisrozajac](https://github.com/harisrozajac)
- **Dashboards:** Fix missing `v/e/i` keybindings to return back to dashboard [#102365](https://github.com/grafana/grafana/pull/102365), [@mdvictor](https://github.com/mdvictor)
- **InfluxDB:** Improve handling of template variables contained in regular expressions (InfluxQL) [#100977](https://github.com/grafana/grafana/pull/100977), [@aangelisc](https://github.com/aangelisc)
- **Org redirection:** Fix linking between orgs [#102089](https://github.com/grafana/grafana/pull/102089), [@ashharrison90](https://github.com/ashharrison90)

<!-- 11.5.3 END -->
<!-- 11.4.3 START -->

# 11.4.3 (2025-03-25)

### Features and enhancements

- **Chore:** Bump Go to 1.23.7 [#101582](https://github.com/grafana/grafana/pull/101582), [@macabu](https://github.com/macabu)
- **Alerting:** Fix token-based Slack image upload to work with channel names [#101072](https://github.com/grafana/grafana/pull/101072), [@JacobsonMT](https://github.com/JacobsonMT)
- **InfluxDB:** Improve handling of template variables contained in regular expressions (InfluxQL) [#100987](https://github.com/grafana/grafana/pull/100987), [@aangelisc](https://github.com/aangelisc)
- **Service Accounts:** Do not show error pop-ups for Service Account and Renderer UI flows [#101790](https://github.com/grafana/grafana/pull/101790), [@IevaVasiljeva](https://github.com/IevaVasiljeva)

<!-- 11.4.3 END -->
<!-- 11.3.5 START -->

# 11.3.5 (2025-03-25)

### Features and enhancements

- **Chore:** Bump Go to 1.23.7 [#101583](https://github.com/grafana/grafana/pull/101583), [@macabu](https://github.com/macabu)
- **Alerting:** Fix token-based Slack image upload to work with channel names [#101488](https://github.com/grafana/grafana/pull/101488), [@moustafab](https://github.com/moustafab)
- **Service Accounts:** Do not show error pop-ups for Service Account and Renderer UI flows [#101791](https://github.com/grafana/grafana/pull/101791), [@IevaVasiljeva](https://github.com/IevaVasiljeva)

<!-- 11.3.5 END -->
<!-- 11.2.8 START -->

# 11.2.8 (2025-03-25)

### Features and enhancements

- **Chore:** Bump Go version to 1.23.7 [#101294](https://github.com/grafana/grafana/pull/101294), [@macabu](https://github.com/macabu)
- **Chore:** Bump Go version to 1.23.7 (Enterprise)

### Bug fixes

- **Alerting:** Update slack image upload to use new API [#101487](https://github.com/grafana/grafana/pull/101487), [@moustafab](https://github.com/moustafab)
- **CloudMigrations:** Fix OrderBy clause in GetSnapshotList sql handler [#102351](https://github.com/grafana/grafana/pull/102351), [@mmandrus](https://github.com/mmandrus)
- **Service Accounts:** Do not show error pop-ups for Service Account and Renderer UI flows [#101795](https://github.com/grafana/grafana/pull/101795), [@IevaVasiljeva](https://github.com/IevaVasiljeva)

<!-- 11.2.8 END -->
<!-- 11.1.13 START -->

# 11.1.13 (2025-03-25)

### Features and enhancements

- **Chore:** Bump Go version to 1.23.7 [#101562](https://github.com/grafana/grafana/pull/101562), [@macabu](https://github.com/macabu)
- **Alerting:** Update slack image upload to use new API [#101485](https://github.com/grafana/grafana/pull/101485), [@moustafab](https://github.com/moustafab)
- **Service Accounts:** Do not show error pop-ups for Service Account and Renderer UI flows [#101796](https://github.com/grafana/grafana/pull/101796), [@IevaVasiljeva](https://github.com/IevaVasiljeva)

<!-- 11.1.13 END -->
<!-- 10.4.17 START -->

# 10.4.17 (2025-03-25)

### Features and enhancements

- **Chore:** Bump Go version to 1.23.7 [#101565](https://github.com/grafana/grafana/pull/101565), [@macabu](https://github.com/macabu)
- **Alerting:** Update slack image upload to use new API [#101483](https://github.com/grafana/grafana/pull/101483), [@moustafab](https://github.com/moustafab)
- **Service Accounts:** Do not show error pop-ups for Service Account and Renderer UI flows [#101804](https://github.com/grafana/grafana/pull/101804), [@IevaVasiljeva](https://github.com/IevaVasiljeva)

<!-- 10.4.17 END -->
<!-- 11.5.2 START -->

# 11.5.2 (2025-02-18)

### Features and enhancements

- **Docker:** Use our own glibc 2.40 binaries [#99918](https://github.com/grafana/grafana/pull/99918), [@DanCech](https://github.com/DanCech)
- **TransformationFilter:** Include transformation outputs in transformation filtering options [#99878](https://github.com/grafana/grafana/pull/99878), [@Sergej-Vlasov](https://github.com/Sergej-Vlasov)
- **grafana-ui:** Update InlineField error prop type to React.ReactNode [#100373](https://github.com/grafana/grafana/pull/100373), [@Clarity-89](https://github.com/Clarity-89)

### Bug fixes

- **Alerting:** Allow specifying uid for new rules added to groups [#100450](https://github.com/grafana/grafana/pull/100450), [@yuri-tceretian](https://github.com/yuri-tceretian)
- **Alerting:** Allow specifying uid for new rules added to groups [#100450](https://github.com/grafana/grafana/pull/100450), [@yuri-tceretian](https://github.com/yuri-tceretian)
- **Alerting:** Call RLock() before reading sendAlertsTo map [#99880](https://github.com/grafana/grafana/pull/99880), [@santihernandezc](https://github.com/santihernandezc)
- **Auth:** Fix redirect with JWT auth URL login [#100355](https://github.com/grafana/grafana/pull/100355), [@mgyongyosi](https://github.com/mgyongyosi)
- **AuthN:** Refetch user on "ErrUserAlreadyExists" [#100582](https://github.com/grafana/grafana/pull/100582), [@kalleep](https://github.com/kalleep)
- **Azure:** Correctly set application insights resource values [#99599](https://github.com/grafana/grafana/pull/99599), [@aangelisc](https://github.com/aangelisc)
- **CodeEditor:** Fix cursor alignment [#99863](https://github.com/grafana/grafana/pull/99863), [@ashharrison90](https://github.com/ashharrison90)
- **DashboardList:** Throttle the re-renders [#100046](https://github.com/grafana/grafana/pull/100046), [@bfmatei](https://github.com/bfmatei)
- **Dashboards:** Bring back scripted dashboards [#100633](https://github.com/grafana/grafana/pull/100633), [@dprokop](https://github.com/dprokop)
- **Plugin Metrics:** Eliminate data race in plugin metrics middleware [#100078](https://github.com/grafana/grafana/pull/100078), [@clord](https://github.com/clord)
- **RBAC:** Don't check folder access if `annotationPermissionUpdate` FT is enabled [#100117](https://github.com/grafana/grafana/pull/100117), [@IevaVasiljeva](https://github.com/IevaVasiljeva)

<!-- 11.5.2 END -->
<!-- 11.4.2 START -->

# 11.4.2 (2025-02-18)

### Features and enhancements

- **Docker:** Use our own glibc 2.40 binaries [#99924](https://github.com/grafana/grafana/pull/99924), [@DanCech](https://github.com/DanCech)

### Bug fixes

- **Auth:** Fix redirect with JWT auth URL login [#100494](https://github.com/grafana/grafana/pull/100494), [@mgyongyosi](https://github.com/mgyongyosi)
- **AuthN:** Refetch user on "ErrUserAlreadyExists" [#100585](https://github.com/grafana/grafana/pull/100585), [@kalleep](https://github.com/kalleep)
- **Azure:** Correctly set application insights resource values [#99598](https://github.com/grafana/grafana/pull/99598), [@aangelisc](https://github.com/aangelisc)
- **Dashboards:** Bring back scripted dashboards [#100629](https://github.com/grafana/grafana/pull/100629), [@dprokop](https://github.com/dprokop)
- **Plugin Metrics:** Eliminate data race in plugin metrics middleware [#100077](https://github.com/grafana/grafana/pull/100077), [@clord](https://github.com/clord)
- **RBAC:** Don't check folder access if `annotationPermissionUpdate` FT is enabled [#100116](https://github.com/grafana/grafana/pull/100116), [@IevaVasiljeva](https://github.com/IevaVasiljeva)

<!-- 11.4.2 END -->
<!-- 11.3.4 START -->

# 11.3.4 (2025-02-18)

### Features and enhancements

- **Docker:** Use our own glibc 2.40 binaries [#99923](https://github.com/grafana/grafana/pull/99923), [@DanCech](https://github.com/DanCech)

### Bug fixes

- **Auth:** Fix redirect with JWT auth URL login [#100495](https://github.com/grafana/grafana/pull/100495), [@mgyongyosi](https://github.com/mgyongyosi)
- **Azure:** Correctly set application insights resource values [#99597](https://github.com/grafana/grafana/pull/99597), [@aangelisc](https://github.com/aangelisc)
- **Dashboards:** Bring back scripted dashboards [#100627](https://github.com/grafana/grafana/pull/100627), [@dprokop](https://github.com/dprokop)
- **Plugin Metrics:** Eliminate data race in plugin metrics middleware [#100076](https://github.com/grafana/grafana/pull/100076), [@clord](https://github.com/clord)

<!-- 11.3.4 END -->
<!-- 11.2.7 START -->

# 11.2.7 (2025-02-18)

### Features and enhancements

- **Docker:** Use our own glibc 2.40 binaries [#99922](https://github.com/grafana/grafana/pull/99922), [@DanCech](https://github.com/DanCech)

### Bug fixes

- **Azure:** Correctly set application insights resource values [#99596](https://github.com/grafana/grafana/pull/99596), [@aangelisc](https://github.com/aangelisc)

<!-- 11.2.7 END -->
<!-- 11.1.12 START -->

# 11.1.12 (2025-02-18)

### Features and enhancements

- **Docker:** Use our own glibc 2.40 binaries [#99917](https://github.com/grafana/grafana/pull/99917), [@DanCech](https://github.com/DanCech)

### Bug fixes

- **Azure:** Correctly set application insights resource values [#99595](https://github.com/grafana/grafana/pull/99595), [@aangelisc](https://github.com/aangelisc)

<!-- 11.1.12 END -->
<!-- 11.0.11 START -->

# 11.0.11 (2025-02-18)

### Features and enhancements

- **Docker:** Use our own glibc 2.40 binaries [#100730](https://github.com/grafana/grafana/pull/100730), [@DanCech](https://github.com/DanCech)

### Bug fixes

- **Azure:** Correctly set application insights resource values [#99594](https://github.com/grafana/grafana/pull/99594), [@aangelisc](https://github.com/aangelisc)

<!-- 11.0.11 END -->
<!-- 10.4.16 START -->

# 10.4.16 (2025-02-18)

### Features and enhancements

- **Docker:** Use our own glibc 2.40 binaries [#99920](https://github.com/grafana/grafana/pull/99920), [@DanCech](https://github.com/DanCech)

### Bug fixes

- **Dashboard:** Fix for overwriting an edited dashboard in the old architecture [#100288](https://github.com/grafana/grafana/pull/100288), [@bfmatei](https://github.com/bfmatei)

<!-- 10.4.16 END -->
<!-- 11.5.1 START -->

# 11.5.1 (2025-02-03)

### Bug fixes

- **CodeEditor:** Fix cursor alignment [#99090](https://github.com/grafana/grafana/pull/99090), [@ashharrison90](https://github.com/ashharrison90)
- **TransformationFilter**: Include transformation outputs in transformation filtering options: Include transformation outputs in transformation filtering options [#98323](https://github.com/grafana/grafana/pull/98323), [@Sergej-Vlasov](https://github.com/Sergej-Vlasov)

<!-- 11.5.1 END -->
<!-- 11.5.0 START -->

# 11.5.0 (2025-01-28)

### Features and enhancements

- ** CloudMigration:** Create authapi service [#96581](https://github.com/grafana/grafana/pull/96581), [@leandro-deveikis](https://github.com/leandro-deveikis)
- **Alerting:** Add new button for exporting new alert rule in HCL format [#96785](https://github.com/grafana/grafana/pull/96785), [@soniaAguilarPeiron](https://github.com/soniaAguilarPeiron)
- **Alerting:** Add option to show inactive alerts in alert list panel [#96888](https://github.com/grafana/grafana/pull/96888), [@bradleypettit](https://github.com/bradleypettit)
- **Alerting:** Add state_periodic_save_batch_size config option [#98019](https://github.com/grafana/grafana/pull/98019), [@alexander-akhmetov](https://github.com/alexander-akhmetov)
- **Alerting:** Change default for max_attempts to 3. [#97461](https://github.com/grafana/grafana/pull/97461), [@stevesg](https://github.com/stevesg)
- **Alerting:** Consume k8s API for notification policies tree [#96147](https://github.com/grafana/grafana/pull/96147), [@konrad147](https://github.com/konrad147)
- **Alerting:** Enable flag alertingApiServer by default [#98282](https://github.com/grafana/grafana/pull/98282), [@yuri-tceretian](https://github.com/yuri-tceretian)
- **Alerting:** Explore button in Insights view [#96496](https://github.com/grafana/grafana/pull/96496), [@ppcano](https://github.com/ppcano)
- **Alerting:** Improve performance ash page [#97619](https://github.com/grafana/grafana/pull/97619), [@soniaAguilarPeiron](https://github.com/soniaAguilarPeiron)
- **Alerting:** Make alert rule policies preview use k8s API [#97070](https://github.com/grafana/grafana/pull/97070), [@tomratcliffe](https://github.com/tomratcliffe)
- **Alerting:** Return default builtin templates in k8s templategroup API and UI [#96330](https://github.com/grafana/grafana/pull/96330), [@JacobsonMT](https://github.com/JacobsonMT)
- **Alerting:** Simplify notification step [#96430](https://github.com/grafana/grafana/pull/96430), [@soniaAguilarPeiron](https://github.com/soniaAguilarPeiron)
- **Alerting:** Update state manager to take image only once per rule evaluation [#98289](https://github.com/grafana/grafana/pull/98289), [@yuri-tceretian](https://github.com/yuri-tceretian)
- **Analytics Views:** Deprecate :dashboardID endpoints in favor of uid/:dashboardUID (Enterprise)
- **Analytics:** Summaries: Deprecate dashboard_id endpoints in favor of dashboard_uid (Enterprise)
- **Announcement Banners:** Enable feature for all cloud tiers (Enterprise)
- **Announcement banner:** Remove feature toggle [#98782](https://github.com/grafana/grafana/pull/98782), [@Clarity-89](https://github.com/Clarity-89)
- **Announcement banner:** Remove feature toggle (Enterprise)
- **Announcement banner:** Sort by last updated (Enterprise)
- **Auth:** Return error when retries have been exhausted for OAuth token refresh [#98034](https://github.com/grafana/grafana/pull/98034), [@mgyongyosi](https://github.com/mgyongyosi)
- **Azure Monitor:** Add a feature flag to toggle user auth for Azure Monitor only [#96858](https://github.com/grafana/grafana/pull/96858), [@adamyeats](https://github.com/adamyeats)
- **Azure:** Improve Azure Prometheus exemplars UI/UX [#97198](https://github.com/grafana/grafana/pull/97198), [@aangelisc](https://github.com/aangelisc)
- **Azure:** Unify credentials in frontend for Prometheus [#96568](https://github.com/grafana/grafana/pull/96568), [@yjsong11](https://github.com/yjsong11)
- **Chore:** Bump Go to 1.23.4 [#98853](https://github.com/grafana/grafana/pull/98853), [@Proximyst](https://github.com/Proximyst)
- **Chore:** Bump Go to 1.23.4 (Enterprise)
- **Chore:** Remove experimental Storage UI [#96887](https://github.com/grafana/grafana/pull/96887), [@ryantxu](https://github.com/ryantxu)
- **Chore:** Update to node 22 [#97779](https://github.com/grafana/grafana/pull/97779), [@ashharrison90](https://github.com/ashharrison90)
- **CloudMigrations:** Enable feature toggle by default in 11.5 [#98686](https://github.com/grafana/grafana/pull/98686), [@mmandrus](https://github.com/mmandrus)
- **CloudMigrations:** Introduce RBAC role for migration assistant [#98588](https://github.com/grafana/grafana/pull/98588), [@macabu](https://github.com/macabu)
- **CloudWatch:** Add OpenSearch PPL and SQL support in Logs Insights [#97508](https://github.com/grafana/grafana/pull/97508), [@idastambuk](https://github.com/idastambuk)
- **CloudWatch:** Batch different time ranges separately [#98230](https://github.com/grafana/grafana/pull/98230), [@iwysiu](https://github.com/iwysiu)
- **Cloudwatch:** Accept empty string for logstimeout and mark errors downstream [#96947](https://github.com/grafana/grafana/pull/96947), [@iwysiu](https://github.com/iwysiu)
- **Cloudwatch:** Update grafana-aws-sdk for AWS/AmplifyHosting metrics [#97799](https://github.com/grafana/grafana/pull/97799), [@iwysiu](https://github.com/iwysiu)
- **Dashboard Scene:** Shows usages in variables list [#96000](https://github.com/grafana/grafana/pull/96000), [@harisrozajac](https://github.com/harisrozajac)
- **Dashboards:** Add option to specify explicit percent change text size for stat panels [#96952](https://github.com/grafana/grafana/pull/96952), [@XZCendence](https://github.com/XZCendence)
- **Dashboards:** Allow DashboardDS subqueries in MixedDS [#97116](https://github.com/grafana/grafana/pull/97116), [@mdvictor](https://github.com/mdvictor)
- **Dashboards:** Update docs of the `overwrite` param in Save Dashboard API Call [#97011](https://github.com/grafana/grafana/pull/97011), [@ArturWierzbicki](https://github.com/ArturWierzbicki)
- **Datasources:** Add toggle to control default behaviour of 'Manage alerts via Alerts UI' toggle [#98441](https://github.com/grafana/grafana/pull/98441), [@macabu](https://github.com/macabu)
- **Datasources:** Allow clearing trace to logs, metrics and profiles datasource pickers [#96554](https://github.com/grafana/grafana/pull/96554), [@adrapereira](https://github.com/adrapereira)
- **Docker:** Don't use legacy ENV syntax [#93218](https://github.com/grafana/grafana/pull/93218), [@simPod](https://github.com/simPod)
- **Elasticsearch:** Health endpoint should handle http errors [#96803](https://github.com/grafana/grafana/pull/96803), [@iwysiu](https://github.com/iwysiu)
- **Elasticsearch:** Use \_field_caps instead of \_mapping to get fields [#97607](https://github.com/grafana/grafana/pull/97607), [@iwysiu](https://github.com/iwysiu)
- **Explore Profiles:** Preinstall for onprem Grafana instances [#97775](https://github.com/grafana/grafana/pull/97775), [@ifrost](https://github.com/ifrost)
- **Explore metrics:** Consolidate filters with the OTel experience [#98371](https://github.com/grafana/grafana/pull/98371), [@bohandley](https://github.com/bohandley)
- **Explore:** Show links to queryless apps [#96625](https://github.com/grafana/grafana/pull/96625), [@ifrost](https://github.com/ifrost)
- **Expressions:** Add notification for Strict Mode behavior in Reduce component [#97224](https://github.com/grafana/grafana/pull/97224), [@shubhankarunhale](https://github.com/shubhankarunhale)
- **Faro:** Improve performance of TRACKING_URLS regex [#98022](https://github.com/grafana/grafana/pull/98022), [@kpelelis](https://github.com/kpelelis)
- **FeatureToggles:** Make newFiltersUI feature toggle generally available [#97460](https://github.com/grafana/grafana/pull/97460), [@Sergej-Vlasov](https://github.com/Sergej-Vlasov)
- **Features:** Remove cloudwatchMetricInsightsCrossAccount feature toggle [#98826](https://github.com/grafana/grafana/pull/98826), [@idastambuk](https://github.com/idastambuk)
- **Frontend Sandbox:** Add switch to toggle plugins frontend sandbox via catalog UI (Enterprise)
- **Graphite:** Set `maxDataPoints` based on user value in alerting [#97178](https://github.com/grafana/grafana/pull/97178), [@aangelisc](https://github.com/aangelisc)
- **Licensing:** Tidy up license token database code (Enterprise)
- **LoginAttempt:** Add setting to control max number of attempts before user login gets locked [#97091](https://github.com/grafana/grafana/pull/97091), [@kalleep](https://github.com/kalleep)
- **Logs Panel:** Add infinite scrolling support for Dashboards and Apps [#97095](https://github.com/grafana/grafana/pull/97095), [@matyax](https://github.com/matyax)
- **Logs Panel:** Allow text selection without changing Log Details state [#96995](https://github.com/grafana/grafana/pull/96995), [@matyax](https://github.com/matyax)
- **Logs Panel:** Limit displayed characters to MAX_CHARACTERS [#96997](https://github.com/grafana/grafana/pull/96997), [@matyax](https://github.com/matyax)
- **Logs:** Added option to show the log line body when displayed fields are used [#97209](https://github.com/grafana/grafana/pull/97209), [@matyax](https://github.com/matyax)
- **Logs:** Added support to disable and re-enable the popover menu [#98254](https://github.com/grafana/grafana/pull/98254), [@matyax](https://github.com/matyax)
- **Logs:** Allow scroll to reach the bottom of the log list before loading more [#96668](https://github.com/grafana/grafana/pull/96668), [@matyax](https://github.com/matyax)
- **Loki:** Added support for disabled operations in Query Builder [#96751](https://github.com/grafana/grafana/pull/96751), [@matyax](https://github.com/matyax)
- **Loki:** Added support to show label types in Log Details [#97284](https://github.com/grafana/grafana/pull/97284), [@matyax](https://github.com/matyax)
- **Loki:** Allow regex in `label` derived field [#96609](https://github.com/grafana/grafana/pull/96609), [@svennergr](https://github.com/svennergr)
- **Loki:** Hide internal labels [#97323](https://github.com/grafana/grafana/pull/97323), [@svennergr](https://github.com/svennergr)
- **Loki:** Sync query direction with sort order in Explore and Dashboards [#98722](https://github.com/grafana/grafana/pull/98722), [@matyax](https://github.com/matyax)
- **OAuth:** Support client_secret_jwt for oauth providers when doing token exchange [#95455](https://github.com/grafana/grafana/pull/95455), [@naizerjohn-ms](https://github.com/naizerjohn-ms)
- **OAuth:** Use the attached external session data in OAuthToken and OAuthTokenSync [#96655](https://github.com/grafana/grafana/pull/96655), [@mgyongyosi](https://github.com/mgyongyosi)
- **Org Selection:** Show correct selected org when select is open [#96601](https://github.com/grafana/grafana/pull/96601), [@yincongcyincong](https://github.com/yincongcyincong)
- **PDF:** Add new zoom options (Enterprise)
- **Plugin Extensions:** Only load app plugins when necessary [#86624](https://github.com/grafana/grafana/pull/86624), [@leventebalogh](https://github.com/leventebalogh)
- **Plugins:** Add token to gcom requests [#96261](https://github.com/grafana/grafana/pull/96261), [@oshirohugo](https://github.com/oshirohugo)
- **Plugins:** Add token to gcom requests (Enterprise)
- **Plugins:** Disable version install when angular version is not supported [#97189](https://github.com/grafana/grafana/pull/97189), [@oshirohugo](https://github.com/oshirohugo)
- **Plugins:** Disable version installation for specific plugin types [#98597](https://github.com/grafana/grafana/pull/98597), [@oshirohugo](https://github.com/oshirohugo)
- **Plugins:** Update to latest go plugin SDK (v0.260.3) w/ arrow v18 [#97561](https://github.com/grafana/grafana/pull/97561), [@ryantxu](https://github.com/ryantxu)
- **Plugins:** Use grafana-com sso_api_token [#97096](https://github.com/grafana/grafana/pull/97096), [@oshirohugo](https://github.com/oshirohugo)
- **Plugins:** Use grafana-com sso_api_token (Enterprise)
- **Prometheus datasource:** Show info annotations in the UI [#97978](https://github.com/grafana/grafana/pull/97978), [@zenador](https://github.com/zenador)
- **Prometheus:** Improve handling of special chars in label values [#96067](https://github.com/grafana/grafana/pull/96067), [@NWRichmond](https://github.com/NWRichmond)
- **PublicDashboards:** Remove publicDashboards FF [#96578](https://github.com/grafana/grafana/pull/96578), [@juanicabanas](https://github.com/juanicabanas)
- **Reporting:** Add allow list email domain configuration (Enterprise)
- **Reporting:** Include the apiserver by default and deprecated internal ids (Enterprise)
- **RuntimeDataSource:** Support in core for runtime registered data sources [#93956](https://github.com/grafana/grafana/pull/93956), [@torkelo](https://github.com/torkelo)
- **SAML:** Add the ability to specify EntityID (Enterprise)
- **SAML:** Implement correct SLO with NameID and SessionIndex handling (Enterprise)
- **Security:** Update to Go 1.23.5 - Backport to v11.5.x [#99122](https://github.com/grafana/grafana/pull/99122), [@Proximyst](https://github.com/Proximyst)
- **Security:** Update to Go 1.23.5 - Backport to v11.5.x (Enterprise)
- **Snapshots:** Add RBAC roles for creating and deleting [#96126](https://github.com/grafana/grafana/pull/96126), [@evictorero](https://github.com/evictorero)
- **Storage:** Removes integration tests for MySQL 5.7 since it is EOL [#98013](https://github.com/grafana/grafana/pull/98013), [@inf0rmer](https://github.com/inf0rmer)
- **Tempo:** Add support for TraceQL Metrics exemplars [#96859](https://github.com/grafana/grafana/pull/96859), [@adrapereira](https://github.com/adrapereira)
- **Tempo:** Honor datasource TLS settings for gRPC requests [#97484](https://github.com/grafana/grafana/pull/97484), [@mdisibio](https://github.com/mdisibio)
- **Tempo:** Improve handling of multiple values in the Search tab query generation [#98427](https://github.com/grafana/grafana/pull/98427), [@adrapereira](https://github.com/adrapereira)
- **ToolbarButton:** Auto width on smaller screen sizes [#96023](https://github.com/grafana/grafana/pull/96023), [@yincongcyincong](https://github.com/yincongcyincong)
- **Trace View:** Set span filters as panel options [#98328](https://github.com/grafana/grafana/pull/98328), [@adrapereira](https://github.com/adrapereira)
- **TransformationFilter:** Implement RefID multi picker [#96841](https://github.com/grafana/grafana/pull/96841), [@Sergej-Vlasov](https://github.com/Sergej-Vlasov)
- **Transformations:** Add Delimiter format option to Extract fields [#97340](https://github.com/grafana/grafana/pull/97340), [@tskarhed](https://github.com/tskarhed)
- **Transformations:** Add RegExp option to Extract fields transformer [#96593](https://github.com/grafana/grafana/pull/96593), [@leeoniya](https://github.com/leeoniya)
- **Transformations:** GroupToMatrix add 0 as special value [#97642](https://github.com/grafana/grafana/pull/97642), [@tskarhed](https://github.com/tskarhed)
- **Zipkin:** Run queries through backend [#97754](https://github.com/grafana/grafana/pull/97754), [@ivanahuckova](https://github.com/ivanahuckova)

### Bug fixes

- **Alerting:** AlertingQueryRunner should skip descendant nodes of invalid queries [#97528](https://github.com/grafana/grafana/pull/97528), [@gillesdemey](https://github.com/gillesdemey)
- **Alerting:** Allow notification policy filters to match quoted matchers [#98525](https://github.com/grafana/grafana/pull/98525), [@gillesdemey](https://github.com/gillesdemey)
- **Alerting:** Fix alert rule list view summaries [#98433](https://github.com/grafana/grafana/pull/98433), [@yincongcyincong](https://github.com/yincongcyincong)
- **Alerting:** Fix alert rules unpausing after moving rule to different folder [#97580](https://github.com/grafana/grafana/pull/97580), [@santihernandezc](https://github.com/santihernandezc)
- **Alerting:** Fix ash not showing history graph in firefox [#98128](https://github.com/grafana/grafana/pull/98128), [@soniaAguilarPeiron](https://github.com/soniaAguilarPeiron)
- **Alerting:** Fix bug when saving a rule more than once [#96658](https://github.com/grafana/grafana/pull/96658), [@soniaAguilarPeiron](https://github.com/soniaAguilarPeiron)
- **Alerting:** Fix data-testid in RuleEditorSection [#97473](https://github.com/grafana/grafana/pull/97473), [@soniaAguilarPeiron](https://github.com/soniaAguilarPeiron)
- **Alerting:** Fix filtering rule group permissions based on their full path (Enterprise)
- **Alerting:** Fix go template parsing [#97145](https://github.com/grafana/grafana/pull/97145), [@konrad147](https://github.com/konrad147)
- **Alerting:** Fix label escaping in rule export [#97985](https://github.com/grafana/grafana/pull/97985), [@moustafab](https://github.com/moustafab)
- **Alerting:** Fix missing instances and history when Grafana rule is stored in folder with / [#97956](https://github.com/grafana/grafana/pull/97956), [@gillesdemey](https://github.com/gillesdemey)
- **Alerting:** Fix navigating to URLs with "%25" [#96992](https://github.com/grafana/grafana/pull/96992), [@gillesdemey](https://github.com/gillesdemey)
- **Alerting:** Fix no-change scenario in provisioning rule update API [#98389](https://github.com/grafana/grafana/pull/98389), [@alexander-akhmetov](https://github.com/alexander-akhmetov)
- **Alerting:** Fix not being able to remove a reducer when using range query [#97757](https://github.com/grafana/grafana/pull/97757), [@soniaAguilarPeiron](https://github.com/soniaAguilarPeiron)
- **Alerting:** Fix recording rules rendering simplified condition [#97497](https://github.com/grafana/grafana/pull/97497), [@soniaAguilarPeiron](https://github.com/soniaAguilarPeiron)
- **Alerting:** Fix removing reducer when inital value is instant [#97054](https://github.com/grafana/grafana/pull/97054), [@soniaAguilarPeiron](https://github.com/soniaAguilarPeiron)
- **Alerting:** Fix simplified query step [#97046](https://github.com/grafana/grafana/pull/97046), [@soniaAguilarPeiron](https://github.com/soniaAguilarPeiron)
- **Alerting:** Fix slack image uploading to use new api [#97817](https://github.com/grafana/grafana/pull/97817), [@moustafab](https://github.com/moustafab)
- **Alerting:** Fix terraform export of notification policy [#98429](https://github.com/grafana/grafana/pull/98429), [@moustafab](https://github.com/moustafab)
- **Alerting:** Fix updating condition when refId changes [#97753](https://github.com/grafana/grafana/pull/97753), [@soniaAguilarPeiron](https://github.com/soniaAguilarPeiron)
- **Alerting:** Fix using stacks- prefix instead of stack- for checking the namespace in boot data [#97492](https://github.com/grafana/grafana/pull/97492), [@soniaAguilarPeiron](https://github.com/soniaAguilarPeiron)
- **Anonymous User:** Adds validator service for anonymous users (Enterprise)
- **Auth:** Fix SAML user IsExternallySynced not being set correctly [#98487](https://github.com/grafana/grafana/pull/98487), [@volcanonoodle](https://github.com/volcanonoodle)
- **Azure Monitor:** Add safety around usage of frame.Meta.Custom struct [#97766](https://github.com/grafana/grafana/pull/97766), [@adamyeats](https://github.com/adamyeats)
- **Azure/GCM:** Improve error display [#96921](https://github.com/grafana/grafana/pull/96921), [@aangelisc](https://github.com/aangelisc)
- **CloudWatch:** Fix conditions for fetching wildcards [#98648](https://github.com/grafana/grafana/pull/98648), [@iwysiu](https://github.com/iwysiu)
- **CloudWatch:** Fix interpolation of log groups when fetching fields [#98054](https://github.com/grafana/grafana/pull/98054), [@idastambuk](https://github.com/idastambuk)
- **Dashboard:** Fixes issue with compatability of old DashboardModel.annotations [#97328](https://github.com/grafana/grafana/pull/97328), [@torkelo](https://github.com/torkelo)
- **Dashboards:** Fix issue where filtered panels would not react to variable changes [#98718](https://github.com/grafana/grafana/pull/98718), [@oscarkilhed](https://github.com/oscarkilhed)
- **Dashboards:** Fixes week relative time ranges when weekStart was changed [#98167](https://github.com/grafana/grafana/pull/98167), [@torkelo](https://github.com/torkelo)
- **Dashboards:** Panel react for `timeFrom` and `timeShift` changes using variables [#98510](https://github.com/grafana/grafana/pull/98510), [@Sergej-Vlasov](https://github.com/Sergej-Vlasov)
- **DateTimePicker:** Fixes issue with date picker showing invalid date [#97888](https://github.com/grafana/grafana/pull/97888), [@torkelo](https://github.com/torkelo)
- **Fix:** Add support for datasource variable queries [#98098](https://github.com/grafana/grafana/pull/98098), [@sunker](https://github.com/sunker)
- **Fix:** Do not fetch Orgs if the user is authenticated by apikey/sa or render key [#97162](https://github.com/grafana/grafana/pull/97162), [@mgyongyosi](https://github.com/mgyongyosi)
- **Fix:** Double encoding of URLs when using data proxy [#98494](https://github.com/grafana/grafana/pull/98494), [@s4kh](https://github.com/s4kh)
- **Font:** Disable contextual font ligatures [#98521](https://github.com/grafana/grafana/pull/98521), [@ashharrison90](https://github.com/ashharrison90)
- **GrafanaUI:** Fix inconsistent controlled/uncontrolled state in AutoSizeInput [#96696](https://github.com/grafana/grafana/pull/96696), [@joshhunt](https://github.com/joshhunt)
- **GrafanaUI:** Revert: Fix inconsistent controlled/uncontrolled state in AutoSizeInput [#97551](https://github.com/grafana/grafana/pull/97551), [@itsmylife](https://github.com/itsmylife)
- **InfluxDB:** Adhoc filters can use template vars as values [#98567](https://github.com/grafana/grafana/pull/98567), [@bossinc](https://github.com/bossinc)
- **Library Panel:** Fix issue where library panels did not display panel links. [#98655](https://github.com/grafana/grafana/pull/98655), [@yincongcyincong](https://github.com/yincongcyincong)
- **LibraryPanel:** Fallback to panel title if library panel title is not set [#99411](https://github.com/grafana/grafana/pull/99411), [@ivanortegaalba](https://github.com/ivanortegaalba)
- **Loki:** Fix a bug when reading frames without values but warnings [#97197](https://github.com/grafana/grafana/pull/97197), [@svennergr](https://github.com/svennergr)
- **Loki:** Only hide a set of labels instead of every label starting with `__` [#98730](https://github.com/grafana/grafana/pull/98730), [@svennergr](https://github.com/svennergr)
- **Org:** Fix redirection logic to work consistently [#96521](https://github.com/grafana/grafana/pull/96521), [@yincongcyincong](https://github.com/yincongcyincong)
- **Panel inspect:** Fix file names of data download included uninterpolated variable names. [#98832](https://github.com/grafana/grafana/pull/98832), [@alexrosenfeld10](https://github.com/alexrosenfeld10)
- **Scenes:** Upgrade to 5.36.3 [#98661](https://github.com/grafana/grafana/pull/98661), [@ivanortegaalba](https://github.com/ivanortegaalba)
- **Snapshot:** Show proper breadcrumb path [#98806](https://github.com/grafana/grafana/pull/98806), [@ashharrison90](https://github.com/ashharrison90)
- **Time Picker:** Fix "Fiscal year start month" selection behaviour [#98576](https://github.com/grafana/grafana/pull/98576), [@ashharrison90](https://github.com/ashharrison90)
- **Unified Storage:** Add support for verify-full in postgres [#96825](https://github.com/grafana/grafana/pull/96825), [@chaudyg](https://github.com/chaudyg)
- **Unified Storage:** Use tls preferred when grafana db using ssl [#97378](https://github.com/grafana/grafana/pull/97378), [@owensmallwood](https://github.com/owensmallwood)
- **Usage Insights:** Fix usage insight errors being logged as [object Object] [#93502](https://github.com/grafana/grafana/pull/93502), [@mmandrus](https://github.com/mmandrus)

### Breaking changes

- **Loki:** Default to `/labels` API with `query` param instead of `/series` API [#97935](https://github.com/grafana/grafana/pull/97935), [@svennergr](https://github.com/svennergr)

### Plugin development fixes & changes

- **Grafana UI:** Re-add react-router-dom as a dependency [#97540](https://github.com/grafana/grafana/pull/97540), [@leventebalogh](https://github.com/leventebalogh)

<!-- 11.5.0 END -->
<!-- 11.4.1 START -->

# 11.4.1 (2025-01-28)

### Features and enhancements

- **Security:** Update to Go 1.23.5 - Backport to v11.4.x [#99123](https://github.com/grafana/grafana/pull/99123), [@Proximyst](https://github.com/Proximyst)
- **Security:** Update to Go 1.23.5 - Backport to v11.4.x (Enterprise)

### Bug fixes

- **Alerting:** AlertingQueryRunner should skip descendant nodes of invalid queries [#97830](https://github.com/grafana/grafana/pull/97830), [@gillesdemey](https://github.com/gillesdemey)
- **Alerting:** Fix alert rules unpausing after moving rule to different folder [#97583](https://github.com/grafana/grafana/pull/97583), [@santihernandezc](https://github.com/santihernandezc)
- **Alerting:** Fix label escaping in rule export [#98649](https://github.com/grafana/grafana/pull/98649), [@moustafab](https://github.com/moustafab)
- **Alerting:** Fix slack image uploading to use new api [#98066](https://github.com/grafana/grafana/pull/98066), [@moustafab](https://github.com/moustafab)
- **Azure/GCM:** Improve error display [#97594](https://github.com/grafana/grafana/pull/97594), [@aangelisc](https://github.com/aangelisc)
- **Dashboards:** Fix issue where filtered panels would not react to variable changes [#98734](https://github.com/grafana/grafana/pull/98734), [@oscarkilhed](https://github.com/oscarkilhed)
- **Dashboards:** Fixes issue with panel header showing even when hide time override was enabled [#98747](https://github.com/grafana/grafana/pull/98747), [@torkelo](https://github.com/torkelo)
- **Dashboards:** Fixes week relative time ranges when weekStart was changed [#98269](https://github.com/grafana/grafana/pull/98269), [@torkelo](https://github.com/torkelo)
- **Dashboards:** Panel react for `timeFrom` and `timeShift` changes using variables [#98659](https://github.com/grafana/grafana/pull/98659), [@Sergej-Vlasov](https://github.com/Sergej-Vlasov)
- **DateTimePicker:** Fixes issue with date picker showing invalid date [#97971](https://github.com/grafana/grafana/pull/97971), [@torkelo](https://github.com/torkelo)
- **Fix:** Add support for datasource variable queries [#98119](https://github.com/grafana/grafana/pull/98119), [@sunker](https://github.com/sunker)
- **InfluxDB:** Adhoc filters can use template vars as values [#98786](https://github.com/grafana/grafana/pull/98786), [@bossinc](https://github.com/bossinc)
- **LibraryPanel:** Fallback to panel title if library panel title is not set [#99410](https://github.com/grafana/grafana/pull/99410), [@ivanortegaalba](https://github.com/ivanortegaalba)

### Plugin development fixes & changes

- **Grafana UI:** Re-add react-router-dom as a dependency [#98422](https://github.com/grafana/grafana/pull/98422), [@leventebalogh](https://github.com/leventebalogh)

<!-- 11.4.1 END -->
<!-- 11.3.3 START -->

# 11.3.3 (2025-01-28)

### Features and enhancements

- **Azure Monitor:** Add a feature flag to toggle user auth for Azure Monitor only [#97576](https://github.com/grafana/grafana/pull/97576), [@adamyeats](https://github.com/adamyeats)
- **Security:** Update to Go 1.23.5 - Backport to v11.3.x [#99124](https://github.com/grafana/grafana/pull/99124), [@Proximyst](https://github.com/Proximyst)
- **Security:** Update to Go 1.23.5 - Backport to v11.3.x (Enterprise)

### Bug fixes

- **Alerting:** AlertingQueryRunner should skip descendant nodes of invalid queries [#97829](https://github.com/grafana/grafana/pull/97829), [@gillesdemey](https://github.com/gillesdemey)
- **Azure/GCM:** Improve error display [#97593](https://github.com/grafana/grafana/pull/97593), [@aangelisc](https://github.com/aangelisc)
- **Dashboard:** Fixes issue with compatability of old DashboardModel.annotations [#97467](https://github.com/grafana/grafana/pull/97467), [@torkelo](https://github.com/torkelo)
- **Dashboards:** Fix issue where filtered panels would not react to variable changes [#98733](https://github.com/grafana/grafana/pull/98733), [@oscarkilhed](https://github.com/oscarkilhed)
- **Dashboards:** Fixes issue with panel header showing even when hide time override was enabled [#97389](https://github.com/grafana/grafana/pull/97389), [@torkelo](https://github.com/torkelo)
- **Dashboards:** Fixes week relative time ranges when weekStart was changed [#98268](https://github.com/grafana/grafana/pull/98268), [@torkelo](https://github.com/torkelo)
- **DateTimePicker:** Fixes issue with date picker showing invalid date [#97970](https://github.com/grafana/grafana/pull/97970), [@torkelo](https://github.com/torkelo)
- **Fix:** Add support for datasource variable queries [#98118](https://github.com/grafana/grafana/pull/98118), [@sunker](https://github.com/sunker)
- **InfluxDB:** Adhoc filters can use template vars as values [#98785](https://github.com/grafana/grafana/pull/98785), [@bossinc](https://github.com/bossinc)
- **Unified Storage:** Use tls preferred when grafana db using ssl [#97379](https://github.com/grafana/grafana/pull/97379), [@owensmallwood](https://github.com/owensmallwood)

### Plugin development fixes & changes

- **Grafana UI:** Re-add react-router-dom as a dependency [#98421](https://github.com/grafana/grafana/pull/98421), [@leventebalogh](https://github.com/leventebalogh)

<!-- 11.3.3 END -->
<!-- 11.2.6 START -->

# 11.2.6 (2025-01-28)

### Features and enhancements

- **Azure Monitor:** Add a feature flag to toggle user auth for Azure Monitor only [#97565](https://github.com/grafana/grafana/pull/97565), [@adamyeats](https://github.com/adamyeats)
- **Security:** Update to Go 1.22.11 - Backport to v11.2.x [#99125](https://github.com/grafana/grafana/pull/99125), [@Proximyst](https://github.com/Proximyst)
- **Security:** Update to Go 1.22.11 - Backport to v11.2.x (Enterprise)

### Bug fixes

- **Azure/GCM:** Improve error display [#97591](https://github.com/grafana/grafana/pull/97591), [@aangelisc](https://github.com/aangelisc)

<!-- 11.2.6 END -->
<!-- 11.1.11 START -->

# 11.1.11 (2025-01-28)

### Features and enhancements

- **Security:** Update to Go 1.22.11 - Backport to v11.1.x [#99126](https://github.com/grafana/grafana/pull/99126), [@Proximyst](https://github.com/Proximyst)
- **Security:** Update to Go 1.22.11 - Backport to v11.1.x (Enterprise)

### Bug fixes

- **Azure/GCM:** Improve error display [#97595](https://github.com/grafana/grafana/pull/97595), [@aangelisc](https://github.com/aangelisc)

<!-- 11.1.11 END -->
<!-- 11.0.10 START -->

# 11.0.10 (2025-01-28)

### Features and enhancements

- **Security:** Update to Go 1.22.11 - Backport to v11.0.x [#99127](https://github.com/grafana/grafana/pull/99127), [@Proximyst](https://github.com/Proximyst)
- **Security:** Update to Go 1.22.11 - Backport to v11.0.x (Enterprise)

### Bug fixes

- **Azure/GCM:** Improve error display [#97592](https://github.com/grafana/grafana/pull/97592), [@aangelisc](https://github.com/aangelisc)

<!-- 11.0.10 END -->
<!-- 10.4.15 START -->

# 10.4.15 (2025-01-28)

### Features and enhancements

- **Security:** Update to Go 1.22.11 - Backport to v10.4.x [#99128](https://github.com/grafana/grafana/pull/99128), [@Proximyst](https://github.com/Proximyst)
- **Security:** Update to Go 1.22.11 - Backport to v10.4.x (Enterprise)

### Bug fixes

- **Azure/GCM:** Improve error display [#97590](https://github.com/grafana/grafana/pull/97590), [@aangelisc](https://github.com/aangelisc)

<!-- 10.4.15 END -->
<!-- 11.4.0 START -->

# 11.4.0 (2024-12-05)

### Features and enhancements

- **Cloudwatch:** OpenSearch PPL and SQL support in Logs Insights

<!-- 11.4.0 END -->
<!-- 11.3.2 START -->

# 11.3.2 (2024-12-04)

### Features and enhancements

- **Backport:** Announcement Banners: Enable feature for all cloud tiers (Enterprise)

### Bug fixes

- **Fix:** Do not fetch Orgs if the user is authenticated by apikey/sa or render key [#97262](https://github.com/grafana/grafana/pull/97262), [@mgyongyosi](https://github.com/mgyongyosi)

<!-- 11.3.2 END -->
<!-- 11.2.5 START -->

# 11.2.5 (2024-12-04)

### Bug fixes

- **Fix:** Do not fetch Orgs if the user is authenticated by apikey/sa or render key [#97264](https://github.com/grafana/grafana/pull/97264), [@mgyongyosi](https://github.com/mgyongyosi)

<!-- 11.2.5 END -->
<!-- 11.1.10 START -->

# 11.1.10 (2024-12-04)

### Bug fixes

- **Fix:** Do not fetch Orgs if the user is authenticated by apikey/sa or render key [#97261](https://github.com/grafana/grafana/pull/97261), [@mgyongyosi](https://github.com/mgyongyosi)

<!-- 11.1.10 END -->
<!-- 11.0.9 START -->

# 11.0.9 (2024-12-04)

### Bug fixes

- **Fix:** Do not fetch Orgs if the user is authenticated by apikey/sa or render key [#97265](https://github.com/grafana/grafana/pull/97265), [@mgyongyosi](https://github.com/mgyongyosi)

<!-- 11.0.9 END -->
<!-- 10.4.14 START -->

# 10.4.14 (2024-12-04)

### Bug fixes

- **Fix:** Do not fetch Orgs if the user is authenticated by apikey/sa or render key [#97263](https://github.com/grafana/grafana/pull/97263), [@mgyongyosi](https://github.com/mgyongyosi)

<!-- 10.4.14 END -->
<!-- 11.3.1 START -->

# 11.3.1 (2024-11-19)

### Features and enhancements

- **Alerting:** Make context deadline on AlertNG service startup configurable [#96135](https://github.com/grafana/grafana/pull/96135), [@fayzal-g](https://github.com/fayzal-g)
- **MigrationAssistant:** Restrict dashboards, folders and datasources by the org id of the signed in user [#96345](https://github.com/grafana/grafana/pull/96345), [@leandro-deveikis](https://github.com/leandro-deveikis)
- **User:** Check SignedInUser OrgID in RevokeInvite [#95490](https://github.com/grafana/grafana/pull/95490), [@mgyongyosi](https://github.com/mgyongyosi)

### Bug fixes

- **Alerting:** Fix escaping of silence matchers in utf8 mode [#95347](https://github.com/grafana/grafana/pull/95347), [@tomratcliffe](https://github.com/tomratcliffe)
- **Alerting:** Fix overflow for long receiver names [#95133](https://github.com/grafana/grafana/pull/95133), [@gillesdemey](https://github.com/gillesdemey)
- **Alerting:** Fix saving advanced mode toggle state in the alert rule editor [#95981](https://github.com/grafana/grafana/pull/95981), [@alexander-akhmetov](https://github.com/alexander-akhmetov)
- **Alerting:** Fix setting datasource uid, when datasource is string in old version [#96273](https://github.com/grafana/grafana/pull/96273), [@soniaAguilarPeiron](https://github.com/soniaAguilarPeiron)
- **Alerting:** Force refetch prom rules when refreshing panel [#96125](https://github.com/grafana/grafana/pull/96125), [@soniaAguilarPeiron](https://github.com/soniaAguilarPeiron)
- **Anonymous User:** Adds validator service for anonymous users [#94994](https://github.com/grafana/grafana/pull/94994), [@leandro-deveikis](https://github.com/leandro-deveikis)
- **Anonymous User:** Adds validator service for anonymous users (Enterprise)
- **Azure Monitor:** Support metric namespaces fallback [#95155](https://github.com/grafana/grafana/pull/95155), [@aangelisc](https://github.com/aangelisc)
- **Azure:** Fix duplicated traces in multi-resource trace query [#95247](https://github.com/grafana/grafana/pull/95247), [@aangelisc](https://github.com/aangelisc)
- **Azure:** Handle namespace request rejection [#95909](https://github.com/grafana/grafana/pull/95909), [@aangelisc](https://github.com/aangelisc)
- **CloudWatch:** Interpolate region in log context query [#94990](https://github.com/grafana/grafana/pull/94990), [@iwysiu](https://github.com/iwysiu)
- **Dashboard datasource:** Return annotations as series when query topic is "annotations" [#95971](https://github.com/grafana/grafana/pull/95971), [@kaydelaney](https://github.com/kaydelaney)
- **Dashboard:** Append orgId to URL [#95963](https://github.com/grafana/grafana/pull/95963), [@bfmatei](https://github.com/bfmatei)
- **Dashboards:** Fixes performance issue expanding a row [#95321](https://github.com/grafana/grafana/pull/95321), [@torkelo](https://github.com/torkelo)
- **Flame Graph:** Fix crash when it receives empty data [#96211](https://github.com/grafana/grafana/pull/96211), [@yincongcyincong](https://github.com/yincongcyincong)
- **Folders:** Add admin permissions upon creation of a folder w. SA [#95365](https://github.com/grafana/grafana/pull/95365), [@eleijonmarck](https://github.com/eleijonmarck)
- **Folders:** Don't show error pop-up if the user can't fetch the root folder [#95600](https://github.com/grafana/grafana/pull/95600), [@IevaVasiljeva](https://github.com/IevaVasiljeva)
- **Migration:** Remove table aliasing in delete statement to make it work for mariadb [#95232](https://github.com/grafana/grafana/pull/95232), [@kalleep](https://github.com/kalleep)
- **ServerLock:** Fix pg concurrency/locking issue [#95935](https://github.com/grafana/grafana/pull/95935), [@mgyongyosi](https://github.com/mgyongyosi)
- **Service Accounts:** Run service account creation in transaction [#94803](https://github.com/grafana/grafana/pull/94803), [@IevaVasiljeva](https://github.com/IevaVasiljeva)
- **Table:** Fix text wrapping applying to wrong field [#95425](https://github.com/grafana/grafana/pull/95425), [@codeincarnate](https://github.com/codeincarnate)
- **Unified Storage:** Use ssl_mode instead of sslmode [#95662](https://github.com/grafana/grafana/pull/95662), [@chaudyg](https://github.com/chaudyg)

<!-- 11.3.1 END -->
<!-- 11.2.4 START -->

# 11.2.4 (2024-11-19)

### Features and enhancements

- **Alerting:** Make context deadline on AlertNG service startup configurable [#96133](https://github.com/grafana/grafana/pull/96133), [@fayzal-g](https://github.com/fayzal-g)
- **MigrationAssistant:** Restrict dashboards, folders and datasources by the org id of the signed in user [#96344](https://github.com/grafana/grafana/pull/96344), [@leandro-deveikis](https://github.com/leandro-deveikis)
- **Transformations:** Add 'transpose' transform [#95076](https://github.com/grafana/grafana/pull/95076), [@jmdane](https://github.com/jmdane)
- **User:** Check SignedInUser OrgID in RevokeInvite [#95489](https://github.com/grafana/grafana/pull/95489), [@mgyongyosi](https://github.com/mgyongyosi)

### Bug fixes

- **Alerting:** Force refetch prom rules when refreshing panel [#96124](https://github.com/grafana/grafana/pull/96124), [@soniaAguilarPeiron](https://github.com/soniaAguilarPeiron)
- **Anonymous User:** Adds validator service for anonymous users [#94993](https://github.com/grafana/grafana/pull/94993), [@leandro-deveikis](https://github.com/leandro-deveikis)
- **Anonymous User:** Adds validator service for anonymous users (Enterprise)
- **Azure Monitor:** Support metric namespaces fallback [#95154](https://github.com/grafana/grafana/pull/95154), [@aangelisc](https://github.com/aangelisc)
- **Azure:** Fix duplicated traces in multi-resource trace query [#95246](https://github.com/grafana/grafana/pull/95246), [@aangelisc](https://github.com/aangelisc)
- **Azure:** Handle namespace request rejection [#95908](https://github.com/grafana/grafana/pull/95908), [@aangelisc](https://github.com/aangelisc)
- **Folders:** Add admin permissions upon creation of a folder w. SA [#95416](https://github.com/grafana/grafana/pull/95416), [@eleijonmarck](https://github.com/eleijonmarck)
- **Migration:** Remove table aliasing in delete statement to make it work for mariadb [#95231](https://github.com/grafana/grafana/pull/95231), [@kalleep](https://github.com/kalleep)
- **ServerLock:** Fix pg concurrency/locking issue [#95934](https://github.com/grafana/grafana/pull/95934), [@mgyongyosi](https://github.com/mgyongyosi)
- **ServerSideExpressions:** Disable SQL Expressions to prevent RCE and LFI vulnerability [#94959](https://github.com/grafana/grafana/pull/94959), [@samjewell](https://github.com/samjewell)

<!-- 11.2.4 END -->
<!-- 11.1.9 START -->

# 11.1.9 (2024-11-19)

### Features and enhancements

- **Alerting:** Make context deadline on AlertNG service startup configurable [#96132](https://github.com/grafana/grafana/pull/96132), [@fayzal-g](https://github.com/fayzal-g)
- **User:** Check SignedInUser OrgID in RevokeInvite [#95488](https://github.com/grafana/grafana/pull/95488), [@mgyongyosi](https://github.com/mgyongyosi)

### Bug fixes

- **Alerting:** Force refetch prom rules when refreshing panel [#96123](https://github.com/grafana/grafana/pull/96123), [@soniaAguilarPeiron](https://github.com/soniaAguilarPeiron)
- **Anonymous User:** Adds validator service for anonymous users [#94992](https://github.com/grafana/grafana/pull/94992), [@leandro-deveikis](https://github.com/leandro-deveikis)
- **Anonymous User:** Adds validator service for anonymous users (Enterprise)
- **Azure Monitor:** Support metric namespaces fallback [#95153](https://github.com/grafana/grafana/pull/95153), [@aangelisc](https://github.com/aangelisc)
- **Azure:** Fix duplicated traces in multi-resource trace query [#95245](https://github.com/grafana/grafana/pull/95245), [@aangelisc](https://github.com/aangelisc)
- **Azure:** Handle namespace request rejection [#95907](https://github.com/grafana/grafana/pull/95907), [@aangelisc](https://github.com/aangelisc)
- **Migration:** Remove table aliasing in delete statement to make it work for mariadb [#95230](https://github.com/grafana/grafana/pull/95230), [@kalleep](https://github.com/kalleep)
- **Prometheus:** Fix interpolating adhoc filters with template variables [#95977](https://github.com/grafana/grafana/pull/95977), [@cazeaux](https://github.com/cazeaux)
- **ServerLock:** Fix pg concurrency/locking issue [#95933](https://github.com/grafana/grafana/pull/95933), [@mgyongyosi](https://github.com/mgyongyosi)
- **ServerSideExpressions:** Disable SQL Expressions to prevent RCE and LFI vulnerability [#94969](https://github.com/grafana/grafana/pull/94969), [@scottlepp](https://github.com/scottlepp)

<!-- 11.1.9 END -->
<!-- 11.0.8 START -->

# 11.0.8 (2024-11-19)

### Features and enhancements

- **Alerting:** Make context deadline on AlertNG service startup configurable [#96131](https://github.com/grafana/grafana/pull/96131), [@fayzal-g](https://github.com/fayzal-g)
- **User:** Check SignedInUser OrgID in RevokeInvite [#95487](https://github.com/grafana/grafana/pull/95487), [@mgyongyosi](https://github.com/mgyongyosi)

### Bug fixes

- **Anonymous User:** Adds validator service for anonymous users [#95151](https://github.com/grafana/grafana/pull/95151), [@leandro-deveikis](https://github.com/leandro-deveikis)
- **Anonymous User:** Adds validator service for anonymous users (Enterprise)
- **Azure Monitor:** Support metric namespaces fallback [#95152](https://github.com/grafana/grafana/pull/95152), [@aangelisc](https://github.com/aangelisc)
- **Azure:** Fix duplicated traces in multi-resource trace query [#95244](https://github.com/grafana/grafana/pull/95244), [@aangelisc](https://github.com/aangelisc)
- **Azure:** Handle namespace request rejection [#95906](https://github.com/grafana/grafana/pull/95906), [@aangelisc](https://github.com/aangelisc)
- **Migration:** Remove table aliasing in delete statement to make it work for mariadb [#95229](https://github.com/grafana/grafana/pull/95229), [@kalleep](https://github.com/kalleep)
- **Prometheus:** Fix interpolating adhoc filters with template variables [#95986](https://github.com/grafana/grafana/pull/95986), [@cazeaux](https://github.com/cazeaux)
- **ServerLock:** Fix pg concurrency/locking issue [#95932](https://github.com/grafana/grafana/pull/95932), [@mgyongyosi](https://github.com/mgyongyosi)
- **ServerSideExpressions:** Disable SQL Expressions to prevent RCE and LFI vulnerability [#94971](https://github.com/grafana/grafana/pull/94971), [@samjewell](https://github.com/samjewell)

<!-- 11.0.8 END -->
<!-- 10.4.13 START -->

# 10.4.13 (2024-11-19)

<!-- 10.4.13 END -->
<!-- 11.3.0+security-01 START -->

# 11.3.0+security-01 (2024-11-12)

### Bug fixes

- **MigrationAssistant:** Fix Migration Assistant issue [CVE-2024-9476]

<!-- 11.3.0+security-01 END -->
<!-- 11.2.3+security-01 START -->

# 11.2.3+security-01 (2024-11-12)

- **MigrationAssistant:** Fix Migration Assistant issue [CVE-2024-9476]

<!-- 11.2.3+security-01 END -->
<!-- 10.4.12 START -->

# 10.4.12 (2024-11-08)

### Bug fixes

- **Alerting:** Make context deadline on AlertNG service startup configurable [#96058](https://github.com/grafana/grafana/pull/96058), [@fayzal-g](https://github.com/fayzal-g)

<!-- 10.4.12 END -->
<!-- 11.3.0 START -->

# 11.3.0 (2024-10-22)

### Features and enhancements

- **Alerting:** Add manage permissions UI logic for Contact Points [#92885](https://github.com/grafana/grafana/pull/92885), [@tomratcliffe](https://github.com/tomratcliffe)
- **Alerting:** Allow linking to silence form with `__alert_rule_uid__` value preset [#93526](https://github.com/grafana/grafana/pull/93526), [@tomratcliffe](https://github.com/tomratcliffe)
- **Alerting:** Hide query name when using simplified mode in the alert rule [#93779](https://github.com/grafana/grafana/pull/93779), [@soniaAguilarPeiron](https://github.com/soniaAguilarPeiron)
- **Alerting:** Limit and clean up old alert rules versions [#89754](https://github.com/grafana/grafana/pull/89754), [@igloo12](https://github.com/igloo12)
- **Alerting:** Style nits for the simple query mode [#93930](https://github.com/grafana/grafana/pull/93930), [@soniaAguilarPeiron](https://github.com/soniaAguilarPeiron)
- **Alerting:** Update texts in annotations step [#93977](https://github.com/grafana/grafana/pull/93977), [@soniaAguilarPeiron](https://github.com/soniaAguilarPeiron)
- **Alerting:** Use useProduceNewAlertmanagerConfiguration for contact points [#88456](https://github.com/grafana/grafana/pull/88456), [@gillesdemey](https://github.com/gillesdemey)
- **Auth:** Attach external session info to Grafana session [#93849](https://github.com/grafana/grafana/pull/93849), [@mgyongyosi](https://github.com/mgyongyosi)
- **Auth:** Replace jmespath/go-jmespath with jmespath-community/go-jmespath [#94203](https://github.com/grafana/grafana/pull/94203), [@mgyongyosi](https://github.com/mgyongyosi)
- **CloudMigrations:** Add support for migration of Library Elements (Panels) resources [#93898](https://github.com/grafana/grafana/pull/93898), [@macabu](https://github.com/macabu)
- **Cloudwatch:** Update grafana-aws-sdk [#94155](https://github.com/grafana/grafana/pull/94155), [@iwysiu](https://github.com/iwysiu)
- **Explore Logs:** Preinstall for onprem Grafana instances [#94221](https://github.com/grafana/grafana/pull/94221), [@svennergr](https://github.com/svennergr)
- **ExploreMetrics:** Ensure compatibility with Incremental Querying [#94355](https://github.com/grafana/grafana/pull/94355), [@NWRichmond](https://github.com/NWRichmond)
- **FieldConfig:** Add support for Actions [#92874](https://github.com/grafana/grafana/pull/92874), [@adela-almasan](https://github.com/adela-almasan)
- **Plugin Extensions:** Require meta-data to be defined in `plugin.json` during development mode [#93429](https://github.com/grafana/grafana/pull/93429), [@leventebalogh](https://github.com/leventebalogh)
- **Reporting:** Display template variables in the PDF (Enterprise)
- **Tempo:** Add deprecation notice for Aggregate By [#94050](https://github.com/grafana/grafana/pull/94050), [@joey-grafana](https://github.com/joey-grafana)

### Bug fixes

- **Alerting/Chore:** Fix TimeRangeInput not working across multiple months [#93622](https://github.com/grafana/grafana/pull/93622), [@tomratcliffe](https://github.com/tomratcliffe)
- **Alerting:** Fix default value for input in simple condition [#94248](https://github.com/grafana/grafana/pull/94248), [@soniaAguilarPeiron](https://github.com/soniaAguilarPeiron)
- **Alerting:** Fix eval interval not being saved when creating a new group [#93821](https://github.com/grafana/grafana/pull/93821), [@tomratcliffe](https://github.com/tomratcliffe)
- **Alerting:** Fix incorrect permission on POST external rule groups endpoint [CVE-2024-8118] [#93940](https://github.com/grafana/grafana/pull/93940), [@alexweav](https://github.com/alexweav)
- **Alerting:** Fix panics when attempting to create an Alertmanager after failing [#94023](https://github.com/grafana/grafana/pull/94023), [@santihernandezc](https://github.com/santihernandezc)
- **DashboardScene:** Fixes url issue with subpath when exiting edit mode [#93962](https://github.com/grafana/grafana/pull/93962), [@torkelo](https://github.com/torkelo)
- **Dashboards:** Enable scenes by default [#93818](https://github.com/grafana/grafana/pull/93818), [@ivanortegaalba](https://github.com/ivanortegaalba)
- **Dashboards:** Fixes view & edit keyboard shortcuts when grafana is behind a subpath [#93955](https://github.com/grafana/grafana/pull/93955), [@torkelo](https://github.com/torkelo)
- **ElasticSearch:** Fix errorsource in newInstanceSettings [#93859](https://github.com/grafana/grafana/pull/93859), [@iwysiu](https://github.com/iwysiu)
- **Reporting:** Fix reports on multi-org instance (Enterprise)
- **SubMenu:** Fix expanding sub menu items on touch devices [#93208](https://github.com/grafana/grafana/pull/93208), [@yincongcyincong](https://github.com/yincongcyincong)

<!-- 11.3.0 END -->
<!-- 11.2.3 START -->

# 11.2.3 (2024-10-22)

### Bug fixes

- **Alerting:** Fix incorrect permission on POST external rule groups endpoint [CVE-2024-8118] [#93947](https://github.com/grafana/grafana/pull/93947), [@alexweav](https://github.com/alexweav)
- **AzureMonitor:** Fix App Insights portal URL for multi-resource trace queries [#94475](https://github.com/grafana/grafana/pull/94475), [@aangelisc](https://github.com/aangelisc)
- **Canvas:** Allow API calls to grafana origin [#94129](https://github.com/grafana/grafana/pull/94129), [@adela-almasan](https://github.com/adela-almasan)
- **Folders:** Correctly show new folder button under root folder [#94712](https://github.com/grafana/grafana/pull/94712), [@IevaVasiljeva](https://github.com/IevaVasiljeva)
- **OrgSync:** Do not set default Organization for a user to a non-existent Organization [#94549](https://github.com/grafana/grafana/pull/94549), [@mgyongyosi](https://github.com/mgyongyosi)
- **Plugins:** Skip install errors if dependency plugin already exists [#94717](https://github.com/grafana/grafana/pull/94717), [@wbrowne](https://github.com/wbrowne)
- **ServerSideExpressions:** Disable SQL Expressions to prevent RCE and LFI vulnerability [#94959](https://github.com/grafana/grafana/pull/94959), [@samjewell](https://github.com/samjewell)

<!-- 11.2.3 END -->
<!-- 11.2.2+security-01 START -->

# 11.2.2+security-01 (2024-10-17)

### Bug fixes

- **SQL Expressions**: Fixes CVE-2024-9264

<!-- 11.2.2+security-01 END -->
<!-- 11.2.1+security-01 START -->

# 11.2.1+security-01 (2024-10-17)

### Features and enhancements

### Bug fixes

- **SQL Expressions**: Fixes CVE-2024-9264

<!-- 11.2.1+security-01 END -->
<!-- 11.1.8 START -->

# 11.1.8 (2024-10-22)

### Bug fixes

- **Alerting:** Fix incorrect permission on POST external rule groups endpoint [CVE-2024-8118] [#93948](https://github.com/grafana/grafana/pull/93948), [@alexweav](https://github.com/alexweav)
- **AzureMonitor:** Fix App Insights portal URL for multi-resource trace queries [#94474](https://github.com/grafana/grafana/pull/94474), [@aangelisc](https://github.com/aangelisc)
- **OrgSync:** Do not set default Organization for a user to a non-existent Organization [#94551](https://github.com/grafana/grafana/pull/94551), [@mgyongyosi](https://github.com/mgyongyosi)
- **ServerSideExpressions:** Disable SQL Expressions to prevent RCE and LFI vulnerability [#94969](https://github.com/grafana/grafana/pull/94969), [@scottlepp](https://github.com/scottlepp)

<!-- 11.1.8 END -->
<!-- 11.1.7+security-01 START -->

# 11.1.7+security-01 (2024-10-17)

### Bug fixes

- **SQL Expressions**: Fixes CVE-2024-9264

<!-- 11.1.7+security-01 END -->
<!-- 11.1.6+security-01 START -->

# 11.1.6+security-01 (2024-10-17)

### Bug fixes

- **SQL Expressions**: Fixes CVE-2024-9264

<!-- 11.1.6+security-01 END -->
<!-- 11.0.6+security-01 START -->

# 11.0.6+security-01 (2024-10-17)

### Bug fixes

- **SQL Expressions**: Fixes CVE-2024-9264

<!-- 11.0.6+security-01 END -->
<!-- 11.0.5+security-01 START -->

# 11.0.5+security-01 (2024-10-17)

### Bug fixes

- **SQL Expressions**: Fixes CVE-2024-9264

<!-- 11.0.5+security-01 END -->
<!-- 11.2.2 START -->

# 11.2.2 (2024-10-01)

### Features and enhancements

- **Chore:** Bump Go to 1.22.7 [#93353](https://github.com/grafana/grafana/pull/93353), [@hairyhenderson](https://github.com/hairyhenderson)
- **Chore:** Bump Go to 1.22.7 (Enterprise)
- **Data sources:** Hide the datasource redirection banner for users who can't interact with data sources [#93103](https://github.com/grafana/grafana/pull/93103), [@IevaVasiljeva](https://github.com/IevaVasiljeva)

### Bug fixes

- **Alerting:** Fix preview of silences when label name contains spaces [#93051](https://github.com/grafana/grafana/pull/93051), [@tomratcliffe](https://github.com/tomratcliffe)
- **Alerting:** Make query wrapper match up datasource UIDs if necessary [#93114](https://github.com/grafana/grafana/pull/93114), [@tomratcliffe](https://github.com/tomratcliffe)
- **AzureMonitor:** Deduplicate resource picker rows [#93705](https://github.com/grafana/grafana/pull/93705), [@aangelisc](https://github.com/aangelisc)
- **AzureMonitor:** Improve resource picker efficiency [#93440](https://github.com/grafana/grafana/pull/93440), [@aangelisc](https://github.com/aangelisc)
- **AzureMonitor:** Remove Basic Logs retention warning [#93123](https://github.com/grafana/grafana/pull/93123), [@aangelisc](https://github.com/aangelisc)
- **CloudWatch:** Fix segfault when migrating legacy queries [#93544](https://github.com/grafana/grafana/pull/93544), [@iwysiu](https://github.com/iwysiu)
- **Correlations:** Limit access to correlations page to users who can access Explore [#93676](https://github.com/grafana/grafana/pull/93676), [@ifrost](https://github.com/ifrost)
- **DashboardScene:** Fix broken error handling and error rendering [#93690](https://github.com/grafana/grafana/pull/93690), [@torkelo](https://github.com/torkelo)
- **Plugins:** Avoid returning 404 for `AutoEnabled` apps [#93488](https://github.com/grafana/grafana/pull/93488), [@wbrowne](https://github.com/wbrowne)

<!-- 11.2.2 END -->
<!-- 11.1.7 START -->

# 11.1.7 (2024-10-01)

### Features and enhancements

- **Chore:** Bump Go to 1.22.7 [#93355](https://github.com/grafana/grafana/pull/93355), [@hairyhenderson](https://github.com/hairyhenderson)
- **Chore:** Bump Go to 1.22.7 (Enterprise)

### Bug fixes

- **Alerting:** Fix preview of silences when label name contains spaces [#93050](https://github.com/grafana/grafana/pull/93050), [@tomratcliffe](https://github.com/tomratcliffe)
- **Alerting:** Make query wrapper match up datasource UIDs if necessary [#93115](https://github.com/grafana/grafana/pull/93115), [@tomratcliffe](https://github.com/tomratcliffe)
- **AzureMonitor:** Deduplicate resource picker rows [#93704](https://github.com/grafana/grafana/pull/93704), [@aangelisc](https://github.com/aangelisc)
- **AzureMonitor:** Improve resource picker efficiency [#93439](https://github.com/grafana/grafana/pull/93439), [@aangelisc](https://github.com/aangelisc)
- **AzureMonitor:** Remove Basic Logs retention warning [#93122](https://github.com/grafana/grafana/pull/93122), [@aangelisc](https://github.com/aangelisc)
- **Correlations:** Limit access to correlations page to users who can access Explore [#93675](https://github.com/grafana/grafana/pull/93675), [@ifrost](https://github.com/ifrost)
- **Plugins:** Avoid returning 404 for `AutoEnabled` apps [#93487](https://github.com/grafana/grafana/pull/93487), [@wbrowne](https://github.com/wbrowne)

<!-- 11.1.7 END -->
<!-- 11.0.7 START -->

# 11.0.7 (2024-10-22)

### Bug fixes

- **Alerting:** Fix incorrect permission on POST external rule groups endpoint [CVE-2024-8118] [#93949](https://github.com/grafana/grafana/pull/93949), [@alexweav](https://github.com/alexweav)
- **AzureMonitor:** Fix App Insights portal URL for multi-resource trace queries [#94489](https://github.com/grafana/grafana/pull/94489), [@aangelisc](https://github.com/aangelisc)
- **Dashboard:** Make dashboard search faster [#94702](https://github.com/grafana/grafana/pull/94702), [@knuzhdin](https://github.com/knuzhdin)
- **OrgSync:** Do not set default Organization for a user to a non-existent Organization [#94552](https://github.com/grafana/grafana/pull/94552), [@mgyongyosi](https://github.com/mgyongyosi)
- **ServerSideExpressions:** Disable SQL Expressions to prevent RCE and LFI vulnerability [#94971](https://github.com/grafana/grafana/pull/94971), [@samjewell](https://github.com/samjewell)

<!-- 11.0.7 END -->
<!-- 11.0.6 START -->

# 11.0.6 (2024-10-01)

### Features and enhancements

- **Chore:** Bump Go to 1.22.7 [#93358](https://github.com/grafana/grafana/pull/93358), [@hairyhenderson](https://github.com/hairyhenderson)
- **Chore:** Bump Go to 1.22.7 (Enterprise)

### Bug fixes

- **AzureMonitor:** Deduplicate resource picker rows [#93703](https://github.com/grafana/grafana/pull/93703), [@aangelisc](https://github.com/aangelisc)
- **AzureMonitor:** Improve resource picker efficiency [#93438](https://github.com/grafana/grafana/pull/93438), [@aangelisc](https://github.com/aangelisc)
- **Correlations:** Limit access to correlations page to users who can access Explore [#93674](https://github.com/grafana/grafana/pull/93674), [@ifrost](https://github.com/ifrost)
- **Plugins:** Avoid returning 404 for `AutoEnabled` apps [#93486](https://github.com/grafana/grafana/pull/93486), [@wbrowne](https://github.com/wbrowne)

<!-- 11.0.6 END -->
<!-- 10.4.11 START -->

# 10.4.11 (2024-10-22)

### Bug fixes

- **Alerting:** Fix broken panelId links [#94686](https://github.com/grafana/grafana/pull/94686), [@gillesdemey](https://github.com/gillesdemey)
- **Alerting:** Fix incorrect permission on POST external rule groups endpoint [CVE-2024-8118] [#93946](https://github.com/grafana/grafana/pull/93946), [@alexweav](https://github.com/alexweav)
- **Dashboard:** Make dashboard search faster [#94703](https://github.com/grafana/grafana/pull/94703), [@knuzhdin](https://github.com/knuzhdin)

<!-- 10.4.11 END -->
<!-- 10.4.10 START -->

# 10.4.10 (2024-10-01)

### Features and enhancements

- **Chore:** Bump Go to 1.22.7 [#93359](https://github.com/grafana/grafana/pull/93359), [@hairyhenderson](https://github.com/hairyhenderson)
- **Chore:** Bump Go to 1.22.7 (Enterprise)

### Bug fixes

- **AzureMonitor:** Deduplicate resource picker rows [#93702](https://github.com/grafana/grafana/pull/93702), [@aangelisc](https://github.com/aangelisc)
- **Correlations:** Limit access to correlations page to users who can access Explore [#93673](https://github.com/grafana/grafana/pull/93673), [@ifrost](https://github.com/ifrost)

<!-- 10.4.10 END -->
<!-- 10.3.12 START -->

# 10.3.12 (2024-10-22)

### Bug fixes

- **Alerting:** Fix incorrect permission on POST external rule groups endpoint [CVE-2024-8118] [#93945](https://github.com/grafana/grafana/pull/93945), [@alexweav](https://github.com/alexweav)
- **Dashboard:** Make dashboard search faster [#94704](https://github.com/grafana/grafana/pull/94704), [@knuzhdin](https://github.com/knuzhdin)

<!-- 10.3.12 END -->
<!-- 10.3.11 START -->

# 10.3.11 (2024-10-01)

### Features and enhancements

- **Chore:** Bump Go to 1.22.7 [#93360](https://github.com/grafana/grafana/pull/93360), [@hairyhenderson](https://github.com/hairyhenderson)
- **Chore:** Bump Go to 1.22.7 (Enterprise)

### Bug fixes

- **Correlations:** Limit access to correlations page to users who can access Explore [#93672](https://github.com/grafana/grafana/pull/93672), [@ifrost](https://github.com/ifrost)

<!-- 10.3.11 END -->
<!-- 11.2.1 START -->

# 11.2.1 (2024-09-26)

### Features and enhancements

- **Alerting:** Support for optimistic concurrency in priovisioning Tempate API [#92251](https://github.com/grafana/grafana/pull/92251), [@yuri-tceretian](https://github.com/yuri-tceretian)
- **Logs panel:** Enable displayedFields in dashboards and apps [#92675](https://github.com/grafana/grafana/pull/92675), [@matyax](https://github.com/matyax)
- **State timeline:** Add pagination support [#92257](https://github.com/grafana/grafana/pull/92257), [@kevinputera](https://github.com/kevinputera)

### Bug fixes

- **Authn:** No longer hash service account token twice during authentication [#92639](https://github.com/grafana/grafana/pull/92639), [@kalleep](https://github.com/kalleep)
- **CloudMigrations:** Fix snapshot creation on Windows systems [#92981](https://github.com/grafana/grafana/pull/92981), [@macabu](https://github.com/macabu)
- **DashGPT:** Fixes issue with generation on Safari [#92952](https://github.com/grafana/grafana/pull/92952), [@kaydelaney](https://github.com/kaydelaney)
- **Dashboard:** Fix Annotation runtime error when a data source does not support annotations [#92830](https://github.com/grafana/grafana/pull/92830), [@axelavargas](https://github.com/axelavargas)
- **Grafana SQL:** Fix broken import in NumberInput component [#92808](https://github.com/grafana/grafana/pull/92808), [@chessman](https://github.com/chessman)
- **Logs:** Show older logs button when infinite scroll is enabled and sort order is descending [#92867](https://github.com/grafana/grafana/pull/92867), [@matyax](https://github.com/matyax)
- **RBAC:** Fix an issue with server admins not being able to manage users in orgs that they don't belong to [#92274](https://github.com/grafana/grafana/pull/92274), [@IevaVasiljeva](https://github.com/IevaVasiljeva)
- **RBAC:** Fix an issue with server admins not being able to manage users in orgs that they don't belong to (Enterprise)
- **Reporting:** Disable dashboardSceneSolo when rendering PDFs the old way (Enterprise)
- **Templating:** Fix searching non-latin template variables [#92893](https://github.com/grafana/grafana/pull/92893), [@leeoniya](https://github.com/leeoniya)
- **TutorialCard:** Fix link to tutorial not opening [#92647](https://github.com/grafana/grafana/pull/92647), [@eledobleefe](https://github.com/eledobleefe)
- **Alerting:** Fixed CVE-2024-8118.

### Plugin development fixes & changes

- **AutoSizeInput:** Allow to be controlled by value [#92999](https://github.com/grafana/grafana/pull/92999), [@ivanortegaalba](https://github.com/ivanortegaalba)

<!-- 11.2.1 END -->
<!-- 11.1.6 START -->

# 11.1.6 (2024-09-26)

### Features and enhancements

- **Chore:** Update swagger ui (4.3.0 to 5.17.14) [#92341](https://github.com/grafana/grafana/pull/92341), [@ryantxu](https://github.com/ryantxu)

### Bug fixes

- **Templating:** Fix searching non-latin template variables [#92892](https://github.com/grafana/grafana/pull/92892), [@leeoniya](https://github.com/leeoniya)
- **TutorialCard:** Fix link to tutorial not opening [#92646](https://github.com/grafana/grafana/pull/92646), [@eledobleefe](https://github.com/eledobleefe)

### Plugin development fixes & changes

- **Bugfix:** QueryField typeahead missing background color [#92316](https://github.com/grafana/grafana/pull/92316), [@mckn](https://github.com/mckn)
- **Alerting:** Fixed CVE-2024-8118.

<!-- 11.1.6 END -->
<!-- 11.0.5 START -->

# 11.0.5 (2024-09-26)

### Features and enhancements

- **Chore:** Update swagger ui (4.3.0 to 5.17.14) [#92345](https://github.com/grafana/grafana/pull/92345), [@ryantxu](https://github.com/ryantxu)

### Bug fixes

- **Provisioning:** Prevent provisioning folder errors from failing startup [#92588](https://github.com/grafana/grafana/pull/92588), [@suntala](https://github.com/suntala)
- **TutorialCard:** Fix link to tutorial not opening [#92645](https://github.com/grafana/grafana/pull/92645), [@eledobleefe](https://github.com/eledobleefe)
- **Alerting:** Fixed CVE-2024-8118.

<!-- 11.0.5 END -->
<!-- 10.4.9 START -->

# 10.4.9 (2024-09-26)

### Features and enhancements

- **Chore:** Update swagger ui (4.3.0 to 5.17.14) [#92344](https://github.com/grafana/grafana/pull/92344), [@ryantxu](https://github.com/ryantxu)

### Bug fixes

- **Provisioning:** Prevent provisioning folder errors from failing startup [#92591](https://github.com/grafana/grafana/pull/92591), [@suntala](https://github.com/suntala)
- **Alerting:** Fixed CVE-2024-8118.

<!-- 10.4.9 END -->
<!-- 10.3.10 START -->

# 10.3.10 (2024-09-26)

### Bug fixes

- **Alerting:** Fixed CVE-2024-8118.

<!-- 10.3.10 END -->
<!-- 11.2.0 START -->

# 11.2.0 (2024-08-27)

### Features and enhancements

- **@grafana/data:** Introduce new getTagKeys/getTagValues response interface [#88369](https://github.com/grafana/grafana/pull/88369), [@kaydelaney](https://github.com/kaydelaney)
- **AWS:** Update deprecated aws-sdk functions from env variable versions [#89643](https://github.com/grafana/grafana/pull/89643), [@iwysiu](https://github.com/iwysiu)
- **Alerting:** Add ha_reconnect_timeout configuration option [#88823](https://github.com/grafana/grafana/pull/88823), [@JacobValdemar](https://github.com/JacobValdemar)
- **Alerting:** Add setting for maximum allowed rule evaluation results [#89468](https://github.com/grafana/grafana/pull/89468), [@alexander-akhmetov](https://github.com/alexander-akhmetov)
- **Alerting:** Add warning in telegram contact point [#89397](https://github.com/grafana/grafana/pull/89397), [@soniaAguilarPeiron](https://github.com/soniaAguilarPeiron)
- **Alerting:** Central alert history part4 [#90088](https://github.com/grafana/grafana/pull/90088), [@soniaAguilarPeiron](https://github.com/soniaAguilarPeiron)
- **Alerting:** Don't crash the page when trying to filter rules by regex [#89466](https://github.com/grafana/grafana/pull/89466), [@tomratcliffe](https://github.com/tomratcliffe)
- **Alerting:** Enable remote primary mode using feature toggles [#88976](https://github.com/grafana/grafana/pull/88976), [@santihernandezc](https://github.com/santihernandezc)
- **Alerting:** Hide edit/view rule buttons according to deleting/creating state [#90375](https://github.com/grafana/grafana/pull/90375), [@tomratcliffe](https://github.com/tomratcliffe)
- **Alerting:** Implement UI for grafana-managed recording rules [#90360](https://github.com/grafana/grafana/pull/90360), [@soniaAguilarPeiron](https://github.com/soniaAguilarPeiron)
- **Alerting:** Improve performance of /api/prometheus for large numbers of alerts. [#89268](https://github.com/grafana/grafana/pull/89268), [@stevesg](https://github.com/stevesg)
- **Alerting:** Include a list of ref_Id and aggregated datasource UIDs to alerts when state reason is NoData [#88819](https://github.com/grafana/grafana/pull/88819), [@wasim-nihal](https://github.com/wasim-nihal)
- **Alerting:** Instrument outbound requests for Loki Historian and Remote Alertmanager with tracing [#89185](https://github.com/grafana/grafana/pull/89185), [@alexweav](https://github.com/alexweav)
- **Alerting:** Limit instances on alert detail view unless in instances tab [#89368](https://github.com/grafana/grafana/pull/89368), [@gillesdemey](https://github.com/gillesdemey)
- **Alerting:** Make alert group editing safer [#88627](https://github.com/grafana/grafana/pull/88627), [@gillesdemey](https://github.com/gillesdemey)
- **Alerting:** Make whitespace more visible on labels [#90223](https://github.com/grafana/grafana/pull/90223), [@tomratcliffe](https://github.com/tomratcliffe)
- **Alerting:** Remove option to return settings from api/v1/receivers and restrict provisioning action access [#90861](https://github.com/grafana/grafana/pull/90861), [@JacobsonMT](https://github.com/JacobsonMT)
- **Alerting:** Resend resolved notifications for ResolvedRetention duration [#88938](https://github.com/grafana/grafana/pull/88938), [@JacobsonMT](https://github.com/JacobsonMT)
- **Alerting:** Show Insights page only on cloud (when required ds's are available) [#89679](https://github.com/grafana/grafana/pull/89679), [@soniaAguilarPeiron](https://github.com/soniaAguilarPeiron)
- **Alerting:** Show repeat interval in timing options meta [#89414](https://github.com/grafana/grafana/pull/89414), [@gillesdemey](https://github.com/gillesdemey)
- **Alerting:** Support median in reduce expressions [#91119](https://github.com/grafana/grafana/pull/91119), [@alexander-akhmetov](https://github.com/alexander-akhmetov)
- **Alerting:** Track central ash interactions [#90330](https://github.com/grafana/grafana/pull/90330), [@soniaAguilarPeiron](https://github.com/soniaAguilarPeiron)
- **Alerting:** Update alerting state history API to authorize access using RBAC [#89579](https://github.com/grafana/grafana/pull/89579), [@yuri-tceretian](https://github.com/yuri-tceretian)
- **Alerting:** Update warning message for Telegram parse_mode and default to empty value [#89630](https://github.com/grafana/grafana/pull/89630), [@tomratcliffe](https://github.com/tomratcliffe)
- **Alerting:** Use Runbook URL label everywhere and add validation in the alert rule… [#90523](https://github.com/grafana/grafana/pull/90523), [@soniaAguilarPeiron](https://github.com/soniaAguilarPeiron)
- **Alerting:** Use cloud notifier types for metadata on Cloud AMs [#91054](https://github.com/grafana/grafana/pull/91054), [@tomratcliffe](https://github.com/tomratcliffe)
- **Alerting:** Use stable identifier of a group when export to HCL [#90196](https://github.com/grafana/grafana/pull/90196), [@KyriosGN0](https://github.com/KyriosGN0)
- **Alerting:** Use stable identifier of a group,contact point,mute timing when export to HCL [#90917](https://github.com/grafana/grafana/pull/90917), [@KyriosGN0](https://github.com/KyriosGN0)
- **Alertmanager:** Support limits for silences [#90826](https://github.com/grafana/grafana/pull/90826), [@santihernandezc](https://github.com/santihernandezc)
- **Angular deprecation:** Disable dynamic angular inspector if CheckForPluginUpdates is false [#91194](https://github.com/grafana/grafana/pull/91194), [@xnyo](https://github.com/xnyo)
- **App events:** Add "info" variant [#89903](https://github.com/grafana/grafana/pull/89903), [@Clarity-89](https://github.com/Clarity-89)
- **Auth:** Add org to role mappings support to AzureAD/Entra integration [#88861](https://github.com/grafana/grafana/pull/88861), [@mgyongyosi](https://github.com/mgyongyosi)
- **Auth:** Add organization mapping configuration to the UI [#90003](https://github.com/grafana/grafana/pull/90003), [@mgyongyosi](https://github.com/mgyongyosi)
- **Auth:** Add support for escaping colon characters in org_mapping [#89951](https://github.com/grafana/grafana/pull/89951), [@mgyongyosi](https://github.com/mgyongyosi)
- **Azure:** Add new Azure infrastructure dashboards [#88869](https://github.com/grafana/grafana/pull/88869), [@yves-chan](https://github.com/yves-chan)
- **BrowseDashboards:** Update results when starred param changes [#89944](https://github.com/grafana/grafana/pull/89944), [@Clarity-89](https://github.com/Clarity-89)
- **Caching:** Handle memcached reconnects [#91498](https://github.com/grafana/grafana/pull/91498), [@mmandrus](https://github.com/mmandrus)
- **Calendar:** Add labels for next/previous month [#89019](https://github.com/grafana/grafana/pull/89019), [@ashharrison90](https://github.com/ashharrison90)
- **Canvas:** Element level data links [#89079](https://github.com/grafana/grafana/pull/89079), [@adela-almasan](https://github.com/adela-almasan)
- **Canvas:** Improved tooltip [#90162](https://github.com/grafana/grafana/pull/90162), [@adela-almasan](https://github.com/adela-almasan)
- **Canvas:** Support template variables in base URL of actions [#91227](https://github.com/grafana/grafana/pull/91227), [@nmarrs](https://github.com/nmarrs)
- **Chore:** Add missing build elements to Dockerfile [#89714](https://github.com/grafana/grafana/pull/89714), [@azilly-de](https://github.com/azilly-de)
- **Chore:** Add unit test for cloudmigration package [#88868](https://github.com/grafana/grafana/pull/88868), [@leandro-deveikis](https://github.com/leandro-deveikis)
- **Chore:** Commit results of bingo get [#90256](https://github.com/grafana/grafana/pull/90256), [@mmandrus](https://github.com/mmandrus)
- **CloudMigrations:** Change onPremToCloudMigrations feature toggle to public preview [#90757](https://github.com/grafana/grafana/pull/90757), [@mmandrus](https://github.com/mmandrus)
- **CloudWatch:** Add errorsource for QueryData [#91085](https://github.com/grafana/grafana/pull/91085), [@iwysiu](https://github.com/iwysiu)
- **CloudWatch:** Update grafana-aws-sdk for updated metrics [#91364](https://github.com/grafana/grafana/pull/91364), [@iwysiu](https://github.com/iwysiu)
- **Cloudwatch:** Clear cached PDC transport when PDC is disabled [#91357](https://github.com/grafana/grafana/pull/91357), [@njvrzm](https://github.com/njvrzm)
- **Cloudwatch:** Metrics Query Builder should clear old query [#88950](https://github.com/grafana/grafana/pull/88950), [@iwysiu](https://github.com/iwysiu)
- **Cloudwatch:** Remove awsDatasourcesNewFormStyling feature toggle [#90128](https://github.com/grafana/grafana/pull/90128), [@idastambuk](https://github.com/idastambuk)
- **Cloudwatch:** Rename Metric Query to Metric Insights [#89955](https://github.com/grafana/grafana/pull/89955), [@idastambuk](https://github.com/idastambuk)
- **Cloudwatch:** Round up endTime in GetMetricData to next minute [#89341](https://github.com/grafana/grafana/pull/89341), [@idastambuk](https://github.com/idastambuk)
- **Dashboard:** Use preferred timezone on create [#89833](https://github.com/grafana/grafana/pull/89833), [@Clarity-89](https://github.com/Clarity-89)
- **Datalinks:** UX improvements [#91352](https://github.com/grafana/grafana/pull/91352), [@adela-almasan](https://github.com/adela-almasan)
- **DateTimePicker:** Add "timeZone" prop [#90031](https://github.com/grafana/grafana/pull/90031), [@Clarity-89](https://github.com/Clarity-89)
- **Dynatrace:** Add to list of DS with custom label logic [#90258](https://github.com/grafana/grafana/pull/90258), [@fabrizio-grafana](https://github.com/fabrizio-grafana)
- **Elasticsearch:** Decouple backend from infra/http [#90408](https://github.com/grafana/grafana/pull/90408), [@njvrzm](https://github.com/njvrzm)
- **Elasticsearch:** Decouple backend from infra/log [#90527](https://github.com/grafana/grafana/pull/90527), [@njvrzm](https://github.com/njvrzm)
- **Elasticsearch:** Decouple backend from infra/tracing [#90528](https://github.com/grafana/grafana/pull/90528), [@njvrzm](https://github.com/njvrzm)
- **Explore:** Add setting for default time offset [#90401](https://github.com/grafana/grafana/pull/90401), [@gelicia](https://github.com/gelicia)
- **Feat:** Extending report interaction with static context that can be appended to all interaction events [#88927](https://github.com/grafana/grafana/pull/88927), [@tolzhabayev](https://github.com/tolzhabayev)
- **Feature management:** Add openSearchBackendFlowEnabled feature toggle [#89208](https://github.com/grafana/grafana/pull/89208), [@idastambuk](https://github.com/idastambuk)
- **Features:** Add cloudwatchMetricInsightsCrossAccount feature toggle [#89848](https://github.com/grafana/grafana/pull/89848), [@idastambuk](https://github.com/idastambuk)
- **Features:** Release Cloudwatch Metric Insights cross-account querying to public preview [#91066](https://github.com/grafana/grafana/pull/91066), [@idastambuk](https://github.com/idastambuk)
- **FlameGraph:** Remove flameGraphItemCollapsing feature toggle [#90190](https://github.com/grafana/grafana/pull/90190), [@joey-grafana](https://github.com/joey-grafana)
- **GCP:** Update GKE monitoring dashboard [#90091](https://github.com/grafana/grafana/pull/90091), [@aangelisc](https://github.com/aangelisc)
- **GOps:** Add Grafana SLO steps to IRM configuration tracker [#88098](https://github.com/grafana/grafana/pull/88098), [@obetomuniz](https://github.com/obetomuniz)
- **Grafana:** Enables use of encrypted certificates with password for https [#91418](https://github.com/grafana/grafana/pull/91418), [@leandro-deveikis](https://github.com/leandro-deveikis)
- **IDToken:** Add current user's DisplayName to the ID token [#90992](https://github.com/grafana/grafana/pull/90992), [@colin-stuart](https://github.com/colin-stuart)
- **IDToken:** Add current user's Username and UID to the ID token [#90240](https://github.com/grafana/grafana/pull/90240), [@mgyongyosi](https://github.com/mgyongyosi)
- **Keybinds:** Allow move time range shortcuts (t left / t right) to be chained [#88904](https://github.com/grafana/grafana/pull/88904), [@joshhunt](https://github.com/joshhunt)
- **LibraryPanels:** Use new folder picker when creating a library panel [#89228](https://github.com/grafana/grafana/pull/89228), [@joshhunt](https://github.com/joshhunt)
- **Log:** Added panel support for filtering callbacks [#88980](https://github.com/grafana/grafana/pull/88980), [@matyax](https://github.com/matyax)
- **Logs:** Add log line to content outline when clicking on datalinks [#90207](https://github.com/grafana/grafana/pull/90207), [@gtk-grafana](https://github.com/gtk-grafana)
- **Loki:** Add option to issue forward queries [#91181](https://github.com/grafana/grafana/pull/91181), [@svennergr](https://github.com/svennergr)
- **Loki:** Added support for negative numbers in LogQL [#88719](https://github.com/grafana/grafana/pull/88719), [@matyax](https://github.com/matyax)
- **Loki:** Also replace `step` with vars [#91031](https://github.com/grafana/grafana/pull/91031), [@svennergr](https://github.com/svennergr)
- **Loki:** Remove `instant` query type from Log queries [#90137](https://github.com/grafana/grafana/pull/90137), [@svennergr](https://github.com/svennergr)
- **Loki:** Respect pre-selected filters in adhoc filter queries [#89022](https://github.com/grafana/grafana/pull/89022), [@ivanahuckova](https://github.com/ivanahuckova)
- **MSSQL:** Password auth for Azure AD [#89746](https://github.com/grafana/grafana/pull/89746), [@bossinc](https://github.com/bossinc)
- **Metrics:** Add ability to disable classic histogram for HTTP metric [#88315](https://github.com/grafana/grafana/pull/88315), [@hairyhenderson](https://github.com/hairyhenderson)
- **Nav:** Add items to saved [#89908](https://github.com/grafana/grafana/pull/89908), [@Clarity-89](https://github.com/Clarity-89)
- **OpenAPI:** Document the `/api/health` endpoint [#88203](https://github.com/grafana/grafana/pull/88203), [@julienduchesne](https://github.com/julienduchesne)
- **PanelChrome:** Use labelledby for accessible title [#88781](https://github.com/grafana/grafana/pull/88781), [@tskarhed](https://github.com/tskarhed)
- **Plugins:** Add filters by update available [#91526](https://github.com/grafana/grafana/pull/91526), [@oshirohugo](https://github.com/oshirohugo)
- **Plugins:** Add logs to for plugin management actions [#90587](https://github.com/grafana/grafana/pull/90587), [@oshirohugo](https://github.com/oshirohugo)
- **Plugins:** Disable install controls for provisioned plugin in cloud [#90479](https://github.com/grafana/grafana/pull/90479), [@oshirohugo](https://github.com/oshirohugo)
- **Plugins:** Expose functions to plugins for checking RBAC permissions [#89047](https://github.com/grafana/grafana/pull/89047), [@jackw](https://github.com/jackw)
- **Plugins:** Improve levitate / breaking changes report in grafana/grafana [#89822](https://github.com/grafana/grafana/pull/89822), [@oshirohugo](https://github.com/oshirohugo)
- **Plugins:** Support > 1 levels of plugin dependencies [#90174](https://github.com/grafana/grafana/pull/90174), [@wbrowne](https://github.com/wbrowne)
- **Plugins:** Update CLI check if plugin is already installed [#91213](https://github.com/grafana/grafana/pull/91213), [@wbrowne](https://github.com/wbrowne)
- **Prometheus:** Deprecation message for SigV4 in core Prom [#90250](https://github.com/grafana/grafana/pull/90250), [@bohandley](https://github.com/bohandley)
- **Prometheus:** Reintroduce Azure audience override feature flag [#90339](https://github.com/grafana/grafana/pull/90339), [@aangelisc](https://github.com/aangelisc)
- **RBAC:** Allow plugins to use scoped actions [#90946](https://github.com/grafana/grafana/pull/90946), [@gamab](https://github.com/gamab)
- **RBAC:** Default to plugins.app:access for plugin includes [#90969](https://github.com/grafana/grafana/pull/90969), [@gamab](https://github.com/gamab)
- **Restore dashboards:** Add RBAC [#90270](https://github.com/grafana/grafana/pull/90270), [@Clarity-89](https://github.com/Clarity-89)
- **Revert:** Calcs: Update diff percent to be a percent [#91563](https://github.com/grafana/grafana/pull/91563), [@Develer](https://github.com/Develer)
- **SAML:** Add button to generate a certificate and private key (Enterprise)
- **SSO:** Make SAML certificate/private key optional (Enterprise)
- **SearchV2:** Support soft deletion [#90217](https://github.com/grafana/grafana/pull/90217), [@ryantxu](https://github.com/ryantxu)
- **Select:** Add orange indicator to selected item [#88695](https://github.com/grafana/grafana/pull/88695), [@tskarhed](https://github.com/tskarhed)
- **Snapshots:** Remove deprecated option snapshot_remove_expired [#91231](https://github.com/grafana/grafana/pull/91231), [@ryantxu](https://github.com/ryantxu)
- **Table panel:** Add alt and title text options to image cell type [#89930](https://github.com/grafana/grafana/pull/89930), [@codeincarnate](https://github.com/codeincarnate)
- **Tempo:** Add toggle for streaming [#88685](https://github.com/grafana/grafana/pull/88685), [@fabrizio-grafana](https://github.com/fabrizio-grafana)
- **Tempo:** Remove kind=server from metrics summary [#89419](https://github.com/grafana/grafana/pull/89419), [@joey-grafana](https://github.com/joey-grafana)
- **Tempo:** Run `go get` [#89335](https://github.com/grafana/grafana/pull/89335), [@fabrizio-grafana](https://github.com/fabrizio-grafana)
- **Tempo:** TraceQL metrics step option [#89434](https://github.com/grafana/grafana/pull/89434), [@adrapereira](https://github.com/adrapereira)
- **Tempo:** Virtualize tags select to improve performance [#90269](https://github.com/grafana/grafana/pull/90269), [@adrapereira](https://github.com/adrapereira)
- **Tempo:** Virtualized search dropdowns for attribute values [#88569](https://github.com/grafana/grafana/pull/88569), [@RonanQuigley](https://github.com/RonanQuigley)
- **TimePicker:** Improve screen reader support [#89409](https://github.com/grafana/grafana/pull/89409), [@tskarhed](https://github.com/tskarhed)
- **TimeRangePicker:** Add weekStart prop [#89650](https://github.com/grafana/grafana/pull/89650), [@Clarity-89](https://github.com/Clarity-89)
- **TimeRangePicker:** Use week start [#89765](https://github.com/grafana/grafana/pull/89765), [@Clarity-89](https://github.com/Clarity-89)
- **Tooltip:** Add tooltip support to Histogram [#89196](https://github.com/grafana/grafana/pull/89196), [@adela-almasan](https://github.com/adela-almasan)
- **Trace View:** Add Session for this span button [#89656](https://github.com/grafana/grafana/pull/89656), [@javiruiz01](https://github.com/javiruiz01)
- **Tracing:** Add regex support for span filters [#89885](https://github.com/grafana/grafana/pull/89885), [@ektasorathia](https://github.com/ektasorathia)
- **Transformations:** Add variable support to select groupingToMatrix [#88551](https://github.com/grafana/grafana/pull/88551), [@kazeborja](https://github.com/kazeborja)
- **Transformations:** Move transformation variables to general availability [#89111](https://github.com/grafana/grafana/pull/89111), [@samjewell](https://github.com/samjewell)
- **Transformations:** Promote add field from calc stat function cumulative and window calcs as generally available [#91160](https://github.com/grafana/grafana/pull/91160), [@nmarrs](https://github.com/nmarrs)
- **Transformations:** Promote format string as generally available [#91161](https://github.com/grafana/grafana/pull/91161), [@nmarrs](https://github.com/nmarrs)
- **Transformations:** Promote group to nested table as generally available [#90253](https://github.com/grafana/grafana/pull/90253), [@nmarrs](https://github.com/nmarrs)
- **Users:** Add config option to control how often last_seen is updated [#88721](https://github.com/grafana/grafana/pull/88721), [@parambath92](https://github.com/parambath92)
- **XYChart:** Promote to generally available [#91417](https://github.com/grafana/grafana/pull/91417), [@nmarrs](https://github.com/nmarrs)

### Bug fixes

- **Admin:** Fixes logic for enabled a user [#88117](https://github.com/grafana/grafana/pull/88117), [@gonvee](https://github.com/gonvee)
- **Alerting:** Add validation for path separators in the rule group edit modal [#90887](https://github.com/grafana/grafana/pull/90887), [@gillesdemey](https://github.com/gillesdemey)
- **Alerting:** Allow future relative time [#89405](https://github.com/grafana/grafana/pull/89405), [@gillesdemey](https://github.com/gillesdemey)
- **Alerting:** Disable simplified routing when internal alert manager is disabled [#90648](https://github.com/grafana/grafana/pull/90648), [@soniaAguilarPeiron](https://github.com/soniaAguilarPeiron)
- **Alerting:** Do not check evaluation interval for external rulers [#89354](https://github.com/grafana/grafana/pull/89354), [@gillesdemey](https://github.com/gillesdemey)
- **Alerting:** Do not count rule health for totals [#89349](https://github.com/grafana/grafana/pull/89349), [@gillesdemey](https://github.com/gillesdemey)
- **Alerting:** Fix Recording Rules creation issues [#90362](https://github.com/grafana/grafana/pull/90362), [@tomratcliffe](https://github.com/tomratcliffe)
- **Alerting:** Fix contact point export 500 error and notifications/receivers missing settings [#90342](https://github.com/grafana/grafana/pull/90342), [@JacobsonMT](https://github.com/JacobsonMT)
- **Alerting:** Fix permissions for prometheus rule endpoints [#91409](https://github.com/grafana/grafana/pull/91409), [@yuri-tceretian](https://github.com/yuri-tceretian)
- **Alerting:** Fix persisting result fingerprint that is used by recovery threshold [#91224](https://github.com/grafana/grafana/pull/91224), [@yuri-tceretian](https://github.com/yuri-tceretian)
- **Alerting:** Fix rule storage to filter by group names using case-sensitive comparison [#88992](https://github.com/grafana/grafana/pull/88992), [@yuri-tceretian](https://github.com/yuri-tceretian)
- **Alerting:** Fix saving telegram contact point to Cloud AM config [#89182](https://github.com/grafana/grafana/pull/89182), [@tomratcliffe](https://github.com/tomratcliffe)
- **Alerting:** Fix setting of existing Telegram Chat ID value [#89287](https://github.com/grafana/grafana/pull/89287), [@tomratcliffe](https://github.com/tomratcliffe)
- **Alerting:** Fix silencing from policy instances [#90417](https://github.com/grafana/grafana/pull/90417), [@soniaAguilarPeiron](https://github.com/soniaAguilarPeiron)
- **Alerting:** Fix some status codes returned from provisioning API. [#90117](https://github.com/grafana/grafana/pull/90117), [@stevesg](https://github.com/stevesg)
- **Alerting:** Fix stale values associated with states that have gone to NoData, unify values calculation [#89807](https://github.com/grafana/grafana/pull/89807), [@alexweav](https://github.com/alexweav)
- **Alerting:** Refactor PromQL-style matcher parsing [#90129](https://github.com/grafana/grafana/pull/90129), [@gillesdemey](https://github.com/gillesdemey)
- **Alerting:** Skip fetching alerts for unsaved dashboards [#90061](https://github.com/grafana/grafana/pull/90061), [@gillesdemey](https://github.com/gillesdemey)
- **Alerting:** Skip loading alert rules for dashboards when disabled [#89361](https://github.com/grafana/grafana/pull/89361), [@gillesdemey](https://github.com/gillesdemey)
- **Alerting:** Support `utf8_strict_mode: false` in Mimir [#90092](https://github.com/grafana/grafana/pull/90092), [@gillesdemey](https://github.com/gillesdemey)
- **Alerting:** Time interval Delete API to check for usages in alert rules [#90500](https://github.com/grafana/grafana/pull/90500), [@yuri-tceretian](https://github.com/yuri-tceretian)
- **Analytics:** Fix ApplicationInsights integration [#89299](https://github.com/grafana/grafana/pull/89299), [@ashharrison90](https://github.com/ashharrison90)
- **Azure Monitor:** Add validation for namespace field in AdvancedResourcePicker when entering a forward slash [#89288](https://github.com/grafana/grafana/pull/89288), [@adamyeats](https://github.com/adamyeats)
- **AzureMonitor:** Fix out of bounds error when accessing `metricNamespaceArray` and `resourceNameArray` in `buildResourceURI` [#89222](https://github.com/grafana/grafana/pull/89222), [@adamyeats](https://github.com/adamyeats)
- **BrowseDashboards:** Prepend subpath to New Browse Dashboard actions [#89109](https://github.com/grafana/grafana/pull/89109), [@joshhunt](https://github.com/joshhunt)
- **CloudWatch:** Fix labels for raw metric search queries [#88943](https://github.com/grafana/grafana/pull/88943), [@iwysiu](https://github.com/iwysiu)
- **CloudWatch:** Fix raw queries with dimensions set [#90348](https://github.com/grafana/grafana/pull/90348), [@iwysiu](https://github.com/iwysiu)
- **Correlations:** Fix wrong target data source name in the form [#90340](https://github.com/grafana/grafana/pull/90340), [@aocenas](https://github.com/aocenas)
- **DashboardScene:** Fixes issue removing override rule [#89124](https://github.com/grafana/grafana/pull/89124), [@torkelo](https://github.com/torkelo)
- **DashboardScene:** Fixes lack of re-render when updating field override properties [#88796](https://github.com/grafana/grafana/pull/88796), [@torkelo](https://github.com/torkelo)
- **DataSourcePicker:** Create new data source does not work for subpath [#90536](https://github.com/grafana/grafana/pull/90536), [@ivanortegaalba](https://github.com/ivanortegaalba)
- **Docs:** Add fixed role UUIDs to docs for terraform provisioning [#89457](https://github.com/grafana/grafana/pull/89457), [@Jguer](https://github.com/Jguer)
- **Echo:** Suppress errors from frontend-metrics API call failing [#89379](https://github.com/grafana/grafana/pull/89379), [@joshhunt](https://github.com/joshhunt)
- **Explore Metrics:** Implement grouping with metric prefixes [#89481](https://github.com/grafana/grafana/pull/89481), [@itsmylife](https://github.com/itsmylife)
- **Fix:** Portuguese Brazilian wasn't loading translations [#89302](https://github.com/grafana/grafana/pull/89302), [@JoaoSilvaGrafana](https://github.com/JoaoSilvaGrafana)
- **Folders:** Fix folder pagination for cloud instances with many folders [#90008](https://github.com/grafana/grafana/pull/90008), [@IevaVasiljeva](https://github.com/IevaVasiljeva)
- **Folders:** Improve folder move permission checks [#90588](https://github.com/grafana/grafana/pull/90588), [@IevaVasiljeva](https://github.com/IevaVasiljeva)
- **InfluxDB:** Fix query builder produces invalid SQL query when using wildcard column name [#89032](https://github.com/grafana/grafana/pull/89032), [@wasim-nihal](https://github.com/wasim-nihal)
- **Inspect:** Include only BOM char for excel files [#88994](https://github.com/grafana/grafana/pull/88994), [@ivanortegaalba](https://github.com/ivanortegaalba)
- **Jaeger:** Fix calling of search query with the correct time range [#90320](https://github.com/grafana/grafana/pull/90320), [@EgorKluch](https://github.com/EgorKluch)
- **Metrics:** Fix internal metrics endpoint not accessible from browser if basic auth is enabled [#86904](https://github.com/grafana/grafana/pull/86904), [@wasim-nihal](https://github.com/wasim-nihal)
- **Notifications:** Redact URL from errors [#85687](https://github.com/grafana/grafana/pull/85687), [@alexweav](https://github.com/alexweav)
- **PDF:** Fix layout for page-size panel after row (Enterprise)
- **Panel:** Fix text aliasing bug when panel is loading [#89538](https://github.com/grafana/grafana/pull/89538), [@ashharrison90](https://github.com/ashharrison90)
- **Plugin extensions:** Return react components from `usePluginComponents()` [#89237](https://github.com/grafana/grafana/pull/89237), [@leventebalogh](https://github.com/leventebalogh)
- **Plugins:** Ensure grafana cli can install multiple plugin dependencies [#91230](https://github.com/grafana/grafana/pull/91230), [@yincongcyincong](https://github.com/yincongcyincong)
- **Prometheus:** Fix interpolating adhoc filters with template variables [#88626](https://github.com/grafana/grafana/pull/88626), [@cazeaux](https://github.com/cazeaux)
- **Prometheus:** Fix query builder visualization when a query has by() clause for quantile [#88480](https://github.com/grafana/grafana/pull/88480), [@yuri-rs](https://github.com/yuri-rs)
- **QueryEditor:** Break with Scenes because the default query is not empty string [#90583](https://github.com/grafana/grafana/pull/90583), [@ivanortegaalba](https://github.com/ivanortegaalba)
- **RBAC:** Fix seeder failures when inserting duplicated permissions (Enterprise)
- **RBAC:** List only the folders that the user has access to [#88599](https://github.com/grafana/grafana/pull/88599), [@IevaVasiljeva](https://github.com/IevaVasiljeva)
- **Scenes/Dashboards:** Fix issue where changes in panel height weren't saved [#91125](https://github.com/grafana/grafana/pull/91125), [@kaydelaney](https://github.com/kaydelaney)
- **Scenes:** Fixes issue with panel repeat height calculation [#90221](https://github.com/grafana/grafana/pull/90221), [@kaydelaney](https://github.com/kaydelaney)
- **Scenes:** Implement 't a' shortcut [#89619](https://github.com/grafana/grafana/pull/89619), [@kaydelaney](https://github.com/kaydelaney)
- **Table Panel:** Fix Image hover without datalinks [#89751](https://github.com/grafana/grafana/pull/89751), [@codeincarnate](https://github.com/codeincarnate)
- **Table component:** Fix sub-table rows not displaying correctly [#89082](https://github.com/grafana/grafana/pull/89082), [@codeincarnate](https://github.com/codeincarnate)
- **Tempo:** Fix grpc streaming support over pdc-agent [#89883](https://github.com/grafana/grafana/pull/89883), [@taylor-s-dean](https://github.com/taylor-s-dean)
- **Tempo:** Fix query history [#89991](https://github.com/grafana/grafana/pull/89991), [@joey-grafana](https://github.com/joey-grafana)

### Breaking changes

- **Folders:** Allow folder editors and admins to create subfolders without any additional permissions [#91215](https://github.com/grafana/grafana/pull/91215), [@IevaVasiljeva](https://github.com/IevaVasiljeva)

### Plugin development fixes & changes

- **Runtime:** Add provider and access hook for location service [#90759](https://github.com/grafana/grafana/pull/90759), [@aocenas](https://github.com/aocenas)

<!-- 11.2.0 END -->
<!-- 11.1.5 START -->

# 11.1.5 (2024-08-27)

### Bug fixes

- **Alerting:** Fix permissions for prometheus rule endpoints [#91414](https://github.com/grafana/grafana/pull/91414), [@yuri-tceretian](https://github.com/yuri-tceretian)
- **Alerting:** Fix persisting result fingerprint that is used by recovery threshold [#91290](https://github.com/grafana/grafana/pull/91290), [@yuri-tceretian](https://github.com/yuri-tceretian)
- **Auditing:** Fix a possible crash when audit logger parses responses for failed requests (Enterprise)
- **RBAC:** Fix an issue with server admins not being able to manage users in orgs that they don't belong to [#92273](https://github.com/grafana/grafana/pull/92273), [@IevaVasiljeva](https://github.com/IevaVasiljeva)
- **RBAC:** Fix an issue with server admins not being able to manage users in orgs that they dont belong to (Enterprise)
- **RBAC:** Fix seeder failures when inserting duplicated permissions (Enterprise)
- **Snapshots:** Fix panic when snapshot_remove_expired is true [#91232](https://github.com/grafana/grafana/pull/91232), [@ryantxu](https://github.com/ryantxu)
- **VizTooltip:** Fix positioning at bottom and right edges on mobile [#92137](https://github.com/grafana/grafana/pull/92137), [@leeoniya](https://github.com/leeoniya)

### Plugin development fixes & changes

- **Bugfix:** QueryField typeahead missing background color [#92316](https://github.com/grafana/grafana/pull/92316), [@mckn](https://github.com/mckn)

<!-- 11.1.5 END -->
<!-- 11.0.4 START -->

# 11.0.4 (2024-08-27)

### Bug fixes

- **Alerting:** Fix persisting result fingerprint that is used by recovery threshold [#91328](https://github.com/grafana/grafana/pull/91328), [@yuri-tceretian](https://github.com/yuri-tceretian)
- **Auditing:** Fix a possible crash when audit logger parses responses for failed requests (Enterprise)
- **RBAC:** Fix seeder failures when inserting duplicated permissions (Enterprise)
- **Snapshots:** Fix panic when snapshot_remove_expired is true [#91330](https://github.com/grafana/grafana/pull/91330), [@ryantxu](https://github.com/ryantxu)

<!-- 11.0.4 END -->
<!-- 10.4.8 START -->

# 10.4.8 (2024-08-27)

### Bug fixes

- **Alerting:** Fix persisting result fingerprint that is used by recovery threshold [#91331](https://github.com/grafana/grafana/pull/91331), [@yuri-tceretian](https://github.com/yuri-tceretian)
- **Auditing:** Fix a possible crash when audit logger parses responses for failed requests (Enterprise)
- **RBAC:** Fix seeder failures when inserting duplicated permissions (Enterprise)
- **Snapshots:** Fix panic when snapshot_remove_expired is true [#91329](https://github.com/grafana/grafana/pull/91329), [@ryantxu](https://github.com/ryantxu)

<!-- 10.4.8 END -->
<!-- 10.3.9 START -->

# 10.3.9 (2024-08-27)

<!-- 10.3.9 END -->
<!-- 11.1.4 START -->

# 11.1.4 (2024-08-14)

### Bug fixes

- **Swagger:** Fixed CVE-2024-6837.

<!-- 11.1.4 END -->
<!-- 11.0.3 START -->

# 11.0.3 (2024-08-14)

### Bug fixes

- **Swagger:** Fixed CVE-2024-6837.

<!-- 11.0.3 END -->
<!-- 10.4.7 START -->

# 10.4.7 (2024-08-14)

### Bug fixes

- **Swagger:** Fixed CVE-2024-6837.

<!-- 10.4.7 END -->
<!-- 11.1.3 START -->

# 11.1.3 (2024-07-26)

### Bug fixes

- **RBAC**: Allow plugins to use scoped actions [#90946](https://github.com/grafana/grafana/pull/90946), [@gamab](https://github.com/gamab)

<!-- 11.1.3 END -->
<!-- 11.0.2 START -->

# 11.0.2 (2024-07-25)

### Features and enhancements

- **Alerting:** Update grafana/alerting to c340765c985a12603bbdfcd10576ddfdbf9dc284 [#90388](https://github.com/grafana/grafana/pull/90388), [@yuri-tceretian](https://github.com/yuri-tceretian)
- **Prometheus:** Reintroduce Azure audience override feature flag [#90558](https://github.com/grafana/grafana/pull/90558), [@aangelisc](https://github.com/aangelisc)

### Bug fixes

- **Alerting:** Skip loading alert rules for dashboards when disabled [#89904](https://github.com/grafana/grafana/pull/89904), [@gillesdemey](https://github.com/gillesdemey)
- **Folders:** Improve folder move permission checks [#90849](https://github.com/grafana/grafana/pull/90849), [@IevaVasiljeva](https://github.com/IevaVasiljeva)
- **Folders:** Improve folder move permission checks [#90849](https://github.com/grafana/grafana/pull/90849), [@IevaVasiljeva](https://github.com/IevaVasiljeva)
- **Folders:** Improve folder move permission checks [#90849](https://github.com/grafana/grafana/pull/90849), [@IevaVasiljeva](https://github.com/IevaVasiljeva)

<!-- 11.0.2 END -->
<!-- 10.4.6 START -->

# 10.4.6 (2024-07-25)

### Features and enhancements

- **Alerting:** Update grafana/alerting to ce0d024b67ea714b06d0f5309025466f50e381ef [#90389](https://github.com/grafana/grafana/pull/90389), [@yuri-tceretian](https://github.com/yuri-tceretian)
- **Prometheus:** Reintroduce Azure audience override feature flag [#90557](https://github.com/grafana/grafana/pull/90557), [@aangelisc](https://github.com/aangelisc)

### Bug fixes

- **Alerting:** Fix panic in provisioning filter contacts by unknown name [#90440](https://github.com/grafana/grafana/pull/90440), [@JacobsonMT](https://github.com/JacobsonMT)
- **Alerting:** Skip loading alert rules for dashboards when disabled [v10.4.x] [#90331](https://github.com/grafana/grafana/pull/90331), [@gillesdemey](https://github.com/gillesdemey)
- **Echo:** Suppress errors from frontend-metrics API call failing [#89498](https://github.com/grafana/grafana/pull/89498), [@joshhunt](https://github.com/joshhunt)

<!-- 10.4.6 END -->
<!-- 11.1.1 START -->

# 11.1.1 (2024-07-25)

### Bug fixes

- **Alerting:** Skip fetching alerts for unsaved dashboards [#90074](https://github.com/grafana/grafana/pull/90074), [@gillesdemey](https://github.com/gillesdemey)
- **Alerting:** Skip loading alert rules for dashboards when disabled [#89905](https://github.com/grafana/grafana/pull/89905), [@gillesdemey](https://github.com/gillesdemey)
- **Alerting:** Support `utf8_strict_mode: false` in Mimir [#90148](https://github.com/grafana/grafana/pull/90148), [@gillesdemey](https://github.com/gillesdemey)
- **Scenes:** Fixes issue with panel repeat height calculation [#90232](https://github.com/grafana/grafana/pull/90232), [@kaydelaney](https://github.com/kaydelaney)
- **Table Panel:** Fix Image hover without datalinks [#89922](https://github.com/grafana/grafana/pull/89922), [@codeincarnate](https://github.com/codeincarnate)
- **Tempo:** Fix grpc streaming support over pdc-agent [#90055](https://github.com/grafana/grafana/pull/90055), [@taylor-s-dean](https://github.com/taylor-s-dean)
- **RBAC**: Allow plugins to use scoped actions [#90946](https://github.com/grafana/grafana/pull/90946), [@gamab](https://github.com/gamab)

<!-- 11.1.1 END -->
<!-- 11.1.0 START -->

# 11.1.0 (2024-06-21)

### Features and enhancements

- **Tracing:** Enable traces to profiles. [#88896](https://github.com/grafana/grafana/issues/88896), [@marefr](https://github.com/marefr)
- **Auth:** Add org to role mappings support to Google integration. [#88891](https://github.com/grafana/grafana/issues/88891), [@kalleep](https://github.com/kalleep)
- **Alerting:** Support AWS SNS integration in Grafana. [#88867](https://github.com/grafana/grafana/issues/88867), [@yuri-tceretian](https://github.com/yuri-tceretian)
- **Auth:** Add org to role mappings support to Okta integration. [#88770](https://github.com/grafana/grafana/issues/88770), [@mgyongyosi](https://github.com/mgyongyosi)
- **Auth:** Add org to role mappings support to Gitlab integration. [#88751](https://github.com/grafana/grafana/issues/88751), [@kalleep](https://github.com/kalleep)
- **Cloudwatch:** Use the metric map from grafana-aws-sdk. [#88733](https://github.com/grafana/grafana/issues/88733), [@iwysiu](https://github.com/iwysiu)
- **Alerting:** Add option to use Redis in cluster mode for Alerting HA. [#88696](https://github.com/grafana/grafana/issues/88696), [@fayzal-g](https://github.com/fayzal-g)
- **VizTooltip:** Allow setting the `maxWidth` option. [#88652](https://github.com/grafana/grafana/issues/88652), [@adela-almasan](https://github.com/adela-almasan)
- **Auth:** Add org to role mappings support to GitHub integration . [#88537](https://github.com/grafana/grafana/issues/88537), [@mgyongyosi](https://github.com/mgyongyosi)
- **CloudWatch:** Handle permissions error and update docs. [#88524](https://github.com/grafana/grafana/issues/88524), [@iwysiu](https://github.com/iwysiu)
- ** Alerting:** Correctly handle duplicating notification templates. [#88487](https://github.com/grafana/grafana/issues/88487), [@gillesdemey](https://github.com/gillesdemey)
- **Alerting:** Mute Timing service to prevent changing provenance status to none. [#88462](https://github.com/grafana/grafana/issues/88462), [@yuri-tceretian](https://github.com/yuri-tceretian)
- **Alerting:** Ensure we fetch AM config before saving new configuration. [#88458](https://github.com/grafana/grafana/issues/88458), [@tomratcliffe](https://github.com/tomratcliffe)
- **Alerting:** Remove regex reference in silences filter tooltip. [#88455](https://github.com/grafana/grafana/issues/88455), [@tomratcliffe](https://github.com/tomratcliffe)
- **Cloudwatch:** Update AWS DynamoDB Metrics. [#88418](https://github.com/grafana/grafana/issues/88418), [@LeonardoBoleli](https://github.com/LeonardoBoleli)
- **Alerting:** Make regex notification routing preview consistent with notification policies implementation. [#88413](https://github.com/grafana/grafana/issues/88413), [@tomratcliffe](https://github.com/tomratcliffe)
- **DateTimePicker:** Return cleared value in onChange. [#88377](https://github.com/grafana/grafana/issues/88377), [@Clarity-89](https://github.com/Clarity-89)
- **NodeGraph:** Add msagl and the layered layout code. [#88375](https://github.com/grafana/grafana/issues/88375), [@aocenas](https://github.com/aocenas)
- **API:** Add in theme support to /render/\* endpoint. [#88304](https://github.com/grafana/grafana/issues/88304), [@timlevett](https://github.com/timlevett)
- **Alerting:** Add filters for RouteGetRuleStatuses. [#88295](https://github.com/grafana/grafana/issues/88295), [@fayzal-g](https://github.com/fayzal-g)
- **Plugins:** Update the `plugin.json` schema with UI extensions meta-data. [#88288](https://github.com/grafana/grafana/issues/88288), [@leventebalogh](https://github.com/leventebalogh)
- **Auth:** Update SAML lib to improve HTTP-Post binding. [#88287](https://github.com/grafana/grafana/issues/88287), [@mgyongyosi](https://github.com/mgyongyosi)
- **Tempo:** Send current filters when retrieving tags for AdHocFilters. [#88270](https://github.com/grafana/grafana/issues/88270), [@joey-grafana](https://github.com/joey-grafana)
- **Tempo:** Support standard span convention. [#88268](https://github.com/grafana/grafana/issues/88268), [@fabrizio-grafana](https://github.com/fabrizio-grafana)
- **ValueFormats:** Add Uruguay peso currency. [#88260](https://github.com/grafana/grafana/issues/88260), [@lfdominguez](https://github.com/lfdominguez)
- **DateTimePicker:** Add clearable prop. [#88215](https://github.com/grafana/grafana/issues/88215), [@Clarity-89](https://github.com/Clarity-89)
- **Correlations:** Enable feature toggle by default (on-prem). [#88208](https://github.com/grafana/grafana/issues/88208), [@ifrost](https://github.com/ifrost)
- **Stat:** Add percent change color modes. [#88205](https://github.com/grafana/grafana/issues/88205), [@drew08t](https://github.com/drew08t)
- **Logs:** Added multi-line display control to the "wrap lines" option. [#88144](https://github.com/grafana/grafana/issues/88144), [@matyax](https://github.com/matyax)
- **Tempo:** Update lezer autocomplete (histogram, quantile) and add missing functions. [#88131](https://github.com/grafana/grafana/issues/88131), [@joey-grafana](https://github.com/joey-grafana)
- **AnnotationsPlugin2:** Implement support for rectangular annotations in Heatmap. [#88107](https://github.com/grafana/grafana/issues/88107), [@adrapereira](https://github.com/adrapereira)
- **CodeEditor:** Improved styles when the code editor is loading. [#88102](https://github.com/grafana/grafana/issues/88102), [@NWRichmond](https://github.com/NWRichmond)
- **CloudWatch:** Add additional AWS/KinesisAnalytics metrics . [#88101](https://github.com/grafana/grafana/issues/88101), [@tristanburgess](https://github.com/tristanburgess)
- **Cloudwatch:** Add AWS/Events Metrics. [#88097](https://github.com/grafana/grafana/issues/88097), [@LeonardoBoleli](https://github.com/LeonardoBoleli)
- **Azure:** Basic Logs support. [#88025](https://github.com/grafana/grafana/issues/88025), [@aangelisc](https://github.com/aangelisc)
- **Dashboard:** Make dashboard search faster. [#88019](https://github.com/grafana/grafana/issues/88019), [@knuzhdin](https://github.com/knuzhdin)
- **Alerting:** Support custom API URL for PagerDuty integration. [#88007](https://github.com/grafana/grafana/issues/88007), [@gaurav1999](https://github.com/gaurav1999)
- **Alerting:** Add optional metadata via query param to silence GET requests. [#88000](https://github.com/grafana/grafana/issues/88000), [@JacobsonMT](https://github.com/JacobsonMT)
- **Store:** Enable adding extra middleware. [#87984](https://github.com/grafana/grafana/issues/87984), [@Clarity-89](https://github.com/Clarity-89)
- **Tempo:** Don't modify the passed time range when using timeShiftEnabled. [#87980](https://github.com/grafana/grafana/issues/87980), [@aocenas](https://github.com/aocenas)
- **InfluxDB:** Introduce maxDataPoints setting for flux variable query editor. [#87935](https://github.com/grafana/grafana/issues/87935), [@itsmylife](https://github.com/itsmylife)
- **Alerting:** New list view UI – Part 1. [#87907](https://github.com/grafana/grafana/issues/87907), [@gillesdemey](https://github.com/gillesdemey)
- **NodeGraph:** Remove msagl lib and layered layout option. [#87905](https://github.com/grafana/grafana/issues/87905), [@aocenas](https://github.com/aocenas)
- **InfluxDB:** Introduce custom variable support. [#87903](https://github.com/grafana/grafana/issues/87903), [@itsmylife](https://github.com/itsmylife)
- **Gops:** Add tracking for data source check. [#87886](https://github.com/grafana/grafana/issues/87886), [@soniaAguilarPeiron](https://github.com/soniaAguilarPeiron)
- **AzureMonitor:** Prometheus exemplars support . [#87742](https://github.com/grafana/grafana/issues/87742), [@aangelisc](https://github.com/aangelisc)
- **Feature Management:** Move awsDatasourcesNewFormStyling to GA. [#87696](https://github.com/grafana/grafana/issues/87696), [@idastambuk](https://github.com/idastambuk)
- **TimeRangePicker:** Announce to screen reader when time range is updated. [#87692](https://github.com/grafana/grafana/issues/87692), [@tskarhed](https://github.com/tskarhed)
- **Alerting:** Template selector in contact points form. [#87689](https://github.com/grafana/grafana/issues/87689), [@soniaAguilarPeiron](https://github.com/soniaAguilarPeiron)
- **Azure:** Load custom clouds from ini file. [#87667](https://github.com/grafana/grafana/issues/87667), [@JonCole](https://github.com/JonCole)
- **Loki:** Kick start your query now applies templates to the current query. [#87658](https://github.com/grafana/grafana/issues/87658), [@matyax](https://github.com/matyax)
- **Elasticsearch:** Queries no longer executed while typing. [#87652](https://github.com/grafana/grafana/issues/87652), [@matyax](https://github.com/matyax)
- **Alerting:** Add options to configure TLS for HA using Redis. [#87567](https://github.com/grafana/grafana/issues/87567), [@fayzal-g](https://github.com/fayzal-g)
- **VizLegend:** Represent line style in series legend and tooltip. [#87558](https://github.com/grafana/grafana/issues/87558), [@domasx2](https://github.com/domasx2)
- **FeatureBadge:** Update FeatureBadge to support current release stages. [#87555](https://github.com/grafana/grafana/issues/87555), [@ivanahuckova](https://github.com/ivanahuckova)
- **Logs:** Infinite scrolling in Explore enabled by default. [#87493](https://github.com/grafana/grafana/issues/87493), [@matyax](https://github.com/matyax)
- **Plugins:** Improve frontend loader cache. [#87488](https://github.com/grafana/grafana/issues/87488), [@jackw](https://github.com/jackw)
- **Chore:** Upgrade go from 1.21.0 to 1.21.10. [#87479](https://github.com/grafana/grafana/issues/87479), [@stephaniehingtgen](https://github.com/stephaniehingtgen)
- **Chore:** Upgrade go to 1.22.3. [#87463](https://github.com/grafana/grafana/issues/87463), [@stephaniehingtgen](https://github.com/stephaniehingtgen)
- **Team:** Add an endpoint for bulk team membership updates. [#87441](https://github.com/grafana/grafana/issues/87441), [@IevaVasiljeva](https://github.com/IevaVasiljeva)
- **Flamegraph:** Add collapse and expand group buttons to toolbar. [#87395](https://github.com/grafana/grafana/issues/87395), [@aocenas](https://github.com/aocenas)
- **OIDC:** Support Generic OAuth org to role mappings. [#87394](https://github.com/grafana/grafana/issues/87394), [@sathieu](https://github.com/sathieu)
- **Search:** Announce to screen reader when query returns no result. [#87382](https://github.com/grafana/grafana/issues/87382), [@tskarhed](https://github.com/tskarhed)
- **Logs:** Added support for numeric log levels. [#87366](https://github.com/grafana/grafana/issues/87366), [@nailgun](https://github.com/nailgun)
- **Prometheus:** Place custom inputs first when using regex filter values in the query builder. [#87360](https://github.com/grafana/grafana/issues/87360), [@NWRichmond](https://github.com/NWRichmond)
- **Alerting:** Remove requirement for datasource query on rule read. [#87349](https://github.com/grafana/grafana/issues/87349), [@rwwiv](https://github.com/rwwiv)
- **Alerting:** Add RBAC logic for silences creation. [#87322](https://github.com/grafana/grafana/issues/87322), [@tomratcliffe](https://github.com/tomratcliffe)
- **Alerting:** Update silences creation to support `__alert_rule_uid__` and move into drawer. [#87320](https://github.com/grafana/grafana/issues/87320), [@tomratcliffe](https://github.com/tomratcliffe)
- **Flamegraph:** Add diff mode color legend. [#87319](https://github.com/grafana/grafana/issues/87319), [@aocenas](https://github.com/aocenas)
- **Dashboard:** Keyboard and mouse panel shortcuts improvement. [#87317](https://github.com/grafana/grafana/issues/87317), [@tskarhed](https://github.com/tskarhed)
- **PanelHeaderCorner:** Remove font-awesome icons. [#87303](https://github.com/grafana/grafana/issues/87303), [@Clarity-89](https://github.com/Clarity-89)
- **Alerting:** Add OAuth2 to HTTP settings for vanilla Alertmanager / Mimir. [#87272](https://github.com/grafana/grafana/issues/87272), [@gillesdemey](https://github.com/gillesdemey)
- **Plugins:** Allow apps to expose components. Update the extensions API. [#87236](https://github.com/grafana/grafana/issues/87236), [@leventebalogh](https://github.com/leventebalogh)
- **Plugins:** Catalog to show all plugins by default. [#87168](https://github.com/grafana/grafana/issues/87168), [@sympatheticmoose](https://github.com/sympatheticmoose)
- **Prometheus:** Ensure values in metric selector are visible. [#87150](https://github.com/grafana/grafana/issues/87150), [@NWRichmond](https://github.com/NWRichmond)
- **Select:** Add data-testid to Input. [#87105](https://github.com/grafana/grafana/issues/87105), [@Clarity-89](https://github.com/Clarity-89)
- **Prometheus:** Add native histogram types metric explorer to allow filter by type. [#87090](https://github.com/grafana/grafana/issues/87090), [@bohandley](https://github.com/bohandley)
- **Prometheus:** Add hints for native histograms. [#87017](https://github.com/grafana/grafana/issues/87017), [@bohandley](https://github.com/bohandley)
- **Alerting:** Reduce number of request fetching rules in the dashboard view using rtkq. [#86991](https://github.com/grafana/grafana/issues/86991), [@soniaAguilarPeiron](https://github.com/soniaAguilarPeiron)
- **Plugins:** Make grafana-com API URL usage consistent. [#86920](https://github.com/grafana/grafana/issues/86920), [@oshirohugo](https://github.com/oshirohugo)
- **Stack:** Add size props. [#86900](https://github.com/grafana/grafana/issues/86900), [@Clarity-89](https://github.com/Clarity-89)
- **Table Panel:** Enable Text Wrapping. [#86895](https://github.com/grafana/grafana/issues/86895), [@codeincarnate](https://github.com/codeincarnate)
- **Alerting:** Get grafana-managed alert rule by UID. [#86845](https://github.com/grafana/grafana/issues/86845), [@fayzal-g](https://github.com/fayzal-g)
- **Cloudwatch:** Add Kendra metrics. [#86809](https://github.com/grafana/grafana/issues/86809), [@scottschreckengaust](https://github.com/scottschreckengaust)
- **Auth:** Added support to filter for parent teams in GitHub connector's team membership filter. [#86754](https://github.com/grafana/grafana/issues/86754), [@wasim-nihal](https://github.com/wasim-nihal)
- **Alerting:** Hook up GMA silence APIs to new authentication handler. [#86625](https://github.com/grafana/grafana/issues/86625), [@JacobsonMT](https://github.com/JacobsonMT)
- **GeoMap:** Pan and zoom keyboard support. [#86573](https://github.com/grafana/grafana/issues/86573), [@tskarhed](https://github.com/tskarhed)
- **Alerting:** Optimize rule status gathering APIs when a limit is applied. [#86568](https://github.com/grafana/grafana/issues/86568), [@stevesg](https://github.com/stevesg)
- **Plugins:** Add an auto-generated part to the `plugin.json` schema. [#86520](https://github.com/grafana/grafana/issues/86520), [@leventebalogh](https://github.com/leventebalogh)
- **Loki/Prometheus Query Editor:** Disabled cmd/ctrl+f keybinding within the editor. [#86418](https://github.com/grafana/grafana/issues/86418), [@matyax](https://github.com/matyax)
- **Grafana packages:** Remove E2E workspace. [#86416](https://github.com/grafana/grafana/issues/86416), [@sunker](https://github.com/sunker)
- **RefreshPicker:** Change running state to be less distracting . [#86405](https://github.com/grafana/grafana/issues/86405), [@torkelo](https://github.com/torkelo)
- **Prometheus:** Cancellable label values requests. [#86403](https://github.com/grafana/grafana/issues/86403), [@NWRichmond](https://github.com/NWRichmond)
- **SQLStore:** Improve recursive CTE support detection. [#86397](https://github.com/grafana/grafana/issues/86397), [@mildwonkey](https://github.com/mildwonkey)
- **CloudMonitoring:** Ensure variables can be used in all variable queries. [#86377](https://github.com/grafana/grafana/issues/86377), [@aangelisc](https://github.com/aangelisc)
- **Common labels/displayed fields:** Show label names with values. [#86345](https://github.com/grafana/grafana/issues/86345), [@matyax](https://github.com/matyax)
- **AuthZ:** Further protect admin endpoints. [#86285](https://github.com/grafana/grafana/issues/86285), [@IevaVasiljeva](https://github.com/IevaVasiljeva)
- **Explore:** Deprecate local storage singular datasource key. [#86250](https://github.com/grafana/grafana/issues/86250), [@gelicia](https://github.com/gelicia)
- **Loki:** Add label filters after label_format if present. [#86124](https://github.com/grafana/grafana/issues/86124), [@matyax](https://github.com/matyax)
- **Alerting:** Immutable plugin rules and alerting plugins extensions. [#86042](https://github.com/grafana/grafana/issues/86042), [@konrad147](https://github.com/konrad147)
- **Tempo:** Group by template vars. [#86022](https://github.com/grafana/grafana/issues/86022), [@joey-grafana](https://github.com/joey-grafana)
- **Short Links:** Add setting for changing expiration time. [#86003](https://github.com/grafana/grafana/issues/86003), [@gelicia](https://github.com/gelicia)
- **Prometheus:** Add native histogram functions. [#86002](https://github.com/grafana/grafana/issues/86002), [@bohandley](https://github.com/bohandley)
- **Plugins:** Removed feature toggle pluginsDynamicAngularDetectionPatterns. [#85956](https://github.com/grafana/grafana/issues/85956), [@xnyo](https://github.com/xnyo)
- **Plugins:** Removed feature toggle enablePluginsTracingByDefault. [#85953](https://github.com/grafana/grafana/issues/85953), [@xnyo](https://github.com/xnyo)
- **Tracing:** Allow otel service name and attributes to be overridden from env. [#85937](https://github.com/grafana/grafana/issues/85937), [@marefr](https://github.com/marefr)
- **PanelChrome:** Improve accessibility landmark markup. [#85863](https://github.com/grafana/grafana/issues/85863), [@tskarhed](https://github.com/tskarhed)
- **Gops:** Add configuration tracker on the existing IRM page. [#85838](https://github.com/grafana/grafana/issues/85838), [@soniaAguilarPeiron](https://github.com/soniaAguilarPeiron)
- **CloudWatch:** Add additional Glue metrics. [#85798](https://github.com/grafana/grafana/issues/85798), [@tristanburgess](https://github.com/tristanburgess)
- **CloudWatch:** Add labels for Metric Query type queries. [#85766](https://github.com/grafana/grafana/issues/85766), [@kevinwcyu](https://github.com/kevinwcyu)
- **Util:** Support parsing and splitting strings enclosed in quotes in util.SplitString. [#85735](https://github.com/grafana/grafana/issues/85735), [@mgyongyosi](https://github.com/mgyongyosi)
- **Loki:** Handle `X-Scope-OrgID` and tenant IDs. [#85726](https://github.com/grafana/grafana/issues/85726), [@fabrizio-grafana](https://github.com/fabrizio-grafana)
- **CloudWatch:** Add a Performance Insights and other missing metrics to aws/rds. [#85680](https://github.com/grafana/grafana/issues/85680), [@kgeckhart](https://github.com/kgeckhart)
- **Prometheus:** Respect dashboard queries when querying ad hoc filter labels. [#85674](https://github.com/grafana/grafana/issues/85674), [@itsmylife](https://github.com/itsmylife)
- **Pyroscope:** Add adhoc filters support. [#85601](https://github.com/grafana/grafana/issues/85601), [@aocenas](https://github.com/aocenas)
- **Table Panel:** Update background colors to respect transparency. [#85565](https://github.com/grafana/grafana/issues/85565), [@codeincarnate](https://github.com/codeincarnate)
- **Canvas:** Add support for line animation. [#85556](https://github.com/grafana/grafana/issues/85556), [@adela-almasan](https://github.com/adela-almasan)
- **Reducers:** Add in basic Percentile Support. [#85554](https://github.com/grafana/grafana/issues/85554), [@timlevett](https://github.com/timlevett)
- **Storage:** Watch tests. [#85496](https://github.com/grafana/grafana/issues/85496), [@DanCech](https://github.com/DanCech)
- **Plugins:** Show update buttons when instance version is different. [#85486](https://github.com/grafana/grafana/issues/85486), [@oshirohugo](https://github.com/oshirohugo)
- **Tempo:** Always use time range even if timeShiftEnabled is false. [#85477](https://github.com/grafana/grafana/issues/85477), [@ogxd](https://github.com/ogxd)
- **Alerting:** Gops labels integration. [#85467](https://github.com/grafana/grafana/issues/85467), [@soniaAguilarPeiron](https://github.com/soniaAguilarPeiron)
- **Explore:** Set X-Cache-Skip to true for query requests. [#85460](https://github.com/grafana/grafana/issues/85460), [@Elfo404](https://github.com/Elfo404)
- **Explore:** Make Explore breadcrumb clickable. [#85437](https://github.com/grafana/grafana/issues/85437), [@Elfo404](https://github.com/Elfo404)
- **Prometheus:** Fuzzy search for metric names in Code Mode. [#85396](https://github.com/grafana/grafana/issues/85396), [@NWRichmond](https://github.com/NWRichmond)
- **Storage Api:** Adds traces. [#85391](https://github.com/grafana/grafana/issues/85391), [@owensmallwood](https://github.com/owensmallwood)
- **Storage Api:** Add metrics. [#85316](https://github.com/grafana/grafana/issues/85316), [@owensmallwood](https://github.com/owensmallwood)
- **Alerting:** Improve paused alert visibility and allow pausing/resuming from alert list view. [#85116](https://github.com/grafana/grafana/issues/85116), [@tomratcliffe](https://github.com/tomratcliffe)
- **CloudWatch:** Clarify match exact tooltip and docs. [#85095](https://github.com/grafana/grafana/issues/85095), [@iwysiu](https://github.com/iwysiu)
- **Alerting:** Evaluation quick buttons. [#85010](https://github.com/grafana/grafana/issues/85010), [@gillesdemey](https://github.com/gillesdemey)
- **Alerting:** Add state history polling interval. [#84837](https://github.com/grafana/grafana/issues/84837), [@gillesdemey](https://github.com/gillesdemey)
- **CloudWatch:** Improve metric label parsing. [#84835](https://github.com/grafana/grafana/issues/84835), [@iwysiu](https://github.com/iwysiu)
- **Alerting:** Improve template preview. [#84798](https://github.com/grafana/grafana/issues/84798), [@konrad147](https://github.com/konrad147)
- **Alerting:** New settings page. [#84501](https://github.com/grafana/grafana/issues/84501), [@gillesdemey](https://github.com/gillesdemey)
- **Explore:** Move Query History to be screen wide. [#84321](https://github.com/grafana/grafana/issues/84321), [@gelicia](https://github.com/gelicia)
- **MixedDataSource:** Support multi value data source variable that issues a query to each data source. [#83356](https://github.com/grafana/grafana/issues/83356), [@torkelo](https://github.com/torkelo)
- **PluginExtensions:** Make the extensions registry reactive. [#83085](https://github.com/grafana/grafana/issues/83085), [@mckn](https://github.com/mckn)
- **Loki:** Use label/&lt;name&gt;/values API instead of series API for label values discovery. [#83044](https://github.com/grafana/grafana/issues/83044), [@yuri-rs](https://github.com/yuri-rs)
- **Tempo:** Escape backslash in span name for promsql query. [#83024](https://github.com/grafana/grafana/issues/83024), [@ttshivers](https://github.com/ttshivers)
- **Alerting:** Export and provisioning rules into subfolders. [#77450](https://github.com/grafana/grafana/issues/77450), [@papagian](https://github.com/papagian)
- **Notification banner:** Integrate with RBAC. (Enterprise)
- **Auth:** Assign users using SAML to AutoAssignOrgRole if no role matches. (Enterprise)
- **Notification banner:** Display preview. (Enterprise)
- **Auth:** Add None and Viewer roles as options to SAML UI config. (Enterprise)
- **SAML:** Add nonce to the generated script tag. (Enterprise)
- **Notification banner:** Add settings page. (Enterprise)
- **Notification banner:** Add API client. (Enterprise)
- **Chore:** Upgrade go version to 1.22.3. (Enterprise)
- **Auditing:** Correctly parse the URL for auditing through Loki. (Enterprise)
- **Auditlog:** Refactor action to post-action in default auditlogging. (Enterprise)
- **Plugins:** Make grafana-com API URL usage consistent. (Enterprise)
- **Plugins:** Make grafana-com API URL usage consistent. (Enterprise)
- **Caching:** Implement mtls-enabled memcached integration. (Enterprise)
- **OpenAPI:** Document the datasource caching API. (Enterprise)

### Bug fixes

- **Alerting:** Fix go-swagger extraction and several embedded types from Alertmanager in Swagger docs. [#88879](https://github.com/grafana/grafana/issues/88879), [@alexweav](https://github.com/alexweav)
- **DashboardScene:** Fixes inspect with transforms issue. [#88843](https://github.com/grafana/grafana/issues/88843), [@torkelo](https://github.com/torkelo)
- **Elasticsearch:** Fix stripping of trailing slashes in datasource URLs. [#88779](https://github.com/grafana/grafana/issues/88779), [@ivanahuckova](https://github.com/ivanahuckova)
- **Loki:** Fix editor history in wrong order. [#88666](https://github.com/grafana/grafana/issues/88666), [@svennergr](https://github.com/svennergr)
- **Cli:** Fix bug where password is hashed twice. [#88589](https://github.com/grafana/grafana/issues/88589), [@kalleep](https://github.com/kalleep)
- **AzureMonitor:** Fix bug detecting app insights queries. [#88572](https://github.com/grafana/grafana/issues/88572), [@aangelisc](https://github.com/aangelisc)
- **SSE:** Fix threshold unmarshal to avoid panic. [#88521](https://github.com/grafana/grafana/issues/88521), [@yuri-tceretian](https://github.com/yuri-tceretian)
- **Dashboard:** Fix Variables query hides fields with non-supported datasources. [#88516](https://github.com/grafana/grafana/issues/88516), [@axelavargas](https://github.com/axelavargas)
- **Explore:** Align time filters properly to day boundaries in query history. [#88498](https://github.com/grafana/grafana/issues/88498), [@aocenas](https://github.com/aocenas)
- **Access Control:** Clean up permissions for deprovisioned data sources. [#88483](https://github.com/grafana/grafana/issues/88483), [@IevaVasiljeva](https://github.com/IevaVasiljeva)
- **Dashboards:** Correctly display Admin access to dashboards in the UI. [#88439](https://github.com/grafana/grafana/issues/88439), [@IevaVasiljeva](https://github.com/IevaVasiljeva)
- **LibraryPanels/RBAC:** Ignore old folder permission check when deleting/patching lib panel. [#88422](https://github.com/grafana/grafana/issues/88422), [@kaydelaney](https://github.com/kaydelaney)
- **LogsTable:** Fix default sort by time. [#88398](https://github.com/grafana/grafana/issues/88398), [@svennergr](https://github.com/svennergr)
- **Dashboards:** Fix regression when deleting folder. [#88311](https://github.com/grafana/grafana/issues/88311), [@papagian](https://github.com/papagian)
- **Docker:** Fix renderer plugin in custom Dockerfile. [#88223](https://github.com/grafana/grafana/issues/88223), [@AgnesToulet](https://github.com/AgnesToulet)
- **Alerting:** Fix rules deleting when reordering whilst filtered. [#88221](https://github.com/grafana/grafana/issues/88221), [@tomratcliffe](https://github.com/tomratcliffe)
- **Alerting:** Fix "copy link" not including full URL. [#88210](https://github.com/grafana/grafana/issues/88210), [@tomratcliffe](https://github.com/tomratcliffe)
- **Alerting:** Fix typo in JSON response for rule export. [#88028](https://github.com/grafana/grafana/issues/88028), [@yuri-tceretian](https://github.com/yuri-tceretian)
- **Alerting:** Fix scheduler to sort rules before evaluation. [#88006](https://github.com/grafana/grafana/issues/88006), [@yuri-tceretian](https://github.com/yuri-tceretian)
- **CloudMonitoring:** Fix query type selection issue. [#87990](https://github.com/grafana/grafana/issues/87990), [@aangelisc](https://github.com/aangelisc)
- **Alerting:** Assume built-in AM is receiving alerts in case of not having admin config. [#87893](https://github.com/grafana/grafana/issues/87893), [@soniaAguilarPeiron](https://github.com/soniaAguilarPeiron)
- **DashboardScene:** Skip panel repeats when values are the same. [#87788](https://github.com/grafana/grafana/issues/87788), [@torkelo](https://github.com/torkelo)
- **Alerting:** Fix deleting rules when silencing/resuming rule from a panel alert tab. [#87710](https://github.com/grafana/grafana/issues/87710), [@soniaAguilarPeiron](https://github.com/soniaAguilarPeiron)
- **Dashboards:** Don't set dashboard creator/updater if the action is done by an API key. [#87704](https://github.com/grafana/grafana/issues/87704), [@IevaVasiljeva](https://github.com/IevaVasiljeva)
- **Elasticsearch:** Fix setting of default maxConcurrentShardRequests. [#87703](https://github.com/grafana/grafana/issues/87703), [@ivanahuckova](https://github.com/ivanahuckova)
- **Graphite:** Fix alignment of elements in the query editor. [#87662](https://github.com/grafana/grafana/issues/87662), [@NWRichmond](https://github.com/NWRichmond)
- **DashboardScene:** Fixing major row repeat issues. [#87539](https://github.com/grafana/grafana/issues/87539), [@torkelo](https://github.com/torkelo)
- **Alerting:** Do not store series values from past evaluations in state manager for no reason. [#87525](https://github.com/grafana/grafana/issues/87525), [@alexweav](https://github.com/alexweav)
- **RBAC:** Update role picker in team page, fix a bug with roles being removed upon team setting update. [#87519](https://github.com/grafana/grafana/issues/87519), [@IevaVasiljeva](https://github.com/IevaVasiljeva)
- **Transformations:** Fix true inner join in `joinByField` transformation. [#87409](https://github.com/grafana/grafana/issues/87409), [@baldm0mma](https://github.com/baldm0mma)
- **Alerting:** Do not retry rule evaluations with "input data must be a wide series but got type long" style errors. [#87343](https://github.com/grafana/grafana/issues/87343), [@alexweav](https://github.com/alexweav)
- **Tempo:** Fix sorting for nested tables. [#87214](https://github.com/grafana/grafana/issues/87214), [@fabrizio-grafana](https://github.com/fabrizio-grafana)
- **Cloudwatch Logs:** Fix bug where we did not return errors to user. [#87190](https://github.com/grafana/grafana/issues/87190), [@sarahzinger](https://github.com/sarahzinger)
- **CloudWatch:** Fix apostrophes in dimension values not being escaped. [#87182](https://github.com/grafana/grafana/issues/87182), [@kevinwcyu](https://github.com/kevinwcyu)
- **AnnotationList:** Fix link for annotation with no panel or dashboard. [#87048](https://github.com/grafana/grafana/issues/87048), [@tskarhed](https://github.com/tskarhed)
- **Graphite:** Fix splitting expressions in tag_value with template variables. [#86958](https://github.com/grafana/grafana/issues/86958), [@EduardZaydler](https://github.com/EduardZaydler)
- **SQL Query Editor:** Fix label-for IDs, associate "Table" label. [#86944](https://github.com/grafana/grafana/issues/86944), [@timo](https://github.com/timo)
- **SSO:** Add SSO settings to secrets migrator. [#86913](https://github.com/grafana/grafana/issues/86913), [@dmihai](https://github.com/dmihai)
- **Plugins:** Preserve trailing slash in plugin proxy. [#86859](https://github.com/grafana/grafana/issues/86859), [@marefr](https://github.com/marefr)
- **TimeSeries:** Improve keyboard focus and fix spacebar override. [#86848](https://github.com/grafana/grafana/issues/86848), [@tskarhed](https://github.com/tskarhed)
- **NodeGraph:** Use values from fixedX/fixedY column for layout. [#86643](https://github.com/grafana/grafana/issues/86643), [@timo](https://github.com/timo)
- **Alerting:** Prevent simplified routing zero duration GroupInterval and RepeatInterval. [#86561](https://github.com/grafana/grafana/issues/86561), [@JacobsonMT](https://github.com/JacobsonMT)
- **Loki:** Fix setting of tenant ID. [#86433](https://github.com/grafana/grafana/issues/86433), [@fabrizio-grafana](https://github.com/fabrizio-grafana)
- **DashboardScene:** Fixes checkbox orienation in save forms. [#86408](https://github.com/grafana/grafana/issues/86408), [@torkelo](https://github.com/torkelo)
- **CloudMonitoring:** Correctly interpolate multi-valued template variables in PromQL queries. [#86391](https://github.com/grafana/grafana/issues/86391), [@aangelisc](https://github.com/aangelisc)
- **Expressions:** Fix erroneous sorting of metrics and expressions. [#86372](https://github.com/grafana/grafana/issues/86372), [@NWRichmond](https://github.com/NWRichmond)
- **CloudMonitoring:** Allow a custom group by value. [#86288](https://github.com/grafana/grafana/issues/86288), [@aangelisc](https://github.com/aangelisc)
- **DataLinks:** Fixes datalinks with onClick and variables in url not being interpolated . [#86253](https://github.com/grafana/grafana/issues/86253), [@gng0](https://github.com/gng0)
- **I18N:** Fix untranslated descriptions in data source picker. [#86216](https://github.com/grafana/grafana/issues/86216), [@joshhunt](https://github.com/joshhunt)
- **RBAC:** Fix global role deletion in hosted Grafana. [#85980](https://github.com/grafana/grafana/issues/85980), [@IevaVasiljeva](https://github.com/IevaVasiljeva)
- **Expression:** Fix a bug of the display name of the threshold expression result. [#85912](https://github.com/grafana/grafana/issues/85912), [@lingyufei](https://github.com/lingyufei)
- **Alerting:** Fix incorrect display of pending period in alert rule form. [#85893](https://github.com/grafana/grafana/issues/85893), [@tomratcliffe](https://github.com/tomratcliffe)
- **Alerting:** Fix redirect after saving a notification template. [#85667](https://github.com/grafana/grafana/issues/85667), [@tomratcliffe](https://github.com/tomratcliffe)
- **Alerting:** Get oncall metada only when we have alert manager configuration data. [#85622](https://github.com/grafana/grafana/issues/85622), [@soniaAguilarPeiron](https://github.com/soniaAguilarPeiron)
- **Alerting:** Return better error for invalid time range on alert queries. [#85611](https://github.com/grafana/grafana/issues/85611), [@alexweav](https://github.com/alexweav)
- **CloudWatch:** Fix SageMaker MBP namespace typo. [#85557](https://github.com/grafana/grafana/issues/85557), [@tristanburgess](https://github.com/tristanburgess)
- **Alerting:** Only append `/alertmanager` when sending alerts to mimir targets if not already present. [#85543](https://github.com/grafana/grafana/issues/85543), [@alexweav](https://github.com/alexweav)
- **Alerting:** Set mimir implementation in jsonData by default when creating a new a…. [#85513](https://github.com/grafana/grafana/issues/85513), [@soniaAguilarPeiron](https://github.com/soniaAguilarPeiron)
- **Alerting:** Persist silence state immediately on Create/Delete . [#84705](https://github.com/grafana/grafana/issues/84705), [@JacobsonMT](https://github.com/JacobsonMT)
- **NodeGraph:** Fix configuring arc colors with mixed case field names. [#84609](https://github.com/grafana/grafana/issues/84609), [@timo](https://github.com/timo)
- **Auditing:** Fix Loki URL parsing. (Enterprise)
- **Provisioning:** Add override option to role provisioning. (Enterprise)
- **Alerting:** Check pointers before use to prevent segfault. (Enterprise)
- **Reporting:** Fix UI errors when using linked variables. (Enterprise)

### Breaking changes

Users that provision alert rules into folders whose titles contain slashes from now on they should escape them:
eg. if an alert group contains:
`folder: folder_with_/_in_title`
it should become:
`folder: folder_with_\/_in_title` Issue [#77450](https://github.com/grafana/grafana/issues/77450)

### Deprecations

The `grafana.explore.richHistory.activeDatasourceOnly` local storage key is deprecated, and will be removed in Grafana 12. You may experience loss of your Explore query history or autocomplete data if you upgrade to Grafana 12 under 2 weeks of Grafana 11.1. Actual risk of data loss depends on your query history retention policy. Issue [#86250](https://github.com/grafana/grafana/issues/86250)

### Plugin development fixes & changes

- **Select:** Change `Select` group headers to always be visible. [#88178](https://github.com/grafana/grafana/issues/88178), [@ashharrison90](https://github.com/ashharrison90)
- **Select:** Ensure virtualised menu scrolls active option into view when using arrow keys. [#87743](https://github.com/grafana/grafana/issues/87743), [@ashharrison90](https://github.com/ashharrison90)
- **Switch:** Improve disabled active state. [#87694](https://github.com/grafana/grafana/issues/87694), [@ashharrison90](https://github.com/ashharrison90)
- **Button:** Allow disabled button to still be focused. [#87516](https://github.com/grafana/grafana/issues/87516), [@JoaoSilvaGrafana](https://github.com/JoaoSilvaGrafana)
- **GrafanaUI:** Add `tabular` prop to Text component for tabular numbers. [#87440](https://github.com/grafana/grafana/issues/87440), [@JoaoSilvaGrafana](https://github.com/JoaoSilvaGrafana)

<!-- 11.1.0 END -->
<!-- 11.0.1 START -->

# 11.0.1 (2024-06-21)

### Bug fixes

- **Echo:** Suppress errors from frontend-metrics API call failing. [#89493](https://github.com/grafana/grafana/issues/89493), [@joshhunt](https://github.com/joshhunt)
- **Fix:** Portuguese Brazilian wasn't loading translations. [#89374](https://github.com/grafana/grafana/issues/89374), [@JoaoSilvaGrafana](https://github.com/JoaoSilvaGrafana)
- **Analytics:** Fix ApplicationInsights integration. [#89300](https://github.com/grafana/grafana/issues/89300), [@ashharrison90](https://github.com/ashharrison90)
- **DashboardScene:** Fixes issue removing override rule. [#89134](https://github.com/grafana/grafana/issues/89134), [@torkelo](https://github.com/torkelo)
- **BrowseDashboards:** Prepend subpath to New Browse Dashboard actions. [#89130](https://github.com/grafana/grafana/issues/89130), [@joshhunt](https://github.com/joshhunt)
- **Alerting:** Fix rule storage to filter by group names using case-sensitive comparison. [#89063](https://github.com/grafana/grafana/issues/89063), [@yuri-tceretian](https://github.com/yuri-tceretian)
- **RBAC:** List only the folders that the user has access to. [#89015](https://github.com/grafana/grafana/issues/89015), [@IevaVasiljeva](https://github.com/IevaVasiljeva)
- **DashboardScene:** Fixes lack of re-render when updating field override properties. [#88985](https://github.com/grafana/grafana/issues/88985), [@torkelo](https://github.com/torkelo)
- **DashboardScene:** Fixes inspect with transforms issue. [#88862](https://github.com/grafana/grafana/issues/88862), [@torkelo](https://github.com/torkelo)
- **AzureMonitor:** Fix bug detecting app insights queries. [#88787](https://github.com/grafana/grafana/issues/88787), [@aangelisc](https://github.com/aangelisc)
- **Access Control:** Clean up permissions for deprovisioned data sources. [#88700](https://github.com/grafana/grafana/issues/88700), [@IevaVasiljeva](https://github.com/IevaVasiljeva)
- **Loki:** Fix editor history in wrong order. [#88669](https://github.com/grafana/grafana/issues/88669), [@svennergr](https://github.com/svennergr)
- **SSE:** Fix threshold unmarshal to avoid panic. [#88651](https://github.com/grafana/grafana/issues/88651), [@yuri-tceretian](https://github.com/yuri-tceretian)
- **LibraryPanels/RBAC:** Ignore old folder permission check when deleting/patching lib panel. [#88493](https://github.com/grafana/grafana/issues/88493), [@kaydelaney](https://github.com/kaydelaney)
- **Dashboards:** Correctly display Admin access to dashboards in the UI. [#88473](https://github.com/grafana/grafana/issues/88473), [@IevaVasiljeva](https://github.com/IevaVasiljeva)
- **LogsTable:** Fix default sort by time. [#88434](https://github.com/grafana/grafana/issues/88434), [@svennergr](https://github.com/svennergr)
- **Alerting:** Fix rules deleting when reordering whilst filtered. [#88285](https://github.com/grafana/grafana/issues/88285), [@gillesdemey](https://github.com/gillesdemey)
- **Alerting:** Fix typo in JSON response for rule export. [#88090](https://github.com/grafana/grafana/issues/88090), [@yuri-tceretian](https://github.com/yuri-tceretian)
- **CloudMonitoring:** Fix query type selection issue. [#88024](https://github.com/grafana/grafana/issues/88024), [@aangelisc](https://github.com/aangelisc)
- **Alerting:** Fix scheduler to sort rules before evaluation. [#88021](https://github.com/grafana/grafana/issues/88021), [@yuri-tceretian](https://github.com/yuri-tceretian)
- **DashboardScene:** Skip panel repeats when values are the same. [#87896](https://github.com/grafana/grafana/issues/87896), [@torkelo](https://github.com/torkelo)
- **Alerting:** Do not store series values from past evaluations in state manager for no reason. [#87845](https://github.com/grafana/grafana/issues/87845), [@alexweav](https://github.com/alexweav)
- **DashboardScene:** Fixing major row repeat issues. [#87800](https://github.com/grafana/grafana/issues/87800), [@torkelo](https://github.com/torkelo)
- **DashboardScene:** Fixes checkbox orienation in save forms. [#86490](https://github.com/grafana/grafana/issues/86490), [@torkelo](https://github.com/torkelo)
- **Provisioning:** Add override option to role provisioning. (Enterprise)

### Breaking changes

If you had selected your language as "Português Brasileiro" previously, this will be reset. You have to select it again in your Preferences for the fix to be applied and the translations will then be shown. Issue [#89374](https://github.com/grafana/grafana/issues/89374)

<!-- 11.0.1 END -->
<!-- 11.0.0 START -->

# 11.0.0 (2024-05-14)

### Features and enhancements

- **Alerting:** Add two sets of provisioning actions for rules and notifications . [#87572](https://github.com/grafana/grafana/issues/87572), [@yuri-tceretian](https://github.com/yuri-tceretian)
- **Chore:** Upgrade go to 1.21.10. [#87472](https://github.com/grafana/grafana/issues/87472), [@stephaniehingtgen](https://github.com/stephaniehingtgen)
- **Auth:** Force lowercase login/email for users. [#86985](https://github.com/grafana/grafana/issues/86985), [@eleijonmarck](https://github.com/eleijonmarck)
- **Navigation:** Add a return to previous button when navigating to different sections. [#86797](https://github.com/grafana/grafana/issues/86797), [@eledobleefe](https://github.com/eledobleefe)
- **DashboardScene:** Move add library panel view from grid item to drawer. [#86409](https://github.com/grafana/grafana/issues/86409), [@torkelo](https://github.com/torkelo)
- **CloudWatch :** Add missing AWS/ES metrics. [#86271](https://github.com/grafana/grafana/issues/86271), [@thepalbi](https://github.com/thepalbi)
- **Alerting:** Reduce set of fields that could trigger alert state change. [#86266](https://github.com/grafana/grafana/issues/86266), [@benoittgt](https://github.com/benoittgt)
- **OAuth:** Make sub claim required for generic oauth behind feature toggle. [#86118](https://github.com/grafana/grafana/issues/86118), [@kalleep](https://github.com/kalleep)
- **Grafana E2E:** Add deprecation notice and update docs. [#85778](https://github.com/grafana/grafana/issues/85778), [@sunker](https://github.com/sunker)
- **Loki:** Remove API restrictions on resource calls. [#85201](https://github.com/grafana/grafana/issues/85201), [@svennergr](https://github.com/svennergr)
- **Chore:** Upgrade go to 1.21.10. (Enterprise)

### Bug fixes

- **AuthN:** Fix signout redirect url. [#87681](https://github.com/grafana/grafana/issues/87681), [@kalleep](https://github.com/kalleep)
- **CloudMonitoring:** Improve legacy query migrations. [#87648](https://github.com/grafana/grafana/issues/87648), [@aangelisc](https://github.com/aangelisc)
- **Azure data sources:** Set selected config type before save. [#87632](https://github.com/grafana/grafana/issues/87632), [@bossinc](https://github.com/bossinc)
- **Loki:** Fix log context when no label types are present. [#87600](https://github.com/grafana/grafana/issues/87600), [@svennergr](https://github.com/svennergr)
- **DashboardScene:** Fixes editing transformations after toggling table view. [#87485](https://github.com/grafana/grafana/issues/87485), [@torkelo](https://github.com/torkelo)
- **DashboardDataSource:** Fixes issue where sometimes untransformed data could be returned . [#87484](https://github.com/grafana/grafana/issues/87484), [@torkelo](https://github.com/torkelo)
- **Provisioning:** Look up provisioned folders by UID when possible. [#87468](https://github.com/grafana/grafana/issues/87468), [@DanCech](https://github.com/DanCech)
- **Cloudwatch:** Update grafana-aws-sdk to fix sts endpoints. [#87345](https://github.com/grafana/grafana/issues/87345), [@iwysiu](https://github.com/iwysiu)
- **Select:** Fixes issue preserving search term (input) when selecting a value. [#87249](https://github.com/grafana/grafana/issues/87249), [@torkelo](https://github.com/torkelo)
- **Alerting:** Prevent search from locking the browser. [#87230](https://github.com/grafana/grafana/issues/87230), [@gillesdemey](https://github.com/gillesdemey)
- **DashboardScene:** Fixes issue referring to library panel in dashboard data source . [#87173](https://github.com/grafana/grafana/issues/87173), [@torkelo](https://github.com/torkelo)
- **Data source:** Maintain the default data source permissions when switching from unlicensed to licensed Grafana. [#87142](https://github.com/grafana/grafana/issues/87142), [@IevaVasiljeva](https://github.com/IevaVasiljeva)
- **Alerting:** Allow deleting contact points referenced only by auto-generated policies. [#87115](https://github.com/grafana/grafana/issues/87115), [@gillesdemey](https://github.com/gillesdemey)
- **Auth:** Sign sigV4 request after adding headers. [#87072](https://github.com/grafana/grafana/issues/87072), [@iwysiu](https://github.com/iwysiu)
- **DashboardScene:** Fixes issues with relative time range in panel edit. [#87026](https://github.com/grafana/grafana/issues/87026), [@torkelo](https://github.com/torkelo)
- **DashboardScene:** Fixes issue with dashboard links and variables. [#87025](https://github.com/grafana/grafana/issues/87025), [@torkelo](https://github.com/torkelo)
- **SQLStore:** Disable redundant create and drop unique index migrations on dashboard table. [#86867](https://github.com/grafana/grafana/issues/86867), [@papagian](https://github.com/papagian)
- **LogContext:** Fix structured metadata labels being added as stream selectors. [#86826](https://github.com/grafana/grafana/issues/86826), [@svennergr](https://github.com/svennergr)
- **DashboardScene:** Fixes issue with editing panels that uses instanceState. [#86824](https://github.com/grafana/grafana/issues/86824), [@torkelo](https://github.com/torkelo)
- **DashboardScene:** Fixes deleting dirty dashboard. [#86757](https://github.com/grafana/grafana/issues/86757), [@torkelo](https://github.com/torkelo)
- **Alerting:** Take receivers into account when custom grouping Alertmanager groups. [#86699](https://github.com/grafana/grafana/issues/86699), [@konrad147](https://github.com/konrad147)
- **LDAP:** Fix listing all non-matching groups. [#86689](https://github.com/grafana/grafana/issues/86689), [@mgyongyosi](https://github.com/mgyongyosi)
- **Alerting:** Fix simplified routing group by override. [#86563](https://github.com/grafana/grafana/issues/86563), [@JacobsonMT](https://github.com/JacobsonMT)
- **NodeGraph:** Fix invisible arrow tips in Editor. [#86548](https://github.com/grafana/grafana/issues/86548), [@timo](https://github.com/timo)
- **Dashboard:** DashboardPageProxy - Use chaining operators to prevent runtime error. [#86536](https://github.com/grafana/grafana/issues/86536), [@axelavargas](https://github.com/axelavargas)
- **Cli:** Check missing plugin parameter of plugin update command. [#86522](https://github.com/grafana/grafana/issues/86522), [@VergeDX](https://github.com/VergeDX)
- **DashboardScene:** Fixes issue saving new dashboard from panel edit. [#86480](https://github.com/grafana/grafana/issues/86480), [@torkelo](https://github.com/torkelo)
- **DashboardScene:** Fixes minor issue transitioning between dashboards. [#86475](https://github.com/grafana/grafana/issues/86475), [@torkelo](https://github.com/torkelo)
- **MSSQL:** Add `SQL_VARIANT` converter and update test. [#86469](https://github.com/grafana/grafana/issues/86469), [@aangelisc](https://github.com/aangelisc)
- **DashboardScene:** Fixes react panels with old angular options. [#86411](https://github.com/grafana/grafana/issues/86411), [@torkelo](https://github.com/torkelo)
- **Alerting:** Fix simplified routes '...' groupBy creating invalid routes. [#86376](https://github.com/grafana/grafana/issues/86376), [@JacobsonMT](https://github.com/JacobsonMT)
- **AWS DataSource:** Fix namespaces in sagemaker metrics. [#86363](https://github.com/grafana/grafana/issues/86363), [@tristanburgess](https://github.com/tristanburgess)
- **DashboardScene:** Fixes saving dashboard with angular panels . [#86255](https://github.com/grafana/grafana/issues/86255), [@torkelo](https://github.com/torkelo)
- **DashboardScene:** Fix empty row repeat issue. [#86254](https://github.com/grafana/grafana/issues/86254), [@torkelo](https://github.com/torkelo)
- **Nodegraph:** Fix issue with rendering single node. [#86195](https://github.com/grafana/grafana/issues/86195), [@aocenas](https://github.com/aocenas)
- **Datasources:** Add fixed width to name field in config editor. [#86179](https://github.com/grafana/grafana/issues/86179), [@sunker](https://github.com/sunker)
- **Alerting:** Return a 400 and errutil error when trying to delete a contact point that is referenced by a policy. [#86163](https://github.com/grafana/grafana/issues/86163), [@alexweav](https://github.com/alexweav)
- **Table Panel:** Fix image disappearing when datalinks applied. [#86160](https://github.com/grafana/grafana/issues/86160), [@codeincarnate](https://github.com/codeincarnate)
- **LibraryPanelRBAC:** Fix issue with importing dashboards containing library panels. [#86149](https://github.com/grafana/grafana/issues/86149), [@kaydelaney](https://github.com/kaydelaney)
- **DashboardScene:** Fixes issue moving between dashboards. [#86096](https://github.com/grafana/grafana/issues/86096), [@torkelo](https://github.com/torkelo)
- **Alerting:** Fix evaluation metrics to not count retries. [#86059](https://github.com/grafana/grafana/issues/86059), [@stevesg](https://github.com/stevesg)
- **Google Cloud Monitor:** Fix interface conversion for incorrect type in `cloudMonitoringProm.run`. [#85928](https://github.com/grafana/grafana/issues/85928), [@adamyeats](https://github.com/adamyeats)
- **Dashboard:** Allow `auto` refresh option when saving a dashboard. [#85922](https://github.com/grafana/grafana/issues/85922), [@bfmatei](https://github.com/bfmatei)
- **Time Zones:** Fix relative time when using UTC timezone. [#85779](https://github.com/grafana/grafana/issues/85779), [@ashharrison90](https://github.com/ashharrison90)
- **PostgreSQL:** Fix the verify-ca mode. [#85775](https://github.com/grafana/grafana/issues/85775), [@gabor](https://github.com/gabor)
- **DashboardScene:** Fixes issue with mobile responsive layout due to repeated grid item class. [#85741](https://github.com/grafana/grafana/issues/85741), [@torkelo](https://github.com/torkelo)
- **DashboardScene:** Fixes panel edit issue with clearing title not resulting in hover header mode . [#85633](https://github.com/grafana/grafana/issues/85633), [@torkelo](https://github.com/torkelo)
- **Angular deprecation:** Prefer local "angularDetected" value to the remote one. [#85632](https://github.com/grafana/grafana/issues/85632), [@xnyo](https://github.com/xnyo)
- **Chore:** Fix trailing spaces in prometheus min step. [#85579](https://github.com/grafana/grafana/issues/85579), [@euniceek](https://github.com/euniceek)
- **SAML:** Fix Authn request generation in case of HTTP-POST binding. (Enterprise)
- **Reporting:** Fix CSVs for library panels within folders. (Enterprise)

### Breaking changes

The `@grafana/e2e` package is deprecated in Grafana 11.0.0. If your Grafana plugin has end-to-end tests that use `@grafana/e2e`, it's recommended to replace them with [`@grafana/plugin-e2e`](https://www.npmjs.com/package/@grafana/plugin-e2e?activeTab=readme) and Playwright. For information on how to migrate, please refer to the plugin-e2e [docs](https://grafana.com/developers/plugin-tools/e2e-test-a-plugin/migrate-from-grafana-e2e). Issue [#85778](https://github.com/grafana/grafana/issues/85778)

### Plugin development fixes & changes

- **DateTimePicker:** Alternate timezones now behave correctly. [#87041](https://github.com/grafana/grafana/issues/87041), [@ashharrison90](https://github.com/ashharrison90)
- **TimeOfDayPicker:** Fix text colours in light mode. [#86776](https://github.com/grafana/grafana/issues/86776), [@ashharrison90](https://github.com/ashharrison90)

<!-- 11.0.0 END -->
<!-- 11.0.0-preview START -->

# 11.0.0-preview

### Features and enhancements

- **Alerting:** Editor role can access all provisioning API. [#85022](https://github.com/grafana/grafana/issues/85022), [@yuri-tceretian](https://github.com/yuri-tceretian)
- **CloudWatch:** Add additional AWS/SageMaker metrics. [#85009](https://github.com/grafana/grafana/issues/85009), [@tristanburgess](https://github.com/tristanburgess)
- **SQLStore:** Enable migration locking by default. [#84983](https://github.com/grafana/grafana/issues/84983), [@papagian](https://github.com/papagian)
- **Auth:** Remove `oauth_skip_org_role_update_sync` as an option. [#84972](https://github.com/grafana/grafana/issues/84972), [@eleijonmarck](https://github.com/eleijonmarck)
- **Canvas:** Add "infinite" pan / zoom functionality. [#84968](https://github.com/grafana/grafana/issues/84968), [@nmarrs](https://github.com/nmarrs)
- **InteractiveTable:** Add expand all to column. [#84966](https://github.com/grafana/grafana/issues/84966), [@abannachGrafana](https://github.com/abannachGrafana)
- **Snapshots:** Viewers can not create a Snapshot. [#84952](https://github.com/grafana/grafana/issues/84952), [@evictorero](https://github.com/evictorero)
- **GenAI:** Autogenerate title and description for panels and dashboards. [#84933](https://github.com/grafana/grafana/issues/84933), [@ivanortegaalba](https://github.com/ivanortegaalba)
- **Canvas:** Add corner radius option. [#84873](https://github.com/grafana/grafana/issues/84873), [@drew08t](https://github.com/drew08t)
- **Alerting:** Enable simplified routing FF by default. [#84856](https://github.com/grafana/grafana/issues/84856), [@JacobsonMT](https://github.com/JacobsonMT)
- **Auth:** Enable case insensitive logins/emails by default. [#84840](https://github.com/grafana/grafana/issues/84840), [@eleijonmarck](https://github.com/eleijonmarck)
- **RBAC:** Enable annotation permission update by default. [#84787](https://github.com/grafana/grafana/issues/84787), [@IevaVasiljeva](https://github.com/IevaVasiljeva)
- **Azure:** Support multi-resource namespace (NetApp Volumes). [#84779](https://github.com/grafana/grafana/issues/84779), [@aangelisc](https://github.com/aangelisc)
- **Prometheus:** Default support labels value endpoint with match param when prom type and version not set. [#84778](https://github.com/grafana/grafana/issues/84778), [@bohandley](https://github.com/bohandley)
- **MSSQL:** Add Windows AD/Kerberos auth. [#84742](https://github.com/grafana/grafana/issues/84742), [@asimpson](https://github.com/asimpson)
- **Chore:** Disable angular support by default. [#84738](https://github.com/grafana/grafana/issues/84738), [@tolzhabayev](https://github.com/tolzhabayev)
- **Elasticsearch:** Remove xpack button and make includeFrozen not dependant on it. [#84734](https://github.com/grafana/grafana/issues/84734), [@ivanahuckova](https://github.com/ivanahuckova)
- **Plugins:** Enable feature toggle `pluginsDynamicAngularDetectionPatterns` by default. [#84723](https://github.com/grafana/grafana/issues/84723), [@xnyo](https://github.com/xnyo)
- **Plugins:** Enable managedPluginsInstall by default. [#84721](https://github.com/grafana/grafana/issues/84721), [@oshirohugo](https://github.com/oshirohugo)
- **Alerting:** Stop persisting silences and nflog to disk. [#84706](https://github.com/grafana/grafana/issues/84706), [@JacobsonMT](https://github.com/JacobsonMT)
- **Histogram:** Add support for stacking mode. [#84693](https://github.com/grafana/grafana/issues/84693), [@adela-almasan](https://github.com/adela-almasan)
- **Datasource:** Change query filtering. [#84656](https://github.com/grafana/grafana/issues/84656), [@sunker](https://github.com/sunker)
- **Feature toggles:** Remove redshiftAsyncQueryDataSupport and athenaAsyncQueryDataSupport feature toggles. [#84653](https://github.com/grafana/grafana/issues/84653), [@idastambuk](https://github.com/idastambuk)
- **Teams:** Display teams page to team reader if they also have the access to list team permissions. [#84650](https://github.com/grafana/grafana/issues/84650), [@IevaVasiljeva](https://github.com/IevaVasiljeva)
- **Plugins:** Enable feature toggle `enablePluginsTracingByDefault` by default. [#84645](https://github.com/grafana/grafana/issues/84645), [@xnyo](https://github.com/xnyo)
- **NestedFolders:** Enable nested folders by default. [#84631](https://github.com/grafana/grafana/issues/84631), [@zserge](https://github.com/zserge)
- **Canvas:** Add direction options for connections. [#84620](https://github.com/grafana/grafana/issues/84620), [@drew08t](https://github.com/drew08t)
- **CloudWatch:** Static labels should use label name. [#84611](https://github.com/grafana/grafana/issues/84611), [@iwysiu](https://github.com/iwysiu)
- **Tempo:** Deprecate old search. [#84498](https://github.com/grafana/grafana/issues/84498), [@joey-grafana](https://github.com/joey-grafana)
- **Canvas:** Support dashed connection lines. [#84496](https://github.com/grafana/grafana/issues/84496), [@Develer](https://github.com/Develer)
- **I18n:** Add Brazilian Portuguese. [#84461](https://github.com/grafana/grafana/issues/84461), [@joshhunt](https://github.com/joshhunt)
- **I18n:** Expose current UI language in @grafana/runtime config. [#84457](https://github.com/grafana/grafana/issues/84457), [@joshhunt](https://github.com/joshhunt)
- **Canvas:** Add snapping to vertex edit. [#84417](https://github.com/grafana/grafana/issues/84417), [@drew08t](https://github.com/drew08t)
- **CloudWatch Logs:** Remove toggle for cloudWatchLogsMonacoEditor. [#84414](https://github.com/grafana/grafana/issues/84414), [@iwysiu](https://github.com/iwysiu)
- **Prometheus:** Use frontend package in Prometheus DS with a feature toggle. [#84397](https://github.com/grafana/grafana/issues/84397), [@bohandley](https://github.com/bohandley)
- **Alerting:** Show error message when error is thrown after clicking create alert f…. [#84367](https://github.com/grafana/grafana/issues/84367), [@soniaAguilarPeiron](https://github.com/soniaAguilarPeiron)
- **Tempo:** Remove Loki tab. [#84346](https://github.com/grafana/grafana/issues/84346), [@joey-grafana](https://github.com/joey-grafana)
- **Storage:** Add support for listing resource history. [#84331](https://github.com/grafana/grafana/issues/84331), [@DanCech](https://github.com/DanCech)
- **Cloudwatch:** Remove cloudWatchWildCardDimensionValues feature toggle. [#84329](https://github.com/grafana/grafana/issues/84329), [@iwysiu](https://github.com/iwysiu)
- **Plugin Extensions:** Add prop types to component extensions. [#84295](https://github.com/grafana/grafana/issues/84295), [@leventebalogh](https://github.com/leventebalogh)
- **Canvas:** New basic elements. [#84205](https://github.com/grafana/grafana/issues/84205), [@Develer](https://github.com/Develer)
- **Tempo:** Update TraceQLStreaming feature toggle stage. [#84203](https://github.com/grafana/grafana/issues/84203), [@joey-grafana](https://github.com/joey-grafana)
- **Canvas:** Add universal data link support. [#84142](https://github.com/grafana/grafana/issues/84142), [@nmarrs](https://github.com/nmarrs)
- **Chore:** Remove repetitive words. [#84132](https://github.com/grafana/grafana/issues/84132), [@carrychair](https://github.com/carrychair)
- **Documentation:** Updated yaml for influxdb data sources. [#84119](https://github.com/grafana/grafana/issues/84119), [@ldomesjo](https://github.com/ldomesjo)
- **Queries:** Improve debug logging of metrics queries. [#84048](https://github.com/grafana/grafana/issues/84048), [@mmandrus](https://github.com/mmandrus)
- **Storage:** Support listing deleted entities. [#84043](https://github.com/grafana/grafana/issues/84043), [@DanCech](https://github.com/DanCech)
- **Explore:** Remove deprecated `query` option from `splitOpen`. [#83973](https://github.com/grafana/grafana/issues/83973), [@Elfo404](https://github.com/Elfo404)
- **Chore:** Remove deprecated ExploreQueryFieldProps. [#83972](https://github.com/grafana/grafana/issues/83972), [@Elfo404](https://github.com/Elfo404)
- **Chore:** Remove deprecated exploreId from QueryEditorProps. [#83971](https://github.com/grafana/grafana/issues/83971), [@Elfo404](https://github.com/Elfo404)
- **Alerting:** Disallow invalid rule namespace UIDs in provisioning API. [#83938](https://github.com/grafana/grafana/issues/83938), [@rwwiv](https://github.com/rwwiv)
- **Auth:** Set the default org after User login. [#83918](https://github.com/grafana/grafana/issues/83918), [@mgyongyosi](https://github.com/mgyongyosi)
- **Canvas:** Add datalink support to rectangle and ellipse elements. [#83870](https://github.com/grafana/grafana/issues/83870), [@nmarrs](https://github.com/nmarrs)
- **NodeGraph:** Edge color and stroke-dasharray support. [#83855](https://github.com/grafana/grafana/issues/83855), [@morrro01](https://github.com/morrro01)
- **InfluxDB:** Add configuration option for enabling insecure gRPC connections. [#83834](https://github.com/grafana/grafana/issues/83834), [@jmickey](https://github.com/jmickey)
- **Plugins:** Fetch instance provisioned plugins in cloud, to check full installation. [#83784](https://github.com/grafana/grafana/issues/83784), [@oshirohugo](https://github.com/oshirohugo)
- **Alerting:** Implement correct RBAC checks for creating new notification templates. [#83767](https://github.com/grafana/grafana/issues/83767), [@gillesdemey](https://github.com/gillesdemey)
- **Library panels:** Ensure all filters are visible on mobile . [#83759](https://github.com/grafana/grafana/issues/83759), [@ashharrison90](https://github.com/ashharrison90)
- **AuthProxy:** Allow disabling Auth Proxy cache. [#83755](https://github.com/grafana/grafana/issues/83755), [@Jguer](https://github.com/Jguer)
- **Switch:** Remove "transparent" prop. [#83705](https://github.com/grafana/grafana/issues/83705), [@Clarity-89](https://github.com/Clarity-89)
- **Alerting:** Allow inserting before or after existing policy. [#83704](https://github.com/grafana/grafana/issues/83704), [@gillesdemey](https://github.com/gillesdemey)
- **Chore:** Taint ArrayVector with `never` to further discourage. [#83681](https://github.com/grafana/grafana/issues/83681), [@joshhunt](https://github.com/joshhunt)
- **Alerting:** Remove legacy alerting. [#83671](https://github.com/grafana/grafana/issues/83671), [@gillesdemey](https://github.com/gillesdemey)
- **Canvas:** Add vertex control to connections. [#83653](https://github.com/grafana/grafana/issues/83653), [@drew08t](https://github.com/drew08t)
- **Alerting:** Disable legacy alerting for ever. [#83651](https://github.com/grafana/grafana/issues/83651), [@yuri-tceretian](https://github.com/yuri-tceretian)
- **Table:** Preserve filtered value state. [#83631](https://github.com/grafana/grafana/issues/83631), [@codeincarnate](https://github.com/codeincarnate)
- **Canvas:** Add ability to edit selected connections in the inline editor. [#83625](https://github.com/grafana/grafana/issues/83625), [@nmarrs](https://github.com/nmarrs)
- **Auth:** Add all settings to Azure AD SSO config UI. [#83618](https://github.com/grafana/grafana/issues/83618), [@mgyongyosi](https://github.com/mgyongyosi)
- **Cfg:** Add a setting to configure if the local file system is available. [#83616](https://github.com/grafana/grafana/issues/83616), [@mgyongyosi](https://github.com/mgyongyosi)
- **Server:** Reload TLS certs without a server restart. [#83589](https://github.com/grafana/grafana/issues/83589), [@chalapat](https://github.com/chalapat)
- **Accessibility:** Improve landmark markup. [#83576](https://github.com/grafana/grafana/issues/83576), [@tskarhed](https://github.com/tskarhed)
- **Snapshots:** Change default expiration. [#83550](https://github.com/grafana/grafana/issues/83550), [@evictorero](https://github.com/evictorero)
- **Transformations:** Add substring matcher to the 'Filter by Value' transformation. [#83548](https://github.com/grafana/grafana/issues/83548), [@timlevett](https://github.com/timlevett)
- **Folders:** Allow listing folders with write permission. [#83527](https://github.com/grafana/grafana/issues/83527), [@papagian](https://github.com/papagian)
- **Chore:** Remove React 17 peer deps. [#83524](https://github.com/grafana/grafana/issues/83524), [@ashharrison90](https://github.com/ashharrison90)
- **Alerting:** Support deleting rule groups in the provisioning API. [#83514](https://github.com/grafana/grafana/issues/83514), [@joeblubaugh](https://github.com/joeblubaugh)
- **Cloudwatch:** Bump grafana/aws-sdk-go to 0.24.0. [#83480](https://github.com/grafana/grafana/issues/83480), [@idastambuk](https://github.com/idastambuk)
- **Alerting:** Stop persisting user-defined templates to disk. [#83456](https://github.com/grafana/grafana/issues/83456), [@JacobsonMT](https://github.com/JacobsonMT)
- **Transformer:** Config from Query: set threshold colours. [#83366](https://github.com/grafana/grafana/issues/83366), [@LarsStegman](https://github.com/LarsStegman)
- **CloudWatch:** Refactor "getDimensionValuesForWildcards". [#83335](https://github.com/grafana/grafana/issues/83335), [@iwysiu](https://github.com/iwysiu)
- **CloudWatch:** Fetch externalId from settings instead of env. [#83332](https://github.com/grafana/grafana/issues/83332), [@iwysiu](https://github.com/iwysiu)
- **Tracing:** Add node graph panel suggestion. [#83311](https://github.com/grafana/grafana/issues/83311), [@joey-grafana](https://github.com/joey-grafana)
- **Canvas:** Add ability to rotate elements. [#83295](https://github.com/grafana/grafana/issues/83295), [@nmarrs](https://github.com/nmarrs)
- **Tempo:** Add support for ad-hoc filters. [#83290](https://github.com/grafana/grafana/issues/83290), [@joey-grafana](https://github.com/joey-grafana)
- **DataTrails:** Sticky controls. [#83286](https://github.com/grafana/grafana/issues/83286), [@torkelo](https://github.com/torkelo)
- **CloudWatch:** Move SessionCache onto the instance. [#83278](https://github.com/grafana/grafana/issues/83278), [@iwysiu](https://github.com/iwysiu)
- **Alerting:** Deprecate max_annotations_to_keep and max_annotation_age in [alerting] configuration section. [#83266](https://github.com/grafana/grafana/issues/83266), [@yuri-tceretian](https://github.com/yuri-tceretian)
- **Annotation query:** Render query result in alert box. [#83230](https://github.com/grafana/grafana/issues/83230), [@sunker](https://github.com/sunker)
- **Chore:** Query oauth info from a new instance. [#83229](https://github.com/grafana/grafana/issues/83229), [@linoman](https://github.com/linoman)
- **CloudWatch:** Add Firehose kms-related metrics. [#83192](https://github.com/grafana/grafana/issues/83192), [@thepalbi](https://github.com/thepalbi)
- **Chore:** Add go workspace. [#83191](https://github.com/grafana/grafana/issues/83191), [@toddtreece](https://github.com/toddtreece)
- **Accessibility:** Improve HelpModal markup. [#83171](https://github.com/grafana/grafana/issues/83171), [@tskarhed](https://github.com/tskarhed)
- **Chore:** Delete Input Datasource. [#83163](https://github.com/grafana/grafana/issues/83163), [@jackw](https://github.com/jackw)
- **Traces:** Add traces panel suggestion. [#83089](https://github.com/grafana/grafana/issues/83089), [@joey-grafana](https://github.com/joey-grafana)
- **CloudWatch:** Update AWS/EC2 metrics. [#83039](https://github.com/grafana/grafana/issues/83039), [@jangaraj](https://github.com/jangaraj)
- **CloudWatch:** Update AWS/Lambda metrics. [#83038](https://github.com/grafana/grafana/issues/83038), [@jangaraj](https://github.com/jangaraj)
- **CloudWatch:** Update AWS/ES metrics. [#83037](https://github.com/grafana/grafana/issues/83037), [@jangaraj](https://github.com/jangaraj)
- **CloudWatch:** Update AWS/AutoScaling metrics. [#83036](https://github.com/grafana/grafana/issues/83036), [@jangaraj](https://github.com/jangaraj)
- **CloudWatch:** Update AWS/Kafka metrics. [#83035](https://github.com/grafana/grafana/issues/83035), [@jangaraj](https://github.com/jangaraj)
- **Page:** Use browser native scrollbars for the main page content. [#82919](https://github.com/grafana/grafana/issues/82919), [@joshhunt](https://github.com/joshhunt)
- **Parca:** Apply template variables for labelSelector in query. [#82910](https://github.com/grafana/grafana/issues/82910), [@lzakharov](https://github.com/lzakharov)
- **Grafana/UI:** Replace Splitter with useSplitter hook and refactor PanelEdit snapping logic to useSnappingSplitter hook . [#82895](https://github.com/grafana/grafana/issues/82895), [@torkelo](https://github.com/torkelo)
- **Cloudwatch:** Add linting to restrict imports from core. [#82538](https://github.com/grafana/grafana/issues/82538), [@idastambuk](https://github.com/idastambuk)
- **Grafana/icons:** Add icons package. [#82314](https://github.com/grafana/grafana/issues/82314), [@Clarity-89](https://github.com/Clarity-89)
- **Storage:** Watch support. [#82282](https://github.com/grafana/grafana/issues/82282), [@DanCech](https://github.com/DanCech)
- **Image Rendering:** Add settings for default width, height and scale. [#82040](https://github.com/grafana/grafana/issues/82040), [@khushijain21](https://github.com/khushijain21)
- **AzureMonitor:** User authentication support. [#81918](https://github.com/grafana/grafana/issues/81918), [@aangelisc](https://github.com/aangelisc)
- **Plugins:** Disable uninstall while cloud uninstall is not completed. [#81907](https://github.com/grafana/grafana/issues/81907), [@oshirohugo](https://github.com/oshirohugo)
- **Plugins:** Disable update button when cloud install is not completed. [#81716](https://github.com/grafana/grafana/issues/81716), [@oshirohugo](https://github.com/oshirohugo)
- **Expressions:** Sql expressions with Duckdb. [#81666](https://github.com/grafana/grafana/issues/81666), [@scottlepp](https://github.com/scottlepp)
- **BarChart:** TooltipPlugin2. [#80920](https://github.com/grafana/grafana/issues/80920), [@leeoniya](https://github.com/leeoniya)
- **Grafana:** Replace magic number with a constant variable in response status. [#80132](https://github.com/grafana/grafana/issues/80132), [@rlaisqls](https://github.com/rlaisqls)
- **Alerting:** Update rule access control to explicitly check for permissions "alert.rules:read" and "folders:read". [#78289](https://github.com/grafana/grafana/issues/78289), [@yuri-tceretian](https://github.com/yuri-tceretian)
- **Alerting:** Update provisioning API to support regular permissions. [#77007](https://github.com/grafana/grafana/issues/77007), [@yuri-tceretian](https://github.com/yuri-tceretian)
- **Whitelabelling:** Override version in UI from config. (Enterprise)
- **Alerting:** Remove legacy alerting. (Enterprise)
- **Reporting:** Delete Deprecated Endpoint for Single Dashboard. (Enterprise)
- **Plugins:** Add endpoint to get provisioned plugins from an instance. (Enterprise)
- **Reporting:** Delete Deprecated Endpoint for Scheduling. (Enterprise)
- **Reporting:** Delete Deprecated Endpoint for Email. (Enterprise)

### Bug fixes

- **RBAC:** Fix access checks for interactions with RBAC roles in hosted Grafana. [#85520](https://github.com/grafana/grafana/issues/85520), [@IevaVasiljeva](https://github.com/IevaVasiljeva)
- **Keybindings:** Replace mod+h as help shortcut with ? . [#85449](https://github.com/grafana/grafana/issues/85449), [@tskarhed](https://github.com/tskarhed)
- **RBAC:** Fix slow user permission search query on MySQL. [#85410](https://github.com/grafana/grafana/issues/85410), [@gamab](https://github.com/gamab)
- **BrowseDashboards:** Add subpath to URLs on Browse Dashboards page. [#85354](https://github.com/grafana/grafana/issues/85354), [@butkovv](https://github.com/butkovv)
- **Dashboards:** Fix issue where long ad-hoc values broke UI. [#85290](https://github.com/grafana/grafana/issues/85290), [@kaydelaney](https://github.com/kaydelaney)
- **NodeGraph:** Fix possible metadata mismatch between nodes in graph. [#85261](https://github.com/grafana/grafana/issues/85261), [@aocenas](https://github.com/aocenas)
- **Alerting:** Fix receiver inheritance when provisioning a notification policy. [#85193](https://github.com/grafana/grafana/issues/85193), [@julienduchesne](https://github.com/julienduchesne)
- **AuthProxy:** Fix missing session for ldap auth proxy users. [#85136](https://github.com/grafana/grafana/issues/85136), [@Jguer](https://github.com/Jguer)
- **RBAC:** Fix slow user permission search query on MySQL. [#85058](https://github.com/grafana/grafana/issues/85058), [@gamab](https://github.com/gamab)
- **CloudMonitoring:** Only run query if filters are complete. [#85004](https://github.com/grafana/grafana/issues/85004), [@aangelisc](https://github.com/aangelisc)
- **BrowseDashboards:** Add subpath to URLs on Browse Dashboards page. [#84992](https://github.com/grafana/grafana/issues/84992), [@butkovv](https://github.com/butkovv)
- **Datasources:** Fix expressions that reference hidden queries. [#84977](https://github.com/grafana/grafana/issues/84977), [@sunker](https://github.com/sunker)
- **Canvas:** Fix crash when trying to add wind turbine element. [#84962](https://github.com/grafana/grafana/issues/84962), [@nmarrs](https://github.com/nmarrs)
- **InfluxDB:** Fix alias interpolation when it has $\_\_interval or multiple tags. [#84940](https://github.com/grafana/grafana/issues/84940), [@itsmylife](https://github.com/itsmylife)
- **Alerting:** Stop returning autogen routes for non-admin on api/v2/status. [#84864](https://github.com/grafana/grafana/issues/84864), [@JacobsonMT](https://github.com/JacobsonMT)
- **Alerting:** Fix broken panelId links. [#84839](https://github.com/grafana/grafana/issues/84839), [@gillesdemey](https://github.com/gillesdemey)
- **Alerting:** External AM fix parsing basic auth with escape characters. [#84681](https://github.com/grafana/grafana/issues/84681), [@JacobsonMT](https://github.com/JacobsonMT)
- **Alerting:** Support PromQL-style matchers. [#84672](https://github.com/grafana/grafana/issues/84672), [@gillesdemey](https://github.com/gillesdemey)
- **FolderPicker:** Add permission filter to nested folder picker. [#84644](https://github.com/grafana/grafana/issues/84644), [@joshhunt](https://github.com/joshhunt)
- **RolePicker:** Don't try to fetch roles for new form. [#84630](https://github.com/grafana/grafana/issues/84630), [@kalleep](https://github.com/kalleep)
- **Pyroscope:** Fix template variable support. [#84477](https://github.com/grafana/grafana/issues/84477), [@aocenas](https://github.com/aocenas)
- **Scenes:** Fix public dashboard email sharing section. [#84467](https://github.com/grafana/grafana/issues/84467), [@juanicabanas](https://github.com/juanicabanas)
- **Alerting:** Fix AlertsFolderView not showing rules when using nested folders. [#84465](https://github.com/grafana/grafana/issues/84465), [@soniaAguilarPeiron](https://github.com/soniaAguilarPeiron)
- **Jaeger:** Fix flaky test. [#84441](https://github.com/grafana/grafana/issues/84441), [@fabrizio-grafana](https://github.com/fabrizio-grafana)
- **Scenes:** Fix issue with discarding unsaved changes modal in new dashboards. [#84369](https://github.com/grafana/grafana/issues/84369), [@kaydelaney](https://github.com/kaydelaney)
- **PostgreSQL:** Display correct initial value for tls mode. [#84356](https://github.com/grafana/grafana/issues/84356), [@gabor](https://github.com/gabor)
- **Cloudwatch:** Fix issue with Grafana Assume Role. [#84315](https://github.com/grafana/grafana/issues/84315), [@sarahzinger](https://github.com/sarahzinger)
- **Playlists:** Fix kiosk mode not activating when starting a playlist. [#84262](https://github.com/grafana/grafana/issues/84262), [@joshhunt](https://github.com/joshhunt)
- **Google Cloud Monitor:** Fix `res` being accessed after it becomes `nil` in `promql_query.go`. [#84223](https://github.com/grafana/grafana/issues/84223), [@adamyeats](https://github.com/adamyeats)
- **Elasticsearch:** Fix using of individual query time ranges when querying. [#84201](https://github.com/grafana/grafana/issues/84201), [@ivanahuckova](https://github.com/ivanahuckova)
- **InfluxDB:** Fix for wrong query generated with template variable and non regex operator on frontend mode. [#84175](https://github.com/grafana/grafana/issues/84175), [@wasim-nihal](https://github.com/wasim-nihal)
- **Prometheus:** Remove &lt; and &gt; from Query Builder Label Matcher operations. [#83981](https://github.com/grafana/grafana/issues/83981), [@kylebrandt](https://github.com/kylebrandt)
- **Worker:** Use CorsWorker to avoid CORS issues. [#83976](https://github.com/grafana/grafana/issues/83976), [@ivanortegaalba](https://github.com/ivanortegaalba)
- **Tempo:** Fix by operator to support multiple arguments. [#83947](https://github.com/grafana/grafana/issues/83947), [@fabrizio-grafana](https://github.com/fabrizio-grafana)
- **Plugins Catalog:** Fix plugin details page initial flickering. [#83896](https://github.com/grafana/grafana/issues/83896), [@leventebalogh](https://github.com/leventebalogh)
- **Loki:** Interpolate variables in live queries. [#83831](https://github.com/grafana/grafana/issues/83831), [@ivanahuckova](https://github.com/ivanahuckova)
- **Table Panel:** Fix condition for showing footer options. [#83801](https://github.com/grafana/grafana/issues/83801), [@codeincarnate](https://github.com/codeincarnate)
- **Alerting:** Fix bug in screenshot service using incorrect limit. [#83786](https://github.com/grafana/grafana/issues/83786), [@grobinson-grafana](https://github.com/grobinson-grafana)
- **Alerting:** Fix editing Grafana folder via alert rule editor. [#83771](https://github.com/grafana/grafana/issues/83771), [@gillesdemey](https://github.com/gillesdemey)
- **Cloudwatch:** Fix new ConfigEditor to add the custom namespace field . [#83762](https://github.com/grafana/grafana/issues/83762), [@idastambuk](https://github.com/idastambuk)
- **LDAP:** Fix LDAP users authenticated via auth proxy not being able to use LDAP active sync. [#83715](https://github.com/grafana/grafana/issues/83715), [@Jguer](https://github.com/Jguer)
- **Elasticsearch:** Fix adhoc filters not applied in frontend mode. [#83592](https://github.com/grafana/grafana/issues/83592), [@svennergr](https://github.com/svennergr)
- **RBAC:** Fix delete team permissions on team delete. [#83442](https://github.com/grafana/grafana/issues/83442), [@gamab](https://github.com/gamab)
- **Dashboards:** Fixes issue where panels would not refresh if time range updated while in panel view mode. [#83418](https://github.com/grafana/grafana/issues/83418), [@kaydelaney](https://github.com/kaydelaney)
- **AzureMonitor:** Fix mishandled resources vs workspaces. [#83184](https://github.com/grafana/grafana/issues/83184), [@adamyeats](https://github.com/adamyeats)
- **Sql:** Fix an issue with connection limits not updating when jsonData is updated. [#83175](https://github.com/grafana/grafana/issues/83175), [@jarben](https://github.com/jarben)
- **Alerting:** Use time_intervals instead of the deprecated mute_time_intervals in a…. [#83147](https://github.com/grafana/grafana/issues/83147), [@soniaAguilarPeiron](https://github.com/soniaAguilarPeiron)
- **DataFrame:** Improve typing of arrayToDataFrame helper and fix null/undefined handling. [#83104](https://github.com/grafana/grafana/issues/83104), [@aocenas](https://github.com/aocenas)
- **Cloudwatch:** Fix filter button issue in VariableEditor. [#83082](https://github.com/grafana/grafana/issues/83082), [@wilguo](https://github.com/wilguo)
- **Alerting:** Fix panic in provisioning filter contacts by unknown name. [#83070](https://github.com/grafana/grafana/issues/83070), [@JacobsonMT](https://github.com/JacobsonMT)
- **Search:** Include collapsed panels in search v2. [#83047](https://github.com/grafana/grafana/issues/83047), [@suntala](https://github.com/suntala)
- **Plugins:** Fix loading modules that only export a default. [#82299](https://github.com/grafana/grafana/issues/82299), [@sd2k](https://github.com/sd2k)
- **Table:** Fix units showing in footer after reductions without units. [#82081](https://github.com/grafana/grafana/issues/82081), [@codeincarnate](https://github.com/codeincarnate)
- **AuthProxy:** Invalidate previous cached item for user when changes are made to any header. [#81445](https://github.com/grafana/grafana/issues/81445), [@klesh](https://github.com/klesh)
- **Unit:** Add SI prefix for empty unit. [#79897](https://github.com/grafana/grafana/issues/79897), [@raymalt](https://github.com/raymalt)
- **Variables:** Multi-select DataSource variables are inconsistently displayed in the Data source picker. [#76039](https://github.com/grafana/grafana/issues/76039), [@polibb](https://github.com/polibb)
- **SAML:** Better error message for saml private key type errors. (Enterprise)
- **Reporting:** Fix monthly schedule text and modify monthly schedule inputs behavior. (Enterprise)

### Breaking changes

In 9.3 we released a way to set `case_insensitive_login` to true. This enables, lowercased username, login for users signing up with Grafana, for more information read our [blog post](https://grafana.com/blog/2022/12/12/guide-to-using-the-new-grafana-cli-user-identity-conflict-tool-in-grafana-9.3/).

If you encounter any issues with users signing up, we recommend everyone to use lowercase in their login, username otherwise refer to the blog post for how to solve any of the users that can be conflicting with their login/username. Issue [#84972](https://github.com/grafana/grafana/issues/84972)

This is a breaking change for users who use uppercase in their login or emails. The users are by default now using lowercase as part of their login and emails.

Before this code change, users would be able to still log in as either `aUser@user.com` or `auser@user.com`, users are now only able to login and signup with grafana using lowercasing `auser@user.com`.

We recommend reviewing the [blog post](https://grafana.com/blog/2022/12/12/guide-to-using-the-new-grafana-cli-user-identity-conflict-tool-in-grafana-9.3/#:~:text=A%20user%20identity%20conflict%20occurs,more%20capitalized%20letters%20%E2%80%9Cgrafana_LOGIN%E2%80%9D.) about using the CLI and why this is important for us to consolidate our security efforts. Issue [#84840](https://github.com/grafana/grafana/issues/84840)

This is a breaking change for users who have restricted the default access to annotation permissions by removing annotation related actions from the Viewer or Editor basic roles. In such cases we are not able to complete the permission migration automatically, and you will see the following log in your Grafana server logs: `basic role permissions missing annotation permissions, skipping annotation permission migration`. You will also notice that dashboard and folder permissions do not appear in the user interface. Don't worry, all the permissions that you assigned are still there, they are just not being displayed.

We recommend reviewing what annotation permissions you have revoked from the basic roles (you can reference [our documentation](https://grafana.com/docs/grafana/latest/administration/roles-and-permissions/access-control/rbac-fixed-basic-role-definitions/) to see what permissions are missing). If you are fine granting them back to the basic roles, do that, then run the following data base command: `DELETE FROM migration_log WHERE migration_id="managed dashboard permissions annotation actions migration"` and restart Grafana. This will make sure that the annotation permission migration gets run again, and this time it should succeed.

If you are not willing to grant the annotation permissions back to the basic roles, please disable `annotationPermissionUpdate` feature toggle (add `annotationPermissionUpdate = false` to `[feature_toggles]` in Grafana's configuration file) and reach out to Grafana's support team. When we can learn more about your use case, we will work with you to find a solution. Issue [#84787](https://github.com/grafana/grafana/issues/84787)

Angular support is turned `off` by default starting Grafana 11, you can find all the details in a [dedicated documentation page.](https://grafana.com/docs/grafana/latest/developers/angular_deprecation/)

Issue [#84738](https://github.com/grafana/grafana/issues/84738)

The **xpack** checkbox dependency for enabling the **Include Frozen Indices** functionality has been removed, allowing direct control over frozen indices inclusion. Users should review their datasource settings to ensure the "Include Frozen Indices" option is configured as desired, particularly if xpack was previously disabled. This change aims to simplify configuration options and may affect queries if settings are not adjusted accordingly. Issue [#84734](https://github.com/grafana/grafana/issues/84734)

For data sources that extend `DataSourceWithBackend`, the `filterQuery` method is now called **before** the data source `query` method. If the `filterQuery` method assumes that some kind of query migration happens before this method is called, you now need to do the migration inside this method.

Users of data source plugins that did not previously remove hidden queries will see a change of behaviour: Before this change, clicking the `Disable query` button had no impact on the query result, but starting from Grafana 11 responses associated with hidden queries will no longer be returned to the panel. Issue [#84656](https://github.com/grafana/grafana/issues/84656)

SystemJS is no longer exported from `@grafana/runtime`. Plugin developers should instead rely on importing modules / packages using standard TS import syntax and npm/yarn for package installation.

Issue [#84561](https://github.com/grafana/grafana/issues/84561)

We've removed the Loki tab from the Tempo data source. You can still access Logs through the Loki data source or can also create a link from Tempo to Loki via our [trace to logs](https://grafana.com/docs/grafana/latest/datasources/tempo/configure-tempo-data-source/#trace-to-logs) feature. Issue [#84346](https://github.com/grafana/grafana/issues/84346)

The `query` option in `splitOpen` was deprecated in `10.1` and is now being removed. Issue [#83973](https://github.com/grafana/grafana/issues/83973)

Since https://github.com/grafana/grafana/pull/38942 (Grafana `8.2.0`) the `ExploreQueryFieldProps` type was deprecated and is now removed. Issue [#83972](https://github.com/grafana/grafana/issues/83972)

Since https://github.com/grafana/grafana/pull/38942 `exploreId` is no longer supplied to query editors in Explore. The property was deprecated in `10.3.0` and is now removed. If your query editor needs to know from which app is being rendered, you can check the `app` prop in `QueryEditorProps`. Issue [#83971](https://github.com/grafana/grafana/issues/83971)

The Vector interface that was deprecated in Grafana 10 has been further deprecated. Using it will now generate build-time Typescript errors, but remain working at runtime. If you're still using ArrayVector in your code, it should be removed immediately and replaced with plain arrays. Plugins compiled against older versions and depend on calling get/set will continue to work because the Array prototype still has a modified prototype. This will be removed in the future Issue [#83681](https://github.com/grafana/grafana/issues/83681)

In Grafana 11 the legacy alerting reaches the end-of-life. Users cannot enable it and Grafana will refuse to start if the settings are not updated to run the new Grafana Alerting. Migration from legacy alerting is not available as well. Grafana 10.4.x is the last version that offers the migration.

- If the setting `[alerting].enable` is set to `true` Grafana will not start and emit the log message with recommendations to change the configuration

- Setting `[alerting].max_annotation_age` is replaced by `[unified_alerting.state_history.annotations].max_age`
- Setting `[alerting].max_annotations_to_keep` is replaced by `[unified_alerting.state_history.annotations].max_annotations_to_keep`

- setting `[unified_alerting].execute_alerts` does not fall back to the legacy `[alerting].execute_alerts` anymore. Instead, the default value `true` is used.
- setting `[unified_alerting].evaluation_timeout` does not fall back to the legacy setting `[alerting].evaluation_timeout_seconds` in the case when it is either invalid or has the default value. Now, if the setting is invalid, it will cause Grafana to exit.
- setting `[unified_alerting].min_interval` does not fall back to the legacy setting `[alerting].min_interval_seconds` in the case when it is either invalid or has the default value. Now, if the setting is invalid, it will cause Grafana to exit. Issue [#83651](https://github.com/grafana/grafana/issues/83651)

We've removed React 17 as a peer dependency from our packages. Anyone using the new versions of these packages should ensure they've upgraded to React 18 following the upgrade steps: https://react.dev/blog/2022/03/08/react-18-upgrade-guide Issue [#83524](https://github.com/grafana/grafana/issues/83524)

We're adding a validation between the response of the ID token HD parameter and the list of allowed domains as an extra layer of security. In the event that the HD parameter doesn't match the list of allowed domains, we're denying access to Grafana.

If you set Google OAuth configuration using `api_url,` you might be using the legacy implementation of OAuth, which doesn't have the HD parameter describing the organisation the approved token comes from. This could break your login flow.

This feature can be turned off through the configuration toggle `validate_hd `. Anyone using the legacy Google OAuth configuration should turn off this validation if the ID Token response doesn't have the HD parameter. Issue [#83229](https://github.com/grafana/grafana/issues/83229)

The direct input datasource plugin has been removed in Grafana 11. It has been in alpha for 4 years and is superseded by [TestData](https://grafana.com/docs/grafana/latest/datasources/testdata/) that ships with Grafana.

Issue [#83163](https://github.com/grafana/grafana/issues/83163)

The alert rule API methods now require more permissions for users to perform changes to rules. To create a new rule or update or delete an existing one, the user must have permission to read from the folder that stores the rules (i.e. permission `folder:read` in the scope of the rule's folder) and permission to read alert rules in that folder (i.e. permission `alert.rules:read`

The standard roles already have all required permissions, and therefore, neither OSS nor Grafana Enterprise users who use the fixed roles (standard roles provided by Grafana) are affected. **Only Grafana Enterprise users who create custom roles can be affected** Issue [#78289](https://github.com/grafana/grafana/issues/78289)

The deprecated endpoint for rendering pdf of a single dashboard `GET /render/pdf/:dashboardID` and report model fields `dashboardId`, `dashboardName`, `dashboardUid`, and `templateVars` have been removed. Only new endpoint `GET /api/reports/render/pdfs` accepting `dashboards` list is support moving forward Issue [#6362](https://github.com/grafana/grafana/issues/6362)

The deprecated old schedule setting with separate fields `hour,` `minute`, `day` have been removed. Only new schedule setting with `startDate` will be supported moving forward Issue [#6329](https://github.com/grafana/grafana/issues/6329)

The deprecated `email` field to send a report via `/api/reports/email` endpoint have been removed. Only `emails` field will be supported moving forward. Issue [#6328](https://github.com/grafana/grafana/issues/6328)

### Plugin development fixes & changes

- **GrafanaUI:** Add new `EmptyState` component. [#84891](https://github.com/grafana/grafana/issues/84891), [@ashharrison90](https://github.com/ashharrison90)
- **Grafana/Runtime:** Remove SystemJS export. [#84561](https://github.com/grafana/grafana/issues/84561), [@jackw](https://github.com/jackw)
- **Grafana UI:** Add code variant to Text component. [#82318](https://github.com/grafana/grafana/issues/82318), [@tskarhed](https://github.com/tskarhed)

<!-- 11.0.0-preview END -->

<!-- previous CHANGELOG entries can be found in /.changelog-archive ><|MERGE_RESOLUTION|>--- conflicted
+++ resolved
@@ -1,4 +1,3 @@
-<<<<<<< HEAD
 <!-- 11.4.3+security-01 START -->
 
 # 11.4.3+security-01 (2025-04-22)
@@ -18,7 +17,6 @@
 - **Security:** Fix CVE-2025-2703
 
 <!-- 11.4.3+security-01 END -->
-=======
 <!-- 11.3.5+security-01 START -->
 
 # 11.3.5+security-01 (2025-04-22)
@@ -37,7 +35,6 @@
 - **Security:** Fix CVE-2025-2703
 
 <!-- 11.3.5+security-01 END -->
->>>>>>> d80d0304
 <!-- 10.4.17+security-01 START -->
 
 # 10.4.17+security-01 (2025-04-22)
