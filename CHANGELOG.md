--- conflicted
+++ resolved
@@ -1,4 +1,3 @@
-<<<<<<< HEAD
 <!-- 11.5.2 START -->
 
 # 11.5.2 (2025-02-18)
@@ -24,7 +23,6 @@
 - **RBAC:** Don't check folder access if `annotationPermissionUpdate` FT is enabled [#100117](https://github.com/grafana/grafana/pull/100117), [@IevaVasiljeva](https://github.com/IevaVasiljeva)
 
 <!-- 11.5.2 END -->
-=======
 <!-- 11.4.2 START -->
 
 # 11.4.2 (2025-02-18)
@@ -85,7 +83,6 @@
 - **Azure:** Correctly set application insights resource values [#99595](https://github.com/grafana/grafana/pull/99595), [@aangelisc](https://github.com/aangelisc)
 
 <!-- 11.1.12 END -->
->>>>>>> fa9e08eb
 <!-- 11.0.11 START -->
 
 # 11.0.11 (2025-02-18)
