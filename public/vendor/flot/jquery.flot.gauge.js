--- conflicted
+++ resolved
@@ -327,13 +327,7 @@
 
             var blur = gaugeOptionsi.gauge.shadow.show ? gaugeOptionsi.gauge.shadow.blur : 0;
             var color = getColor(gaugeOptionsi, data);
-<<<<<<< HEAD
-            var hasPositive = gaugeOptionsi.gauge.max > 0.0;
-            var hasNegative = gaugeOptionsi.gauge.min < 0.0;
-            var angles = calculateAnglesForGauge(gaugeOptionsi, layout, data, hasNegative);
-=======
             var angles = calculateAnglesForGauge(gaugeOptionsi, layout, data);
->>>>>>> bf3ffda9
 
             // draw gauge frame
             drawArcWithShadow(
@@ -361,14 +355,9 @@
                 color,           // fill color
                 blur);
             
-<<<<<<< HEAD
-            if(hasPositive && hasNegative) {
-                drawZeroMarker(gaugeOptionsi, layout, cellLayout, color);
-            }
-=======
             if(gaugeOptionsi.gauge.neutralValue != null)  
                 drawZeroMarker(gaugeOptionsi, layout, cellLayout, color);
->>>>>>> bf3ffda9
+            }
         }
 
         /**
@@ -380,18 +369,6 @@
          * @param  {Number} data the value of the gauge
          * @returns {Object}
          */
-<<<<<<< HEAD
-        function calculateAnglesForGauge(gaugeOptionsi, layout, data, hasNegative) {
-            let angles = {};
-            var isNegative = data < 0.0
-
-            if (hasNegative) {
-                if (isNegative) {
-                    angles.a1 = calculateAngle(gaugeOptionsi, layout, data);
-                    angles.a2 = calculateAngle(gaugeOptionsi, layout, 0.0);
-                } else {
-                    angles.a1 = calculateAngle(gaugeOptionsi, layout, 0.0);
-=======
         function calculateAnglesForGauge(gaugeOptionsi, layout, data) {
             let angles = {};
             var neutral = gaugeOptionsi.gauge.neutralValue;
@@ -402,7 +379,6 @@
                     angles.a2 = calculateAngle(gaugeOptionsi, layout, neutral);
                 } else {
                     angles.a1 = calculateAngle(gaugeOptionsi, layout, neutral);
->>>>>>> bf3ffda9
                     angles.a2 = calculateAngle(gaugeOptionsi, layout, data);
                 }
             } else {
@@ -423,24 +399,15 @@
          * @param  {String} color line color
          */
         function drawZeroMarker(gaugeOptionsi, layout, cellLayout, color) {
-<<<<<<< HEAD
-            var diff = (gaugeOptionsi.gauge.max - gaugeOptionsi.gauge.min) / 800;
-=======
             var diff = (gaugeOptionsi.gauge.max - gaugeOptionsi.gauge.min) / 600;
->>>>>>> bf3ffda9
 
             drawArc(context,
                 cellLayout.cx,
                 cellLayout.cy,
                 layout.radius - 2,
                 layout.width - 4,
-<<<<<<< HEAD
-                toRad(calculateAngle(gaugeOptionsi, layout, -diff)),
-                toRad(calculateAngle(gaugeOptionsi, layout, diff)),
-=======
                 toRad(calculateAngle(gaugeOptionsi, layout, gaugeOptionsi.gauge.neutralValue-diff)),
                 toRad(calculateAngle(gaugeOptionsi, layout, gaugeOptionsi.gauge.neutralValue+diff)),
->>>>>>> bf3ffda9
                 color,
                 2,
                 gaugeOptionsi.gauge.background.color);
@@ -617,18 +584,10 @@
                     drawThresholdValue(gaugeOptionsi, layout, cellLayout, i + "_" + j, threshold.value, a);
                 }
             }
-<<<<<<< HEAD
-
-            var hasPositive = gaugeOptionsi.gauge.max > 0.0;
-            var hasNegative = gaugeOptionsi.gauge.min < 0.0;
-            if(hasPositive && hasNegative) {
-                drawThresholdValue(gaugeOptionsi, layout, cellLayout, "Zero" + i, 0, calculateAngle(gaugeOptionsi, layout, 0));
-=======
             
             var neutral = gaugeOptionsi.gauge.neutralValue;
             if (neutral != null) {
                 drawThresholdValue(gaugeOptionsi, layout, cellLayout, "Neutral" + i, neutral, calculateAngle(gaugeOptionsi, layout, neutral));
->>>>>>> bf3ffda9
             }
         }
 
