.panel {
  display: inline-block;
  float: left;
  vertical-align: top;
  position: relative;
}

.panel-margin {
  margin: 5px;
  display: block;
}

.panel-container {
  background-color: @grafanaPanelBackground;
  position: relative;
  border: @grafanaPanelBorder;
  &:hover {
    .panel-actions {
      display: block;
    }
  }

  &.panel-transparent {
    background-color: transparent;
    border: none;
  }
}

.panel-content {
  padding: 0px 10px 5px 10px;
}

.panel-title-container {
  min-height: 5px;
  padding-top: 4px;
  cursor: pointer;
}

.panel-title {
  border: 0px;
  font-weight: bold;
  position: relative;
  cursor: pointer;
  width: 100%;
  display: block;
}

.panel-links-btn {
  margin-left: 10px;
  display: none;
}

.panel-loading {
  position:absolute;
  top: -3px;
  right: 0px;
  z-index: 800;
}

.panel-header {
  text-align: center;
}

.panel-error {
  color: @white;
  position: absolute;
  left: 0;
  padding: 0px 17px 6px 5px;
  top: 0;
  z-index: 10;
  i {
    position: relative;
    top: -2px;
  }
}

.panel-error-arrow {
  width: 0;
  height: 0;
  position: absolute;
  border-left: 31px solid transparent;
  border-right: 30px solid transparent;
  border-bottom: 27px solid @grafanaPanelBackground;
  left: 0;
  bottom: 0;
}

.panel-help {
  color: @white;
  position: absolute;
  right: 0;
  padding: 0px 17px 6px 5px;
  top: 0;
  z-index: 10;
  i {
    position: relative;
    top: -2px;
    left: 9px;
  }
}

.panel-help-arrow {
  width: 0;
  height: 0;
  position: absolute;
  border-left: 31px solid transparent;
  border-right: 30px solid transparent;
  border-bottom: 27px solid @grafanaPanelBackground;
  right: 0;
  bottom: 0;
}

.panel-fullscreen {
  margin: 5px 20px;
  .panel-title-container {
    padding: 8px;
  }
}

.panel-full-edit {
  margin-top: 20px;
  margin-bottom: 20px;
}

.panel-menu {
  z-index: 500;
  position: absolute;
  background: @grafanaTargetFuncBackground;
  border: 1px solid black;

  .panel-menu-row {
    white-space: nowrap;
    border-bottom: 1px solid black;
    &:last-child {
      border-bottom: none;
    }
  }

  .panel-menu-link, .panel-menu-icon {
    padding: 5px 10px;
  }

  .panel-menu-link {
    display: inline-block;
    border-right: 1px solid black;
    &:last-child {
      border: none;
    }
  }

  .dropdown-menu {
    text-align: left;
  }
}

.panel-highlight  {
  .box-shadow(~"inset 0 1px 1px rgba(0,0,0,.075), 0 0 5px rgba(82,168,236, 0.8)");
}

.on-drag-hover {
  .panel-container {
    .box-shadow(~"inset 0 1px 1px rgba(0,0,0,.075), 0 0 5px rgba(82,168,236, 0.8)");
  }
}

.panel-drop-zone {
  display: none;
  .panel-container {
    border: 1px solid @grayDark;
  }
}

.panel-ghost{
  width: 100%;
  .panel-container {
    border: none;
    background: transparent;
  }
  .panel-ghost-list {
    margin: 10px 0 10px 20px;
  }

  button {
    text-align: left;
    min-width: 135px;
    .fa {
      position: relative;
      left: -5px;
    }
  }
}

.panel-time-info {
  font-weight: bold;
  float: right;
  margin-right: 15px;
  color: @blue;
  font-size: 85%;
  position: absolute;
  top: 0;
  right: 0;
}

.resize-panel-handle {
  cursor: se-resize;
  position: absolute;
  bottom: 0;
  right: 0;
  width: 15px;
  height: 15px;
  display: block;
}

<<<<<<< HEAD
// Help info
.help-info{
    position: absolute;
    top: 0;
    right: 0;
    width: 0;
    height: 0;
    background:rgba(229, 232, 235, 0.94);

    font-weight: bold;
    font-size: 16px;
    line-height: 30px;

    z-index: 999;

    padding: 0 10%;
    .box-sizing(border-box);

    .transition(all 0.2s linear);

    overflow: hidden;

    &>div{
      h2{
        text-align: center;
      }
      position: relative;
      top: 30%;
      height: 70%;
      transform: translateY(-25%);
    }

    &.active{
      width: 100%;
      height: 100%;
      overflow: auto;
    }

=======
.panel-associatoin {
  max-height: 500px;
  overflow: hidden;
  display: block;
  float: none;
  .grafana-options-table{
    max-height: 200px;
    overflow-y: scroll;
  }
  .span3 {
    width: 30%;
  }
>>>>>>> 3573ba8f
}<|MERGE_RESOLUTION|>--- conflicted
+++ resolved
@@ -211,7 +211,6 @@
   display: block;
 }
 
-<<<<<<< HEAD
 // Help info
 .help-info{
     position: absolute;
@@ -250,7 +249,8 @@
       overflow: auto;
     }
 
-=======
+}
+
 .panel-associatoin {
   max-height: 500px;
   overflow: hidden;
@@ -263,5 +263,4 @@
   .span3 {
     width: 30%;
   }
->>>>>>> 3573ba8f
 }