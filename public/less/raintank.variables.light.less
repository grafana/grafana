// -------------------------
// RAINTANK VARIABLES
// -------------------------

@rt-sansFontFamily: "Open Sans", Helvetica, Arial, sans-serif;

// raintank Font Sizes
// -------------------------
@rt-fontSizeJumbo: 28px;
@rt-fontSizeLarger: 24px;
@rt-fontSizeLarge: 20px;
@rt-fontSizeMed-1: 16px;
@rt-fontSizeMed-2: 14px; // Base font. 
@rt-fontSizeSmall: 0.85em; //About 12px
@rt-fontSizeMini-2: 10px;

// raintank Accent colors
// -------------------------
@rt-green:             	 rgb(0,166,81);
@rt-yellow:              rgb(247,148,29);
@rt-red:             	 rgb(237,28,36);
@rt-dark-gray:			 rgb(102,102,102);
@rt-light-gray:			 rgb(153,153,153);
@rt-blue:				 rgb(19,178,212);

@online:             	 rgb(0,166,81);
@warn:              	 rgb(247,148,29);
@critical:             	 rgb(237,28,36);
@disabled:             	 @grayLight;
@nodata:             	 @grayLight;

@logo:					@gray;
@tabBorder: 			@rt-light-gray;

// raintank buttons
// -------------------------

@primaryCTA: 			@rt-blue;
@primaryCTAHighlight:   darken(@rt-blue, 10%);

@secondaryCTA: 			@rt-blue;
@secondaryCTAHighlight: @grayDark;

@tertiaryCTA: 			@grayLight;
@tertiaryCTAHighlight:  @gray;

@miniCTA: 			@gray;
@miniCTAHighlight:  darken(@grayDark, 10%);

<<<<<<< HEAD
@destroy-button: 			@rt-red;
@destroy-button-highlight: 	darken(@rt-red, 10%);

=======
>>>>>>> 708250c8
// raintank Variables
// -------------------------

@rt-primary:				@rt-blue;

@raintankPanelBackground: 	@grayLighter;
@raintankRowBackground: 	lighten(@grayLight, 35%);
@raintankPanelBorder: 		solid 1px @grayLight;
@raintankTriggerBorder:		solid 1px @grayLight;

@rt-emphasis:				darker(@textColor, 20%);


// Graphite Target Editor
@raintankTargetBorder:         @white;
@raintankTargetBackground:     @white;
@raintankTargetColor:          #c8c8c8;
@raintankTargetColorHide:      darken(#c8c8c8, 25%);
@raintankTargetSegmentBorder:  #050505;

@raintankTargetFuncBackground: #333;
@raintankTargetFuncHightlight: #444;

@rt-navbarBackground:          @grayLighter;

@navbarBackgroundHighlight:       @grayLighter; // THIS IS TO OVERWRITE THE GRAFANA NAVBAR GRADIENT
@navbarBackground:                @grayLighter; // THIS IS TO OVERWRITE THE GRAFANA NAVBAR GRADIENT

@raintankPanelBackground: 	@grayLighter;
@raintankPanelBorder: 		solid 1px #ddd;
@raintankTriggerBorder:		solid 1px @grayLight;

// raintank Forms
// -------------------------
@inputBackground:               lighten(@bodyBackground,3%);
@inputBorder:                   darken(@bodyBackground, 20%);
@inputBorderRadius:             @baseBorderRadius;
@inputDisabledBackground:       #555;
@formActionsBackground:         transparent;
@inputHeight:                   @baseLineHeight + 10px; // base line-height + 8px vertical padding + 2px top/bottom border
@raintankSelectBackground:		@grayLighter;

// images
@rt-checkboxImageUrl: '../img/rt-checkbox_white.png';
@rt-modal-checkboxImageUrl: '../img/rt-checkbox.png';

// -------------------------
// End RAINTANK VARIABLES
// -------------------------<|MERGE_RESOLUTION|>--- conflicted
+++ resolved
@@ -47,12 +47,9 @@
 @miniCTA: 			@gray;
 @miniCTAHighlight:  darken(@grayDark, 10%);
 
-<<<<<<< HEAD
-@destroy-button: 			@rt-red;
+@destroy-button: 		@rt-red;
 @destroy-button-highlight: 	darken(@rt-red, 10%);
 
-=======
->>>>>>> 708250c8
 // raintank Variables
 // -------------------------
 
