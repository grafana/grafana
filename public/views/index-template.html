<!DOCTYPE html>
<html lang="en">
  <head>
    <meta charset="utf-8" />
    <meta http-equiv="X-UA-Compatible" content="IE=edge,chrome=1" />
    <meta name="viewport" content="width=device-width" />
    <meta name="theme-color" content="#000" />

    <title>[[.AppTitle]]</title>

    <base href="[[.AppSubUrl]]/" />

    <link
      rel="preload"
<<<<<<< HEAD
      href="[[.ContentDeliveryURL]]public/inter/UcC73FwrK3iLTeHuS_fvQtMwCp50KnMa1ZL7.woff2"
=======
      href="[[.ContentDeliveryURL]]public/fonts/inter/UcC73FwrK3iLTeHuS_fvQtMwCp50KnMa1ZL7.woff2"
>>>>>>> 63829dfb
      as="font"
      crossorigin
    />

    <link rel="icon" type="image/png" href="[[.FavIcon]]" />
    <link rel="apple-touch-icon" sizes="180x180" href="[[.AppleTouchIcon]]" />
    <link rel="mask-icon" href="[[.ContentDeliveryURL]]public/img/grafana_mask_icon.svg" color="#F05A28" />
    <link rel="stylesheet" href="[[.ContentDeliveryURL]]public/build/grafana.[[ .Theme ]].<%= webpack.hash %>.css" />

    <script nonce="[[.Nonce]]">
      performance.mark('frontend_boot_css_time_seconds');
    </script>

    <meta name="apple-mobile-web-app-capable" content="yes" />
    <meta name="apple-mobile-web-app-status-bar-style" content="black" />
    <meta name="msapplication-TileColor" content="#2b5797" />
    <meta name="msapplication-config" content="public/img/browserconfig.xml" />
  </head>

  <body class="theme-[[ .Theme ]] [[.AppNameBodyClass]]">
    <style>
      .preloader {
        height: 100%;
        flex-direction: column;
        display: flex;
        justify-content: center;
        align-items: center;
      }

      .preloader__enter {
        opacity: 0;
        animation-name: preloader-fade-in;
        animation-iteration-count: 1;
        animation-duration: 0.9s;
        animation-delay: 1.35s;
        animation-fill-mode: forwards;
      }

      .preloader__bounce {
        text-align: center;
        animation-name: preloader-bounce;
        animation-duration: 0.9s;
        animation-iteration-count: infinite;
      }

      .preloader__logo {
        display: inline-block;
        animation-name: preloader-squash;
        animation-duration: 0.9s;
        animation-iteration-count: infinite;
        width: 60px;
        height: 60px;
        background-repeat: no-repeat;
        background-size: contain;
        background-image: url("data:image/svg+xml,%3csvg version='1.1' id='Layer_1' xmlns='http://www.w3.org/2000/svg' xmlns:xlink='http://www.w3.org/1999/xlink' x='0px' y='0px' width='351px' height='365px' viewBox='0 0 351 365' style='enable-background:new 0 0 351 365%3b' xml:space='preserve'%3e %3cstyle type='text/css'%3e .st0%7bfill:url(%23SVGID_1_)%3b%7d %3c/style%3e %3cg id='Layer_1_1_'%3e %3c/g%3e %3clinearGradient id='SVGID_1_' gradientUnits='userSpaceOnUse' x1='175.5' y1='445.4948' x2='175.5' y2='114.0346'%3e %3cstop offset='0' style='stop-color:%23FFF100'/%3e %3cstop offset='1' style='stop-color:%23F05A28'/%3e %3c/linearGradient%3e %3cpath class='st0' d='M342%2c161.2c-0.6-6.1-1.6-13.1-3.6-20.9c-2-7.7-5-16.2-9.4-25c-4.4-8.8-10.1-17.9-17.5-26.8 c-2.9-3.5-6.1-6.9-9.5-10.2c5.1-20.3-6.2-37.9-6.2-37.9c-19.5-1.2-31.9%2c6.1-36.5%2c9.4c-0.8-0.3-1.5-0.7-2.3-1 c-3.3-1.3-6.7-2.6-10.3-3.7c-3.5-1.1-7.1-2.1-10.8-3c-3.7-0.9-7.4-1.6-11.2-2.2c-0.7-0.1-1.3-0.2-2-0.3 c-8.5-27.2-32.9-38.6-32.9-38.6c-27.3%2c17.3-32.4%2c41.5-32.4%2c41.5s-0.1%2c0.5-0.3%2c1.4c-1.5%2c0.4-3%2c0.9-4.5%2c1.3c-2.1%2c0.6-4.2%2c1.4-6.2%2c2.2 c-2.1%2c0.8-4.1%2c1.6-6.2%2c2.5c-4.1%2c1.8-8.2%2c3.8-12.2%2c6c-3.9%2c2.2-7.7%2c4.6-11.4%2c7.1c-0.5-0.2-1-0.4-1-0.4c-37.8-14.4-71.3%2c2.9-71.3%2c2.9 c-3.1%2c40.2%2c15.1%2c65.5%2c18.7%2c70.1c-0.9%2c2.5-1.7%2c5-2.5%2c7.5c-2.8%2c9.1-4.9%2c18.4-6.2%2c28.1c-0.2%2c1.4-0.4%2c2.8-0.5%2c4.2 C18.8%2c192.7%2c8.5%2c228%2c8.5%2c228c29.1%2c33.5%2c63.1%2c35.6%2c63.1%2c35.6c0%2c0%2c0.1-0.1%2c0.1-0.1c4.3%2c7.7%2c9.3%2c15%2c14.9%2c21.9c2.4%2c2.9%2c4.8%2c5.6%2c7.4%2c8.3 c-10.6%2c30.4%2c1.5%2c55.6%2c1.5%2c55.6c32.4%2c1.2%2c53.7-14.2%2c58.2-17.7c3.2%2c1.1%2c6.5%2c2.1%2c9.8%2c2.9c10%2c2.6%2c20.2%2c4.1%2c30.4%2c4.5 c2.5%2c0.1%2c5.1%2c0.2%2c7.6%2c0.1l1.2%2c0l0.8%2c0l1.6%2c0l1.6-0.1l0%2c0.1c15.3%2c21.8%2c42.1%2c24.9%2c42.1%2c24.9c19.1-20.1%2c20.2-40.1%2c20.2-44.4l0%2c0 c0%2c0%2c0-0.1%2c0-0.3c0-0.4%2c0-0.6%2c0-0.6l0%2c0c0-0.3%2c0-0.6%2c0-0.9c4-2.8%2c7.8-5.8%2c11.4-9.1c7.6-6.9%2c14.3-14.8%2c19.9-23.3 c0.5-0.8%2c1-1.6%2c1.5-2.4c21.6%2c1.2%2c36.9-13.4%2c36.9-13.4c-3.6-22.5-16.4-33.5-19.1-35.6l0%2c0c0%2c0-0.1-0.1-0.3-0.2 c-0.2-0.1-0.2-0.2-0.2-0.2c0%2c0%2c0%2c0%2c0%2c0c-0.1-0.1-0.3-0.2-0.5-0.3c0.1-1.4%2c0.2-2.7%2c0.3-4.1c0.2-2.4%2c0.2-4.9%2c0.2-7.3l0-1.8l0-0.9 l0-0.5c0-0.6%2c0-0.4%2c0-0.6l-0.1-1.5l-0.1-2c0-0.7-0.1-1.3-0.2-1.9c-0.1-0.6-0.1-1.3-0.2-1.9l-0.2-1.9l-0.3-1.9 c-0.4-2.5-0.8-4.9-1.4-7.4c-2.3-9.7-6.1-18.9-11-27.2c-5-8.3-11.2-15.6-18.3-21.8c-7-6.2-14.9-11.2-23.1-14.9 c-8.3-3.7-16.9-6.1-25.5-7.2c-4.3-0.6-8.6-0.8-12.9-0.7l-1.6%2c0l-0.4%2c0c-0.1%2c0-0.6%2c0-0.5%2c0l-0.7%2c0l-1.6%2c0.1c-0.6%2c0-1.2%2c0.1-1.7%2c0.1 c-2.2%2c0.2-4.4%2c0.5-6.5%2c0.9c-8.6%2c1.6-16.7%2c4.7-23.8%2c9c-7.1%2c4.3-13.3%2c9.6-18.3%2c15.6c-5%2c6-8.9%2c12.7-11.6%2c19.6c-2.7%2c6.9-4.2%2c14.1-4.6%2c21 c-0.1%2c1.7-0.1%2c3.5-0.1%2c5.2c0%2c0.4%2c0%2c0.9%2c0%2c1.3l0.1%2c1.4c0.1%2c0.8%2c0.1%2c1.7%2c0.2%2c2.5c0.3%2c3.5%2c1%2c6.9%2c1.9%2c10.1c1.9%2c6.5%2c4.9%2c12.4%2c8.6%2c17.4 c3.7%2c5%2c8.2%2c9.1%2c12.9%2c12.4c4.7%2c3.2%2c9.8%2c5.5%2c14.8%2c7c5%2c1.5%2c10%2c2.1%2c14.7%2c2.1c0.6%2c0%2c1.2%2c0%2c1.7%2c0c0.3%2c0%2c0.6%2c0%2c0.9%2c0c0.3%2c0%2c0.6%2c0%2c0.9-0.1 c0.5%2c0%2c1-0.1%2c1.5-0.1c0.1%2c0%2c0.3%2c0%2c0.4-0.1l0.5-0.1c0.3%2c0%2c0.6-0.1%2c0.9-0.1c0.6-0.1%2c1.1-0.2%2c1.7-0.3c0.6-0.1%2c1.1-0.2%2c1.6-0.4 c1.1-0.2%2c2.1-0.6%2c3.1-0.9c2-0.7%2c4-1.5%2c5.7-2.4c1.8-0.9%2c3.4-2%2c5-3c0.4-0.3%2c0.9-0.6%2c1.3-1c1.6-1.3%2c1.9-3.7%2c0.6-5.3 c-1.1-1.4-3.1-1.8-4.7-0.9c-0.4%2c0.2-0.8%2c0.4-1.2%2c0.6c-1.4%2c0.7-2.8%2c1.3-4.3%2c1.8c-1.5%2c0.5-3.1%2c0.9-4.7%2c1.2c-0.8%2c0.1-1.6%2c0.2-2.5%2c0.3 c-0.4%2c0-0.8%2c0.1-1.3%2c0.1c-0.4%2c0-0.9%2c0-1.2%2c0c-0.4%2c0-0.8%2c0-1.2%2c0c-0.5%2c0-1%2c0-1.5-0.1c0%2c0-0.3%2c0-0.1%2c0l-0.2%2c0l-0.3%2c0 c-0.2%2c0-0.5%2c0-0.7-0.1c-0.5-0.1-0.9-0.1-1.4-0.2c-3.7-0.5-7.4-1.6-10.9-3.2c-3.6-1.6-7-3.8-10.1-6.6c-3.1-2.8-5.8-6.1-7.9-9.9 c-2.1-3.8-3.6-8-4.3-12.4c-0.3-2.2-0.5-4.5-0.4-6.7c0-0.6%2c0.1-1.2%2c0.1-1.8c0%2c0.2%2c0-0.1%2c0-0.1l0-0.2l0-0.5c0-0.3%2c0.1-0.6%2c0.1-0.9 c0.1-1.2%2c0.3-2.4%2c0.5-3.6c1.7-9.6%2c6.5-19%2c13.9-26.1c1.9-1.8%2c3.9-3.4%2c6-4.9c2.1-1.5%2c4.4-2.8%2c6.8-3.9c2.4-1.1%2c4.8-2%2c7.4-2.7 c2.5-0.7%2c5.1-1.1%2c7.8-1.4c1.3-0.1%2c2.6-0.2%2c4-0.2c0.4%2c0%2c0.6%2c0%2c0.9%2c0l1.1%2c0l0.7%2c0c0.3%2c0%2c0%2c0%2c0.1%2c0l0.3%2c0l1.1%2c0.1 c2.9%2c0.2%2c5.7%2c0.6%2c8.5%2c1.3c5.6%2c1.2%2c11.1%2c3.3%2c16.2%2c6.1c10.2%2c5.7%2c18.9%2c14.5%2c24.2%2c25.1c2.7%2c5.3%2c4.6%2c11%2c5.5%2c16.9c0.2%2c1.5%2c0.4%2c3%2c0.5%2c4.5 l0.1%2c1.1l0.1%2c1.1c0%2c0.4%2c0%2c0.8%2c0%2c1.1c0%2c0.4%2c0%2c0.8%2c0%2c1.1l0%2c1l0%2c1.1c0%2c0.7-0.1%2c1.9-0.1%2c2.6c-0.1%2c1.6-0.3%2c3.3-0.5%2c4.9 c-0.2%2c1.6-0.5%2c3.2-0.8%2c4.8c-0.3%2c1.6-0.7%2c3.2-1.1%2c4.7c-0.8%2c3.1-1.8%2c6.2-3%2c9.3c-2.4%2c6-5.6%2c11.8-9.4%2c17.1 c-7.7%2c10.6-18.2%2c19.2-30.2%2c24.7c-6%2c2.7-12.3%2c4.7-18.8%2c5.7c-3.2%2c0.6-6.5%2c0.9-9.8%2c1l-0.6%2c0l-0.5%2c0l-1.1%2c0l-1.6%2c0l-0.8%2c0 c0.4%2c0-0.1%2c0-0.1%2c0l-0.3%2c0c-1.8%2c0-3.5-0.1-5.3-0.3c-7-0.5-13.9-1.8-20.7-3.7c-6.7-1.9-13.2-4.6-19.4-7.8 c-12.3-6.6-23.4-15.6-32-26.5c-4.3-5.4-8.1-11.3-11.2-17.4c-3.1-6.1-5.6-12.6-7.4-19.1c-1.8-6.6-2.9-13.3-3.4-20.1l-0.1-1.3l0-0.3 l0-0.3l0-0.6l0-1.1l0-0.3l0-0.4l0-0.8l0-1.6l0-0.3c0%2c0%2c0%2c0.1%2c0-0.1l0-0.6c0-0.8%2c0-1.7%2c0-2.5c0.1-3.3%2c0.4-6.8%2c0.8-10.2 c0.4-3.4%2c1-6.9%2c1.7-10.3c0.7-3.4%2c1.5-6.8%2c2.5-10.2c1.9-6.7%2c4.3-13.2%2c7.1-19.3c5.7-12.2%2c13.1-23.1%2c22-31.8c2.2-2.2%2c4.5-4.2%2c6.9-6.2 c2.4-1.9%2c4.9-3.7%2c7.5-5.4c2.5-1.7%2c5.2-3.2%2c7.9-4.6c1.3-0.7%2c2.7-1.4%2c4.1-2c0.7-0.3%2c1.4-0.6%2c2.1-0.9c0.7-0.3%2c1.4-0.6%2c2.1-0.9 c2.8-1.2%2c5.7-2.2%2c8.7-3.1c0.7-0.2%2c1.5-0.4%2c2.2-0.7c0.7-0.2%2c1.5-0.4%2c2.2-0.6c1.5-0.4%2c3-0.8%2c4.5-1.1c0.7-0.2%2c1.5-0.3%2c2.3-0.5 c0.8-0.2%2c1.5-0.3%2c2.3-0.5c0.8-0.1%2c1.5-0.3%2c2.3-0.4l1.1-0.2l1.2-0.2c0.8-0.1%2c1.5-0.2%2c2.3-0.3c0.9-0.1%2c1.7-0.2%2c2.6-0.3 c0.7-0.1%2c1.9-0.2%2c2.6-0.3c0.5-0.1%2c1.1-0.1%2c1.6-0.2l1.1-0.1l0.5-0.1l0.6%2c0c0.9-0.1%2c1.7-0.1%2c2.6-0.2l1.3-0.1c0%2c0%2c0.5%2c0%2c0.1%2c0l0.3%2c0 l0.6%2c0c0.7%2c0%2c1.5-0.1%2c2.2-0.1c2.9-0.1%2c5.9-0.1%2c8.8%2c0c5.8%2c0.2%2c11.5%2c0.9%2c17%2c1.9c11.1%2c2.1%2c21.5%2c5.6%2c31%2c10.3 c9.5%2c4.6%2c17.9%2c10.3%2c25.3%2c16.5c0.5%2c0.4%2c0.9%2c0.8%2c1.4%2c1.2c0.4%2c0.4%2c0.9%2c0.8%2c1.3%2c1.2c0.9%2c0.8%2c1.7%2c1.6%2c2.6%2c2.4c0.9%2c0.8%2c1.7%2c1.6%2c2.5%2c2.4 c0.8%2c0.8%2c1.6%2c1.6%2c2.4%2c2.5c3.1%2c3.3%2c6%2c6.6%2c8.6%2c10c5.2%2c6.7%2c9.4%2c13.5%2c12.7%2c19.9c0.2%2c0.4%2c0.4%2c0.8%2c0.6%2c1.2c0.2%2c0.4%2c0.4%2c0.8%2c0.6%2c1.2 c0.4%2c0.8%2c0.8%2c1.6%2c1.1%2c2.4c0.4%2c0.8%2c0.7%2c1.5%2c1.1%2c2.3c0.3%2c0.8%2c0.7%2c1.5%2c1%2c2.3c1.2%2c3%2c2.4%2c5.9%2c3.3%2c8.6c1.5%2c4.4%2c2.6%2c8.3%2c3.5%2c11.7 c0.3%2c1.4%2c1.6%2c2.3%2c3%2c2.1c1.5-0.1%2c2.6-1.3%2c2.6-2.8C342.6%2c170.4%2c342.5%2c166.1%2c342%2c161.2z'/%3e %3c/svg%3e");
      }

      .preloader__text {
        margin-top: 16px;
        font-weight: 500;
        font-size: 14px;
        font-family: Sans-serif;
        opacity: 0;
        animation-name: preloader-fade-in;
        animation-duration: 0.9s;
        animation-delay: 1.8s;
        animation-fill-mode: forwards;
      }

      .theme-light .preloader__text {
        color: #52545c;
      }

      .theme-dark .preloader__text {
        color: #d8d9da;
      }

      @keyframes preloader-fade-in {
        0% {
          opacity: 0;
          /*animation-timing-function: linear;*/
          animation-timing-function: cubic-bezier(0, 0, 0.5, 1);
        }
        100% {
          opacity: 1;
        }
      }

      @keyframes preloader-bounce {
        from,
        to {
          transform: translateY(0px);
          animation-timing-function: cubic-bezier(0.3, 0, 0.1, 1);
        }
        50% {
          transform: translateY(-50px);
          animation-timing-function: cubic-bezier(0.9, 0, 0.7, 1);
        }
      }

      @keyframes preloader-squash {
        0% {
          transform: scaleX(1.3) scaleY(0.8);
          animation-timing-function: cubic-bezier(0.3, 0, 0.1, 1);
          transform-origin: bottom center;
        }
        15% {
          transform: scaleX(0.75) scaleY(1.25);
          animation-timing-function: cubic-bezier(0, 0, 0.7, 0.75);
          transform-origin: bottom center;
        }
        55% {
          transform: scaleX(1.05) scaleY(0.95);
          animation-timing-function: cubic-bezier(0.9, 0, 1, 1);
          transform-origin: top center;
        }
        95% {
          transform: scaleX(0.75) scaleY(1.25);
          animation-timing-function: cubic-bezier(0, 0, 0, 1);
          transform-origin: bottom center;
        }
        100% {
          transform: scaleX(1.3) scaleY(0.8);
          transform-origin: bottom center;
          animation-timing-function: cubic-bezier(0, 0, 0.7, 1);
        }
      }

      /* Fail info */
      .preloader__text--fail {
        display: none;
      }

      /* stop logo animation */
      .preloader--done .preloader__bounce,
      .preloader--done .preloader__logo {
        animation-name: none;
        display: none;
      }

      .preloader--done .preloader__logo,
      .preloader--done .preloader__text {
        display: none;
        color: #ff5705 !important;
        font-size: 15px;
      }

      .preloader--done .preloader__text--fail {
        display: block;
      }

      [ng\:cloak],
      [ng-cloak],
      .ng-cloak {
        display: none !important;
      }
    </style>

    <div class="preloader">
      <div class="preloader__enter">
        <div class="preloader__bounce">
          <div class="preloader__logo"></div>
        </div>
      </div>
      <div class="preloader__text">Loading Grafana</div>
      <div class="preloader__text preloader__text--fail">
        <p>
          <strong>If you're seeing this Grafana has failed to load its application files</strong>
          <br />
          <br />
        </p>
        <p>
          1. This could be caused by your reverse proxy settings.<br /><br />
          2. If you host grafana under subpath make sure your grafana.ini root_url setting includes subpath. If not
          using a reverse proxy make sure to set serve_from_sub_path to true.<br />
          <br />
          3. If you have a local dev build make sure you build frontend using: yarn start, yarn start:hot, or yarn
          build<br />
          <br />
          4. Sometimes restarting grafana-server can help<br />
          <br />
          5. Check if you are using a non-supported browser. For more information, refer to the list of
          <a href="https://grafana.com/docs/grafana/latest/installation/requirements/#supported-web-browsers">
            supported browsers</a
          >.
        </p>
      </div>
      <script>
        // Check to see if browser is not supported by Grafana
        // Source file in app/core/utils/browser.ts & tests make edits there and copy compiled typescript here
        function checkBrowserCompatibility() {
          var isIE = navigator.userAgent.indexOf('MSIE') > -1;
          var isEdge = navigator.userAgent.indexOf('Edge/') > -1 || navigator.userAgent.indexOf('Edg/') > -1;
          var isFirefox = navigator.userAgent.toLowerCase().indexOf('firefox') > -1;
          var isChrome = /Chrome/.test(navigator.userAgent) && /Google Inc/.test(navigator.vendor);

          /* Check for
          <= IE11 (Trident 7)
          Edge <= 16
          Firefox <= 64
          Chrome <= 54
          */
          var isEdgeVersion = /Edge\/([0-9.]+)/.exec(navigator.userAgent);

          if (isIE && parseFloat(/Trident\/([0-9.]+)/.exec(navigator.userAgent)[1]) <= 7) {
            return false;
          } else if (
            isEdge &&
            ((isEdgeVersion && parseFloat(isEdgeVersion[1]) <= 16) ||
              parseFloat(/Edg\/([0-9.]+)/.exec(navigator.userAgent)[1]) <= 16)
          ) {
            return false;
          } else if (isFirefox && parseFloat(/Firefox\/([0-9.]+)/.exec(navigator.userAgent)[1]) <= 64) {
            return false;
          } else if (isChrome && parseFloat(/Chrome\/([0-9.]+)/.exec(navigator.userAgent)[1]) <= 54) {
            return false;
          }

          return true;
        }

        if (!checkBrowserCompatibility()) {
          alert('Your browser is not fully supported, please try newer version.');
        }
      </script>
    </div>

    <div id="reactRoot"></div>

    <script nonce="[[.Nonce]]">
        window.grafanaBootData = {
          user: [[.User]],
          settings: [[.Settings]],
          navTree: [[.NavTree]],
          themePaths: {
            light: '[[.ContentDeliveryURL]]public/build/grafana.light.<%= webpack.hash %>.css',
            dark: '[[.ContentDeliveryURL]]public/build/grafana.dark.<%= webpack.hash %>.css'
          }
        };

      // In case the js files fails to load the code below will show an info message.
        window.onload = function() {
          var preloader = document.getElementsByClassName("preloader");
          if (preloader.length) {
            preloader[0].className = "preloader preloader--done";
          }
        };
        [[if .ContentDeliveryURL]]
          window.public_cdn_path = '[[.ContentDeliveryURL]]public/build/';
        [[end]]
    </script>

    [[if .GoogleTagManagerId]]
    <!-- Google Tag Manager -->
    <script nonce="[[.Nonce]]">
      dataLayer = [
        {
          IsSignedIn: '[[.User.IsSignedIn]]',
          Email: '[[.User.Email]]',
          Name: '[[.User.Name]]',
          UserId: '[[.User.Id]]',
          OrgId: '[[.User.OrgId]]',
          OrgName: '[[.User.OrgName]]',
        },
      ];
    </script>
    <noscript>
      <iframe
        src="//www.googletagmanager.com/ns.html?id=[[.GoogleTagManagerId]]"
        height="0"
        width="0"
        style="display: none; visibility: hidden"
      ></iframe>
    </noscript>
    <script nonce="[[.Nonce]]">
      (function (w, d, s, l, i) {
        w[l] = w[l] || [];
        w[l].push({ 'gtm.start': new Date().getTime(), event: 'gtm.js' });
        var f = d.getElementsByTagName(s)[0],
          j = d.createElement(s),
          dl = l != 'dataLayer' ? '&l=' + l : '';
        j.async = true;
        j.src = '//www.googletagmanager.com/gtm.js?id=' + i + dl;
        f.parentNode.insertBefore(j, f);
      })(window, document, 'script', 'dataLayer', '[[.GoogleTagManagerId]]');
    </script>
    <!-- End Google Tag Manager -->
    [[end]] <% for (key in htmlWebpackPlugin.files.chunks) { %> <% if (htmlWebpackPlugin.files.jsIntegrity) { %>
    <script
      nonce="[[.Nonce]]"
      src="[[.ContentDeliveryURL]]<%= htmlWebpackPlugin.files.chunks[key].entry %>"
      type="text/javascript"
      integrity="<%= htmlWebpackPlugin.files.jsIntegrity[htmlWebpackPlugin.files.js.indexOf(htmlWebpackPlugin.files.chunks[key].entry)] %>"
      crossorigin="<%= webpackConfig.output.crossOriginLoading %>"
    ></script>
    <% } else { %>
    <script
      nonce="[[.Nonce]]"
      src="[[.ContentDeliveryURL]]<%= htmlWebpackPlugin.files.chunks[key].entry %>"
      type="text/javascript"
    ></script>
    <% } %> <% } %>

    <script nonce="[[.Nonce]]">
      performance.mark('frontend_boot_js_done_time_seconds');
    </script>
  </body>
</html><|MERGE_RESOLUTION|>--- conflicted
+++ resolved
@@ -12,11 +12,7 @@
 
     <link
       rel="preload"
-<<<<<<< HEAD
-      href="[[.ContentDeliveryURL]]public/inter/UcC73FwrK3iLTeHuS_fvQtMwCp50KnMa1ZL7.woff2"
-=======
       href="[[.ContentDeliveryURL]]public/fonts/inter/UcC73FwrK3iLTeHuS_fvQtMwCp50KnMa1ZL7.woff2"
->>>>>>> 63829dfb
       as="font"
       crossorigin
     />
