--- conflicted
+++ resolved
@@ -210,13 +210,6 @@
 {{Subject .Subject "{{.Title}}"}}
 
 {{ define "alert" }}
-<<<<<<< HEAD
-</td></tr><tr style="vertical-align: top; padding: 0;" align="left">
-  <td colspan="2" class="value" style="word-break: break-word; -webkit-hyphens: auto; -moz-hyphens: auto; hyphens: auto; border-collapse: collapse !important; color: #222222; font-family: 'Open Sans', 'Helvetica Neue', 'Helvetica', Helvetica, Arial, sans-serif; font-weight: normal; line-height: 19px; font-size: 14px; -webkit-font-smoothing: antialiased; -webkit-text-size-adjust: none; margin: 0; padding: 24px 0 0;" align="left" valign="top">
-    <span class="value-heading" style="font-weight: bold;">Value:</span> <span class="value-value" style="padding-left: 8px;">{{ .ValueString }}</span>
-  </td>
-</tr>
-=======
 
   {{if ne .ImageURL "" }}
   <tr style="vertical-align: top; padding: 0;" align="left">
@@ -237,7 +230,6 @@
       <span class="value-heading" style="font-weight: bold;">Value:</span> <span class="value-value" style="padding-left: 8px;">{{ .ValueString }}</span>
     </td>
   </tr>
->>>>>>> 0ca4ccfa
   {{ if gt (len .Annotations.SortedPairs) 0 }}
       <tr style="vertical-align: top; padding: 0;" align="left">
         <td colspan="2" class="annotations" style="word-break: break-word; -webkit-hyphens: auto; -moz-hyphens: auto; hyphens: auto; border-collapse: collapse !important; color: #222222; font-family: 'Open Sans', 'Helvetica Neue', 'Helvetica', Helvetica, Arial, sans-serif; font-weight: normal; line-height: 19px; font-size: 14px; -webkit-font-smoothing: antialiased; -webkit-text-size-adjust: none; margin: 0; padding: 24px 0 12px;" align="left" valign="top">
