import { QueryStatus, skipToken } from '@reduxjs/toolkit/query';

import { AppEvents } from '@grafana/data';
import { t } from '@grafana/i18n';
import { config, getAppEvents } from '@grafana/runtime';
import {
  useDeleteFolderMutation as useDeleteFolderMutationLegacy,
  useGetFolderQuery as useGetFolderQueryLegacy,
  useDeleteFoldersMutation as useDeleteFoldersMutationLegacy,
<<<<<<< HEAD
  useMoveFoldersMutation as useMoveFoldersMutationLegacy,
=======
>>>>>>> dcea3315
} from 'app/features/browse-dashboards/api/browseDashboardsAPI';
import { FolderDTO } from 'app/types/folders';

import kbn from '../../../../core/utils/kbn';
import {
  AnnoKeyCreatedBy,
  AnnoKeyFolder,
  AnnoKeyManagerKind,
  AnnoKeyUpdatedBy,
  AnnoKeyUpdatedTimestamp,
  DeprecatedInternalId,
  ManagerKind,
} from '../../../../features/apiserver/types';
import { PAGE_SIZE } from '../../../../features/browse-dashboards/api/services';
import { refetchChildren, refreshParents } from '../../../../features/browse-dashboards/state/actions';
import { GENERAL_FOLDER_UID } from '../../../../features/search/constants';
import { useDispatch } from '../../../../types/store';
import { useGetDisplayMappingQuery } from '../../iam/v0alpha1';

import { isProvisionedFolderCheck } from './utils';
import { rootFolder, sharedWithMeFolder } from './virtualFolders';

import { useGetFolderQuery, useGetFolderParentsQuery, useDeleteFolderMutation, useUpdateFolderMutation } from './index';

function getFolderUrl(uid: string, title: string): string {
  // mimics https://github.com/grafana/grafana/blob/79fe8a9902335c7a28af30e467b904a4ccfac503/pkg/services/dashboards/models.go#L188
  // Not the same slugify as on the backend https://github.com/grafana/grafana/blob/aac66e91198004bc044754105e18bfff8fbfd383/pkg/infra/slugify/slugify.go#L86
  // Probably does not matter as it seems to be only for better human readability.
  const slug = kbn.slugifyForUrl(title);
  return `${config.appSubUrl}/dashboards/f/${uid}/${slug}`;
}

/**
 * A proxy function that uses either legacy folder client or the new app platform APIs to get the data in the same
 * format of a FolderDTO object. As the schema isn't the same, using the app platform needs multiple different calls
 * which are then stitched together.
 * @param uid
 */
export function useGetFolderQueryFacade(uid?: string) {
  // This may look weird that we call the legacy folder anyway all the time, but the issue is we don't have good API
  // for the access control metadata yet, and so we still take it from the old api.
  // see https://github.com/grafana/identity-access-team/issues/1103
  const legacyFolderResult = useGetFolderQueryLegacy(uid || skipToken);

  if (!config.featureToggles.foldersAppPlatformAPI) {
    return legacyFolderResult;
  }

  const isVirtualFolder = uid && [GENERAL_FOLDER_UID, config.sharedWithMeFolderUID].includes(uid);
  const params = !uid ? skipToken : { name: uid };

  let resultFolder = useGetFolderQuery(isVirtualFolder ? skipToken : params);

  // For virtual folders we simulate the response with hardcoded data.
  if (isVirtualFolder) {
    resultFolder = {
      ...resultFolder,
      status: QueryStatus.fulfilled,
      fulfilledTimeStamp: Date.now(),
      isUninitialized: false,
      error: undefined,
      isError: false,
      isSuccess: true,
      isLoading: false,
      isFetching: false,
      data: GENERAL_FOLDER_UID === uid ? rootFolder : sharedWithMeFolder,
      currentData: GENERAL_FOLDER_UID === uid ? rootFolder : sharedWithMeFolder,
    };
  }

  // We get parents and folders for virtual folders too. Parents should just return empty array but it's easier to
  // stitch the responses this way and access can actually return different response based on the grafana setup.
  const resultParents = useGetFolderParentsQuery(params);

  // Load users info if needed.
  const userKeys = getUserKeys(resultFolder);
  const needsUserData = !isVirtualFolder && Boolean(userKeys.length);
  const resultUserDisplay = useGetDisplayMappingQuery(needsUserData ? { key: userKeys } : skipToken);

  // Stitch together the responses to create a single FolderDTO object so on the outside this behaves as the legacy
  // api client.
  let newData: FolderDTO | undefined = undefined;
  if (
    resultFolder.data &&
    resultParents.data &&
    legacyFolderResult.data &&
    (needsUserData ? resultUserDisplay.data : true)
  ) {
    const updatedBy = resultFolder.data.metadata.annotations?.[AnnoKeyUpdatedBy];
    const createdBy = resultFolder.data.metadata.annotations?.[AnnoKeyCreatedBy];

    newData = {
      canAdmin: legacyFolderResult.data.canAdmin,
      canDelete: legacyFolderResult.data.canDelete,
      canEdit: legacyFolderResult.data.canEdit,
      canSave: legacyFolderResult.data.canSave,
      accessControl: legacyFolderResult.data.accessControl,
      created: resultFolder.data.metadata.creationTimestamp || '0001-01-01T00:00:00Z',
      createdBy:
        (createdBy && resultUserDisplay.data?.display[resultUserDisplay.data?.keys.indexOf(createdBy)]?.displayName) ||
        'Anonymous',
      // Does not seem like this is set to true in the legacy API
      hasAcl: false,
      id: parseInt(resultFolder.data.metadata.labels?.[DeprecatedInternalId] || '0', 10) || 0,
      parentUid: resultFolder.data.metadata.annotations?.[AnnoKeyFolder],
      managedBy: resultFolder.data.metadata.annotations?.[AnnoKeyManagerKind] as ManagerKind,

      title: resultFolder.data.spec.title,
      uid: resultFolder.data.metadata.name!,
      updated: resultFolder.data.metadata.annotations?.[AnnoKeyUpdatedTimestamp] || '0001-01-01T00:00:00Z',
      updatedBy:
        (updatedBy && resultUserDisplay.data?.display[resultUserDisplay.data?.keys.indexOf(updatedBy)]?.displayName) ||
        'Anonymous',
      // Seems like this annotation is not populated
      // url: result.data.metadata.annotations?.[AnnoKeyFolderUrl] || '',
      // general folder does not come with url
      // see https://github.com/grafana/grafana/blob/8a05378ef3ae5545c6f7429eae5c174d3c0edbfe/pkg/services/folder/folderimpl/folder_unifiedstorage.go#L88
      url:
        uid === GENERAL_FOLDER_UID ? '' : getFolderUrl(resultFolder.data.metadata.name!, resultFolder.data.spec.title!),
      version: resultFolder.data.metadata.generation || 1,
    };

    if (resultParents.data.items?.length) {
      newData.parents = resultParents.data.items
        .filter((i) => i.name !== resultFolder.data!.metadata.name)
        .map((i) => ({
          title: i.title,
          uid: i.name,
          // No idea how to make slug, on the server it uses a go lib: https://github.com/grafana/grafana/blob/aac66e91198004bc044754105e18bfff8fbfd383/pkg/infra/slugify/slugify.go#L56
          // Don't think slug is needed for the URL to work though
          url: getFolderUrl(i.name, i.title),
        }));
    }
  }

  // Wrap the stitched data into single RTK query response type object so this looks like a single API call
  return {
    ...resultFolder,
    ...combinedState(resultFolder, resultParents, legacyFolderResult, resultUserDisplay, needsUserData),
    refetch: async () => {
      return Promise.all([
        resultFolder.refetch(),
        resultParents.refetch(),
        legacyFolderResult.refetch(),
        // TODO: Not sure about this, if we refetch this but the response from result change and this is dependant on
        //  that result what are we refetching here? Maybe this is redundant.
        resultUserDisplay.refetch(),
      ]);
    },
    data: newData,
  };
}

export function useDeleteFolderMutationFacade() {
  const [deleteFolder] = useDeleteFolderMutation();
  const [deleteFolderLegacy] = useDeleteFolderMutationLegacy();
  const dispatch = useDispatch();

  return async (folder: FolderDTO) => {
    if (config.featureToggles.foldersAppPlatformAPI) {
      const result = await deleteFolder({ name: folder.uid });
      if (!result.error) {
        // We need to update a legacy version of the folder storage for now until all is in the new API.
        // we could do it in the enhanceEndpoint method but we would also need to change the args as we need parentUID
        // here and so it seemed easier to do it here.
        dispatch(
          refetchChildren({
            parentUID: folder.parentUid || GENERAL_FOLDER_UID,
            pageSize: PAGE_SIZE,
          })
        );
        // Before this was done in backend srv automatically because the old API sent a message wiht 200 request. see
        // public/app/core/services/backend_srv.ts#L341-L361. New API does not do that so we do it here.
        getAppEvents().publish({
          type: AppEvents.alertSuccess.name,
          payload: [t('folders.api.folder-deleted-success', 'Folder deleted')],
        });
      }
      return result;
    } else {
      return deleteFolderLegacy(folder);
    }
  };
}

export function useDeleteMultipleFoldersMutationFacade() {
<<<<<<< HEAD
  if (!config.featureToggles.foldersAppPlatformAPI) {
    const [deleteFolders] = useDeleteFoldersMutationLegacy();
    return deleteFolders;
  }

  const [deleteFolder] = useDeleteFolderMutation();
  const dispatch = useDispatch();

=======
  const [deleteFolders] = useDeleteFoldersMutationLegacy();
  const [deleteFolder] = useDeleteFolderMutation();
  const dispatch = useDispatch();

  if (!config.featureToggles.foldersAppPlatformAPI) {
    return deleteFolders;
  }

>>>>>>> dcea3315
  return async function deleteFolders({ folderUIDs }: { folderUIDs: string[] }) {
    // Delete all the folders sequentially
    // TODO error handling here
    for (const folderUID of folderUIDs) {
      // This also shows warning alert
      if (await isProvisionedFolderCheck(dispatch, folderUID)) {
        continue;
      }
      const result = await deleteFolder({ name: folderUID });
      if (!result.error) {
        // Before this was done in backend srv automatically because the old API sent a message wiht 200 request. see
        // public/app/core/services/backend_srv.ts#L341-L361. New API does not do that so we do it here.
        getAppEvents().publish({
          type: AppEvents.alertSuccess.name,
          payload: [t('folders.api.folder-deleted-success', 'Folder deleted')],
        });
        dispatch(refreshParents(folderUIDs));
      }
    }
    return { data: undefined };
  };
}

<<<<<<< HEAD
export function useMoveMultipleFoldersMutationFacade() {
  if (!config.featureToggles.foldersAppPlatformAPI) {
    const [moveFolders] = useMoveFoldersMutationLegacy();
    return moveFolders;
  }

  const [updateFolder] = useUpdateFolderMutation();
  const dispatch = useDispatch();

  return async function moveFolders({ folderUIDs, destinationUID }: { folderUIDs: string[]; destinationUID: string }) {
    // Move all the folders sequentially
    for (const folderUID of folderUIDs) {
      // This also shows warning alert
      if (
        await isProvisionedFolderCheck(dispatch, folderUID, {
          warning: t(
            'folders.api.folder-move-error-provisioned',
            'Cannot move provisioned folder. To move it, move it in the repository and synchronise to apply the changes.'
          ),
        })
      ) {
        continue;
      }
      const result = await updateFolder({
        name: folderUID,
        patch: { metadata: { annotations: { [AnnoKeyFolder]: destinationUID } } },
      });
      if (!result.error) {
        getAppEvents().publish({
          type: AppEvents.alertSuccess.name,
          payload: [t('folders.api.folder-moved-success', 'Folder moved')],
        });
        dispatch(
          refetchChildren({
            parentUID: destinationUID,
            pageSize: PAGE_SIZE,
          })
        );
        dispatch(refreshParents(folderUIDs));
      }
    }
    return { data: undefined };
  };
}

=======
>>>>>>> dcea3315
function combinedState(
  result: ReturnType<typeof useGetFolderQuery>,
  resultParents: ReturnType<typeof useGetFolderParentsQuery>,
  resultLegacyFolder: ReturnType<typeof useGetFolderQueryLegacy>,
  resultUserDisplay: ReturnType<typeof useGetDisplayMappingQuery>,
  needsUserData: boolean
) {
  const results = needsUserData
    ? [result, resultParents, resultLegacyFolder, resultUserDisplay]
    : [result, resultParents, resultLegacyFolder];
  return {
    isLoading: results.some((r) => r.isLoading),
    isFetching: results.some((r) => r.isFetching),
    isSuccess: results.every((r) => r.isSuccess),
    isError: results.some((r) => r.isError),
    // Only one error will be shown. TODO: somehow create a single error out of them?
    error: results.find((r) => r.error),
  };
}

function getUserKeys(resultFolder: ReturnType<typeof useGetFolderQuery>): string[] {
  return resultFolder.data
    ? [
        resultFolder.data.metadata.annotations?.[AnnoKeyUpdatedBy],
        resultFolder.data.metadata.annotations?.[AnnoKeyCreatedBy],
      ].filter((v) => v !== undefined)
    : [];
}<|MERGE_RESOLUTION|>--- conflicted
+++ resolved
@@ -7,10 +7,7 @@
   useDeleteFolderMutation as useDeleteFolderMutationLegacy,
   useGetFolderQuery as useGetFolderQueryLegacy,
   useDeleteFoldersMutation as useDeleteFoldersMutationLegacy,
-<<<<<<< HEAD
   useMoveFoldersMutation as useMoveFoldersMutationLegacy,
-=======
->>>>>>> dcea3315
 } from 'app/features/browse-dashboards/api/browseDashboardsAPI';
 import { FolderDTO } from 'app/types/folders';
 
@@ -197,16 +194,6 @@
 }
 
 export function useDeleteMultipleFoldersMutationFacade() {
-<<<<<<< HEAD
-  if (!config.featureToggles.foldersAppPlatformAPI) {
-    const [deleteFolders] = useDeleteFoldersMutationLegacy();
-    return deleteFolders;
-  }
-
-  const [deleteFolder] = useDeleteFolderMutation();
-  const dispatch = useDispatch();
-
-=======
   const [deleteFolders] = useDeleteFoldersMutationLegacy();
   const [deleteFolder] = useDeleteFolderMutation();
   const dispatch = useDispatch();
@@ -215,7 +202,6 @@
     return deleteFolders;
   }
 
->>>>>>> dcea3315
   return async function deleteFolders({ folderUIDs }: { folderUIDs: string[] }) {
     // Delete all the folders sequentially
     // TODO error handling here
@@ -239,7 +225,6 @@
   };
 }
 
-<<<<<<< HEAD
 export function useMoveMultipleFoldersMutationFacade() {
   if (!config.featureToggles.foldersAppPlatformAPI) {
     const [moveFolders] = useMoveFoldersMutationLegacy();
@@ -285,8 +270,6 @@
   };
 }
 
-=======
->>>>>>> dcea3315
 function combinedState(
   result: ReturnType<typeof useGetFolderQuery>,
   resultParents: ReturnType<typeof useGetFolderParentsQuery>,
