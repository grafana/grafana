import { api } from './baseAPI';
export const addTagTypes = ['Job', 'Repository', 'Provisioning'] as const;
const injectedRtkApi = api
  .enhanceEndpoints({
    addTagTypes,
  })
  .injectEndpoints({
    endpoints: (build) => ({
      listJob: build.query<ListJobApiResponse, ListJobApiArg>({
        query: (queryArg) => ({
          url: `/jobs`,
          params: {
            allowWatchBookmarks: queryArg.allowWatchBookmarks,
            continue: queryArg['continue'],
            fieldSelector: queryArg.fieldSelector,
            labelSelector: queryArg.labelSelector,
            limit: queryArg.limit,
            pretty: queryArg.pretty,
            resourceVersion: queryArg.resourceVersion,
            resourceVersionMatch: queryArg.resourceVersionMatch,
            sendInitialEvents: queryArg.sendInitialEvents,
            timeoutSeconds: queryArg.timeoutSeconds,
            watch: queryArg.watch,
          },
        }),
        providesTags: ['Job'],
      }),
      getJob: build.query<GetJobApiResponse, GetJobApiArg>({
        query: (queryArg) => ({
          url: `/jobs/${queryArg.name}`,
          params: {
            pretty: queryArg.pretty,
          },
        }),
        providesTags: ['Job'],
      }),
      listRepository: build.query<ListRepositoryApiResponse, ListRepositoryApiArg>({
        query: (queryArg) => ({
          url: `/repositories`,
          params: {
            pretty: queryArg.pretty,
            allowWatchBookmarks: queryArg.allowWatchBookmarks,
            continue: queryArg['continue'],
            fieldSelector: queryArg.fieldSelector,
            labelSelector: queryArg.labelSelector,
            limit: queryArg.limit,
            resourceVersion: queryArg.resourceVersion,
            resourceVersionMatch: queryArg.resourceVersionMatch,
            sendInitialEvents: queryArg.sendInitialEvents,
            timeoutSeconds: queryArg.timeoutSeconds,
            watch: queryArg.watch,
          },
        }),
        providesTags: ['Repository'],
      }),
      createRepository: build.mutation<CreateRepositoryApiResponse, CreateRepositoryApiArg>({
        query: (queryArg) => ({
          url: `/repositories`,
          method: 'POST',
          body: queryArg.repository,
          params: {
            pretty: queryArg.pretty,
            dryRun: queryArg.dryRun,
            fieldManager: queryArg.fieldManager,
            fieldValidation: queryArg.fieldValidation,
          },
        }),
        invalidatesTags: ['Repository'],
      }),
      deletecollectionRepository: build.mutation<
        DeletecollectionRepositoryApiResponse,
        DeletecollectionRepositoryApiArg
      >({
        query: (queryArg) => ({
          url: `/repositories`,
          method: 'DELETE',
          params: {
            pretty: queryArg.pretty,
            continue: queryArg['continue'],
            dryRun: queryArg.dryRun,
            fieldSelector: queryArg.fieldSelector,
            gracePeriodSeconds: queryArg.gracePeriodSeconds,
            ignoreStoreReadErrorWithClusterBreakingPotential: queryArg.ignoreStoreReadErrorWithClusterBreakingPotential,
            labelSelector: queryArg.labelSelector,
            limit: queryArg.limit,
            orphanDependents: queryArg.orphanDependents,
            propagationPolicy: queryArg.propagationPolicy,
            resourceVersion: queryArg.resourceVersion,
            resourceVersionMatch: queryArg.resourceVersionMatch,
            sendInitialEvents: queryArg.sendInitialEvents,
            timeoutSeconds: queryArg.timeoutSeconds,
          },
        }),
        invalidatesTags: ['Repository'],
      }),
      getRepository: build.query<GetRepositoryApiResponse, GetRepositoryApiArg>({
        query: (queryArg) => ({
          url: `/repositories/${queryArg.name}`,
          params: {
            pretty: queryArg.pretty,
          },
        }),
        providesTags: ['Repository'],
      }),
      replaceRepository: build.mutation<ReplaceRepositoryApiResponse, ReplaceRepositoryApiArg>({
        query: (queryArg) => ({
          url: `/repositories/${queryArg.name}`,
          method: 'PUT',
          body: queryArg.repository,
          params: {
            pretty: queryArg.pretty,
            dryRun: queryArg.dryRun,
            fieldManager: queryArg.fieldManager,
            fieldValidation: queryArg.fieldValidation,
          },
        }),
        invalidatesTags: ['Repository'],
      }),
      deleteRepository: build.mutation<DeleteRepositoryApiResponse, DeleteRepositoryApiArg>({
        query: (queryArg) => ({
          url: `/repositories/${queryArg.name}`,
          method: 'DELETE',
          params: {
            pretty: queryArg.pretty,
            dryRun: queryArg.dryRun,
            gracePeriodSeconds: queryArg.gracePeriodSeconds,
            ignoreStoreReadErrorWithClusterBreakingPotential: queryArg.ignoreStoreReadErrorWithClusterBreakingPotential,
            orphanDependents: queryArg.orphanDependents,
            propagationPolicy: queryArg.propagationPolicy,
          },
        }),
        invalidatesTags: ['Repository'],
      }),
      getRepositoryFiles: build.query<GetRepositoryFilesApiResponse, GetRepositoryFilesApiArg>({
        query: (queryArg) => ({
          url: `/repositories/${queryArg.name}/files/`,
          params: {
            ref: queryArg.ref,
          },
        }),
        providesTags: ['Repository'],
      }),
      getRepositoryFilesWithPath: build.query<GetRepositoryFilesWithPathApiResponse, GetRepositoryFilesWithPathApiArg>({
        query: (queryArg) => ({
          url: `/repositories/${queryArg.name}/files/${queryArg.path}`,
          params: {
            ref: queryArg.ref,
          },
        }),
        providesTags: ['Repository'],
      }),
      replaceRepositoryFilesWithPath: build.mutation<
        ReplaceRepositoryFilesWithPathApiResponse,
        ReplaceRepositoryFilesWithPathApiArg
      >({
        query: (queryArg) => ({
          url: `/repositories/${queryArg.name}/files/${queryArg.path}`,
          method: 'PUT',
          body: queryArg.body,
          params: {
            ref: queryArg.ref,
            message: queryArg.message,
            skipDryRun: queryArg.skipDryRun,
          },
        }),
        invalidatesTags: ['Repository'],
      }),
      createRepositoryFilesWithPath: build.mutation<
        CreateRepositoryFilesWithPathApiResponse,
        CreateRepositoryFilesWithPathApiArg
      >({
        query: (queryArg) => ({
          url: `/repositories/${queryArg.name}/files/${queryArg.path}`,
          method: 'POST',
          body: queryArg.body,
          params: {
            ref: queryArg.ref,
            message: queryArg.message,
            skipDryRun: queryArg.skipDryRun,
          },
        }),
        invalidatesTags: ['Repository'],
      }),
      deleteRepositoryFilesWithPath: build.mutation<
        DeleteRepositoryFilesWithPathApiResponse,
        DeleteRepositoryFilesWithPathApiArg
      >({
        query: (queryArg) => ({
          url: `/repositories/${queryArg.name}/files/${queryArg.path}`,
          method: 'DELETE',
          params: {
            ref: queryArg.ref,
            message: queryArg.message,
            skipDryRun: queryArg.skipDryRun,
          },
        }),
        invalidatesTags: ['Repository'],
      }),
      getRepositoryHistory: build.query<GetRepositoryHistoryApiResponse, GetRepositoryHistoryApiArg>({
        query: (queryArg) => ({
          url: `/repositories/${queryArg.name}/history`,
          params: {
            ref: queryArg.ref,
          },
        }),
        providesTags: ['Repository'],
      }),
      getRepositoryHistoryWithPath: build.query<
        GetRepositoryHistoryWithPathApiResponse,
        GetRepositoryHistoryWithPathApiArg
      >({
        query: (queryArg) => ({
          url: `/repositories/${queryArg.name}/history/${queryArg.path}`,
          params: {
            ref: queryArg.ref,
          },
        }),
        providesTags: ['Repository'],
      }),
      getRepositoryJobs: build.query<GetRepositoryJobsApiResponse, GetRepositoryJobsApiArg>({
        query: (queryArg) => ({ url: `/repositories/${queryArg.name}/jobs` }),
        providesTags: ['Repository'],
      }),
      createRepositoryJobs: build.mutation<CreateRepositoryJobsApiResponse, CreateRepositoryJobsApiArg>({
        query: (queryArg) => ({ url: `/repositories/${queryArg.name}/jobs`, method: 'POST', body: queryArg.jobSpec }),
        invalidatesTags: ['Repository'],
      }),
      getRepositoryJobsWithPath: build.query<GetRepositoryJobsWithPathApiResponse, GetRepositoryJobsWithPathApiArg>({
        query: (queryArg) => ({ url: `/repositories/${queryArg.name}/jobs/${queryArg.uid}` }),
        providesTags: ['Repository'],
      }),
      getRepositoryRefs: build.query<GetRepositoryRefsApiResponse, GetRepositoryRefsApiArg>({
        query: (queryArg) => ({ url: `/repositories/${queryArg.name}/refs` }),
        providesTags: ['Repository'],
      }),
      getRepositoryRenderWithPath: build.query<
        GetRepositoryRenderWithPathApiResponse,
        GetRepositoryRenderWithPathApiArg
      >({
        query: (queryArg) => ({ url: `/repositories/${queryArg.name}/render/${queryArg.guid}` }),
        providesTags: ['Repository'],
      }),
      getRepositoryResources: build.query<GetRepositoryResourcesApiResponse, GetRepositoryResourcesApiArg>({
        query: (queryArg) => ({ url: `/repositories/${queryArg.name}/resources` }),
        providesTags: ['Repository'],
      }),
      getRepositoryStatus: build.query<GetRepositoryStatusApiResponse, GetRepositoryStatusApiArg>({
        query: (queryArg) => ({
          url: `/repositories/${queryArg.name}/status`,
          params: {
            pretty: queryArg.pretty,
          },
        }),
        providesTags: ['Repository'],
      }),
      replaceRepositoryStatus: build.mutation<ReplaceRepositoryStatusApiResponse, ReplaceRepositoryStatusApiArg>({
        query: (queryArg) => ({
          url: `/repositories/${queryArg.name}/status`,
          method: 'PUT',
          body: queryArg.repository,
          params: {
            pretty: queryArg.pretty,
            dryRun: queryArg.dryRun,
            fieldManager: queryArg.fieldManager,
            fieldValidation: queryArg.fieldValidation,
          },
        }),
        invalidatesTags: ['Repository'],
      }),
      createRepositoryTest: build.mutation<CreateRepositoryTestApiResponse, CreateRepositoryTestApiArg>({
        query: (queryArg) => ({ url: `/repositories/${queryArg.name}/test`, method: 'POST', body: queryArg.body }),
        invalidatesTags: ['Repository'],
      }),
      getRepositoryWebhook: build.query<GetRepositoryWebhookApiResponse, GetRepositoryWebhookApiArg>({
        query: (queryArg) => ({ url: `/repositories/${queryArg.name}/webhook` }),
        providesTags: ['Repository'],
      }),
      createRepositoryWebhook: build.mutation<CreateRepositoryWebhookApiResponse, CreateRepositoryWebhookApiArg>({
        query: (queryArg) => ({ url: `/repositories/${queryArg.name}/webhook`, method: 'POST' }),
        invalidatesTags: ['Repository'],
      }),
      getFrontendSettings: build.query<GetFrontendSettingsApiResponse, GetFrontendSettingsApiArg>({
        query: () => ({ url: `/settings` }),
        providesTags: ['Provisioning', 'Repository'],
      }),
      getResourceStats: build.query<GetResourceStatsApiResponse, GetResourceStatsApiArg>({
        query: () => ({ url: `/stats` }),
        providesTags: ['Provisioning', 'Repository'],
      }),
    }),
    overrideExisting: false,
  });
export { injectedRtkApi as generatedAPI };
export type ListJobApiResponse = /** status 200 OK */ JobList;
export type ListJobApiArg = {
  /** allowWatchBookmarks requests watch events with type "BOOKMARK". Servers that do not implement bookmarks may ignore this flag and bookmarks are sent at the server's discretion. Clients should not assume bookmarks are returned at any specific interval, nor may they assume the server will send any BOOKMARK event during a session. If this is not a watch, this field is ignored. */
  allowWatchBookmarks?: boolean;
  /** The continue option should be set when retrieving more results from the server. Since this value is server defined, clients may only use the continue value from a previous query result with identical query parameters (except for the value of continue) and the server may reject a continue value it does not recognize. If the specified continue value is no longer valid whether due to expiration (generally five to fifteen minutes) or a configuration change on the server, the server will respond with a 410 ResourceExpired error together with a continue token. If the client needs a consistent list, it must restart their list without the continue field. Otherwise, the client may send another list request with the token received with the 410 error, the server will respond with a list starting from the next key, but from the latest snapshot, which is inconsistent from the previous list results - objects that are created, modified, or deleted after the first list request will be included in the response, as long as their keys are after the "next key".
    
    This field is not supported when watch is true. Clients may start a watch from the last resourceVersion value returned by the server and not miss any modifications. */
  continue?: string;
  /** A selector to restrict the list of returned objects by their fields. Defaults to everything. */
  fieldSelector?: string;
  /** A selector to restrict the list of returned objects by their labels. Defaults to everything. */
  labelSelector?: string;
  /** limit is a maximum number of responses to return for a list call. If more items exist, the server will set the `continue` field on the list metadata to a value that can be used with the same initial query to retrieve the next set of results. Setting a limit may return fewer than the requested amount of items (up to zero items) in the event all requested objects are filtered out and clients should only use the presence of the continue field to determine whether more results are available. Servers may choose not to support the limit argument and will return all of the available results. If limit is specified and the continue field is empty, clients may assume that no more results are available. This field is not supported if watch is true.
    
    The server guarantees that the objects returned when using continue will be identical to issuing a single list call without a limit - that is, no objects created, modified, or deleted after the first request is issued will be included in any subsequent continued requests. This is sometimes referred to as a consistent snapshot, and ensures that a client that is using limit to receive smaller chunks of a very large result can ensure they see all possible objects. If objects are updated during a chunked list the version of the object that was present at the time the first list result was calculated is returned. */
  limit?: number;
  /** If 'true', then the output is pretty printed. Defaults to 'false' unless the user-agent indicates a browser or command-line HTTP tool (curl and wget). */
  pretty?: string;
  /** resourceVersion sets a constraint on what resource versions a request may be served from. See https://kubernetes.io/docs/reference/using-api/api-concepts/#resource-versions for details.
    
    Defaults to unset */
  resourceVersion?: string;
  /** resourceVersionMatch determines how resourceVersion is applied to list calls. It is highly recommended that resourceVersionMatch be set for list calls where resourceVersion is set See https://kubernetes.io/docs/reference/using-api/api-concepts/#resource-versions for details.
    
    Defaults to unset */
  resourceVersionMatch?: string;
  /** `sendInitialEvents=true` may be set together with `watch=true`. In that case, the watch stream will begin with synthetic events to produce the current state of objects in the collection. Once all such events have been sent, a synthetic "Bookmark" event  will be sent. The bookmark will report the ResourceVersion (RV) corresponding to the set of objects, and be marked with `"k8s.io/initial-events-end": "true"` annotation. Afterwards, the watch stream will proceed as usual, sending watch events corresponding to changes (subsequent to the RV) to objects watched.
    
    When `sendInitialEvents` option is set, we require `resourceVersionMatch` option to also be set. The semantic of the watch request is as following: - `resourceVersionMatch` = NotOlderThan
      is interpreted as "data at least as new as the provided `resourceVersion`"
      and the bookmark event is send when the state is synced
      to a `resourceVersion` at least as fresh as the one provided by the ListOptions.
      If `resourceVersion` is unset, this is interpreted as "consistent read" and the
      bookmark event is send when the state is synced at least to the moment
      when request started being processed.
    - `resourceVersionMatch` set to any other value or unset
      Invalid error is returned.
    
    Defaults to true if `resourceVersion=""` or `resourceVersion="0"` (for backward compatibility reasons) and to false otherwise. */
  sendInitialEvents?: boolean;
  /** Timeout for the list/watch call. This limits the duration of the call, regardless of any activity or inactivity. */
  timeoutSeconds?: number;
  /** Watch for changes to the described resources and return them as a stream of add, update, and remove notifications. Specify resourceVersion. */
  watch?: boolean;
};
export type GetJobApiResponse = /** status 200 OK */ Job;
export type GetJobApiArg = {
  /** name of the Job */
  name: string;
  /** If 'true', then the output is pretty printed. Defaults to 'false' unless the user-agent indicates a browser or command-line HTTP tool (curl and wget). */
  pretty?: string;
};
export type ListRepositoryApiResponse = /** status 200 OK */ RepositoryList;
export type ListRepositoryApiArg = {
  /** If 'true', then the output is pretty printed. Defaults to 'false' unless the user-agent indicates a browser or command-line HTTP tool (curl and wget). */
  pretty?: string;
  /** allowWatchBookmarks requests watch events with type "BOOKMARK". Servers that do not implement bookmarks may ignore this flag and bookmarks are sent at the server's discretion. Clients should not assume bookmarks are returned at any specific interval, nor may they assume the server will send any BOOKMARK event during a session. If this is not a watch, this field is ignored. */
  allowWatchBookmarks?: boolean;
  /** The continue option should be set when retrieving more results from the server. Since this value is server defined, clients may only use the continue value from a previous query result with identical query parameters (except for the value of continue) and the server may reject a continue value it does not recognize. If the specified continue value is no longer valid whether due to expiration (generally five to fifteen minutes) or a configuration change on the server, the server will respond with a 410 ResourceExpired error together with a continue token. If the client needs a consistent list, it must restart their list without the continue field. Otherwise, the client may send another list request with the token received with the 410 error, the server will respond with a list starting from the next key, but from the latest snapshot, which is inconsistent from the previous list results - objects that are created, modified, or deleted after the first list request will be included in the response, as long as their keys are after the "next key".
    
    This field is not supported when watch is true. Clients may start a watch from the last resourceVersion value returned by the server and not miss any modifications. */
  continue?: string;
  /** A selector to restrict the list of returned objects by their fields. Defaults to everything. */
  fieldSelector?: string;
  /** A selector to restrict the list of returned objects by their labels. Defaults to everything. */
  labelSelector?: string;
  /** limit is a maximum number of responses to return for a list call. If more items exist, the server will set the `continue` field on the list metadata to a value that can be used with the same initial query to retrieve the next set of results. Setting a limit may return fewer than the requested amount of items (up to zero items) in the event all requested objects are filtered out and clients should only use the presence of the continue field to determine whether more results are available. Servers may choose not to support the limit argument and will return all of the available results. If limit is specified and the continue field is empty, clients may assume that no more results are available. This field is not supported if watch is true.
    
    The server guarantees that the objects returned when using continue will be identical to issuing a single list call without a limit - that is, no objects created, modified, or deleted after the first request is issued will be included in any subsequent continued requests. This is sometimes referred to as a consistent snapshot, and ensures that a client that is using limit to receive smaller chunks of a very large result can ensure they see all possible objects. If objects are updated during a chunked list the version of the object that was present at the time the first list result was calculated is returned. */
  limit?: number;
  /** resourceVersion sets a constraint on what resource versions a request may be served from. See https://kubernetes.io/docs/reference/using-api/api-concepts/#resource-versions for details.
    
    Defaults to unset */
  resourceVersion?: string;
  /** resourceVersionMatch determines how resourceVersion is applied to list calls. It is highly recommended that resourceVersionMatch be set for list calls where resourceVersion is set See https://kubernetes.io/docs/reference/using-api/api-concepts/#resource-versions for details.
    
    Defaults to unset */
  resourceVersionMatch?: string;
  /** `sendInitialEvents=true` may be set together with `watch=true`. In that case, the watch stream will begin with synthetic events to produce the current state of objects in the collection. Once all such events have been sent, a synthetic "Bookmark" event  will be sent. The bookmark will report the ResourceVersion (RV) corresponding to the set of objects, and be marked with `"k8s.io/initial-events-end": "true"` annotation. Afterwards, the watch stream will proceed as usual, sending watch events corresponding to changes (subsequent to the RV) to objects watched.
    
    When `sendInitialEvents` option is set, we require `resourceVersionMatch` option to also be set. The semantic of the watch request is as following: - `resourceVersionMatch` = NotOlderThan
      is interpreted as "data at least as new as the provided `resourceVersion`"
      and the bookmark event is send when the state is synced
      to a `resourceVersion` at least as fresh as the one provided by the ListOptions.
      If `resourceVersion` is unset, this is interpreted as "consistent read" and the
      bookmark event is send when the state is synced at least to the moment
      when request started being processed.
    - `resourceVersionMatch` set to any other value or unset
      Invalid error is returned.
    
    Defaults to true if `resourceVersion=""` or `resourceVersion="0"` (for backward compatibility reasons) and to false otherwise. */
  sendInitialEvents?: boolean;
  /** Timeout for the list/watch call. This limits the duration of the call, regardless of any activity or inactivity. */
  timeoutSeconds?: number;
  /** Watch for changes to the described resources and return them as a stream of add, update, and remove notifications. Specify resourceVersion. */
  watch?: boolean;
};
export type CreateRepositoryApiResponse = /** status 200 OK */
  | Repository
  | /** status 201 Created */ Repository
  | /** status 202 Accepted */ Repository;
export type CreateRepositoryApiArg = {
  /** If 'true', then the output is pretty printed. Defaults to 'false' unless the user-agent indicates a browser or command-line HTTP tool (curl and wget). */
  pretty?: string;
  /** When present, indicates that modifications should not be persisted. An invalid or unrecognized dryRun directive will result in an error response and no further processing of the request. Valid values are: - All: all dry run stages will be processed */
  dryRun?: string;
  /** fieldManager is a name associated with the actor or entity that is making these changes. The value must be less than or 128 characters long, and only contain printable characters, as defined by https://golang.org/pkg/unicode/#IsPrint. */
  fieldManager?: string;
  /** fieldValidation instructs the server on how to handle objects in the request (POST/PUT/PATCH) containing unknown or duplicate fields. Valid values are: - Ignore: This will ignore any unknown fields that are silently dropped from the object, and will ignore all but the last duplicate field that the decoder encounters. This is the default behavior prior to v1.23. - Warn: This will send a warning via the standard warning response header for each unknown field that is dropped from the object, and for each duplicate field that is encountered. The request will still succeed if there are no other errors, and will only persist the last of any duplicate fields. This is the default in v1.23+ - Strict: This will fail the request with a BadRequest error if any unknown fields would be dropped from the object, or if any duplicate fields are present. The error returned from the server will contain all unknown and duplicate fields encountered. */
  fieldValidation?: string;
  repository: Repository;
};
export type DeletecollectionRepositoryApiResponse = /** status 200 OK */ Status;
export type DeletecollectionRepositoryApiArg = {
  /** If 'true', then the output is pretty printed. Defaults to 'false' unless the user-agent indicates a browser or command-line HTTP tool (curl and wget). */
  pretty?: string;
  /** The continue option should be set when retrieving more results from the server. Since this value is server defined, clients may only use the continue value from a previous query result with identical query parameters (except for the value of continue) and the server may reject a continue value it does not recognize. If the specified continue value is no longer valid whether due to expiration (generally five to fifteen minutes) or a configuration change on the server, the server will respond with a 410 ResourceExpired error together with a continue token. If the client needs a consistent list, it must restart their list without the continue field. Otherwise, the client may send another list request with the token received with the 410 error, the server will respond with a list starting from the next key, but from the latest snapshot, which is inconsistent from the previous list results - objects that are created, modified, or deleted after the first list request will be included in the response, as long as their keys are after the "next key".
    
    This field is not supported when watch is true. Clients may start a watch from the last resourceVersion value returned by the server and not miss any modifications. */
  continue?: string;
  /** When present, indicates that modifications should not be persisted. An invalid or unrecognized dryRun directive will result in an error response and no further processing of the request. Valid values are: - All: all dry run stages will be processed */
  dryRun?: string;
  /** A selector to restrict the list of returned objects by their fields. Defaults to everything. */
  fieldSelector?: string;
  /** The duration in seconds before the object should be deleted. Value must be non-negative integer. The value zero indicates delete immediately. If this value is nil, the default grace period for the specified type will be used. Defaults to a per object value if not specified. zero means delete immediately. */
  gracePeriodSeconds?: number;
  /** if set to true, it will trigger an unsafe deletion of the resource in case the normal deletion flow fails with a corrupt object error. A resource is considered corrupt if it can not be retrieved from the underlying storage successfully because of a) its data can not be transformed e.g. decryption failure, or b) it fails to decode into an object. NOTE: unsafe deletion ignores finalizer constraints, skips precondition checks, and removes the object from the storage. WARNING: This may potentially break the cluster if the workload associated with the resource being unsafe-deleted relies on normal deletion flow. Use only if you REALLY know what you are doing. The default value is false, and the user must opt in to enable it */
  ignoreStoreReadErrorWithClusterBreakingPotential?: boolean;
  /** A selector to restrict the list of returned objects by their labels. Defaults to everything. */
  labelSelector?: string;
  /** limit is a maximum number of responses to return for a list call. If more items exist, the server will set the `continue` field on the list metadata to a value that can be used with the same initial query to retrieve the next set of results. Setting a limit may return fewer than the requested amount of items (up to zero items) in the event all requested objects are filtered out and clients should only use the presence of the continue field to determine whether more results are available. Servers may choose not to support the limit argument and will return all of the available results. If limit is specified and the continue field is empty, clients may assume that no more results are available. This field is not supported if watch is true.
    
    The server guarantees that the objects returned when using continue will be identical to issuing a single list call without a limit - that is, no objects created, modified, or deleted after the first request is issued will be included in any subsequent continued requests. This is sometimes referred to as a consistent snapshot, and ensures that a client that is using limit to receive smaller chunks of a very large result can ensure they see all possible objects. If objects are updated during a chunked list the version of the object that was present at the time the first list result was calculated is returned. */
  limit?: number;
  /** Deprecated: please use the PropagationPolicy, this field will be deprecated in 1.7. Should the dependent objects be orphaned. If true/false, the "orphan" finalizer will be added to/removed from the object's finalizers list. Either this field or PropagationPolicy may be set, but not both. */
  orphanDependents?: boolean;
  /** Whether and how garbage collection will be performed. Either this field or OrphanDependents may be set, but not both. The default policy is decided by the existing finalizer set in the metadata.finalizers and the resource-specific default policy. Acceptable values are: 'Orphan' - orphan the dependents; 'Background' - allow the garbage collector to delete the dependents in the background; 'Foreground' - a cascading policy that deletes all dependents in the foreground. */
  propagationPolicy?: string;
  /** resourceVersion sets a constraint on what resource versions a request may be served from. See https://kubernetes.io/docs/reference/using-api/api-concepts/#resource-versions for details.
    
    Defaults to unset */
  resourceVersion?: string;
  /** resourceVersionMatch determines how resourceVersion is applied to list calls. It is highly recommended that resourceVersionMatch be set for list calls where resourceVersion is set See https://kubernetes.io/docs/reference/using-api/api-concepts/#resource-versions for details.
    
    Defaults to unset */
  resourceVersionMatch?: string;
  /** `sendInitialEvents=true` may be set together with `watch=true`. In that case, the watch stream will begin with synthetic events to produce the current state of objects in the collection. Once all such events have been sent, a synthetic "Bookmark" event  will be sent. The bookmark will report the ResourceVersion (RV) corresponding to the set of objects, and be marked with `"k8s.io/initial-events-end": "true"` annotation. Afterwards, the watch stream will proceed as usual, sending watch events corresponding to changes (subsequent to the RV) to objects watched.
    
    When `sendInitialEvents` option is set, we require `resourceVersionMatch` option to also be set. The semantic of the watch request is as following: - `resourceVersionMatch` = NotOlderThan
      is interpreted as "data at least as new as the provided `resourceVersion`"
      and the bookmark event is send when the state is synced
      to a `resourceVersion` at least as fresh as the one provided by the ListOptions.
      If `resourceVersion` is unset, this is interpreted as "consistent read" and the
      bookmark event is send when the state is synced at least to the moment
      when request started being processed.
    - `resourceVersionMatch` set to any other value or unset
      Invalid error is returned.
    
    Defaults to true if `resourceVersion=""` or `resourceVersion="0"` (for backward compatibility reasons) and to false otherwise. */
  sendInitialEvents?: boolean;
  /** Timeout for the list/watch call. This limits the duration of the call, regardless of any activity or inactivity. */
  timeoutSeconds?: number;
};
export type GetRepositoryApiResponse = /** status 200 OK */ Repository;
export type GetRepositoryApiArg = {
  /** name of the Repository */
  name: string;
  /** If 'true', then the output is pretty printed. Defaults to 'false' unless the user-agent indicates a browser or command-line HTTP tool (curl and wget). */
  pretty?: string;
};
export type ReplaceRepositoryApiResponse = /** status 200 OK */ Repository | /** status 201 Created */ Repository;
export type ReplaceRepositoryApiArg = {
  /** name of the Repository */
  name: string;
  /** If 'true', then the output is pretty printed. Defaults to 'false' unless the user-agent indicates a browser or command-line HTTP tool (curl and wget). */
  pretty?: string;
  /** When present, indicates that modifications should not be persisted. An invalid or unrecognized dryRun directive will result in an error response and no further processing of the request. Valid values are: - All: all dry run stages will be processed */
  dryRun?: string;
  /** fieldManager is a name associated with the actor or entity that is making these changes. The value must be less than or 128 characters long, and only contain printable characters, as defined by https://golang.org/pkg/unicode/#IsPrint. */
  fieldManager?: string;
  /** fieldValidation instructs the server on how to handle objects in the request (POST/PUT/PATCH) containing unknown or duplicate fields. Valid values are: - Ignore: This will ignore any unknown fields that are silently dropped from the object, and will ignore all but the last duplicate field that the decoder encounters. This is the default behavior prior to v1.23. - Warn: This will send a warning via the standard warning response header for each unknown field that is dropped from the object, and for each duplicate field that is encountered. The request will still succeed if there are no other errors, and will only persist the last of any duplicate fields. This is the default in v1.23+ - Strict: This will fail the request with a BadRequest error if any unknown fields would be dropped from the object, or if any duplicate fields are present. The error returned from the server will contain all unknown and duplicate fields encountered. */
  fieldValidation?: string;
  repository: Repository;
};
export type DeleteRepositoryApiResponse = /** status 200 OK */ Status | /** status 202 Accepted */ Status;
export type DeleteRepositoryApiArg = {
  /** name of the Repository */
  name: string;
  /** If 'true', then the output is pretty printed. Defaults to 'false' unless the user-agent indicates a browser or command-line HTTP tool (curl and wget). */
  pretty?: string;
  /** When present, indicates that modifications should not be persisted. An invalid or unrecognized dryRun directive will result in an error response and no further processing of the request. Valid values are: - All: all dry run stages will be processed */
  dryRun?: string;
  /** The duration in seconds before the object should be deleted. Value must be non-negative integer. The value zero indicates delete immediately. If this value is nil, the default grace period for the specified type will be used. Defaults to a per object value if not specified. zero means delete immediately. */
  gracePeriodSeconds?: number;
  /** if set to true, it will trigger an unsafe deletion of the resource in case the normal deletion flow fails with a corrupt object error. A resource is considered corrupt if it can not be retrieved from the underlying storage successfully because of a) its data can not be transformed e.g. decryption failure, or b) it fails to decode into an object. NOTE: unsafe deletion ignores finalizer constraints, skips precondition checks, and removes the object from the storage. WARNING: This may potentially break the cluster if the workload associated with the resource being unsafe-deleted relies on normal deletion flow. Use only if you REALLY know what you are doing. The default value is false, and the user must opt in to enable it */
  ignoreStoreReadErrorWithClusterBreakingPotential?: boolean;
  /** Deprecated: please use the PropagationPolicy, this field will be deprecated in 1.7. Should the dependent objects be orphaned. If true/false, the "orphan" finalizer will be added to/removed from the object's finalizers list. Either this field or PropagationPolicy may be set, but not both. */
  orphanDependents?: boolean;
  /** Whether and how garbage collection will be performed. Either this field or OrphanDependents may be set, but not both. The default policy is decided by the existing finalizer set in the metadata.finalizers and the resource-specific default policy. Acceptable values are: 'Orphan' - orphan the dependents; 'Background' - allow the garbage collector to delete the dependents in the background; 'Foreground' - a cascading policy that deletes all dependents in the foreground. */
  propagationPolicy?: string;
};
export type GetRepositoryFilesApiResponse = /** status 200 OK */ {
  /** APIVersion defines the versioned schema of this representation of an object. Servers should convert recognized schemas to the latest internal value, and may reject unrecognized values. More info: https://git.k8s.io/community/contributors/devel/sig-architecture/api-conventions.md#resources */
  apiVersion?: string;
  items: any[];
  /** Kind is a string value representing the REST resource this object represents. Servers may infer this from the endpoint the client submits requests to. Cannot be updated. In CamelCase. More info: https://git.k8s.io/community/contributors/devel/sig-architecture/api-conventions.md#types-kinds */
  kind?: string;
  metadata?: any;
};
export type GetRepositoryFilesApiArg = {
  /** name of the ResourceWrapper */
  name: string;
  /** branch or commit hash */
  ref?: string;
};
export type GetRepositoryFilesWithPathApiResponse = /** status 200 OK */ ResourceWrapper;
export type GetRepositoryFilesWithPathApiArg = {
  /** name of the ResourceWrapper */
  name: string;
  /** path to the resource */
  path: string;
  /** branch or commit hash */
  ref?: string;
};
export type ReplaceRepositoryFilesWithPathApiResponse = /** status 200 OK */ ResourceWrapper;
export type ReplaceRepositoryFilesWithPathApiArg = {
  /** name of the ResourceWrapper */
  name: string;
  /** path to the resource */
  path: string;
  /** branch or commit hash */
  ref?: string;
  /** optional message sent with any changes */
  message?: string;
  /** do not pro-actively verify the payload */
  skipDryRun?: boolean;
  body: {
    [key: string]: any;
  };
};
export type CreateRepositoryFilesWithPathApiResponse = /** status 200 OK */ ResourceWrapper;
export type CreateRepositoryFilesWithPathApiArg = {
  /** name of the ResourceWrapper */
  name: string;
  /** path to the resource */
  path: string;
  /** branch or commit hash */
  ref?: string;
  /** optional message sent with any changes */
  message?: string;
  /** do not pro-actively verify the payload */
  skipDryRun?: boolean;
  body: {
    [key: string]: any;
  };
};
export type DeleteRepositoryFilesWithPathApiResponse = /** status 200 OK */ ResourceWrapper;
export type DeleteRepositoryFilesWithPathApiArg = {
  /** name of the ResourceWrapper */
  name: string;
  /** path to the resource */
  path: string;
  /** branch or commit hash */
  ref?: string;
  /** optional message sent with any changes */
  message?: string;
  /** do not pro-actively verify the payload */
  skipDryRun?: boolean;
};
export type GetRepositoryHistoryApiResponse = /** status 200 OK */ string;
export type GetRepositoryHistoryApiArg = {
  /** name of the HistoryList */
  name: string;
  /** branch or commit hash */
  ref?: string;
};
export type GetRepositoryHistoryWithPathApiResponse = /** status 200 OK */ string;
export type GetRepositoryHistoryWithPathApiArg = {
  /** name of the HistoryList */
  name: string;
  /** path to the resource */
  path: string;
  /** branch or commit hash */
  ref?: string;
};
export type GetRepositoryJobsApiResponse = /** status 200 OK */ JobList;
export type GetRepositoryJobsApiArg = {
  /** name of the Repository */
  name: string;
};
export type CreateRepositoryJobsApiResponse = /** status 200 OK */ Job;
export type CreateRepositoryJobsApiArg = {
  /** name of the Repository */
  name: string;
  jobSpec: JobSpec;
};
export type GetRepositoryJobsWithPathApiResponse = /** status 200 OK */ Job;
export type GetRepositoryJobsWithPathApiArg = {
  /** name of the Repository */
  name: string;
  /** Original Job UID */
  uid: string;
};
export type GetRepositoryRefsApiResponse = /** status 200 OK */ {
  /** APIVersion defines the versioned schema of this representation of an object. Servers should convert recognized schemas to the latest internal value, and may reject unrecognized values. More info: https://git.k8s.io/community/contributors/devel/sig-architecture/api-conventions.md#resources */
  apiVersion?: string;
  items: any[];
  /** Kind is a string value representing the REST resource this object represents. Servers may infer this from the endpoint the client submits requests to. Cannot be updated. In CamelCase. More info: https://git.k8s.io/community/contributors/devel/sig-architecture/api-conventions.md#types-kinds */
  kind?: string;
  metadata?: any;
};
export type GetRepositoryRefsApiArg = {
  /** name of the RefList */
  name: string;
};
export type GetRepositoryRenderWithPathApiResponse = unknown;
export type GetRepositoryRenderWithPathApiArg = {
  /** name of the Repository */
  name: string;
  /** Image GUID */
  guid: string;
};
export type GetRepositoryResourcesApiResponse = /** status 200 OK */ ResourceList;
export type GetRepositoryResourcesApiArg = {
  /** name of the ResourceList */
  name: string;
};
export type GetRepositoryStatusApiResponse = /** status 200 OK */ Repository;
export type GetRepositoryStatusApiArg = {
  /** name of the Repository */
  name: string;
  /** If 'true', then the output is pretty printed. Defaults to 'false' unless the user-agent indicates a browser or command-line HTTP tool (curl and wget). */
  pretty?: string;
};
export type ReplaceRepositoryStatusApiResponse = /** status 200 OK */ Repository | /** status 201 Created */ Repository;
export type ReplaceRepositoryStatusApiArg = {
  /** name of the Repository */
  name: string;
  /** If 'true', then the output is pretty printed. Defaults to 'false' unless the user-agent indicates a browser or command-line HTTP tool (curl and wget). */
  pretty?: string;
  /** When present, indicates that modifications should not be persisted. An invalid or unrecognized dryRun directive will result in an error response and no further processing of the request. Valid values are: - All: all dry run stages will be processed */
  dryRun?: string;
  /** fieldManager is a name associated with the actor or entity that is making these changes. The value must be less than or 128 characters long, and only contain printable characters, as defined by https://golang.org/pkg/unicode/#IsPrint. */
  fieldManager?: string;
  /** fieldValidation instructs the server on how to handle objects in the request (POST/PUT/PATCH) containing unknown or duplicate fields. Valid values are: - Ignore: This will ignore any unknown fields that are silently dropped from the object, and will ignore all but the last duplicate field that the decoder encounters. This is the default behavior prior to v1.23. - Warn: This will send a warning via the standard warning response header for each unknown field that is dropped from the object, and for each duplicate field that is encountered. The request will still succeed if there are no other errors, and will only persist the last of any duplicate fields. This is the default in v1.23+ - Strict: This will fail the request with a BadRequest error if any unknown fields would be dropped from the object, or if any duplicate fields are present. The error returned from the server will contain all unknown and duplicate fields encountered. */
  fieldValidation?: string;
  repository: Repository;
};
export type CreateRepositoryTestApiResponse = /** status 200 OK */ TestResults;
export type CreateRepositoryTestApiArg = {
  /** name of the TestResults */
  name: string;
  body: {
    /** APIVersion defines the versioned schema of this representation of an object. Servers should convert recognized schemas to the latest internal value, and may reject unrecognized values. More info: https://git.k8s.io/community/contributors/devel/sig-architecture/api-conventions.md#resources */
    apiVersion?: string;
    /** Kind is a string value representing the REST resource this object represents. Servers may infer this from the endpoint the client submits requests to. Cannot be updated. In CamelCase. More info: https://git.k8s.io/community/contributors/devel/sig-architecture/api-conventions.md#types-kinds */
    kind?: string;
    metadata?: any;
    spec?: any;
    status?: any;
  };
};
export type GetRepositoryWebhookApiResponse = /** status 200 OK */ WebhookResponse;
export type GetRepositoryWebhookApiArg = {
  /** name of the WebhookResponse */
  name: string;
};
export type CreateRepositoryWebhookApiResponse = /** status 200 OK */ WebhookResponse;
export type CreateRepositoryWebhookApiArg = {
  /** name of the WebhookResponse */
  name: string;
};
export type GetFrontendSettingsApiResponse = /** status 200 undefined */ RepositoryViewList;
export type GetFrontendSettingsApiArg = void;
export type GetResourceStatsApiResponse = /** status 200 undefined */ ResourceStats;
export type GetResourceStatsApiArg = void;
export type Time = string;
export type FieldsV1 = object;
export type ManagedFieldsEntry = {
  /** APIVersion defines the version of this resource that this field set applies to. The format is "group/version" just like the top-level APIVersion field. It is necessary to track the version of a field set because it cannot be automatically converted. */
  apiVersion?: string;
  /** FieldsType is the discriminator for the different fields format and version. There is currently only one possible value: "FieldsV1" */
  fieldsType?: string;
  /** FieldsV1 holds the first JSON version format as described in the "FieldsV1" type. */
  fieldsV1?: FieldsV1;
  /** Manager is an identifier of the workflow managing these fields. */
  manager?: string;
  /** Operation is the type of operation which lead to this ManagedFieldsEntry being created. The only valid values for this field are 'Apply' and 'Update'. */
  operation?: string;
  /** Subresource is the name of the subresource used to update that object, or empty string if the object was updated through the main resource. The value of this field is used to distinguish between managers, even if they share the same name. For example, a status update will be distinct from a regular update using the same manager name. Note that the APIVersion field is not related to the Subresource field and it always corresponds to the version of the main resource. */
  subresource?: string;
  /** Time is the timestamp of when the ManagedFields entry was added. The timestamp will also be updated if a field is added, the manager changes any of the owned fields value or removes a field. The timestamp does not update when a field is removed from the entry because another manager took it over. */
  time?: Time;
};
export type OwnerReference = {
  /** API version of the referent. */
  apiVersion: string;
  /** If true, AND if the owner has the "foregroundDeletion" finalizer, then the owner cannot be deleted from the key-value store until this reference is removed. See https://kubernetes.io/docs/concepts/architecture/garbage-collection/#foreground-deletion for how the garbage collector interacts with this field and enforces the foreground deletion. Defaults to false. To set this field, a user needs "delete" permission of the owner, otherwise 422 (Unprocessable Entity) will be returned. */
  blockOwnerDeletion?: boolean;
  /** If true, this reference points to the managing controller. */
  controller?: boolean;
  /** Kind of the referent. More info: https://git.k8s.io/community/contributors/devel/sig-architecture/api-conventions.md#types-kinds */
  kind: string;
  /** Name of the referent. More info: https://kubernetes.io/docs/concepts/overview/working-with-objects/names#names */
  name: string;
  /** UID of the referent. More info: https://kubernetes.io/docs/concepts/overview/working-with-objects/names#uids */
  uid: string;
};
export type ObjectMeta = {
  /** Annotations is an unstructured key value map stored with a resource that may be set by external tools to store and retrieve arbitrary metadata. They are not queryable and should be preserved when modifying objects. More info: https://kubernetes.io/docs/concepts/overview/working-with-objects/annotations */
  annotations?: {
    [key: string]: string;
  };
  /** CreationTimestamp is a timestamp representing the server time when this object was created. It is not guaranteed to be set in happens-before order across separate operations. Clients may not set this value. It is represented in RFC3339 form and is in UTC.
    
    Populated by the system. Read-only. Null for lists. More info: https://git.k8s.io/community/contributors/devel/sig-architecture/api-conventions.md#metadata */
  creationTimestamp?: Time;
  /** Number of seconds allowed for this object to gracefully terminate before it will be removed from the system. Only set when deletionTimestamp is also set. May only be shortened. Read-only. */
  deletionGracePeriodSeconds?: number;
  /** DeletionTimestamp is RFC 3339 date and time at which this resource will be deleted. This field is set by the server when a graceful deletion is requested by the user, and is not directly settable by a client. The resource is expected to be deleted (no longer visible from resource lists, and not reachable by name) after the time in this field, once the finalizers list is empty. As long as the finalizers list contains items, deletion is blocked. Once the deletionTimestamp is set, this value may not be unset or be set further into the future, although it may be shortened or the resource may be deleted prior to this time. For example, a user may request that a pod is deleted in 30 seconds. The Kubelet will react by sending a graceful termination signal to the containers in the pod. After that 30 seconds, the Kubelet will send a hard termination signal (SIGKILL) to the container and after cleanup, remove the pod from the API. In the presence of network partitions, this object may still exist after this timestamp, until an administrator or automated process can determine the resource is fully terminated. If not set, graceful deletion of the object has not been requested.
    
    Populated by the system when a graceful deletion is requested. Read-only. More info: https://git.k8s.io/community/contributors/devel/sig-architecture/api-conventions.md#metadata */
  deletionTimestamp?: Time;
  /** Must be empty before the object is deleted from the registry. Each entry is an identifier for the responsible component that will remove the entry from the list. If the deletionTimestamp of the object is non-nil, entries in this list can only be removed. Finalizers may be processed and removed in any order.  Order is NOT enforced because it introduces significant risk of stuck finalizers. finalizers is a shared field, any actor with permission can reorder it. If the finalizer list is processed in order, then this can lead to a situation in which the component responsible for the first finalizer in the list is waiting for a signal (field value, external system, or other) produced by a component responsible for a finalizer later in the list, resulting in a deadlock. Without enforced ordering finalizers are free to order amongst themselves and are not vulnerable to ordering changes in the list. */
  finalizers?: string[];
  /** GenerateName is an optional prefix, used by the server, to generate a unique name ONLY IF the Name field has not been provided. If this field is used, the name returned to the client will be different than the name passed. This value will also be combined with a unique suffix. The provided value has the same validation rules as the Name field, and may be truncated by the length of the suffix required to make the value unique on the server.
    
    If this field is specified and the generated name exists, the server will return a 409.
    
    Applied only if Name is not specified. More info: https://git.k8s.io/community/contributors/devel/sig-architecture/api-conventions.md#idempotency */
  generateName?: string;
  /** A sequence number representing a specific generation of the desired state. Populated by the system. Read-only. */
  generation?: number;
  /** Map of string keys and values that can be used to organize and categorize (scope and select) objects. May match selectors of replication controllers and services. More info: https://kubernetes.io/docs/concepts/overview/working-with-objects/labels */
  labels?: {
    [key: string]: string;
  };
  /** ManagedFields maps workflow-id and version to the set of fields that are managed by that workflow. This is mostly for internal housekeeping, and users typically shouldn't need to set or understand this field. A workflow can be the user's name, a controller's name, or the name of a specific apply path like "ci-cd". The set of fields is always in the version that the workflow used when modifying the object. */
  managedFields?: ManagedFieldsEntry[];
  /** Name must be unique within a namespace. Is required when creating resources, although some resources may allow a client to request the generation of an appropriate name automatically. Name is primarily intended for creation idempotence and configuration definition. Cannot be updated. More info: https://kubernetes.io/docs/concepts/overview/working-with-objects/names#names */
  name?: string;
  /** Namespace defines the space within which each name must be unique. An empty namespace is equivalent to the "default" namespace, but "default" is the canonical representation. Not all objects are required to be scoped to a namespace - the value of this field for those objects will be empty.
    
    Must be a DNS_LABEL. Cannot be updated. More info: https://kubernetes.io/docs/concepts/overview/working-with-objects/namespaces */
  namespace?: string;
  /** List of objects depended by this object. If ALL objects in the list have been deleted, this object will be garbage collected. If this object is managed by a controller, then an entry in this list will point to this controller, with the controller field set to true. There cannot be more than one managing controller. */
  ownerReferences?: OwnerReference[];
  /** An opaque value that represents the internal version of this object that can be used by clients to determine when objects have changed. May be used for optimistic concurrency, change detection, and the watch operation on a resource or set of resources. Clients must treat these values as opaque and passed unmodified back to the server. They may only be valid for a particular resource or set of resources.
    
    Populated by the system. Read-only. Value must be treated as opaque by clients and . More info: https://git.k8s.io/community/contributors/devel/sig-architecture/api-conventions.md#concurrency-control-and-consistency */
  resourceVersion?: string;
  /** Deprecated: selfLink is a legacy read-only field that is no longer populated by the system. */
  selfLink?: string;
  /** UID is the unique in time and space value for this object. It is typically generated by the server on successful creation of a resource and is not allowed to change on PUT operations.
    
    Populated by the system. Read-only. More info: https://kubernetes.io/docs/concepts/overview/working-with-objects/names#uids */
  uid?: string;
};
export type DeleteJobOptions = {
  /** Paths to be deleted. Examples: - dashboard.json (for a file) - a/b/c/other-dashboard.json (for a file) - nested/deep/ (for a directory) FIXME: we should validate this in admission hooks */
  paths?: string[];
  /** Ref to the branch or commit hash to delete from */
  ref?: string;
};
export type MigrateJobOptions = {
  /** Preserve history (if possible) */
  history?: boolean;
  /** Message to use when committing the changes in a single commit */
  message?: string;
};
export type PullRequestJobOptions = {
  /** The specific commit hash that triggered this notice */
  hash?: string;
  /** Pull request number (when appropriate) */
  pr?: number;
  /** The branch of commit hash */
  ref?: string;
  /** URL to the originator (eg, PR URL) */
  url?: string;
};
export type SyncJobOptions = {
  /** Incremental synchronization for versioned repositories */
  incremental: boolean;
};
export type ExportJobOptions = {
  /** FIXME: we should validate this in admission hooks Target branch for export (only git) */
  branch?: string;
  /** The source folder (or empty) to export */
  folder?: string;
<<<<<<< HEAD
  /** FIXME: we should validate this in admission hooks Prefix in target file system */
=======
  /** Message to use when committing the changes in a single commit */
  message?: string;
  /** Prefix in target file system */
>>>>>>> ab92e2cb
  path?: string;
};
export type JobSpec = {
  /** Possible enum values:
     - `"delete"` deletes files in the remote repository
     - `"migrate"` acts like JobActionExport, then JobActionPull. It also tries to preserve the history.
     - `"pr"` adds additional useful information to a PR, such as comments with preview links and rendered images.
     - `"pull"` replicates the remote branch in the local copy of the repository.
     - `"push"` replicates the local copy of the repository in the remote branch. */
  action?: 'delete' | 'migrate' | 'pr' | 'pull' | 'push';
  /** Delete when the action is `delete` */
  delete?: DeleteJobOptions;
  /** Required when the action is `migrate` */
  migrate?: MigrateJobOptions;
  /** Pull request options */
  pr?: PullRequestJobOptions;
  /** Required when the action is `pull` */
  pull?: SyncJobOptions;
  /** Required when the action is `push` */
  push?: ExportJobOptions;
  /** The the repository reference (for now also in labels) This value is required, but will be popuplated from the job making the request */
  repository?: string;
};
export type JobResourceSummary = {
  create?: number;
  delete?: number;
  /** Create or update (export) */
  error?: number;
  /** Report errors for this resource type This may not be an exhaustive list and recommend looking at the logs for more info */
  errors?: string[];
  group?: string;
  /** No action required (useful for sync) */
  noop?: number;
  resource?: string;
  total?: number;
  update?: number;
  write?: number;
};
export type JobStatus = {
  errors?: string[];
  finished?: number;
  message?: string;
  /** Optional value 0-100 that can be set while running */
  progress?: number;
  started?: number;
  /** Possible enum values:
     - `"error"` Finished with errors
     - `"pending"` Job has been submitted, but not processed yet
     - `"success"` Finished with success
     - `"warning"` Finished with some non-critical errors
     - `"working"` The job is running */
  state?: 'error' | 'pending' | 'success' | 'warning' | 'working';
  /** Summary of processed actions */
  summary?: JobResourceSummary[];
};
export type Job = {
  /** APIVersion defines the versioned schema of this representation of an object. Servers should convert recognized schemas to the latest internal value, and may reject unrecognized values. More info: https://git.k8s.io/community/contributors/devel/sig-architecture/api-conventions.md#resources */
  apiVersion?: string;
  /** Kind is a string value representing the REST resource this object represents. Servers may infer this from the endpoint the client submits requests to. Cannot be updated. In CamelCase. More info: https://git.k8s.io/community/contributors/devel/sig-architecture/api-conventions.md#types-kinds */
  kind?: string;
  metadata?: ObjectMeta;
  spec?: JobSpec;
  status?: JobStatus;
};
export type ListMeta = {
  /** continue may be set if the user set a limit on the number of items returned, and indicates that the server has more data available. The value is opaque and may be used to issue another request to the endpoint that served this list to retrieve the next set of available objects. Continuing a consistent list may not be possible if the server configuration has changed or more than a few minutes have passed. The resourceVersion field returned when using this continue value will be identical to the value in the first response, unless you have received this token from an error message. */
  continue?: string;
  /** remainingItemCount is the number of subsequent items in the list which are not included in this list response. If the list request contained label or field selectors, then the number of remaining items is unknown and the field will be left unset and omitted during serialization. If the list is complete (either because it is not chunking or because this is the last chunk), then there are no more remaining items and this field will be left unset and omitted during serialization. Servers older than v1.15 do not set this field. The intended use of the remainingItemCount is *estimating* the size of a collection. Clients should not rely on the remainingItemCount to be set or to be exact. */
  remainingItemCount?: number;
  /** String that identifies the server's internal version of this object that can be used by clients to determine when objects have changed. Value must be treated as opaque by clients and passed unmodified back to the server. Populated by the system. Read-only. More info: https://git.k8s.io/community/contributors/devel/sig-architecture/api-conventions.md#concurrency-control-and-consistency */
  resourceVersion?: string;
  /** Deprecated: selfLink is a legacy read-only field that is no longer populated by the system. */
  selfLink?: string;
};
export type JobList = {
  /** APIVersion defines the versioned schema of this representation of an object. Servers should convert recognized schemas to the latest internal value, and may reject unrecognized values. More info: https://git.k8s.io/community/contributors/devel/sig-architecture/api-conventions.md#resources */
  apiVersion?: string;
  items: Job[];
  /** Kind is a string value representing the REST resource this object represents. Servers may infer this from the endpoint the client submits requests to. Cannot be updated. In CamelCase. More info: https://git.k8s.io/community/contributors/devel/sig-architecture/api-conventions.md#types-kinds */
  kind?: string;
  metadata?: ListMeta;
};
export type BitbucketRepositoryConfig = {
  /** The branch to use in the repository. */
  branch: string;
  /** Token for accessing the repository, but encrypted. This is not possible to read back to a user decrypted. */
  encryptedToken?: string;
  /** Path is the subdirectory for the Grafana data. If specified, Grafana will ignore anything that is outside this directory in the repository. This is usually something like `grafana/`. Trailing and leading slash are not required. They are always added when needed. The path is relative to the root of the repository, regardless of the leading slash.
    
    When specifying something like `grafana-`, we will not look for `grafana-*`; we will only look for files under the directory `/grafana-/`. That means `/grafana-example.json` would not be found. */
  path?: string;
  /** Token for accessing the repository. If set, it will be encrypted into encryptedToken, then set to an empty string again. */
  token?: string;
  /** TokenUser is the user that will be used to access the repository if it's a personal access token. */
  tokenUser?: string;
  /** The repository URL (e.g. `https://bitbucket.org/example/test`). */
  url?: string;
};
export type GitRepositoryConfig = {
  /** The branch to use in the repository. */
  branch: string;
  /** Token for accessing the repository, but encrypted. This is not possible to read back to a user decrypted. */
  encryptedToken?: string;
  /** Path is the subdirectory for the Grafana data. If specified, Grafana will ignore anything that is outside this directory in the repository. This is usually something like `grafana/`. Trailing and leading slash are not required. They are always added when needed. The path is relative to the root of the repository, regardless of the leading slash.
    
    When specifying something like `grafana-`, we will not look for `grafana-*`; we will only look for files under the directory `/grafana-/`. That means `/grafana-example.json` would not be found. */
  path?: string;
  /** Token for accessing the repository. If set, it will be encrypted into encryptedToken, then set to an empty string again. */
  token?: string;
  /** TokenUser is the user that will be used to access the repository if it's a personal access token. */
  tokenUser?: string;
  /** The repository URL (e.g. `https://github.com/example/test.git`). */
  url?: string;
};
export type GitHubRepositoryConfig = {
  /** The branch to use in the repository. */
  branch: string;
  /** Token for accessing the repository, but encrypted. This is not possible to read back to a user decrypted. */
  encryptedToken?: string;
  /** Whether we should show dashboard previews for pull requests. By default, this is false (i.e. we will not create previews). */
  generateDashboardPreviews?: boolean;
  /** Path is the subdirectory for the Grafana data. If specified, Grafana will ignore anything that is outside this directory in the repository. This is usually something like `grafana/`. Trailing and leading slash are not required. They are always added when needed. The path is relative to the root of the repository, regardless of the leading slash.
    
    When specifying something like `grafana-`, we will not look for `grafana-*`; we will only look for files under the directory `/grafana-/`. That means `/grafana-example.json` would not be found. */
  path?: string;
  /** Token for accessing the repository. If set, it will be encrypted into encryptedToken, then set to an empty string again. */
  token?: string;
  /** The repository URL (e.g. `https://github.com/example/test`). */
  url?: string;
};
export type GitLabRepositoryConfig = {
  /** The branch to use in the repository. */
  branch: string;
  /** Token for accessing the repository, but encrypted. This is not possible to read back to a user decrypted. */
  encryptedToken?: string;
  /** Path is the subdirectory for the Grafana data. If specified, Grafana will ignore anything that is outside this directory in the repository. This is usually something like `grafana/`. Trailing and leading slash are not required. They are always added when needed. The path is relative to the root of the repository, regardless of the leading slash.
    
    When specifying something like `grafana-`, we will not look for `grafana-*`; we will only look for files under the directory `/grafana-/`. That means `/grafana-example.json` would not be found. */
  path?: string;
  /** Token for accessing the repository. If set, it will be encrypted into encryptedToken, then set to an empty string again. */
  token?: string;
  /** The repository URL (e.g. `https://gitlab.com/example/test`). */
  url?: string;
};
export type LocalRepositoryConfig = {
  path?: string;
};
export type SyncOptions = {
  /** Enabled must be saved as true before any sync job will run */
  enabled: boolean;
  /** When non-zero, the sync will run periodically */
  intervalSeconds?: number;
  /** Where values should be saved
    
    Possible enum values:
     - `"folder"` Resources will be saved into a folder managed by this repository It will contain a copy of everything from the remote The folder k8s name will be the same as the repository k8s name
     - `"instance"` Resources are saved in the global context Only one repository may specify the `instance` target When this exists, the UI will promote writing to the instance repo rather than the grafana database (where possible) */
  target: 'folder' | 'instance';
};
export type RepositorySpec = {
  /** The repository on Bitbucket. Mutually exclusive with local | github | git. */
  bitbucket?: BitbucketRepositoryConfig;
  /** Repository description */
  description?: string;
  /** The repository on Git. Mutually exclusive with local | github | git. */
  git?: GitRepositoryConfig;
  /** The repository on GitHub. Mutually exclusive with local | github | git. */
  github?: GitHubRepositoryConfig;
  /** The repository on GitLab. Mutually exclusive with local | github | git. */
  gitlab?: GitLabRepositoryConfig;
  /** The repository on the local file system. Mutually exclusive with local | github. */
  local?: LocalRepositoryConfig;
  /** Sync settings -- how values are pulled from the repository into grafana */
  sync: SyncOptions;
  /** The repository display name (shown in the UI) */
  title: string;
  /** The repository type.  When selected oneOf the values below should be non-nil
    
    Possible enum values:
     - `"bitbucket"`
     - `"git"`
     - `"github"`
     - `"gitlab"`
     - `"local"` */
  type: 'bitbucket' | 'git' | 'github' | 'gitlab' | 'local';
  /** UI driven Workflow that allow changes to the contends of the repository. The order is relevant for defining the precedence of the workflows. When empty, the repository does not support any edits (eg, readonly) */
  workflows: ('branch' | 'write')[];
};
export type HealthStatus = {
  /** When the health was checked last time */
  checked?: number;
  /** When not healthy, requests will not be executed */
  healthy: boolean;
  /** Summary messages (can be shown to users) Will only be populated when not healthy */
  message?: string[];
};
export type ResourceCount = {
  count: number;
  group: string;
  resource: string;
};
export type SyncStatus = {
  /** When the sync job finished */
  finished?: number;
  /** Incremental synchronization for versioned repositories */
  incremental?: boolean;
  /** The ID for the job that ran this sync */
  job?: string;
  /** The repository ref when the last successful sync ran */
  lastRef?: string;
  /** Summary messages (will be shown to users) */
  message: string[];
  /** When the next sync check is scheduled */
  scheduled?: number;
  /** When the sync job started */
  started?: number;
  /** pending, running, success, error
    
    Possible enum values:
     - `"error"` Finished with errors
     - `"pending"` Job has been submitted, but not processed yet
     - `"success"` Finished with success
     - `"warning"` Finished with some non-critical errors
     - `"working"` The job is running */
  state: 'error' | 'pending' | 'success' | 'warning' | 'working';
};
export type WebhookStatus = {
  encryptedSecret?: string;
  id?: number;
  lastEvent?: number;
  secret?: string;
  subscribedEvents?: string[];
  url?: string;
};
export type RepositoryStatus = {
  /** This will get updated with the current health status (and updated periodically) */
  health: HealthStatus;
  /** The generation of the spec last time reconciliation ran */
  observedGeneration: number;
  /** The object count when sync last ran */
  stats?: ResourceCount[];
  /** Sync information with the last sync information */
  sync: SyncStatus;
  /** Webhook Information (if applicable) */
  webhook: WebhookStatus;
};
export type Repository = {
  /** APIVersion defines the versioned schema of this representation of an object. Servers should convert recognized schemas to the latest internal value, and may reject unrecognized values. More info: https://git.k8s.io/community/contributors/devel/sig-architecture/api-conventions.md#resources */
  apiVersion?: string;
  /** Kind is a string value representing the REST resource this object represents. Servers may infer this from the endpoint the client submits requests to. Cannot be updated. In CamelCase. More info: https://git.k8s.io/community/contributors/devel/sig-architecture/api-conventions.md#types-kinds */
  kind?: string;
  metadata?: ObjectMeta;
  spec?: RepositorySpec;
  status?: RepositoryStatus;
};
export type RepositoryList = {
  /** APIVersion defines the versioned schema of this representation of an object. Servers should convert recognized schemas to the latest internal value, and may reject unrecognized values. More info: https://git.k8s.io/community/contributors/devel/sig-architecture/api-conventions.md#resources */
  apiVersion?: string;
  items: Repository[];
  /** Kind is a string value representing the REST resource this object represents. Servers may infer this from the endpoint the client submits requests to. Cannot be updated. In CamelCase. More info: https://git.k8s.io/community/contributors/devel/sig-architecture/api-conventions.md#types-kinds */
  kind?: string;
  metadata?: ListMeta;
};
export type StatusCause = {
  /** The field of the resource that has caused this error, as named by its JSON serialization. May include dot and postfix notation for nested attributes. Arrays are zero-indexed.  Fields may appear more than once in an array of causes due to fields having multiple errors. Optional.
    
    Examples:
      "name" - the field "name" on the current resource
      "items[0].name" - the field "name" on the first array entry in "items" */
  field?: string;
  /** A human-readable description of the cause of the error.  This field may be presented as-is to a reader. */
  message?: string;
  /** A machine-readable description of the cause of the error. If this value is empty there is no information available. */
  reason?: string;
};
export type StatusDetails = {
  /** The Causes array includes more details associated with the StatusReason failure. Not all StatusReasons may provide detailed causes. */
  causes?: StatusCause[];
  /** The group attribute of the resource associated with the status StatusReason. */
  group?: string;
  /** The kind attribute of the resource associated with the status StatusReason. On some operations may differ from the requested resource Kind. More info: https://git.k8s.io/community/contributors/devel/sig-architecture/api-conventions.md#types-kinds */
  kind?: string;
  /** The name attribute of the resource associated with the status StatusReason (when there is a single name which can be described). */
  name?: string;
  /** If specified, the time in seconds before the operation should be retried. Some errors may indicate the client must take an alternate action - for those errors this field may indicate how long to wait before taking the alternate action. */
  retryAfterSeconds?: number;
  /** UID of the resource. (when there is a single resource which can be described). More info: https://kubernetes.io/docs/concepts/overview/working-with-objects/names#uids */
  uid?: string;
};
export type Status = {
  /** APIVersion defines the versioned schema of this representation of an object. Servers should convert recognized schemas to the latest internal value, and may reject unrecognized values. More info: https://git.k8s.io/community/contributors/devel/sig-architecture/api-conventions.md#resources */
  apiVersion?: string;
  /** Suggested HTTP return code for this status, 0 if not set. */
  code?: number;
  /** Extended data associated with the reason.  Each reason may define its own extended details. This field is optional and the data returned is not guaranteed to conform to any schema except that defined by the reason type. */
  details?: StatusDetails;
  /** Kind is a string value representing the REST resource this object represents. Servers may infer this from the endpoint the client submits requests to. Cannot be updated. In CamelCase. More info: https://git.k8s.io/community/contributors/devel/sig-architecture/api-conventions.md#types-kinds */
  kind?: string;
  /** A human-readable description of the status of this operation. */
  message?: string;
  /** Standard list metadata. More info: https://git.k8s.io/community/contributors/devel/sig-architecture/api-conventions.md#types-kinds */
  metadata?: ListMeta;
  /** A machine-readable description of why this operation is in the "Failure" status. If this value is empty there is no information available. A Reason clarifies an HTTP status code but does not override it. */
  reason?: string;
  /** Status of the operation. One of: "Success" or "Failure". More info: https://git.k8s.io/community/contributors/devel/sig-architecture/api-conventions.md#spec-and-status */
  status?: string;
};
export type ResourceRepositoryInfo = {
  /** The name (identifier) */
  name: string;
  /** The namespace this belongs to */
  namespace: string;
  /** The display name for this repository */
  title: string;
  /** The repository type
    
    Possible enum values:
     - `"bitbucket"`
     - `"git"`
     - `"github"`
     - `"gitlab"`
     - `"local"` */
  type: 'bitbucket' | 'git' | 'github' | 'gitlab' | 'local';
};
export type Unstructured = {
  [key: string]: any;
};
export type ResourceType = {
  /** For non-k8s native formats, what did this start as
    
    Possible enum values:
     - `"access-control"` Access control https://github.com/grafana/grafana/blob/v11.3.1/conf/provisioning/access-control/sample.yaml
     - `"alerting"` Alert configuration https://github.com/grafana/grafana/blob/v11.3.1/conf/provisioning/alerting/sample.yaml
     - `"dashboard"` Dashboard JSON
     - `"datasources"` Datasource definitions eg: https://github.com/grafana/grafana/blob/v11.3.1/conf/provisioning/datasources/sample.yaml */
  classic?: 'access-control' | 'alerting' | 'dashboard' | 'datasources';
  group?: string;
  kind?: string;
  resource?: string;
  version?: string;
};
export type ResourceObjects = {
  /** The action required/used for dryRun
    
    Possible enum values:
     - `"create"`
     - `"delete"`
     - `"update"` */
  action?: 'create' | 'delete' | 'update';
  /** The value returned from a dryRun request */
  dryRun?: Unstructured;
  /** The same value, currently saved in the grafana database */
  existing?: Unstructured;
  /** The resource from the repository with all modifications applied eg, the name, folder etc will all be applied to this object */
  file?: Unstructured;
  /** The identified type for this object */
  type: ResourceType;
  /** For write events, this will return the value that was added or updated */
  upsert?: Unstructured;
};
export type ResourceUrLs = {
  /** Compare this version to the target branch */
  compareURL?: string;
  /** A URL that will create a new pull requeset for this branch */
  newPullRequestURL?: string;
  /** A URL pointing to the repository this lives in */
  repositoryURL?: string;
  /** A URL pointing to the this file in the repository */
  sourceURL?: string;
};
export type ResourceWrapper = {
  /** APIVersion defines the versioned schema of this representation of an object. Servers should convert recognized schemas to the latest internal value, and may reject unrecognized values. More info: https://git.k8s.io/community/contributors/devel/sig-architecture/api-conventions.md#resources */
  apiVersion?: string;
  /** If errors exist, show them here */
  errors?: string[];
  /** The repo hash value */
  hash?: string;
  /** Kind is a string value representing the REST resource this object represents. Servers may infer this from the endpoint the client submits requests to. Cannot be updated. In CamelCase. More info: https://git.k8s.io/community/contributors/devel/sig-architecture/api-conventions.md#types-kinds */
  kind?: string;
  /** Path to the remote file */
  path?: string;
  /** The request ref (or branch if exists) */
  ref?: string;
  /** Basic repository info */
  repository: ResourceRepositoryInfo;
  /** Different flavors of the same object */
  resource: ResourceObjects;
  /** The modified time in the remote file system */
  timestamp?: Time;
  /** Typed links for this file (only supported by external systems, github etc) */
  urls?: ResourceUrLs;
};
export type ResourceListItem = {
  folder?: string;
  group: string;
  /** the k8s identifier */
  hash: string;
  name: string;
  path: string;
  resource: string;
  time?: number;
  title?: string;
};
export type ResourceList = {
  /** APIVersion defines the versioned schema of this representation of an object. Servers should convert recognized schemas to the latest internal value, and may reject unrecognized values. More info: https://git.k8s.io/community/contributors/devel/sig-architecture/api-conventions.md#resources */
  apiVersion?: string;
  items: ResourceListItem[];
  /** Kind is a string value representing the REST resource this object represents. Servers may infer this from the endpoint the client submits requests to. Cannot be updated. In CamelCase. More info: https://git.k8s.io/community/contributors/devel/sig-architecture/api-conventions.md#types-kinds */
  kind?: string;
  metadata?: ListMeta;
};
export type ErrorDetails = {
  detail?: string;
  field?: string;
  type: string;
};
export type TestResults = {
  /** APIVersion defines the versioned schema of this representation of an object. Servers should convert recognized schemas to the latest internal value, and may reject unrecognized values. More info: https://git.k8s.io/community/contributors/devel/sig-architecture/api-conventions.md#resources */
  apiVersion?: string;
  /** HTTP status code */
  code: number;
  /** Field related errors */
  errors?: ErrorDetails[];
  /** Kind is a string value representing the REST resource this object represents. Servers may infer this from the endpoint the client submits requests to. Cannot be updated. In CamelCase. More info: https://git.k8s.io/community/contributors/devel/sig-architecture/api-conventions.md#types-kinds */
  kind?: string;
  /** Is the connection healthy */
  success: boolean;
};
export type WebhookResponse = {
  /** Optional message */
  added?: string;
  /** APIVersion defines the versioned schema of this representation of an object. Servers should convert recognized schemas to the latest internal value, and may reject unrecognized values. More info: https://git.k8s.io/community/contributors/devel/sig-architecture/api-conventions.md#resources */
  apiVersion?: string;
  /** HTTP Status code 200 implies that the payload was understood but nothing is required 202 implies that an async job has been scheduled to handle the request */
  code?: number;
  /** Jobs to be processed When the response is 202 (Accepted) the queued jobs will be returned */
  job?: JobSpec;
  /** Kind is a string value representing the REST resource this object represents. Servers may infer this from the endpoint the client submits requests to. Cannot be updated. In CamelCase. More info: https://git.k8s.io/community/contributors/devel/sig-architecture/api-conventions.md#types-kinds */
  kind?: string;
};
export type RepositoryView = {
  /** For git, this is the target branch */
  branch?: string;
  /** The k8s name for this repository */
  name: string;
  /** When syncing, where values are saved
    
    Possible enum values:
     - `"folder"` Resources will be saved into a folder managed by this repository It will contain a copy of everything from the remote The folder k8s name will be the same as the repository k8s name
     - `"instance"` Resources are saved in the global context Only one repository may specify the `instance` target When this exists, the UI will promote writing to the instance repo rather than the grafana database (where possible) */
  target: 'folder' | 'instance';
  /** Repository display */
  title: string;
  /** The repository type
    
    Possible enum values:
     - `"bitbucket"`
     - `"git"`
     - `"github"`
     - `"gitlab"`
     - `"local"` */
  type: 'bitbucket' | 'git' | 'github' | 'gitlab' | 'local';
  /** The supported workflows */
  workflows: ('branch' | 'write')[];
};
export type RepositoryViewList = {
  /** APIVersion defines the versioned schema of this representation of an object. Servers should convert recognized schemas to the latest internal value, and may reject unrecognized values. More info: https://git.k8s.io/community/contributors/devel/sig-architecture/api-conventions.md#resources */
  apiVersion?: string;
  /** AvailableRepositoryTypes is the list of repository types supported in this instance (e.g. git, bitbucket, github, etc) */
  availableRepositoryTypes?: ('bitbucket' | 'git' | 'github' | 'gitlab' | 'local')[];
  items: RepositoryView[];
  /** Kind is a string value representing the REST resource this object represents. Servers may infer this from the endpoint the client submits requests to. Cannot be updated. In CamelCase. More info: https://git.k8s.io/community/contributors/devel/sig-architecture/api-conventions.md#types-kinds */
  kind?: string;
  /** The backend is using legacy storage FIXME: Not sure where this should be exposed... but we need it somewhere The UI should force the onboarding workflow when this is true */
  legacyStorage?: boolean;
};
export type ManagerStats = {
  /** Manager identity */
  id?: string;
  /** Manager kind */
  kind?: string;
  /** stats */
  stats: ResourceCount[];
};
export type ResourceStats = {
  /** APIVersion defines the versioned schema of this representation of an object. Servers should convert recognized schemas to the latest internal value, and may reject unrecognized values. More info: https://git.k8s.io/community/contributors/devel/sig-architecture/api-conventions.md#resources */
  apiVersion?: string;
  /** Stats across all unified storage When legacy storage is still used, this will offer a shim */
  instance?: ResourceCount[];
  /** Kind is a string value representing the REST resource this object represents. Servers may infer this from the endpoint the client submits requests to. Cannot be updated. In CamelCase. More info: https://git.k8s.io/community/contributors/devel/sig-architecture/api-conventions.md#types-kinds */
  kind?: string;
  /** Stats for each manager */
  managed?: ManagerStats[];
  metadata?: any;
};
export const {
  useListJobQuery,
  useGetJobQuery,
  useListRepositoryQuery,
  useCreateRepositoryMutation,
  useDeletecollectionRepositoryMutation,
  useGetRepositoryQuery,
  useReplaceRepositoryMutation,
  useDeleteRepositoryMutation,
  useGetRepositoryFilesQuery,
  useGetRepositoryFilesWithPathQuery,
  useReplaceRepositoryFilesWithPathMutation,
  useCreateRepositoryFilesWithPathMutation,
  useDeleteRepositoryFilesWithPathMutation,
  useGetRepositoryHistoryQuery,
  useGetRepositoryHistoryWithPathQuery,
  useGetRepositoryJobsQuery,
  useCreateRepositoryJobsMutation,
  useGetRepositoryJobsWithPathQuery,
  useGetRepositoryRefsQuery,
  useGetRepositoryRenderWithPathQuery,
  useGetRepositoryResourcesQuery,
  useGetRepositoryStatusQuery,
  useReplaceRepositoryStatusMutation,
  useCreateRepositoryTestMutation,
  useGetRepositoryWebhookQuery,
  useCreateRepositoryWebhookMutation,
  useGetFrontendSettingsQuery,
  useGetResourceStatsQuery,
} = injectedRtkApi;<|MERGE_RESOLUTION|>--- conflicted
+++ resolved
@@ -780,13 +780,10 @@
   branch?: string;
   /** The source folder (or empty) to export */
   folder?: string;
-<<<<<<< HEAD
-  /** FIXME: we should validate this in admission hooks Prefix in target file system */
-=======
   /** Message to use when committing the changes in a single commit */
   message?: string;
+  /** FIXME: we should validate this in admission hooks Prefix in target file system */
   /** Prefix in target file system */
->>>>>>> ab92e2cb
   path?: string;
 };
 export type JobSpec = {
