define([
  'angular',
  'lodash',
  'jquery',
  'config',
],
function (angular, _, $, config) {
  'use strict';

  var module = angular.module('grafana.controllers');

  module.controller('SideMenuCtrl', function($scope, $location, contextSrv, backendSrv) {

    $scope.getUrl = function(url) {
      return config.appSubUrl + url;
    };

    $scope.setupMainNav = function() {
      $scope.mainLinks.push({
        text: "智能仪表盘",
        icon: "fa fa-fw fa-th-large",
        href: $scope.getUrl("/"),
      });

      $scope.mainLinks.push({
        text: "系统状况",
        icon: "fa fa-fw fa-cubes",
        href: $scope.getUrl("/service"),
      });

      $scope.mainLinks.push({
        text: "探针状态",
        icon: "fa fa-fw fa-crosshairs",
        href: $scope.getUrl("/summary"),
      });
<<<<<<< HEAD
      if (contextSrv.isGrafanaAdmin){
=======

      $scope.mainLinks.push({
        text: "健康报告",
        icon: "fa fa-fw fa-list-alt",
        href: $scope.getUrl("/report"),
      });
      if (contextSrv.hasRole('Admin')) {
>>>>>>> 120a62a3
        $scope.mainLinks.push({
          text: "申请用户",
          icon: "fa fa-fw fa-users",
          href: $scope.getUrl("/customer"),
        });
      }
      /*
      if (contextSrv.hasRole('Admin')) {
        $scope.mainLinks.push({
          text: "Data Sources",
          icon: "fa fa-fw fa-database",
          href: $scope.getUrl("/datasources"),
        });
      }
      */
    };

    $scope.loadOrgs = function() {
      $scope.orgMenu = [];

      if (contextSrv.hasRole('Admin')) {
        $scope.orgMenu.push({
          text: "公司信息设置",
          href: $scope.getUrl("/org"),
        });
        $scope.orgMenu.push({
          text: "用户管理",
          href: $scope.getUrl("/org/users"),
        });
        if(contextSrv.isGrafanaAdmin){
          $scope.orgMenu.push({
            text: "密钥管理",
            href: $scope.getUrl("/org/apikeys"),
          });
        }
      }

      if ($scope.orgMenu.length > 0) {
        $scope.orgMenu.push({ cssClass: 'divider' });
      }

      backendSrv.get('/api/user/orgs').then(function(orgs) {
        _.each(orgs, function(org) {
          if (org.orgId === contextSrv.user.orgId) {
            return;
          }

          $scope.orgMenu.push({
            text: "切换到" + org.name,
            icon: "fa fa-fw fa-random",
            click: function() {
              $scope.switchOrg(org.orgId);
            }
          });
        });

        if (config.allowOrgCreate) {
          $scope.orgMenu.push({
            text: "新建公司",
            icon: "fa fa-fw fa-plus",
            href: $scope.getUrl('/org/new')
          });
        }
      });
    };

    $scope.switchOrg = function(orgId) {
      backendSrv.post('/api/user/using/' + orgId).then(function() {
        window.location.href = $scope.getUrl('/');
      });
    };

    $scope.setupAdminNav = function() {
      $scope.systemSection = true;
      $scope.grafanaVersion = config.buildInfo.version;

      /*
      $scope.mainLinks.push({
        text: "System info",
        icon: "fa fa-fw fa-info",
        href: $scope.getUrl("/admin/settings"),
      });
      */

      $scope.mainLinks.push({
        text: "全体成员",
        icon: "fa fa-fw fa-user",
        href: $scope.getUrl("/admin/users"),
      });

      $scope.mainLinks.push({
        text: "所有公司",
        icon: "fa fa-fw fa-users",
        href: $scope.getUrl("/admin/orgs"),
      });
    };

    $scope.setupSystemMenu = function () {
      $scope.mainLinks.push({
        text: "智能分析面板",
        icon: "fa fa-fw fa-th-large",
        href: $scope.getUrl(contextSrv.dashboardLink)
      });

      $scope.mainLinks.push({
        text: "报警&关联分析",
        icon: "fa fa-fw fa-bell",
        href: $scope.getUrl("/alerts/status")
      });

      $scope.mainLinks.push({
        text: "实时健康状态",
        icon: "fa fa-fw fa-ambulance",
        href: $scope.getUrl("/health")
      });

      $scope.mainLinks.push({
        text: "实时告警通知",
        icon: "fa fa-fw fa-phone",
        href: $scope.getUrl("/oncallers")
      });

      $scope.mainLinks.push({
        text: "自动异常检测",
        icon: "fa fa-fw fa-stethoscope",
        href: $scope.getUrl("/anomaly")
      });

      // sinoRails would need this
      // $scope.mainLinks.push({
      //   text: "长期分析预测",
      //   icon: "fa fa-fw fa-line-chart",
      //   href: $scope.getUrl("/analysis")
      // });

      // $scope.mainLinks.push({
      //   text: "日志管理查询",
      //   icon: "fa fa-fw fa-search",
      //   href: $scope.getUrl("/logs")
      // });

      $scope.mainLinks.push({
        text: "返回主页",
        icon: "fa fa-fw fa-backward",
        href: $scope.getUrl("/"),
      });
    };

    $scope.updateMenu = function() {
      $scope.systemSection = false;
      $scope.mainLinks = [];
      $scope.orgMenu = [];
      $scope.dashboardTitle = "";
      var currentPath = $location.path();
      if (currentPath.indexOf('/admin') === 0) {
        $scope.setupAdminNav();
      } else if (currentPath.indexOf('/alerts') == 0
                  || currentPath.indexOf('/oncallers') == 0
                  || currentPath.indexOf('/anomaly') == 0
                  || currentPath.indexOf('/analysis') == 0
                  || currentPath.indexOf('/logs') == 0
                  || currentPath.indexOf('/decompose') == 0
                  || currentPath.indexOf('/health') == 0
      ) {
        if (contextSrv.system == 0){
          $location.url("/");
          $scope.appEvent('alert-warning', ['非法操作', '已为您跳转到主页']);
          return;
        }
        $scope.setupSystemMenu();
      } else if(currentPath.indexOf('/dashboard/db/') == 0){
        contextSrv.dashboardLink = currentPath;
        $scope.setupSystemMenu();
      } else {
        $scope.setupMainNav();
      }
    };

    $scope.init = function() {
      $scope.updateMenu();
      $scope.$on('$routeChangeSuccess', $scope.updateMenu);
    };
  });

});<|MERGE_RESOLUTION|>--- conflicted
+++ resolved
@@ -33,17 +33,14 @@
         icon: "fa fa-fw fa-crosshairs",
         href: $scope.getUrl("/summary"),
       });
-<<<<<<< HEAD
-      if (contextSrv.isGrafanaAdmin){
-=======
 
       $scope.mainLinks.push({
         text: "健康报告",
         icon: "fa fa-fw fa-list-alt",
         href: $scope.getUrl("/report"),
       });
-      if (contextSrv.hasRole('Admin')) {
->>>>>>> 120a62a3
+      
+      if (contextSrv.isGrafanaAdmin) {
         $scope.mainLinks.push({
           text: "申请用户",
           icon: "fa fa-fw fa-users",
