import 'symbol-observable';
import 'core-js/stable';
import 'regenerator-runtime/runtime';

import 'whatwg-fetch'; // fetch polyfill needed for PhantomJs rendering
import 'abortcontroller-polyfill/dist/polyfill-patch-fetch'; // fetch polyfill needed for PhantomJs rendering
// @ts-ignore
import ttiPolyfill from 'tti-polyfill';

import 'file-saver';
import 'lodash';
import 'jquery';
import 'angular';
import 'angular-route';
import 'angular-sanitize';
import 'angular-bindonce';
import 'react';
import 'react-dom';

import 'vendor/bootstrap/bootstrap';
import 'vendor/angular-other/angular-strap';

import $ from 'jquery';
import angular from 'angular';
import config from 'app/core/config';
// @ts-ignore ignoring this for now, otherwise we would have to extend _ interface with move
import _ from 'lodash';
import {
  AppEvents,
  setLocale,
<<<<<<< HEAD
  setMarkdownOptions,
  setTimeZoneResolver,
=======
>>>>>>> bbb1f729
  standardEditorsRegistry,
  standardFieldConfigEditorRegistry,
  standardTransformersRegistry,
} from '@grafana/data';
import appEvents from 'app/core/app_events';
import { checkBrowserCompatibility } from 'app/core/utils/browser';
import { importPluginModule } from 'app/features/plugins/plugin_loader';
import { angularModules, coreModule } from 'app/core/core_module';
import { registerAngularDirectives } from 'app/core/core';
import { setupAngularRoutes } from 'app/routes/routes';
import { registerEchoBackend, setEchoSrv } from '@grafana/runtime';
import { Echo } from './core/services/echo/Echo';
import { reportPerformance } from './core/services/echo/EchoSrv';
import { PerformanceBackend } from './core/services/echo/backends/PerformanceBackend';
import 'app/routes/GrafanaCtrl';
import 'app/features/all';
import { getScrollbarWidth, getStandardFieldConfigs, getStandardOptionEditors } from '@grafana/ui';
import { getDefaultVariableAdapters, variableAdapters } from './features/variables/adapters';
import { initDevFeatures } from './dev';
import { getStandardTransformers } from 'app/core/utils/standardTransformers';
import { SentryEchoBackend } from './core/services/echo/backends/sentry/SentryBackend';
import { monkeyPatchInjectorWithPreAssignedBindings } from './core/injectorMonkeyPatch';
import { setVariableQueryRunner, VariableQueryRunner } from './features/variables/query/VariableQueryRunner';

// add move to lodash for backward compatabiltiy
// @ts-ignore
_.move = (array: [], fromIndex: number, toIndex: number) => {
  array.splice(toIndex, 0, array.splice(fromIndex, 1)[0]);
  return array;
};

// import symlinked extensions
const extensionsIndex = (require as any).context('.', true, /extensions\/index.ts/);
extensionsIndex.keys().forEach((key: any) => {
  extensionsIndex(key);
});

if (process.env.NODE_ENV === 'development') {
  initDevFeatures();
}

export class GrafanaApp {
  registerFunctions: any;
  ngModuleDependencies: any[];
  preBootModules: any[] | null;

  constructor() {
    this.preBootModules = [];
    this.registerFunctions = {};
    this.ngModuleDependencies = [];
  }

  useModule(module: angular.IModule) {
    if (this.preBootModules) {
      this.preBootModules.push(module);
    } else {
      _.extend(module, this.registerFunctions);
    }
    this.ngModuleDependencies.push(module.name);
    return module;
  }

  init() {
    const app = angular.module('grafana', []);

    addClassIfNoOverlayScrollbar();
    setLocale(config.bootData.user.locale);
    setTimeZoneResolver(() => config.bootData.user.timezone);

    standardEditorsRegistry.setInit(getStandardOptionEditors);
    standardFieldConfigEditorRegistry.setInit(getStandardFieldConfigs);
    standardTransformersRegistry.setInit(getStandardTransformers);
    variableAdapters.setInit(getDefaultVariableAdapters);
    setVariableQueryRunner(new VariableQueryRunner());

    app.config(
      (
        $controllerProvider: angular.IControllerProvider,
        $compileProvider: angular.ICompileProvider,
        $filterProvider: angular.IFilterProvider,
        $httpProvider: angular.IHttpProvider,
        $provide: angular.auto.IProvideService
      ) => {
        if (config.buildInfo.env !== 'development') {
          $compileProvider.debugInfoEnabled(false);
        }

        $httpProvider.useApplyAsync(true);

        this.registerFunctions.controller = $controllerProvider.register;
        this.registerFunctions.directive = $compileProvider.directive;
        this.registerFunctions.factory = $provide.factory;
        this.registerFunctions.service = $provide.service;
        this.registerFunctions.filter = $filterProvider.register;

        $provide.decorator('$http', [
          '$delegate',
          '$templateCache',
          ($delegate: any, $templateCache: any) => {
            const get = $delegate.get;
            $delegate.get = (url: string, config: any) => {
              if (url.match(/\.html$/)) {
                // some template's already exist in the cache
                if (!$templateCache.get(url)) {
                  url += '?v=' + new Date().getTime();
                }
              }
              return get(url, config);
            };
            return $delegate;
          },
        ]);
      }
    );

    this.ngModuleDependencies = [
      'grafana.core',
      'ngRoute',
      'ngSanitize',
      '$strap.directives',
      'grafana',
      'pasvaz.bindonce',
      'react',
    ];

    // makes it possible to add dynamic stuff
    _.each(angularModules, (m: angular.IModule) => {
      this.useModule(m);
    });

    // register react angular wrappers
    coreModule.config(setupAngularRoutes);
    registerAngularDirectives();

    // disable tool tip animation
    $.fn.tooltip.defaults.animation = false;

    // bootstrap the app
    const injector: any = angular.bootstrap(document, this.ngModuleDependencies);

    injector.invoke(() => {
      _.each(this.preBootModules, (module: angular.IModule) => {
        _.extend(module, this.registerFunctions);
      });

      this.preBootModules = null;

      if (!checkBrowserCompatibility()) {
        setTimeout(() => {
          appEvents.emit(AppEvents.alertWarning, [
            'Your browser is not fully supported',
            'A newer browser version is recommended',
          ]);
        }, 1000);
      }
    });

    monkeyPatchInjectorWithPreAssignedBindings(injector);

    // Preload selected app plugins
    for (const modulePath of config.pluginsToPreload) {
      importPluginModule(modulePath);
    }
  }

  initEchoSrv() {
    setEchoSrv(new Echo({ debug: process.env.NODE_ENV === 'development' }));

    ttiPolyfill.getFirstConsistentlyInteractive().then((tti: any) => {
      // Collecting paint metrics first
      const paintMetrics = performance && performance.getEntriesByType ? performance.getEntriesByType('paint') : [];

      for (const metric of paintMetrics) {
        reportPerformance(metric.name, Math.round(metric.startTime + metric.duration));
      }
      reportPerformance('tti', tti);
    });

    registerEchoBackend(new PerformanceBackend({}));
    registerEchoBackend(
      new SentryEchoBackend({
        ...config.sentry,
        user: config.bootData.user,
        buildInfo: config.buildInfo,
      })
    );

    window.addEventListener('DOMContentLoaded', () => {
      reportPerformance('dcl', Math.round(performance.now()));
    });
  }
}

function addClassIfNoOverlayScrollbar() {
  if (getScrollbarWidth() > 0) {
    document.body.classList.add('no-overlay-scrollbar');
  }
}

export default new GrafanaApp();<|MERGE_RESOLUTION|>--- conflicted
+++ resolved
@@ -28,11 +28,7 @@
 import {
   AppEvents,
   setLocale,
-<<<<<<< HEAD
-  setMarkdownOptions,
   setTimeZoneResolver,
-=======
->>>>>>> bbb1f729
   standardEditorsRegistry,
   standardFieldConfigEditorRegistry,
   standardTransformersRegistry,
