--- conflicted
+++ resolved
@@ -5,12 +5,7 @@
 import { CompatRouter, CompatRoute } from 'react-router-dom-v5-compat';
 
 import { config, locationService, navigationLogger, reportInteraction } from '@grafana/runtime';
-<<<<<<< HEAD
-import { ErrorBoundaryAlert, GlobalStyles, ModalRoot, ModalsProvider, PortalContainer } from '@grafana/ui';
-import { PerconaBootstrapper } from 'app/percona/shared/components/PerconaBootstrapper';
-=======
 import { ErrorBoundaryAlert, GlobalStyles, ModalRoot, PortalContainer, Stack } from '@grafana/ui';
->>>>>>> 5b85c4c2
 import { getAppRoutes } from 'app/routes/routes';
 import { store } from 'app/store/store';
 
@@ -26,6 +21,7 @@
 import { contextSrv } from './core/services/context_srv';
 import { ThemeProvider } from './core/utils/ConfigProvider';
 import { LiveConnectionWarning } from './features/live/LiveConnectionWarning';
+import { PerconaBootstrapper } from './percona/shared/components/PerconaBootstrapper';
 import PerconaTourProvider from './percona/tour/TourProvider';
 
 interface AppWrapperProps {
@@ -112,60 +108,34 @@
                 actions={[]}
                 options={{ enableHistory: true, callbacks: { onSelectAction: commandPaletteActionSelected } }}
               >
-<<<<<<< HEAD
-                <ModalsProvider>
-                  <GlobalStyles />
-                  <div className="grafana-app">
-                    <Router history={locationService.getHistory()}>
-                      <CompatRouter>
-                        <PerconaTourProvider>
+                <Router history={locationService.getHistory()}>
+                  <CompatRouter>
+                    <ModalsContextProvider>
+                      <PerconaTourProvider>
+                        <GlobalStyles />
+                        <div className="grafana-app">
                           <AppChrome>
-                            {ready && <PerconaBootstrapper onReady={this.perconaReadyCallback} />}
-                            {pageBanners.map((Banner, index) => (
-                              <Banner key={index.toString()} />
-                            ))}
                             <AngularRoot />
                             <AppNotificationList />
-                            {ready && perconaReady && this.renderRoutes()}
+                            <Stack gap={0} grow={1} direction="column">
+                              {pageBanners.map((Banner, index) => (
+                                <Banner key={index.toString()} />
+                              ))}
+                              {ready && <PerconaBootstrapper onReady={this.perconaReadyCallback} />}
+                              {ready && perconaReady && this.renderRoutes()}
+                            </Stack>
                             {bodyRenderHooks.map((Hook, index) => (
                               <Hook key={index.toString()} />
                             ))}
                           </AppChrome>
-                        </PerconaTourProvider>
-                      </CompatRouter>
-                    </Router>
-                  </div>
-                  <LiveConnectionWarning />
-                  <ModalRoot />
-                  <PortalContainer />
-                </ModalsProvider>
-=======
-                <Router history={locationService.getHistory()}>
-                  <CompatRouter>
-                    <ModalsContextProvider>
-                      <GlobalStyles />
-                      <div className="grafana-app">
-                        <AppChrome>
-                          <AngularRoot />
-                          <AppNotificationList />
-                          <Stack gap={0} grow={1} direction="column">
-                            {pageBanners.map((Banner, index) => (
-                              <Banner key={index.toString()} />
-                            ))}
-                            {ready && this.renderRoutes()}
-                          </Stack>
-                          {bodyRenderHooks.map((Hook, index) => (
-                            <Hook key={index.toString()} />
-                          ))}
-                        </AppChrome>
-                      </div>
-                      <LiveConnectionWarning />
-                      <ModalRoot />
-                      <PortalContainer />
+                        </div>
+                        <LiveConnectionWarning />
+                        <ModalRoot />
+                        <PortalContainer />
+                      </PerconaTourProvider>
                     </ModalsContextProvider>
                   </CompatRouter>
                 </Router>
->>>>>>> 5b85c4c2
               </KBarProvider>
             </ThemeProvider>
           </GrafanaContext.Provider>
