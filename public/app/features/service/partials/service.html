--- conflicted
+++ resolved
@@ -49,18 +49,12 @@
                     <li ng-repeat="(name, item) in host.itemStatusMap" ng-click="selectHealthItemType(host.hostName, item.type)" class="status-{{item.healthStatusType | lowercase}}">{{item.type | formatItemType}}</li>
                   </ul>
                   <div ng-if="host.healthStatusType !== 'GREY'">
-<<<<<<< HEAD
-                    <p>{{currentItem}} 重要指标：</p>
-                    <p ng-if="currentItem === 'ServiceState'">该服务进程运行正常...</p>
-                    <table-loader key={{host.hostName}}></table-loader>
-=======
                     <p ng-if="currentItem!=='ServiceState'">{{currentItem}} 重要指标：</p>
                     <p ng-if="currentItem=='ServiceState'">
                         <span ng-if="currentItemStatus=='GREEN'">服务线程正常运行</span>
                         <span ng-if="currentItemStatus!=='GREEN'">服务线程中断</span>
                     </p>
                     <table-loader key={{host.hostName}} template="/app/features/service/partials/service_host_table.html"></table-loader>
->>>>>>> da2b21d3
                   </div>
                   <div ng-if="host.healthStatusType === 'GREY'">
                     <p>探针没有收集到数据 或 机器没有正常工作</p>
