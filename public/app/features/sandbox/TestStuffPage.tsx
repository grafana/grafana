--- conflicted
+++ resolved
@@ -2,22 +2,10 @@
 import { useObservable } from 'react-use';
 import AutoSizer from 'react-virtualized-auto-sizer';
 
-<<<<<<< HEAD
-import {
-  ApplyFieldOverrideOptions,
-  DataTransformerConfig,
-  dateMath,
-  FieldColorModeId,
-  NavModelItem,
-  PanelData,
-} from '@grafana/data';
+import { ApplyFieldOverrideOptions, dateMath, FieldColorModeId, NavModelItem, PanelData } from '@grafana/data';
 import { getPluginLink } from '@grafana/runtime';
+import { DataTransformerConfig } from '@grafana/schema';
 import { Button, HorizontalGroup, LinkButton, Table } from '@grafana/ui';
-=======
-import { ApplyFieldOverrideOptions, dateMath, FieldColorModeId, NavModelItem, PanelData } from '@grafana/data';
-import { DataTransformerConfig } from '@grafana/schema';
-import { Button, Table } from '@grafana/ui';
->>>>>>> 30b42055
 import { Page } from 'app/core/components/Page/Page';
 import { config } from 'app/core/config';
 import { useAppNotification } from 'app/core/copy/appNotification';
