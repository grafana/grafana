--- conflicted
+++ resolved
@@ -33,12 +33,8 @@
       name: text,
       section: section,
       url: url && locationUtil.stripBaseFromUrl(url),
-<<<<<<< HEAD
       target,
-      parent: parent && !isCreateAction && idForNavItem(parent),
-=======
       parent: parents.length > 0 && !isCreateAction ? idForNavItem(parents[parents.length - 1]) : undefined,
->>>>>>> 27635e6f
       priority: priority,
       subtitle: isCreateAction ? undefined : subtitle,
     };
