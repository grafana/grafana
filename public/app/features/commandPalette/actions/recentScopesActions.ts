import { useTranslate } from '@grafana/i18n';
import { config } from '@grafana/runtime';
<<<<<<< HEAD
import { t } from 'app/core/internationalization';
=======
>>>>>>> f83fb35b
import { useScopesServices } from 'app/features/scopes/ScopesContextProvider';

import { CommandPaletteAction } from '../types';
import { RECENT_SCOPES_PRIORITY } from '../values';

export function getRecentScopesActions(): CommandPaletteAction[] {
  const services = useScopesServices();
<<<<<<< HEAD

=======
  const { t } = useTranslate();
>>>>>>> f83fb35b
  if (!(config.featureToggles.scopeFilters && services)) {
    return [];
  }

  const { scopesSelectorService } = services;
  const recentScopes = scopesSelectorService.getRecentScopes();

  return recentScopes.map((recentScope) => {
    return {
      id: recentScope.map((scope) => scope.spec.title).join(', '),
      name: recentScope.map((scope) => scope.spec.title).join(', '),
      section: t('command-palette.section.recent-scopes', 'Recent scopes'),
      priority: RECENT_SCOPES_PRIORITY,
      perform: () => {
        scopesSelectorService.changeScopes(recentScope.map((scope) => scope.metadata.name));
      },
    };
  });
}<|MERGE_RESOLUTION|>--- conflicted
+++ resolved
@@ -1,9 +1,5 @@
 import { useTranslate } from '@grafana/i18n';
 import { config } from '@grafana/runtime';
-<<<<<<< HEAD
-import { t } from 'app/core/internationalization';
-=======
->>>>>>> f83fb35b
 import { useScopesServices } from 'app/features/scopes/ScopesContextProvider';
 
 import { CommandPaletteAction } from '../types';
@@ -11,11 +7,7 @@
 
 export function getRecentScopesActions(): CommandPaletteAction[] {
   const services = useScopesServices();
-<<<<<<< HEAD
-
-=======
   const { t } = useTranslate();
->>>>>>> f83fb35b
   if (!(config.featureToggles.scopeFilters && services)) {
     return [];
   }
