--- conflicted
+++ resolved
@@ -97,11 +97,8 @@
               <RenderResults
                 isFetchingSearchResults={isFetchingSearchResults}
                 searchResults={searchResults}
-<<<<<<< HEAD
                 dynamicResults={dynamicResults}
-=======
                 searchQuery={searchQuery}
->>>>>>> 0d67442f
               />
             </div>
           </div>
@@ -145,17 +142,11 @@
 interface RenderResultsProps {
   isFetchingSearchResults: boolean;
   searchResults: CommandPaletteAction[];
-<<<<<<< HEAD
   dynamicResults: Array<{ section: string; items: ActionImpl[] }>;
-}
-
-const RenderResults = ({ isFetchingSearchResults, searchResults, dynamicResults }: RenderResultsProps) => {
-=======
   searchQuery: string;
 }
 
-const RenderResults = ({ isFetchingSearchResults, searchResults, searchQuery }: RenderResultsProps) => {
->>>>>>> 0d67442f
+const RenderResults = ({ isFetchingSearchResults, searchResults, dynamicResults, searchQuery }: RenderResultsProps) => {
   const { results: kbarResults, rootActionId } = useMatches();
   const { query } = useKBar();
   const { isAvailable: isAssistantAvailable } = useAssistant();
