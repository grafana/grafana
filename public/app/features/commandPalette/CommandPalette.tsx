--- conflicted
+++ resolved
@@ -34,15 +34,9 @@
     searchQuery: state.searchQuery,
   }));
 
-<<<<<<< HEAD
-  useEffect(() => {
-    if (showing) {
-      reportInteraction('command_palette_opened');
-=======
   const actions = useActions(searchQuery);
   useRegisterActions(actions, [actions]);
   const { searchResults, isFetchingSearchResults } = useSearchResults(searchQuery, showing);
->>>>>>> ae830f68
 
   const ref = useRef<HTMLDivElement>(null);
   const { overlayProps } = useOverlay(
