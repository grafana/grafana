import React, { PureComponent } from 'react';
import { connect, ConnectedProps } from 'react-redux';

import { renderMarkdown } from '@grafana/data';
import { HorizontalGroup, Pagination, VerticalGroup } from '@grafana/ui';
<<<<<<< HEAD
import Page from 'app/core/components/Page/Page';
import { getNavModel } from 'app/core/selectors/navModel';
import { contextSrv } from 'app/core/services/context_srv';
=======
import { Page } from 'app/core/components/Page/Page';
import { contextSrv } from 'app/core/core';
>>>>>>> 82e32447
import { OrgUser, OrgRole, StoreState } from 'app/types';

import InviteesTable from '../invites/InviteesTable';
import { fetchInvitees } from '../invites/state/actions';
import { selectInvitesMatchingQuery } from '../invites/state/selectors';

import UsersActionBar from './UsersActionBar';
import UsersTable from './UsersTable';
import { loadUsers, removeUser, updateUser } from './state/actions';
import { setUsersSearchQuery, setUsersSearchPage } from './state/reducers';
import { getUsers, getUsersSearchQuery, getUsersSearchPage } from './state/selectors';

function mapStateToProps(state: StoreState) {
  const searchQuery = getUsersSearchQuery(state.users);
  return {
    users: getUsers(state.users),
    searchQuery: getUsersSearchQuery(state.users),
    searchPage: getUsersSearchPage(state.users),
    invitees: selectInvitesMatchingQuery(state.invites, searchQuery),
    externalUserMngInfo: state.users.externalUserMngInfo,
    hasFetched: state.users.hasFetched,
  };
}

const mapDispatchToProps = {
  loadUsers,
  fetchInvitees,
  setUsersSearchQuery,
  setUsersSearchPage,
  updateUser,
  removeUser,
};

const connector = connect(mapStateToProps, mapDispatchToProps);

export type Props = ConnectedProps<typeof connector>;

export interface State {
  showInvites: boolean;
}

const pageLimit = 30;

export class UsersListPage extends PureComponent<Props, State> {
  declare externalUserMngInfoHtml: string;

  constructor(props: Props) {
    super(props);

    if (this.props.externalUserMngInfo) {
      this.externalUserMngInfoHtml = renderMarkdown(this.props.externalUserMngInfo);
    }

    this.state = {
      showInvites: false,
    };
  }

  componentDidMount() {
    this.fetchUsers();
    this.fetchInvitees();
  }

  async fetchUsers() {
    return await this.props.loadUsers();
  }

  async fetchInvitees() {
    return await this.props.fetchInvitees();
  }

  onRoleChange = (role: OrgRole, user: OrgUser) => {
    const updatedUser = { ...user, role: role };

    this.props.updateUser(updatedUser);
  };

  onShowInvites = () => {
    this.setState((prevState) => ({
      showInvites: !prevState.showInvites,
    }));
  };

  getPaginatedUsers = (users: OrgUser[]) => {
    const offset = (this.props.searchPage - 1) * pageLimit;
    return users.slice(offset, offset + pageLimit);
  };

  renderTable() {
    const { invitees, users, setUsersSearchPage } = this.props;
    const paginatedUsers = this.getPaginatedUsers(users);
    const totalPages = Math.ceil(users.length / pageLimit);

    if (this.state.showInvites) {
      return <InviteesTable invitees={invitees} />;
    } else {
      return (
        <VerticalGroup spacing="md">
          <UsersTable
            users={paginatedUsers}
            orgId={contextSrv.user.orgId}
            onRoleChange={(role, user) => this.onRoleChange(role, user)}
            onRemoveUser={(user) => this.props.removeUser(user.userId)}
          />
          <HorizontalGroup justify="flex-end">
            <Pagination
              onNavigate={setUsersSearchPage}
              currentPage={this.props.searchPage}
              numberOfPages={totalPages}
              hideWhenSinglePage={true}
            />
          </HorizontalGroup>
        </VerticalGroup>
      );
    }
  }

  render() {
    const { hasFetched } = this.props;
    const externalUserMngInfoHtml = this.externalUserMngInfoHtml;

    return (
      <Page navId="users">
        <Page.Contents isLoading={!hasFetched}>
          <>
            <UsersActionBar onShowInvites={this.onShowInvites} showInvites={this.state.showInvites} />
            {externalUserMngInfoHtml && (
              <div className="grafana-info-box" dangerouslySetInnerHTML={{ __html: externalUserMngInfoHtml }} />
            )}
            {hasFetched && this.renderTable()}
          </>
        </Page.Contents>
      </Page>
    );
  }
}

export default connector(UsersListPage);<|MERGE_RESOLUTION|>--- conflicted
+++ resolved
@@ -3,14 +3,8 @@
 
 import { renderMarkdown } from '@grafana/data';
 import { HorizontalGroup, Pagination, VerticalGroup } from '@grafana/ui';
-<<<<<<< HEAD
-import Page from 'app/core/components/Page/Page';
-import { getNavModel } from 'app/core/selectors/navModel';
-import { contextSrv } from 'app/core/services/context_srv';
-=======
 import { Page } from 'app/core/components/Page/Page';
 import { contextSrv } from 'app/core/core';
->>>>>>> 82e32447
 import { OrgUser, OrgRole, StoreState } from 'app/types';
 
 import InviteesTable from '../invites/InviteesTable';
