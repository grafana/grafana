import React, { FC, useState } from 'react';
import { OrgUser } from 'app/types';
<<<<<<< HEAD
import { OrgRolePicker } from '../admin/OrgRolePicker';
import { Button, ConfirmModal } from '@grafana/ui';
import { OrgRole } from '@grafana/data';
=======
import { Icon } from '@grafana/ui';
>>>>>>> da6056d5

export interface Props {
  users: OrgUser[];
  onRoleChange: (role: OrgRole, user: OrgUser) => void;
  onRemoveUser: (user: OrgUser) => void;
}

const UsersTable: FC<Props> = props => {
  const { users, onRoleChange, onRemoveUser } = props;

  const [showRemoveModal, setShowRemoveModal] = useState<string | boolean>(false);
  return (
    <table className="filter-table form-inline">
      <thead>
        <tr>
          <th />
          <th>Login</th>
          <th>Email</th>
          <th>Name</th>
          <th>Seen</th>
          <th>Role</th>
          <th style={{ width: '34px' }} />
        </tr>
      </thead>
      <tbody>
        {users.map((user, index) => {
          return (
            <tr key={`${user.userId}-${index}`}>
              <td className="width-4 text-center">
                <img className="filter-table__avatar" src={user.avatarUrl} />
              </td>
              <td>{user.login}</td>

              <td>
                <span className="ellipsis">{user.email}</span>
              </td>
              <td>{user.name}</td>
              <td>{user.lastSeenAtAge}</td>

              <td className="width-8">
                <OrgRolePicker value={user.role} onChange={newRole => onRoleChange(newRole, user)} />
              </td>

              <td>
<<<<<<< HEAD
                <Button
                  size="sm"
                  variant="destructive"
                  onClick={() => setShowRemoveModal(user.login)}
                  icon="fa fa-remove"
                />
                <ConfirmModal
                  body={`Are you sure you want to delete user ${user.login}?`}
                  confirmText="Delete"
                  title="Delete"
                  onDismiss={() => setShowRemoveModal(false)}
                  isOpen={user.login === showRemoveModal}
                  onConfirm={() => {
                    onRemoveUser(user);
                  }}
                />
=======
                <div onClick={() => onRemoveUser(user)} className="btn btn-danger btn-small">
                  <Icon name="times" style={{ marginBottom: 0 }} />
                </div>
>>>>>>> da6056d5
              </td>
            </tr>
          );
        })}
      </tbody>
    </table>
  );
};

export default UsersTable;<|MERGE_RESOLUTION|>--- conflicted
+++ resolved
@@ -1,12 +1,8 @@
 import React, { FC, useState } from 'react';
 import { OrgUser } from 'app/types';
-<<<<<<< HEAD
 import { OrgRolePicker } from '../admin/OrgRolePicker';
-import { Button, ConfirmModal } from '@grafana/ui';
+import { Button, ConfirmModal, Icon } from '@grafana/ui';
 import { OrgRole } from '@grafana/data';
-=======
-import { Icon } from '@grafana/ui';
->>>>>>> da6056d5
 
 export interface Props {
   users: OrgUser[];
@@ -51,13 +47,14 @@
               </td>
 
               <td>
-<<<<<<< HEAD
                 <Button
                   size="sm"
                   variant="destructive"
                   onClick={() => setShowRemoveModal(user.login)}
                   icon="fa fa-remove"
-                />
+                >
+                  <Icon name="times" style={{ marginBottom: 0 }} />
+                </Button>
                 <ConfirmModal
                   body={`Are you sure you want to delete user ${user.login}?`}
                   confirmText="Delete"
@@ -68,11 +65,6 @@
                     onRemoveUser(user);
                   }}
                 />
-=======
-                <div onClick={() => onRemoveUser(user)} className="btn btn-danger btn-small">
-                  <Icon name="times" style={{ marginBottom: 0 }} />
-                </div>
->>>>>>> da6056d5
               </td>
             </tr>
           );
