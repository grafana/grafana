--- conflicted
+++ resolved
@@ -20,27 +20,6 @@
       });
     };
 
-<<<<<<< HEAD
-    var initDetail = function(obj) {
-      if(_.isObject(obj)) {
-        for(var i in obj) {
-          if(!_.isNumber(obj[i]) && (_.isNull(obj[i]) || _.isEmpty(obj[i]))){
-            if(i === 'memory') {
-              obj[i] = null;
-            } else {
-              obj[i] = '暂无信息';
-            }
-          }
-          if(_.isObject(obj[i])) {
-            obj[i] = initDetail(obj[i]);
-          }
-        }
-      }
-      return obj;
-    };
-
-=======
->>>>>>> da2b21d3
     $scope.init();
   });
 });