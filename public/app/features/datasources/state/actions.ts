--- conflicted
+++ resolved
@@ -18,12 +18,8 @@
 
 import * as api from '../api';
 import { DATASOURCES_ROUTES } from '../constants';
-<<<<<<< HEAD
+import { trackDataSourceCreated, trackDataSourceTested } from '../tracking';
 import { findNewName, nameExits } from '../utils';
-=======
-import { trackDataSourceCreated, trackDataSourceTested } from '../tracking';
-import { nameExits, findNewName } from '../utils';
->>>>>>> 017da781
 
 import { buildCategories } from './buildCategories';
 import { buildNavModel } from './navModel';
