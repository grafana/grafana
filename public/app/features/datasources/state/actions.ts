import config from '../../../core/config';
import { getBackendSrv } from 'app/core/services/backend_srv';
import { getDatasourceSrv } from 'app/features/plugins/datasource_srv';
import { updateNavIndex } from 'app/core/actions';
import { buildNavModel } from './navModel';
import { DataSourcePluginMeta, DataSourceSettings, locationUtil } from '@grafana/data';
import { DataSourcePluginCategory, ThunkResult, ThunkDispatch } from 'app/types';
import { getPluginSettings } from 'app/features/plugins/PluginSettingsCache';
import { importDataSourcePlugin } from 'app/features/plugins/plugin_loader';
import {
  dataSourceLoaded,
  dataSourceMetaLoaded,
  dataSourcePluginsLoad,
  dataSourcePluginsLoaded,
  dataSourcesLoaded,
  initDataSourceSettingsFailed,
  initDataSourceSettingsSucceeded,
  testDataSourceStarting,
  testDataSourceSucceeded,
  testDataSourceFailed,
} from './reducers';
import { buildCategories } from './buildCategories';
import { getDataSource, getDataSourceMeta } from './selectors';
import { getDataSourceSrv, locationService } from '@grafana/runtime';

export interface DataSourceTypesLoadedPayload {
  plugins: DataSourcePluginMeta[];
  categories: DataSourcePluginCategory[];
}

export interface InitDataSourceSettingDependencies {
  loadDataSource: typeof loadDataSource;
  getDataSource: typeof getDataSource;
  getDataSourceMeta: typeof getDataSourceMeta;
  importDataSourcePlugin: typeof importDataSourcePlugin;
}

export interface TestDataSourceDependencies {
  getDatasourceSrv: typeof getDataSourceSrv;
  getBackendSrv: typeof getBackendSrv;
}

export const initDataSourceSettings = (
  pageId: string,
  dependencies: InitDataSourceSettingDependencies = {
    loadDataSource,
    getDataSource,
    getDataSourceMeta,
    importDataSourcePlugin,
  }
): ThunkResult<void> => {
  return async (dispatch, getState) => {
    if (!pageId) {
      dispatch(initDataSourceSettingsFailed(new Error('Invalid ID')));
      return;
    }

    try {
      await dispatch(dependencies.loadDataSource(pageId));

      // have we already loaded the plugin then we can skip the steps below?
      if (getState().dataSourceSettings.plugin) {
        return;
      }

      const dataSource = dependencies.getDataSource(getState().dataSources, pageId);
      const dataSourceMeta = dependencies.getDataSourceMeta(getState().dataSources, dataSource!.type);
      const importedPlugin = await dependencies.importDataSourcePlugin(dataSourceMeta);

      dispatch(initDataSourceSettingsSucceeded(importedPlugin));
    } catch (err) {
      console.error('Failed to import plugin module', err);
      dispatch(initDataSourceSettingsFailed(err));
    }
  };
};

export const testDataSource = (
  dataSourceName: string,
  dependencies: TestDataSourceDependencies = {
    getDatasourceSrv,
    getBackendSrv,
  }
): ThunkResult<void> => {
  return async (dispatch: ThunkDispatch, getState) => {
    const dsApi = await dependencies.getDatasourceSrv().get(dataSourceName);

    if (!dsApi.testDatasource) {
      return;
    }

    dispatch(testDataSourceStarting());

    dependencies.getBackendSrv().withNoBackendCache(async () => {
      try {
        const result = await dsApi.testDatasource();

        dispatch(testDataSourceSucceeded(result));
      } catch (err) {
        const { statusText, message: errMessage, details } = err;
        const message = statusText ? 'HTTP error ' + statusText : errMessage;

        dispatch(testDataSourceFailed({ message, details }));
      }
    });
  };
};

export function loadDataSources(): ThunkResult<void> {
  return async (dispatch) => {
    const response = await getBackendSrv().get('/api/datasources');
    dispatch(dataSourcesLoaded(response));
  };
}

export function loadDataSource(uid: string): ThunkResult<void> {
  return async (dispatch) => {
<<<<<<< HEAD
    const dataSource = await getDataSourceUsingUidOrId(uid);
=======
    const id = Number(uid); // Try old number format
    if (id) {
      const ds = (await getBackendSrv().get(`/api/datasources/${id}`)) as DataSourceSettings;
      if (ds?.uid) {
        console.log('redirect', ds);
        // Spread current location to persist search params used for navigation
        locationService.push(`/datasources/edit/${ds.uid}`);
        return;
      }
    }

    const dataSource = (await getBackendSrv().get(`/api/datasources/uid/${uid}`)) as DataSourceSettings;
>>>>>>> 1e467c77
    const pluginInfo = (await getPluginSettings(dataSource.type)) as DataSourcePluginMeta;
    const plugin = await importDataSourcePlugin(pluginInfo);

    dispatch(dataSourceLoaded(dataSource));
    dispatch(dataSourceMetaLoaded(pluginInfo));
    dispatch(updateNavIndex(buildNavModel(dataSource, plugin)));
  };
}

/**
 * Old data source urls used the numeric db id
 */
async function getDataSourceUsingUidOrId(uid: string): Promise<DataSourceSettings> {
  try {
    const byUid = await getBackendSrv()
      .fetch<DataSourceSettings>({
        method: 'GET',
        url: `/api/datasources/uid/${uid}`,
      })
      .toPromise();

    if (byUid.ok) {
      return byUid.data;
    }
  } catch (err) {
    console.log('Failed to lookup data source by uid', err);
  }

  // try lookup by old db id
  const id = parseInt(uid, 10);
  if (!Number.isNaN(id)) {
    const response = await getBackendSrv()
      .fetch<DataSourceSettings>({
        method: 'GET',
        url: `/api/datasources/${id}`,
      })
      .toPromise();

    // Not ideal to do a full page reload here but so tricky to handle this otherwise
    // We can update the location using react router, but need to fully reload the route as the nav model
    // page index is not matching with the url in that case. And react router has no way to unmount remount a route
    if (response.ok && response.data.id.toString() === uid) {
      window.location.href = locationUtil.assureBaseUrl(`/datasources/edit/${response.data.uid}`);
    }
  }

  throw Error('Could not find data source');
}

export function addDataSource(plugin: DataSourcePluginMeta): ThunkResult<void> {
  return async (dispatch, getStore) => {
    await dispatch(loadDataSources());

    const dataSources = getStore().dataSources.dataSources;

    const newInstance = {
      name: plugin.name,
      type: plugin.id,
      access: 'proxy',
      isDefault: dataSources.length === 0,
    };

    if (nameExits(dataSources, newInstance.name)) {
      newInstance.name = findNewName(dataSources, newInstance.name);
    }

    const result = await getBackendSrv().post('/api/datasources', newInstance);
    locationService.push(`/datasources/edit/${result.datasource.uid}`);
  };
}

export function loadDataSourcePlugins(): ThunkResult<void> {
  return async (dispatch) => {
    dispatch(dataSourcePluginsLoad());
    const plugins = await getBackendSrv().get('/api/plugins', { enabled: 1, type: 'datasource' });
    const categories = buildCategories(plugins);
    dispatch(dataSourcePluginsLoaded({ plugins, categories }));
  };
}

export function updateDataSource(dataSource: DataSourceSettings): ThunkResult<void> {
  return async (dispatch) => {
    await getBackendSrv().put(`/api/datasources/uid/${dataSource.uid}`, dataSource);
    await updateFrontendSettings();
    return dispatch(loadDataSource(dataSource.uid));
  };
}

export function deleteDataSource(): ThunkResult<void> {
  return async (dispatch, getStore) => {
    const dataSource = getStore().dataSources.dataSource;

    await getBackendSrv().delete(`/api/datasources/${dataSource.id}`);
    await updateFrontendSettings();

    locationService.push('/datasources');
  };
}

interface ItemWithName {
  name: string;
}

export function nameExits(dataSources: ItemWithName[], name: string) {
  return (
    dataSources.filter((dataSource) => {
      return dataSource.name.toLowerCase() === name.toLowerCase();
    }).length > 0
  );
}

export function findNewName(dataSources: ItemWithName[], name: string) {
  // Need to loop through current data sources to make sure
  // the name doesn't exist
  while (nameExits(dataSources, name)) {
    // If there's a duplicate name that doesn't end with '-x'
    // we can add -1 to the name and be done.
    if (!nameHasSuffix(name)) {
      name = `${name}-1`;
    } else {
      // if there's a duplicate name that ends with '-x'
      // we can try to increment the last digit until the name is unique

      // remove the 'x' part and replace it with the new number
      name = `${getNewName(name)}${incrementLastDigit(getLastDigit(name))}`;
    }
  }

  return name;
}

function updateFrontendSettings() {
  return getBackendSrv()
    .get('/api/frontend/settings')
    .then((settings: any) => {
      config.datasources = settings.datasources;
      config.defaultDatasource = settings.defaultDatasource;
      getDatasourceSrv().init(config.datasources, settings.defaultDatasource);
    });
}

function nameHasSuffix(name: string) {
  return name.endsWith('-', name.length - 1);
}

function getLastDigit(name: string) {
  return parseInt(name.slice(-1), 10);
}

function incrementLastDigit(digit: number) {
  return isNaN(digit) ? 1 : digit + 1;
}

function getNewName(name: string) {
  return name.slice(0, name.length - 1);
}<|MERGE_RESOLUTION|>--- conflicted
+++ resolved
@@ -115,22 +115,7 @@
 
 export function loadDataSource(uid: string): ThunkResult<void> {
   return async (dispatch) => {
-<<<<<<< HEAD
     const dataSource = await getDataSourceUsingUidOrId(uid);
-=======
-    const id = Number(uid); // Try old number format
-    if (id) {
-      const ds = (await getBackendSrv().get(`/api/datasources/${id}`)) as DataSourceSettings;
-      if (ds?.uid) {
-        console.log('redirect', ds);
-        // Spread current location to persist search params used for navigation
-        locationService.push(`/datasources/edit/${ds.uid}`);
-        return;
-      }
-    }
-
-    const dataSource = (await getBackendSrv().get(`/api/datasources/uid/${uid}`)) as DataSourceSettings;
->>>>>>> 1e467c77
     const pluginInfo = (await getPluginSettings(dataSource.type)) as DataSourcePluginMeta;
     const plugin = await importDataSourcePlugin(pluginInfo);
 
@@ -144,6 +129,7 @@
  * Old data source urls used the numeric db id
  */
 async function getDataSourceUsingUidOrId(uid: string): Promise<DataSourceSettings> {
+  // Try first with uid api
   try {
     const byUid = await getBackendSrv()
       .fetch<DataSourceSettings>({
