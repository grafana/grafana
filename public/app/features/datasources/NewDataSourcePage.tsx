import React, { FC, PureComponent } from 'react';
import classNames from 'classnames';
import { connect } from 'react-redux';
import { hot } from 'react-hot-loader';
import { DataSourcePluginMeta, NavModel } from '@grafana/data';
import { List } from '@grafana/ui';
import { e2e } from '@grafana/e2e';

import Page from 'app/core/components/Page/Page';
import { DataSourcePluginCategory, StoreState } from 'app/types';
import { addDataSource, loadDataSourcePlugins } from './state/actions';
import { getDataSourcePlugins } from './state/selectors';
import { FilterInput } from 'app/core/components/FilterInput/FilterInput';
<<<<<<< HEAD
import { config } from '../../core/config';
=======
import { setDataSourceTypeSearchQuery } from './state/reducers';
>>>>>>> c6cc840c

export interface Props {
  navModel: NavModel;
  plugins: DataSourcePluginMeta[];
  categories: DataSourcePluginCategory[];
  isLoading: boolean;
  addDataSource: typeof addDataSource;
  loadDataSourcePlugins: typeof loadDataSourcePlugins;
  searchQuery: string;
  setDataSourceTypeSearchQuery: typeof setDataSourceTypeSearchQuery;
}

class NewDataSourcePage extends PureComponent<Props> {
  searchInput: HTMLElement;
<<<<<<< HEAD
  categoryInfoList: DataSourceCategoryInfo[] = [
    { id: 'tsdb', title: 'Time series databases' },
    { id: 'logging', title: 'Logging & document databases' },
    config.featureToggles.tracing_integration ? { id: 'tracing', title: 'Distributed tracing' } : null,
    { id: 'sql', title: 'SQL' },
    { id: 'cloud', title: 'Cloud' },
    { id: 'other', title: 'Others' },
  ].filter(item => item);

  sortingRules: { [id: string]: number } = {
    prometheus: 100,
    graphite: 95,
    loki: 90,
    jaeger: 100,
    mysql: 80,
    postgres: 79,
    gcloud: -1,
  };
=======
>>>>>>> c6cc840c

  componentDidMount() {
    this.props.loadDataSourcePlugins();
    this.searchInput.focus();
  }

  onDataSourceTypeClicked = (plugin: DataSourcePluginMeta) => {
    this.props.addDataSource(plugin);
  };

  onSearchQueryChange = (value: string) => {
    this.props.setDataSourceTypeSearchQuery(value);
  };

  renderPlugins(plugins: DataSourcePluginMeta[]) {
    if (!plugins || !plugins.length) {
      return null;
    }

    return (
      <List
        items={plugins}
        getItemKey={item => item.id.toString()}
        renderItem={item => (
          <DataSourceTypeCard
            plugin={item}
            onClick={() => this.onDataSourceTypeClicked(item)}
            onLearnMoreClick={this.onLearnMoreClick}
          />
        )}
      />
    );
  }

  onLearnMoreClick = (evt: React.SyntheticEvent<HTMLElement>) => {
    evt.stopPropagation();
  };

  renderCategories() {
    const { categories } = this.props;

    return (
      <>
        {categories.map(category => (
          <div className="add-data-source-category" key={category.id}>
            <div className="add-data-source-category__header">{category.title}</div>
            {this.renderPlugins(category.plugins)}
          </div>
        ))}
        <div className="add-data-source-more">
          <a
            className="btn btn-inverse"
            href="https://grafana.com/plugins?type=datasource&utm_source=grafana_add_ds"
            target="_blank"
            rel="noopener"
          >
            Find more data source plugins on grafana.com
          </a>
        </div>
      </>
    );
  }

  render() {
    const { navModel, isLoading, searchQuery, plugins } = this.props;

    return (
      <Page navModel={navModel}>
        <Page.Contents isLoading={isLoading}>
          <div className="page-action-bar">
            <div className="gf-form gf-form--grow">
              <FilterInput
                ref={elem => (this.searchInput = elem)}
                labelClassName="gf-form--has-input-icon"
                inputClassName="gf-form-input width-30"
                value={searchQuery}
                onChange={this.onSearchQueryChange}
                placeholder="Filter by name or type"
              />
            </div>
            <div className="page-action-bar__spacer" />
            <a className="btn btn-secondary" href="datasources">
              Cancel
            </a>
          </div>
          <div>
            {searchQuery && this.renderPlugins(plugins)}
            {!searchQuery && this.renderCategories()}
          </div>
        </Page.Contents>
      </Page>
    );
  }
}

interface DataSourceTypeCardProps {
  plugin: DataSourcePluginMeta;
  onClick: () => void;
  onLearnMoreClick: (evt: React.SyntheticEvent<HTMLElement>) => void;
}

const DataSourceTypeCard: FC<DataSourceTypeCardProps> = props => {
  const { plugin, onLearnMoreClick } = props;
  const isPhantom = plugin.module === 'phantom';
  const onClick = !isPhantom ? props.onClick : () => {};

  // find first plugin info link
  const learnMoreLink = plugin.info.links && plugin.info.links.length > 0 ? plugin.info.links[0] : null;
  const mainClassName = classNames('add-data-source-item', {
    'add-data-source-item--phantom': isPhantom,
  });

  return (
    <div
      className={mainClassName}
      onClick={onClick}
      aria-label={e2e.pages.AddDataSource.selectors.dataSourcePlugins(plugin.name)}
    >
      <img className="add-data-source-item-logo" src={plugin.info.logos.small} />
      <div className="add-data-source-item-text-wrapper">
        <span className="add-data-source-item-text">{plugin.name}</span>
        {plugin.info.description && <span className="add-data-source-item-desc">{plugin.info.description}</span>}
      </div>
      <div className="add-data-source-item-actions">
        {learnMoreLink && (
          <a
            className="btn btn-inverse"
            href={`${learnMoreLink.url}?utm_source=grafana_add_ds`}
            target="_blank"
            rel="noopener"
            onClick={onLearnMoreClick}
          >
            {learnMoreLink.name} <i className="fa fa-external-link add-datasource-item-actions__btn-icon" />
          </a>
        )}
        {!isPhantom && <button className="btn btn-primary">Select</button>}
      </div>
    </div>
  );
};

export function getNavModel(): NavModel {
  const main = {
    icon: 'gicon gicon-add-datasources',
    id: 'datasource-new',
    text: 'Add data source',
    href: 'datasources/new',
    subTitle: 'Choose a data source type',
  };

  return {
    main: main,
    node: main,
  };
}

function mapStateToProps(state: StoreState) {
  return {
    navModel: getNavModel(),
    plugins: getDataSourcePlugins(state.dataSources),
    searchQuery: state.dataSources.dataSourceTypeSearchQuery,
    categories: state.dataSources.categories,
    isLoading: state.dataSources.isLoadingDataSources,
  };
}

const mapDispatchToProps = {
  addDataSource,
  loadDataSourcePlugins,
  setDataSourceTypeSearchQuery,
};

export default hot(module)(connect(mapStateToProps, mapDispatchToProps)(NewDataSourcePage));<|MERGE_RESOLUTION|>--- conflicted
+++ resolved
@@ -11,11 +11,7 @@
 import { addDataSource, loadDataSourcePlugins } from './state/actions';
 import { getDataSourcePlugins } from './state/selectors';
 import { FilterInput } from 'app/core/components/FilterInput/FilterInput';
-<<<<<<< HEAD
-import { config } from '../../core/config';
-=======
 import { setDataSourceTypeSearchQuery } from './state/reducers';
->>>>>>> c6cc840c
 
 export interface Props {
   navModel: NavModel;
@@ -30,27 +26,6 @@
 
 class NewDataSourcePage extends PureComponent<Props> {
   searchInput: HTMLElement;
-<<<<<<< HEAD
-  categoryInfoList: DataSourceCategoryInfo[] = [
-    { id: 'tsdb', title: 'Time series databases' },
-    { id: 'logging', title: 'Logging & document databases' },
-    config.featureToggles.tracing_integration ? { id: 'tracing', title: 'Distributed tracing' } : null,
-    { id: 'sql', title: 'SQL' },
-    { id: 'cloud', title: 'Cloud' },
-    { id: 'other', title: 'Others' },
-  ].filter(item => item);
-
-  sortingRules: { [id: string]: number } = {
-    prometheus: 100,
-    graphite: 95,
-    loki: 90,
-    jaeger: 100,
-    mysql: 80,
-    postgres: 79,
-    gcloud: -1,
-  };
-=======
->>>>>>> c6cc840c
 
   componentDidMount() {
     this.props.loadDataSourcePlugins();
