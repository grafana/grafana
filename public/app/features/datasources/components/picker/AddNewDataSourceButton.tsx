<<<<<<< HEAD
import React from 'react';

=======
>>>>>>> 9e942dcb
import { locationUtil } from '@grafana/data';
import { LinkButton, ButtonVariant } from '@grafana/ui';
import { contextSrv } from 'app/core/core';
import { Trans } from 'app/core/internationalization';
import { ROUTES as CONNECTIONS_ROUTES } from 'app/features/connections/constants';
import { AccessControlAction } from 'app/types';

interface AddNewDataSourceButtonProps {
  onClick?: () => void;
  variant?: ButtonVariant;
}

export function AddNewDataSourceButton({ variant, onClick }: AddNewDataSourceButtonProps) {
  const hasCreateRights = contextSrv.hasPermission(AccessControlAction.DataSourcesCreate);
  const newDataSourceURL = locationUtil.assureBaseUrl(CONNECTIONS_ROUTES.DataSourcesNew);

  return (
    <LinkButton
      variant={variant || 'primary'}
      href={newDataSourceURL}
      disabled={!hasCreateRights}
      tooltip={!hasCreateRights ? 'You do not have permission to configure new data sources' : undefined}
      onClick={onClick}
      target="_blank"
    >
      <Trans i18nKey="data-source-picker.add-new-data-source">Configure a new data source</Trans>
    </LinkButton>
  );
}<|MERGE_RESOLUTION|>--- conflicted
+++ resolved
@@ -1,8 +1,3 @@
-<<<<<<< HEAD
-import React from 'react';
-
-=======
->>>>>>> 9e942dcb
 import { locationUtil } from '@grafana/data';
 import { LinkButton, ButtonVariant } from '@grafana/ui';
 import { contextSrv } from 'app/core/core';
