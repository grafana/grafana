--- conflicted
+++ resolved
@@ -227,7 +227,6 @@
       display: flex;
       flex-direction: row;
       width: 100%;
-<<<<<<< HEAD
       justify-content: space-between;
       align-items: center;
     `,
@@ -237,13 +236,10 @@
       overflow: hidden;
       white-space: nowrap;
       color: ${theme.colors.text.secondary};
-=======
-      justify-content: flex-end;
 
       ${theme.breakpoints.down('md')} {
         padding-bottom: ${theme.spacing(3)};
       }
->>>>>>> 23a99635
     `,
     searchInput: css`
       width: 100%;
