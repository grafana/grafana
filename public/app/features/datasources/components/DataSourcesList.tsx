import { css } from '@emotion/css';
import React from 'react';

import { DataSourceSettings, GrafanaTheme2 } from '@grafana/data';
import { config } from '@grafana/runtime';
import { LinkButton, Card, Tag, useStyles2 } from '@grafana/ui';
import EmptyListCTA from 'app/core/components/EmptyListCTA/EmptyListCTA';
import PageLoader from 'app/core/components/PageLoader/PageLoader';
import { contextSrv } from 'app/core/core';
import { StoreState, AccessControlAction, useSelector } from 'app/types';

import { getDataSources, getDataSourcesCount, useDataSourcesRoutes, useLoadDataSources } from '../state';
import { constructDataSourceExploreUrl } from '../utils';

import { DataSourcesListHeader } from './DataSourcesListHeader';

export function DataSourcesList() {
  useLoadDataSources();

  const dataSources = useSelector((state) => getDataSources(state.dataSources));
  const dataSourcesCount = useSelector(({ dataSources }: StoreState) => getDataSourcesCount(dataSources));
  const hasFetched = useSelector(({ dataSources }: StoreState) => dataSources.hasFetched);
  const hasCreateRights = contextSrv.hasPermission(AccessControlAction.DataSourcesCreate);

  return (
    <DataSourcesListView
      dataSources={dataSources}
      dataSourcesCount={dataSourcesCount}
      isLoading={!hasFetched}
      hasCreateRights={hasCreateRights}
    />
  );
}

export type ViewProps = {
  dataSources: DataSourceSettings[];
  dataSourcesCount: number;
  isLoading: boolean;
  hasCreateRights: boolean;
};

export function DataSourcesListView({ dataSources, dataSourcesCount, isLoading, hasCreateRights }: ViewProps) {
  const styles = useStyles2(getStyles);
  const dataSourcesRoutes = useDataSourcesRoutes();
  const canExploreDataSources = contextSrv.hasPermission(AccessControlAction.DataSourcesExplore);

  if (isLoading) {
    return <PageLoader />;
  }

  if (dataSourcesCount === 0) {
    return (
      <EmptyListCTA
        buttonDisabled={!hasCreateRights}
        title="No data sources defined"
        buttonIcon="database"
        buttonLink={dataSourcesRoutes.New}
        buttonTitle="Add data source"
        proTip="You can also define data sources through configuration files."
        proTipLink="http://docs.grafana.org/administration/provisioning/#datasources?utm_source=grafana_ds_list"
        proTipLinkTitle="Learn more"
        proTipTarget="_blank"
      />
    );
  }

  return (
    <>
      {/* List Header */}
      <DataSourcesListHeader />

      {/* List */}
      <ul className={styles.list}>
        {dataSources.map((dataSource) => {
          const dsLink = config.appSubUrl + dataSourcesRoutes.Edit.replace(/:uid/gi, dataSource.uid);
          return (
            <li key={dataSource.uid}>
              <Card href={dsLink}>
                <Card.Heading>{dataSource.name}</Card.Heading>
                <Card.Figure>
                  <img src={dataSource.typeLogoUrl} alt="" height="40px" width="40px" className={styles.logo} />
                </Card.Figure>
                <Card.Meta>
                  {[
                    dataSource.typeName,
                    dataSource.url,
                    dataSource.isDefault && <Tag key="default-tag" name={'default'} colorIndex={1} />,
                  ]}
                </Card.Meta>
                <Card.Tags>
<<<<<<< HEAD
                  <LinkButton
                    icon="apps"
                    fill="outline"
                    variant="secondary"
                    href={`/dashboard/new-with-ds/${dataSource.uid}`}
                  >
                    Build a dashboard
=======
                  <LinkButton icon="apps" fill="outline" variant="secondary" href={config.appSubUrl + '/dashboard/new'}>
                    Build a Dashboard
>>>>>>> 591c86e3
                  </LinkButton>
                  {canExploreDataSources && (
                    <LinkButton
                      icon="compass"
                      fill="outline"
                      variant="secondary"
                      className={styles.button}
                      href={constructDataSourceExploreUrl(dataSource)}
                    >
                      Explore
                    </LinkButton>
                  )}
                </Card.Tags>
              </Card>
            </li>
          );
        })}
      </ul>
    </>
  );
}

const getStyles = (theme: GrafanaTheme2) => {
  return {
    list: css({
      listStyle: 'none',
      display: 'grid',
      // gap: '8px', Add back when legacy support for old Card interface is dropped
    }),
    logo: css({
      objectFit: 'contain',
    }),
    button: css({
      marginLeft: theme.spacing(2),
    }),
  };
};<|MERGE_RESOLUTION|>--- conflicted
+++ resolved
@@ -88,18 +88,13 @@
                   ]}
                 </Card.Meta>
                 <Card.Tags>
-<<<<<<< HEAD
                   <LinkButton
                     icon="apps"
                     fill="outline"
                     variant="secondary"
-                    href={`/dashboard/new-with-ds/${dataSource.uid}`}
+                    href={`dashboard/new-with-ds/${dataSource.uid}`}
                   >
                     Build a dashboard
-=======
-                  <LinkButton icon="apps" fill="outline" variant="secondary" href={config.appSubUrl + '/dashboard/new'}>
-                    Build a Dashboard
->>>>>>> 591c86e3
                   </LinkButton>
                   {canExploreDataSources && (
                     <LinkButton
