--- conflicted
+++ resolved
@@ -22,12 +22,9 @@
 describe('<ButtonRow>', () => {
   it('should render component', () => {
     setup();
-<<<<<<< HEAD
-=======
 
     expect(screen.getByTestId(selectors.pages.DataSource.delete)).toBeInTheDocument();
     expect(screen.getByText('Test')).toBeInTheDocument();
->>>>>>> 01aa7765
   });
 
   it('should render save & test', () => {
