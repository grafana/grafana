import { DataSourceInstanceSettings } from '@grafana/data';
import { getBackendSrv, getDataSourceSrv, isFetchError } from '@grafana/runtime';
import { notifyApp } from 'app/core/actions';
import { createErrorNotification } from 'app/core/copy/appNotification';
import { browseDashboardsAPI, ImportInputs } from 'app/features/browse-dashboards/api/browseDashboardsAPI';
import { PermissionLevelString, SearchQueryType, ThunkResult } from 'app/types';

import {
  Input,
  InputUsage,
  LibraryElementExport,
  LibraryPanel,
} from '../../dashboard/components/DashExportModal/DashboardExporter';
import { getLibraryPanel } from '../../library-panels/state/api';
import { LibraryElementDTO, LibraryElementKind } from '../../library-panels/types';
import { DashboardSearchHit } from '../../search/types';
import { DashboardJson } from '../types';

import {
  clearDashboard,
  fetchDashboard,
  fetchFailed,
  ImportDashboardDTO,
  ImportDashboardState,
  InputType,
  LibraryPanelInput,
  LibraryPanelInputState,
  setGcomDashboard,
  setInputs,
  setJsonDashboard,
  setLibraryPanelInputs,
} from './reducers';

export function fetchGcomDashboard(id: string): ThunkResult<void> {
  return async (dispatch) => {
    try {
      dispatch(fetchDashboard());
      const dashboard = await getBackendSrv().get(`/api/gnet/dashboards/${id}`);
      await dispatch(processElements(dashboard.json));
      await dispatch(processGcomDashboard(dashboard));
      dispatch(processInputs());
    } catch (error) {
      dispatch(fetchFailed());
      if (isFetchError(error)) {
        dispatch(notifyApp(createErrorNotification(error.data.message || error)));
      }
    }
  };
}

export function importDashboardJson(dashboard: any): ThunkResult<void> {
  return async (dispatch) => {
    await dispatch(processElements(dashboard));
    await dispatch(processJsonDashboard(dashboard));
    dispatch(processInputs());
  };
}

const getNewLibraryPanelsByInput = (input: Input, state: ImportDashboardState): LibraryPanel[] | undefined => {
  return input?.usage?.libraryPanels?.filter((usageLibPanel) =>
    state.inputs.libraryPanels.some(
      (libPanel) => libPanel.state !== LibraryPanelInputState.Exists && libPanel.model.uid === usageLibPanel.uid
    )
  );
};

export function processDashboard(dashboardJson: DashboardJson, state: ImportDashboardState): DashboardJson {
  let inputs = dashboardJson.__inputs;
  if (!!state.inputs.libraryPanels?.length) {
    const filteredUsedInputs: Input[] = [];
    dashboardJson.__inputs?.forEach((input: Input) => {
      if (!input?.usage?.libraryPanels) {
        filteredUsedInputs.push(input);
        return;
      }

      const newLibraryPanels = getNewLibraryPanelsByInput(input, state);
      input.usage = { libraryPanels: newLibraryPanels };

      const isInputBeingUsedByANewLibraryPanel = !!newLibraryPanels?.length;
      if (isInputBeingUsedByANewLibraryPanel) {
        filteredUsedInputs.push(input);
      }
    });
    inputs = filteredUsedInputs;
  }

  return { ...dashboardJson, __inputs: inputs };
}

function processGcomDashboard(dashboard: { json: DashboardJson }): ThunkResult<void> {
  return (dispatch, getState) => {
    const state = getState().importDashboard;
    const dashboardJson = processDashboard(dashboard.json, state);
    dispatch(setGcomDashboard({ ...dashboard, json: dashboardJson }));
  };
}

function processJsonDashboard(dashboardJson: DashboardJson): ThunkResult<void> {
  return (dispatch, getState) => {
    const state = getState().importDashboard;
    const dashboard = processDashboard(dashboardJson, state);
    dispatch(setJsonDashboard(dashboard));
  };
}

function processInputs(): ThunkResult<void> {
  return (dispatch, getState) => {
    const dashboard = getState().importDashboard.dashboard;
    if (dashboard && dashboard.__inputs) {
      const inputs: any[] = [];
      dashboard.__inputs.forEach((input: any) => {
        const inputModel: any = {
          name: input.name,
          label: input.label,
          info: input.description,
          value: input.value,
          type: input.type,
          pluginId: input.pluginId,
          options: [],
        };

        inputModel.description = getDataSourceDescription(input);

        if (input.type === InputType.DataSource) {
          getDataSourceOptions(input, inputModel);
        } else if (!inputModel.info) {
          inputModel.info = 'Specify a string constant';
        }

        inputs.push(inputModel);
      });
      dispatch(setInputs(inputs));
    }
  };
}

function processElements(dashboardJson?: { __elements?: Record<string, LibraryElementExport> }): ThunkResult<void> {
  return async function (dispatch) {
    const libraryPanelInputs = await getLibraryPanelInputs(dashboardJson);
    dispatch(setLibraryPanelInputs(libraryPanelInputs));
  };
}

export async function getLibraryPanelInputs(dashboardJson?: {
  __elements?: Record<string, LibraryElementExport>;
}): Promise<LibraryPanelInput[]> {
  if (!dashboardJson || !dashboardJson.__elements) {
    return [];
  }

  const libraryPanelInputs: LibraryPanelInput[] = [];

  for (const element of Object.values(dashboardJson.__elements)) {
    if (element.kind !== LibraryElementKind.Panel) {
      continue;
    }

    const model = element.model;
    const { type, description } = model;
    const { uid, name } = element;
    const input: LibraryPanelInput = {
      model: {
        model,
        uid,
        name,
        version: 0,
        type,
        kind: LibraryElementKind.Panel,
        description,
      } as LibraryElementDTO,
      state: LibraryPanelInputState.New,
    };

    try {
      const panelInDb = await getLibraryPanel(uid, true);
      input.state = LibraryPanelInputState.Exists;
      input.model = panelInDb;
    } catch (e: any) {
      if (e.status !== 404) {
        throw e;
      }
    }

    libraryPanelInputs.push(input);
  }

  return libraryPanelInputs;
}

export function clearLoadedDashboard(): ThunkResult<void> {
  return (dispatch) => {
    dispatch(clearDashboard());
  };
}

export function importDashboard(importDashboardForm: ImportDashboardDTO): ThunkResult<void> {
  return async (dispatch, getState) => {
    const dashboard = getState().importDashboard.dashboard;
    const inputs = getState().importDashboard.inputs;

    const inputsToPersist: ImportInputs[] = [];
    importDashboardForm.dataSources?.forEach((dataSource: DataSourceInstanceSettings, index: number) => {
      const input = inputs.dataSources[index];
      inputsToPersist.push({
        name: input.name,
        type: input.type,
        pluginId: input.pluginId,
        value: dataSource.uid,
      });
    });

    importDashboardForm.constants?.forEach((constant, index) => {
      const input = inputs.constants[index];

      inputsToPersist.push({
        value: constant,
        name: input.name,
        type: input.type,
      });
    });

    dispatch(
      browseDashboardsAPI.endpoints.importDashboard.initiate({
        // uid: if user changed it, take the new uid from importDashboardForm,
        // else read it from original dashboard
        // by default the uid input is disabled, onSubmit ignores values from disabled inputs
        dashboard: { ...dashboard, title: importDashboardForm.title, uid: importDashboardForm.uid || dashboard.uid },
        overwrite: true,
        inputs: inputsToPersist,
        folderUid: importDashboardForm.folder.uid,
      })
    );
  };
}

const getDataSourceOptions = (input: { pluginId: string; pluginName: string }, inputModel: any) => {
  const sources = getDataSourceSrv().getList({ pluginId: input.pluginId });

  if (sources.length === 0) {
    inputModel.info = 'No data sources of type ' + input.pluginName + ' found';
  } else if (!inputModel.info) {
    inputModel.info = 'Select a ' + input.pluginName + ' data source';
  }
};

const getDataSourceDescription = (input: { usage?: InputUsage }): string | undefined => {
  if (!input.usage) {
    return undefined;
  }

  if (input.usage.libraryPanels) {
    const libPanelNames = input.usage.libraryPanels.reduce(
      (acc: string, libPanel, index) => (index === 0 ? libPanel.name : `${acc}, ${libPanel.name}`),
      ''
    );
    return `List of affected library panels: ${libPanelNames}`;
  }

  return undefined;
};

/** @deprecated Use RTK Query methods from features/browse-dashboards/api/browseDashboardsAPI.ts instead */
export function createFolder(payload: any) {
  return getBackendSrv().post('/api/folders', payload);
}

export const SLICE_FOLDER_RESULTS_TO = 1000;

export function searchFolders(
  query: any,
  permission?: PermissionLevelString,
  type: SearchQueryType = SearchQueryType.Folder
): Promise<DashboardSearchHit[]> {
  return getBackendSrv().get('/api/search', {
    query,
    type: type,
    permission,
    limit: SLICE_FOLDER_RESULTS_TO,
  });
}

export function getFolderByUid(uid: string): Promise<{ uid: string; title: string }> {
  return getBackendSrv().get(`/api/folders/${uid}`);
<<<<<<< HEAD
}
export function getFolderById(id: number): Promise<{ id: number; title: string }> {
  return getBackendSrv().get(`/api/folders/id/${id}`);
}

export function deleteDashboard(uid: string, showSuccessAlert: boolean) {
  return getDashboardAPI().deleteDashboard(uid, showSuccessAlert);
}

function executeInOrder(tasks: any[]): Promise<unknown> {
  return tasks.reduce((acc, task) => {
    return Promise.resolve(acc).then(task);
  }, []);
}

// @PERCONA
export function fetchFolders() {
  return getBackendSrv().get('/api/folders');
=======
>>>>>>> 9e942dcb
}<|MERGE_RESOLUTION|>--- conflicted
+++ resolved
@@ -282,25 +282,9 @@
 
 export function getFolderByUid(uid: string): Promise<{ uid: string; title: string }> {
   return getBackendSrv().get(`/api/folders/${uid}`);
-<<<<<<< HEAD
-}
-export function getFolderById(id: number): Promise<{ id: number; title: string }> {
-  return getBackendSrv().get(`/api/folders/id/${id}`);
-}
-
-export function deleteDashboard(uid: string, showSuccessAlert: boolean) {
-  return getDashboardAPI().deleteDashboard(uid, showSuccessAlert);
-}
-
-function executeInOrder(tasks: any[]): Promise<unknown> {
-  return tasks.reduce((acc, task) => {
-    return Promise.resolve(acc).then(task);
-  }, []);
 }
 
 // @PERCONA
 export function fetchFolders() {
   return getBackendSrv().get('/api/folders');
-=======
->>>>>>> 9e942dcb
 }