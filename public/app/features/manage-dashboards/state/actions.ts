import { DataSourceInstanceSettings } from '@grafana/data';
import { getBackendSrv, getDataSourceSrv, isFetchError } from '@grafana/runtime';
import {
  Spec as DashboardV2Spec,
  QueryVariableKind,
  PanelQueryKind,
  AnnotationQueryKind,
} from '@grafana/schema/dist/esm/schema/dashboard/v2alpha1/types.spec.gen';
import { notifyApp } from 'app/core/actions';
import { createErrorNotification } from 'app/core/copy/appNotification';
import { browseDashboardsAPI, ImportInputs } from 'app/features/browse-dashboards/api/browseDashboardsAPI';
import { getDatasourceSrv } from 'app/features/plugins/datasource_srv';
import { PermissionLevelString, SearchQueryType, ThunkResult } from 'app/types';

import {
  Input,
  InputUsage,
  LibraryElementExport,
  LibraryPanel,
} from '../../dashboard/components/DashExportModal/DashboardExporter';
import { getLibraryPanel } from '../../library-panels/state/api';
import { LibraryElementDTO, LibraryElementKind } from '../../library-panels/types';
import { DashboardSearchHit } from '../../search/types';
import { DashboardJson } from '../types';

import {
  clearDashboard,
  DataSourceInput,
  fetchDashboard,
  fetchFailed,
  ImportDashboardDTO,
  ImportDashboardState,
  InputType,
  LibraryPanelInput,
  LibraryPanelInputState,
  setGcomDashboard,
  setInputs,
  setJsonDashboard,
  setLibraryPanelInputs,
} from './reducers';

export function fetchGcomDashboard(id: string): ThunkResult<void> {
  return async (dispatch) => {
    try {
      dispatch(fetchDashboard());
      const dashboard = await getBackendSrv().get(`/api/gnet/dashboards/${id}`);
      await dispatch(processElements(dashboard.json));
      await dispatch(processGcomDashboard(dashboard));
      dispatch(processInputs());
    } catch (error) {
      dispatch(fetchFailed());
      if (isFetchError(error)) {
        dispatch(notifyApp(createErrorNotification(error.data.message || error)));
      }
    }
  };
}

export function importDashboardJson(dashboard: any): ThunkResult<void> {
  return async (dispatch) => {
    await dispatch(processElements(dashboard));
    await dispatch(processJsonDashboard(dashboard));
    dispatch(processInputs());
  };
}

export function importDashboardV2Json(dashboard: DashboardV2Spec): ThunkResult<void> {
  return async (dispatch) => {
    dispatch(setJsonDashboard(dashboard));
    dispatch(processV2Datasources(dashboard));
  };
}

const getNewLibraryPanelsByInput = (input: Input, state: ImportDashboardState): LibraryPanel[] | undefined => {
  return input?.usage?.libraryPanels?.filter((usageLibPanel) =>
    state.inputs.libraryPanels.some(
      (libPanel) => libPanel.state !== LibraryPanelInputState.Exists && libPanel.model.uid === usageLibPanel.uid
    )
  );
};

export function processDashboard(dashboardJson: DashboardJson, state: ImportDashboardState): DashboardJson {
  let inputs = dashboardJson.__inputs;
  if (!!state.inputs.libraryPanels?.length) {
    const filteredUsedInputs: Input[] = [];
    dashboardJson.__inputs?.forEach((input: Input) => {
      if (!input?.usage?.libraryPanels) {
        filteredUsedInputs.push(input);
        return;
      }

      const newLibraryPanels = getNewLibraryPanelsByInput(input, state);
      input.usage = { libraryPanels: newLibraryPanels };

      const isInputBeingUsedByANewLibraryPanel = !!newLibraryPanels?.length;
      if (isInputBeingUsedByANewLibraryPanel) {
        filteredUsedInputs.push(input);
      }
    });
    inputs = filteredUsedInputs;
  }

  return { ...dashboardJson, __inputs: inputs };
}

function processGcomDashboard(dashboard: { json: DashboardJson }): ThunkResult<void> {
  return (dispatch, getState) => {
    const state = getState().importDashboard;
    const dashboardJson = processDashboard(dashboard.json, state);
    dispatch(setGcomDashboard({ ...dashboard, json: dashboardJson }));
  };
}

function processJsonDashboard(dashboardJson: DashboardJson): ThunkResult<void> {
  return (dispatch, getState) => {
    const state = getState().importDashboard;
    const dashboard = processDashboard(dashboardJson, state);
    dispatch(setJsonDashboard(dashboard));
  };
}

function processInputs(): ThunkResult<void> {
  return (dispatch, getState) => {
    const dashboard = getState().importDashboard.dashboard;
    if (dashboard && dashboard.__inputs) {
      const inputs: any[] = [];
      dashboard.__inputs.forEach((input: any) => {
        const inputModel: any = {
          name: input.name,
          label: input.label,
          info: input.description,
          value: input.value,
          type: input.type,
          pluginId: input.pluginId,
          options: [],
        };

        inputModel.description = getDataSourceDescription(input);

        if (input.type === InputType.DataSource) {
          getDataSourceOptions(input, inputModel);
        } else if (!inputModel.info) {
          inputModel.info = 'Specify a string constant';
        }

        inputs.push(inputModel);
      });
      dispatch(setInputs(inputs));
    }
  };
}

function processElements(dashboardJson?: { __elements?: Record<string, LibraryElementExport> }): ThunkResult<void> {
  return async function (dispatch) {
    const libraryPanelInputs = await getLibraryPanelInputs(dashboardJson);
    dispatch(setLibraryPanelInputs(libraryPanelInputs));
  };
}

export function processV2Datasources(dashboard: DashboardV2Spec): ThunkResult<void> {
  return async function (dispatch) {
    const { elements, variables, annotations } = dashboard;
    // get elements from dashboard
    // each element can only be a panel
    let inputs: Record<string, DataSourceInput> = {};
    for (const element of Object.values(elements)) {
      if (element.kind !== 'Panel') {
        throw new Error('Only panels are currenlty supported in v2 dashboards');
      }
<<<<<<< HEAD

      for (const query of element.spec.data.spec.queries) {
        await processV2DatasourceInput(query.spec, inputs);
=======
      if (element.spec.data.spec.queries.length > 0) {
        for (const query of element.spec.data.spec.queries) {
          inputs = await processV2DatasourceInput(query.spec, inputs);
        }
>>>>>>> 1956a17f
      }
    }

    for (const variable of variables) {
      if (variable.kind === 'QueryVariable') {
        inputs = await processV2DatasourceInput(variable.spec, inputs);
      }
    }

    for (const annotation of annotations) {
      inputs = await processV2DatasourceInput(annotation.spec, inputs);
    }

    dispatch(setInputs(Object.values(inputs)));
  };
}

export async function getLibraryPanelInputs(dashboardJson?: {
  __elements?: Record<string, LibraryElementExport>;
}): Promise<LibraryPanelInput[]> {
  if (!dashboardJson || !dashboardJson.__elements) {
    return [];
  }

  const libraryPanelInputs: LibraryPanelInput[] = [];

  for (const element of Object.values(dashboardJson.__elements)) {
    if (element.kind !== LibraryElementKind.Panel) {
      continue;
    }

    const model = element.model;
    const { type, description } = model;
    const { uid, name } = element;
    const input: LibraryPanelInput = {
      model: {
        model,
        uid,
        name,
        version: 0,
        type,
        kind: LibraryElementKind.Panel,
        description,
      } as LibraryElementDTO,
      state: LibraryPanelInputState.New,
    };

    try {
      const panelInDb = await getLibraryPanel(uid, true);
      input.state = LibraryPanelInputState.Exists;
      input.model = panelInDb;
    } catch (e: any) {
      if (e.status !== 404) {
        throw e;
      }
    }

    libraryPanelInputs.push(input);
  }

  return libraryPanelInputs;
}

export function clearLoadedDashboard(): ThunkResult<void> {
  return (dispatch) => {
    dispatch(clearDashboard());
  };
}

export function importDashboard(importDashboardForm: ImportDashboardDTO): ThunkResult<void> {
  return async (dispatch, getState) => {
    const dashboard = getState().importDashboard.dashboard;
    const inputs = getState().importDashboard.inputs;

    const inputsToPersist: ImportInputs[] = [];
    importDashboardForm.dataSources?.forEach((dataSource: DataSourceInstanceSettings, index: number) => {
      const input = inputs.dataSources[index];
      inputsToPersist.push({
        name: input.name,
        type: input.type,
        pluginId: input.pluginId,
        value: dataSource.uid,
      });
    });

    importDashboardForm.constants?.forEach((constant, index) => {
      const input = inputs.constants[index];

      inputsToPersist.push({
        value: constant,
        name: input.name,
        type: input.type,
      });
    });

    dispatch(
      browseDashboardsAPI.endpoints.importDashboard.initiate({
        // uid: if user changed it, take the new uid from importDashboardForm,
        // else read it from original dashboard
        // by default the uid input is disabled, onSubmit ignores values from disabled inputs
        dashboard: { ...dashboard, title: importDashboardForm.title, uid: importDashboardForm.uid || dashboard.uid },
        overwrite: true,
        inputs: inputsToPersist,
        folderUid: importDashboardForm.folder.uid,
      })
    );
  };
}

const getDataSourceOptions = (input: { pluginId: string; pluginName: string }, inputModel: any) => {
  const sources = getDataSourceSrv().getList({ pluginId: input.pluginId });

  if (sources.length === 0) {
    inputModel.info = 'No data sources of type ' + input.pluginName + ' found';
  } else if (!inputModel.info) {
    inputModel.info = 'Select a ' + input.pluginName + ' data source';
  }
};

const getDataSourceDescription = (input: { usage?: InputUsage }): string | undefined => {
  if (!input.usage) {
    return undefined;
  }

  if (input.usage.libraryPanels) {
    const libPanelNames = input.usage.libraryPanels.reduce(
      (acc: string, libPanel, index) => (index === 0 ? libPanel.name : `${acc}, ${libPanel.name}`),
      ''
    );
    return `List of affected library panels: ${libPanelNames}`;
  }

  return undefined;
};

/** @deprecated Use RTK Query methods from features/browse-dashboards/api/browseDashboardsAPI.ts instead */
export function createFolder(payload: any) {
  return getBackendSrv().post('/api/folders', payload);
}

export const SLICE_FOLDER_RESULTS_TO = 1000;

export async function searchFolders(
  query: string,
  permission?: PermissionLevelString,
  type: SearchQueryType = SearchQueryType.Folder
): Promise<DashboardSearchHit[]> {
  return getBackendSrv().get('/api/search', {
    query,
    type: type,
    permission,
    limit: SLICE_FOLDER_RESULTS_TO,
  });
}

export function getFolderByUid(uid: string): Promise<{ uid: string; title: string }> {
  return getBackendSrv().get(`/api/folders/${uid}`);
}

export async function processV2DatasourceInput(
  spec: PanelQueryKind['spec'] | QueryVariableKind['spec'] | AnnotationQueryKind['spec'],
  inputs: Record<string, DataSourceInput> = {}
) {
<<<<<<< HEAD
  const dsType = spec.query?.group || 'undefined';
  const datasource = await getDatasourceSrv().get({ type: dsType });
  let dataSourceInput: DataSourceInput | undefined;

  if (datasource) {
    dataSourceInput = {
      name: datasource.name,
      label: datasource.name,
      info: `Select a ${datasource.name} data source`,
      value: datasource.uid,
      type: InputType.DataSource,
      pluginId: datasource.meta?.id,
    };
    inputs[datasource.meta?.id] = dataSourceInput;
  } else {
    dataSourceInput = {
      name: dsType,
      label: dsType,
      info: `No data sources of type ${dsType} found`,
      value: '',
      type: InputType.DataSource,
      pluginId: dsType,
    };
    inputs[dsType] = dataSourceInput;
=======
  const datasourceRef = obj?.datasource;
  if (!datasourceRef && obj?.query) {
    const dsType = obj.query.kind;
    // if dsType is grafana, it means we are using a built-in annotation or default grafana datasource, in those
    // cases we don't need to map it
    // "datasource" type is what we call "--Dashboard--" datasource <.-.>
    if (dsType === 'grafana' || dsType === 'datasource') {
      return inputs;
    }
    const datasource = await getDatasourceSrv().get({ type: dsType });
    let dataSourceInput: DataSourceInput | undefined;
    if (datasource) {
      dataSourceInput = {
        name: datasource.name,
        label: datasource.name,
        info: `Select a ${datasource.name} data source`,
        value: datasource.uid,
        type: InputType.DataSource,
        pluginId: datasource.meta?.id,
      };

      inputs[datasource.meta?.id] = dataSourceInput;
    } else {
      dataSourceInput = {
        name: dsType,
        label: dsType,
        info: `No data sources of type ${dsType} found`,
        value: '',
        type: InputType.DataSource,
        pluginId: dsType,
      };

      inputs[dsType] = dataSourceInput;
    }
>>>>>>> 1956a17f
  }
  return inputs;
}<|MERGE_RESOLUTION|>--- conflicted
+++ resolved
@@ -167,16 +167,11 @@
       if (element.kind !== 'Panel') {
         throw new Error('Only panels are currenlty supported in v2 dashboards');
       }
-<<<<<<< HEAD
-
-      for (const query of element.spec.data.spec.queries) {
-        await processV2DatasourceInput(query.spec, inputs);
-=======
+
       if (element.spec.data.spec.queries.length > 0) {
         for (const query of element.spec.data.spec.queries) {
           inputs = await processV2DatasourceInput(query.spec, inputs);
         }
->>>>>>> 1956a17f
       }
     }
 
@@ -340,11 +335,19 @@
   spec: PanelQueryKind['spec'] | QueryVariableKind['spec'] | AnnotationQueryKind['spec'],
   inputs: Record<string, DataSourceInput> = {}
 ) {
-<<<<<<< HEAD
+  const datasourceRef = spec?.query?.datasource;
+  let dataSourceInput: DataSourceInput | undefined;
   const dsType = spec.query?.group || 'undefined';
+  if (!datasourceRef && spec?.query) {
+    // if dsType is grafana, it means we are using a built-in annotation or default grafana datasource, in those
+    // cases we don't need to map it
+    // "datasource" type is what we call "--Dashboard--" datasource <.-.>
+    if (dsType === 'grafana' || dsType === 'datasource') {
+      return inputs;
+    }
+  }
+
   const datasource = await getDatasourceSrv().get({ type: dsType });
-  let dataSourceInput: DataSourceInput | undefined;
-
   if (datasource) {
     dataSourceInput = {
       name: datasource.name,
@@ -365,42 +368,6 @@
       pluginId: dsType,
     };
     inputs[dsType] = dataSourceInput;
-=======
-  const datasourceRef = obj?.datasource;
-  if (!datasourceRef && obj?.query) {
-    const dsType = obj.query.kind;
-    // if dsType is grafana, it means we are using a built-in annotation or default grafana datasource, in those
-    // cases we don't need to map it
-    // "datasource" type is what we call "--Dashboard--" datasource <.-.>
-    if (dsType === 'grafana' || dsType === 'datasource') {
-      return inputs;
-    }
-    const datasource = await getDatasourceSrv().get({ type: dsType });
-    let dataSourceInput: DataSourceInput | undefined;
-    if (datasource) {
-      dataSourceInput = {
-        name: datasource.name,
-        label: datasource.name,
-        info: `Select a ${datasource.name} data source`,
-        value: datasource.uid,
-        type: InputType.DataSource,
-        pluginId: datasource.meta?.id,
-      };
-
-      inputs[datasource.meta?.id] = dataSourceInput;
-    } else {
-      dataSourceInput = {
-        name: dsType,
-        label: dsType,
-        info: `No data sources of type ${dsType} found`,
-        value: '',
-        type: InputType.DataSource,
-        pluginId: dsType,
-      };
-
-      inputs[dsType] = dataSourceInput;
-    }
->>>>>>> 1956a17f
   }
   return inputs;
 }