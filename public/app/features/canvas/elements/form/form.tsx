import { css } from '@emotion/css';

import { GrafanaTheme2, OneClickMode } from '@grafana/data';
import { usePanelContext, useStyles2 } from '@grafana/ui';
import { DimensionContext } from 'app/features/dimensions/context';
import { ColorDimensionEditor } from 'app/features/dimensions/editors/ColorDimensionEditor';
import { TextDimensionEditor } from 'app/features/dimensions/editors/TextDimensionEditor';

import { CanvasElementItem, CanvasElementOptions, CanvasElementProps, defaultThemeTextColor } from '../../element';
import { Align, TextConfig, TextData } from '../../types';
import { defaultApiConfig } from '../button';

import { Checkbox } from './elements/Checkbox';
import { FormChild, FormElementTypeEditor } from './elements/FormElementTypeEditor';
import { NumberInput } from './elements/NumberInput';
import { SelectDisplay } from './elements/Select';
import { Submit } from './elements/Submit';
import { TextInput } from './elements/TextInput';
import { updateAPIPayload } from './elements/utils';

/**
 * Form Element - each of these would have options
 * checkbox
 * radio
 * select
 * search
 * table - will come from viz element
 * button
 */

export enum FormElementType {
  Checkbox = 'Checkbox',
  Radio = 'Radio',
  Select = 'Select',
  TextInput = 'TextInput',
  DateRangePicker = 'DateRangePicker',
  NumberInput = 'NumberInput',
  Submit = 'Submit',
  // table
}

interface FormData extends Omit<TextData, 'valign'> {
  formElements?: FormChild[];
}

export interface FormConfig extends Omit<TextConfig, 'valign'> {
  formElements?: FormChild[];
}

const defaultFormElementsConfig: FormChild[] = [
  {
    id: 'default-select-item-1',
    type: FormElementType.Select,
    title: 'Select item title',
  },
  {
    id: 'default-submit-item-1',
    type: FormElementType.Submit,
    title: 'Submit item title',
<<<<<<< HEAD
    api: defaultApiConfig,
=======
>>>>>>> f5eb149a
  },
];

const Form = (props: CanvasElementProps<FormConfig, FormData>) => {
  const { data, config } = props;
  const styles = useStyles2(getStyles(data));

  const context = usePanelContext();
  const scene = context.instanceState?.scene;

  const onCurrentOptionChange = (newParams: [string, string], id: string) => {
    // find child with id and update the currentOption
    const child = config.formElements?.find((child) => child.id === id);

    if (child) {
      child.currentOption = [{ [newParams[0]]: newParams[1] }];
    }

    updateAPIPayload(config.formElements!);
    // TODO: figure out why this is not updating the editor
    // it's updating the save model but
    // see layoutEditor
    scene.moved.next(Date.now());
  };

  const onTextInputChange = (value: string, id: string) => {
    const child = config.formElements?.find((child) => child.id === id);

    if (child) {
      child.currentOption = [{ [child.title]: value }];
    }

    updateAPIPayload(config.formElements!);
  };

  const onNumberInputChange = (value: string, id: string) => {
    const child = config.formElements?.find((child) => child.id === id);

    if (child) {
      child.currentOption = [{ [child.title]: value }];
    }

    updateAPIPayload(config.formElements!);
  };

  const onCheckboxOptionsChange = (value: [string, string], index: number, id: string) => {
    const child = config.formElements?.find((child) => child.id === id);

    const updatedCheckboxes = child?.currentOption?.map((option, i) => {
      const key = Object.keys(option)[0];
      if (i === index) {
        return { [key]: value[1] };
      }

      return option;
    });

    if (child) {
      child.currentOption = updatedCheckboxes;
    }

    updateAPIPayload(config.formElements!);
  };

  const children = config.formElements?.map((child) => {
    switch (child.type) {
      case FormElementType.Select:
        return (
          <SelectDisplay
            title={child.title}
            options={child.options ?? []}
            currentOption={child.currentOption}
            onChange={(newParams) => onCurrentOptionChange(newParams, child.id)}
          />
        );
      case FormElementType.TextInput:
        return (
          <TextInput
            title={child.title}
            currentOption={child.currentOption}
            onChange={(v) => onTextInputChange(v, child.id)}
          />
        );
      case FormElementType.NumberInput:
        return (
          <NumberInput
            title={child.title}
            currentOption={child.currentOption}
            onChange={(v) => onNumberInputChange(v, child.id)}
          />
        );
      case FormElementType.Checkbox:
        return (
          <Checkbox
            title={child.title}
            options={child.currentOption ?? []}
            onChange={(v, i) => onCheckboxOptionsChange(v, i, child.id)}
          />
        );
      case FormElementType.Submit:
        return <Submit formItem={child} />;
      default:
        return null;
    }
  });

  return (
    <div className={styles.container}>
      <span className={styles.span}>{data?.text}</span>
      <div className={styles.itemsContainer}>{children?.map((child, i) => <div key={i}>{child}</div>)}</div>
    </div>
  );
};

const getStyles = (data: FormData | undefined) => (theme: GrafanaTheme2) => ({
  container: css({
    height: '100%',
    width: '100%',
    display: 'flex',
    border: `1px solid ${theme.colors.border.strong}`,
    flexDirection: 'column',
  }),
  itemsContainer: css({
    display: 'flex',
    flexDirection: 'column',
    padding: theme.spacing(1),
    gap: theme.spacing(1),
  }),
  inlineEditorContainer: css({
    height: '100%',
    width: '100%',
    display: 'flex',
    alignItems: 'center',
    padding: theme.spacing(1),
  }),
  span: css({
    display: 'table-cell',
    textAlign: data?.align,
    fontSize: `${data?.size}px`,
    color: data?.color,
  }),
});

export const formItem: CanvasElementItem<FormConfig, FormData> = {
  id: 'form',
  name: 'Form',
  description: 'Form element',

  display: Form,

  hasEditMode: true,

  defaultSize: {
    width: 250,
    height: 120,
  },

  getNewOptions: (options) => ({
    ...options,
    config: {
      align: Align.Center,
      color: {
        fixed: defaultThemeTextColor,
      },
      size: 16,
      formElements: options?.config.formElements ?? defaultFormElementsConfig,
    },
    placement: {
      width: options?.placement?.width ?? 100,
      height: options?.placement?.height ?? 100,
      top: options?.placement?.top,
      left: options?.placement?.left,
      rotation: options?.placement?.rotation ?? 0,
    },
    oneClickMode: options?.oneClickMode ?? OneClickMode.Off,
    links: options?.links ?? [],
  }),

  prepareData: (dimensionContext: DimensionContext, elementOptions: CanvasElementOptions<FormConfig>) => {
    const formConfig = elementOptions.config;

    const data: FormData = {
      text: formConfig?.text ? dimensionContext.getText(formConfig.text).value() : '',
      field: formConfig?.text?.field,
      align: formConfig?.align ?? Align.Center,
      size: formConfig?.size,
      formElements: formConfig?.formElements,
    };

    if (formConfig?.color) {
      data.color = dimensionContext.getColor(formConfig.color).value();
    }

    return data;
  },

  registerOptionsUI: (builder) => {
    const category = ['Form'];
    builder
      .addCustomEditor({
        category,
        id: 'formElementEditor',
        path: 'config.formElements',
        name: 'Form elements',
        editor: FormElementTypeEditor,
      })
      .addCustomEditor({
        category,
        id: 'textSelector',
        path: 'config.text',
        name: 'Form title',
        editor: TextDimensionEditor,
      })
      .addCustomEditor({
        category,
        id: 'config.color',
        path: 'config.color',
        name: 'Text color',
        editor: ColorDimensionEditor,
        settings: {},
        defaultValue: {},
      })
      .addRadio({
        category,
        path: 'config.align',
        name: 'Align text',
        settings: {
          options: [
            { value: Align.Left, label: 'Left' },
            { value: Align.Center, label: 'Center' },
            { value: Align.Right, label: 'Right' },
          ],
        },
        defaultValue: Align.Center,
      })
      .addNumberInput({
        category,
        path: 'config.size',
        name: 'Text size',
        settings: {
          placeholder: 'Auto',
        },
      });
  },
};<|MERGE_RESOLUTION|>--- conflicted
+++ resolved
@@ -57,10 +57,7 @@
     id: 'default-submit-item-1',
     type: FormElementType.Submit,
     title: 'Submit item title',
-<<<<<<< HEAD
     api: defaultApiConfig,
-=======
->>>>>>> f5eb149a
   },
 ];
 
