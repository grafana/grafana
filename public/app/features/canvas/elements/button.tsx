--- conflicted
+++ resolved
@@ -5,13 +5,9 @@
 import { Button } from '@grafana/ui';
 import { DimensionContext } from 'app/features/dimensions/context';
 import { TextDimensionEditor } from 'app/features/dimensions/editors/TextDimensionEditor';
-<<<<<<< HEAD
 import { APIEditor, APIEditorConfig } from 'app/plugins/panel/canvas/editor/element/APIEditor';
+import { ButtonStyleConfig, ButtonStyleEditor } from 'app/plugins/panel/canvas/editor/element/ButtonStyleEditor';
 import { callApi } from 'app/plugins/panel/canvas/editor/element/utils';
-=======
-import { APIEditor, APIEditorConfig, callApi } from 'app/plugins/panel/canvas/editor/element/APIEditor';
-import { ButtonStyleConfig, ButtonStyleEditor } from 'app/plugins/panel/canvas/editor/element/ButtonStyleEditor';
->>>>>>> 0815d7f6
 import { HttpRequestMethod } from 'app/plugins/panel/canvas/panelcfg.gen';
 
 import { CanvasElementItem, CanvasElementProps } from '../element';
@@ -32,10 +28,6 @@
   endpoint: '',
   method: HttpRequestMethod.POST,
   data: '{}',
-<<<<<<< HEAD
-  paramsType: 'header',
-  params: [],
-=======
   contentType: 'application/json',
   queryParams: [],
   headerParams: [],
@@ -43,7 +35,6 @@
 
 export const defaultStyleConfig: ButtonStyleConfig = {
   variant: 'primary',
->>>>>>> 0815d7f6
 };
 
 class ButtonDisplay extends PureComponent<CanvasElementProps<ButtonConfig, ButtonData>> {
