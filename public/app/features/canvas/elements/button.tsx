import React, { PureComponent } from 'react';

import { PluginState } from '@grafana/data/src';
import { TextDimensionConfig, TextDimensionMode } from '@grafana/schema';
import { Button } from '@grafana/ui';
import { DimensionContext } from 'app/features/dimensions/context';
import { TextDimensionEditor } from 'app/features/dimensions/editors/TextDimensionEditor';
import { APIEditor, APIEditorConfig, callApi } from 'app/plugins/panel/canvas/editor/element/APIEditor';
import { HttpRequestMethod } from 'app/plugins/panel/canvas/panelcfg.gen';

import { CanvasElementItem, CanvasElementProps, defaultBgColor } from '../element';

interface ButtonData {
  text?: string;
  api?: APIEditorConfig;
}

interface ButtonConfig {
  text?: TextDimensionConfig;
  api?: APIEditorConfig;
}

export const defaultApiConfig: APIEditorConfig = {
  endpoint: '',
<<<<<<< HEAD
  method: HttpRequestMethod.GET,
  data: undefined,
  paramsType: 'header',
=======
  method: HttpRequestMethod.POST,
  data: '{}',
>>>>>>> a1b591c3
};

class ButtonDisplay extends PureComponent<CanvasElementProps<ButtonConfig, ButtonData>> {
  render() {
    const { data } = this.props;
    const onClick = () => {
      if (data?.api) {
        callApi(data.api);
      }
    };

    return (
      <Button type="submit" onClick={onClick} style={{ background: defaultBgColor }}>
        {data?.text}
      </Button>
    );
  }
}

export const buttonItem: CanvasElementItem<ButtonConfig, ButtonData> = {
  id: 'button',
  name: 'Button',
  description: 'Button',
  state: PluginState.alpha,

  display: ButtonDisplay,

  defaultSize: {
    width: 78,
    height: 32,
  },

  getNewOptions: (options) => ({
    ...options,
    config: {
      text: {
        mode: TextDimensionMode.Fixed,
        fixed: 'Button',
      },
      api: defaultApiConfig,
    },
    background: {
      color: {
        fixed: 'transparent',
      },
    },
    placement: {
      top: 100,
      left: 100,
    },
  }),

  // Called when data changes
  prepareData: (ctx: DimensionContext, cfg: ButtonConfig) => {
    const getCfgApi = () => {
      if (cfg?.api) {
        cfg.api = {...cfg.api, method: cfg.api.method ?? HttpRequestMethod.POST};
        return cfg.api;
      }

      return undefined;
    }

    const data: ButtonData = {
      text: cfg?.text ? ctx.getText(cfg.text).value() : '',
      api: getCfgApi(),
    };

    return data;
  },

  // Heatmap overlay options
  registerOptionsUI: (builder) => {
    const category = ['Button'];
    builder
      .addCustomEditor({
        category,
        id: 'textSelector',
        path: 'config.text',
        name: 'Text',
        editor: TextDimensionEditor,
      })
      .addCustomEditor({
        category,
        id: 'apiSelector',
        path: 'config.api',
        name: 'API',
        editor: APIEditor,
      });
  },
};<|MERGE_RESOLUTION|>--- conflicted
+++ resolved
@@ -22,14 +22,9 @@
 
 export const defaultApiConfig: APIEditorConfig = {
   endpoint: '',
-<<<<<<< HEAD
-  method: HttpRequestMethod.GET,
-  data: undefined,
-  paramsType: 'header',
-=======
   method: HttpRequestMethod.POST,
   data: '{}',
->>>>>>> a1b591c3
+  paramsType: 'header',
 };
 
 class ButtonDisplay extends PureComponent<CanvasElementProps<ButtonConfig, ButtonData>> {
