--- conflicted
+++ resolved
@@ -27,16 +27,13 @@
   endpoint: '',
   method: HttpRequestMethod.POST,
   data: '{}',
-<<<<<<< HEAD
-  paramsType: 'header',
-  params: [],
-=======
   contentType: 'application/json',
+    paramsType: 'header',
+    params: [],
 };
 
 export const defaultStyleConfig: ButtonStyleConfig = {
   variant: 'primary',
->>>>>>> 59b7789a
 };
 
 class ButtonDisplay extends PureComponent<CanvasElementProps<ButtonConfig, ButtonData>> {
