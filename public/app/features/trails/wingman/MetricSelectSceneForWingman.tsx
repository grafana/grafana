--- conflicted
+++ resolved
@@ -443,15 +443,9 @@
     switch (displayAs) {
       case 'red_metrics':
         console.log('red metrics will be rendered');
-<<<<<<< HEAD
         const redChildren = await renderAsRedMetricsDisplay(trail);
         this.state.body.setState({ children: redChildren, templateColumns: 'repeat(3, 1fr)', autoRows: rowTemplate });
         break;
-=======
-        children.push(...renderAsRedMetricsDisplay());
-        this.state.body.setState({ children, autoRows: rowTemplate });
-        return;
->>>>>>> 2f1dbdf6
       case 'anomalies':
         console.log('anomalies will be rendered');
         this.state.body.setState({ children: [new AnomaliesScene({})], autoRows: rowTemplate });
