--- conflicted
+++ resolved
@@ -17,11 +17,7 @@
 } from '@grafana/scenes';
 import { Stack, Tooltip, useStyles2 } from '@grafana/ui';
 import { appEvents } from 'app/core/app_events';
-<<<<<<< HEAD
-import { HistoryChangedEvent } from 'app/types/events';
-=======
 import { RecordHistoryEntryEvent } from 'app/types/events';
->>>>>>> e0af98de
 
 import { DataTrail, DataTrailState, getTopSceneFor } from './DataTrail';
 import { SerializedTrailHistory } from './TrailStore/TrailStore';
@@ -165,11 +161,7 @@
 
           if (config.featureToggles.unifiedHistory) {
             appEvents.publish(
-<<<<<<< HEAD
-              new HistoryChangedEvent({
-=======
               new RecordHistoryEntryEvent({
->>>>>>> e0af98de
                 name: 'Time range changed',
                 description: tooltip,
                 url: window.location.href,
