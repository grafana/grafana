--- conflicted
+++ resolved
@@ -35,11 +35,8 @@
 import { MetricScene } from '../MetricScene';
 import { StatusWrapper } from '../StatusWrapper';
 import { reportExploreMetrics } from '../interactions';
-<<<<<<< HEAD
+import { updateOtelJoinWithGroupLeft } from '../otel/util';
 import { getSortByPreference } from '../services/store';
-=======
-import { updateOtelJoinWithGroupLeft } from '../otel/util';
->>>>>>> d2d7ae2e
 import { ALL_VARIABLE_VALUE } from '../services/variables';
 import {
   MDP_METRIC_PREVIEW,
