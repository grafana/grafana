import { ReactElement } from 'react';

import { PluginErrorCode } from '@grafana/data';
import { selectors } from '@grafana/e2e-selectors';
import { Alert, Stack } from '@grafana/ui';
import { t, Trans } from 'app/core/internationalization';

import { getLatestCompatibleVersion, isDisabledAngularPlugin, isNonAngularVersion } from '../helpers';
import { CatalogPlugin } from '../types';

type Props = {
  className?: string;
  plugin: CatalogPlugin;
};

export function PluginDetailsDisabledError({ className, plugin }: Props): ReactElement | null {
  if (!plugin.isDisabled) {
    return null;
  }

  const title = t('plugins.details.disabled-error.title', 'Plugin disabled');
  const isLatestCompatibleNotAngular = isNonAngularVersion(getLatestCompatibleVersion(plugin?.details?.versions));

  return (
    <Alert severity="error" title={title} className={className} data-testid={selectors.pages.PluginPage.disabledInfo}>
      {renderDescriptionFromError(plugin.error, plugin.id, isLatestCompatibleNotAngular)}
      {!isDisabledAngularPlugin(plugin) && (
        <p>
          <Trans i18nKey="plugins.details.disabled-error.contact-server-admin">
            Please contact your server administrator to get this resolved.
          </Trans>
        </p>
      )}
      <Stack direction="column" gap={1}>
        <a
          href="https://grafana.com/docs/grafana/latest/administration/cli/#plugins-commands"
          className="external-link"
          target="_blank"
          rel="noreferrer"
        >
          <Trans i18nKey="plugins.details.disabled-error.manage-plugins-link">Read more about managing plugins</Trans>
        </a>
        {plugin.error === PluginErrorCode.angular && (
          <a
            href="https://grafana.com/docs/grafana/latest/developers/angular_deprecation/"
            className="external-link"
            target="_blank"
            rel="noreferrer"
          >
            <Trans i18nKey="plugins.details.disabled-error.angular-deprecation-link">
              Read more about angular deprecation
            </Trans>
          </a>
        )}
      </Stack>
    </Alert>
  );
}

function renderDescriptionFromError(
  error?: PluginErrorCode,
  id?: string,
  isLatestCompatibleNotAngular?: boolean
): ReactElement {
  switch (error) {
    case PluginErrorCode.modifiedSignature:
      return (
        <p>
          <Trans i18nKey="plugins.details.disabled-error.modified-signature-text">
            Grafana Labs checks each plugin to verify that it has a valid digital signature. While doing this, we
            discovered that the content of this plugin does not match its signature. We can not guarantee the
            trustworthy of this plugin and have therefore disabled it. We recommend you to reinstall the plugin to make
            sure you are running a verified version of this plugin.
          </Trans>
        </p>
      );
    case PluginErrorCode.invalidSignature:
      return (
        <p>
          <Trans i18nKey="plugins.details.disabled-error.invalid-signature-text">
            Grafana Labs checks each plugin to verify that it has a valid digital signature. While doing this, we
            discovered that it was invalid. We can not guarantee the trustworthy of this plugin and have therefore
            disabled it. We recommend you to reinstall the plugin to make sure you are running a verified version of
            this plugin.
          </Trans>
        </p>
      );
    case PluginErrorCode.missingSignature:
      return (
        <p>
          <Trans i18nKey="plugins.details.disabled-error.missing-signature-text">
            Grafana Labs checks each plugin to verify that it has a valid digital signature. While doing this, we
            discovered that there is no signature for this plugin. We can not guarantee the trustworthy of this plugin
            and have therefore disabled it. We recommend you to reinstall the plugin to make sure you are running a
            verified version of this plugin.
          </Trans>
        </p>
      );
    case PluginErrorCode.failedBackendStart:
<<<<<<< HEAD
      return <p>This plugin failed to start. Server logs can provide more information.</p>;
=======
      return (
        <p>
          <Trans i18nKey="plugins.details.disabled-error.failed-backend-start-text">
            This plugin failed to start. Server logs can provide more information.
          </Trans>
        </p>
      );
    case PluginErrorCode.angular:
      if (isLatestCompatibleNotAngular) {
        return (
          <p>
            <Trans i18nKey="plugins.details.disabled-error.angular-error-text">
              This plugin has been disabled as Grafana no longer supports Angular based plugins. You can try updating
              the plugin to the latest version to resolve this issue. You should then test to confirm it works as
              expected.
            </Trans>
          </p>
        );
      }

      return (
        <p>
          <Trans i18nKey="plugins.details.disabled-error.angular-error-text-no-non-angular-version">
            This plugin has been disabled as Grafana no longer supports Angular based plugins. Unfortunately, the latest
            version of this plugin still uses Angular so you need to wait for the plugin author to migrate to continue
            using this plugin.
          </Trans>
        </p>
      );

>>>>>>> de6a48a2
    default:
      return (
        <p>
          <Trans i18nKey="plugins.details.disabled-error.unknown-error-text">
            We failed to run this plugin due to an unkown reason and have therefore disabled it. We recommend you to
            reinstall the plugin to make sure you are running a working version of this plugin.
          </Trans>
        </p>
      );
  }
}<|MERGE_RESOLUTION|>--- conflicted
+++ resolved
@@ -97,9 +97,6 @@
         </p>
       );
     case PluginErrorCode.failedBackendStart:
-<<<<<<< HEAD
-      return <p>This plugin failed to start. Server logs can provide more information.</p>;
-=======
       return (
         <p>
           <Trans i18nKey="plugins.details.disabled-error.failed-backend-start-text">
@@ -130,7 +127,6 @@
         </p>
       );
 
->>>>>>> de6a48a2
     default:
       return (
         <p>
