import { useEffect, useMemo, useRef, useState } from 'react';

<<<<<<< HEAD
import { config } from '@grafana/runtime';
import { ConfirmModal } from '@grafana/ui';
import { t } from 'app/core/internationalization';
=======
import { GrafanaTheme2 } from '@grafana/data';
import { config, reportInteraction } from '@grafana/runtime';
import { Checkbox, ConfirmModal, EmptyState, Icon, Spinner, Tooltip, useStyles2 } from '@grafana/ui';
import { t, Trans } from 'app/core/internationalization';
>>>>>>> 14a5d605

import { useInstall, useInstallStatus } from '../state/hooks';
import { CatalogPlugin } from '../types';

<<<<<<< HEAD
import { UpdateModalBody } from './UpdateAllModalBody';
=======
const PLUGINS_UPDATE_ALL_INTERACTION_EVENT_NAME = 'plugins_update_all_clicked';
>>>>>>> 14a5d605

type UpdateError = {
  id: string;
  message: string;
};

type Props = {
  isOpen: boolean;
  isLoading: boolean;
  onDismiss: () => void;
  plugins: CatalogPlugin[];
};

export const UpdateAllModal = ({ isOpen, onDismiss, isLoading, plugins }: Props) => {
  const install = useInstall();
  const { error } = useInstallStatus();
  const [errorMap, setErrorMap] = useState(new Map<string, UpdateError>());
  const [inProgress, setInProgress] = useState(false);
  const [selectedPlugins, setSelectedPlugins] = useState<Set<string>>();
  const initialPluginsRef = useRef(plugins);

  const pluginsSet = useMemo(() => new Set(plugins.map((plugin) => plugin.id)), [plugins]);
  const installsRemaining = plugins.length;

  // Since the plugins comes from the store and changes every time we update a plugin,
  // we need to keep track of the initial plugins.
  useEffect(() => {
    if (initialPluginsRef.current.length === 0) {
      initialPluginsRef.current = [...plugins];
    }
  }, [plugins]);

  // Updates the component state on every plugins change, since the installation will change the store content
  useEffect(() => {
    if (inProgress) {
      selectedPlugins?.forEach((id) => {
        if (!pluginsSet.has(id)) {
          setSelectedPlugins((prevSelectedPlugins) => {
            const newSelectedPlugins = new Set(prevSelectedPlugins);
            newSelectedPlugins.delete(id);
            return newSelectedPlugins;
          });
        }
      });

      if (selectedPlugins?.size === 0) {
        setInProgress(false);
      }
    }
  }, [inProgress, pluginsSet, selectedPlugins]);

  // Initialize the component with all the plugins selected
  useEffect(() => {
    if (selectedPlugins === undefined && plugins.length > 0 && !isLoading) {
      const initialSelectedPlugins = new Set(plugins.map((plugin) => plugin.id));
      setSelectedPlugins(initialSelectedPlugins);
    }
  }, [isLoading, plugins, selectedPlugins]);

  // Updates the component state on every error that comes from the store
  useEffect(() => {
    if (inProgress && error && !errorMap.has(error.id) && selectedPlugins?.has(error.id)) {
      setErrorMap((prevErrorMap) => {
        const newErrorMap = new Map(prevErrorMap);
        newErrorMap.set(error.id, error);
        return newErrorMap;
      });

      setSelectedPlugins((prevSelectedPlugins) => {
        const newSelectedPlugins = new Set(prevSelectedPlugins);
        newSelectedPlugins.delete(error.id);
        return newSelectedPlugins;
      });
    }
  }, [error, errorMap, inProgress, selectedPlugins]);

  const onConfirm = async () => {
    if (!inProgress) {
      reportInteraction(PLUGINS_UPDATE_ALL_INTERACTION_EVENT_NAME);

      setInProgress(true);

      // in cloud the requests need to be sync
      if (config.pluginAdminExternalManageEnabled && config.featureToggles.managedPluginsInstall) {
        for (let plugin of plugins) {
          if (selectedPlugins?.has(plugin.id)) {
            await install(plugin.id, plugin.latestVersion, true);
          }
        }
      } else {
        plugins.forEach((plugin) => {
          if (selectedPlugins?.has(plugin.id)) {
            install(plugin.id, plugin.latestVersion, true);
          }
        });
      }
    }
  };

  const onDismissClick = () => {
    initialPluginsRef.current = [];
    setErrorMap(new Map());
    setInProgress(false);
    setSelectedPlugins(undefined);
    onDismiss();
  };

  const onCheckboxChange = (id: string) => {
    setSelectedPlugins((prevSelectedPlugins) => {
      const newSelectedPlugins = new Set(prevSelectedPlugins);
      if (newSelectedPlugins.has(id)) {
        newSelectedPlugins.delete(id);
      } else {
        newSelectedPlugins.add(id);
      }
      return newSelectedPlugins;
    });
    if (errorMap.has(id)) {
      setErrorMap((prevErrorMap) => {
        const newErrorMap = new Map(prevErrorMap);
        newErrorMap.delete(id);
        return newErrorMap;
      });
    }
  };

  const pluginsSelected = selectedPlugins?.size || 0;

  return (
    <ConfirmModal
      isOpen={isOpen}
      title={t('plugins.catalog.update-all.modal-title', 'Update Plugins')}
      body={
        <UpdateModalBody
          plugins={initialPluginsRef.current}
          pluginsNotInstalled={pluginsSet}
          inProgress={inProgress}
          errorMap={errorMap}
          onCheckboxChange={onCheckboxChange}
          selectedPlugins={selectedPlugins}
        />
      }
      onConfirm={installsRemaining > 0 ? onConfirm : onDismissClick}
      onDismiss={onDismissClick}
      disabled={shouldDisableConfirm(inProgress, installsRemaining, pluginsSelected)}
      confirmText={getConfirmationText(installsRemaining, inProgress, pluginsSelected)}
      confirmButtonVariant="primary"
    />
  );
};

function getConfirmationText(installsRemaining: number, inProgress: boolean, pluginsSelected: number) {
  if (inProgress) {
    return t('plugins.catalog.update-all.modal-in-progress', 'Updating...');
  }

  if (installsRemaining > 0) {
    return t('plugins.catalog.update-all.modal-confirmation', 'Update') + ` (${pluginsSelected})`;
  }
  return t('plugins.catalog.update-all.modal-dismiss', 'Close');
}

function shouldDisableConfirm(inProgress: boolean, installsRemaining: number, pluginsSelected: number) {
  if (inProgress) {
    return true;
  }

  if (installsRemaining > 0 && pluginsSelected === 0) {
    return true;
  }

  return false;
}

export default UpdateAllModal;<|MERGE_RESOLUTION|>--- conflicted
+++ resolved
@@ -1,24 +1,14 @@
 import { useEffect, useMemo, useRef, useState } from 'react';
 
-<<<<<<< HEAD
-import { config } from '@grafana/runtime';
+import { config, reportInteraction } from '@grafana/runtime';
 import { ConfirmModal } from '@grafana/ui';
 import { t } from 'app/core/internationalization';
-=======
-import { GrafanaTheme2 } from '@grafana/data';
-import { config, reportInteraction } from '@grafana/runtime';
-import { Checkbox, ConfirmModal, EmptyState, Icon, Spinner, Tooltip, useStyles2 } from '@grafana/ui';
-import { t, Trans } from 'app/core/internationalization';
->>>>>>> 14a5d605
 
 import { useInstall, useInstallStatus } from '../state/hooks';
 import { CatalogPlugin } from '../types';
 
-<<<<<<< HEAD
 import { UpdateModalBody } from './UpdateAllModalBody';
-=======
 const PLUGINS_UPDATE_ALL_INTERACTION_EVENT_NAME = 'plugins_update_all_clicked';
->>>>>>> 14a5d605
 
 type UpdateError = {
   id: string;
