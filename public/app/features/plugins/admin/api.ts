import { getBackendSrv } from '@grafana/runtime';
import { API_ROOT, GRAFANA_API_ROOT } from './constants';
import { mergeLocalsAndRemotes, mergeLocalAndRemote } from './helpers';
<<<<<<< HEAD
import { PluginError } from '@grafana/data';
=======
import {
  PluginDetails,
  Org,
  LocalPlugin,
  RemotePlugin,
  CatalogPlugin,
  CatalogPluginDetails,
  Version,
  PluginVersion,
} from './types';
>>>>>>> 264946f3

export async function getCatalogPlugins(): Promise<CatalogPlugin[]> {
  const [localPlugins, remotePlugins, pluginErrors] = await Promise.all([
    getLocalPlugins(),
    getRemotePlugins(),
    getPluginErrors(),
  ]);

  return mergeLocalsAndRemotes(localPlugins, remotePlugins, pluginErrors);
}

export async function getCatalogPlugin(id: string): Promise<CatalogPlugin> {
  const { local, remote } = await getPlugin(id);

  return mergeLocalAndRemote(local, remote);
}

export async function getPluginDetails(id: string): Promise<CatalogPluginDetails> {
  const localPlugins = await getLocalPlugins();
  const local = localPlugins.find((p) => p.id === id);
  const isInstalled = Boolean(local);
  const [remote, versions] = await Promise.all([getRemotePlugin(id, isInstalled), getPluginVersions(id)]);
  const dependencies = remote?.json?.dependencies;
  // Prepend semver range when we fallback to grafanaVersion (deprecated in favour of grafanaDependency)
  // otherwise plugins cannot be installed.
  const grafanaDependency = dependencies?.grafanaDependency
    ? dependencies?.grafanaDependency
    : dependencies?.grafanaVersion
    ? `>=${dependencies?.grafanaVersion}`
    : '';

  return {
    grafanaDependency,
    pluginDependencies: dependencies?.plugins || [],
    links: remote?.json?.info.links || local?.info.links || [],
    readme: remote?.readme,
    versions,
  };
}

async function getRemotePlugins(): Promise<RemotePlugin[]> {
  const res = await getBackendSrv().get(`${GRAFANA_API_ROOT}/plugins`);
  return res.items;
}

async function getPlugin(slug: string): Promise<PluginDetails> {
  const installed = await getLocalPlugins();

  const localPlugin = installed?.find((plugin: LocalPlugin) => {
    return plugin.id === slug;
  });

  const [remote, versions] = await Promise.all([getRemotePlugin(slug, Boolean(localPlugin)), getPluginVersions(slug)]);

  return {
    remote: remote,
    remoteVersions: versions,
    local: localPlugin,
  };
}

async function getPluginErrors(): Promise<PluginError[]> {
  try {
    return await getBackendSrv().get(`${API_ROOT}/errors`);
  } catch (error) {
    return [];
  }
}

async function getRemotePlugin(id: string, isInstalled: boolean): Promise<RemotePlugin | undefined> {
  try {
    return await getBackendSrv().get(`${GRAFANA_API_ROOT}/plugins/${id}`);
  } catch (error) {
    // this might be a plugin that doesn't exist on gcom.
    error.isHandled = isInstalled;
    return;
  }
}

async function getPluginVersions(id: string): Promise<Version[]> {
  try {
    const versions: { items: PluginVersion[] } = await getBackendSrv().get(
      `${GRAFANA_API_ROOT}/plugins/${id}/versions`
    );

    return (versions.items || []).map(({ version, createdAt }) => ({ version, createdAt }));
  } catch (error) {
    return [];
  }
}

async function getLocalPlugins(): Promise<LocalPlugin[]> {
  const installed = await getBackendSrv().get(`${API_ROOT}`, { embedded: 0 });
  return installed;
}

async function getOrg(slug: string): Promise<Org> {
  const org = await getBackendSrv().get(`${GRAFANA_API_ROOT}/orgs/${slug}`);
  return { ...org, avatarUrl: `${GRAFANA_API_ROOT}/orgs/${slug}/avatar` };
}

export async function installPlugin(id: string, version: string) {
  return await getBackendSrv().post(`${API_ROOT}/${id}/install`, {
    version,
  });
}

export async function uninstallPlugin(id: string) {
  return await getBackendSrv().post(`${API_ROOT}/${id}/uninstall`);
}

export const api = {
  getRemotePlugins,
  getPlugin,
  getInstalledPlugins: getLocalPlugins,
  getOrg,
  installPlugin,
  uninstallPlugin,
};<|MERGE_RESOLUTION|>--- conflicted
+++ resolved
@@ -1,9 +1,7 @@
 import { getBackendSrv } from '@grafana/runtime';
 import { API_ROOT, GRAFANA_API_ROOT } from './constants';
 import { mergeLocalsAndRemotes, mergeLocalAndRemote } from './helpers';
-<<<<<<< HEAD
 import { PluginError } from '@grafana/data';
-=======
 import {
   PluginDetails,
   Org,
@@ -14,7 +12,6 @@
   Version,
   PluginVersion,
 } from './types';
->>>>>>> 264946f3
 
 export async function getCatalogPlugins(): Promise<CatalogPlugin[]> {
   const [localPlugins, remotePlugins, pluginErrors] = await Promise.all([
