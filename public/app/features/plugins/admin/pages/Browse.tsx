import { css } from '@emotion/css';
<<<<<<< HEAD
import { ReactElement, useState } from 'react';
import { useLocation } from 'react-router-dom';
=======
import { ReactElement } from 'react';
import { useLocation } from 'react-router-dom-v5-compat';
>>>>>>> d8ec95e9

import { SelectableValue, GrafanaTheme2, PluginType } from '@grafana/data';
import { locationSearchToObject } from '@grafana/runtime';
import { Select, RadioButtonGroup, useStyles2, Tooltip, Field, Button } from '@grafana/ui';
import { Page } from 'app/core/components/Page/Page';
import { Trans } from 'app/core/internationalization';
import { GrafanaRouteComponentProps } from 'app/core/navigation/types';
import { getNavModel } from 'app/core/selectors/navModel';
import { ROUTES as CONNECTIONS_ROUTES } from 'app/features/connections/constants';
import { useSelector } from 'app/types';

import { HorizontalGroup } from '../components/HorizontalGroup';
import { PluginList } from '../components/PluginList';
import { RoadmapLinks } from '../components/RoadmapLinks';
import { SearchField } from '../components/SearchField';
import { UpdateAllModal } from '../components/UpdateAllModal';
import { Sorters } from '../helpers';
import { useHistory } from '../hooks/useHistory';
import { useGetAll, useGetUpdatable, useIsRemotePluginsAvailable } from '../state/hooks';

export default function Browse({ route }: GrafanaRouteComponentProps): ReactElement | null {
  const location = useLocation();
  const locationSearch = locationSearchToObject(location.search);
  const navModel = useSelector((state) => getNavModel(state.navIndex, 'plugins'));
  const styles = useStyles2(getStyles);
  const history = useHistory();
  const remotePluginsAvailable = useIsRemotePluginsAvailable();
  const keyword = locationSearch.q?.toString() || '';
  const filterBy = locationSearch.filterBy?.toString() || 'all';
  const filterByType = (locationSearch.filterByType as PluginType | 'all') || 'all';
  const sortBy = (locationSearch.sortBy as Sorters) || Sorters.nameAsc;
  const { isLoading, error, plugins } = useGetAll(
    {
      keyword,
      type: filterByType !== 'all' ? filterByType : undefined,
      isInstalled: filterBy === 'installed' ? true : undefined,
      hasUpdate: filterBy === 'has-update' ? true : undefined,
    },
    sortBy
  );

  const filterByOptions = [
    { value: 'all', label: 'All' },
    { value: 'installed', label: 'Installed' },
    { value: 'has-update', label: 'New Updates' },
  ];

  const updatablePlugins = useGetUpdatable();
  const [showUpdateModal, setShowUpdateModal] = useState(false);
  const disableUpdateAllButton = updatablePlugins.length <= 0;

  const onSortByChange = (value: SelectableValue<string>) => {
    history.push({ query: { sortBy: value.value } });
  };

  const onFilterByChange = (value: string) => {
    history.push({ query: { filterBy: value } });
  };

  const onFilterByTypeChange = (value: SelectableValue<string>) => {
    history.push({ query: { filterByType: value.value } });
  };

  const onSearch = (q: string) => {
    history.push({ query: { filterBy, filterByType, q } });
  };

  const onUpdateAll = () => {
    setShowUpdateModal(true);
  };

  // How should we handle errors?
  if (error) {
    console.error(error.message);
    return null;
  }

  const subTitle = (
    <div>
      Extend the Grafana experience with panel plugins and apps. To find more data sources go to{' '}
      <a className="external-link" href={`${CONNECTIONS_ROUTES.AddNewConnection}?cat=data-source`}>
        Connections
      </a>
      .
    </div>
  );
  const updateAll = (
    <Button disabled={disableUpdateAllButton} onClick={onUpdateAll}>
      <Trans i18nKey="plugins.catalog.update-all.button">Update all</Trans>
      {!disableUpdateAllButton ? ` (${updatablePlugins.length})` : ''}
    </Button>
  );

  return (
    <Page navModel={navModel} actions={updateAll} subTitle={subTitle}>
      <Page.Contents>
        <HorizontalGroup wrap>
          <Field label="Search">
            <SearchField value={keyword} onSearch={onSearch} />
          </Field>
          <HorizontalGroup wrap className={styles.actionBar}>
            {/* Filter by type */}
            <Field label="Type">
              <Select
                aria-label="Plugin type filter"
                value={filterByType}
                onChange={onFilterByTypeChange}
                width={18}
                options={[
                  { value: 'all', label: 'All' },
                  { value: 'datasource', label: 'Data sources' },
                  { value: 'panel', label: 'Panels' },
                  { value: 'app', label: 'Applications' },
                ]}
              />
            </Field>

            {/* Filter by installed / all */}
            {remotePluginsAvailable ? (
              <Field label="State">
                <RadioButtonGroup value={filterBy} onChange={onFilterByChange} options={filterByOptions} />
              </Field>
            ) : (
              <Tooltip
                content="This filter has been disabled because the Grafana server cannot access grafana.com"
                placement="top"
              >
                <div>
                  <Field label="State">
                    <RadioButtonGroup
                      disabled={true}
                      value={filterBy}
                      onChange={onFilterByChange}
                      options={filterByOptions}
                    />
                  </Field>
                </div>
              </Tooltip>
            )}

            {/* Sorting */}
            <Field label="Sort">
              <Select
                aria-label="Sort Plugins List"
                width={24}
                value={sortBy}
                onChange={onSortByChange}
                options={[
                  { value: 'nameAsc', label: 'By name (A-Z)' },
                  { value: 'nameDesc', label: 'By name (Z-A)' },
                  { value: 'updated', label: 'By updated date' },
                  { value: 'published', label: 'By published date' },
                  { value: 'downloads', label: 'By downloads' },
                ]}
              />
            </Field>
          </HorizontalGroup>
        </HorizontalGroup>
        <div className={styles.listWrap}>
          <PluginList plugins={plugins} isLoading={isLoading} />
        </div>
        <RoadmapLinks />
        <UpdateAllModal
          isOpen={showUpdateModal}
          onDismiss={() => setShowUpdateModal(false)}
          plugins={updatablePlugins}
        />
      </Page.Contents>
    </Page>
  );
}

const getStyles = (theme: GrafanaTheme2) => ({
  actionBar: css({
    [theme.breakpoints.up('xl')]: {
      marginLeft: 'auto',
    },
  }),
  listWrap: css({
    marginTop: theme.spacing(2),
  }),
  displayAs: css({
    svg: {
      marginRight: 0,
    },
  }),
});<|MERGE_RESOLUTION|>--- conflicted
+++ resolved
@@ -1,11 +1,6 @@
 import { css } from '@emotion/css';
-<<<<<<< HEAD
 import { ReactElement, useState } from 'react';
-import { useLocation } from 'react-router-dom';
-=======
-import { ReactElement } from 'react';
 import { useLocation } from 'react-router-dom-v5-compat';
->>>>>>> d8ec95e9
 
 import { SelectableValue, GrafanaTheme2, PluginType } from '@grafana/data';
 import { locationSearchToObject } from '@grafana/runtime';
