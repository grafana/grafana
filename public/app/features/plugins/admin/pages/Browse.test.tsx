--- conflicted
+++ resolved
@@ -1,22 +1,13 @@
 import React from 'react';
 import { Router } from 'react-router-dom';
-<<<<<<< HEAD
 import { render, RenderResult, waitFor, within } from '@testing-library/react';
-import BrowsePage from './Browse';
+import { Provider } from 'react-redux';
 import { locationService } from '@grafana/runtime';
 import { PluginSignatureStatus, PluginSignatureType, PluginType } from '@grafana/data';
-import { configureStore } from 'app/store/configureStore';
-import { Provider } from 'react-redux';
-import { LocalPlugin, RemotePlugin } from '../types';
-=======
-import { render, RenderResult, waitFor } from '@testing-library/react';
-import { Provider } from 'react-redux';
-import { locationService } from '@grafana/runtime';
 import BrowsePage from './Browse';
 import { getRouteComponentProps } from 'app/core/navigation/__mocks__/routeProps';
 import { configureStore } from 'app/store/configureStore';
-import { LocalPlugin, Plugin, PluginAdminRoutes } from '../types';
->>>>>>> d48febee
+import { LocalPlugin, RemotePlugin, PluginAdminRoutes } from '../types';
 import { API_ROOT, GRAFANA_API_ROOT } from '../constants';
 
 jest.mock('@grafana/runtime', () => ({
