--- conflicted
+++ resolved
@@ -357,45 +357,6 @@
     });
   });
 
-<<<<<<< HEAD
-  it('should not register component when description is missing', async () => {
-    const registry = new AddedComponentsRegistry();
-    const extensionPointId = 'grafana/alerting/home';
-=======
-  it('should log a warning when added component id is not suffixed with component version', async () => {
-    const registry = new AddedComponentsRegistry();
-    const extensionPointId = 'grafana/test/home';
->>>>>>> 8148f0c3
-
-    registry.register({
-      pluginId,
-      configs: [
-        {
-          title: 'Component 1 title',
-<<<<<<< HEAD
-          description: '',
-=======
-          description: 'Component 1 description',
->>>>>>> 8148f0c3
-          targets: [extensionPointId],
-          component: () => React.createElement('div', null, 'Hello World1'),
-        },
-      ],
-    });
-
-<<<<<<< HEAD
-    expect(log.error).toHaveBeenCalledWith('Could not register component extension. Reason: Description is missing.');
-    const currentState = await registry.getState();
-    expect(Object.keys(currentState)).toHaveLength(0);
-=======
-    expect(log.warning).toHaveBeenCalledWith(
-      `Added component "Component 1 title": it's recommended to suffix the extension point id ("${extensionPointId}") with a version, e.g 'myorg-basic-app/extension-point/v1'.`
-    );
-    const currentState = await registry.getState();
-    expect(Object.keys(currentState)).toHaveLength(1);
->>>>>>> 8148f0c3
-  });
-
   it('should not register component when title is missing', async () => {
     const registry = new AddedComponentsRegistry();
     const extensionPointId = 'grafana/alerting/home';
