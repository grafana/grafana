import { ReplaySubject } from 'rxjs';

import { IconName, PluginExtensionAddedLinkConfig } from '@grafana/data';
import { PluginAddedLinksConfigureFunc, PluginExtensionEventHelpers } from '@grafana/data/src/types/pluginExtensions';

import * as errors from '../errors';
import { isGrafanaDevMode } from '../utils';
import { isAddedLinkMetaInfoMissing, isConfigureFnValid, isLinkPathValid } from '../validators';

import { PluginExtensionConfigs, Registry, RegistryType } from './Registry';

const logPrefix = 'Could not register link extension. Reason:';

export type AddedLinkRegistryItem<Context extends object = object> = {
  pluginId: string;
  extensionPointId: string;
  title: string;
  description?: string;
  path?: string;
  onClick?: (event: React.MouseEvent | undefined, helpers: PluginExtensionEventHelpers<Context>) => void;
  configure?: PluginAddedLinksConfigureFunc<Context>;
  icon?: IconName;
  category?: string;
};

export class AddedLinksRegistry extends Registry<AddedLinkRegistryItem[], PluginExtensionAddedLinkConfig> {
  constructor(
    options: {
      registrySubject?: ReplaySubject<RegistryType<AddedLinkRegistryItem[]>>;
      initialState?: RegistryType<AddedLinkRegistryItem[]>;
    } = {}
  ) {
    super(options);
  }

  mapToRegistry(
    registry: RegistryType<AddedLinkRegistryItem[]>,
    item: PluginExtensionConfigs<PluginExtensionAddedLinkConfig>
  ): RegistryType<AddedLinkRegistryItem[]> {
    const { pluginId, configs } = item;

    for (const config of configs) {
      const { path, title, description, configure, onClick, targets } = config;
      const configLog = this.logger.child({
        path: path ?? '',
        description: description ?? '',
        title,
        pluginId,
        onClick: typeof onClick,
      });

      if (!title) {
        configLog.error(`${logPrefix} ${errors.TITLE_MISSING}`);
        continue;
      }

<<<<<<< HEAD
      if (!description) {
        configLog.error(`${logPrefix} ${errors.DESCRIPTION_MISSING}`);
        continue;
      }

=======
>>>>>>> 8148f0c3
      if (!isConfigureFnValid(configure)) {
        configLog.error(`${logPrefix} ${errors.INVALID_CONFIGURE_FUNCTION}`);
        continue;
      }

      if (!path && !onClick) {
        configLog.error(`${logPrefix} ${errors.INVALID_PATH_OR_ON_CLICK}`);
        continue;
      }

      if (path && !isLinkPathValid(pluginId, path)) {
        configLog.error(`${logPrefix} ${errors.INVALID_PATH}`);
        continue;
      }

      if (pluginId !== 'grafana' && isGrafanaDevMode() && isAddedLinkMetaInfoMissing(pluginId, config, configLog)) {
        continue;
      }

      const extensionPointIds = Array.isArray(targets) ? targets : [targets];

      for (const extensionPointId of extensionPointIds) {
        const pointIdLog = configLog.child({ extensionPointId });
        const { targets, ...registryItem } = config;

        if (!(extensionPointId in registry)) {
          registry[extensionPointId] = [];
        }

        pointIdLog.debug('Added link extension successfully registered');

        registry[extensionPointId].push({ ...registryItem, pluginId, extensionPointId });
      }
    }

    return registry;
  }

  // Returns a read-only version of the registry.
  readOnly() {
    return new AddedLinksRegistry({
      registrySubject: this.registrySubject,
    });
  }
}<|MERGE_RESOLUTION|>--- conflicted
+++ resolved
@@ -54,14 +54,6 @@
         continue;
       }
 
-<<<<<<< HEAD
-      if (!description) {
-        configLog.error(`${logPrefix} ${errors.DESCRIPTION_MISSING}`);
-        continue;
-      }
-
-=======
->>>>>>> 8148f0c3
       if (!isConfigureFnValid(configure)) {
         configLog.error(`${logPrefix} ${errors.INVALID_CONFIGURE_FUNCTION}`);
         continue;
