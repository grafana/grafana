import { isString } from 'lodash';

import {
  type PluginExtension,
  PluginExtensionTypes,
  type PluginExtensionLink,
  type PluginExtensionComponent,
<<<<<<< HEAD
  urlUtil,
  PluginExtensionEventHelpers,
=======
>>>>>>> f670cf79
} from '@grafana/data';
import { GetPluginExtensions } from '@grafana/runtime';

import { AddedComponentRegistryItem } from './registry/AddedComponentsRegistry';
import { AddedLinkRegistryItem } from './registry/AddedLinksRegistry';
import { RegistryType } from './registry/Registry';
import type { PluginExtensionRegistries } from './registry/types';
import {
  getReadOnlyProxy,
  logWarning,
  generateExtensionId,
<<<<<<< HEAD
  isPluginExtensionComponentConfig,
  wrapWithPluginContext,
  createOpenModalFunction,
  openAppInSideview,
  closeAppInSideview,
  isAppOpened,
=======
  wrapWithPluginContext,
  getLinkExtensionOnClick,
  getLinkExtensionOverrides,
  getLinkExtensionPathWithTracking,
>>>>>>> f670cf79
} from './utils';

type GetExtensions = ({
  context,
  extensionPointId,
  limitPerPlugin,
  addedLinksRegistry,
  addedComponentsRegistry,
}: {
  context?: object | Record<string | symbol, unknown>;
  extensionPointId: string;
  limitPerPlugin?: number;
  addedComponentsRegistry: RegistryType<AddedComponentRegistryItem[]> | undefined;
  addedLinksRegistry: RegistryType<AddedLinkRegistryItem[]> | undefined;
}) => { extensions: PluginExtension[] };

export function createPluginExtensionsGetter(registries: PluginExtensionRegistries): GetPluginExtensions {
  let addedComponentsRegistry: RegistryType<AddedComponentRegistryItem[]>;
  let addedLinksRegistry: RegistryType<Array<AddedLinkRegistryItem<object>>>;

  // Create registry subscriptions to keep an copy of the registry state for use in the non-async
  // plugin extensions getter.
  registries.addedComponentsRegistry.asObservable().subscribe((componentsRegistry) => {
    addedComponentsRegistry = componentsRegistry;
  });

  registries.addedLinksRegistry.asObservable().subscribe((linksRegistry) => {
    addedLinksRegistry = linksRegistry;
  });

  return (options) => getPluginExtensions({ ...options, addedComponentsRegistry, addedLinksRegistry });
}

// Returns with a list of plugin extensions for the given extension point
export const getPluginExtensions: GetExtensions = ({
  context,
  extensionPointId,
  limitPerPlugin,
  addedLinksRegistry,
  addedComponentsRegistry,
}) => {
  const frozenContext = context ? getReadOnlyProxy(context) : {};
  // We don't return the extensions separated by type, because in that case it would be much harder to define a sort-order for them.
  const extensions: PluginExtension[] = [];
  const extensionsByPlugin: Record<string, number> = {};

  for (const addedLink of addedLinksRegistry?.[extensionPointId] ?? []) {
    try {
      const { pluginId } = addedLink;
      // Only limit if the `limitPerPlugin` is set
      if (limitPerPlugin && extensionsByPlugin[pluginId] >= limitPerPlugin) {
        continue;
      }

      if (extensionsByPlugin[pluginId] === undefined) {
        extensionsByPlugin[pluginId] = 0;
      }

<<<<<<< HEAD
      // LINK
      if (isPluginExtensionLinkConfig(extensionConfig)) {
        // Run the configure() function with the current context, and apply the overrides
        const overrides = getLinkExtensionOverrides(pluginId, extensionConfig, frozenContext);
=======
      // Run the configure() function with the current context, and apply the ovverides
      const overrides = getLinkExtensionOverrides(pluginId, addedLink, frozenContext);
>>>>>>> f670cf79

      // configure() returned an `undefined` -> hide the extension
      if (addedLink.configure && overrides === undefined) {
        continue;
      }

<<<<<<< HEAD
      // COMPONENT
      if (isPluginExtensionComponentConfig(extensionConfig)) {
        assertIsReactComponent(extensionConfig.component);

        const extension: PluginExtensionComponent = {
          id: generateExtensionId(registryItem.pluginId, extensionConfig),
          type: PluginExtensionTypes.component,
          pluginId: registryItem.pluginId,

          title: extensionConfig.title,
          description: extensionConfig.description,
          // TODO: add openAppInSideview and closeAppInSideview to plugin context inside
          component: wrapWithPluginContext(pluginId, extensionConfig.component),
        };

        extensions.push(extension);
        extensionsByPlugin[pluginId] += 1;
      }
=======
      const path = overrides?.path || addedLink.path;
      const extension: PluginExtensionLink = {
        id: generateExtensionId(pluginId, {
          ...addedLink,
          extensionPointId,
          type: PluginExtensionTypes.link,
        }),
        type: PluginExtensionTypes.link,
        pluginId: pluginId,
        onClick: getLinkExtensionOnClick(pluginId, extensionPointId, addedLink, frozenContext),

        // Configurable properties
        icon: overrides?.icon || addedLink.icon,
        title: overrides?.title || addedLink.title,
        description: overrides?.description || addedLink.description,
        path: isString(path) ? getLinkExtensionPathWithTracking(pluginId, path, extensionPointId) : undefined,
        category: overrides?.category || addedLink.category,
      };

      extensions.push(extension);
      extensionsByPlugin[pluginId] += 1;
>>>>>>> f670cf79
    } catch (error) {
      if (error instanceof Error) {
        logWarning(error.message);
      }
    }
  }

<<<<<<< HEAD
  return { extensions };
};

function getLinkExtensionOverrides(pluginId: string, config: PluginExtensionLinkConfig, context?: object) {
  try {
    const overrides = config.configure?.(context, { isAppOpened: () => isAppOpened(pluginId) });

    // Hiding the extension
    if (overrides === undefined) {
      return undefined;
=======
  const addedComponents = addedComponentsRegistry?.[extensionPointId] ?? [];
  for (const addedComponent of addedComponents) {
    // Only limit if the `limitPerPlugin` is set
    if (limitPerPlugin && extensionsByPlugin[addedComponent.pluginId] >= limitPerPlugin) {
      continue;
>>>>>>> f670cf79
    }

    if (extensionsByPlugin[addedComponent.pluginId] === undefined) {
      extensionsByPlugin[addedComponent.pluginId] = 0;
    }
    const extension: PluginExtensionComponent = {
      id: generateExtensionId(addedComponent.pluginId, {
        ...addedComponent,
        extensionPointId,
        type: PluginExtensionTypes.component,
      }),
      type: PluginExtensionTypes.component,
      pluginId: addedComponent.pluginId,
      title: addedComponent.title,
      description: addedComponent.description,
      component: wrapWithPluginContext(addedComponent.pluginId, addedComponent.component),
    };

    extensions.push(extension);
    extensionsByPlugin[addedComponent.pluginId] += 1;
  }
<<<<<<< HEAD
}

function getLinkExtensionOnClick(
  pluginId: string,
  config: PluginExtensionLinkConfig,
  context?: object
): ((event?: React.MouseEvent) => void) | undefined {
  const { onClick } = config;

  if (!onClick) {
    return;
  }

  return function onClickExtensionLink(event?: React.MouseEvent) {
    try {
      reportInteraction('ui_extension_link_clicked', {
        pluginId: pluginId,
        extensionPointId: config.extensionPointId,
        title: config.title,
        category: config.category,
      });

      const helpers: PluginExtensionEventHelpers = {
        context,
        openModal: createOpenModalFunction(pluginId),
        isAppOpened: () => isAppOpened(pluginId),
        openAppInSideview: () => openAppInSideview(pluginId),
        closeAppInSideview: () => closeAppInSideview(pluginId),
      };

      const result = onClick(event, helpers);

      if (isPromise(result)) {
        result.catch((e) => {
          if (e instanceof Error) {
            logWarning(e.message);
          }
        });
      }
    } catch (error) {
      if (error instanceof Error) {
        logWarning(error.message);
      }
    }
  };
}
=======
>>>>>>> f670cf79

  return { extensions };
};<|MERGE_RESOLUTION|>--- conflicted
+++ resolved
@@ -5,11 +5,6 @@
   PluginExtensionTypes,
   type PluginExtensionLink,
   type PluginExtensionComponent,
-<<<<<<< HEAD
-  urlUtil,
-  PluginExtensionEventHelpers,
-=======
->>>>>>> f670cf79
 } from '@grafana/data';
 import { GetPluginExtensions } from '@grafana/runtime';
 
@@ -21,19 +16,10 @@
   getReadOnlyProxy,
   logWarning,
   generateExtensionId,
-<<<<<<< HEAD
-  isPluginExtensionComponentConfig,
-  wrapWithPluginContext,
-  createOpenModalFunction,
-  openAppInSideview,
-  closeAppInSideview,
-  isAppOpened,
-=======
   wrapWithPluginContext,
   getLinkExtensionOnClick,
   getLinkExtensionOverrides,
   getLinkExtensionPathWithTracking,
->>>>>>> f670cf79
 } from './utils';
 
 type GetExtensions = ({
@@ -92,48 +78,17 @@
         extensionsByPlugin[pluginId] = 0;
       }
 
-<<<<<<< HEAD
-      // LINK
-      if (isPluginExtensionLinkConfig(extensionConfig)) {
-        // Run the configure() function with the current context, and apply the overrides
-        const overrides = getLinkExtensionOverrides(pluginId, extensionConfig, frozenContext);
-=======
       // Run the configure() function with the current context, and apply the ovverides
       const overrides = getLinkExtensionOverrides(pluginId, addedLink, frozenContext);
->>>>>>> f670cf79
 
       // configure() returned an `undefined` -> hide the extension
       if (addedLink.configure && overrides === undefined) {
         continue;
       }
 
-<<<<<<< HEAD
-      // COMPONENT
-      if (isPluginExtensionComponentConfig(extensionConfig)) {
-        assertIsReactComponent(extensionConfig.component);
-
-        const extension: PluginExtensionComponent = {
-          id: generateExtensionId(registryItem.pluginId, extensionConfig),
-          type: PluginExtensionTypes.component,
-          pluginId: registryItem.pluginId,
-
-          title: extensionConfig.title,
-          description: extensionConfig.description,
-          // TODO: add openAppInSideview and closeAppInSideview to plugin context inside
-          component: wrapWithPluginContext(pluginId, extensionConfig.component),
-        };
-
-        extensions.push(extension);
-        extensionsByPlugin[pluginId] += 1;
-      }
-=======
       const path = overrides?.path || addedLink.path;
       const extension: PluginExtensionLink = {
-        id: generateExtensionId(pluginId, {
-          ...addedLink,
-          extensionPointId,
-          type: PluginExtensionTypes.link,
-        }),
+        id: generateExtensionId(pluginId, extensionPointId, addedLink.title),
         type: PluginExtensionTypes.link,
         pluginId: pluginId,
         onClick: getLinkExtensionOnClick(pluginId, extensionPointId, addedLink, frozenContext),
@@ -148,7 +103,6 @@
 
       extensions.push(extension);
       extensionsByPlugin[pluginId] += 1;
->>>>>>> f670cf79
     } catch (error) {
       if (error instanceof Error) {
         logWarning(error.message);
@@ -156,35 +110,18 @@
     }
   }
 
-<<<<<<< HEAD
-  return { extensions };
-};
-
-function getLinkExtensionOverrides(pluginId: string, config: PluginExtensionLinkConfig, context?: object) {
-  try {
-    const overrides = config.configure?.(context, { isAppOpened: () => isAppOpened(pluginId) });
-
-    // Hiding the extension
-    if (overrides === undefined) {
-      return undefined;
-=======
   const addedComponents = addedComponentsRegistry?.[extensionPointId] ?? [];
   for (const addedComponent of addedComponents) {
     // Only limit if the `limitPerPlugin` is set
     if (limitPerPlugin && extensionsByPlugin[addedComponent.pluginId] >= limitPerPlugin) {
       continue;
->>>>>>> f670cf79
     }
 
     if (extensionsByPlugin[addedComponent.pluginId] === undefined) {
       extensionsByPlugin[addedComponent.pluginId] = 0;
     }
     const extension: PluginExtensionComponent = {
-      id: generateExtensionId(addedComponent.pluginId, {
-        ...addedComponent,
-        extensionPointId,
-        type: PluginExtensionTypes.component,
-      }),
+      id: generateExtensionId(addedComponent.pluginId, extensionPointId, addedComponent.title),
       type: PluginExtensionTypes.component,
       pluginId: addedComponent.pluginId,
       title: addedComponent.title,
@@ -195,55 +132,6 @@
     extensions.push(extension);
     extensionsByPlugin[addedComponent.pluginId] += 1;
   }
-<<<<<<< HEAD
-}
-
-function getLinkExtensionOnClick(
-  pluginId: string,
-  config: PluginExtensionLinkConfig,
-  context?: object
-): ((event?: React.MouseEvent) => void) | undefined {
-  const { onClick } = config;
-
-  if (!onClick) {
-    return;
-  }
-
-  return function onClickExtensionLink(event?: React.MouseEvent) {
-    try {
-      reportInteraction('ui_extension_link_clicked', {
-        pluginId: pluginId,
-        extensionPointId: config.extensionPointId,
-        title: config.title,
-        category: config.category,
-      });
-
-      const helpers: PluginExtensionEventHelpers = {
-        context,
-        openModal: createOpenModalFunction(pluginId),
-        isAppOpened: () => isAppOpened(pluginId),
-        openAppInSideview: () => openAppInSideview(pluginId),
-        closeAppInSideview: () => closeAppInSideview(pluginId),
-      };
-
-      const result = onClick(event, helpers);
-
-      if (isPromise(result)) {
-        result.catch((e) => {
-          if (e instanceof Error) {
-            logWarning(e.message);
-          }
-        });
-      }
-    } catch (error) {
-      if (error instanceof Error) {
-        logWarning(error.message);
-      }
-    }
-  };
-}
-=======
->>>>>>> f670cf79
 
   return { extensions };
 };