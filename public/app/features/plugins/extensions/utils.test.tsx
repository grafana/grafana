import { render, screen } from '@testing-library/react';
import { type Unsubscribable } from 'rxjs';

import { dateTime, usePluginContext, PluginLoadingStrategy } from '@grafana/data';
import { config, AppPluginConfig } from '@grafana/runtime';
import appEvents from 'app/core/app_events';
import { ShowModalReactEvent } from 'app/types/events';

import { log } from './logs/log';
import { resetLogMock } from './logs/testUtils';
import {
  deepFreeze,
  handleErrorsInFn,
  getReadOnlyProxy,
  createOpenModalFunction,
  wrapWithPluginContext,
  getExtensionPointPluginDependencies,
  getExposedComponentPluginDependencies,
  getAppPluginConfigs,
  getAppPluginIdFromExposedComponentId,
  getAppPluginDependencies,
  getExtensionPointPluginMeta,
  getMutationObserverProxy,
  writableProxy,
  isMutationObserverProxy,
} from './utils';

jest.mock('app/features/plugins/pluginSettings', () => ({
  ...jest.requireActual('app/features/plugins/pluginSettings'),
  getPluginSettings: () => Promise.resolve({ info: { version: '1.0.0' } }),
}));

jest.mock('./logs/log', () => {
  const { createLogMock } = jest.requireActual('./logs/testUtils');
  const original = jest.requireActual('./logs/log');

  return {
    ...original,
    log: createLogMock(),
  };
});

describe('Plugin Extensions / Utils', () => {
  describe('deepFreeze()', () => {
    test('should not fail when called with primitive values', () => {
      // Although the type system doesn't allow to call it with primitive values, it can happen that the plugin just ignores these errors.
      // In these cases, we would like to make sure that the function doesn't fail.

      // @ts-ignore
      expect(deepFreeze(1)).toBe(1);
      // @ts-ignore
      expect(deepFreeze('foo')).toBe('foo');
      // @ts-ignore
      expect(deepFreeze(true)).toBe(true);
      // @ts-ignore
      expect(deepFreeze(false)).toBe(false);
      // @ts-ignore
      expect(deepFreeze(undefined)).toBe(undefined);
      // @ts-ignore
      expect(deepFreeze(null)).toBe(null);
    });

    test('should freeze an object so it cannot be overriden', () => {
      const obj = {
        a: 1,
        b: '2',
        c: true,
      };
      const frozen = deepFreeze(obj);

      expect(Object.isFrozen(frozen)).toBe(true);
      expect(() => {
        frozen.a = 234;
      }).toThrow(TypeError);
    });

    test('should freeze the primitive properties of an object', () => {
      const obj = {
        a: 1,
        b: '2',
        c: true,
      };
      const frozen = deepFreeze(obj);

      expect(Object.isFrozen(frozen)).toBe(true);
      expect(() => {
        frozen.a = 2;
        frozen.b = '3';
        frozen.c = false;
      }).toThrow(TypeError);
    });

    test('should return the same object (but frozen)', () => {
      const obj = {
        a: 1,
        b: '2',
        c: true,
        d: {
          e: {
            f: 'foo',
          },
        },
      };
      const frozen = deepFreeze(obj);

      expect(Object.isFrozen(frozen)).toBe(true);
      expect(frozen).toEqual(obj);
    });

    test('should freeze the nested object properties', () => {
      const obj = {
        a: 1,
        b: {
          c: {
            d: 2,
            e: {
              f: 3,
            },
          },
        },
      };
      const frozen = deepFreeze(obj);

      // Check if the object is frozen
      expect(Object.isFrozen(frozen)).toBe(true);

      // Trying to override a primitive property -> should fail
      expect(() => {
        frozen.a = 2;
      }).toThrow(TypeError);

      // Trying to override an underlying object -> should fail
      expect(Object.isFrozen(frozen.b)).toBe(true);
      expect(() => {
        // @ts-ignore
        frozen.b = {};
      }).toThrow(TypeError);

      // Trying to override deeply nested properties -> should fail
      expect(() => {
        frozen.b.c.e.f = 12345;
      }).toThrow(TypeError);
    });

    test('should not mutate the original object', () => {
      const obj = {
        a: 1,
        b: {
          c: {
            d: 2,
            e: {
              f: 3,
            },
          },
        },
      };
      deepFreeze(obj);

      // We should still be able to override the original object's properties
      expect(Object.isFrozen(obj)).toBe(false);
      expect(() => {
        obj.b.c.d = 12345;
        expect(obj.b.c.d).toBe(12345);
      }).not.toThrow();
    });

    test('should work with nested arrays as well', () => {
      const obj = {
        a: 1,
        b: {
          c: {
            d: [{ e: { f: 1 } }],
          },
        },
      };
      const frozen = deepFreeze(obj);

      // Should be still possible to override the original object
      expect(() => {
        obj.b.c.d[0].e.f = 12345;
        expect(obj.b.c.d[0].e.f).toBe(12345);
      }).not.toThrow();

      // Trying to override the frozen object throws a TypeError
      expect(() => {
        frozen.b.c.d[0].e.f = 6789;
      }).toThrow();

      // The original object should not be mutated
      expect(obj.b.c.d[0].e.f).toBe(12345);

      expect(frozen.b.c.d).toHaveLength(1);
      expect(frozen.b.c.d[0].e.f).toBe(1);
    });

    test('should not blow up when called with an object that contains cycles', () => {
      const obj = {
        a: 1,
        b: {
          c: 123,
        },
      };
      // @ts-ignore
      obj.b.d = obj;
      let frozen: typeof obj;

      // Check if it does not throw due to the cycle in the object
      expect(() => {
        frozen = deepFreeze(obj);
      }).not.toThrow();

      // Check if it did freeze the object
      // @ts-ignore
      expect(Object.isFrozen(frozen)).toBe(true);
      // @ts-ignore
      expect(Object.isFrozen(frozen.b)).toBe(true);
      // @ts-ignore
      expect(Object.isFrozen(frozen.b.d)).toBe(true);
    });
  });

  describe('handleErrorsInFn()', () => {
    test('should catch errors thrown by the provided function and print them as console warnings', () => {
      global.console.warn = jest.fn();

      expect(() => {
        const fn = handleErrorsInFn((foo: string) => {
          throw new Error('Error: ' + foo);
        });

        fn('TEST');

        // Logs the errors
        expect(console.warn).toHaveBeenCalledWith('Error: TEST');
      }).not.toThrow();
    });
  });

  describe('getReadOnlyProxy()', () => {
    it('should not be possible to modify values in proxied object', () => {
      const proxy = getReadOnlyProxy({ a: 'a' });

      expect(() => {
        proxy.a = 'b';
      }).toThrow(TypeError);
    });

    it('should not be possible to modify values in proxied array', () => {
      const proxy = getReadOnlyProxy([1, 2, 3]);

      expect(() => {
        proxy[0] = 2;
      }).toThrow(TypeError);
    });

    it('should not be possible to modify nested objects in proxied object', () => {
      const proxy = getReadOnlyProxy({
        a: {
          c: 'c',
        },
        b: 'b',
      });

      expect(() => {
        proxy.a.c = 'testing';
      }).toThrow(TypeError);
    });

    // This is to record what we are not able to do currently.
    // (Due to Proxy.get() invariants limitations: https://developer.mozilla.org/en-US/docs/Web/JavaScript/Reference/Global_Objects/Proxy/Proxy/get#invariants)
    it('should not work with any objects that are already frozen', () => {
      const obj = {
        a: {
          b: {
            c: {
              d: 'd',
            },
          },
        },
      };

      Object.freeze(obj);
      Object.freeze(obj.a);
      Object.freeze(obj.a.b);

      const proxy = getReadOnlyProxy(obj);

      expect(() => {
        proxy.a.b.c.d = 'testing';
      }).toThrow(
        "'get' on proxy: property 'a' is a read-only and non-configurable data property on the proxy target but the proxy did not return its actual value (expected '#<Object>' but got '#<Object>')"
      );

      expect(obj.a.b.c.d).toBe('d');
    });

    it('should throw a TypeError if a proxied object is trying to be frozen', () => {
      const obj = {
        a: {
          b: {
            c: {
              d: 'd',
            },
          },
        },
      };

      const proxy = getReadOnlyProxy(obj);

      expect(() => Object.freeze(proxy)).toThrow(TypeError);
      expect(() => Object.freeze(proxy.a)).toThrow(TypeError);
      expect(() => Object.freeze(proxy.a.b)).toThrow(TypeError);

      // Check if the original object is not frozen
      expect(Object.isFrozen(obj)).toBe(false);
      expect(Object.isFrozen(obj.a)).toBe(false);
      expect(Object.isFrozen(obj.a.b)).toBe(false);
    });

    it('should not be possible to modify nested arrays in proxied object', () => {
      const proxy = getReadOnlyProxy({
        a: {
          c: ['c', 'd'],
        },
        b: 'b',
      });

      expect(() => {
        proxy.a.c[0] = 'testing';
      }).toThrow(TypeError);
    });

    it('should be possible to modify source object', () => {
      const source = { a: 'b' };

      getReadOnlyProxy(source);
      source.a = 'c';

      expect(source.a).toBe('c');
    });

    it('should be possible to modify source array', () => {
      const source = ['a', 'b'];

      getReadOnlyProxy(source);
      source[0] = 'c';

      expect(source[0]).toBe('c');
    });

    it('should be possible to modify nedsted objects in source object', () => {
      const source = { a: { b: 'c' } };

      getReadOnlyProxy(source);
      source.a.b = 'd';

      expect(source.a.b).toBe('d');
    });

    it('should be possible to modify nedsted arrays in source object', () => {
      const source = { a: { b: ['c', 'd'] } };

      getReadOnlyProxy(source);
      source.a.b[0] = 'd';

      expect(source.a.b[0]).toBe('d');
    });

    it('should be possible to call functions in proxied object', () => {
      const proxy = getReadOnlyProxy({
        a: () => 'testing',
      });

      expect(proxy.a()).toBe('testing');
    });

    it('should return a clone of moment/datetime in context', () => {
      const source = dateTime('2023-10-26T18:25:01Z');
      const proxy = getReadOnlyProxy({
        a: source,
      });

      expect(source.isSame(proxy.a)).toBe(true);
      expect(source).not.toBe(proxy.a);
    });
  });

  describe('getMutationObserverProxy()', () => {
    it('should not be possible to modify values in proxied object, but logs a warning', () => {
      const proxy = getMutationObserverProxy({ a: 'a' });

      expect(() => {
        proxy.a = 'b';
      }).not.toThrow();

      expect(log.warning).toHaveBeenCalledWith(
        `Attempted to mutate object property "a" from extension with id unknown`,
        {
          stack: expect.any(String),
        }
      );

      expect(proxy.a).toBe('b');
    });

    it('should be possible to set new values, but logs a debug message', () => {
      const obj: { a: string; b?: string } = { a: 'a' };
      const proxy = getMutationObserverProxy(obj);

      expect(() => {
        Object.defineProperty(proxy, 'b', {
          value: 'b',
          writable: false,
        });
      }).not.toThrow();

<<<<<<< HEAD
      expect(log.warning).toHaveBeenCalledWith(
        `Attempted to define object property "b" from extension with id unknown`,
        {
          stack: expect.any(String),
        }
      );
=======
      expect(log.debug).toHaveBeenCalledWith(`Attempted to define object property "b"`, {
        stack: expect.any(String),
      });
>>>>>>> 24138bde

      expect(proxy.b).toBe('b');
    });

    it('should be possible to delete properties, but logs a warning', () => {
      const proxy = getMutationObserverProxy({
        a: {
          c: 'c',
        },
        b: 'b',
      });

      expect(() => {
        // @ts-ignore - This is to test the logic
        delete proxy.a.c;
      }).not.toThrow();

      expect(log.warning).toHaveBeenCalledWith(
        `Attempted to delete object property "c" from extension with id unknown`,
        {
          stack: expect.any(String),
        }
      );

      expect(proxy.a.c).toBeUndefined();
    });
  });

  describe('writableProxy()', () => {
    const originalEnv = config.buildInfo.env;

    beforeEach(() => {
      jest.spyOn(console, 'warn').mockImplementation();
    });

    afterEach(() => {
      config.buildInfo.env = originalEnv;
      jest.mocked(console.warn).mockClear();
    });

    it('should return the same value for primitive types', () => {
      expect(writableProxy(1)).toBe(1);
      expect(writableProxy('a')).toBe('a');
      expect(writableProxy(true)).toBe(true);
      expect(writableProxy(false)).toBe(false);
      expect(writableProxy(null)).toBe(null);
      expect(writableProxy(undefined)).toBe(undefined);
    });

    it('should return a writable deep-copy of the original object in dev mode', () => {
      config.buildInfo.env = 'development';

      const obj = { a: 'a' };
      const copy = writableProxy(obj);

      expect(copy).not.toBe(obj);
      expect(copy.a).toBe('a');
      expect(isMutationObserverProxy(copy)).toBe(true);
      expect(() => {
        copy.a = 'b';
      }).not.toThrow();

      expect(log.warning).toHaveBeenCalledWith(
        `Attempted to mutate object property "a" from extension with id unknown`,
        {
          stack: expect.any(String),
        }
      );

      expect(copy.a).toBe('b');
    });

    it('should return a writable deep-copy of the original object in production mode', () => {
      config.buildInfo.env = 'production';

      const obj = { a: 'a' };
      const copy = writableProxy(obj);

      expect(copy).not.toBe(obj);
      expect(copy.a).toBe('a');
      expect(isMutationObserverProxy(copy)).toBe(true);
      expect(() => {
        copy.a = 'b';
      }).not.toThrow();

      expect(log.warning).toHaveBeenCalledWith(
        `Attempted to mutate object property "a" from extension with id unknown`,
        {
          stack: expect.any(String),
        }
      );

      expect(copy.a).toBe('b');
    });

    it('should allow freezing the object in production mode', () => {
      config.buildInfo.env = 'production';

      const obj = { a: 'a', b: { c: 'c' } };
      const copy = writableProxy(obj);

      expect(() => {
        Object.freeze(copy);
        Object.freeze(copy.b);
      }).not.toThrow();

      expect(Object.isFrozen(copy)).toBe(true);
      expect(Object.isFrozen(copy.b)).toBe(true);
      expect(copy.b).toEqual({ c: 'c' });

<<<<<<< HEAD
      expect(log.warning).toHaveBeenCalledWith(
        `Attempted to define object property "a" from extension with id unknown`,
        {
          stack: expect.any(String),
        }
      );
=======
      expect(log.debug).toHaveBeenCalledWith(`Attempted to define object property "a"`, {
        stack: expect.any(String),
      });
>>>>>>> 24138bde
    });
  });

  describe('createOpenModalFunction()', () => {
    let renderModalSubscription: Unsubscribable | undefined;

    beforeAll(() => {
      renderModalSubscription = appEvents.subscribe(ShowModalReactEvent, (event) => {
        const { payload } = event;
        const Modal = payload.component;
        render(<Modal />);
      });
    });

    afterAll(() => {
      renderModalSubscription?.unsubscribe();
    });

    it('should open modal with provided title and body', async () => {
      const pluginId = 'grafana-worldmap-panel';
      const openModal = createOpenModalFunction(pluginId);

      openModal({
        title: 'Title in modal',
        body: () => <div>Text in body</div>,
      });

      expect(await screen.findByRole('dialog')).toBeVisible();
      expect(screen.getByRole('heading')).toHaveTextContent('Title in modal');
      expect(screen.getByText('Text in body')).toBeVisible();
    });

    it('should open modal with default width if not specified', async () => {
      const pluginId = 'grafana-worldmap-panel';
      const openModal = createOpenModalFunction(pluginId);

      openModal({
        title: 'Title in modal',
        body: () => <div>Text in body</div>,
      });

      const modal = await screen.findByRole('dialog');
      const style = window.getComputedStyle(modal);

      expect(style.width).toBe('750px');
      expect(style.height).toBe('');
    });

    it('should open modal with specified width', async () => {
      const pluginId = 'grafana-worldmap-panel';
      const openModal = createOpenModalFunction(pluginId);

      openModal({
        title: 'Title in modal',
        body: () => <div>Text in body</div>,
        width: '70%',
      });

      const modal = await screen.findByRole('dialog');
      const style = window.getComputedStyle(modal);

      expect(style.width).toBe('70%');
    });

    it('should open modal with specified height', async () => {
      const pluginId = 'grafana-worldmap-panel';
      const openModal = createOpenModalFunction(pluginId);

      openModal({
        title: 'Title in modal',
        body: () => <div>Text in body</div>,
        height: 600,
      });

      const modal = await screen.findByRole('dialog');
      const style = window.getComputedStyle(modal);

      expect(style.height).toBe('600px');
    });

    it('should open modal with the plugin context being available', async () => {
      const pluginId = 'grafana-worldmap-panel';
      const openModal = createOpenModalFunction(pluginId);

      const ModalContent = () => {
        const context = usePluginContext();

        return <div>Version: {context!.meta.info.version}</div>;
      };

      openModal({
        title: 'Title in modal',
        body: ModalContent,
      });

      const modal = await screen.findByRole('dialog');
      expect(modal).toHaveTextContent('Version: 1.0.0');
    });
  });

  describe('wrapWithPluginContext()', () => {
    type ExampleComponentProps = {
      a: {
        b: {
          c: string;
        };
      };
      override?: boolean;
    };

    const ExampleComponent = (props: ExampleComponentProps) => {
      const pluginContext = usePluginContext();

      const audience = props.a.b.c || 'Grafana';

      if (props.override) {
        props.a.b.c = 'OVERRIDE';
      }

      return (
        <div>
          <h1>Hello {audience}!</h1> Version: {pluginContext!.meta.info.version}
        </div>
      );
    };

    beforeEach(() => {
      resetLogMock(log);
    });

    it('should make the plugin context available for the wrapped component', async () => {
      const pluginId = 'grafana-worldmap-panel';
      const Component = wrapWithPluginContext(pluginId, ExampleComponent, log);

      render(<Component a={{ b: { c: 'Grafana' } }} />);

      expect(await screen.findByText('Hello Grafana!')).toBeVisible();
      expect(screen.getByText('Version: 1.0.0')).toBeVisible();
    });

    it('should pass the properties into the wrapped component', async () => {
      const pluginId = 'grafana-worldmap-panel';
      const Component = wrapWithPluginContext(pluginId, ExampleComponent, log);

      render(<Component a={{ b: { c: 'Grafana' } }} />);

      expect(await screen.findByText('Hello Grafana!')).toBeVisible();
      expect(screen.getByText('Version: 1.0.0')).toBeVisible();
    });

    it('should not be possible to mutate the props in development mode, but it logs an error', async () => {
      config.buildInfo.env = 'development';
      const pluginId = 'grafana-worldmap-panel';
      const Component = wrapWithPluginContext(pluginId, ExampleComponent, log);
      const props = { a: { b: { c: 'Grafana' } } };

      jest.spyOn(console, 'error').mockImplementation();

      render(<Component {...props} override />);

      expect(await screen.findByText('Hello Grafana!')).toBeVisible();

      // Logs a warning
<<<<<<< HEAD
      expect(log.warning).toHaveBeenCalledTimes(1);
      expect(log.warning).toHaveBeenCalledWith(
        `Attempted to mutate object property "c" from extension with id grafana-worldmap-panel`,
        {
          stack: expect.any(String),
        }
      );
=======
      expect(log.error).toHaveBeenCalledTimes(1);
      expect(log.error).toHaveBeenCalledWith(`Attempted to mutate object property "c"`, {
        stack: expect.any(String),
      });
>>>>>>> 24138bde

      // Not able to mutate the props in dev mode either
      expect(props.a.b.c).toBe('Grafana');
    });

    it('should not be possible to mutate the props in production mode either, but it logs a warning', async () => {
      config.buildInfo.env = 'production';
      const pluginId = 'grafana-worldmap-panel';
      const Component = wrapWithPluginContext(pluginId, ExampleComponent, log);
      const props = { a: { b: { c: 'Grafana' } } };

      render(<Component {...props} override />);

      expect(await screen.findByText('Hello Grafana!')).toBeVisible();

      // Logs a warning
      expect(log.warning).toHaveBeenCalledTimes(1);
      expect(log.warning).toHaveBeenCalledWith(
        `Attempted to mutate object property "c" from extension with id grafana-worldmap-panel`,
        {
          stack: expect.any(String),
        }
      );

      // Not able to mutate the props in production mode either
      expect(props.a.b.c).toBe('Grafana');
    });
  });

  describe('getAppPluginConfigs()', () => {
    const originalApps = config.apps;
    const genereicAppPluginConfig = {
      path: '',
      version: '',
      preload: false,
      angular: {
        detected: false,
        hideDeprecation: false,
      },
      loadingStrategy: PluginLoadingStrategy.fetch,
      dependencies: {
        grafanaVersion: '8.0.0',
        plugins: [],
        extensions: {
          exposedComponents: [],
        },
      },
      extensions: {
        addedLinks: [],
        addedComponents: [],
        addedFunctions: [],
        exposedComponents: [],
        extensionPoints: [],
      },
    };

    afterEach(() => {
      config.apps = originalApps;
    });

    test('should return the app plugin configs based on the provided plugin ids', () => {
      config.apps = {
        'myorg-first-app': {
          ...genereicAppPluginConfig,
          id: 'myorg-first-app',
        },
        'myorg-second-app': {
          ...genereicAppPluginConfig,
          id: 'myorg-second-app',
        },
        'myorg-third-app': {
          ...genereicAppPluginConfig,
          id: 'myorg-third-app',
        },
      };

      expect(getAppPluginConfigs(['myorg-first-app', 'myorg-third-app'])).toEqual([
        config.apps['myorg-first-app'],
        config.apps['myorg-third-app'],
      ]);
    });

    test('should simply ignore the app plugin ids that do not belong to a config', () => {
      config.apps = {
        'myorg-first-app': {
          ...genereicAppPluginConfig,
          id: 'myorg-first-app',
        },
        'myorg-second-app': {
          ...genereicAppPluginConfig,
          id: 'myorg-second-app',
        },
        'myorg-third-app': {
          ...genereicAppPluginConfig,
          id: 'myorg-third-app',
        },
      };

      expect(getAppPluginConfigs(['myorg-first-app', 'unknown-app-id'])).toEqual([config.apps['myorg-first-app']]);
    });
  });

  describe('getAppPluginIdFromExposedComponentId()', () => {
    test('should return the app plugin id from an extension point id', () => {
      expect(getAppPluginIdFromExposedComponentId('myorg-extensions-app/component/v1')).toBe('myorg-extensions-app');
    });
  });

  describe('getExtensionPointPluginDependencies()', () => {
    const originalApps = config.apps;
    const genereicAppPluginConfig = {
      path: '',
      version: '',
      preload: false,
      angular: {
        detected: false,
        hideDeprecation: false,
      },
      loadingStrategy: PluginLoadingStrategy.fetch,
      dependencies: {
        grafanaVersion: '8.0.0',
        plugins: [],
        extensions: {
          exposedComponents: [],
        },
      },
      extensions: {
        addedLinks: [],
        addedComponents: [],
        addedFunctions: [],
        exposedComponents: [],
        extensionPoints: [],
      },
    };

    afterEach(() => {
      config.apps = originalApps;
    });

    test('should return the app plugin ids that register extensions to a link extension point', () => {
      const extensionPointId = 'myorg-first-app/link/v1';

      config.apps = {
        'myorg-first-app': {
          ...genereicAppPluginConfig,
          id: 'myorg-first-app',
        },
        // This plugin is registering a link extension to the extension point
        'myorg-second-app': {
          ...genereicAppPluginConfig,
          id: 'myorg-second-app',
          extensions: {
            addedLinks: [
              {
                targets: [extensionPointId],
                title: 'Link title',
              },
            ],
            addedComponents: [],
            exposedComponents: [],
            extensionPoints: [],
            addedFunctions: [],
          },
        },
        'myorg-third-app': {
          ...genereicAppPluginConfig,
          id: 'myorg-third-app',
        },
      };

      const appPluginIds = getExtensionPointPluginDependencies(extensionPointId);

      expect(appPluginIds).toEqual(['myorg-second-app']);
    });

    test('should return the app plugin ids that register extensions to a component extension point', () => {
      const extensionPointId = 'myorg-first-app/component/v1';

      config.apps = {
        'myorg-first-app': {
          ...genereicAppPluginConfig,
          id: 'myorg-first-app',
        },
        'myorg-second-app': {
          ...genereicAppPluginConfig,
          id: 'myorg-second-app',
        },
        // This plugin is registering a component extension to the extension point
        'myorg-third-app': {
          ...genereicAppPluginConfig,
          id: 'myorg-third-app',
          extensions: {
            addedLinks: [],
            addedComponents: [
              {
                targets: [extensionPointId],
                title: 'Component title',
              },
            ],
            exposedComponents: [],
            extensionPoints: [],
            addedFunctions: [],
          },
        },
      };

      const appPluginIds = getExtensionPointPluginDependencies(extensionPointId);

      expect(appPluginIds).toEqual(['myorg-third-app']);
    });

    test('should return an empty array if there are no apps that that extend the extension point', () => {
      const extensionPointId = 'myorg-first-app/component/v1';

      // None of the apps are extending the extension point
      config.apps = {
        'myorg-first-app': {
          ...genereicAppPluginConfig,
          id: 'myorg-first-app',
        },
        'myorg-second-app': {
          ...genereicAppPluginConfig,
          id: 'myorg-second-app',
        },
        'myorg-third-app': {
          ...genereicAppPluginConfig,
          id: 'myorg-third-app',
        },
      };

      const appPluginIds = getExtensionPointPluginDependencies(extensionPointId);

      expect(appPluginIds).toEqual([]);
    });

    test('should also return (recursively) the app plugin ids that the apps which extend the extension-point depend on', () => {
      const extensionPointId = 'myorg-first-app/component/v1';

      config.apps = {
        'myorg-first-app': {
          ...genereicAppPluginConfig,
          id: 'myorg-first-app',
        },
        // This plugin is registering a component extension to the extension point.
        // It is also depending on the 'myorg-fourth-app' plugin.
        'myorg-second-app': {
          ...genereicAppPluginConfig,
          id: 'myorg-second-app',
          extensions: {
            addedLinks: [],
            addedComponents: [
              {
                targets: [extensionPointId],
                title: 'Component title',
              },
            ],
            exposedComponents: [],
            extensionPoints: [],
            addedFunctions: [],
          },
          dependencies: {
            ...genereicAppPluginConfig.dependencies,
            extensions: {
              exposedComponents: ['myorg-fourth-app/component/v1'],
            },
          },
        },
        'myorg-third-app': {
          ...genereicAppPluginConfig,
          id: 'myorg-third-app',
        },
        // This plugin exposes a component, but is also depending on the 'myorg-fifth-app'.
        'myorg-fourth-app': {
          ...genereicAppPluginConfig,
          id: 'myorg-fourth-app',
          extensions: {
            addedLinks: [],
            addedComponents: [],
            exposedComponents: [
              {
                id: 'myorg-fourth-app/component/v1',
                title: 'Exposed component',
              },
            ],
            extensionPoints: [],
            addedFunctions: [],
          },
          dependencies: {
            ...genereicAppPluginConfig.dependencies,
            extensions: {
              exposedComponents: ['myorg-fifth-app/component/v1'],
            },
          },
        },
        'myorg-fifth-app': {
          ...genereicAppPluginConfig,
          id: 'myorg-fifth-app',
          extensions: {
            addedLinks: [],
            addedComponents: [],
            exposedComponents: [
              {
                id: 'myorg-fifth-app/component/v1',
                title: 'Exposed component',
              },
            ],
            extensionPoints: [],
            addedFunctions: [],
          },
        },
        'myorg-sixth-app': {
          ...genereicAppPluginConfig,
          id: 'myorg-sixth-app',
        },
      };

      const appPluginIds = getExtensionPointPluginDependencies(extensionPointId);

      expect(appPluginIds).toEqual(['myorg-second-app', 'myorg-fourth-app', 'myorg-fifth-app']);
    });
  });

  describe('getExposedComponentPluginDependencies()', () => {
    const originalApps = config.apps;
    const genereicAppPluginConfig = {
      path: '',
      version: '',
      preload: false,
      angular: {
        detected: false,
        hideDeprecation: false,
      },
      loadingStrategy: PluginLoadingStrategy.fetch,
      dependencies: {
        grafanaVersion: '8.0.0',
        plugins: [],
        extensions: {
          exposedComponents: [],
        },
      },
      extensions: {
        addedLinks: [],
        addedComponents: [],
        exposedComponents: [],
        extensionPoints: [],
        addedFunctions: [],
      },
    };

    afterEach(() => {
      config.apps = originalApps;
    });

    test('should only return the app plugin id that exposes the component, if that component does not depend on anything', () => {
      const exposedComponentId = 'myorg-second-app/component/v1';

      config.apps = {
        'myorg-first-app': {
          ...genereicAppPluginConfig,
          id: 'myorg-first-app',
        },
        'myorg-second-app': {
          ...genereicAppPluginConfig,
          id: 'myorg-second-app',
          extensions: {
            addedLinks: [],
            addedComponents: [],
            exposedComponents: [
              {
                id: exposedComponentId,
                title: 'Component title',
              },
            ],
            extensionPoints: [],
            addedFunctions: [],
          },
        },
        'myorg-third-app': {
          ...genereicAppPluginConfig,
          id: 'myorg-third-app',
        },
      };

      const appPluginIds = getExposedComponentPluginDependencies(exposedComponentId);

      expect(appPluginIds).toEqual(['myorg-second-app']);
    });

    test('should also return the list of app plugin ids that the plugin - which exposes the component - is depending on', () => {
      const exposedComponentId = 'myorg-second-app/component/v1';

      config.apps = {
        'myorg-first-app': {
          ...genereicAppPluginConfig,
          id: 'myorg-first-app',
        },
        'myorg-second-app': {
          ...genereicAppPluginConfig,
          id: 'myorg-second-app',
          extensions: {
            addedLinks: [],
            addedComponents: [],
            exposedComponents: [
              {
                id: exposedComponentId,
                title: 'Component title',
              },
            ],
            extensionPoints: [],
            addedFunctions: [],
          },
          dependencies: {
            ...genereicAppPluginConfig.dependencies,
            extensions: {
              exposedComponents: ['myorg-fourth-app/component/v1'],
            },
          },
        },
        'myorg-third-app': {
          ...genereicAppPluginConfig,
          id: 'myorg-third-app',
        },
        'myorg-fourth-app': {
          ...genereicAppPluginConfig,
          id: 'myorg-fourth-app',
          extensions: {
            addedLinks: [],
            addedComponents: [],
            exposedComponents: [
              {
                id: 'myorg-fourth-app/component/v1',
                title: 'Component title',
              },
            ],
            extensionPoints: [],
            addedFunctions: [],
          },
          dependencies: {
            ...genereicAppPluginConfig.dependencies,
            extensions: {
              exposedComponents: ['myorg-fifth-app/component/v1'],
            },
          },
        },
        'myorg-fifth-app': {
          ...genereicAppPluginConfig,
          id: 'myorg-fifth-app',
          extensions: {
            addedLinks: [],
            addedComponents: [],
            exposedComponents: [
              {
                id: 'myorg-fifth-app/component/v1',
                title: 'Component title',
              },
            ],
            extensionPoints: [],
            addedFunctions: [],
          },
        },
      };

      const appPluginIds = getExposedComponentPluginDependencies(exposedComponentId);

      expect(appPluginIds).toEqual(['myorg-second-app', 'myorg-fourth-app', 'myorg-fifth-app']);
    });
  });

  describe('getAppPluginDependencies()', () => {
    const originalApps = config.apps;
    const genereicAppPluginConfig = {
      path: '',
      version: '',
      preload: false,
      angular: {
        detected: false,
        hideDeprecation: false,
      },
      loadingStrategy: PluginLoadingStrategy.fetch,
      dependencies: {
        grafanaVersion: '8.0.0',
        plugins: [],
        extensions: {
          exposedComponents: [],
        },
      },
      extensions: {
        addedLinks: [],
        addedComponents: [],
        addedFunctions: [],
        exposedComponents: [],
        extensionPoints: [],
      },
    };

    afterEach(() => {
      config.apps = originalApps;
    });

    test('should not end up in an infinite loop if there are circular dependencies', () => {
      config.apps = {
        'myorg-first-app': {
          ...genereicAppPluginConfig,
          id: 'myorg-first-app',
        },
        'myorg-second-app': {
          ...genereicAppPluginConfig,
          id: 'myorg-second-app',
          dependencies: {
            ...genereicAppPluginConfig.dependencies,
            extensions: {
              exposedComponents: ['myorg-third-app/link/v1'],
            },
          },
        },
        'myorg-third-app': {
          ...genereicAppPluginConfig,
          id: 'myorg-third-app',
          dependencies: {
            ...genereicAppPluginConfig.dependencies,
            extensions: {
              exposedComponents: ['myorg-second-app/link/v1'],
            },
          },
        },
      };

      const appPluginIds = getAppPluginDependencies('myorg-second-app');

      expect(appPluginIds).toEqual(['myorg-third-app']);
    });

    test('should not end up in an infinite loop if a plugin depends on itself', () => {
      config.apps = {
        'myorg-first-app': {
          ...genereicAppPluginConfig,
          id: 'myorg-first-app',
        },
        'myorg-second-app': {
          ...genereicAppPluginConfig,
          id: 'myorg-second-app',
          dependencies: {
            ...genereicAppPluginConfig.dependencies,
            extensions: {
              // Not a valid scenario!
              // (As this is sometimes happening out in the wild, we thought it's better to also cover it with a test-case.)
              exposedComponents: ['myorg-second-app/link/v1'],
            },
          },
        },
      };

      const appPluginIds = getAppPluginDependencies('myorg-second-app');

      expect(appPluginIds).toEqual([]);
    });
  });

  describe('getExtensionPointPluginMeta()', () => {
    const originalApps = config.apps;
    const mockExtensionPointId = 'test-extension-point';
    const mockApp1: AppPluginConfig = {
      id: 'app1',
      path: 'app1',
      version: '1.0.0',
      preload: false,
      angular: { detected: false, hideDeprecation: false },
      loadingStrategy: PluginLoadingStrategy.fetch,
      dependencies: {
        grafanaVersion: '8.0.0',
        plugins: [],
        extensions: {
          exposedComponents: [],
        },
      },
      extensions: {
        addedComponents: [
          { title: 'Component 1', targets: [mockExtensionPointId] },
          { title: 'Component 2', targets: ['other-point'] },
        ],
        addedLinks: [
          { title: 'Link 1', targets: [mockExtensionPointId] },
          { title: 'Link 2', targets: ['other-point'] },
        ],
        addedFunctions: [],
        exposedComponents: [],
        extensionPoints: [],
      },
    };

    const mockApp2: AppPluginConfig = {
      id: 'app2',
      path: 'app2',
      version: '1.0.0',
      preload: false,
      angular: { detected: false, hideDeprecation: false },
      loadingStrategy: PluginLoadingStrategy.fetch,
      dependencies: {
        grafanaVersion: '8.0.0',
        plugins: [],
        extensions: {
          exposedComponents: [],
        },
      },
      extensions: {
        addedComponents: [{ title: 'Component 3', targets: [mockExtensionPointId] }],
        addedLinks: [],
        addedFunctions: [],
        exposedComponents: [],
        extensionPoints: [],
      },
    };

    beforeEach(() => {
      config.apps = {};
    });

    afterEach(() => {
      config.apps = originalApps;
    });

    it('should return empty map when no plugins have extensions for the point', () => {
      config.apps = {
        app1: { ...mockApp1, extensions: { ...mockApp1.extensions, addedComponents: [], addedLinks: [] } },
        app2: { ...mockApp2, extensions: { ...mockApp2.extensions, addedComponents: [], addedLinks: [] } },
      };

      const result = getExtensionPointPluginMeta(mockExtensionPointId);
      expect(result.size).toBe(0);
    });

    it('should return map with plugins that have components for the extension point', () => {
      config.apps = {
        app1: mockApp1,
        app2: mockApp2,
      };

      const result = getExtensionPointPluginMeta(mockExtensionPointId);

      expect(result.size).toBe(2);
      expect(result.get('app1')).toEqual({
        addedComponents: [{ title: 'Component 1', targets: [mockExtensionPointId] }],
        addedLinks: [{ title: 'Link 1', targets: [mockExtensionPointId] }],
      });
      expect(result.get('app2')).toEqual({
        addedComponents: [{ title: 'Component 3', targets: [mockExtensionPointId] }],
        addedLinks: [],
      });
    });

    it('should filter out plugins that do not have any extensions for the point', () => {
      config.apps = {
        app1: mockApp1,
        app2: { ...mockApp2, extensions: { ...mockApp2.extensions, addedComponents: [], addedLinks: [] } },
        app3: {
          ...mockApp1,
          id: 'app3',
          extensions: {
            ...mockApp1.extensions,
            addedComponents: [{ title: 'Component 4', targets: ['other-point'] }],
            addedLinks: [{ title: 'Link 3', targets: ['other-point'] }],
          },
        },
      };

      const result = getExtensionPointPluginMeta(mockExtensionPointId);

      expect(result.size).toBe(1);
      expect(result.get('app1')).toEqual({
        addedComponents: [{ title: 'Component 1', targets: [mockExtensionPointId] }],
        addedLinks: [{ title: 'Link 1', targets: [mockExtensionPointId] }],
      });
    });
  });
});<|MERGE_RESOLUTION|>--- conflicted
+++ resolved
@@ -386,71 +386,138 @@
   });
 
   describe('getMutationObserverProxy()', () => {
-    it('should not be possible to modify values in proxied object, but logs a warning', () => {
-      const proxy = getMutationObserverProxy({ a: 'a' });
-
-      expect(() => {
-        proxy.a = 'b';
-      }).not.toThrow();
-
-      expect(log.warning).toHaveBeenCalledWith(
-        `Attempted to mutate object property "a" from extension with id unknown`,
-        {
-          stack: expect.any(String),
-        }
-      );
-
-      expect(proxy.a).toBe('b');
-    });
-
-    it('should be possible to set new values, but logs a debug message', () => {
-      const obj: { a: string; b?: string } = { a: 'a' };
-      const proxy = getMutationObserverProxy(obj);
-
-      expect(() => {
-        Object.defineProperty(proxy, 'b', {
-          value: 'b',
-          writable: false,
+    describe('in development mode', () => {
+      beforeEach(() => {
+        config.buildInfo.env = 'development';
+      });
+
+      it('should be possible to modify values in proxied object, but logs an error', () => {
+        const proxy = getMutationObserverProxy({ a: 'a' });
+
+        expect(() => {
+          proxy.a = 'b';
+        }).not.toThrow();
+
+        expect(log.error).toHaveBeenCalledWith(
+          `Attempted to mutate object property "a" from extension with id unknown`,
+          {
+            stack: expect.any(String),
+          }
+        );
+
+        expect(proxy.a).toBe('b');
+      });
+
+      it('should be possible to call defineProperty, but logs a debug message', () => {
+        const obj: { a: string; b?: string } = { a: 'a' };
+        const proxy = getMutationObserverProxy(obj);
+
+        expect(() => {
+          Object.defineProperty(proxy, 'b', {
+            value: 'b',
+            writable: false,
+          });
+        }).not.toThrow();
+
+        expect(log.debug).toHaveBeenCalledWith(
+          `Attempted to define object property "b" from extension with id unknown`,
+          {
+            stack: expect.any(String),
+          }
+        );
+
+        expect(proxy.b).toBe('b');
+      });
+
+      it('should be possible to delete properties, but logs an error', () => {
+        const proxy = getMutationObserverProxy({
+          a: {
+            c: 'c',
+          },
+          b: 'b',
         });
-      }).not.toThrow();
-
-<<<<<<< HEAD
-      expect(log.warning).toHaveBeenCalledWith(
-        `Attempted to define object property "b" from extension with id unknown`,
-        {
-          stack: expect.any(String),
-        }
-      );
-=======
-      expect(log.debug).toHaveBeenCalledWith(`Attempted to define object property "b"`, {
-        stack: expect.any(String),
-      });
->>>>>>> 24138bde
-
-      expect(proxy.b).toBe('b');
-    });
-
-    it('should be possible to delete properties, but logs a warning', () => {
-      const proxy = getMutationObserverProxy({
-        a: {
-          c: 'c',
-        },
-        b: 'b',
-      });
-
-      expect(() => {
-        // @ts-ignore - This is to test the logic
-        delete proxy.a.c;
-      }).not.toThrow();
-
-      expect(log.warning).toHaveBeenCalledWith(
-        `Attempted to delete object property "c" from extension with id unknown`,
-        {
-          stack: expect.any(String),
-        }
-      );
-
-      expect(proxy.a.c).toBeUndefined();
+
+        expect(() => {
+          // @ts-ignore - This is to test the logic
+          delete proxy.a.c;
+        }).not.toThrow();
+
+        expect(log.error).toHaveBeenCalledWith(
+          `Attempted to delete object property "c" from extension with id unknown`,
+          {
+            stack: expect.any(String),
+          }
+        );
+
+        expect(proxy.a.c).toBeUndefined();
+      });
+    });
+
+    describe('in production mode', () => {
+      beforeEach(() => {
+        config.buildInfo.env = 'production';
+      });
+
+      it('should be possible to modify values in proxied object, but logs a warning', () => {
+        const proxy = getMutationObserverProxy({ a: 'a' });
+
+        expect(() => {
+          proxy.a = 'b';
+        }).not.toThrow();
+
+        expect(log.warning).toHaveBeenCalledWith(
+          `Attempted to mutate object property "a" from extension with id unknown`,
+          {
+            stack: expect.any(String),
+          }
+        );
+
+        expect(proxy.a).toBe('b');
+      });
+
+      it('should be possible to call defineProperty, but logs a debug message', () => {
+        const obj: { a: string; b?: string } = { a: 'a' };
+        const proxy = getMutationObserverProxy(obj);
+
+        expect(() => {
+          Object.defineProperty(proxy, 'b', {
+            value: 'b',
+            writable: false,
+          });
+        }).not.toThrow();
+
+        expect(log.debug).toHaveBeenCalledWith(
+          `Attempted to define object property "b" from extension with id unknown`,
+          {
+            stack: expect.any(String),
+          }
+        );
+
+        expect(proxy.b).toBe('b');
+      });
+
+      it('should be possible to delete properties, but logs a warning', () => {
+        const proxy = getMutationObserverProxy({
+          a: {
+            c: 'c',
+          },
+          b: 'b',
+        });
+
+        expect(() => {
+          // @ts-ignore - This is to test the logic
+          delete proxy.a.c;
+        }).not.toThrow();
+
+        expect(log.warning).toHaveBeenCalledWith(
+          `Attempted to delete object property "c" from extension with id unknown`,
+          {
+            stack: expect.any(String),
+          }
+        );
+
+        expect(proxy.a.c).toBeUndefined();
+      });
     });
   });
 
@@ -536,18 +603,9 @@
       expect(Object.isFrozen(copy.b)).toBe(true);
       expect(copy.b).toEqual({ c: 'c' });
 
-<<<<<<< HEAD
-      expect(log.warning).toHaveBeenCalledWith(
-        `Attempted to define object property "a" from extension with id unknown`,
-        {
-          stack: expect.any(String),
-        }
-      );
-=======
-      expect(log.debug).toHaveBeenCalledWith(`Attempted to define object property "a"`, {
+      expect(log.debug).toHaveBeenCalledWith(`Attempted to define object property "a" from extension with id unknown`, {
         stack: expect.any(String),
       });
->>>>>>> 24138bde
     });
   });
 
@@ -711,20 +769,13 @@
       expect(await screen.findByText('Hello Grafana!')).toBeVisible();
 
       // Logs a warning
-<<<<<<< HEAD
-      expect(log.warning).toHaveBeenCalledTimes(1);
-      expect(log.warning).toHaveBeenCalledWith(
+      expect(log.error).toHaveBeenCalledTimes(1);
+      expect(log.error).toHaveBeenCalledWith(
         `Attempted to mutate object property "c" from extension with id grafana-worldmap-panel`,
         {
           stack: expect.any(String),
         }
       );
-=======
-      expect(log.error).toHaveBeenCalledTimes(1);
-      expect(log.error).toHaveBeenCalledWith(`Attempted to mutate object property "c"`, {
-        stack: expect.any(String),
-      });
->>>>>>> 24138bde
 
       // Not able to mutate the props in dev mode either
       expect(props.a.b.c).toBe('Grafana');
