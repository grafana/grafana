--- conflicted
+++ resolved
@@ -50,13 +50,9 @@
   });
 
   afterEach(() => {
-<<<<<<< HEAD
-    jest.clearAllMocks();
-=======
     jest.resetAllMocks();
 
     config.buildInfo.env = originalEnv;
->>>>>>> cfa05a63
   });
 
   describe('deepFreeze()', () => {
@@ -738,12 +734,15 @@
       expect(modal).toHaveTextContent('Version: 1.0.0');
     });
 
-<<<<<<< HEAD
     it('should add data-plugin-sandbox attribute to the wrapper div when sandbox is enabled', async () => {
       jest.mocked(shouldLoadPluginInFrontendSandbox).mockResolvedValue(true);
 
       const pluginId = 'grafana-worldmap-panel';
-      const openModal = createOpenModalFunction(pluginId);
+      const openModal = createOpenModalFunction({
+        pluginId,
+        extensionPointId: 'myorg-extensions-app/link/v1',
+        title: 'Title in modal',
+      });
 
       openModal({
         title: 'Title in modal',
@@ -762,7 +761,11 @@
       jest.mocked(shouldLoadPluginInFrontendSandbox).mockResolvedValue(false);
 
       const pluginId = 'grafana-worldmap-panel';
-      const openModal = createOpenModalFunction(pluginId);
+      const openModal = createOpenModalFunction({
+        pluginId,
+        extensionPointId: 'myorg-extensions-app/link/v1',
+        title: 'Title in modal',
+      });
 
       openModal({
         title: 'Title in modal',
@@ -772,7 +775,8 @@
       expect(await screen.findByRole('dialog')).toBeVisible();
 
       expect(screen.getByTestId('plugin-sandbox-wrapper')).not.toHaveAttribute('data-plugin-sandbox');
-=======
+    });
+
     it('should show an error alert in the modal IN DEV MODE if the extension throws an error', async () => {
       config.buildInfo.env = 'development';
       jest.spyOn(console, 'error').mockImplementation(() => {});
@@ -837,7 +841,6 @@
       });
 
       expect(screen.getByText(`Extension failed to load: "${pluginId}/${extensionTitle}"`)).toBeVisible();
->>>>>>> cfa05a63
     });
   });
 
