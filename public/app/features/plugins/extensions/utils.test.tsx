--- conflicted
+++ resolved
@@ -9,6 +9,7 @@
 import { shouldLoadPluginInFrontendSandbox } from '../sandbox/sandbox_plugin_loader_registry';
 
 import { log } from './logs/log';
+import { resetLogMock } from './logs/testUtils';
 import {
   deepFreeze,
   handleErrorsInFn,
@@ -41,10 +42,13 @@
     jest.spyOn(log, 'error').mockImplementation(() => {});
     jest.spyOn(log, 'warning').mockImplementation(() => {});
     jest.spyOn(log, 'debug').mockImplementation(() => {});
+    jest.spyOn(log, 'info').mockImplementation(() => {});
+    jest.spyOn(log, 'trace').mockImplementation(() => {});
+    jest.spyOn(log, 'fatal').mockImplementation(() => {});
   });
 
   afterEach(() => {
-    jest.resetAllMocks();
+    jest.clearAllMocks();
   });
 
   describe('deepFreeze()', () => {
@@ -768,14 +772,11 @@
       );
     };
 
-<<<<<<< HEAD
     beforeEach(() => {
       resetLogMock(log);
       jest.mocked(shouldLoadPluginInFrontendSandbox).mockClear();
     });
 
-=======
->>>>>>> 6d1d0a21
     it('should make the plugin context available for the wrapped component', async () => {
       const pluginId = 'grafana-worldmap-panel';
       const Component = wrapWithPluginContext(pluginId, ExampleComponent, log);
