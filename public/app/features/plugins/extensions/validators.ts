import type {
  PluginExtensionAddedLinkConfig,
  PluginExtension,
  PluginExtensionConfig,
  PluginExtensionLink,
  PluginExtensionLinkConfig,
} from '@grafana/data';
import { PluginAddedLinksConfigureFunc } from '@grafana/data/src/types/pluginExtensions';
import { isPluginExtensionLink } from '@grafana/runtime';

<<<<<<< HEAD
import { isPluginExtensionLinkConfig } from './utils';
=======
import { isPluginExtensionLinkConfig, logWarning } from './utils';
>>>>>>> f1ba609b

export function assertPluginExtensionLink(
  extension: PluginExtension | undefined,
  errorMessage = 'extension is not a link extension'
): asserts extension is PluginExtensionLink {
  if (!isPluginExtensionLink(extension)) {
    throw new Error(errorMessage);
  }
}

export function assertPluginExtensionLinkConfig(
  extension: PluginExtensionLinkConfig,
  errorMessage = 'extension is not a command extension config'
): asserts extension is PluginExtensionLinkConfig {
  if (!isPluginExtensionLinkConfig(extension)) {
    throw new Error(errorMessage);
  }
}

export function assertLinkPathIsValid(pluginId: string, path: string) {
  if (!isLinkPathValid(pluginId, path)) {
    throw new Error(
      `Invalid link extension. The "path" is required and should start with "/a/${pluginId}/" (currently: "${path}"). Skipping the extension.`
    );
  }
}

export function assertIsReactComponent(component: React.ComponentType) {
  if (!isReactComponent(component)) {
    throw new Error(`Invalid component extension, the "component" property needs to be a valid React component.`);
  }
}

export function assertExtensionPointIdIsValid(pluginId: string, extension: PluginExtensionConfig) {
  if (!isExtensionPointIdValid(pluginId, extension.extensionPointId)) {
    throw new Error(
      `Invalid extension "${extension.title}". The extensionPointId should start with either "grafana/", "plugins/" or "capabilities/${pluginId}" (currently: "${extension.extensionPointId}"). Skipping the extension.`
    );
  }
}

export function assertConfigureIsValid(config: PluginExtensionAddedLinkConfig) {
  if (!isConfigureFnValid(config.configure)) {
    throw new Error(
      `Invalid extension "${config.title}". The "configure" property must be a function. Skipping the extension.`
    );
  }
}

export function assertStringProps(extension: Record<string, unknown>, props: string[]) {
  for (const prop of props) {
    if (!isStringPropValid(extension[prop])) {
      throw new Error(
        `Invalid extension "${extension.title}". Property "${prop}" must be a string and cannot be empty. Skipping the extension.`
      );
    }
  }
}

export function assertIsNotPromise(value: unknown, errorMessage = 'The provided value is a Promise.'): void {
  if (isPromise(value)) {
    throw new Error(errorMessage);
  }
}

export function isLinkPathValid(pluginId: string, path: string) {
  return Boolean(typeof path === 'string' && path.length > 0 && path.startsWith(`/a/${pluginId}/`));
}

export function isExtensionPointIdValid(pluginId: string, extensionPointId: string) {
  return Boolean(
    extensionPointId.startsWith('grafana/') ||
      extensionPointId?.startsWith('plugins/') ||
      extensionPointId?.startsWith(pluginId)
  );
}

export function extensionPointEndsWithVersion(extensionPointId: string) {
  return extensionPointId.match(/.*\/v\d+$/);
}

<<<<<<< HEAD
export function isConfigureFnValid(configure?: PluginAddedLinksConfigureFunc<object> | undefined) {
  return configure ? typeof configure === 'function' : true;
=======
export function isConfigureFnValid(extension: PluginExtensionLinkConfig) {
  return extension.configure ? typeof extension.configure === 'function' : true;
>>>>>>> f1ba609b
}

export function isStringPropValid(prop: unknown) {
  return typeof prop === 'string' && prop.length > 0;
}

<<<<<<< HEAD
// export function isPluginExtensionConfigValid(pluginId: string, extension: PluginExtensionConfig): boolean {
//   try {
//     assertStringProps(extension, ['title', 'description', 'extensionPointId']);
//     assertExtensionPointIdIsValid(pluginId, extension);

//     // Link
//     if (isPluginExtensionLinkConfig(extension)) {
//       assertConfigureIsValid(extension);

//       if (!extension.path && !extension.onClick) {
//         logWarning(`Invalid extension "${extension.title}". Either "path" or "onClick" is required.`);
//         return false;
//       }

//       if (extension.path) {
//         assertLinkPathIsValid(pluginId, extension.path);
//       }
//     }

//     return true;
//   } catch (error) {
//     if (error instanceof Error) {
//       logWarning(error.message);
//     }

//     return false;
//   }
// }
=======
export function isPluginExtensionConfigValid(pluginId: string, extension: PluginExtensionConfig): boolean {
  try {
    assertStringProps(extension, ['title', 'description', 'extensionPointId']);
    assertExtensionPointIdIsValid(pluginId, extension);

    // Link
    if (isPluginExtensionLinkConfig(extension)) {
      assertConfigureIsValid(extension);

      if (!extension.path && !extension.onClick) {
        logWarning(`Invalid extension "${extension.title}". Either "path" or "onClick" is required.`);
        return false;
      }

      if (extension.path) {
        assertLinkPathIsValid(pluginId, extension.path);
      }
    }

    return true;
  } catch (error) {
    if (error instanceof Error) {
      logWarning(error.message);
    }

    return false;
  }
}
>>>>>>> f1ba609b

export function isPromise(value: unknown): value is Promise<unknown> {
  return (
    value instanceof Promise || (typeof value === 'object' && value !== null && 'then' in value && 'catch' in value)
  );
}

export function isReactComponent(component: unknown): component is React.ComponentType {
  const hasReactTypeProp = (obj: unknown): obj is { $$typeof: Symbol } =>
    typeof obj === 'object' && obj !== null && '$$typeof' in obj;

  // The sandbox wraps the plugin components with React.memo.
  const isReactMemoObject = (obj: unknown): boolean =>
    hasReactTypeProp(obj) && obj.$$typeof === Symbol.for('react.memo');

  // We currently don't have any strict runtime-checking for this.
  // (The main reason is that we don't want to start depending on React implementation details.)
  return typeof component === 'function' || isReactMemoObject(component);
}<|MERGE_RESOLUTION|>--- conflicted
+++ resolved
@@ -8,11 +8,7 @@
 import { PluginAddedLinksConfigureFunc } from '@grafana/data/src/types/pluginExtensions';
 import { isPluginExtensionLink } from '@grafana/runtime';
 
-<<<<<<< HEAD
 import { isPluginExtensionLinkConfig } from './utils';
-=======
-import { isPluginExtensionLinkConfig, logWarning } from './utils';
->>>>>>> f1ba609b
 
 export function assertPluginExtensionLink(
   extension: PluginExtension | undefined,
@@ -94,78 +90,13 @@
   return extensionPointId.match(/.*\/v\d+$/);
 }
 
-<<<<<<< HEAD
 export function isConfigureFnValid(configure?: PluginAddedLinksConfigureFunc<object> | undefined) {
   return configure ? typeof configure === 'function' : true;
-=======
-export function isConfigureFnValid(extension: PluginExtensionLinkConfig) {
-  return extension.configure ? typeof extension.configure === 'function' : true;
->>>>>>> f1ba609b
 }
 
 export function isStringPropValid(prop: unknown) {
   return typeof prop === 'string' && prop.length > 0;
 }
-
-<<<<<<< HEAD
-// export function isPluginExtensionConfigValid(pluginId: string, extension: PluginExtensionConfig): boolean {
-//   try {
-//     assertStringProps(extension, ['title', 'description', 'extensionPointId']);
-//     assertExtensionPointIdIsValid(pluginId, extension);
-
-//     // Link
-//     if (isPluginExtensionLinkConfig(extension)) {
-//       assertConfigureIsValid(extension);
-
-//       if (!extension.path && !extension.onClick) {
-//         logWarning(`Invalid extension "${extension.title}". Either "path" or "onClick" is required.`);
-//         return false;
-//       }
-
-//       if (extension.path) {
-//         assertLinkPathIsValid(pluginId, extension.path);
-//       }
-//     }
-
-//     return true;
-//   } catch (error) {
-//     if (error instanceof Error) {
-//       logWarning(error.message);
-//     }
-
-//     return false;
-//   }
-// }
-=======
-export function isPluginExtensionConfigValid(pluginId: string, extension: PluginExtensionConfig): boolean {
-  try {
-    assertStringProps(extension, ['title', 'description', 'extensionPointId']);
-    assertExtensionPointIdIsValid(pluginId, extension);
-
-    // Link
-    if (isPluginExtensionLinkConfig(extension)) {
-      assertConfigureIsValid(extension);
-
-      if (!extension.path && !extension.onClick) {
-        logWarning(`Invalid extension "${extension.title}". Either "path" or "onClick" is required.`);
-        return false;
-      }
-
-      if (extension.path) {
-        assertLinkPathIsValid(pluginId, extension.path);
-      }
-    }
-
-    return true;
-  } catch (error) {
-    if (error instanceof Error) {
-      logWarning(error.message);
-    }
-
-    return false;
-  }
-}
->>>>>>> f1ba609b
 
 export function isPromise(value: unknown): value is Promise<unknown> {
   return (
