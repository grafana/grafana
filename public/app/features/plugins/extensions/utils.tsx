import { css } from '@emotion/css';
import { isArray, isObject } from 'lodash';
import * as React from 'react';
import { useAsync } from 'react-use';

import {
  type PluginExtensionLinkConfig,
  type PluginExtensionConfig,
  type PluginExtensionEventHelpers,
  PluginExtensionTypes,
  type PluginExtensionOpenModalOptions,
  isDateTime,
  dateTime,
  PluginContextProvider,
  PluginExtensionLink,
  PanelMenuItem,
  PluginExtensionAddedLinkConfig,
  urlUtil,
  PluginContextType,
  PluginExtensionExposedComponentConfig,
  PluginExtensionAddedComponentConfig,
} from '@grafana/data';
import {
  reportInteraction,
  config,
  // TODO: instead of depending on the service as a singleton, inject it as an argument from the React context
  sidecarServiceSingleton_EXPERIMENTAL,
} from '@grafana/runtime';
import { Modal } from '@grafana/ui';
import appEvents from 'app/core/app_events';
import { getPluginSettings } from 'app/features/plugins/pluginSettings';
import { ShowModalReactEvent } from 'app/types/events';

import { ExtensionsLog, log } from './logs/log';
import { AddedLinkRegistryItem } from './registry/AddedLinksRegistry';
import { assertIsNotPromise, assertLinkPathIsValid, assertStringProps, isPromise } from './validators';

export function isPluginExtensionLinkConfig(
  extension: PluginExtensionConfig | undefined
): extension is PluginExtensionLinkConfig {
  return typeof extension === 'object' && 'type' in extension && extension['type'] === PluginExtensionTypes.link;
}

export function handleErrorsInFn(fn: Function, errorMessagePrefix = '') {
  return (...args: unknown[]) => {
    try {
      return fn(...args);
    } catch (e) {
      if (e instanceof Error) {
        console.warn(`${errorMessagePrefix}${e.message}`);
      }
    }
  };
}

export function createOpenModalFunction(pluginId: string): PluginExtensionEventHelpers['openModal'] {
  return async (options) => {
    const { title, body, width, height } = options;

    appEvents.publish(
      new ShowModalReactEvent({
        component: wrapWithPluginContext<ModalWrapperProps>(
          pluginId,
          getModalWrapper({ title, body, width, height }),
          log
        ),
      })
    );
  };
}

type ModalWrapperProps = {
  onDismiss: () => void;
};

export const wrapWithPluginContext = <T,>(pluginId: string, Component: React.ComponentType<T>, log: ExtensionsLog) => {
  const WrappedExtensionComponent = (props: T & React.JSX.IntrinsicAttributes) => {
    const {
      error,
      loading,
      value: pluginMeta,
    } = useAsync(() => getPluginSettings(pluginId, { showErrorAlert: false }));

    if (loading) {
      return null;
    }

    if (error) {
      log.error(`Could not fetch plugin meta information for "${pluginId}", aborting. (${error.message})`, {
        stack: error.stack ?? '',
        message: error.message,
      });
      return null;
    }

    if (!pluginMeta) {
      log.error(`Fetched plugin meta information is empty for "${pluginId}", aborting.`);
      return null;
    }

    return (
      <PluginContextProvider meta={pluginMeta}>
        <Component {...props} />
      </PluginContextProvider>
    );
  };

  return WrappedExtensionComponent;
};

// Wraps a component with a modal.
// This way we can make sure that the modal is closable, and we also make the usage simpler.
const getModalWrapper = ({
  // The title of the modal (appears in the header)
  title,
  // A component that serves the body of the modal
  body: Body,
  width,
  height,
}: PluginExtensionOpenModalOptions) => {
  const className = css({ width, height });

  const ModalWrapper = ({ onDismiss }: ModalWrapperProps) => {
    return (
      <Modal title={title} className={className} isOpen onDismiss={onDismiss} onClickBackdrop={onDismiss}>
        <Body onDismiss={onDismiss} />
      </Modal>
    );
  };

  return ModalWrapper;
};

// Deep-clones and deep-freezes an object.
// (Returns with a new object, does not modify the original object)
//
// @param `object` The object to freeze
// @param `frozenProps` A set of objects that have already been frozen (used to prevent infinite recursion)
export function deepFreeze(value?: object | Record<string | symbol, unknown> | unknown[], frozenProps = new Map()) {
  if (!value || typeof value !== 'object' || Object.isFrozen(value)) {
    return value;
  }

  // Deep cloning the object to prevent freezing the original object
  const clonedValue = Array.isArray(value) ? [...value] : { ...value };

  // Prevent infinite recursion by looking for cycles inside an object
  if (frozenProps.has(value)) {
    return frozenProps.get(value);
  }
  frozenProps.set(value, clonedValue);

  const propNames = Reflect.ownKeys(clonedValue);

  for (const name of propNames) {
    const prop = Array.isArray(clonedValue) ? clonedValue[Number(name)] : clonedValue[name];

    // If the property is an object:
    //   1. clone it
    //   2. freeze it
    if (prop && (typeof prop === 'object' || typeof prop === 'function')) {
      if (Array.isArray(clonedValue)) {
        clonedValue[Number(name)] = deepFreeze(prop, frozenProps);
      } else {
        clonedValue[name] = deepFreeze(prop, frozenProps);
      }
    }
  }

  return Object.freeze(clonedValue);
}

export function generateExtensionId(pluginId: string, extensionPointId: string, title: string): string {
  const str = `${pluginId}${extensionPointId}${title}`;

  return Array.from(str)
    .reduce((s, c) => (Math.imul(31, s) + c.charCodeAt(0)) | 0, 0)
    .toString();
}

const _isProxy = Symbol('isReadOnlyProxy');

/**
 * Returns a proxy that wraps the given object in a way that makes it read only.
 * If you try to modify the object a TypeError exception will be thrown.
 *
 * @param obj The object to make read only
 * @returns A new read only object, does not modify the original object
 */
export function getReadOnlyProxy<T extends object>(obj: T): T {
  if (!obj || typeof obj !== 'object' || isReadOnlyProxy(obj)) {
    return obj;
  }

  const cache = new WeakMap();

  return new Proxy(obj, {
    defineProperty: () => false,
    deleteProperty: () => false,
    isExtensible: () => false,
    set: () => false,
    get(target, prop, receiver) {
      if (prop === _isProxy) {
        return true;
      }

      const value = Reflect.get(target, prop, receiver);

      // This will create a clone of the date time object
      // instead of creating a proxy because the underlying
      // momentjs object needs to be able to mutate itself.
      if (isDateTime(value)) {
        return dateTime(value);
      }

      if (isObject(value) || isArray(value)) {
        if (!cache.has(value)) {
          cache.set(value, getReadOnlyProxy(value));
        }
        return cache.get(value);
      }

      return value;
    },
  });
}

function isRecord(value: unknown): value is Record<string | number | symbol, unknown> {
  return typeof value === 'object' && value !== null;
}

export function isReadOnlyProxy(value: unknown): boolean {
  return isRecord(value) && value[_isProxy] === true;
}

export function createAddedLinkConfig<T extends object>(
  config: PluginExtensionAddedLinkConfig<T>
): PluginExtensionAddedLinkConfig {
  const linkConfig: PluginExtensionAddedLinkConfig<T> = {
    ...config,
  };
  assertLinkConfig(linkConfig);
  return linkConfig;
}

function assertLinkConfig<T extends object>(
  config: PluginExtensionAddedLinkConfig<T>
): asserts config is PluginExtensionAddedLinkConfig {}

export function truncateTitle(title: string, length: number): string {
  if (title.length < length) {
    return title;
  }
  const part = title.slice(0, length - 3);
  return `${part.trimEnd()}...`;
}

export function createExtensionSubMenu(extensions: PluginExtensionLink[]): PanelMenuItem[] {
  const categorized: Record<string, PanelMenuItem[]> = {};
  const uncategorized: PanelMenuItem[] = [];

  for (const extension of extensions) {
    const category = extension.category;

    if (!category) {
      uncategorized.push({
        text: truncateTitle(extension.title, 25),
        href: extension.path,
        onClick: extension.onClick,
      });
      continue;
    }

    if (!Array.isArray(categorized[category])) {
      categorized[category] = [];
    }

    categorized[category].push({
      text: truncateTitle(extension.title, 25),
      href: extension.path,
      onClick: extension.onClick,
    });
  }

  const subMenu = Object.keys(categorized).reduce((subMenu: PanelMenuItem[], category) => {
    subMenu.push({
      text: truncateTitle(category, 25),
      type: 'group',
      subMenu: categorized[category],
    });
    return subMenu;
  }, []);

  if (uncategorized.length > 0) {
    if (subMenu.length > 0) {
      subMenu.push({
        text: 'divider',
        type: 'divider',
      });
    }

    Array.prototype.push.apply(subMenu, uncategorized);
  }

  return subMenu;
}

export function getLinkExtensionOverrides(
  pluginId: string,
  config: AddedLinkRegistryItem,
  log: ExtensionsLog,
  context?: object
) {
  try {
    const overrides = config.configure?.(context);

    // Hiding the extension
    if (overrides === undefined) {
      return undefined;
    }

    let {
      title = config.title,
      description = config.description,
      path = config.path,
      icon = config.icon,
      category = config.category,
      ...rest
    } = overrides;

    assertIsNotPromise(
      overrides,
      `The configure() function for "${config.title}" returned a promise, skipping updates.`
    );

    path && assertLinkPathIsValid(pluginId, path);
    assertStringProps({ title, description }, ['title', 'description']);

    if (Object.keys(rest).length > 0) {
      log.warning(
        `Extension "${config.title}", is trying to override restricted properties: ${Object.keys(rest).join(
          ', '
        )} which will be ignored.`
      );
    }

    return {
      title,
      description,
      path,
      icon,
      category,
    };
  } catch (error) {
    if (error instanceof Error) {
      log.error(`Failed to configure link with title "${config.title}"`, {
        stack: error.stack ?? '',
        message: error.message,
      });
    }

    // If there is an error, we hide the extension
    // (This seems to be safest option in case the extension is doing something wrong.)
    return undefined;
  }
}

export function getLinkExtensionOnClick(
  pluginId: string,
  extensionPointId: string,
  config: AddedLinkRegistryItem,
  log: ExtensionsLog,
  context?: object
): ((event?: React.MouseEvent) => void) | undefined {
  const { onClick } = config;

  if (!onClick) {
    return;
  }

  return function onClickExtensionLink(event?: React.MouseEvent) {
    try {
      reportInteraction('ui_extension_link_clicked', {
        pluginId: pluginId,
        extensionPointId,
        title: config.title,
        category: config.category,
      });

      const helpers: PluginExtensionEventHelpers = {
        context,
        openModal: createOpenModalFunction(pluginId),
<<<<<<< HEAD
=======
        isAppOpened: () => isAppOpened(pluginId),
        openAppInSideview: (context?: unknown) => openAppInSideview(pluginId, context),
        closeAppInSideview: () => closeAppInSideview(pluginId),
>>>>>>> bef9ff3b
      };

      log.debug(`onClick '${config.title}' at '${extensionPointId}'`);
      const result = onClick(event, helpers);

      if (isPromise(result)) {
        result.catch((error) => {
          if (error instanceof Error) {
            log.error(error.message, {
              message: error.message,
              stack: error.stack ?? '',
            });
          }
        });
      }
    } catch (error) {
      if (error instanceof Error) {
        log.error(error.message, {
          message: error.message,
          stack: error.stack ?? '',
        });
      }
    }
  };
}

export function getLinkExtensionPathWithTracking(pluginId: string, path: string, extensionPointId: string): string {
  return urlUtil.appendQueryToUrl(
    path,
    urlUtil.toUrlParams({
      uel_pid: pluginId,
      uel_epid: extensionPointId,
    })
  );
}

<<<<<<< HEAD
=======
export const openAppInSideview = (pluginId: string, context?: unknown) =>
  sidecarServiceSingleton_EXPERIMENTAL.openApp(pluginId, context);

export const closeAppInSideview = (pluginId: string) => sidecarServiceSingleton_EXPERIMENTAL.closeApp(pluginId);

export const isAppOpened = (pluginId: string) => sidecarServiceSingleton_EXPERIMENTAL.isAppOpened(pluginId);

>>>>>>> bef9ff3b
// Comes from the `app_mode` setting in the Grafana config (defaults to "development")
// Can be set with the `GF_DEFAULT_APP_MODE` environment variable
export const isGrafanaDevMode = () => config.buildInfo.env === 'development';

// Checks if the meta information is missing from the plugin's plugin.json file
export const isExtensionPointMetaInfoMissing = (
  extensionPointId: string,
  pluginContext: PluginContextType,
  log: ExtensionsLog
) => {
  const pluginId = pluginContext.meta?.id;
  const extensionPoints = pluginContext.meta?.extensions?.extensionPoints;

  if (!extensionPoints || !extensionPoints.some((ep) => ep.id === extensionPointId)) {
    log.warning(
      `Extension point "${extensionPointId}" - it's not recorded in the "plugin.json" for "${pluginId}". Please add it under "extensions.extensionPoints[]".`
    );
    return true;
  }

  return false;
};

// Checks if an exposed component that the plugin is depending on is missing from the `dependencies` in the plugin.json file
export const isExposedComponentDependencyMissing = (
  id: string,
  pluginContext: PluginContextType,
  log: ExtensionsLog
) => {
  const pluginId = pluginContext.meta?.id;
  const exposedComponentsDependencies = pluginContext.meta?.dependencies?.extensions?.exposedComponents;

  if (!exposedComponentsDependencies || !exposedComponentsDependencies.includes(id)) {
    log.warning(
      `Using exposed component "${id}" - it's not recorded in the "plugin.json" for "${pluginId}". Please add it under "dependencies.extensions.exposedComponents[]".`
    );
    return true;
  }

  return false;
};

export const isAddedLinkMetaInfoMissing = (
  pluginId: string,
  metaInfo: PluginExtensionAddedLinkConfig,
  log: ExtensionsLog
) => {
  const app = config.apps[pluginId];
  const logPrefix = `Added-link "${metaInfo.title}" from "${pluginId}" -`;
  const pluginJsonMetaInfo = app ? app.extensions.addedLinks.find(({ title }) => title === metaInfo.title) : null;

  if (!app) {
    log.warning(`${logPrefix} couldn't find app plugin "${pluginId}"`);
    return true;
  }

  if (!pluginJsonMetaInfo) {
    log.warning(`${logPrefix} not registered in the plugin.json under "extensions.addedLinks[]".`);

    return true;
  }

  const targets = Array.isArray(metaInfo.targets) ? metaInfo.targets : [metaInfo.targets];
  if (!targets.every((target) => pluginJsonMetaInfo.targets.includes(target))) {
    log.warning(`${logPrefix} the "targets" don't match with ones in the plugin.json under "extensions.addedLinks[]".`);

    return true;
  }

  if (pluginJsonMetaInfo.description !== metaInfo.description) {
    log.warning(
      `${logPrefix} the "description" doesn't match with one in the plugin.json under "extensions.addedLinks[]".`
    );

    return true;
  }

  return false;
};

export const isAddedComponentMetaInfoMissing = (
  pluginId: string,
  metaInfo: PluginExtensionAddedComponentConfig,
  log: ExtensionsLog
) => {
  const app = config.apps[pluginId];
  const logPrefix = `Added component "${metaInfo.title}" -`;
  const pluginJsonMetaInfo = app ? app.extensions.addedComponents.find(({ title }) => title === metaInfo.title) : null;

  if (!app) {
    log.warning(`${logPrefix} couldn't find app plugin "${pluginId}"`);
    return true;
  }

  if (!pluginJsonMetaInfo) {
    log.warning(`${logPrefix} not registered in the plugin.json under "extensions.addedComponents[]".`);

    return true;
  }

  const targets = Array.isArray(metaInfo.targets) ? metaInfo.targets : [metaInfo.targets];
  if (!targets.every((target) => pluginJsonMetaInfo.targets.includes(target))) {
    log.warning(
      `${logPrefix} the "targets" don't match with ones in the plugin.json under "extensions.addedComponents[]".`
    );

    return true;
  }

  if (pluginJsonMetaInfo.description !== metaInfo.description) {
    log.warning(
      `${logPrefix} the "description" doesn't match with one in the plugin.json under "extensions.addedComponents[]".`
    );

    return true;
  }

  return false;
};

export const isExposedComponentMetaInfoMissing = (
  pluginId: string,
  metaInfo: PluginExtensionExposedComponentConfig,
  log: ExtensionsLog
) => {
  const app = config.apps[pluginId];
  const logPrefix = `Exposed component "${metaInfo.id}" -`;
  const pluginJsonMetaInfo = app ? app.extensions.exposedComponents.find(({ id }) => id === metaInfo.id) : null;

  if (!app) {
    log.warning(`${logPrefix} couldn't find app plugin: "${pluginId}"`);
    return true;
  }

  if (!pluginJsonMetaInfo) {
    log.warning(`${logPrefix} not registered in the plugin.json under "extensions.exposedComponents[]".`);

    return true;
  }

  if (pluginJsonMetaInfo.title !== metaInfo.title) {
    log.warning(
      `${logPrefix} the "title" doesn't match with one in the plugin.json under "extensions.exposedComponents[]".`
    );

    return true;
  }

  if (pluginJsonMetaInfo.description !== metaInfo.description) {
    log.warning(
      `${logPrefix} the "description" doesn't match with one in the plugin.json under "extensions.exposedComponents[]".`
    );

    return true;
  }

  return false;
};<|MERGE_RESOLUTION|>--- conflicted
+++ resolved
@@ -390,12 +390,6 @@
       const helpers: PluginExtensionEventHelpers = {
         context,
         openModal: createOpenModalFunction(pluginId),
-<<<<<<< HEAD
-=======
-        isAppOpened: () => isAppOpened(pluginId),
-        openAppInSideview: (context?: unknown) => openAppInSideview(pluginId, context),
-        closeAppInSideview: () => closeAppInSideview(pluginId),
->>>>>>> bef9ff3b
       };
 
       log.debug(`onClick '${config.title}' at '${extensionPointId}'`);
@@ -432,16 +426,6 @@
   );
 }
 
-<<<<<<< HEAD
-=======
-export const openAppInSideview = (pluginId: string, context?: unknown) =>
-  sidecarServiceSingleton_EXPERIMENTAL.openApp(pluginId, context);
-
-export const closeAppInSideview = (pluginId: string) => sidecarServiceSingleton_EXPERIMENTAL.closeApp(pluginId);
-
-export const isAppOpened = (pluginId: string) => sidecarServiceSingleton_EXPERIMENTAL.isAppOpened(pluginId);
-
->>>>>>> bef9ff3b
 // Comes from the `app_mode` setting in the Grafana config (defaults to "development")
 // Can be set with the `GF_DEFAULT_APP_MODE` environment variable
 export const isGrafanaDevMode = () => config.buildInfo.env === 'development';
