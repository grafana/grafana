import { css } from '@emotion/css';
import { cloneDeep, isArray, isObject } from 'lodash';
import * as React from 'react';
import { useAsync } from 'react-use';

import {
  type PluginExtensionEventHelpers,
  type PluginExtensionOpenModalOptions,
  isDateTime,
  dateTime,
  PluginContextProvider,
  PluginExtensionLink,
  PanelMenuItem,
  PluginExtensionAddedLinkConfig,
  urlUtil,
  PluginExtensionPoints,
  ExtensionInfo,
} from '@grafana/data';
import { reportInteraction, config, AppPluginConfig } from '@grafana/runtime';
import { Modal } from '@grafana/ui';
import appEvents from 'app/core/app_events';
import { getPluginSettings } from 'app/features/plugins/pluginSettings';
import { OpenExtensionSidebarEvent, ShowModalReactEvent } from 'app/types/events';

import { ExtensionsLog, log as baseLog } from './logs/log';
import { AddedLinkRegistryItem } from './registry/AddedLinksRegistry';
import { assertIsNotPromise, assertLinkPathIsValid, assertStringProps, isPromise } from './validators';

export function handleErrorsInFn(fn: Function, errorMessagePrefix = '') {
  return (...args: unknown[]) => {
    try {
      return fn(...args);
    } catch (e) {
      if (e instanceof Error) {
        console.warn(`${errorMessagePrefix}${e.message}`);
      }
    }
  };
}

export function createOpenModalFunction(pluginId: string): PluginExtensionEventHelpers['openModal'] {
  return async (options) => {
    const { title, body, width, height } = options;

    appEvents.publish(
      new ShowModalReactEvent({
        component: wrapWithPluginContext<ModalWrapperProps>(
          pluginId,
          getModalWrapper({ title, body, width, height }),
          baseLog
        ),
      })
    );
  };
}

type ModalWrapperProps = {
  onDismiss: () => void;
};

export const wrapWithPluginContext = <T,>(pluginId: string, Component: React.ComponentType<T>, log: ExtensionsLog) => {
  const WrappedExtensionComponent = (props: T & React.JSX.IntrinsicAttributes) => {
    const {
      error,
      loading,
      value: pluginMeta,
    } = useAsync(() => getPluginSettings(pluginId, { showErrorAlert: false }));

    if (loading) {
      return null;
    }

    if (error) {
      log.error(`Could not fetch plugin meta information for "${pluginId}", aborting. (${error.message})`, {
        stack: error.stack ?? '',
        message: error.message,
      });
      return null;
    }

    if (!pluginMeta) {
      log.error(`Fetched plugin meta information is empty for "${pluginId}", aborting.`);
      return null;
    }

    return (
      <PluginContextProvider meta={pluginMeta}>
<<<<<<< HEAD
        <Component {...readOnlyCopy(props, { log, source: 'extension', pluginId })} />
=======
        <Component {...writableProxy(props, log)} />
>>>>>>> 24138bde
      </PluginContextProvider>
    );
  };

  return WrappedExtensionComponent;
};

// Wraps a component with a modal.
// This way we can make sure that the modal is closable, and we also make the usage simpler.
const getModalWrapper = ({
  // The title of the modal (appears in the header)
  title,
  // A component that serves the body of the modal
  body: Body,
  width,
  height,
}: PluginExtensionOpenModalOptions) => {
  const className = css({ width, height });

  const ModalWrapper = ({ onDismiss }: ModalWrapperProps) => {
    return (
      <Modal title={title} className={className} isOpen onDismiss={onDismiss} onClickBackdrop={onDismiss}>
        <Body onDismiss={onDismiss} />
      </Modal>
    );
  };

  return ModalWrapper;
};

// Deep-clones and deep-freezes an object.
// (Returns with a new object, does not modify the original object)
//
// @param `object` The object to freeze
// @param `frozenProps` A set of objects that have already been frozen (used to prevent infinite recursion)
export function deepFreeze(value?: object | Record<string | symbol, unknown> | unknown[], frozenProps = new Map()) {
  if (!value || typeof value !== 'object' || Object.isFrozen(value)) {
    return value;
  }

  // Deep cloning the object to prevent freezing the original object
  const clonedValue = Array.isArray(value) ? [...value] : { ...value };

  // Prevent infinite recursion by looking for cycles inside an object
  if (frozenProps.has(value)) {
    return frozenProps.get(value);
  }
  frozenProps.set(value, clonedValue);

  const propNames = Reflect.ownKeys(clonedValue);

  for (const name of propNames) {
    const prop = Array.isArray(clonedValue) ? clonedValue[Number(name)] : clonedValue[name];

    // If the property is an object:
    //   1. clone it
    //   2. freeze it
    if (prop && (typeof prop === 'object' || typeof prop === 'function')) {
      if (Array.isArray(clonedValue)) {
        clonedValue[Number(name)] = deepFreeze(prop, frozenProps);
      } else {
        clonedValue[name] = deepFreeze(prop, frozenProps);
      }
    }
  }

  return Object.freeze(clonedValue);
}

export function generateExtensionId(pluginId: string, extensionPointId: string, title: string): string {
  const str = `${pluginId}${extensionPointId}${title}`;

  return Array.from(str)
    .reduce((s, c) => (Math.imul(31, s) + c.charCodeAt(0)) | 0, 0)
    .toString();
}

const _isReadOnlyProxy = Symbol('isReadOnlyProxy');
const _isMutationObserverProxy = Symbol('isMutationObserverProxy');

export class ReadOnlyProxyError extends Error {
  constructor(message?: string) {
    super(message ?? 'Mutating a read-only proxy object');
    this.name = 'ReadOnlyProxyError';
  }
}

/**
 * Returns a proxy that wraps the given object in a way that makes it read only.
 * If you try to modify the object a TypeError exception will be thrown.
 *
 * @param obj The object to make read only
 * @returns A new read only object, does not modify the original object
 */
export function getReadOnlyProxy<T extends object>(obj: T): T {
  if (!obj || typeof obj !== 'object' || isReadOnlyProxy(obj)) {
    return obj;
  }

  const cache = new WeakMap();

  return new Proxy(obj, {
    defineProperty: () => false,
    deleteProperty: () => false,
    isExtensible: () => false,
    set: () => false,
    get(target, prop, receiver) {
      if (prop === _isReadOnlyProxy) {
        return true;
      }

      const value = Reflect.get(target, prop, receiver);

      // This will create a clone of the date time object
      // instead of creating a proxy because the underlying
      // momentjs object needs to be able to mutate itself.
      if (isDateTime(value)) {
        return dateTime(value);
      }

      if (isObject(value) || isArray(value)) {
        if (!cache.has(value)) {
          cache.set(value, getReadOnlyProxy(value));
        }
        return cache.get(value);
      }

      return value;
    },
  });
}

type MutationSource = 'extension' | 'datasource';
interface ProxyOptions {
  log?: ExtensionsLog;
  source?: MutationSource;
  pluginId?: string;
}

/**
 * Returns a proxy that logs any attempted mutation to the original object.
 *
 * @param obj The object to observe
 * @returns A new proxy object that logs any attempted mutation to the original object
 */
export function getMutationObserverProxy<T extends object>(obj: T, options: ProxyOptions = {}): T {
  if (!obj || typeof obj !== 'object' || isMutationObserverProxy(obj)) {
    return obj;
  }

  const { log = baseLog, source = 'extension', pluginId = 'unknown' } = options;
  const cache = new WeakMap();
  const logFunction = isGrafanaDevMode() ? _log.error.bind(_log) : _log.warning.bind(_log); // should show error during local development

  return new Proxy(obj, {
    deleteProperty(target, prop) {
<<<<<<< HEAD
      log.warning(`Attempted to delete object property "${String(prop)}" from ${source} with id ${pluginId}`, {
=======
      logFunction(`Attempted to delete object property "${String(prop)}"`, {
>>>>>>> 24138bde
        stack: new Error().stack ?? '',
      });
      Reflect.deleteProperty(target, prop);
      return true;
    },
    defineProperty(target, prop, descriptor) {
<<<<<<< HEAD
      log.warning(`Attempted to define object property "${String(prop)}" from ${source} with id ${pluginId}`, {
=======
      // because immer (used by RTK) calls Object.isFrozen and Object.freeze we know that defineProperty will be called
      // behind the scenes as well so we only log message with debug level to minimize the noise and false positives
      _log.debug(`Attempted to define object property "${String(prop)}"`, {
>>>>>>> 24138bde
        stack: new Error().stack ?? '',
      });
      Reflect.defineProperty(target, prop, descriptor);
      return true;
    },
    set(target, prop, newValue) {
<<<<<<< HEAD
      log.warning(`Attempted to mutate object property "${String(prop)}" from ${source} with id ${pluginId}`, {
=======
      logFunction(`Attempted to mutate object property "${String(prop)}"`, {
>>>>>>> 24138bde
        stack: new Error().stack ?? '',
      });
      Reflect.set(target, prop, newValue);
      return true;
    },
    get(target, prop, receiver) {
      if (prop === _isMutationObserverProxy) {
        return true;
      }

      const value = Reflect.get(target, prop, receiver);

      // Return read-only properties as-is to avoid proxy invariant violations
      const descriptor = Reflect.getOwnPropertyDescriptor(target, prop);
      if (descriptor && !descriptor.configurable && !descriptor.writable) {
        return value;
      }

      // This will create a clone of the date time object
      // instead of creating a proxy because the underlying
      // momentjs object needs to be able to mutate itself.
      if (isDateTime(value)) {
        return dateTime(value);
      }

      if (isObject(value) || isArray(value)) {
        if (!cache.has(value)) {
          cache.set(value, getMutationObserverProxy(value, { log, source, pluginId }));
        }
        return cache.get(value);
      }

      return value;
    },
  });
}

<<<<<<< HEAD
export function readOnlyCopy<T>(value: T, options: ProxyOptions = {}): T {
=======
export function writableProxy<T>(value: T, _log: ExtensionsLog = log): T {
>>>>>>> 24138bde
  // Primitive types are read-only by default
  if (!value || typeof value !== 'object') {
    return value;
  }

  // Default: we return a proxy of a deep-cloned version of the original object, which logs warnings when mutation is attempted
  return getMutationObserverProxy(cloneDeep(value), options);
}

function isRecord(value: unknown): value is Record<string | number | symbol, unknown> {
  return typeof value === 'object' && value !== null;
}

export function isReadOnlyProxy(value: unknown): boolean {
  return isRecord(value) && value[_isReadOnlyProxy] === true;
}

export function isMutationObserverProxy(value: unknown): boolean {
  return isRecord(value) && value[_isMutationObserverProxy] === true;
}

export function createAddedLinkConfig<T extends object>(
  config: PluginExtensionAddedLinkConfig<T>
): PluginExtensionAddedLinkConfig {
  const linkConfig: PluginExtensionAddedLinkConfig<T> = {
    ...config,
  };
  assertLinkConfig(linkConfig);
  return linkConfig;
}

function assertLinkConfig<T extends object>(
  config: PluginExtensionAddedLinkConfig<T>
): asserts config is PluginExtensionAddedLinkConfig {}

export function truncateTitle(title: string, length: number): string {
  if (title.length < length) {
    return title;
  }
  const part = title.slice(0, length - 3);
  return `${part.trimEnd()}...`;
}

export function createExtensionSubMenu(extensions: PluginExtensionLink[]): PanelMenuItem[] {
  const categorized: Record<string, PanelMenuItem[]> = {};
  const uncategorized: PanelMenuItem[] = [];

  for (const extension of extensions) {
    const category = extension.category;

    if (!category) {
      uncategorized.push({
        text: truncateTitle(extension.title, 25),
        href: extension.path,
        onClick: extension.onClick,
      });
      continue;
    }

    if (!Array.isArray(categorized[category])) {
      categorized[category] = [];
    }

    categorized[category].push({
      text: truncateTitle(extension.title, 25),
      href: extension.path,
      onClick: extension.onClick,
    });
  }

  const subMenu = Object.keys(categorized).reduce((subMenu: PanelMenuItem[], category) => {
    subMenu.push({
      text: truncateTitle(category, 25),
      type: 'group',
      subMenu: categorized[category],
    });
    return subMenu;
  }, []);

  if (uncategorized.length > 0) {
    if (subMenu.length > 0) {
      subMenu.push({
        // eslint-disable-next-line @grafana/i18n/no-untranslated-strings
        text: 'divider',
        type: 'divider',
      });
    }

    Array.prototype.push.apply(subMenu, uncategorized);
  }

  return subMenu;
}

export function getLinkExtensionOverrides(
  pluginId: string,
  config: AddedLinkRegistryItem,
  log: ExtensionsLog,
  context?: object
) {
  try {
    const overrides = config.configure?.(context);

    // Hiding the extension
    if (overrides === undefined) {
      return undefined;
    }

    let {
      title = config.title,
      description = config.description,
      path = config.path,
      icon = config.icon,
      category = config.category,
      ...rest
    } = overrides;

    assertIsNotPromise(
      overrides,
      `The configure() function for "${config.title}" returned a promise, skipping updates.`
    );

    path && assertLinkPathIsValid(pluginId, path);
    assertStringProps({ title, description }, ['title', 'description']);

    if (Object.keys(rest).length > 0) {
      log.warning(
        `Extension "${config.title}", is trying to override restricted properties: ${Object.keys(rest).join(
          ', '
        )} which will be ignored.`
      );
    }

    return {
      title,
      description,
      path,
      icon,
      category,
    };
  } catch (error) {
    if (error instanceof Error) {
      log.error(`Failed to configure link with title "${config.title}"`, {
        stack: error.stack ?? '',
        message: error.message,
      });
    }

    // If there is an error, we hide the extension
    // (This seems to be safest option in case the extension is doing something wrong.)
    return undefined;
  }
}

export function getLinkExtensionOnClick(
  pluginId: string,
  extensionPointId: string,
  config: AddedLinkRegistryItem,
  log: ExtensionsLog,
  context?: object
): ((event?: React.MouseEvent) => void) | undefined {
  const { onClick } = config;

  if (!onClick) {
    return;
  }

  return function onClickExtensionLink(event?: React.MouseEvent) {
    try {
      reportInteraction('ui_extension_link_clicked', {
        pluginId: pluginId,
        extensionPointId,
        title: config.title,
        category: config.category,
      });

      const helpers: PluginExtensionEventHelpers = {
        context,
        openModal: createOpenModalFunction(pluginId),
        openSidebar: (componentTitle, context) => {
          appEvents.publish(
            new OpenExtensionSidebarEvent({
              props: context,
              pluginId,
              componentTitle,
            })
          );
        },
      };

      log.debug(`onClick '${config.title}' at '${extensionPointId}'`);
      const result = onClick(event, helpers);

      if (isPromise(result)) {
        result.catch((error) => {
          if (error instanceof Error) {
            log.error(error.message, {
              message: error.message,
              stack: error.stack ?? '',
            });
          }
        });
      }
    } catch (error) {
      if (error instanceof Error) {
        log.error(error.message, {
          message: error.message,
          stack: error.stack ?? '',
        });
      }
    }
  };
}

export function getLinkExtensionPathWithTracking(pluginId: string, path: string, extensionPointId: string): string {
  return urlUtil.appendQueryToUrl(
    path,
    urlUtil.toUrlParams({
      uel_pid: pluginId,
      uel_epid: extensionPointId,
    })
  );
}

// Comes from the `app_mode` setting in the Grafana config (defaults to "development")
// Can be set with the `GF_DEFAULT_APP_MODE` environment variable
export const isGrafanaDevMode = () => config.buildInfo.env === 'development';

export const getAppPluginConfigs = (pluginIds: string[] = []) =>
  Object.values(config.apps).filter((app) => pluginIds.includes(app.id));

export const getAppPluginIdFromExposedComponentId = (exposedComponentId: string) => {
  return exposedComponentId.split('/')[0];
};

// Returns a list of app plugin ids that are registering extensions to this extension point.
// (These plugins are necessary to be loaded to use the extension point.)
// (The function also returns the plugin ids that the plugins - that extend the extension point - depend on.)
export const getExtensionPointPluginDependencies = (extensionPointId: string): string[] => {
  return Object.values(config.apps)
    .filter(
      (app) =>
        app.extensions.addedLinks.some((link) => link.targets.includes(extensionPointId)) ||
        app.extensions.addedComponents.some((component) => component.targets.includes(extensionPointId))
    )
    .map((app) => app.id)
    .reduce((acc: string[], id: string) => {
      return [...acc, id, ...getAppPluginDependencies(id)];
    }, []);
};

export type ExtensionPointPluginMeta = Map<
  string,
  {
    readonly addedComponents: ExtensionInfo[];
    readonly addedLinks: ExtensionInfo[];
  }
>;

/**
 * Returns a map of plugin ids and their addedComponents and addedLinks to the extension point.
 * @param extensionPointId - The id of the extension point.
 * @returns A map of plugin ids and their addedComponents and addedLinks to the extension point.
 */
export const getExtensionPointPluginMeta = (extensionPointId: string): ExtensionPointPluginMeta => {
  return new Map(
    getExtensionPointPluginDependencies(extensionPointId)
      .map((pluginId) => {
        const app = config.apps[pluginId];
        // if the plugin does not exist or does not expose any components or links to the extension point, return undefined
        if (
          !app ||
          (!app.extensions.addedComponents.some((component) => component.targets.includes(extensionPointId)) &&
            !app.extensions.addedLinks.some((link) => link.targets.includes(extensionPointId)))
        ) {
          return undefined;
        }
        return [
          pluginId,
          {
            addedComponents: app.extensions.addedComponents.filter((component) =>
              component.targets.includes(extensionPointId)
            ),
            addedLinks: app.extensions.addedLinks.filter((link) => link.targets.includes(extensionPointId)),
          },
        ] as const;
      })
      .filter((c): c is NonNullable<typeof c> => c !== undefined)
  );
};

// Returns a list of app plugin ids that are necessary to be loaded to use the exposed component.
// (It is first the plugin that exposes the component, and then the ones that it depends on.)
export const getExposedComponentPluginDependencies = (exposedComponentId: string) => {
  const pluginId = getAppPluginIdFromExposedComponentId(exposedComponentId);

  return [pluginId].reduce((acc: string[], pluginId: string) => {
    return [...acc, pluginId, ...getAppPluginDependencies(pluginId)];
  }, []);
};

// Returns a list of app plugin ids that are necessary to be loaded, based on the `dependencies.extensions`
// metadata field. (For example the plugins that expose components that the app depends on.)
// Heads up! This is a recursive function.
export const getAppPluginDependencies = (pluginId: string, visited: string[] = []): string[] => {
  if (!config.apps[pluginId]) {
    return [];
  }

  // Prevent infinite recursion (it would happen if there is a circular dependency between app plugins)
  if (visited.includes(pluginId)) {
    return [];
  }

  const pluginIdDependencies = config.apps[pluginId].dependencies.extensions.exposedComponents.map(
    getAppPluginIdFromExposedComponentId
  );

  return (
    pluginIdDependencies
      .reduce((acc, _pluginId) => {
        return [...acc, ...getAppPluginDependencies(_pluginId, [...visited, pluginId])];
      }, pluginIdDependencies)
      // We don't want the plugin to "depend on itself"
      .filter((id) => id !== pluginId)
  );
};

// Returns a list of app plugins that has to be loaded before core Grafana could finish the initialization.
export const getAppPluginsToAwait = () => {
  const pluginIds = [
    // The "cloud-home-app" is registering banners once it's loaded, and this can cause a rerender in the AppChrome if it's loaded after the Grafana app init.
    'cloud-home-app',
  ];

  return Object.values(config.apps).filter((app) => pluginIds.includes(app.id));
};

// Returns a list of app plugins that has to be preloaded in parallel with the core Grafana initialization.
export const getAppPluginsToPreload = () => {
  // The DashboardPanelMenu extension point is using the `getPluginExtensions()` API in scenes at the moment, which means that it cannot yet benefit from dynamic plugin loading.
  const dashboardPanelMenuPluginIds = getExtensionPointPluginDependencies(PluginExtensionPoints.DashboardPanelMenu);
  const awaitedPluginIds = getAppPluginsToAwait().map((app) => app.id);
  const isNotAwaited = (app: AppPluginConfig) => !awaitedPluginIds.includes(app.id);

  return Object.values(config.apps).filter((app) => {
    return isNotAwaited(app) && (app.preload || dashboardPanelMenuPluginIds.includes(app.id));
  });
};<|MERGE_RESOLUTION|>--- conflicted
+++ resolved
@@ -85,11 +85,7 @@
 
     return (
       <PluginContextProvider meta={pluginMeta}>
-<<<<<<< HEAD
-        <Component {...readOnlyCopy(props, { log, source: 'extension', pluginId })} />
-=======
-        <Component {...writableProxy(props, log)} />
->>>>>>> 24138bde
+        <Component {...writableProxy(props, { log, source: 'extension', pluginId })} />
       </PluginContextProvider>
     );
   };
@@ -242,39 +238,27 @@
 
   const { log = baseLog, source = 'extension', pluginId = 'unknown' } = options;
   const cache = new WeakMap();
-  const logFunction = isGrafanaDevMode() ? _log.error.bind(_log) : _log.warning.bind(_log); // should show error during local development
+  const logFunction = isGrafanaDevMode() ? log.error.bind(log) : log.warning.bind(log); // should show error during local development
 
   return new Proxy(obj, {
     deleteProperty(target, prop) {
-<<<<<<< HEAD
-      log.warning(`Attempted to delete object property "${String(prop)}" from ${source} with id ${pluginId}`, {
-=======
-      logFunction(`Attempted to delete object property "${String(prop)}"`, {
->>>>>>> 24138bde
+      logFunction(`Attempted to delete object property "${String(prop)}" from ${source} with id ${pluginId}`, {
         stack: new Error().stack ?? '',
       });
       Reflect.deleteProperty(target, prop);
       return true;
     },
     defineProperty(target, prop, descriptor) {
-<<<<<<< HEAD
-      log.warning(`Attempted to define object property "${String(prop)}" from ${source} with id ${pluginId}`, {
-=======
       // because immer (used by RTK) calls Object.isFrozen and Object.freeze we know that defineProperty will be called
       // behind the scenes as well so we only log message with debug level to minimize the noise and false positives
-      _log.debug(`Attempted to define object property "${String(prop)}"`, {
->>>>>>> 24138bde
+      log.debug(`Attempted to define object property "${String(prop)}" from ${source} with id ${pluginId}`, {
         stack: new Error().stack ?? '',
       });
       Reflect.defineProperty(target, prop, descriptor);
       return true;
     },
     set(target, prop, newValue) {
-<<<<<<< HEAD
-      log.warning(`Attempted to mutate object property "${String(prop)}" from ${source} with id ${pluginId}`, {
-=======
-      logFunction(`Attempted to mutate object property "${String(prop)}"`, {
->>>>>>> 24138bde
+      logFunction(`Attempted to mutate object property "${String(prop)}" from ${source} with id ${pluginId}`, {
         stack: new Error().stack ?? '',
       });
       Reflect.set(target, prop, newValue);
@@ -312,11 +296,7 @@
   });
 }
 
-<<<<<<< HEAD
-export function readOnlyCopy<T>(value: T, options: ProxyOptions = {}): T {
-=======
-export function writableProxy<T>(value: T, _log: ExtensionsLog = log): T {
->>>>>>> 24138bde
+export function writableProxy<T>(value: T, options: ProxyOptions = {}): T {
   // Primitive types are read-only by default
   if (!value || typeof value !== 'object') {
     return value;
