import { css } from '@emotion/css';
import { cloneDeep, isArray, isObject } from 'lodash';
import * as React from 'react';
import { useAsync } from 'react-use';

import {
  type PluginExtensionEventHelpers,
  type PluginExtensionOpenModalOptions,
  isDateTime,
  dateTime,
  PluginContextProvider,
  PluginExtensionLink,
  PanelMenuItem,
  PluginExtensionAddedLinkConfig,
  urlUtil,
  PluginExtensionPoints,
  ExtensionInfo,
} from '@grafana/data';
import { reportInteraction, config, AppPluginConfig } from '@grafana/runtime';
import { Modal } from '@grafana/ui';
import appEvents from 'app/core/app_events';
import { getPluginSettings } from 'app/features/plugins/pluginSettings';
import { OpenExtensionSidebarEvent, ShowModalReactEvent } from 'app/types/events';

<<<<<<< HEAD
import { shouldLoadPluginInFrontendSandbox } from '../sandbox/sandbox_plugin_loader_registry';

=======
import { ExtensionErrorBoundary } from './ExtensionErrorBoundary';
>>>>>>> cfa05a63
import { ExtensionsLog, log as baseLog } from './logs/log';
import { AddedLinkRegistryItem } from './registry/AddedLinksRegistry';
import { assertIsNotPromise, assertLinkPathIsValid, assertStringProps, isPromise } from './validators';

export function handleErrorsInFn(fn: Function, errorMessagePrefix = '') {
  return (...args: unknown[]) => {
    try {
      return fn(...args);
    } catch (e) {
      if (e instanceof Error) {
        console.warn(`${errorMessagePrefix}${e.message}`);
      }
    }
  };
}

export function createOpenModalFunction(config: AddedLinkRegistryItem): PluginExtensionEventHelpers['openModal'] {
  return async (options) => {
    const { title, body, width, height } = options;

    appEvents.publish(
      new ShowModalReactEvent({
<<<<<<< HEAD
        component: wrapWithPluginContext<ModalWrapperProps>(
          pluginId,
          getModalWrapper({ title, body, width, height, pluginId }),
          baseLog
        ),
=======
        component: wrapWithPluginContext<ModalWrapperProps>({
          pluginId: config.pluginId,
          extensionTitle: config.title,
          Component: getModalWrapper({ title, body, width, height, config }),
          log: baseLog,
        }),
>>>>>>> cfa05a63
      })
    );
  };
}

type ModalWrapperProps = {
  onDismiss: () => void;
};

export const wrapWithPluginContext = <T,>({
  pluginId,
  extensionTitle,
  Component,
  log,
}: {
  pluginId: string;
  extensionTitle: string;
  Component: React.ComponentType<T>;
  log: ExtensionsLog;
}) => {
  const WrappedExtensionComponent = (props: T & React.JSX.IntrinsicAttributes) => {
    const {
      error,
      loading,
      value: pluginMeta,
    } = useAsync(() => getPluginSettings(pluginId, { showErrorAlert: false }));

    if (loading) {
      return null;
    }

    if (error) {
      log.error(`Could not fetch plugin meta information for "${pluginId}", aborting. (${error.message})`, {
        stack: error.stack ?? '',
        message: error.message,
      });
      return null;
    }

    if (!pluginMeta) {
      log.error(`Fetched plugin meta information is empty for "${pluginId}", aborting.`);
      return null;
    }

    return (
      <PluginContextProvider meta={pluginMeta}>
        <ExtensionErrorBoundary pluginId={pluginId} extensionTitle={extensionTitle} log={log}>
          <Component {...writableProxy(props, { log, source: 'extension', pluginId })} />
        </ExtensionErrorBoundary>
      </PluginContextProvider>
    );
  };

  return WrappedExtensionComponent;
};

// Wraps a component with a modal.
// This way we can make sure that the modal is closable, and we also make the usage simpler.
const getModalWrapper = ({
  // The title of the modal (appears in the header)
  title,
  // A component that serves the body of the modal
  body: Body,
  width,
  height,
<<<<<<< HEAD
  pluginId,
}: PluginExtensionOpenModalOptions & { pluginId: string }) => {
=======
  config,
}: PluginExtensionOpenModalOptions & { config: AddedLinkRegistryItem }) => {
>>>>>>> cfa05a63
  const className = css({ width, height });

  const ModalWrapper = ({ onDismiss }: ModalWrapperProps) => {
    const { value: isSandboxEnabled } = useAsync(() => shouldLoadPluginInFrontendSandbox({ pluginId }), [pluginId]);

    return (
      <Modal title={title} className={className} isOpen onDismiss={onDismiss} onClickBackdrop={onDismiss}>
<<<<<<< HEAD
        <div {...(isSandboxEnabled && { 'data-plugin-sandbox': pluginId })} data-testid="plugin-sandbox-wrapper">
          <Body onDismiss={onDismiss} />
        </div>
=======
        {/* 
          We also add an error boundary here (apart from the one in the `wrapWithPluginContext`) 
          so the error appears inside the modal (and not at the bottom of the page.)
        */}
        <ExtensionErrorBoundary
          pluginId={config.pluginId}
          extensionTitle={config.title}
          fallbackAlwaysVisible={true}
          log={baseLog}
        >
          <Body onDismiss={onDismiss} />
        </ExtensionErrorBoundary>
>>>>>>> cfa05a63
      </Modal>
    );
  };

  return ModalWrapper;
};

// Deep-clones and deep-freezes an object.
// (Returns with a new object, does not modify the original object)
//
// @param `object` The object to freeze
// @param `frozenProps` A set of objects that have already been frozen (used to prevent infinite recursion)
export function deepFreeze(value?: object | Record<string | symbol, unknown> | unknown[], frozenProps = new Map()) {
  if (!value || typeof value !== 'object' || Object.isFrozen(value)) {
    return value;
  }

  // Deep cloning the object to prevent freezing the original object
  const clonedValue = Array.isArray(value) ? [...value] : { ...value };

  // Prevent infinite recursion by looking for cycles inside an object
  if (frozenProps.has(value)) {
    return frozenProps.get(value);
  }
  frozenProps.set(value, clonedValue);

  const propNames = Reflect.ownKeys(clonedValue);

  for (const name of propNames) {
    const prop = Array.isArray(clonedValue) ? clonedValue[Number(name)] : clonedValue[name];

    // If the property is an object:
    //   1. clone it
    //   2. freeze it
    if (prop && (typeof prop === 'object' || typeof prop === 'function')) {
      if (Array.isArray(clonedValue)) {
        clonedValue[Number(name)] = deepFreeze(prop, frozenProps);
      } else {
        clonedValue[name] = deepFreeze(prop, frozenProps);
      }
    }
  }

  return Object.freeze(clonedValue);
}

export function generateExtensionId(pluginId: string, extensionPointId: string, title: string): string {
  const str = `${pluginId}${extensionPointId}${title}`;

  return Array.from(str)
    .reduce((s, c) => (Math.imul(31, s) + c.charCodeAt(0)) | 0, 0)
    .toString();
}

const _isReadOnlyProxy = Symbol('isReadOnlyProxy');
const _isMutationObserverProxy = Symbol('isMutationObserverProxy');

export class ReadOnlyProxyError extends Error {
  constructor(message?: string) {
    super(message ?? 'Mutating a read-only proxy object');
    this.name = 'ReadOnlyProxyError';
  }
}

/**
 * Returns a proxy that wraps the given object in a way that makes it read only.
 * If you try to modify the object a TypeError exception will be thrown.
 *
 * @param obj The object to make read only
 * @returns A new read only object, does not modify the original object
 */
export function getReadOnlyProxy<T extends object>(obj: T): T {
  if (!obj || typeof obj !== 'object' || isReadOnlyProxy(obj)) {
    return obj;
  }

  const cache = new WeakMap();

  return new Proxy(obj, {
    defineProperty: () => false,
    deleteProperty: () => false,
    isExtensible: () => false,
    set: () => false,
    get(target, prop, receiver) {
      if (prop === _isReadOnlyProxy) {
        return true;
      }

      const value = Reflect.get(target, prop, receiver);

      // This will create a clone of the date time object
      // instead of creating a proxy because the underlying
      // momentjs object needs to be able to mutate itself.
      if (isDateTime(value)) {
        return dateTime(value);
      }

      if (isObject(value) || isArray(value)) {
        if (!cache.has(value)) {
          cache.set(value, getReadOnlyProxy(value));
        }
        return cache.get(value);
      }

      return value;
    },
  });
}

type MutationSource = 'extension' | 'datasource';
interface ProxyOptions {
  log?: ExtensionsLog;
  source?: MutationSource;
  pluginId?: string;
}

/**
 * Returns a proxy that logs any attempted mutation to the original object.
 *
 * @param obj The object to observe
 * @param options The options for the proxy
 * @param options.log The logger to use
 * @param options.source The source of the mutation
 * @param options.pluginId The id of the plugin that is mutating the object
 * @returns A new proxy object that logs any attempted mutation to the original object
 */
export function getMutationObserverProxy<T extends object>(obj: T, options?: ProxyOptions): T {
  if (!obj || typeof obj !== 'object' || isMutationObserverProxy(obj)) {
    return obj;
  }

  const { log = baseLog, source = 'extension', pluginId = 'unknown' } = options ?? {};
  const cache = new WeakMap();
  const logFunction = isGrafanaDevMode() ? log.error.bind(log) : log.warning.bind(log); // should show error during local development

  return new Proxy(obj, {
    deleteProperty(target, prop) {
      logFunction(`Attempted to delete object property "${String(prop)}" from ${source} with id ${pluginId}`, {
        stack: new Error().stack ?? '',
      });
      Reflect.deleteProperty(target, prop);
      return true;
    },
    defineProperty(target, prop, descriptor) {
      // because immer (used by RTK) calls Object.isFrozen and Object.freeze we know that defineProperty will be called
      // behind the scenes as well so we only log message with debug level to minimize the noise and false positives
      log.debug(`Attempted to define object property "${String(prop)}" from ${source} with id ${pluginId}`, {
        stack: new Error().stack ?? '',
      });
      Reflect.defineProperty(target, prop, descriptor);
      return true;
    },
    set(target, prop, newValue) {
      logFunction(`Attempted to mutate object property "${String(prop)}" from ${source} with id ${pluginId}`, {
        stack: new Error().stack ?? '',
      });
      Reflect.set(target, prop, newValue);
      return true;
    },
    get(target, prop, receiver) {
      if (prop === _isMutationObserverProxy) {
        return true;
      }

      const value = Reflect.get(target, prop, receiver);

      // Return read-only properties as-is to avoid proxy invariant violations
      const descriptor = Reflect.getOwnPropertyDescriptor(target, prop);
      if (descriptor && !descriptor.configurable && !descriptor.writable) {
        return value;
      }

      // This will create a clone of the date time object
      // instead of creating a proxy because the underlying
      // momentjs object needs to be able to mutate itself.
      if (isDateTime(value)) {
        return dateTime(value);
      }

      if (isObject(value) || isArray(value)) {
        if (!cache.has(value)) {
          cache.set(value, getMutationObserverProxy(value, { log, source, pluginId }));
        }
        return cache.get(value);
      }

      return value;
    },
  });
}

/**
 * Returns a proxy that logs any attempted mutation to the original object.
 *
 * @param value The object to observe
 * @param options The options for the proxy
 * @param options.log The logger to use
 * @param options.source The source of the mutation
 * @param options.pluginId The id of the plugin that is mutating the object
 * @returns A new proxy object that logs any attempted mutation to the original object
 */
export function writableProxy<T>(value: T, options?: ProxyOptions): T {
  // Primitive types are read-only by default
  if (!value || typeof value !== 'object') {
    return value;
  }

  const { log = baseLog, source = 'extension', pluginId = 'unknown' } = options ?? {};

  // Default: we return a proxy of a deep-cloned version of the original object, which logs warnings when mutation is attempted
  return getMutationObserverProxy(cloneDeep(value), { log, pluginId, source });
}

function isRecord(value: unknown): value is Record<string | number | symbol, unknown> {
  return typeof value === 'object' && value !== null;
}

export function isReadOnlyProxy(value: unknown): boolean {
  return isRecord(value) && value[_isReadOnlyProxy] === true;
}

export function isMutationObserverProxy(value: unknown): boolean {
  return isRecord(value) && value[_isMutationObserverProxy] === true;
}

export function createAddedLinkConfig<T extends object>(
  config: PluginExtensionAddedLinkConfig<T>
): PluginExtensionAddedLinkConfig {
  const linkConfig: PluginExtensionAddedLinkConfig<T> = {
    ...config,
  };
  assertLinkConfig(linkConfig);
  return linkConfig;
}

function assertLinkConfig<T extends object>(
  config: PluginExtensionAddedLinkConfig<T>
): asserts config is PluginExtensionAddedLinkConfig {}

export function truncateTitle(title: string, length: number): string {
  if (title.length < length) {
    return title;
  }
  const part = title.slice(0, length - 3);
  return `${part.trimEnd()}...`;
}

export function createExtensionSubMenu(extensions: PluginExtensionLink[]): PanelMenuItem[] {
  const categorized: Record<string, PanelMenuItem[]> = {};
  const uncategorized: PanelMenuItem[] = [];

  for (const extension of extensions) {
    const category = extension.category;

    if (!category) {
      uncategorized.push({
        text: truncateTitle(extension.title, 25),
        href: extension.path,
        onClick: extension.onClick,
      });
      continue;
    }

    if (!Array.isArray(categorized[category])) {
      categorized[category] = [];
    }

    categorized[category].push({
      text: truncateTitle(extension.title, 25),
      href: extension.path,
      onClick: extension.onClick,
    });
  }

  const subMenu = Object.keys(categorized).reduce((subMenu: PanelMenuItem[], category) => {
    subMenu.push({
      text: truncateTitle(category, 25),
      type: 'group',
      subMenu: categorized[category],
    });
    return subMenu;
  }, []);

  if (uncategorized.length > 0) {
    if (subMenu.length > 0) {
      subMenu.push({
        // eslint-disable-next-line @grafana/i18n/no-untranslated-strings
        text: 'divider',
        type: 'divider',
      });
    }

    Array.prototype.push.apply(subMenu, uncategorized);
  }

  return subMenu;
}

export function getLinkExtensionOverrides(
  pluginId: string,
  config: AddedLinkRegistryItem,
  log: ExtensionsLog,
  context?: object
) {
  try {
    const overrides = config.configure?.(context);

    // Hiding the extension
    if (overrides === undefined) {
      return undefined;
    }

    let {
      title = config.title,
      description = config.description,
      path = config.path,
      icon = config.icon,
      category = config.category,
      ...rest
    } = overrides;

    assertIsNotPromise(
      overrides,
      `The configure() function for "${config.title}" returned a promise, skipping updates.`
    );

    path && assertLinkPathIsValid(pluginId, path);
    assertStringProps({ title, description }, ['title', 'description']);

    if (Object.keys(rest).length > 0) {
      log.warning(
        `Extension "${config.title}", is trying to override restricted properties: ${Object.keys(rest).join(
          ', '
        )} which will be ignored.`
      );
    }

    return {
      title,
      description,
      path,
      icon,
      category,
    };
  } catch (error) {
    if (error instanceof Error) {
      log.error(`Failed to configure link with title "${config.title}"`, {
        stack: error.stack ?? '',
        message: error.message,
      });
    }

    // If there is an error, we hide the extension
    // (This seems to be safest option in case the extension is doing something wrong.)
    return undefined;
  }
}

export function getLinkExtensionOnClick(
  pluginId: string,
  extensionPointId: string,
  config: AddedLinkRegistryItem,
  log: ExtensionsLog,
  context?: object
): ((event?: React.MouseEvent) => void) | undefined {
  const { onClick } = config;

  if (!onClick) {
    return;
  }

  return function onClickExtensionLink(event?: React.MouseEvent) {
    try {
      reportInteraction('ui_extension_link_clicked', {
        pluginId: pluginId,
        extensionPointId,
        title: config.title,
        category: config.category,
      });

      const helpers: PluginExtensionEventHelpers = {
        context,
        openModal: createOpenModalFunction(config),
        openSidebar: (componentTitle, context) => {
          appEvents.publish(
            new OpenExtensionSidebarEvent({
              props: context,
              pluginId,
              componentTitle,
            })
          );
        },
      };

      log.debug(`onClick '${config.title}' at '${extensionPointId}'`);
      const result = onClick(event, helpers);

      if (isPromise(result)) {
        result.catch((error) => {
          if (error instanceof Error) {
            log.error(error.message, {
              message: error.message,
              stack: error.stack ?? '',
            });
          }
        });
      }
    } catch (error) {
      if (error instanceof Error) {
        log.error(error.message, {
          message: error.message,
          stack: error.stack ?? '',
        });
      }
    }
  };
}

export function getLinkExtensionPathWithTracking(pluginId: string, path: string, extensionPointId: string): string {
  return urlUtil.appendQueryToUrl(
    path,
    urlUtil.toUrlParams({
      uel_pid: pluginId,
      uel_epid: extensionPointId,
    })
  );
}

// Comes from the `app_mode` setting in the Grafana config (defaults to "development")
// Can be set with the `GF_DEFAULT_APP_MODE` environment variable
export const isGrafanaDevMode = () => config.buildInfo.env === 'development';

export const getAppPluginConfigs = (pluginIds: string[] = []) =>
  Object.values(config.apps).filter((app) => pluginIds.includes(app.id));

export const getAppPluginIdFromExposedComponentId = (exposedComponentId: string) => {
  return exposedComponentId.split('/')[0];
};

// Returns a list of app plugin ids that are registering extensions to this extension point.
// (These plugins are necessary to be loaded to use the extension point.)
// (The function also returns the plugin ids that the plugins - that extend the extension point - depend on.)
export const getExtensionPointPluginDependencies = (extensionPointId: string): string[] => {
  return Object.values(config.apps)
    .filter(
      (app) =>
        app.extensions.addedLinks.some((link) => link.targets.includes(extensionPointId)) ||
        app.extensions.addedComponents.some((component) => component.targets.includes(extensionPointId))
    )
    .map((app) => app.id)
    .reduce((acc: string[], id: string) => {
      return [...acc, id, ...getAppPluginDependencies(id)];
    }, []);
};

export type ExtensionPointPluginMeta = Map<
  string,
  {
    readonly addedComponents: ExtensionInfo[];
    readonly addedLinks: ExtensionInfo[];
  }
>;

/**
 * Returns a map of plugin ids and their addedComponents and addedLinks to the extension point.
 * @param extensionPointId - The id of the extension point.
 * @returns A map of plugin ids and their addedComponents and addedLinks to the extension point.
 */
export const getExtensionPointPluginMeta = (extensionPointId: string): ExtensionPointPluginMeta => {
  return new Map(
    getExtensionPointPluginDependencies(extensionPointId)
      .map((pluginId) => {
        const app = config.apps[pluginId];
        // if the plugin does not exist or does not expose any components or links to the extension point, return undefined
        if (
          !app ||
          (!app.extensions.addedComponents.some((component) => component.targets.includes(extensionPointId)) &&
            !app.extensions.addedLinks.some((link) => link.targets.includes(extensionPointId)))
        ) {
          return undefined;
        }
        return [
          pluginId,
          {
            addedComponents: app.extensions.addedComponents.filter((component) =>
              component.targets.includes(extensionPointId)
            ),
            addedLinks: app.extensions.addedLinks.filter((link) => link.targets.includes(extensionPointId)),
          },
        ] as const;
      })
      .filter((c): c is NonNullable<typeof c> => c !== undefined)
  );
};

// Returns a list of app plugin ids that are necessary to be loaded to use the exposed component.
// (It is first the plugin that exposes the component, and then the ones that it depends on.)
export const getExposedComponentPluginDependencies = (exposedComponentId: string) => {
  const pluginId = getAppPluginIdFromExposedComponentId(exposedComponentId);

  return [pluginId].reduce((acc: string[], pluginId: string) => {
    return [...acc, pluginId, ...getAppPluginDependencies(pluginId)];
  }, []);
};

// Returns a list of app plugin ids that are necessary to be loaded, based on the `dependencies.extensions`
// metadata field. (For example the plugins that expose components that the app depends on.)
// Heads up! This is a recursive function.
export const getAppPluginDependencies = (pluginId: string, visited: string[] = []): string[] => {
  if (!config.apps[pluginId]) {
    return [];
  }

  // Prevent infinite recursion (it would happen if there is a circular dependency between app plugins)
  if (visited.includes(pluginId)) {
    return [];
  }

  const pluginIdDependencies = config.apps[pluginId].dependencies.extensions.exposedComponents.map(
    getAppPluginIdFromExposedComponentId
  );

  return (
    pluginIdDependencies
      .reduce((acc, _pluginId) => {
        return [...acc, ...getAppPluginDependencies(_pluginId, [...visited, pluginId])];
      }, pluginIdDependencies)
      // We don't want the plugin to "depend on itself"
      .filter((id) => id !== pluginId)
  );
};

// Returns a list of app plugins that has to be loaded before core Grafana could finish the initialization.
export const getAppPluginsToAwait = () => {
  const pluginIds = [
    // The "cloud-home-app" is registering banners once it's loaded, and this can cause a rerender in the AppChrome if it's loaded after the Grafana app init.
    'cloud-home-app',
  ];

  return Object.values(config.apps).filter((app) => pluginIds.includes(app.id));
};

// Returns a list of app plugins that has to be preloaded in parallel with the core Grafana initialization.
export const getAppPluginsToPreload = () => {
  // The DashboardPanelMenu extension point is using the `getPluginExtensions()` API in scenes at the moment, which means that it cannot yet benefit from dynamic plugin loading.
  const dashboardPanelMenuPluginIds = getExtensionPointPluginDependencies(PluginExtensionPoints.DashboardPanelMenu);
  const awaitedPluginIds = getAppPluginsToAwait().map((app) => app.id);
  const isNotAwaited = (app: AppPluginConfig) => !awaitedPluginIds.includes(app.id);

  return Object.values(config.apps).filter((app) => {
    return isNotAwaited(app) && (app.preload || dashboardPanelMenuPluginIds.includes(app.id));
  });
};<|MERGE_RESOLUTION|>--- conflicted
+++ resolved
@@ -22,12 +22,7 @@
 import { getPluginSettings } from 'app/features/plugins/pluginSettings';
 import { OpenExtensionSidebarEvent, ShowModalReactEvent } from 'app/types/events';
 
-<<<<<<< HEAD
-import { shouldLoadPluginInFrontendSandbox } from '../sandbox/sandbox_plugin_loader_registry';
-
-=======
 import { ExtensionErrorBoundary } from './ExtensionErrorBoundary';
->>>>>>> cfa05a63
 import { ExtensionsLog, log as baseLog } from './logs/log';
 import { AddedLinkRegistryItem } from './registry/AddedLinksRegistry';
 import { assertIsNotPromise, assertLinkPathIsValid, assertStringProps, isPromise } from './validators';
@@ -50,20 +45,12 @@
 
     appEvents.publish(
       new ShowModalReactEvent({
-<<<<<<< HEAD
-        component: wrapWithPluginContext<ModalWrapperProps>(
-          pluginId,
-          getModalWrapper({ title, body, width, height, pluginId }),
-          baseLog
-        ),
-=======
         component: wrapWithPluginContext<ModalWrapperProps>({
           pluginId: config.pluginId,
           extensionTitle: config.title,
           Component: getModalWrapper({ title, body, width, height, config }),
           log: baseLog,
         }),
->>>>>>> cfa05a63
       })
     );
   };
@@ -129,25 +116,13 @@
   body: Body,
   width,
   height,
-<<<<<<< HEAD
-  pluginId,
-}: PluginExtensionOpenModalOptions & { pluginId: string }) => {
-=======
   config,
 }: PluginExtensionOpenModalOptions & { config: AddedLinkRegistryItem }) => {
->>>>>>> cfa05a63
   const className = css({ width, height });
 
   const ModalWrapper = ({ onDismiss }: ModalWrapperProps) => {
-    const { value: isSandboxEnabled } = useAsync(() => shouldLoadPluginInFrontendSandbox({ pluginId }), [pluginId]);
-
     return (
       <Modal title={title} className={className} isOpen onDismiss={onDismiss} onClickBackdrop={onDismiss}>
-<<<<<<< HEAD
-        <div {...(isSandboxEnabled && { 'data-plugin-sandbox': pluginId })} data-testid="plugin-sandbox-wrapper">
-          <Body onDismiss={onDismiss} />
-        </div>
-=======
         {/* 
           We also add an error boundary here (apart from the one in the `wrapWithPluginContext`) 
           so the error appears inside the modal (and not at the bottom of the page.)
@@ -158,9 +133,10 @@
           fallbackAlwaysVisible={true}
           log={baseLog}
         >
-          <Body onDismiss={onDismiss} />
+          <div data-plugin-sandbox={config.pluginId} data-testid="plugin-sandbox-wrapper">
+            <Body onDismiss={onDismiss} />
+          </div>
         </ExtensionErrorBoundary>
->>>>>>> cfa05a63
       </Modal>
     );
   };
