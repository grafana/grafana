--- conflicted
+++ resolved
@@ -6,12 +6,7 @@
 import PluginList from './PluginList';
 import { loadPlugins } from './state/actions';
 import { getNavModel } from 'app/core/selectors/navModel';
-<<<<<<< HEAD
-import { getLayoutMode, getPlugins, getPluginsSearchQuery } from './state/selectors';
-import { LayoutMode, LayoutModes } from 'app/core/components/LayoutSelector/LayoutSelector';
-=======
 import { getPlugins, getPluginsSearchQuery } from './state/selectors';
->>>>>>> 980b9306
 import { NavModel, PluginMeta } from '@grafana/data';
 import { StoreState } from 'app/types';
 import { setPluginsSearchQuery } from './state/reducers';
@@ -48,11 +43,6 @@
           <>
             <OrgActionBar
               searchQuery={searchQuery}
-<<<<<<< HEAD
-              layoutMode={layoutMode ?? LayoutModes.Grid}
-              onSetLayoutMode={mode => setPluginsLayoutMode(mode)}
-=======
->>>>>>> 980b9306
               setSearchQuery={query => setPluginsSearchQuery(query)}
               linkButton={linkButton}
             />
