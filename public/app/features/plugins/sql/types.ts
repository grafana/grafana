--- conflicted
+++ resolved
@@ -133,11 +133,7 @@
   dispose?: (dsID?: string) => void;
   lookup?: (path?: string) => Promise<Array<{ name: string; completion: string }>>;
   getEditorLanguageDefinition: () => LanguageDefinition;
-<<<<<<< HEAD
-  toRawSql?: (query: SQLQuery) => string;
-=======
   toRawSql: (query: SQLQuery) => string;
->>>>>>> ae830f68
   functions?: () => string[];
 }
 
