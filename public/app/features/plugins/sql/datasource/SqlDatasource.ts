import { lastValueFrom } from 'rxjs';
import { map } from 'rxjs/operators';

import {
  DataFrame,
  DataFrameView,
  DataQuery,
  DataSourceInstanceSettings,
  DataSourceRef,
  MetricFindValue,
  ScopedVars,
  TimeRange,
} from '@grafana/data';
import {
  BackendDataSourceResponse,
  DataSourceWithBackend,
  FetchResponse,
  getBackendSrv,
  getTemplateSrv,
  TemplateSrv,
  TestingStatus,
} from '@grafana/runtime';
import { toDataQueryResponse } from '@grafana/runtime/src/utils/queryResponse';
import { getTimeSrv } from 'app/features/dashboard/services/TimeSrv';

import { VariableWithMultiSupport } from '../../../variables/types';
import { getSearchFilterScopedVar, SearchFilterOptions } from '../../../variables/utils';
import { ResponseParser } from '../ResponseParser';
import { SqlQueryEditor } from '../components/QueryEditor';
import { MACRO_NAMES } from '../constants';
import { DB, SQLQuery, SQLOptions, SqlQueryModel, QueryFormat } from '../types';
import migrateAnnotation from '../utils/migration';

export abstract class SqlDatasource extends DataSourceWithBackend<SQLQuery, SQLOptions> {
  id: number;
  responseParser: ResponseParser;
  name: string;
  interval: string;
  db: DB;

  constructor(
    instanceSettings: DataSourceInstanceSettings<SQLOptions>,
    protected readonly templateSrv: TemplateSrv = getTemplateSrv()
  ) {
    super(instanceSettings);
    this.name = instanceSettings.name;
    this.responseParser = new ResponseParser();
    this.id = instanceSettings.id;
    const settingsData = instanceSettings.jsonData || {};
    this.interval = settingsData.timeInterval || '1m';
    this.db = this.getDB();
    this.annotations = {
      prepareAnnotation: migrateAnnotation,
      QueryEditor: SqlQueryEditor,
    };
  }

  abstract getDB(dsID?: number): DB;

  abstract getQueryModel(target?: SQLQuery, templateSrv?: TemplateSrv, scopedVars?: ScopedVars): SqlQueryModel;

  getResponseParser() {
    return this.responseParser;
  }

  interpolateVariable = (value: string | string[] | number, variable: VariableWithMultiSupport) => {
    if (typeof value === 'string') {
      if (variable.multi || variable.includeAll) {
        return this.getQueryModel().quoteLiteral(value);
      } else {
        return String(value).replace(/'/g, "''");
      }
    }

    if (typeof value === 'number') {
      return value;
    }

    if (Array.isArray(value)) {
      const quotedValues = value.map((v) => this.getQueryModel().quoteLiteral(v));
      return quotedValues.join(',');
    }

    return value;
  };

  interpolateVariablesInQueries(queries: SQLQuery[], scopedVars: ScopedVars): SQLQuery[] {
    let expandedQueries = queries;
    if (queries && queries.length > 0) {
      expandedQueries = queries.map((query) => {
        const expandedQuery = {
          ...query,
          datasource: this.getRef(),
          rawSql: this.templateSrv.replace(query.rawSql, scopedVars, this.interpolateVariable),
          rawQuery: true,
        };
        return expandedQuery;
      });
    }
    return expandedQueries;
  }

  filterQuery(query: SQLQuery): boolean {
    return !query.hide;
  }

  applyTemplateVariables(
    target: SQLQuery,
    scopedVars: ScopedVars
  ): Record<string, string | DataSourceRef | SQLQuery['format']> {
    return {
      refId: target.refId,
      datasource: this.getRef(),
      rawSql: this.templateSrv.replace(target.rawSql, scopedVars, this.interpolateVariable),
      format: target.format,
    };
  }

  async metricFindQuery(query: string, optionalOptions?: MetricFindQueryOptions): Promise<MetricFindValue[]> {
    let refId = 'tempvar';
    if (optionalOptions && optionalOptions.variable && optionalOptions.variable.name) {
      refId = optionalOptions.variable.name;
    }

    const rawSql = this.templateSrv.replace(
      query,
      getSearchFilterScopedVar({ query, wildcardChar: '%', options: optionalOptions }),
      this.interpolateVariable
    );

    const interpolatedQuery: SQLQuery = {
      refId: refId,
      datasource: this.getRef(),
      rawSql,
      format: QueryFormat.Table,
    };

    const response = await this.runMetaQuery(interpolatedQuery, optionalOptions);
    return this.getResponseParser().transformMetricFindResponse(response);
  }

  async runSql<T>(query: string, options?: RunSQLOptions) {
    const frame = await this.runMetaQuery({ rawSql: query, format: QueryFormat.Table, refId: options?.refId }, options);
    return new DataFrameView<T>(frame);
  }

  private runMetaQuery(request: Partial<SQLQuery>, options?: MetricFindQueryOptions): Promise<DataFrame> {
    const range = getTimeSrv().timeRange();
    const refId = request.refId || 'meta';
    const queries: DataQuery[] = [{ ...request, datasource: request.datasource || this.getRef(), refId }];

    return lastValueFrom(
      getBackendSrv()
        .fetch<BackendDataSourceResponse>({
          url: '/api/ds/query',
          method: 'POST',
          headers: this.getRequestHeaders(),
          data: {
            from: options?.range?.from.valueOf().toString() || range.from.valueOf().toString(),
            to: options?.range?.to.valueOf().toString() || range.to.valueOf().toString(),
            queries,
          },
          requestId: refId,
        })
        .pipe(
          map((res: FetchResponse<BackendDataSourceResponse>) => {
            const rsp = toDataQueryResponse(res, queries);
            return rsp.data[0];
          })
        )
    );
  }

<<<<<<< HEAD
  testDatasource(): Promise<TestingStatus> {
    const refId = 'A';
    return lastValueFrom(
      getBackendSrv()
        .fetch<BackendDataSourceResponse>({
          url: '/api/ds/query',
          method: 'POST',
          headers: this.getRequestHeaders(),
          data: {
            from: '5m',
            to: 'now',
            queries: [
              {
                refId: refId,
                intervalMs: 1,
                maxDataPoints: 1,
                datasource: this.getRef(),
                datasourceId: this.id,
                rawSql: 'SELECT 1',
                format: 'table',
              },
            ],
          },
        })
        .pipe(
          map((r) => {
            const error = r.data.results[refId].error;
            if (error) {
              return { status: 'error', message: error };
            }
            return { status: 'success', message: 'Database Connection OK' };
          }),
          catchError((err) => {
            return of(toTestingStatus(err));
          })
        )
    );
  }

=======
>>>>>>> 11a2a28e
  targetContainsTemplate(target: SQLQuery) {
    let queryWithoutMacros = target.rawSql;
    MACRO_NAMES.forEach((value) => {
      queryWithoutMacros = queryWithoutMacros?.replace(value, '') || '';
    });
    return this.templateSrv.containsTemplate(queryWithoutMacros);
  }
}

interface RunSQLOptions extends MetricFindQueryOptions {
  refId?: string;
}

interface MetricFindQueryOptions extends SearchFilterOptions {
  range?: TimeRange;
  variable?: VariableWithMultiSupport;
}<|MERGE_RESOLUTION|>--- conflicted
+++ resolved
@@ -171,48 +171,6 @@
     );
   }
 
-<<<<<<< HEAD
-  testDatasource(): Promise<TestingStatus> {
-    const refId = 'A';
-    return lastValueFrom(
-      getBackendSrv()
-        .fetch<BackendDataSourceResponse>({
-          url: '/api/ds/query',
-          method: 'POST',
-          headers: this.getRequestHeaders(),
-          data: {
-            from: '5m',
-            to: 'now',
-            queries: [
-              {
-                refId: refId,
-                intervalMs: 1,
-                maxDataPoints: 1,
-                datasource: this.getRef(),
-                datasourceId: this.id,
-                rawSql: 'SELECT 1',
-                format: 'table',
-              },
-            ],
-          },
-        })
-        .pipe(
-          map((r) => {
-            const error = r.data.results[refId].error;
-            if (error) {
-              return { status: 'error', message: error };
-            }
-            return { status: 'success', message: 'Database Connection OK' };
-          }),
-          catchError((err) => {
-            return of(toTestingStatus(err));
-          })
-        )
-    );
-  }
-
-=======
->>>>>>> 11a2a28e
   targetContainsTemplate(target: SQLQuery) {
     let queryWithoutMacros = target.rawSql;
     MACRO_NAMES.forEach((value) => {
