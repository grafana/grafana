--- conflicted
+++ resolved
@@ -1,35 +1,22 @@
 import { css } from '@emotion/css';
-<<<<<<< HEAD
-import { useMemo, useRef, useEffect, useState, useCallback } from 'react';
+import { useMemo, useRef, useEffect, useState, lazy, Suspense, useCallback } from 'react';
 import { useMeasure } from 'react-use';
 import AutoSizer from 'react-virtualized-auto-sizer';
 
-import { GrafanaTheme2, SelectableValue } from '@grafana/data';
-import { t } from '@grafana/i18n';
+import { SelectableValue, GrafanaTheme2 } from '@grafana/data';
+import { t, Trans } from '@grafana/i18n';
 import { SQLEditor, CompletionItemKind, LanguageDefinition, TableIdentifier } from '@grafana/plugin-ui';
 import { DataQuery } from '@grafana/schema/dist/esm/index';
 import { formatSQL } from '@grafana/sql';
-import { Button, Modal, Stack, useStyles2 } from '@grafana/ui';
-=======
-import { useMemo, useRef, useEffect, useState, lazy, Suspense } from 'react';
-
-import { SelectableValue, GrafanaTheme2 } from '@grafana/data';
-import { Trans } from '@grafana/i18n';
-import { SQLEditor, CompletionItemKind, LanguageDefinition, TableIdentifier } from '@grafana/plugin-ui';
-import { DataQuery } from '@grafana/schema/dist/esm/index';
-import { useStyles2, Stack, Button } from '@grafana/ui';
->>>>>>> 31fc7d5d
+import { useStyles2, Stack, Button, Modal } from '@grafana/ui';
 
 import { ExpressionQueryEditorProps } from '../ExpressionQueryEditor';
 import { SqlExpressionQuery } from '../types';
 import { fetchSQLFields } from '../utils/metaSqlExpr';
 
-<<<<<<< HEAD
-import { QueryToolbox } from './QueryToolbox';
-=======
 import { useSQLExplanations } from './GenAI/hooks/useSQLExplanations';
 import { useSQLSuggestions } from './GenAI/hooks/useSQLSuggestions';
->>>>>>> 31fc7d5d
+import { QueryToolbox } from './QueryToolbox';
 import { getSqlCompletionProvider } from './sqlCompletionProvider';
 
 // Lazy load the GenAI components to avoid circular dependencies
@@ -65,12 +52,7 @@
 
 // Account for Monaco editor's border to prevent clipping
 const EDITOR_BORDER_ADJUSTMENT = 2; // 1px border on top and bottom
-
-<<<<<<< HEAD
-interface SqlExprProps {
-=======
 export interface SqlExprProps {
->>>>>>> 31fc7d5d
   refIds: Array<SelectableValue<string>>;
   query: SqlExpressionQuery;
   queries: DataQuery[] | undefined;
@@ -81,11 +63,7 @@
   metadata?: ExpressionQueryEditorProps;
 }
 
-<<<<<<< HEAD
-export const SqlExpr = ({ onChange, refIds, query, alerting = false, queries, onRunQuery }: SqlExprProps) => {
-=======
-export const SqlExpr = ({ onChange, refIds, query, alerting = false, queries, metadata }: SqlExprProps) => {
->>>>>>> 31fc7d5d
+export const SqlExpr = ({ onChange, refIds, query, alerting = false, queries, metadata, onRunQuery }: SqlExprProps) => {
   const vars = useMemo(() => refIds.map((v) => v.value!), [refIds]);
   const completionProvider = useMemo(
     () =>
@@ -212,7 +190,6 @@
     // eslint-disable-next-line react-hooks/exhaustive-deps
   }, []);
 
-<<<<<<< HEAD
   // cmd/ctrl + enter to run query
   useEffect(() => {
     const handleKeyDown = (event: KeyboardEvent) => {
@@ -234,12 +211,16 @@
     <div ref={toolboxRef}>
       <QueryToolbox query={query} onFormatCode={formatQuery} onExpand={setIsExpanded} isExpanded={isExpanded} />
     </div>
-=======
-  return (
+  );
+
+  const renderSQLEditor = (width?: number, height?: number) => (
     <>
       <div className={styles.sqlContainer}>
         <div className={styles.sqlButtons}>
           <Stack direction="row" gap={1} alignItems="center" justifyContent="end">
+            <Button icon="play" onClick={executeQuery} size="sm">
+              {t('expressions.sql-expr.button-run-query', 'Run query')}
+            </Button>
             <Suspense fallback={null}>
               {shouldShowViewExplanation ? (
                 <Button
@@ -285,9 +266,12 @@
           <SQLEditor
             query={query.expression || initialQuery}
             onChange={onEditorChange}
-            height={dimensions.height - EDITOR_BORDER_ADJUSTMENT}
+            width={width}
+            height={height ?? dimensions.height - EDITOR_BORDER_ADJUSTMENT - toolboxMeasure.height}
             language={EDITOR_LANGUAGE_DEFINITION}
-          />
+          >
+            {({ formatQuery }) => renderToolbox(formatQuery)}
+          </SQLEditor>
         </div>
       </div>
       <>
@@ -308,64 +292,45 @@
         </Suspense>
       </>
     </>
->>>>>>> 31fc7d5d
-  );
-
-  const renderSQLEditor = (width?: number, height?: number) => (
-    <SQLEditor
-      query={query.expression || initialQuery}
-      onChange={onEditorChange}
-      width={width}
-      height={height ?? dimensions.height - EDITOR_BORDER_ADJUSTMENT - toolboxMeasure.height}
-      language={EDITOR_LANGUAGE_DEFINITION}
-    >
-      {({ formatQuery }) => renderToolbox(formatQuery)}
-    </SQLEditor>
   );
 
   const renderStandaloneEditor = () => (
     <AutoSizer>
-      {({ width, height }) =>
-        renderSQLEditor(width, height ? height - EDITOR_BORDER_ADJUSTMENT - toolboxMeasure.height : undefined)
-      }
+      {({ width, height }) => (
+        <SQLEditor
+          query={query.expression || initialQuery}
+          onChange={onEditorChange}
+          width={width}
+          height={height ? height - EDITOR_BORDER_ADJUSTMENT - toolboxMeasure.height : undefined}
+          language={EDITOR_LANGUAGE_DEFINITION}
+        >
+          {({ formatQuery }) => renderToolbox(formatQuery)}
+        </SQLEditor>
+      )}
     </AutoSizer>
   );
 
   return (
     <>
-      <Stack direction="column" gap={1.5}>
-        <div className={styles.sqlButtons}>
-          <Button icon="play" onClick={executeQuery} size="sm">
-            {t('expressions.sql-expr.button-run-query', 'Run query')}
-          </Button>
-        </div>
-      </Stack>
-      <div ref={containerRef} className={styles.editorContainer}>
-        {renderSQLEditor()}
-        {isExpanded && (
-          <Modal
-            title={t('expressions.sql-expr.modal-title', 'SQL Editor')}
-            closeOnBackdropClick={false}
-            closeOnEscape={false}
-            className={styles.modal}
-            contentClassName={styles.modalContent}
-            isOpen={isExpanded}
-            onDismiss={() => setIsExpanded(false)}
-          >
-            {renderStandaloneEditor()}
-          </Modal>
-        )}
-      </div>
+      {renderSQLEditor()}
+      {isExpanded && (
+        <Modal
+          title={t('expressions.sql-expr.modal-title', 'SQL Editor')}
+          closeOnBackdropClick={false}
+          closeOnEscape={false}
+          className={styles.modal}
+          contentClassName={styles.modalContent}
+          isOpen={isExpanded}
+          onDismiss={() => setIsExpanded(false)}
+        >
+          {renderStandaloneEditor()}
+        </Modal>
+      )}
     </>
   );
 };
 
 const getStyles = (theme: GrafanaTheme2) => ({
-<<<<<<< HEAD
-  editorContainer: css({
-    height: '180px',
-    width: '100%',
-=======
   sqlContainer: css({
     display: 'grid',
     gridTemplateRows: 'auto 1fr',
@@ -378,12 +343,10 @@
   editorContainer: css({
     gridArea: 'editor',
     height: '240px',
->>>>>>> 31fc7d5d
     resize: 'vertical',
     overflow: 'auto',
     minHeight: '100px',
   }),
-<<<<<<< HEAD
   modal: css({
     width: '95vw',
     height: '95vh',
@@ -392,16 +355,6 @@
     height: '100%',
     paddingTop: 0,
   }),
-  sqlButtons: css({
-    // This is NOT ideal. The alternative is to expose SQL buttons as a separate component,
-    // Then consume them in ExpressionQueryEditor. This requires a lot of refactoring and
-    // can be prioritized later.
-    marginTop: theme.spacing(-4),
-    gap: theme.spacing(1),
-    display: 'flex',
-    alignItems: 'center',
-    justifyContent: 'flex-end',
-=======
   // This is NOT ideal. The alternative is to expose SQL buttons as a separate component,
   // Then consume them in ExpressionQueryEditor. This requires a lot of refactoring and
   // can be prioritized later.
@@ -415,7 +368,6 @@
     display: 'flex',
     alignItems: 'center',
     gap: theme.spacing(1),
->>>>>>> 31fc7d5d
   }),
 });
 
