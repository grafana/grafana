import { DataQuery, ReducerID, SelectableValue } from '@grafana/data';

import { EvalFunction } from '../alerting/state/alertDef';

export enum ExpressionQueryType {
  math = 'math',
  reduce = 'reduce',
  resample = 'resample',
  classic = 'classic_conditions',
  threshold = 'threshold',
}

export const gelTypes: Array<SelectableValue<ExpressionQueryType>> = [
<<<<<<< HEAD
  {
    value: ExpressionQueryType.math,
    label: 'Math',
    description: 'Free-form math formulas on time series or number data.',
  },
  {
    value: ExpressionQueryType.reduce,
    label: 'Reduce',
    description:
      'Takes one or more time series returned from a query or an expression and turns each series into a single number.',
  },
  {
    value: ExpressionQueryType.resample,
    label: 'Resample',
    description: 'Changes the time stamps in each time series to have a consistent time interval.',
  },
  {
    value: ExpressionQueryType.classic,
    label: 'Classic condition',
    description:
      'Takes one or more time series returned from a query or an expression and checks if any of the series match the condition.',
  },
=======
  { value: ExpressionQueryType.math, label: 'Math' },
  { value: ExpressionQueryType.reduce, label: 'Reduce' },
  { value: ExpressionQueryType.resample, label: 'Resample' },
  { value: ExpressionQueryType.classic, label: 'Classic condition' },
  { value: ExpressionQueryType.threshold, label: 'Threshold' },
>>>>>>> 9aa61ddd
];

export const reducerTypes: Array<SelectableValue<string>> = [
  { value: ReducerID.min, label: 'Min', description: 'Get the minimum value' },
  { value: ReducerID.max, label: 'Max', description: 'Get the maximum value' },
  { value: ReducerID.mean, label: 'Mean', description: 'Get the average value' },
  { value: ReducerID.sum, label: 'Sum', description: 'Get the sum of all values' },
  { value: ReducerID.count, label: 'Count', description: 'Get the number of values' },
  { value: ReducerID.last, label: 'Last', description: 'Get the last value' },
];

export enum ReducerMode {
  Strict = '', // backend API wants an empty string to support "strict" mode
  ReplaceNonNumbers = 'replaceNN',
  DropNonNumbers = 'dropNN',
}

export const reducerMode: Array<SelectableValue<ReducerMode>> = [
  {
    value: ReducerMode.Strict,
    label: 'Strict',
    description: 'Result can be NaN if series contains non-numeric data',
  },
  {
    value: ReducerMode.DropNonNumbers,
    label: 'Drop Non-numeric Values',
    description: 'Drop NaN, +/-Inf and null from input series before reducing',
  },
  {
    value: ReducerMode.ReplaceNonNumbers,
    label: 'Replace Non-numeric Values',
    description: 'Replace NaN, +/-Inf and null with a constant value before reducing',
  },
];

export const downsamplingTypes: Array<SelectableValue<string>> = [
  { value: ReducerID.min, label: 'Min', description: 'Fill with the minimum value' },
  { value: ReducerID.max, label: 'Max', description: 'Fill with the maximum value' },
  { value: ReducerID.mean, label: 'Mean', description: 'Fill with the average value' },
  { value: ReducerID.sum, label: 'Sum', description: 'Fill with the sum of all values' },
];

export const upsamplingTypes: Array<SelectableValue<string>> = [
  { value: 'pad', label: 'pad', description: 'fill with the last known value' },
  { value: 'backfilling', label: 'backfilling', description: 'fill with the next known value' },
  { value: 'fillna', label: 'fillna', description: 'Fill with NaNs' },
];

export const thresholdFunctions: Array<SelectableValue<EvalFunction>> = [
  { value: EvalFunction.IsAbove, label: 'Is above' },
  { value: EvalFunction.IsBelow, label: 'Is below' },
  { value: EvalFunction.IsWithinRange, label: 'Is within range' },
  { value: EvalFunction.IsOutsideRange, label: 'Is outside range' },
];

/**
 * For now this is a single object to cover all the types.... would likely
 * want to split this up by type as the complexity increases
 */
export interface ExpressionQuery extends DataQuery {
  type: ExpressionQueryType;
  reducer?: string;
  expression?: string;
  window?: string;
  downsampler?: string;
  upsampler?: string;
  conditions?: ClassicCondition[];
  settings?: ExpressionQuerySettings;
}

export interface ExpressionQuerySettings {
  mode?: ReducerMode;
  replaceWithValue?: number;
}

export interface ClassicCondition {
  evaluator: {
    params: number[];
    type: EvalFunction;
  };
  operator?: {
    type: string;
  };
  query: {
    params: string[];
  };
  reducer: {
    params: [];
    type: ReducerType;
  };
  type: 'query';
}

export type ReducerType =
  | 'avg'
  | 'min'
  | 'max'
  | 'sum'
  | 'count'
  | 'last'
  | 'median'
  | 'diff'
  | 'diff_abs'
  | 'percent_diff'
  | 'percent_diff_abs'
  | 'count_non_null';<|MERGE_RESOLUTION|>--- conflicted
+++ resolved
@@ -11,7 +11,6 @@
 }
 
 export const gelTypes: Array<SelectableValue<ExpressionQueryType>> = [
-<<<<<<< HEAD
   {
     value: ExpressionQueryType.math,
     label: 'Math',
@@ -34,13 +33,12 @@
     description:
       'Takes one or more time series returned from a query or an expression and checks if any of the series match the condition.',
   },
-=======
-  { value: ExpressionQueryType.math, label: 'Math' },
-  { value: ExpressionQueryType.reduce, label: 'Reduce' },
-  { value: ExpressionQueryType.resample, label: 'Resample' },
-  { value: ExpressionQueryType.classic, label: 'Classic condition' },
-  { value: ExpressionQueryType.threshold, label: 'Threshold' },
->>>>>>> 9aa61ddd
+  {
+    value: ExpressionQueryType.threshold,
+    label: 'Threshold',
+    description:
+      'Takes one or more time series returned from a query or an expression and checks if any of the series match the threshold condition.',
+  },
 ];
 
 export const reducerTypes: Array<SelectableValue<string>> = [
