--- conflicted
+++ resolved
@@ -118,11 +118,16 @@
         return <Threshold onChange={onChange} query={query} labelWidth={labelWidth} refIds={refIds} />;
 
       case ExpressionQueryType.sql:
-<<<<<<< HEAD
-        return <SqlExpr onChange={onChange} query={query} refIds={refIds} queries={queries} onRunQuery={onRunQuery} />;
-=======
-        return <SqlExpr onChange={onChange} query={query} refIds={refIds} queries={queries} metadata={props} />;
->>>>>>> 31fc7d5d
+        return (
+          <SqlExpr
+            onChange={onChange}
+            query={query}
+            refIds={refIds}
+            queries={queries}
+            metadata={props}
+            onRunQuery={onRunQuery}
+          />
+        );
     }
   };
 
