--- conflicted
+++ resolved
@@ -35,15 +35,6 @@
 
   switch (type) {
     case ExpressionQueryType.sql:
-<<<<<<< HEAD
-      return (
-        <Trans i18nKey="expressions.expression-query-editor.helper-text-sql">
-          Run MySQL-dialect SQL against the tables returned from your data sources. Data source queries (ie
-          &quot;A&quot;, &quot;B&quot;) are available as tables and referenced by query-name. Fields are available as
-          columns, as returned from the data source.
-        </Trans>
-      );
-=======
       return {
         helperText: (
           <Trans i18nKey="expressions.expression-query-editor.helper-text-sql">
@@ -54,7 +45,6 @@
         ),
         featureState: FeatureState.preview,
       };
->>>>>>> 612a0d1c
     default:
       return {
         helperText: description ?? '',
