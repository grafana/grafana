--- conflicted
+++ resolved
@@ -521,7 +521,6 @@
 
     return (
       <CustomScrollbar autoHeightMin="100%" scrollRefCallback={this.setScrollRef}>
-<<<<<<< HEAD
         <DropZone
           onDrop={this.onFileDrop}
           noClick
@@ -539,7 +538,7 @@
                     {this.renderAddQueryRow(dsSettings, styles)}
                     {isHelpOpen && (
                       <Modal title="Data source help" isOpen={true} onDismiss={this.onCloseHelp}>
-                        <PluginHelp plugin={dsSettings.meta} type="query_help" />
+                        <PluginHelp pluginId={dsSettings.meta.id} />
                       </Modal>
                     )}
                   </>
@@ -548,22 +547,6 @@
             );
           }}
         </DropZone>
-=======
-        <div className={styles.innerWrapper}>
-          {this.renderTopSection(styles)}
-          {dsSettings && (
-            <>
-              <div className={styles.queriesWrapper}>{this.renderQueries(dsSettings)}</div>
-              {this.renderAddQueryRow(dsSettings, styles)}
-              {isHelpOpen && (
-                <Modal title="Data source help" isOpen={true} onDismiss={this.onCloseHelp}>
-                  <PluginHelp pluginId={dsSettings.meta.id} />
-                </Modal>
-              )}
-            </>
-          )}
-        </div>
->>>>>>> 88a8cba6
       </CustomScrollbar>
     );
   }
