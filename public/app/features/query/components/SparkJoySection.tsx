--- conflicted
+++ resolved
@@ -155,12 +155,8 @@
 
     const firstSeries = series[0];
     const totalRows = firstSeries.length;
-<<<<<<< HEAD
     const unit = firstSeries.meta?.preferredVisualisationType === 'logs' ? 'logs' : 'data points';
-    
-=======
-
->>>>>>> 53926593
+
     if (totalRows === 0) {
       return 'No data found';
     }
