--- conflicted
+++ resolved
@@ -359,10 +359,10 @@
       borderRadius: theme.shape.radius.default,
       padding: theme.spacing(1), // isCompact padding
       marginBottom: 0, // noMargin equivalent
-      position: 'relative',
-      minHeight: '85px', // Ensure consistent height
-      display: 'flex',
-      flexDirection: 'column',
+      position: 'relative' as const,
+      minHeight: '90px', // Ensure consistent height
+      display: 'flex',
+      flexDirection: 'column' as const,
       transition: theme.transitions.create(['background-color', 'box-shadow', 'border-color', 'color'], {
         duration: theme.transitions.duration.short,
       }),
@@ -581,17 +581,24 @@
   const {
     data: libraryQueries,
     isLoading: isLoadingLibraryQueries,
-<<<<<<< HEAD
     error: libraryQueriesError
   } = useSavedQueries(queryLibraryEnabled && datasource ? datasource.name : undefined, 4);
-=======
-    error: libraryQueriesError,
-  } = useSavedQueries(queryLibraryEnabled ? datasource.name : undefined, 4);
->>>>>>> bf7fc260
 
   // Get query patterns for Loki and Prometheus datasources
   // eslint-disable-next-line @typescript-eslint/consistent-type-assertions
-  const { patterns: patternQueries, isLoading: isLoadingPatterns } = useQueryPatterns(datasource as DataSourceApi);
+  const { patterns: patternQueries, isLoading: isLoadingPatterns } = useQueryPatterns(datasource as unknown as DataSourceApi);
+
+  // Debug logging
+  console.log('SparkJoy Debug:', {
+    queryLibraryEnabled,
+    datasourceName: datasource?.name,
+    libraryQueriesCount: libraryQueries.length,
+    patternQueriesCount: patternQueries.length,
+    isLoadingLibraryQueries,
+    isLoadingPatterns,
+    libraryQueriesError,
+    libraryQueries: libraryQueries.slice(0, 2), // Show first 2 for debugging
+  });
 
 
   useEffect(() => {
@@ -701,13 +708,8 @@
         {/* Recommended Queries Column */}
         <div className={css(styles.column)}>
           <div className={css(styles.columnHeader)}>
-<<<<<<< HEAD
              {/* <Icon name="thumbs-up" size="md" /> */}
              <Text variant="h5">Recommended queries</Text>
-=======
-            {/* <Icon name="thumbs-up" size="md" /> */}
-            <Text variant="h6">Recommended queries</Text>
->>>>>>> bf7fc260
           </div>
 
           {/* Combine pattern queries and library queries */}
@@ -721,15 +723,9 @@
               <div className={css(styles.emptyState)}>Error loading saved queries</div>
             ) : (
               <>
-                {isLoadingLibraryQueries ? (
-                  <div className={css(styles.loadingState)}>
-                    <Spinner size={16} />
-                    <span>Loading saved queries...</span>
-                  </div>
-                ) : libraryQueriesError ? (
-                  <div className={css(styles.emptyState)}>Error loading saved queries</div>
-                ) : libraryQueries.length > 0 ? (
+                {(patternQueries.length > 0 || libraryQueries.length > 0) ? (
                   <Stack direction="column" gap={1}>
+                    {/* Show pattern queries first */}
                     {patternQueries.map((query, index) => (
                       <QueryCard
                         key={`pattern-${query.uid || index}`}
@@ -737,6 +733,19 @@
                         query={query as unknown as QueryItem}
                         // eslint-disable-next-line @typescript-eslint/consistent-type-assertions
                         onClick={() => handleQuerySelect(query.query as TQuery)}
+                        // eslint-disable-next-line @typescript-eslint/consistent-type-assertions, @typescript-eslint/no-explicit-any
+                        datasource={datasource as any}
+                        timeRange={timeRange}
+                        isRecentQuery={false}
+                        timestamp={query.createdAt}
+                      />
+                    ))}
+                    {/* Show library queries */}
+                    {libraryQueries.map((query, index) => (
+                      <QueryCard
+                        key={`library-${query.uid || index}`}
+                        query={query}
+                        onClick={() => handleLibraryQuerySelect(query.query)}
                         // eslint-disable-next-line @typescript-eslint/consistent-type-assertions, @typescript-eslint/no-explicit-any
                         datasource={datasource as any}
                         timeRange={timeRange}
@@ -762,12 +771,11 @@
                     >
                       Browse saved queries
                     </Button>
-<<<<<<< HEAD
-                  )}
-                </div>
-              )}
-            </>
-          )}
+                  </div>
+                )}
+              </>
+            )
+          ) : null}
 
           {/* Show more button */}
           {(patternQueries.length > 0 || libraryQueries.length > 0) && queryLibraryEnabled && (
@@ -781,14 +789,6 @@
               Show more
             </button>
             </div>
-=======
-                  </div>
-                )}
-              </>
-            )
-          ) : (
-            <div className={css(styles.emptyState)}>Query library not enabled</div>
->>>>>>> bf7fc260
           )}
         </div>
 
@@ -834,7 +834,11 @@
                     if (queryHistoryEnabled && datasource) {
                       openQueryHistoryDrawer({
                         datasourceFilters: [datasource.name],
-                        onSelectQuery: (query) => handleQuerySelect(query as TQuery),
+                        onSelectQuery: (query) => {
+                          // Type assertion is safe here since TQuery extends DataQuery
+                          // eslint-disable-next-line @typescript-eslint/consistent-type-assertions
+                          handleQuerySelect(query as TQuery);
+                        },
                         options: { context: 'alerting' },
                       });
                     } else {
