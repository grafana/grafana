import React, { useState } from 'react';
import { css, cx } from '@emotion/css';
import { DataQuery, GrafanaTheme } from '@grafana/data';
import { FieldValidationMessage, Icon, Input, stylesFactory, useTheme } from '@grafana/ui';
import { selectors } from '@grafana/e2e-selectors';

export interface Props {
  query: DataQuery;
  queries: DataQuery[];
  dataSourceName?: string;
  disabled?: boolean;
  onChange: (query: DataQuery) => void;
  onClick: (e: React.MouseEvent) => void;
  collapsedText: string | null;
}

export const QueryEditorRowTitle: React.FC<Props> = ({
  dataSourceName,
  disabled,
  query,
  queries,
  onClick,
  onChange,
  collapsedText,
}) => {
  const theme = useTheme();
  const styles = getQueryEditorRowTitleStyles(theme);
  const [isEditing, setIsEditing] = useState<boolean>(false);
  const [validationError, setValidationError] = useState<string | null>(null);

  const onEditQuery = (event: React.SyntheticEvent) => {
    setIsEditing(true);
  };

  const onEndEditName = (newName: string) => {
    setIsEditing(false);

    // Ignore change if invalid
    if (validationError) {
      setValidationError(null);
      return;
    }

    if (query.refId !== newName) {
      onChange({
        ...query,
        refId: newName,
      });
    }
  };

  const onInputChange = (event: React.SyntheticEvent<HTMLInputElement>) => {
    const newName = event.currentTarget.value.trim();

    if (newName.length === 0) {
      setValidationError('An empty query name is not allowed');
      return;
    }

    for (const otherQuery of queries) {
      if (otherQuery !== query && newName === otherQuery.refId) {
        setValidationError('Query name already exists');
        return;
      }
    }

    if (validationError) {
      setValidationError(null);
    }
  };

  const onEditQueryBlur = (event: React.SyntheticEvent<HTMLInputElement>) => {
    onEndEditName(event.currentTarget.value.trim());
  };

  const onKeyDown = (event: React.KeyboardEvent) => {
    if (event.key === 'Enter') {
      onEndEditName((event.target as any).value);
    }
  };

  const onFocus = (event: React.FocusEvent<HTMLInputElement>) => {
    event.target.select();
  };

  return (
    <div className={styles.wrapper}>
      {!isEditing && (
        <button
          className={styles.queryNameWrapper}
          aria-label={selectors.components.QueryEditorRow.title(query.refId)}
          title="Edit query name"
          onClick={onEditQuery}
          data-testid="query-name-div"
        >
          <span className={styles.queryName}>{query.refId}</span>
          <Icon name="pen" className={styles.queryEditIcon} size="sm" />
        </button>
      )}
      {isEditing && (
        <>
          <Input
            type="text"
            defaultValue={query.refId}
            onBlur={onEditQueryBlur}
            autoFocus
            onKeyDown={onKeyDown}
            onFocus={onFocus}
            invalid={validationError !== null}
            onChange={onInputChange}
            className={styles.queryNameInput}
            data-testid="query-name-input"
          />
          {validationError && <FieldValidationMessage horizontal>{validationError}</FieldValidationMessage>}
        </>
      )}
      {dataSourceName && <em className={styles.contextInfo}> ({dataSourceName})</em>}
      {disabled && <em className={styles.contextInfo}> Disabled</em>}

      {collapsedText && (
        <div className={styles.collapsedText} onClick={onClick}>
          {collapsedText}
        </div>
      )}
    </div>
  );
};

const getQueryEditorRowTitleStyles = stylesFactory((theme: GrafanaTheme) => {
  return {
    wrapper: css`
      display: flex;
      align-items: center;
      flex-grow: 1;
      margin-left: ${theme.spacing.xs};

      &:hover {
        .query-name-wrapper {
          background: ${theme.v2.palette.action.hover};
<<<<<<< HEAD
          border: 1px dashed ${theme.v2.palette.border2};
=======
          border: 1px dashed ${theme.v2.palette.border1};
>>>>>>> b05d324b
        }

        .query-name-edit-icon {
          visibility: visible;
        }
      }
    `,
    queryNameWrapper: cx(
      css`
        display: flex;
        cursor: pointer;
        border: 1px solid transparent;
        border-radius: ${theme.border.radius.md};
        align-items: center;
        padding: 0 0 0 ${theme.spacing.xs};
        margin: 0;
        background: transparent;

        &:focus {
          border: 2px solid ${theme.colors.formInputBorderActive};

          .query-name-edit-icon {
            visibility: visible;
          }
        }
      `,
      'query-name-wrapper'
    ),
    queryName: css`
      font-weight: ${theme.typography.weight.semibold};
      color: ${theme.colors.textBlue};
      cursor: pointer;
      overflow: hidden;
      margin-left: ${theme.spacing.xs};
    `,
    queryEditIcon: cx(
      css`
        margin-left: ${theme.spacing.md};
        visibility: hidden;
      `,
      'query-name-edit-icon'
    ),
    queryNameInput: css`
      max-width: 300px;
      margin: -4px 0;
    `,
    collapsedText: css`
      font-weight: ${theme.typography.weight.regular};
      font-size: ${theme.typography.size.sm};
      color: ${theme.colors.textWeak};
      padding-left: ${theme.spacing.sm};
      align-items: center;
      overflow: hidden;
      font-style: italic;
      overflow: hidden;
      white-space: nowrap;
      text-overflow: ellipsis;
      min-width: 0;
    `,
    contextInfo: css`
      font-size: ${theme.typography.size.sm};
      font-style: italic;
      color: ${theme.colors.textWeak};
      padding-left: 10px;
    `,
  };
});<|MERGE_RESOLUTION|>--- conflicted
+++ resolved
@@ -137,11 +137,7 @@
       &:hover {
         .query-name-wrapper {
           background: ${theme.v2.palette.action.hover};
-<<<<<<< HEAD
-          border: 1px dashed ${theme.v2.palette.border2};
-=======
           border: 1px dashed ${theme.v2.palette.border1};
->>>>>>> b05d324b
         }
 
         .query-name-edit-icon {
