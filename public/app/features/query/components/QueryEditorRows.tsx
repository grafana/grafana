import { DragDropContext, DragStart, Droppable, DropResult } from '@hello-pangea/dnd';
import { PureComponent, ReactNode } from 'react';

import {
  CoreApp,
  DataQuery,
  DataSourceInstanceSettings,
  EventBusExtended,
  HistoryItem,
  PanelData,
  getDataSourceRef,
} from '@grafana/data';
import { getDataSourceSrv, reportInteraction } from '@grafana/runtime';
import { DataSourceRef } from '@grafana/schema';
import { getTimeSrv } from 'app/features/dashboard/services/TimeSrv';
import { MIXED_DATASOURCE_NAME } from 'app/plugins/datasource/mixed/MixedDataSource';

import { QueryEditorRow } from './QueryEditorRow';

export interface Props {
  // The query configuration
  queries: DataQuery[];
  dsSettings: DataSourceInstanceSettings;

  // Query editing
  onQueriesChange: (queries: DataQuery[]) => void;
  onAddQuery: (query: DataQuery) => void;
  onRunQueries: () => void;

  // Query Response Data
  data: PanelData;

  // Misc
  app?: CoreApp;
  history?: Array<HistoryItem<DataQuery>>;
  eventBus?: EventBusExtended;
  onQueryCopied?: () => void;
  onQueryRemoved?: () => void;
  onQueryToggled?: (queryStatus?: boolean | undefined) => void;
  onQueryOpenChanged?: (status?: boolean | undefined) => void;
  onUpdateDatasources?: (datasource: DataSourceRef) => void;
  onQueryReplacedFromLibrary?: () => void;
  queryRowWrapper?: (children: ReactNode, refId: string) => ReactNode;
<<<<<<< HEAD
  queryLibraryRef?: string;
  onCancelQueryLibraryEdit?: () => void;
=======
  isOpen?: boolean;
>>>>>>> af066d23
}

export class QueryEditorRows extends PureComponent<Props> {
  onRemoveQuery = (query: DataQuery) => {
    this.props.onQueriesChange(this.props.queries.filter((item) => item !== query));
  };

  onChangeQuery(query: DataQuery, index: number) {
    const { queries, onQueriesChange } = this.props;

    // update query in array
    onQueriesChange(
      queries.map((item, itemIndex) => {
        if (itemIndex === index) {
          return query;
        }
        return item;
      })
    );
  }

  onReplaceQuery(query: DataQuery, index: number) {
    const { queries, onQueriesChange, onUpdateDatasources, dsSettings } = this.props;

    // Replace old query with new query
    const newQueries = queries.map((item, itemIndex) => {
      if (itemIndex === index) {
        return query;
      }
      return item;
    });
    onQueriesChange(newQueries);

    // Update datasources based on the new query set
    if (query.datasource?.uid) {
      const uniqueDatasources = new Set(newQueries.map((q) => q.datasource?.uid));
      const isMixed = uniqueDatasources.size > 1;
      const newDatasourceRef = {
        uid: isMixed ? MIXED_DATASOURCE_NAME : query.datasource.uid,
      };
      const shouldChangeDatasource = dsSettings.uid !== newDatasourceRef.uid;
      if (shouldChangeDatasource) {
        onUpdateDatasources?.(newDatasourceRef);
      }
    }
  }

  onDataSourceChange(dataSource: DataSourceInstanceSettings, index: number) {
    const { queries, onQueriesChange } = this.props;

    onQueriesChange(
      queries.map((item, itemIndex) => {
        if (itemIndex !== index) {
          return item;
        }

        const dataSourceRef = getDataSourceRef(dataSource);

        if (item.datasource) {
          const previous = getDataSourceSrv().getInstanceSettings(item.datasource);

          if (previous?.type === dataSource.type) {
            return {
              ...item,
              datasource: dataSourceRef,
            };
          }
        }

        return {
          refId: item.refId,
          hide: item.hide,
          datasource: dataSourceRef,
        };
      })
    );
  }

  onDragStart = (result: DragStart) => {
    const { queries, dsSettings } = this.props;

    reportInteraction('query_row_reorder_started', {
      startIndex: result.source.index,
      numberOfQueries: queries.length,
      datasourceType: dsSettings.type,
    });
  };

  onDragEnd = (result: DropResult) => {
    const { queries, onQueriesChange, dsSettings } = this.props;

    if (!result || !result.destination) {
      return;
    }

    const startIndex = result.source.index;
    const endIndex = result.destination.index;
    if (startIndex === endIndex) {
      reportInteraction('query_row_reorder_canceled', {
        startIndex,
        endIndex,
        numberOfQueries: queries.length,
        datasourceType: dsSettings.type,
      });
      return;
    }

    const update = Array.from(queries);
    const [removed] = update.splice(startIndex, 1);
    update.splice(endIndex, 0, removed);
    onQueriesChange(update);

    reportInteraction('query_row_reorder_ended', {
      startIndex,
      endIndex,
      numberOfQueries: queries.length,
      datasourceType: dsSettings.type,
    });
  };

  render() {
    const {
      dsSettings,
      data,
      queries,
      app,
      history,
      eventBus,
      onAddQuery,
      onRunQueries,
      onQueryCopied,
      onQueryRemoved,
      onQueryToggled,
      onQueryOpenChanged,
      onQueryReplacedFromLibrary,
      queryRowWrapper,
<<<<<<< HEAD
      queryLibraryRef,
      onCancelQueryLibraryEdit,
=======
      isOpen,
>>>>>>> af066d23
    } = this.props;

    return (
      <DragDropContext onDragStart={this.onDragStart} onDragEnd={this.onDragEnd}>
        <Droppable droppableId="transformations-list" direction="vertical">
          {(provided) => {
            return (
              <div data-testid="query-editor-rows" ref={provided.innerRef} {...provided.droppableProps}>
                {queries.map((query, index) => {
                  const dataSourceSettings = getDataSourceSettings(query, dsSettings);
                  const onChangeDataSourceSettings = dsSettings.meta.mixed
                    ? (settings: DataSourceInstanceSettings) => this.onDataSourceChange(settings, index)
                    : undefined;

                  const queryEditorRow = (
                    <QueryEditorRow
                      id={query.refId}
                      index={index}
                      key={query.refId}
                      data={data}
                      query={query}
                      dataSource={dataSourceSettings}
                      onChangeDataSource={onChangeDataSourceSettings}
                      onChange={(query) => this.onChangeQuery(query, index)}
                      onReplace={(query) => this.onReplaceQuery(query, index)}
                      onRemoveQuery={this.onRemoveQuery}
                      onAddQuery={onAddQuery}
                      onRunQuery={onRunQueries}
                      onQueryCopied={onQueryCopied}
                      onQueryRemoved={onQueryRemoved}
                      onQueryToggled={onQueryToggled}
                      onQueryOpenChanged={onQueryOpenChanged}
                      onQueryReplacedFromLibrary={onQueryReplacedFromLibrary}
                      queries={queries}
                      app={app}
                      range={getTimeSrv().timeRange()}
                      history={history}
                      eventBus={eventBus}
<<<<<<< HEAD
                      queryLibraryRef={queryLibraryRef}
                      onCancelQueryLibraryEdit={onCancelQueryLibraryEdit}
=======
                      isOpen={isOpen}
>>>>>>> af066d23
                    />
                  );

                  return queryRowWrapper ? queryRowWrapper(queryEditorRow, query.refId) : queryEditorRow;
                })}
                {provided.placeholder}
              </div>
            );
          }}
        </Droppable>
      </DragDropContext>
    );
  }
}

const getDataSourceSettings = (
  query: DataQuery,
  groupSettings: DataSourceInstanceSettings
): DataSourceInstanceSettings => {
  if (!query.datasource) {
    return groupSettings;
  }
  const querySettings = getDataSourceSrv().getInstanceSettings(query.datasource);
  return querySettings || groupSettings;
};<|MERGE_RESOLUTION|>--- conflicted
+++ resolved
@@ -41,12 +41,9 @@
   onUpdateDatasources?: (datasource: DataSourceRef) => void;
   onQueryReplacedFromLibrary?: () => void;
   queryRowWrapper?: (children: ReactNode, refId: string) => ReactNode;
-<<<<<<< HEAD
   queryLibraryRef?: string;
   onCancelQueryLibraryEdit?: () => void;
-=======
   isOpen?: boolean;
->>>>>>> af066d23
 }
 
 export class QueryEditorRows extends PureComponent<Props> {
@@ -183,12 +180,9 @@
       onQueryOpenChanged,
       onQueryReplacedFromLibrary,
       queryRowWrapper,
-<<<<<<< HEAD
       queryLibraryRef,
       onCancelQueryLibraryEdit,
-=======
       isOpen,
->>>>>>> af066d23
     } = this.props;
 
     return (
@@ -227,12 +221,9 @@
                       range={getTimeSrv().timeRange()}
                       history={history}
                       eventBus={eventBus}
-<<<<<<< HEAD
                       queryLibraryRef={queryLibraryRef}
                       onCancelQueryLibraryEdit={onCancelQueryLibraryEdit}
-=======
                       isOpen={isOpen}
->>>>>>> af066d23
                     />
                   );
 
