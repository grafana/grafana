import classNames from 'classnames';
import { cloneDeep, filter, uniqBy, uniqueId } from 'lodash';
import pluralize from 'pluralize';
import { PureComponent, ReactNode } from 'react';

import {
  CoreApp,
  DataSourceApi,
  DataSourceInstanceSettings,
  DataSourcePluginContextProvider,
  PluginExtensionQueryEditorRowAdaptiveTelemetryV1Context,
  EventBusExtended,
  HistoryItem,
  LoadingState,
  PanelData,
  QueryResultMetaNotice,
  TimeRange,
  getDataSourceRef,
  PluginExtensionPoints,
} from '@grafana/data';
import { selectors } from '@grafana/e2e-selectors';
import { Trans, t } from '@grafana/i18n';
import { getDataSourceSrv, renderLimitedComponents, reportInteraction, usePluginComponents } from '@grafana/runtime';
import { DataQuery } from '@grafana/schema';
import { Badge, ErrorBoundaryAlert, List } from '@grafana/ui';
import { OperationRowHelp } from 'app/core/components/QueryOperationRow/OperationRowHelp';
import {
  QueryOperationAction,
  QueryOperationToggleAction,
} from 'app/core/components/QueryOperationRow/QueryOperationAction';
import {
  QueryOperationRow,
  QueryOperationRowRenderProps,
} from 'app/core/components/QueryOperationRow/QueryOperationRow';

import { useQueryLibraryContext } from '../../explore/QueryLibrary/QueryLibraryContext';

import { QueryActionComponent, RowActionComponents } from './QueryActionComponent';
import { QueryEditorRowHeader } from './QueryEditorRowHeader';
import { QueryErrorAlert } from './QueryErrorAlert';

export interface Props<TQuery extends DataQuery> {
  data: PanelData;
  query: TQuery;
  queries: TQuery[];
  id: string;
  index: number;
  dataSource: DataSourceInstanceSettings;
  onChangeDataSource?: (dsSettings: DataSourceInstanceSettings) => void;
  onDataSourceLoaded?: (instance: DataSourceApi) => void;
  renderHeaderExtras?: () => ReactNode;
  onAddQuery: (query: TQuery) => void;
  onRemoveQuery: (query: TQuery) => void;
  onChange: (query: TQuery) => void;
  onReplace?: (query: DataQuery) => void;
  onRunQuery: () => void;
  visualization?: ReactNode;
  hideHideQueryButton?: boolean;
  app?: CoreApp;
  range: TimeRange;
  history?: Array<HistoryItem<TQuery>>;
  eventBus?: EventBusExtended;
  hideActionButtons?: boolean;
  onQueryCopied?: () => void;
  onQueryRemoved?: () => void;
  onQueryToggled?: (queryStatus?: boolean | undefined) => void;
  onQueryOpenChanged?: (status?: boolean | undefined) => void;
  onQueryReplacedFromLibrary?: () => void;
  collapsable?: boolean;
  hideRefId?: boolean;
  isOpen?: boolean;
}

interface State<TQuery extends DataQuery> {
  /** DatasourceUid or ds variable expression used to resolve current datasource */
  queriedDataSourceIdentifier?: string | null;
  datasource: DataSourceApi<TQuery> | null;
  datasourceUid?: string | null;
  data?: PanelData;
  isOpen?: boolean;
  showingHelp: boolean;
}

export class QueryEditorRow<TQuery extends DataQuery> extends PureComponent<Props<TQuery>, State<TQuery>> {
  dataSourceSrv = getDataSourceSrv();
  id = '';

  state: State<TQuery> = {
    datasource: null,
    data: undefined,
    isOpen: true,
    showingHelp: false,
  };

  componentDidMount() {
    const { data, query, id } = this.props;
    const dataFilteredByRefId = filterPanelDataToQuery(data, query.refId);
    this.id = uniqueId(id + '_');
    this.setState({ data: dataFilteredByRefId });

    this.loadDatasource();
  }

  /**
   * When datasource variables are used the query.datasource.uid property is a string variable expression
   * DataSourceSettings.uid can also be this variable expression.
   * This function always returns the current interpolated datasource uid.
   */
  getInterpolatedDataSourceUID(): string | undefined {
    if (this.props.query.datasource) {
      const instanceSettings = this.dataSourceSrv.getInstanceSettings(this.props.query.datasource);
      return instanceSettings?.rawRef?.uid ?? instanceSettings?.uid;
    }

    return this.props.dataSource.rawRef?.uid ?? this.props.dataSource.uid;
  }

  async loadDatasource() {
    let datasource: DataSourceApi;
    const interpolatedUID = this.getInterpolatedDataSourceUID();

    try {
      datasource = await this.dataSourceSrv.get(interpolatedUID);
    } catch (error) {
      // If the DS doesn't exist, it fails. Getting with no args returns the default DS.
      datasource = await this.dataSourceSrv.get();
    }

    if (typeof this.props.onDataSourceLoaded === 'function') {
      this.props.onDataSourceLoaded(datasource);
    }

    this.setState({
      datasource: datasource as unknown as DataSourceApi<TQuery>,
      queriedDataSourceIdentifier: interpolatedUID,
    });
  }

  componentDidUpdate(prevProps: Props<TQuery>) {
    const { datasource, queriedDataSourceIdentifier } = this.state;
    const { data, query } = this.props;

    if (prevProps.id !== this.props.id) {
      this.id = uniqueId(this.props.id + '_');
    }

    if (data !== prevProps.data) {
      const dataFilteredByRefId = filterPanelDataToQuery(data, query.refId);

      this.setState({ data: dataFilteredByRefId });
    }

    // check if we need to load another datasource
    if (datasource && queriedDataSourceIdentifier !== this.getInterpolatedDataSourceUID()) {
      this.loadDatasource();
      return;
    }
  }

  getQueryEditor(ds: DataSourceApi<TQuery>) {
    if (!ds) {
      return;
    }

    switch (this.props.app) {
      case CoreApp.Explore:
        return (
          ds.components?.ExploreMetricsQueryField ||
          ds.components?.ExploreLogsQueryField ||
          ds.components?.ExploreQueryField ||
          ds.components?.QueryEditor
        );
      case CoreApp.PanelEditor:
      case CoreApp.Dashboard:
      default:
        return ds.components?.QueryEditor;
    }
  }

  isWaitingForDatasourceToLoad(): boolean {
    // if we not yet have loaded the datasource in state the
    // ds in props and the ds in state will have different values.
    return this.getInterpolatedDataSourceUID() !== this.state.queriedDataSourceIdentifier;
  }

  renderPluginEditor = () => {
    const { query, onChange, queries, onRunQuery, onAddQuery, range, app = CoreApp.PanelEditor, history } = this.props;
    const { datasource, data } = this.state;

    if (this.isWaitingForDatasourceToLoad()) {
      return null;
    }

    if (datasource) {
      let QueryEditor = this.getQueryEditor(datasource);

      if (QueryEditor) {
        return (
          <DataSourcePluginContextProvider instanceSettings={this.props.dataSource}>
            <QueryEditor
              key={datasource?.name}
              query={query}
              datasource={datasource}
              onChange={onChange}
              onRunQuery={onRunQuery}
              onAddQuery={onAddQuery}
              data={data}
              range={range}
              queries={queries}
              app={app}
              history={history}
            />
          </DataSourcePluginContextProvider>
        );
      }
    }

    return (
      <div>
        <Trans i18nKey="query-operation.query-editor-not-exported">
          Data source plugin does not export any Query Editor component
        </Trans>
      </div>
    );
  };

  onRemoveQuery = () => {
    const { onRemoveQuery, query, onQueryRemoved } = this.props;
    onRemoveQuery(query);

    if (onQueryRemoved) {
      onQueryRemoved();
    }
  };

  onCopyQuery = () => {
    const { query, onAddQuery, onQueryCopied } = this.props;
    const copy = cloneDeep(query);
    onAddQuery(copy);

    if (onQueryCopied) {
      onQueryCopied();
    }
  };

  onHideQuery = () => {
    const { query, onChange, onRunQuery, onQueryToggled } = this.props;
    onChange({ ...query, hide: !query.hide });
    onRunQuery();

    if (onQueryToggled) {
      onQueryToggled(query.hide);
    }

    reportInteraction('query_editor_row_hide_query_clicked', {
      hide: !query.hide,
    });
  };

  onToggleHelp = () => {
    this.setState((state) => ({
      showingHelp: !state.showingHelp,
    }));
  };

  onClickExample = (query: TQuery) => {
    if (query.datasource === undefined) {
      query.datasource = getDataSourceRef(this.props.dataSource);
    }

    this.props.onChange({
      ...query,
      refId: this.props.query.refId,
    });
    this.onToggleHelp();
  };

  onSelectQueryFromLibrary = (query: DataQuery) => {
    this.props.onQueryReplacedFromLibrary?.();
    this.props.onReplace?.(query);
  };

  renderCollapsedText(): string | null {
    const { datasource } = this.state;
    if (datasource?.getQueryDisplayText) {
      return datasource.getQueryDisplayText(this.props.query);
    }

    return null;
  }

  renderWarnings = (type: string): JSX.Element | null => {
    const { data, query } = this.props;
    const dataFilteredByRefId = filterPanelDataToQuery(data, query.refId)?.series ?? [];

    const allWarnings = dataFilteredByRefId.reduce((acc: QueryResultMetaNotice[], serie) => {
      if (!serie.meta?.notices) {
        return acc;
      }

      const warnings = filter(serie.meta.notices, (item: QueryResultMetaNotice) => item.severity === type) ?? [];
      return acc.concat(warnings);
    }, []);

    const uniqueWarnings = uniqBy(allWarnings, 'text');

    const hasWarnings = uniqueWarnings.length > 0;
    if (!hasWarnings) {
      return null;
    }

    const key = 'query-' + type + 's';
    const colour = type === 'warning' ? 'orange' : 'blue';
    const iconName = type === 'warning' ? 'exclamation-triangle' : 'file-landscape-alt';

    const listItems = uniqueWarnings.map((warning) => warning.text);
    const serializedWarnings = <List items={listItems} renderItem={(item) => <>{item}</>} />;

    return (
      <Badge
        key={key}
        color={colour}
        icon={iconName}
        text={
          <>
            {uniqueWarnings.length} {pluralize(type, uniqueWarnings.length)}
          </>
        }
        tooltip={serializedWarnings}
      />
    );
  };

  renderExtraActions = () => {
    const { query, queries, data, onAddQuery, dataSource, app } = this.props;

    const unscopedActions = RowActionComponents.getAllExtraRenderAction();

    let scopedActions: QueryActionComponent[] = [];

    if (app !== undefined) {
      scopedActions = RowActionComponents.getScopedExtraRenderAction(app);
    }

    const extraActions = [...unscopedActions, ...scopedActions]
      .map((action, index) =>
        action({
          query,
          queries,
          timeRange: data.timeRange,
          onAddQuery: onAddQuery as (query: DataQuery) => void,
          dataSource,
          key: index,
        })
      )
      .filter(Boolean);

    extraActions.push(this.renderWarnings('info'));
    extraActions.push(this.renderWarnings('warning'));
    extraActions.push(<AdaptiveTelemetryQueryActions key="adaptive-telemetry-actions" query={query} />);

    return extraActions;
  };

  renderActions = (props: QueryOperationRowRenderProps) => {
    const { query, hideHideQueryButton: hideHideQueryButton = false } = this.props;
    const { datasource, showingHelp } = this.state;
    const isHidden = !!query.hide;

    const hasEditorHelp = datasource?.components?.QueryEditorHelp;

    return (
      <>
        <MaybeQueryLibrarySaveButton query={query} app={this.props.app} />
        <ReplaceQueryFromLibrary
          datasourceFilters={datasource?.name ? [datasource.name] : []}
          onSelectQuery={(query) => {
            onQueryReplacedFromLibrary?.();
            onReplace?.(query);
          }}
          app={this.props.app}
        />

        {hasEditorHelp && (
          <QueryOperationToggleAction
            title={t('query-operation.header.datasource-help', 'Show data source help')}
            icon="question-circle"
            onClick={this.onToggleHelp}
            active={showingHelp}
          />
        )}
        {this.renderExtraActions()}
<<<<<<< HEAD
        <MaybeQueryLibrarySaveButton query={query} app={this.props.app} onSelectQuery={this.onSelectQueryFromLibrary} />
=======
>>>>>>> 1ce333a5
        <QueryOperationAction
          title={t('query-operation.header.duplicate-query', 'Duplicate query')}
          icon="copy"
          onClick={this.onCopyQuery}
        />
<<<<<<< HEAD
        <ReplaceQueryFromLibrary
          datasourceFilters={datasource?.name ? [datasource.name] : []}
          onSelectQuery={this.onSelectQueryFromLibrary}
          app={this.props.app}
        />
=======
>>>>>>> 1ce333a5
        {!hideHideQueryButton ? (
          <QueryOperationToggleAction
            dataTestId={selectors.components.QueryEditorRow.actionButton('Hide response')}
            title={
              query.hide
                ? t('query-operation.header.show-response', 'Show response')
                : t('query-operation.header.hide-response', 'Hide response')
            }
            icon={isHidden ? 'eye-slash' : 'eye'}
            active={isHidden}
            onClick={this.onHideQuery}
          />
        ) : null}
        <QueryOperationAction
          title={t('query-operation.header.remove-query', 'Remove query')}
          icon="trash-alt"
          onClick={this.onRemoveQuery}
        />
      </>
    );
  };

  renderHeader = (props: QueryOperationRowRenderProps) => {
    const { app, query, dataSource, onChangeDataSource, onChange, queries, renderHeaderExtras, hideRefId } = this.props;

    return (
      <QueryEditorRowHeader
        query={query}
        queries={queries}
        onChangeDataSource={onChangeDataSource}
        dataSource={dataSource}
        hidden={query.hide}
        onChange={onChange}
        collapsedText={!props.isOpen ? this.renderCollapsedText() : null}
        renderExtras={renderHeaderExtras}
        alerting={app === CoreApp.UnifiedAlerting}
        hideRefId={hideRefId}
      />
    );
  };

  render() {
    const { query, index, visualization, collapsable, hideActionButtons, isOpen, onQueryOpenChanged } = this.props;
    const { datasource, showingHelp, data } = this.state;
    const isHidden = query.hide;
    const error =
      data?.error && data.error.refId === query.refId ? data.error : data?.errors?.find((e) => e.refId === query.refId);
    const rowClasses = classNames('query-editor-row', {
      'query-editor-row--disabled': isHidden,
      'gf-form-disabled': isHidden,
    });

    if (!datasource) {
      return null;
    }

    const editor = this.renderPluginEditor();
    const DatasourceCheatsheet = datasource.components?.QueryEditorHelp;

    return (
      <div data-testid="query-editor-row" aria-label={selectors.components.QueryEditorRows.rows}>
        <QueryOperationRow
          id={this.id}
          draggable={!hideActionButtons}
          collapsable={collapsable}
          index={index}
          headerElement={this.renderHeader}
          actions={hideActionButtons ? undefined : this.renderActions}
          isOpen={isOpen}
          onOpen={onQueryOpenChanged}
        >
          <div className={rowClasses} id={this.id}>
            <ErrorBoundaryAlert>
              {showingHelp && DatasourceCheatsheet && (
                <OperationRowHelp>
                  <DatasourceCheatsheet
                    onClickExample={(query) => this.onClickExample(query)}
                    query={this.props.query}
                    datasource={datasource}
                  />
                </OperationRowHelp>
              )}
              {editor}
            </ErrorBoundaryAlert>
            {error && <QueryErrorAlert error={error} />}
            {visualization}
          </div>
        </QueryOperationRow>
      </div>
    );
  }
}

/**
 * Get a version of the PanelData limited to the query we are looking at
 */
export function filterPanelDataToQuery(data: PanelData, refId: string): PanelData | undefined {
  const series = data.series.filter((series) => series.refId === refId);

  // If there was an error with no data and the panel is not in a loading state, pass it to the QueryEditors
  if (data.state !== LoadingState.Loading && (data.error || data.errors?.length) && !data.series.length) {
    return {
      ...data,
      state: LoadingState.Error,
    };
  }

  // Only say this is an error if the error links to the query
  let state = data.state;
  let error = data.errors?.find((e) => e.refId === refId);
  if (!error && data.error) {
    error = data.error.refId === refId ? data.error : undefined;
  }

  if (state !== LoadingState.Loading) {
    if (error) {
      state = LoadingState.Error;
    } else if (data.state === LoadingState.Error) {
      state = LoadingState.Done;
    }
  }

  const timeRange = data.timeRange;

  return {
    ...data,
    state,
    series,
    error,
    errors: error ? [error] : undefined,
    timeRange,
  };
}

// Will render anything only if query library is enabled
function MaybeQueryLibrarySaveButton(props: {
  query: DataQuery;
  app?: CoreApp;
  onSelectQuery: (query: DataQuery) => void;
}) {
  const { renderSaveQueryButton } = useQueryLibraryContext();
  return renderSaveQueryButton(props.query, props.app, props.onSelectQuery);
}

interface ReplaceQueryFromLibraryProps<TQuery extends DataQuery> {
  datasourceFilters: string[];
  onSelectQuery: (query: DataQuery) => void;
  app?: CoreApp;
}

function ReplaceQueryFromLibrary<TQuery extends DataQuery>({
  datasourceFilters,
  onSelectQuery,
  app,
}: ReplaceQueryFromLibraryProps<TQuery>) {
  const { openDrawer, queryLibraryEnabled } = useQueryLibraryContext();

  const onReplaceQueryFromLibrary = () => {
    openDrawer({ datasourceFilters, onSelectQuery, options: { isReplacingQuery: true, context: app } });
  };

  return queryLibraryEnabled ? (
    <QueryOperationAction
      title={t('query-operation.header.replace-query-from-library', 'Replace with query from library')}
      icon="book"
      onClick={onReplaceQueryFromLibrary}
      isGroupEnd
      isHighlighted
    />
  ) : null;
}

function AdaptiveTelemetryQueryActions({ query }: { query: DataQuery }) {
  try {
    const { isLoading, components } = usePluginComponents<PluginExtensionQueryEditorRowAdaptiveTelemetryV1Context>({
      extensionPointId: PluginExtensionPoints.QueryEditorRowAdaptiveTelemetryV1,
    });

    if (isLoading || !components.length) {
      return null;
    }

    return renderLimitedComponents({
      props: { query, contextHints: ['queryeditorrow', 'header'] },
      components,
      limit: 1,
      pluginId: /grafana-adaptive.*/,
    });
  } catch (error) {
    // If `usePluginComponents` isn't properly resolved, tests will fail with 'setPluginComponentsHook(options) can only be used after the Grafana instance has started.'
    // This will be resolved in https://github.com/grafana/grafana/pull/92983
    // In this case, Return `null` like when there are no extensions.
    return null;
  }
}<|MERGE_RESOLUTION|>--- conflicted
+++ resolved
@@ -371,13 +371,10 @@
 
     return (
       <>
-        <MaybeQueryLibrarySaveButton query={query} app={this.props.app} />
+        <MaybeQueryLibrarySaveButton query={query} app={this.props.app} onSelectQuery={this.onSelectQueryFromLibrary} />
         <ReplaceQueryFromLibrary
           datasourceFilters={datasource?.name ? [datasource.name] : []}
-          onSelectQuery={(query) => {
-            onQueryReplacedFromLibrary?.();
-            onReplace?.(query);
-          }}
+          onSelectQuery={this.onSelectQueryFromLibrary}
           app={this.props.app}
         />
 
@@ -390,23 +387,11 @@
           />
         )}
         {this.renderExtraActions()}
-<<<<<<< HEAD
-        <MaybeQueryLibrarySaveButton query={query} app={this.props.app} onSelectQuery={this.onSelectQueryFromLibrary} />
-=======
->>>>>>> 1ce333a5
         <QueryOperationAction
           title={t('query-operation.header.duplicate-query', 'Duplicate query')}
           icon="copy"
           onClick={this.onCopyQuery}
         />
-<<<<<<< HEAD
-        <ReplaceQueryFromLibrary
-          datasourceFilters={datasource?.name ? [datasource.name] : []}
-          onSelectQuery={this.onSelectQueryFromLibrary}
-          app={this.props.app}
-        />
-=======
->>>>>>> 1ce333a5
         {!hideHideQueryButton ? (
           <QueryOperationToggleAction
             dataTestId={selectors.components.QueryEditorRow.actionButton('Hide response')}
