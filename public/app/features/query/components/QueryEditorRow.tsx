import classNames from 'classnames';
import { cloneDeep, filter, uniqBy, uniqueId } from 'lodash';
import pluralize from 'pluralize';
import { PureComponent, ReactNode } from 'react';

import {
  CoreApp,
  DataSourceApi,
  DataSourceInstanceSettings,
  DataSourcePluginContextProvider,
  PluginExtensionQueryEditorRowAdaptiveTelemetryV1Context,
  EventBusExtended,
  HistoryItem,
  LoadingState,
  PanelData,
  QueryResultMetaNotice,
  TimeRange,
  getDataSourceRef,
  PluginExtensionPoints,
} from '@grafana/data';
import { selectors } from '@grafana/e2e-selectors';
import { Trans, t } from '@grafana/i18n';
import { getDataSourceSrv, renderLimitedComponents, reportInteraction, usePluginComponents } from '@grafana/runtime';
import { DataQuery } from '@grafana/schema';
import { Badge, Divider, ErrorBoundaryAlert, List } from '@grafana/ui';
import { OperationRowHelp } from 'app/core/components/QueryOperationRow/OperationRowHelp';
import {
  QueryOperationAction,
  QueryOperationToggleAction,
} from 'app/core/components/QueryOperationRow/QueryOperationAction';
import {
  QueryOperationRow,
  QueryOperationRowRenderProps,
} from 'app/core/components/QueryOperationRow/QueryOperationRow';

import { useQueryLibraryContext } from '../../explore/QueryLibrary/QueryLibraryContext';

import { QueryActionComponent, RowActionComponents } from './QueryActionComponent';
import { QueryEditorRowHeader } from './QueryEditorRowHeader';
import { QueryErrorAlert } from './QueryErrorAlert';

export interface Props<TQuery extends DataQuery> {
  data: PanelData;
  query: TQuery;
  queries: TQuery[];
  id: string;
  index: number;
  dataSource: DataSourceInstanceSettings;
  onChangeDataSource?: (dsSettings: DataSourceInstanceSettings) => void;
  onDataSourceLoaded?: (instance: DataSourceApi) => void;
  renderHeaderExtras?: () => ReactNode;
  onAddQuery: (query: TQuery) => void;
  onRemoveQuery: (query: TQuery) => void;
  onChange: (query: TQuery) => void;
  onReplace?: (query: DataQuery) => void;
  onRunQuery: () => void;
  visualization?: ReactNode;
  hideHideQueryButton?: boolean;
  app?: CoreApp;
  range: TimeRange;
  history?: Array<HistoryItem<TQuery>>;
  eventBus?: EventBusExtended;
  hideActionButtons?: boolean;
  onQueryCopied?: () => void;
  onQueryRemoved?: () => void;
  onQueryToggled?: (queryStatus?: boolean | undefined) => void;
  onQueryOpenChanged?: (status?: boolean | undefined) => void;
  onQueryReplacedFromLibrary?: () => void;
  collapsable?: boolean;
  hideRefId?: boolean;
  queryLibraryRef?: string;
  onCancelQueryLibraryEdit?: () => void;
  isOpen?: boolean;
}

interface State<TQuery extends DataQuery> {
  /** DatasourceUid or ds variable expression used to resolve current datasource */
  queriedDataSourceIdentifier?: string | null;
  datasource: DataSourceApi<TQuery> | null;
  datasourceUid?: string | null;
  data?: PanelData;
  isOpen?: boolean;
  showingHelp: boolean;
}

export class QueryEditorRow<TQuery extends DataQuery> extends PureComponent<Props<TQuery>, State<TQuery>> {
  dataSourceSrv = getDataSourceSrv();
  id = '';

  state: State<TQuery> = {
    datasource: null,
    data: undefined,
    isOpen: true,
    showingHelp: false,
  };

  componentDidMount() {
    const { data, query, id } = this.props;
    const dataFilteredByRefId = filterPanelDataToQuery(data, query.refId);
    this.id = uniqueId(id + '_');
    this.setState({ data: dataFilteredByRefId });

    this.loadDatasource();
  }

  /**
   * When datasource variables are used the query.datasource.uid property is a string variable expression
   * DataSourceSettings.uid can also be this variable expression.
   * This function always returns the current interpolated datasource uid.
   */
  getInterpolatedDataSourceUID(): string | undefined {
    if (this.props.query.datasource) {
      const instanceSettings = this.dataSourceSrv.getInstanceSettings(this.props.query.datasource);
      return instanceSettings?.rawRef?.uid ?? instanceSettings?.uid;
    }

    return this.props.dataSource.rawRef?.uid ?? this.props.dataSource.uid;
  }

  async loadDatasource() {
    let datasource: DataSourceApi;
    const interpolatedUID = this.getInterpolatedDataSourceUID();

    try {
      datasource = await this.dataSourceSrv.get(interpolatedUID);
    } catch (error) {
      // If the DS doesn't exist, it fails. Getting with no args returns the default DS.
      datasource = await this.dataSourceSrv.get();
    }

    if (typeof this.props.onDataSourceLoaded === 'function') {
      this.props.onDataSourceLoaded(datasource);
    }

    this.setState({
      datasource: datasource as unknown as DataSourceApi<TQuery>,
      queriedDataSourceIdentifier: interpolatedUID,
    });
  }

  componentDidUpdate(prevProps: Props<TQuery>) {
    const { datasource, queriedDataSourceIdentifier } = this.state;
    const { data, query } = this.props;

    if (prevProps.id !== this.props.id) {
      this.id = uniqueId(this.props.id + '_');
    }

    if (data !== prevProps.data) {
      const dataFilteredByRefId = filterPanelDataToQuery(data, query.refId);

      this.setState({ data: dataFilteredByRefId });
    }

    // check if we need to load another datasource
    if (datasource && queriedDataSourceIdentifier !== this.getInterpolatedDataSourceUID()) {
      this.loadDatasource();
      return;
    }
  }

  getQueryEditor(ds: DataSourceApi<TQuery>) {
    if (!ds) {
      return;
    }

    switch (this.props.app) {
      case CoreApp.Explore:
        return (
          ds.components?.ExploreMetricsQueryField ||
          ds.components?.ExploreLogsQueryField ||
          ds.components?.ExploreQueryField ||
          ds.components?.QueryEditor
        );
      case CoreApp.PanelEditor:
      case CoreApp.Dashboard:
      default:
        return ds.components?.QueryEditor;
    }
  }

  isWaitingForDatasourceToLoad(): boolean {
    // if we not yet have loaded the datasource in state the
    // ds in props and the ds in state will have different values.
    return this.getInterpolatedDataSourceUID() !== this.state.queriedDataSourceIdentifier;
  }

  renderPluginEditor = () => {
    const { query, onChange, queries, onRunQuery, onAddQuery, range, app = CoreApp.PanelEditor, history } = this.props;
    const { datasource, data } = this.state;

    if (this.isWaitingForDatasourceToLoad()) {
      return null;
    }

    if (datasource) {
      let QueryEditor = this.getQueryEditor(datasource);

      if (QueryEditor) {
        return (
          <DataSourcePluginContextProvider instanceSettings={this.props.dataSource}>
            <QueryEditor
              key={datasource?.name}
              query={query}
              datasource={datasource}
              onChange={onChange}
              onRunQuery={onRunQuery}
              onAddQuery={onAddQuery}
              data={data}
              range={range}
              queries={queries}
              app={app}
              history={history}
            />
          </DataSourcePluginContextProvider>
        );
      }
    }

    return (
      <div>
        <Trans i18nKey="query-operation.query-editor-not-exported">
          Data source plugin does not export any Query Editor component
        </Trans>
      </div>
    );
  };

  onRemoveQuery = () => {
    const { onRemoveQuery, query, onQueryRemoved } = this.props;
    onRemoveQuery(query);

    if (onQueryRemoved) {
      onQueryRemoved();
    }
  };

  onCancelQueryLibraryEdit = () => {
    const { query } = this.props;
    reportInteraction('query_library-update_query_from_explore_cancelled', {
      datasourceType: query.datasource?.type,
    });
    this.props.onCancelQueryLibraryEdit?.();
  };

  onExitQueryLibraryEditingMode = () => {
    // Exit query library editing mode after successful update
    this.props.onCancelQueryLibraryEdit?.();
  };

  onCopyQuery = () => {
    const { query, onAddQuery, onQueryCopied } = this.props;
    const copy = cloneDeep(query);
    onAddQuery(copy);

    if (onQueryCopied) {
      onQueryCopied();
    }
  };

  onHideQuery = () => {
    const { query, onChange, onRunQuery, onQueryToggled } = this.props;
    onChange({ ...query, hide: !query.hide });
    onRunQuery();

    if (onQueryToggled) {
      onQueryToggled(query.hide);
    }

    reportInteraction('query_editor_row_hide_query_clicked', {
      hide: !query.hide,
    });
  };

  onToggleHelp = () => {
    this.setState((state) => ({
      showingHelp: !state.showingHelp,
    }));
  };

  onClickExample = (query: TQuery) => {
    if (query.datasource === undefined) {
      query.datasource = getDataSourceRef(this.props.dataSource);
    }

    this.props.onChange({
      ...query,
      refId: this.props.query.refId,
    });
    this.onToggleHelp();
  };

  renderCollapsedText(): string | null {
    const { datasource } = this.state;
    if (datasource?.getQueryDisplayText) {
      return datasource.getQueryDisplayText(this.props.query);
    }

    return null;
  }

  renderWarnings = (type: string): JSX.Element | null => {
    const { data, query } = this.props;
    const dataFilteredByRefId = filterPanelDataToQuery(data, query.refId)?.series ?? [];

    const allWarnings = dataFilteredByRefId.reduce((acc: QueryResultMetaNotice[], serie) => {
      if (!serie.meta?.notices) {
        return acc;
      }

      const warnings = filter(serie.meta.notices, (item: QueryResultMetaNotice) => item.severity === type) ?? [];
      return acc.concat(warnings);
    }, []);

    const uniqueWarnings = uniqBy(allWarnings, 'text');

    const hasWarnings = uniqueWarnings.length > 0;
    if (!hasWarnings) {
      return null;
    }

    const key = 'query-' + type + 's';
    const colour = type === 'warning' ? 'orange' : 'blue';
    const iconName = type === 'warning' ? 'exclamation-triangle' : 'file-landscape-alt';

    const listItems = uniqueWarnings.map((warning) => warning.text);
    const serializedWarnings = <List items={listItems} renderItem={(item) => <>{item}</>} />;

    return (
      <Badge
        key={key}
        color={colour}
        icon={iconName}
        text={
          <>
            {uniqueWarnings.length} {pluralize(type, uniqueWarnings.length)}
          </>
        }
        tooltip={serializedWarnings}
      />
    );
  };

  renderQueryLibraryEditingBadge = () => {
    const { queryLibraryRef } = this.props;
    return <QueryLibraryEditingBadge key="query-library-editing-badge" queryLibraryRef={queryLibraryRef} />;
  };

  renderExtraActions = () => {
    const { query, queries, data, onAddQuery, dataSource, app } = this.props;

    const unscopedActions = RowActionComponents.getAllExtraRenderAction();

    let scopedActions: QueryActionComponent[] = [];

    if (app !== undefined) {
      scopedActions = RowActionComponents.getScopedExtraRenderAction(app);
    }

    const extraActions = [...unscopedActions, ...scopedActions]
      .map((action, index) =>
        action({
          query,
          queries,
          timeRange: data.timeRange,
          onAddQuery: onAddQuery as (query: DataQuery) => void,
          dataSource,
          key: index,
        })
      )
      .filter(Boolean);

    extraActions.push(this.renderWarnings('info'));
    extraActions.push(this.renderWarnings('warning'));
    extraActions.push(<AdaptiveTelemetryQueryActions key="adaptive-telemetry-actions" query={query} />);
    extraActions.push(this.renderQueryLibraryEditingBadge());

    return extraActions;
  };

  renderActions = (props: QueryOperationRowRenderProps) => {
    const {
      query,
      hideHideQueryButton: hideHideQueryButton = false,
      onReplace,
      onQueryReplacedFromLibrary,
      queryLibraryRef,
    } = this.props;
    const { datasource, showingHelp } = this.state;
    const isHidden = !!query.hide;

    const hasEditorHelp = datasource?.components?.QueryEditorHelp;
    const isEditingQueryLibrary = queryLibraryRef !== undefined;

    return (
      <>
        <MaybeQueryLibrarySaveButton query={query} app={this.props.app} />
        <ReplaceQueryFromLibrary
          datasourceFilters={datasource?.name ? [datasource.name] : []}
          onSelectQuery={(query) => {
            onQueryReplacedFromLibrary?.();
            onReplace?.(query);
          }}
          app={this.props.app}
        />

        {hasEditorHelp && (
          <QueryOperationToggleAction
            title={t('query-operation.header.datasource-help', 'Show data source help')}
            icon="question-circle"
            onClick={this.onToggleHelp}
            active={showingHelp}
          />
        )}
        {this.renderExtraActions()}
<<<<<<< HEAD
        <MaybeQueryLibrarySaveButton
          query={query}
          queryLibraryRef={queryLibraryRef}
          app={this.props.app}
          onUpdateSuccess={this.onExitQueryLibraryEditingMode}
        />
        {isEditingQueryLibrary && (
          <>
            <QueryOperationAction
              title={t('query-operation.header.cancel-query-library-edit', 'Cancel editing from library')}
              icon="times"
              onClick={this.onCancelQueryLibraryEdit}
            />
            <Divider direction="vertical" spacing={0} />
          </>
        )}
        {!isEditingQueryLibrary && (
          <QueryOperationAction
            title={t('query-operation.header.duplicate-query', 'Duplicate query')}
            icon="copy"
            onClick={this.onCopyQuery}
          />
        )}
        {!isEditingQueryLibrary && (
          <ReplaceQueryFromLibrary
            datasourceFilters={datasource?.name ? [datasource.name] : []}
            onSelectQuery={(query) => {
              onQueryReplacedFromLibrary?.();
              onReplace?.(query);
            }}
            app={this.props.app}
          />
        )}
=======
        <QueryOperationAction
          title={t('query-operation.header.duplicate-query', 'Duplicate query')}
          icon="copy"
          onClick={this.onCopyQuery}
        />
>>>>>>> 2ecc076b
        {!hideHideQueryButton ? (
          <QueryOperationToggleAction
            dataTestId={selectors.components.QueryEditorRow.actionButton('Hide response')}
            title={
              query.hide
                ? t('query-operation.header.show-response', 'Show response')
                : t('query-operation.header.hide-response', 'Hide response')
            }
            icon={isHidden ? 'eye-slash' : 'eye'}
            active={isHidden}
            onClick={this.onHideQuery}
          />
        ) : null}
        {!isEditingQueryLibrary && (
          <QueryOperationAction
            title={t('query-operation.header.remove-query', 'Remove query')}
            icon="trash-alt"
            onClick={this.onRemoveQuery}
          />
        )}
      </>
    );
  };

  renderHeader = (props: QueryOperationRowRenderProps) => {
    const { app, query, dataSource, onChangeDataSource, onChange, queries, renderHeaderExtras, hideRefId } = this.props;

    return (
      <QueryEditorRowHeader
        query={query}
        queries={queries}
        onChangeDataSource={onChangeDataSource}
        dataSource={dataSource}
        hidden={query.hide}
        onChange={onChange}
        collapsedText={!props.isOpen ? this.renderCollapsedText() : null}
        renderExtras={renderHeaderExtras}
        alerting={app === CoreApp.UnifiedAlerting}
        hideRefId={hideRefId}
      />
    );
  };

  render() {
    const { query, index, visualization, collapsable, hideActionButtons, isOpen, onQueryOpenChanged } = this.props;
    const { datasource, showingHelp, data } = this.state;
    const isHidden = query.hide;
    const error =
      data?.error && data.error.refId === query.refId ? data.error : data?.errors?.find((e) => e.refId === query.refId);
    const rowClasses = classNames('query-editor-row', {
      'query-editor-row--disabled': isHidden,
      'gf-form-disabled': isHidden,
    });

    if (!datasource) {
      return null;
    }

    const editor = this.renderPluginEditor();
    const DatasourceCheatsheet = datasource.components?.QueryEditorHelp;

    return (
      <div data-testid="query-editor-row" aria-label={selectors.components.QueryEditorRows.rows}>
        <QueryOperationRow
          id={this.id}
          draggable={!hideActionButtons}
          collapsable={collapsable}
          index={index}
          headerElement={this.renderHeader}
          actions={hideActionButtons ? undefined : this.renderActions}
          isOpen={isOpen}
          onOpen={onQueryOpenChanged}
        >
          <div className={rowClasses} id={this.id}>
            <ErrorBoundaryAlert>
              {showingHelp && DatasourceCheatsheet && (
                <OperationRowHelp>
                  <DatasourceCheatsheet
                    onClickExample={(query) => this.onClickExample(query)}
                    query={this.props.query}
                    datasource={datasource}
                  />
                </OperationRowHelp>
              )}
              {editor}
            </ErrorBoundaryAlert>
            {error && <QueryErrorAlert error={error} />}
            {visualization}
          </div>
        </QueryOperationRow>
      </div>
    );
  }
}

export function QueryLibraryEditingBadge(props: { queryLibraryRef?: string }) {
  const { queryLibraryEnabled } = useQueryLibraryContext();
  const { queryLibraryRef } = props;

  if (!queryLibraryEnabled || !queryLibraryRef) {
    return null;
  }

  return (
    <Badge
      color="blue"
      icon="book"
      text={t('query-operation.query-library.from-library', 'Update query from library')}
      tooltip={t(
        'query-operation.query-library.editing-tooltip',
        'Update query from library\nUID: {{queryLibraryRef}}',
        {
          queryLibraryRef,
        }
      )}
    />
  );
}

/**
 * Get a version of the PanelData limited to the query we are looking at
 */
export function filterPanelDataToQuery(data: PanelData, refId: string): PanelData | undefined {
  const series = data.series.filter((series) => series.refId === refId);

  // If there was an error with no data and the panel is not in a loading state, pass it to the QueryEditors
  if (data.state !== LoadingState.Loading && (data.error || data.errors?.length) && !data.series.length) {
    return {
      ...data,
      state: LoadingState.Error,
    };
  }

  // Only say this is an error if the error links to the query
  let state = data.state;
  let error = data.errors?.find((e) => e.refId === refId);
  if (!error && data.error) {
    error = data.error.refId === refId ? data.error : undefined;
  }

  if (state !== LoadingState.Loading) {
    if (error) {
      state = LoadingState.Error;
    } else if (data.state === LoadingState.Error) {
      state = LoadingState.Done;
    }
  }

  const timeRange = data.timeRange;

  return {
    ...data,
    state,
    series,
    error,
    errors: error ? [error] : undefined,
    timeRange,
  };
}

// Will render anything only if query library is enabled
function MaybeQueryLibrarySaveButton(props: {
  query: DataQuery;
  app?: CoreApp;
  queryLibraryRef?: string;
  onUpdateSuccess?: () => void;
}) {
  const { renderSaveQueryButton } = useQueryLibraryContext();
  return renderSaveQueryButton(props.query, props.app, props.queryLibraryRef, props.onUpdateSuccess);
}

interface ReplaceQueryFromLibraryProps<TQuery extends DataQuery> {
  datasourceFilters: string[];
  onSelectQuery: (query: DataQuery) => void;
  app?: CoreApp;
}

function ReplaceQueryFromLibrary<TQuery extends DataQuery>({
  datasourceFilters,
  onSelectQuery,
  app,
}: ReplaceQueryFromLibraryProps<TQuery>) {
  const { openDrawer, queryLibraryEnabled } = useQueryLibraryContext();

  const onReplaceQueryFromLibrary = () => {
    openDrawer(datasourceFilters, onSelectQuery, { isReplacingQuery: true, context: app });
  };

  return queryLibraryEnabled ? (
    <QueryOperationAction
      title={t('query-operation.header.replace-query-from-library', 'Replace with query from library')}
      icon="book"
      onClick={onReplaceQueryFromLibrary}
      isGroupEnd
      isHighlighted
    />
  ) : null;
}

function AdaptiveTelemetryQueryActions({ query }: { query: DataQuery }) {
  try {
    const { isLoading, components } = usePluginComponents<PluginExtensionQueryEditorRowAdaptiveTelemetryV1Context>({
      extensionPointId: PluginExtensionPoints.QueryEditorRowAdaptiveTelemetryV1,
    });

    if (isLoading || !components.length) {
      return null;
    }

    return renderLimitedComponents({
      props: { query, contextHints: ['queryeditorrow', 'header'] },
      components,
      limit: 1,
      pluginId: /grafana-adaptive.*/,
    });
  } catch (error) {
    // If `usePluginComponents` isn't properly resolved, tests will fail with 'setPluginComponentsHook(options) can only be used after the Grafana instance has started.'
    // This will be resolved in https://github.com/grafana/grafana/pull/92983
    // In this case, Return `null` like when there are no extensions.
    return null;
  }
}<|MERGE_RESOLUTION|>--- conflicted
+++ resolved
@@ -373,7 +373,6 @@
     extraActions.push(this.renderWarnings('info'));
     extraActions.push(this.renderWarnings('warning'));
     extraActions.push(<AdaptiveTelemetryQueryActions key="adaptive-telemetry-actions" query={query} />);
-    extraActions.push(this.renderQueryLibraryEditingBadge());
 
     return extraActions;
   };
@@ -394,32 +393,25 @@
 
     return (
       <>
-        <MaybeQueryLibrarySaveButton query={query} app={this.props.app} />
-        <ReplaceQueryFromLibrary
-          datasourceFilters={datasource?.name ? [datasource.name] : []}
-          onSelectQuery={(query) => {
-            onQueryReplacedFromLibrary?.();
-            onReplace?.(query);
-          }}
-          app={this.props.app}
-        />
-
-        {hasEditorHelp && (
-          <QueryOperationToggleAction
-            title={t('query-operation.header.datasource-help', 'Show data source help')}
-            icon="question-circle"
-            onClick={this.onToggleHelp}
-            active={showingHelp}
-          />
-        )}
-        {this.renderExtraActions()}
-<<<<<<< HEAD
+        {isEditingQueryLibrary && this.renderQueryLibraryEditingBadge()}
         <MaybeQueryLibrarySaveButton
           query={query}
           queryLibraryRef={queryLibraryRef}
           app={this.props.app}
           onUpdateSuccess={this.onExitQueryLibraryEditingMode}
         />
+
+        {!isEditingQueryLibrary && (
+          <ReplaceQueryFromLibrary
+            datasourceFilters={datasource?.name ? [datasource.name] : []}
+            onSelectQuery={(query) => {
+              onQueryReplacedFromLibrary?.();
+              onReplace?.(query);
+            }}
+            app={this.props.app}
+          />
+        )}
+
         {isEditingQueryLibrary && (
           <>
             <QueryOperationAction
@@ -430,6 +422,16 @@
             <Divider direction="vertical" spacing={0} />
           </>
         )}
+
+        {hasEditorHelp && (
+          <QueryOperationToggleAction
+            title={t('query-operation.header.datasource-help', 'Show data source help')}
+            icon="question-circle"
+            onClick={this.onToggleHelp}
+            active={showingHelp}
+          />
+        )}
+        {this.renderExtraActions()}
         {!isEditingQueryLibrary && (
           <QueryOperationAction
             title={t('query-operation.header.duplicate-query', 'Duplicate query')}
@@ -437,23 +439,7 @@
             onClick={this.onCopyQuery}
           />
         )}
-        {!isEditingQueryLibrary && (
-          <ReplaceQueryFromLibrary
-            datasourceFilters={datasource?.name ? [datasource.name] : []}
-            onSelectQuery={(query) => {
-              onQueryReplacedFromLibrary?.();
-              onReplace?.(query);
-            }}
-            app={this.props.app}
-          />
-        )}
-=======
-        <QueryOperationAction
-          title={t('query-operation.header.duplicate-query', 'Duplicate query')}
-          icon="copy"
-          onClick={this.onCopyQuery}
-        />
->>>>>>> 2ecc076b
+
         {!hideHideQueryButton ? (
           <QueryOperationToggleAction
             dataTestId={selectors.components.QueryEditorRow.actionButton('Hide response')}
@@ -561,10 +547,10 @@
     <Badge
       color="blue"
       icon="book"
-      text={t('query-operation.query-library.from-library', 'Update query from library')}
+      text={t('query-operation.query-library.from-library', 'Updating query from library')}
       tooltip={t(
         'query-operation.query-library.editing-tooltip',
-        'Update query from library\nUID: {{queryLibraryRef}}',
+        'Updating query from library\nUID: {{queryLibraryRef}}',
         {
           queryLibraryRef,
         }
