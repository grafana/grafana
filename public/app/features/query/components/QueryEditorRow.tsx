// Libraries
import classNames from 'classnames';
import { cloneDeep, filter, has, uniqBy, uniqueId } from 'lodash';
import pluralize from 'pluralize';
import React, { PureComponent, ReactNode } from 'react';

// Utils & Services
import {
  CoreApp,
  DataQuery,
  DataSourceApi,
  DataSourceInstanceSettings,
  DataSourcePluginContextProvider,
  EventBusExtended,
  EventBusSrv,
  HistoryItem,
  LoadingState,
  PanelData,
  PanelEvents,
  QueryResultMetaNotice,
  TimeRange,
  toLegacyResponseData,
} from '@grafana/data';
import { selectors } from '@grafana/e2e-selectors';
import { AngularComponent, getAngularLoader, getDataSourceSrv } from '@grafana/runtime';
<<<<<<< HEAD
import { Badge, ErrorBoundaryAlert, HorizontalGroup } from '@grafana/ui';
=======
import { Badge, ErrorBoundaryAlert } from '@grafana/ui';
>>>>>>> ae830f68
import { OperationRowHelp } from 'app/core/components/QueryOperationRow/OperationRowHelp';
import {
  QueryOperationAction,
  QueryOperationToggleAction,
} from 'app/core/components/QueryOperationRow/QueryOperationAction';
import {
  QueryOperationRow,
  QueryOperationRowRenderProps,
} from 'app/core/components/QueryOperationRow/QueryOperationRow';
import { getTimeSrv } from 'app/features/dashboard/services/TimeSrv';
import { DashboardModel } from 'app/features/dashboard/state/DashboardModel';
import { PanelModel } from 'app/features/dashboard/state/PanelModel';
<<<<<<< HEAD

import { isExpressionQuery } from '../../expressions/guards';
=======
>>>>>>> ae830f68

import { RowActionComponents } from './QueryActionComponent';
import { QueryEditorRowHeader } from './QueryEditorRowHeader';
import { QueryErrorAlert } from './QueryErrorAlert';

interface Props<TQuery extends DataQuery> {
  data: PanelData;
  query: TQuery;
  queries: TQuery[];
  id: string;
  index: number;
  dataSource: DataSourceInstanceSettings;
  onChangeDataSource?: (dsSettings: DataSourceInstanceSettings) => void;
  onDataSourceLoaded?: (instance: DataSourceApi) => void;
  renderHeaderExtras?: () => ReactNode;
  onAddQuery: (query: TQuery) => void;
  onRemoveQuery: (query: TQuery) => void;
  onChange: (query: TQuery) => void;
  onRunQuery: () => void;
  visualization?: ReactNode;
  hideDisableQuery?: boolean;
  app?: CoreApp;
  history?: Array<HistoryItem<TQuery>>;
  eventBus?: EventBusExtended;
  alerting?: boolean;
  onQueryCopied?: () => void;
  onQueryRemoved?: () => void;
  onQueryToggled?: (queryStatus?: boolean | undefined) => void;
  collapsable?: boolean;
}

interface State<TQuery extends DataQuery> {
  /** DatasourceUid or ds variable expression used to resolve current datasource */
<<<<<<< HEAD
  loadedDataSourceIdentifier?: string | null;
=======
  queriedDataSourceIdentifier?: string | null;
>>>>>>> ae830f68
  datasource: DataSourceApi<TQuery> | null;
  datasourceUid?: string | null;
  hasTextEditMode: boolean;
  data?: PanelData;
  isOpen?: boolean;
  showingHelp: boolean;
}

export class QueryEditorRow<TQuery extends DataQuery> extends PureComponent<Props<TQuery>, State<TQuery>> {
  element: HTMLElement | null = null;
  angularScope: AngularQueryComponentScope<TQuery> | null = null;
  angularQueryEditor: AngularComponent | null = null;
  dataSourceSrv = getDataSourceSrv();
  id = '';

  state: State<TQuery> = {
    datasource: null,
    hasTextEditMode: false,
    data: undefined,
    isOpen: true,
    showingHelp: false,
  };

  componentDidMount() {
<<<<<<< HEAD
    const { data, query } = this.props;
=======
    const { data, query, id } = this.props;
>>>>>>> ae830f68
    const dataFilteredByRefId = filterPanelDataToQuery(data, query.refId);
    this.id = uniqueId(id + '_');
    this.setState({ data: dataFilteredByRefId });

    this.loadDatasource();
  }

  componentWillUnmount() {
    if (this.angularQueryEditor) {
      this.angularQueryEditor.destroy();
    }
  }

  getAngularQueryComponentScope(): AngularQueryComponentScope<TQuery> {
    const { query, queries } = this.props;
    const { datasource } = this.state;
    const panel = new PanelModel({ targets: queries });
    const dashboard = {} as DashboardModel;

    const me = this;

    return {
      datasource: datasource,
      target: query,
      panel: panel,
      dashboard: dashboard,
      refresh: () => {
        // Old angular editors modify the query model and just call refresh
        // Important that this use this.props here so that as this function is only created on mount and it's
        // important not to capture old prop functions in this closure

        // the "hide" attribute of the queries can be changed from the "outside",
        // it will be applied to "this.props.query.hide", but not to "query.hide".
        // so we have to apply it.
        if (query.hide !== me.props.query.hide) {
          query.hide = me.props.query.hide;
        }

        this.props.onChange(query);
        this.props.onRunQuery();
      },
      render: () => () => console.log('legacy render function called, it does nothing'),
      events: this.props.eventBus || new EventBusSrv(),
      range: getTimeSrv().timeRange(),
    };
  }

<<<<<<< HEAD
  getQueryDataSourceIdentifier(): string | null | undefined {
    const { query, dataSource: dsSettings } = this.props;
    if (isExpressionQuery(query)) {
      return query.datasource?.type ?? dsSettings.uid;
    }
    return query.datasource?.uid ?? dsSettings.uid;
  }

  async loadDatasource() {
    const dataSourceSrv = getDataSourceSrv();
=======
  /**
   * When datasource variables are used the query.datasource.uid property is a string variable expression
   * DataSourceSettings.uid can also be this variable expression.
   * This function always returns the current interpolated datasource uid.
   */
  getInterpolatedDataSourceUID(): string | undefined {
    if (this.props.query.datasource) {
      const instanceSettings = this.dataSourceSrv.getInstanceSettings(this.props.query.datasource);
      return instanceSettings?.rawRef?.uid ?? instanceSettings?.uid;
    }

    return this.props.dataSource.rawRef?.uid ?? this.props.dataSource.uid;
  }

  async loadDatasource() {
>>>>>>> ae830f68
    let datasource: DataSourceApi;
    const interpolatedUID = this.getInterpolatedDataSourceUID();

    try {
      datasource = await this.dataSourceSrv.get(interpolatedUID);
    } catch (error) {
      // If the DS doesn't exist, it fails. Getting with no args returns the default DS.
      datasource = await this.dataSourceSrv.get();
    }

    if (typeof this.props.onDataSourceLoaded === 'function') {
      this.props.onDataSourceLoaded(datasource);
    }

    this.setState({
      datasource: datasource as unknown as DataSourceApi<TQuery>,
      queriedDataSourceIdentifier: interpolatedUID,
      hasTextEditMode: has(datasource, 'components.QueryCtrl.prototype.toggleEditorMode'),
    });
  }

  componentDidUpdate(prevProps: Props<TQuery>) {
    const { datasource, queriedDataSourceIdentifier } = this.state;
    const { data, query } = this.props;

    if (prevProps.id !== this.props.id) {
      this.id = uniqueId(this.props.id + '_');
    }

    if (data !== prevProps.data) {
      const dataFilteredByRefId = filterPanelDataToQuery(data, query.refId);

      this.setState({ data: dataFilteredByRefId });

      if (this.angularScope) {
        this.angularScope.range = getTimeSrv().timeRange();
      }

      if (this.angularQueryEditor && dataFilteredByRefId) {
        notifyAngularQueryEditorsOfData(this.angularScope!, dataFilteredByRefId, this.angularQueryEditor);
      }
    }

    // check if we need to load another datasource
    if (datasource && queriedDataSourceIdentifier !== this.getInterpolatedDataSourceUID()) {
      if (this.angularQueryEditor) {
        this.angularQueryEditor.destroy();
        this.angularQueryEditor = null;
      }
      this.loadDatasource();
      return;
    }

    if (!this.element || this.angularQueryEditor) {
      return;
    }

    this.renderAngularQueryEditor();
  }

  renderAngularQueryEditor = () => {
    if (!this.element) {
      return;
    }

    if (this.angularQueryEditor) {
      this.angularQueryEditor.destroy();
      this.angularQueryEditor = null;
    }

    const loader = getAngularLoader();
    const template = '<plugin-component type="query-ctrl" />';
    const scopeProps = { ctrl: this.getAngularQueryComponentScope() };

    this.angularQueryEditor = loader.load(this.element, scopeProps, template);
    this.angularScope = scopeProps.ctrl;
  };

  onOpen = () => {
    this.renderAngularQueryEditor();
  };

  getReactQueryEditor(ds: DataSourceApi<TQuery>) {
    if (!ds) {
      return;
    }

    switch (this.props.app) {
      case CoreApp.Explore:
        return (
          ds.components?.ExploreMetricsQueryField ||
          ds.components?.ExploreLogsQueryField ||
          ds.components?.ExploreQueryField ||
          ds.components?.QueryEditor
        );
      case CoreApp.PanelEditor:
      case CoreApp.Dashboard:
      default:
        return ds.components?.QueryEditor;
    }
  }

  isWaitingForDatasourceToLoad(): boolean {
    // if we not yet have loaded the datasource in state the
    // ds in props and the ds in state will have different values.
<<<<<<< HEAD
    return this.props.dataSource.uid !== this.state.loadedDataSourceIdentifier;
=======
    return this.getInterpolatedDataSourceUID() !== this.state.queriedDataSourceIdentifier;
>>>>>>> ae830f68
  }

  renderPluginEditor = () => {
    const { query, onChange, queries, onRunQuery, onAddQuery, app = CoreApp.PanelEditor, history } = this.props;
    const { datasource, data } = this.state;

    if (this.isWaitingForDatasourceToLoad()) {
      return null;
    }

    if (datasource?.components?.QueryCtrl) {
      return <div ref={(element) => (this.element = element)} />;
    }

    if (datasource) {
      let QueryEditor = this.getReactQueryEditor(datasource);

      if (QueryEditor) {
        return (
          <DataSourcePluginContextProvider instanceSettings={this.props.dataSource}>
            <QueryEditor
              key={datasource?.name}
              query={query}
              datasource={datasource}
              onChange={onChange}
              onRunQuery={onRunQuery}
              onAddQuery={onAddQuery}
              data={data}
              range={getTimeSrv().timeRange()}
              queries={queries}
              app={app}
              history={history}
            />
          </DataSourcePluginContextProvider>
        );
      }
    }

    return <div>Data source plugin does not export any Query Editor component</div>;
  };

  onToggleEditMode = (e: React.MouseEvent, props: QueryOperationRowRenderProps) => {
    e.stopPropagation();
    if (this.angularScope && this.angularScope.toggleEditorMode) {
      this.angularScope.toggleEditorMode();
      this.angularQueryEditor?.digest();
      if (!props.isOpen) {
        props.onOpen();
      }
    }
  };

  onRemoveQuery = () => {
    const { onRemoveQuery, query, onQueryRemoved } = this.props;
    onRemoveQuery(query);

    if (onQueryRemoved) {
      onQueryRemoved();
    }
  };

  onCopyQuery = () => {
    const { query, onAddQuery, onQueryCopied } = this.props;
    const copy = cloneDeep(query);
    onAddQuery(copy);

    if (onQueryCopied) {
      onQueryCopied();
    }
  };

  onDisableQuery = () => {
    const { query, onChange, onRunQuery, onQueryToggled } = this.props;
    onChange({ ...query, hide: !query.hide });
    onRunQuery();

    if (onQueryToggled) {
      onQueryToggled(query.hide);
    }
  };

  onToggleHelp = () => {
    this.setState((state) => ({
      showingHelp: !state.showingHelp,
    }));
  };

  onClickExample = (query: TQuery) => {
    if (query.datasource === undefined) {
      query.datasource = { type: this.props.dataSource.type, uid: this.props.dataSource.uid };
    }

    this.props.onChange({
      ...query,
      refId: this.props.query.refId,
    });
    this.onToggleHelp();
  };

  renderCollapsedText(): string | null {
    const { datasource } = this.state;
    if (datasource?.getQueryDisplayText) {
      return datasource.getQueryDisplayText(this.props.query);
    }

    if (this.angularScope && this.angularScope.getCollapsedText) {
      return this.angularScope.getCollapsedText();
    }
    return null;
  }

  renderWarnings = (): JSX.Element | null => {
    const { data, query } = this.props;
    const dataFilteredByRefId = filterPanelDataToQuery(data, query.refId)?.series ?? [];

    const allWarnings = dataFilteredByRefId.reduce((acc: QueryResultMetaNotice[], serie) => {
      if (!serie.meta?.notices) {
        return acc;
      }

      const warnings = filter(serie.meta.notices, { severity: 'warning' }) ?? [];
      return acc.concat(warnings);
    }, []);

    const uniqueWarnings = uniqBy(allWarnings, 'text');

    const hasWarnings = uniqueWarnings.length > 0;
    if (!hasWarnings) {
      return null;
    }

    const serializedWarnings = uniqueWarnings.map((warning) => warning.text).join('\n');

    return (
      <Badge
        color="orange"
        icon="exclamation-triangle"
        text={
          <>
            {uniqueWarnings.length} {pluralize('warning', uniqueWarnings.length)}
          </>
        }
        tooltip={serializedWarnings}
      />
    );
  };

  renderExtraActions = () => {
    const { query, queries, data, onAddQuery, dataSource } = this.props;

    const extraActions = RowActionComponents.getAllExtraRenderAction()
      .map((action, index) =>
        action({
          query,
          queries,
          timeRange: data.timeRange,
          onAddQuery: onAddQuery as (query: DataQuery) => void,
          dataSource,
          key: index,
        })
      )
      .filter(Boolean);

    extraActions.push(this.renderWarnings());

    return extraActions;
  };

  renderActions = (props: QueryOperationRowRenderProps) => {
    const { query, hideDisableQuery = false } = this.props;
    const { hasTextEditMode, datasource, showingHelp } = this.state;
    const isDisabled = !!query.hide;

    const hasEditorHelp = datasource?.components?.QueryEditorHelp;

    return (
      <>
        {hasEditorHelp && (
          <QueryOperationToggleAction
            title="Show data source help"
            icon="question-circle"
            onClick={this.onToggleHelp}
            active={showingHelp}
          />
        )}
        {hasTextEditMode && (
          <QueryOperationAction
            title="Toggle text edit mode"
            icon="pen"
            onClick={(e) => {
              this.onToggleEditMode(e, props);
            }}
          />
        )}
        {this.renderExtraActions()}
        <QueryOperationAction title="Duplicate query" icon="copy" onClick={this.onCopyQuery} />
        {!hideDisableQuery ? (
          <QueryOperationToggleAction
            title="Disable query"
            icon={isDisabled ? 'eye-slash' : 'eye'}
            active={isDisabled}
            onClick={this.onDisableQuery}
          />
        ) : null}
        <QueryOperationAction title="Remove query" icon="trash-alt" onClick={this.onRemoveQuery} />
      </>
    );
  };

  renderHeader = (props: QueryOperationRowRenderProps) => {
    const { alerting, query, dataSource, onChangeDataSource, onChange, queries, renderHeaderExtras } = this.props;

    return (
      <QueryEditorRowHeader
        query={query}
        queries={queries}
        onChangeDataSource={onChangeDataSource}
        dataSource={dataSource}
        disabled={query.hide}
        onClick={(e) => this.onToggleEditMode(e, props)}
        onChange={onChange}
        collapsedText={!props.isOpen ? this.renderCollapsedText() : null}
        renderExtras={renderHeaderExtras}
        alerting={alerting}
      />
    );
  };

  render() {
    const { query, index, visualization, collapsable } = this.props;
    const { datasource, showingHelp, data } = this.state;
    const isDisabled = query.hide;
    const generatedUniqueId = uniqueId(id + '_');

    const rowClasses = classNames('query-editor-row', {
      'query-editor-row--disabled': isDisabled,
      'gf-form-disabled': isDisabled,
    });

    if (!datasource) {
      return null;
    }

    const editor = this.renderPluginEditor();
    const DatasourceCheatsheet = datasource.components?.QueryEditorHelp;

    return (
      <div data-testid="query-editor-row" aria-label={selectors.components.QueryEditorRows.rows}>
        <QueryOperationRow
<<<<<<< HEAD
          id={generatedUniqueId}
=======
          id={this.id}
>>>>>>> ae830f68
          draggable={true}
          collapsable={collapsable}
          index={index}
          headerElement={this.renderHeader}
          actions={this.renderActions}
          onOpen={this.onOpen}
        >
<<<<<<< HEAD
          <div className={rowClasses} id={generatedUniqueId}>
=======
          <div className={rowClasses} id={this.id}>
>>>>>>> ae830f68
            <ErrorBoundaryAlert>
              {showingHelp && DatasourceCheatsheet && (
                <OperationRowHelp>
                  <DatasourceCheatsheet
                    onClickExample={(query) => this.onClickExample(query)}
                    query={this.props.query}
                    datasource={datasource}
                  />
                </OperationRowHelp>
              )}
              {editor}
            </ErrorBoundaryAlert>
            {data?.error && data.error.refId === query.refId && <QueryErrorAlert error={data.error} />}
            {visualization}
          </div>
        </QueryOperationRow>
      </div>
    );
  }
}

function notifyAngularQueryEditorsOfData<TQuery extends DataQuery>(
  scope: AngularQueryComponentScope<TQuery>,
  data: PanelData,
  editor: AngularComponent
) {
  if (data.state === LoadingState.Done) {
    const legacy = data.series.map((v) => toLegacyResponseData(v));
    scope.events.emit(PanelEvents.dataReceived, legacy);
  } else if (data.state === LoadingState.Error) {
    scope.events.emit(PanelEvents.dataError, data.error);
  }

  // Some query controllers listen to data error events and need a digest
  // for some reason this needs to be done in next tick
  setTimeout(editor.digest);
}

export interface AngularQueryComponentScope<TQuery extends DataQuery> {
  target: TQuery;
  panel: PanelModel;
  dashboard: DashboardModel;
  events: EventBusExtended;
  refresh: () => void;
  render: () => void;
  datasource: DataSourceApi<TQuery> | null;
  toggleEditorMode?: () => void;
  getCollapsedText?: () => string;
  range: TimeRange;
}

/**
 * Get a version of the PanelData limited to the query we are looking at
 */
export function filterPanelDataToQuery(data: PanelData, refId: string): PanelData | undefined {
  const series = data.series.filter((series) => series.refId === refId);

  // If there was an error with no data and the panel is not in a loading state, pass it to the QueryEditors
<<<<<<< HEAD
  if (data.state !== LoadingState.Loading && data.error && !data.series.length) {
=======
  if (data.state !== LoadingState.Loading && (data.error || data.errors?.length) && !data.series.length) {
>>>>>>> ae830f68
    return {
      ...data,
      state: LoadingState.Error,
    };
  }

  // Only say this is an error if the error links to the query
  let state = data.state;
  let error = data.errors?.find((e) => e.refId === refId);
  if (!error && data.error) {
    error = data.error.refId === refId ? data.error : undefined;
  }

  if (state !== LoadingState.Loading) {
    if (error) {
      state = LoadingState.Error;
    } else if (data.state === LoadingState.Error) {
      state = LoadingState.Done;
    }
  }

  const timeRange = data.timeRange;

  return {
    ...data,
    state,
    series,
    error,
    errors: error ? [error] : undefined,
    timeRange,
  };
}<|MERGE_RESOLUTION|>--- conflicted
+++ resolved
@@ -23,11 +23,7 @@
 } from '@grafana/data';
 import { selectors } from '@grafana/e2e-selectors';
 import { AngularComponent, getAngularLoader, getDataSourceSrv } from '@grafana/runtime';
-<<<<<<< HEAD
-import { Badge, ErrorBoundaryAlert, HorizontalGroup } from '@grafana/ui';
-=======
 import { Badge, ErrorBoundaryAlert } from '@grafana/ui';
->>>>>>> ae830f68
 import { OperationRowHelp } from 'app/core/components/QueryOperationRow/OperationRowHelp';
 import {
   QueryOperationAction,
@@ -40,11 +36,6 @@
 import { getTimeSrv } from 'app/features/dashboard/services/TimeSrv';
 import { DashboardModel } from 'app/features/dashboard/state/DashboardModel';
 import { PanelModel } from 'app/features/dashboard/state/PanelModel';
-<<<<<<< HEAD
-
-import { isExpressionQuery } from '../../expressions/guards';
-=======
->>>>>>> ae830f68
 
 import { RowActionComponents } from './QueryActionComponent';
 import { QueryEditorRowHeader } from './QueryEditorRowHeader';
@@ -78,11 +69,7 @@
 
 interface State<TQuery extends DataQuery> {
   /** DatasourceUid or ds variable expression used to resolve current datasource */
-<<<<<<< HEAD
-  loadedDataSourceIdentifier?: string | null;
-=======
   queriedDataSourceIdentifier?: string | null;
->>>>>>> ae830f68
   datasource: DataSourceApi<TQuery> | null;
   datasourceUid?: string | null;
   hasTextEditMode: boolean;
@@ -107,11 +94,7 @@
   };
 
   componentDidMount() {
-<<<<<<< HEAD
-    const { data, query } = this.props;
-=======
     const { data, query, id } = this.props;
->>>>>>> ae830f68
     const dataFilteredByRefId = filterPanelDataToQuery(data, query.refId);
     this.id = uniqueId(id + '_');
     this.setState({ data: dataFilteredByRefId });
@@ -159,18 +142,6 @@
     };
   }
 
-<<<<<<< HEAD
-  getQueryDataSourceIdentifier(): string | null | undefined {
-    const { query, dataSource: dsSettings } = this.props;
-    if (isExpressionQuery(query)) {
-      return query.datasource?.type ?? dsSettings.uid;
-    }
-    return query.datasource?.uid ?? dsSettings.uid;
-  }
-
-  async loadDatasource() {
-    const dataSourceSrv = getDataSourceSrv();
-=======
   /**
    * When datasource variables are used the query.datasource.uid property is a string variable expression
    * DataSourceSettings.uid can also be this variable expression.
@@ -186,7 +157,6 @@
   }
 
   async loadDatasource() {
->>>>>>> ae830f68
     let datasource: DataSourceApi;
     const interpolatedUID = this.getInterpolatedDataSourceUID();
 
@@ -292,11 +262,7 @@
   isWaitingForDatasourceToLoad(): boolean {
     // if we not yet have loaded the datasource in state the
     // ds in props and the ds in state will have different values.
-<<<<<<< HEAD
-    return this.props.dataSource.uid !== this.state.loadedDataSourceIdentifier;
-=======
     return this.getInterpolatedDataSourceUID() !== this.state.queriedDataSourceIdentifier;
->>>>>>> ae830f68
   }
 
   renderPluginEditor = () => {
@@ -529,7 +495,6 @@
     const { query, index, visualization, collapsable } = this.props;
     const { datasource, showingHelp, data } = this.state;
     const isDisabled = query.hide;
-    const generatedUniqueId = uniqueId(id + '_');
 
     const rowClasses = classNames('query-editor-row', {
       'query-editor-row--disabled': isDisabled,
@@ -546,11 +511,7 @@
     return (
       <div data-testid="query-editor-row" aria-label={selectors.components.QueryEditorRows.rows}>
         <QueryOperationRow
-<<<<<<< HEAD
-          id={generatedUniqueId}
-=======
           id={this.id}
->>>>>>> ae830f68
           draggable={true}
           collapsable={collapsable}
           index={index}
@@ -558,11 +519,7 @@
           actions={this.renderActions}
           onOpen={this.onOpen}
         >
-<<<<<<< HEAD
-          <div className={rowClasses} id={generatedUniqueId}>
-=======
           <div className={rowClasses} id={this.id}>
->>>>>>> ae830f68
             <ErrorBoundaryAlert>
               {showingHelp && DatasourceCheatsheet && (
                 <OperationRowHelp>
@@ -621,11 +578,7 @@
   const series = data.series.filter((series) => series.refId === refId);
 
   // If there was an error with no data and the panel is not in a loading state, pass it to the QueryEditors
-<<<<<<< HEAD
-  if (data.state !== LoadingState.Loading && data.error && !data.series.length) {
-=======
   if (data.state !== LoadingState.Loading && (data.error || data.errors?.length) && !data.series.length) {
->>>>>>> ae830f68
     return {
       ...data,
       state: LoadingState.Error,
