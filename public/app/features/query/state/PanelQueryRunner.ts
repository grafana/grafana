import { cloneDeep } from 'lodash';
import { MonoTypeOperatorFunction, Observable, of, ReplaySubject, Unsubscribable } from 'rxjs';
import { map, mergeMap } from 'rxjs/operators';

import {
  applyFieldOverrides,
  compareArrayValues,
  compareDataFrameStructures,
  CoreApp,
  DataConfigSource,
  DataFrame,
  DataQuery,
  DataQueryRequest,
  DataSourceApi,
  DataSourceJsonData,
  DataSourceRef,
  DataTransformerConfig,
  getDefaultTimeRange,
  LoadingState,
  PanelData,
  rangeUtil,
  ScopedVars,
  TimeRange,
  TimeZone,
  toDataFrame,
  transformDataFrame,
} from '@grafana/data';
import { getTemplateSrv } from '@grafana/runtime';
import { ExpressionDatasourceRef } from '@grafana/runtime/src/utils/DataSourceWithBackend';
import { StreamingDataFrame } from 'app/features/live/data/StreamingDataFrame';
import { isStreamingDataFrame } from 'app/features/live/data/utils';
import { getDatasourceSrv } from 'app/features/plugins/datasource_srv';

import { isSharedDashboardQuery, runSharedRequest } from '../../../plugins/datasource/dashboard';
import { PublicDashboardDataSource } from '../../dashboard/services/PublicDashboardDataSource';
import { PanelModel } from '../../dashboard/state';

import { getDashboardQueryRunner } from './DashboardQueryRunner/DashboardQueryRunner';
import { mergePanelAndDashData } from './mergePanelAndDashData';
import { preProcessPanelData, runRequest } from './runRequest';

export interface QueryRunnerOptions<
  TQuery extends DataQuery = DataQuery,
  TOptions extends DataSourceJsonData = DataSourceJsonData
> {
  datasource: DataSourceRef | DataSourceApi<TQuery, TOptions> | null;
  queries: TQuery[];
  panelId?: number;
  dashboardId?: number;
  publicDashboardAccessToken?: string;
  timezone: TimeZone;
  timeRange: TimeRange;
  timeInfo?: string; // String description of time range for display
  maxDataPoints: number;
  minInterval: string | undefined | null;
  scopedVars?: ScopedVars;
  cacheTimeout?: string | null;
  transformations?: DataTransformerConfig[];
}

let counter = 100;

export function getNextRequestId() {
  return 'Q' + counter++;
}

export interface GetDataOptions {
  withTransforms: boolean;
  withFieldConfig: boolean;
}

export class PanelQueryRunner {
  private subject: ReplaySubject<PanelData>;
  private subscription?: Unsubscribable;
  private lastResult?: PanelData;
  private dataConfigSource: DataConfigSource;
  private lastRequest?: DataQueryRequest;

  constructor(dataConfigSource: DataConfigSource) {
    this.subject = new ReplaySubject(1);
    this.dataConfigSource = dataConfigSource;
  }

  /**
   * Returns an observable that subscribes to the shared multi-cast subject (that reply last result).
   */
  getData(options: GetDataOptions): Observable<PanelData> {
    const { withFieldConfig, withTransforms } = options;
    let structureRev = 1;
    let lastData: DataFrame[] = [];
    let isFirstPacket = true;
    let lastConfigRev = -1;

    if (this.dataConfigSource.snapshotData) {
      const snapshotPanelData: PanelData = {
        state: LoadingState.Done,
        series: this.dataConfigSource.snapshotData.map((v) => toDataFrame(v)),
        timeRange: getDefaultTimeRange(), // Don't need real time range for snapshots
      };
      return of(snapshotPanelData);
    }

    return this.subject.pipe(
      this.getTransformationsStream(withTransforms),
      map((data: PanelData) => {
        let processedData = data;
        let streamingPacketWithSameSchema = false;

        if (withFieldConfig && data.series?.length) {
          if (lastConfigRev === this.dataConfigSource.configRev) {
            const streamingDataFrame = data.series.find((data) => isStreamingDataFrame(data)) as
              | StreamingDataFrame
              | undefined;

            if (
              streamingDataFrame &&
              !streamingDataFrame.packetInfo.schemaChanged &&
              // TODO: remove the condition below after fixing
              // https://github.com/grafana/grafana/pull/41492#issuecomment-970281430
              lastData[0].fields.length === streamingDataFrame.fields.length
            ) {
              processedData = {
                ...processedData,
                series: lastData.map((frame, frameIndex) => ({
                  ...frame,
                  length: data.series[frameIndex].length,
                  fields: frame.fields.map((field, fieldIndex) => ({
                    ...field,
                    values: data.series[frameIndex].fields[fieldIndex].values,
                    state: {
                      ...field.state,
                      calcs: undefined,
                      range: undefined,
                    },
                  })),
                })),
              };

              streamingPacketWithSameSchema = true;
            }
          }

          // Apply field defaults and overrides
          let fieldConfig = this.dataConfigSource.getFieldOverrideOptions();

          if (fieldConfig != null && (isFirstPacket || !streamingPacketWithSameSchema)) {
            lastConfigRev = this.dataConfigSource.configRev!;
            processedData = {
              ...processedData,
              series: applyFieldOverrides({
                timeZone: data.request?.timezone ?? 'browser',
                data: processedData.series,
                ...fieldConfig!,
              }),
            };
            isFirstPacket = false;
          }
        }

        if (
          !streamingPacketWithSameSchema &&
          !compareArrayValues(lastData, processedData.series, compareDataFrameStructures)
        ) {
          structureRev++;
        }
        lastData = processedData.series;

        return { ...processedData, structureRev };
      })
    );
  }

  private getTransformationsStream = (withTransforms: boolean): MonoTypeOperatorFunction<PanelData> => {
    return (inputStream) =>
      inputStream.pipe(
        mergeMap((data) => {
          if (!withTransforms) {
            return of(data);
          }

          const transformations = this.dataConfigSource.getTransformations();

          if (!transformations || transformations.length === 0) {
            return of(data);
          }

          const replace = (option: string): string => {
            return getTemplateSrv().replace(option, data?.request?.scopedVars);
          };
          transformations.forEach((transform: any) => {
            transform.replace = replace;
          });

          return transformDataFrame(transformations, data.series).pipe(map((series) => ({ ...data, series })));
        })
      );
  };

  async run(options: QueryRunnerOptions) {
    const {
      queries,
      timezone,
      datasource,
      panelId,
      dashboardId,
      publicDashboardAccessToken,
      timeRange,
      timeInfo,
      cacheTimeout,
      maxDataPoints,
      scopedVars,
      minInterval,
    } = options;

    if (isSharedDashboardQuery(datasource)) {
      this.pipeToSubject(runSharedRequest(options), panelId);
      return;
    }

    const request: DataQueryRequest = {
      app: CoreApp.Dashboard,
      requestId: getNextRequestId(),
      timezone,
      panelId,
      dashboardId,
      publicDashboardAccessToken,
      range: timeRange,
      timeInfo,
      interval: '',
      intervalMs: 0,
      targets: cloneDeep(queries),
      maxDataPoints: maxDataPoints,
      scopedVars: scopedVars || {},
      cacheTimeout,
      startTime: Date.now(),
    };

    // Add deprecated property
    (request as any).rangeRaw = timeRange.raw;

    try {
      const ds = await getDataSource(datasource, request.scopedVars, publicDashboardAccessToken);
      const isMixedDS = ds.meta?.mixed;

      // Attach the data source to each query
      request.targets = request.targets.map((query) => {
        const isExpressionQuery = query.datasource?.type === ExpressionDatasourceRef.type;
        // When using a data source variable, the panel might have the incorrect datasource
        // stored, so when running the query make sure it is done with the correct one
        if (!query.datasource || (query.datasource.uid !== ds.uid && !isMixedDS && !isExpressionQuery)) {
          query.datasource = ds.getRef();
        }
        return query;
      });

      const lowerIntervalLimit = minInterval ? getTemplateSrv().replace(minInterval, request.scopedVars) : ds.interval;
      const norm = rangeUtil.calculateInterval(timeRange, maxDataPoints, lowerIntervalLimit);

      // make shallow copy of scoped vars,
      // and add built in variables interval and interval_ms
      request.scopedVars = Object.assign({}, request.scopedVars, {
        __interval: { text: norm.interval, value: norm.interval },
        __interval_ms: { text: norm.intervalMs.toString(), value: norm.intervalMs },
      });

      request.interval = norm.interval;
      request.intervalMs = norm.intervalMs;

      this.lastRequest = request;

      this.pipeToSubject(runRequest(ds, request), panelId);
    } catch (err) {
      console.error('PanelQueryRunner Error', err);
    }
  }

  private pipeToSubject(observable: Observable<PanelData>, panelId?: number) {
    if (this.subscription) {
      this.subscription.unsubscribe();
    }

    let panelData = observable;
    const dataSupport = this.dataConfigSource.getDataSupport();

    if (dataSupport.alertStates || dataSupport.annotations) {
      const panel = this.dataConfigSource as unknown as PanelModel;
      panelData = mergePanelAndDashData(observable, getDashboardQueryRunner().getResult(panel.id));
    }

    this.subscription = panelData.subscribe({
      next: (data) => {
        this.lastResult = preProcessPanelData(data, this.lastResult);
        // Store preprocessed query results for applying overrides later on in the pipeline
        this.subject.next(this.lastResult);
      },
    });
  }

  cancelQuery() {
    if (!this.subscription) {
      return;
    }

    this.subscription.unsubscribe();

    // If we have an old result with loading state, send it with done state
    if (this.lastResult && this.lastResult.state === LoadingState.Loading) {
      this.subject.next({
        ...this.lastResult,
        state: LoadingState.Done,
      });
    }
  }

  resendLastResult = () => {
    if (this.lastResult) {
      this.subject.next(this.lastResult);
    }
  };

  clearLastResult() {
    this.lastResult = undefined;
    // A new subject is also needed since it's a replay subject that remembers/sends last value
    this.subject = new ReplaySubject(1);
  }

  /**
   * Called when the panel is closed
   */
  destroy() {
    // Tell anyone listening that we are done
    if (this.subject) {
      this.subject.complete();
    }

    if (this.subscription) {
      this.subscription.unsubscribe();
    }
  }

  useLastResultFrom(runner: PanelQueryRunner) {
    this.lastResult = runner.getLastResult();

    if (this.lastResult) {
      // The subject is a replay subject so anyone subscribing will get this last result
      this.subject.next(this.lastResult);
    }
  }

  getLastResult(): PanelData | undefined {
    return this.lastResult;
  }

  getLastRequest(): DataQueryRequest | undefined {
    return this.lastRequest;
  }
}

async function getDataSource(
  datasource: DataSourceRef | string | DataSourceApi | null,
  scopedVars: ScopedVars,
  publicDashboardAccessToken?: string
): Promise<DataSourceApi> {
  if (publicDashboardAccessToken) {
<<<<<<< HEAD
    return new PublicDashboardDataSource();
=======
    return new PublicDashboardDataSource(datasource);
>>>>>>> a6b10908
  }

  if (datasource && (datasource as any).query) {
    return datasource as DataSourceApi;
  }

  return await getDatasourceSrv().get(datasource as string, scopedVars);
}<|MERGE_RESOLUTION|>--- conflicted
+++ resolved
@@ -362,11 +362,7 @@
   publicDashboardAccessToken?: string
 ): Promise<DataSourceApi> {
   if (publicDashboardAccessToken) {
-<<<<<<< HEAD
-    return new PublicDashboardDataSource();
-=======
     return new PublicDashboardDataSource(datasource);
->>>>>>> a6b10908
   }
 
   if (datasource && (datasource as any).query) {
