import React, { FC } from 'react';
<<<<<<< HEAD
import { Button, Form, Field, Input, Icon, Legend } from '@grafana/ui';
=======
import { Button, Tooltip, Icon, Form, Input, Field, FieldSet } from '@grafana/ui';
>>>>>>> 0fa096e0
import { User } from 'app/types';
import config from 'app/core/config';
import { ProfileUpdateFields } from 'app/core/utils/UserProvider';

export interface Props {
  user: User;
  isSavingUser: boolean;
  updateProfile: (payload: ProfileUpdateFields) => void;
}

<<<<<<< HEAD
interface UserDTO {
  name: string;
  email: string;
  login: string;
}

export const UserProfileEditForm: FC<Props> = ({ user, isSavingUser, updateProfile }) => {
  const { disableLoginForm } = config;

  return (
    <>
      <Legend>Edit Profile</Legend>
      <Form
        defaultValues={user}
        onSubmit={(user: UserDTO) => {
          updateProfile({ ...user });
        }}
      >
        {({ register, errors }) => (
          <>
            <Field label="Name" invalid={!!errors.name}>
              <Input ref={register} type="text" name="name" />
            </Field>

            <Field
              label="Email"
              invalid={!!errors.email}
              disabled={disableLoginForm}
              description={disableLoginForm && 'Login Details Locked - managed in another system.'}
            >
              <Input
                prefix={disableLoginForm && <Icon name="lock" />}
                placeholder="user@email.com"
                ref={register}
                type="email"
                name="email"
              />
            </Field>

            <Field
              label="Username"
              disabled={disableLoginForm}
              description={disableLoginForm && 'Login Details Locked - managed in another system.'}
            >
              <Input prefix={disableLoginForm && <Icon name="lock" />} ref={register} type="text" name="login" />
            </Field>
            <Button type="submit" disabled={isSavingUser}>
              Save
            </Button>
          </>
        )}
      </Form>
    </>
  );
};
=======
const { disableLoginForm } = config;

export const UserProfileEditForm: FC<Props> = ({ user, isSavingUser, updateProfile }) => {
  const onSubmitProfileUpdate = (data: ProfileUpdateFields) => {
    updateProfile(data);
  };

  return (
    <Form onSubmit={onSubmitProfileUpdate} validateOn="onBlur">
      {({ register, errors }) => {
        return (
          <FieldSet label="Edit Profile">
            <Field label="Name" invalid={!!errors.name} error="Name is required">
              <Input name="name" ref={register({ required: true })} placeholder="Name" defaultValue={user.name} />
            </Field>
            <Field label="Email" invalid={!!errors.email} error="Email is required" disabled={disableLoginForm}>
              <Input
                name="email"
                ref={register({ required: true })}
                placeholder="Email"
                defaultValue={user.email}
                suffix={<InputSuffix />}
              />
            </Field>
            <Field label="Username" disabled={disableLoginForm}>
              <Input
                name="login"
                ref={register}
                defaultValue={user.login}
                placeholder="Username"
                suffix={<InputSuffix />}
              />
            </Field>
            <div className="gf-form-button-row">
              <Button variant="primary" disabled={isSavingUser}>
                Save
              </Button>
            </div>
          </FieldSet>
        );
      }}
    </Form>
  );
};

export default UserProfileEditForm;
>>>>>>> 0fa096e0

const InputSuffix: FC = () => {
  return disableLoginForm ? (
    <Tooltip content="Login Details Locked - managed in another system.">
      <Icon name="lock" />
    </Tooltip>
  ) : null;
};<|MERGE_RESOLUTION|>--- conflicted
+++ resolved
@@ -1,9 +1,5 @@
 import React, { FC } from 'react';
-<<<<<<< HEAD
-import { Button, Form, Field, Input, Icon, Legend } from '@grafana/ui';
-=======
 import { Button, Tooltip, Icon, Form, Input, Field, FieldSet } from '@grafana/ui';
->>>>>>> 0fa096e0
 import { User } from 'app/types';
 import config from 'app/core/config';
 import { ProfileUpdateFields } from 'app/core/utils/UserProvider';
@@ -14,63 +10,6 @@
   updateProfile: (payload: ProfileUpdateFields) => void;
 }
 
-<<<<<<< HEAD
-interface UserDTO {
-  name: string;
-  email: string;
-  login: string;
-}
-
-export const UserProfileEditForm: FC<Props> = ({ user, isSavingUser, updateProfile }) => {
-  const { disableLoginForm } = config;
-
-  return (
-    <>
-      <Legend>Edit Profile</Legend>
-      <Form
-        defaultValues={user}
-        onSubmit={(user: UserDTO) => {
-          updateProfile({ ...user });
-        }}
-      >
-        {({ register, errors }) => (
-          <>
-            <Field label="Name" invalid={!!errors.name}>
-              <Input ref={register} type="text" name="name" />
-            </Field>
-
-            <Field
-              label="Email"
-              invalid={!!errors.email}
-              disabled={disableLoginForm}
-              description={disableLoginForm && 'Login Details Locked - managed in another system.'}
-            >
-              <Input
-                prefix={disableLoginForm && <Icon name="lock" />}
-                placeholder="user@email.com"
-                ref={register}
-                type="email"
-                name="email"
-              />
-            </Field>
-
-            <Field
-              label="Username"
-              disabled={disableLoginForm}
-              description={disableLoginForm && 'Login Details Locked - managed in another system.'}
-            >
-              <Input prefix={disableLoginForm && <Icon name="lock" />} ref={register} type="text" name="login" />
-            </Field>
-            <Button type="submit" disabled={isSavingUser}>
-              Save
-            </Button>
-          </>
-        )}
-      </Form>
-    </>
-  );
-};
-=======
 const { disableLoginForm } = config;
 
 export const UserProfileEditForm: FC<Props> = ({ user, isSavingUser, updateProfile }) => {
@@ -117,7 +56,6 @@
 };
 
 export default UserProfileEditForm;
->>>>>>> 0fa096e0
 
 const InputSuffix: FC = () => {
   return disableLoginForm ? (
