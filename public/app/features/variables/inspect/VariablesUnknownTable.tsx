<<<<<<< HEAD
import React, { ReactElement, useEffect, useState } from 'react';
import { css } from '@emotion/css';
import { useAsync } from 'react-use';
import { CollapsableSection, HorizontalGroup, Icon, Spinner, Tooltip, useStyles, VerticalGroup } from '@grafana/ui';
import { GrafanaTheme } from '@grafana/data';
import { reportInteraction } from '@grafana/runtime';

import { VariableModel } from '../types';
import { DashboardModel } from '../../dashboard/state';
import { VariablesUnknownButton } from './VariablesUnknownButton';
import { getUnknownsNetwork, UsagesToNetwork } from './utils';

export const SLOW_VARIABLES_EXPANSION_THRESHOLD = 1000;

=======
import { css } from '@emotion/css';
import React, { ReactElement, useEffect, useState } from 'react';
import { useAsync } from 'react-use';

import { GrafanaTheme } from '@grafana/data';
import { reportInteraction } from '@grafana/runtime';
import { CollapsableSection, HorizontalGroup, Icon, Spinner, Tooltip, useStyles, VerticalGroup } from '@grafana/ui';

import { DashboardModel } from '../../dashboard/state';
import { VariableModel } from '../types';

import { VariablesUnknownButton } from './VariablesUnknownButton';
import { getUnknownsNetwork, UsagesToNetwork } from './utils';

export const SLOW_VARIABLES_EXPANSION_THRESHOLD = 1000;

>>>>>>> 0ca4ccfa
export interface VariablesUnknownTableProps {
  variables: VariableModel[];
  dashboard: DashboardModel | null;
}

export function VariablesUnknownTable({ variables, dashboard }: VariablesUnknownTableProps): ReactElement {
  const [open, setOpen] = useState(false);
  const [changed, setChanged] = useState(0);
  const [usages, setUsages] = useState<UsagesToNetwork[]>([]);
  const style = useStyles(getStyles);
  useEffect(() => setChanged((prevState) => prevState + 1), [variables, dashboard]);
  const { loading } = useAsync(async () => {
    if (open && changed > 0) {
      // make sure we only fetch when opened and variables or dashboard have changed
      const start = Date.now();
      const unknownsNetwork = await getUnknownsNetwork(variables, dashboard);
      const stop = Date.now();
      const elapsed = stop - start;
      if (elapsed >= SLOW_VARIABLES_EXPANSION_THRESHOLD) {
        reportInteraction('Slow unknown variables expansion', { elapsed });
      }
      setChanged(0);
      setUsages(unknownsNetwork);
      return unknownsNetwork;
    }

    return [];
  }, [variables, dashboard, open, changed]);

  const onToggle = (isOpen: boolean) => {
    if (isOpen) {
      reportInteraction('Unknown variables section expanded');
    }

    setOpen(isOpen);
  };

  return (
    <div className={style.container}>
      <CollapsableSection label={<CollapseLabel />} isOpen={open} onToggle={onToggle}>
        {loading && (
          <VerticalGroup justify="center">
            <HorizontalGroup justify="center">
              <span>Loading...</span>
              <Spinner size={16} />
            </HorizontalGroup>
          </VerticalGroup>
        )}
        {!loading && usages && (
          <>
            {usages.length === 0 && <NoUnknowns />}
            {usages.length > 0 && <UnknownTable usages={usages} />}
          </>
        )}
      </CollapsableSection>
    </div>
  );
}
<<<<<<< HEAD

function CollapseLabel(): ReactElement {
  const style = useStyles(getStyles);
  return (
    <h5>
      Renamed or missing variables
      <Tooltip content="Click to expand a list with all variable references that have been renamed or are missing from the dashboard.">
        <Icon name="info-circle" className={style.infoIcon} />
      </Tooltip>
    </h5>
  );
}

function NoUnknowns(): ReactElement {
  return <span>No renamed or missing variables found.</span>;
}

=======

function CollapseLabel(): ReactElement {
  const style = useStyles(getStyles);
  return (
    <h5>
      Renamed or missing variables
      <Tooltip content="Click to expand a list with all variable references that have been renamed or are missing from the dashboard.">
        <Icon name="info-circle" className={style.infoIcon} />
      </Tooltip>
    </h5>
  );
}

function NoUnknowns(): ReactElement {
  return <span>No renamed or missing variables found.</span>;
}

>>>>>>> 0ca4ccfa
function UnknownTable({ usages }: { usages: UsagesToNetwork[] }): ReactElement {
  const style = useStyles(getStyles);
  return (
    <table className="filter-table filter-table--hover">
      <thead>
        <tr>
          <th>Variable</th>
          <th colSpan={5} />
        </tr>
      </thead>
      <tbody>
        {usages.map((usage) => {
          const { variable } = usage;
          const { id, name } = variable;
          return (
            <tr key={id}>
              <td className={style.firstColumn}>
                <span>{name}</span>
              </td>
              <td className={style.defaultColumn} />
              <td className={style.defaultColumn} />
              <td className={style.defaultColumn} />
              <td className={style.lastColumn}>
                <VariablesUnknownButton id={variable.id} usages={usages} />
              </td>
            </tr>
          );
        })}
      </tbody>
    </table>
  );
}

const getStyles = (theme: GrafanaTheme) => ({
  container: css`
    margin-top: ${theme.spacing.xl};
    padding-top: ${theme.spacing.xl};
  `,
  infoIcon: css`
    margin-left: ${theme.spacing.sm};
  `,
  defaultColumn: css`
    width: 1%;
  `,
  firstColumn: css`
    width: 1%;
    vertical-align: top;
    color: ${theme.colors.textStrong};
  `,
  lastColumn: css`
    overflow: hidden;
    text-overflow: ellipsis;
    white-space: nowrap;
    width: 100%;
    text-align: right;
  `,
});<|MERGE_RESOLUTION|>--- conflicted
+++ resolved
@@ -1,19 +1,3 @@
-<<<<<<< HEAD
-import React, { ReactElement, useEffect, useState } from 'react';
-import { css } from '@emotion/css';
-import { useAsync } from 'react-use';
-import { CollapsableSection, HorizontalGroup, Icon, Spinner, Tooltip, useStyles, VerticalGroup } from '@grafana/ui';
-import { GrafanaTheme } from '@grafana/data';
-import { reportInteraction } from '@grafana/runtime';
-
-import { VariableModel } from '../types';
-import { DashboardModel } from '../../dashboard/state';
-import { VariablesUnknownButton } from './VariablesUnknownButton';
-import { getUnknownsNetwork, UsagesToNetwork } from './utils';
-
-export const SLOW_VARIABLES_EXPANSION_THRESHOLD = 1000;
-
-=======
 import { css } from '@emotion/css';
 import React, { ReactElement, useEffect, useState } from 'react';
 import { useAsync } from 'react-use';
@@ -30,7 +14,6 @@
 
 export const SLOW_VARIABLES_EXPANSION_THRESHOLD = 1000;
 
->>>>>>> 0ca4ccfa
 export interface VariablesUnknownTableProps {
   variables: VariableModel[];
   dashboard: DashboardModel | null;
@@ -89,7 +72,6 @@
     </div>
   );
 }
-<<<<<<< HEAD
 
 function CollapseLabel(): ReactElement {
   const style = useStyles(getStyles);
@@ -107,25 +89,6 @@
   return <span>No renamed or missing variables found.</span>;
 }
 
-=======
-
-function CollapseLabel(): ReactElement {
-  const style = useStyles(getStyles);
-  return (
-    <h5>
-      Renamed or missing variables
-      <Tooltip content="Click to expand a list with all variable references that have been renamed or are missing from the dashboard.">
-        <Icon name="info-circle" className={style.infoIcon} />
-      </Tooltip>
-    </h5>
-  );
-}
-
-function NoUnknowns(): ReactElement {
-  return <span>No renamed or missing variables found.</span>;
-}
-
->>>>>>> 0ca4ccfa
 function UnknownTable({ usages }: { usages: UsagesToNetwork[] }): ReactElement {
   const style = useStyles(getStyles);
   return (
