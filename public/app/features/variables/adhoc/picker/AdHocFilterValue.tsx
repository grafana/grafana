import React from 'react';

import { AdHocVariableFilter, DataSourceRef, MetricFindValue, SelectableValue } from '@grafana/data';
import { SegmentAsync } from '@grafana/ui';
import { getTimeSrv } from 'app/features/dashboard/services/TimeSrv';

import { getDatasourceSrv } from '../../../plugins/datasource_srv';

interface Props {
  datasource: DataSourceRef;
  filterKey: string;
  filterValue?: string;
  onChange: (item: SelectableValue<string>) => void;
  placeHolder?: string;
  disabled?: boolean;
  allFilters: AdHocVariableFilter[];
}

export const AdHocFilterValue = ({
  datasource,
  disabled,
  onChange,
  filterKey,
  filterValue,
  placeHolder,
  allFilters,
}: Props) => {
  const loadValues = () => fetchFilterValues(datasource, filterKey, allFilters);

  return (
    <div className="gf-form" data-testid="AdHocFilterValue-value-wrapper">
      <SegmentAsync
        className="query-segment-value"
        disabled={disabled}
        placeholder={placeHolder}
        value={filterValue}
        onChange={onChange}
        loadOptions={loadValues}
      />
    </div>
  );
};

const fetchFilterValues = async (
  datasource: DataSourceRef,
  key: string,
  allFilters: AdHocVariableFilter[]
): Promise<Array<SelectableValue<string>>> => {
  const ds = await getDatasourceSrv().get(datasource);

  if (!ds || !ds.getTagValues) {
    return [];
  }

<<<<<<< HEAD
  const range = getTimeSrv().timeRange();
  const metrics = await ds.getTagValues({ key, range });
=======
  // Filter out the current filter key from the list of all filters
  const otherFilters = allFilters.filter((f) => f.key !== key);
  const metrics = await ds.getTagValues({ key, filters: otherFilters });
>>>>>>> f229758a
  return metrics.map((m: MetricFindValue) => ({ label: m.text, value: m.text }));
};<|MERGE_RESOLUTION|>--- conflicted
+++ resolved
@@ -52,13 +52,9 @@
     return [];
   }
 
-<<<<<<< HEAD
   const range = getTimeSrv().timeRange();
-  const metrics = await ds.getTagValues({ key, range });
-=======
   // Filter out the current filter key from the list of all filters
   const otherFilters = allFilters.filter((f) => f.key !== key);
-  const metrics = await ds.getTagValues({ key, filters: otherFilters });
->>>>>>> f229758a
+  const metrics = await ds.getTagValues({ key, filters: otherFilters, range });
   return metrics.map((m: MetricFindValue) => ({ label: m.text, value: m.text }));
 };