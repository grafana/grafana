import { variableAdapters } from '../adapters';
import { constantBuilder, customBuilder } from '../shared/testing/builders';
import { DashboardState, StoreState } from '../../../types';
import { initialState } from '../../dashboard/state/reducers';
import { ExtendedUrlQueryMap } from '../utils';
import { templateVarsChangedInUrl } from './actions';
import { createCustomVariableAdapter } from '../custom/adapter';
import { VariablesState } from './types';
import { DashboardModel } from '../../dashboard/state';
<<<<<<< HEAD
import { getPreloadedState } from './helpers';
=======
import { createConstantVariableAdapter } from '../constant/adapter';
import { VariableModel } from '../types';
>>>>>>> 333de579

const dashboardModel = new DashboardModel({});

variableAdapters.setInit(() => [createCustomVariableAdapter(), createConstantVariableAdapter()]);

async function getTestContext(urlQueryMap: ExtendedUrlQueryMap = {}, variable: VariableModel | undefined = undefined) {
  jest.clearAllMocks();

<<<<<<< HEAD
  const uid = 'uid';
  const custom = customBuilder()
    .withId('custom')
    .withDashboardUid(uid)
    .withCurrent(['A', 'C'])
    .withOptions('A', 'B', 'C')
    .build();
=======
  if (!variable) {
    variable = customBuilder()
      .withId('variable')
      .withName('variable')
      .withCurrent(['A', 'C'])
      .withOptions('A', 'B', 'C')
      .build();
  }

>>>>>>> 333de579
  const setValueFromUrlMock = jest.fn();
  variableAdapters.get(variable.type).setValueFromUrl = setValueFromUrlMock;

  const templateVariableValueUpdatedMock = jest.fn();
  const startRefreshMock = jest.fn();
  const dashboard: DashboardState = {
    ...initialState,
    getModel: () => {
      dashboardModel.templateVariableValueUpdated = templateVariableValueUpdatedMock;
      dashboardModel.startRefresh = startRefreshMock;
      dashboardModel.templating = { list: [variable] };
      return dashboardModel;
    },
  };

<<<<<<< HEAD
  const variables: VariablesState = { custom };
=======
  const variables: VariablesState = { variable };
  const templating = ({ variables } as unknown) as TemplatingState;
>>>>>>> 333de579
  const state: Partial<StoreState> = {
    dashboard,
    ...getPreloadedState(uid, { variables }),
  };
  const getState = () => (state as unknown) as StoreState;

  const dispatch = jest.fn();
  const thunk = templateVarsChangedInUrl(uid, urlQueryMap);

  await thunk(dispatch, getState, undefined);

  return { setValueFromUrlMock, templateVariableValueUpdatedMock, startRefreshMock, variable };
}

describe('templateVarsChangedInUrl', () => {
  describe('when called with no variables in url query map', () => {
    it('then no value should change and dashboard should not be refreshed', async () => {
      const { setValueFromUrlMock, templateVariableValueUpdatedMock, startRefreshMock } = await getTestContext();

      expect(setValueFromUrlMock).not.toHaveBeenCalled();
      expect(templateVariableValueUpdatedMock).not.toHaveBeenCalled();
      expect(startRefreshMock).not.toHaveBeenCalled();
    });
  });

  describe('when called with no variables in url query map matching variables in state', () => {
    it('then no value should change and dashboard should not be refreshed', async () => {
      const { setValueFromUrlMock, templateVariableValueUpdatedMock, startRefreshMock } = await getTestContext({
        'var-query': { value: 'A' },
      });

      expect(setValueFromUrlMock).not.toHaveBeenCalled();
      expect(templateVariableValueUpdatedMock).not.toHaveBeenCalled();
      expect(startRefreshMock).not.toHaveBeenCalled();
    });
  });

  describe('when called with variables in url query map matching variables in state', () => {
    describe('and the values in url query map are the same as current in state', () => {
      it('then no value should change and dashboard should not be refreshed', async () => {
        const { setValueFromUrlMock, templateVariableValueUpdatedMock, startRefreshMock } = await getTestContext({
          'var-variable': { value: ['A', 'C'] },
        });

        expect(setValueFromUrlMock).not.toHaveBeenCalled();
        expect(templateVariableValueUpdatedMock).not.toHaveBeenCalled();
        expect(startRefreshMock).not.toHaveBeenCalled();
      });
    });

    describe('and the values in url query map are the not the same as current in state', () => {
      it('then the value should change to the value in url query map and dashboard should be refreshed', async () => {
        const {
          setValueFromUrlMock,
          templateVariableValueUpdatedMock,
          startRefreshMock,
          variable,
        } = await getTestContext({
          'var-variable': { value: 'B' },
        });

        expect(setValueFromUrlMock).toHaveBeenCalledTimes(1);
        expect(setValueFromUrlMock).toHaveBeenCalledWith(variable, 'B');
        expect(templateVariableValueUpdatedMock).toHaveBeenCalledTimes(1);
        expect(startRefreshMock).toHaveBeenCalledTimes(1);
      });

      describe('but the values in url query map were removed', () => {
        it('then the value should change to the value in dashboard json and dashboard should be refreshed', async () => {
          const {
            setValueFromUrlMock,
            templateVariableValueUpdatedMock,
            startRefreshMock,
            variable,
          } = await getTestContext({
            'var-variable': { value: '', removed: true },
          });

          expect(setValueFromUrlMock).toHaveBeenCalledTimes(1);
          expect(setValueFromUrlMock).toHaveBeenCalledWith(variable, ['A', 'C']);
          expect(templateVariableValueUpdatedMock).toHaveBeenCalledTimes(1);
          expect(startRefreshMock).toHaveBeenCalledTimes(1);
        });
      });

      describe('and the variable is a constant', () => {
        it('then the value should change to the value in dashboard json and dashboard should be refreshed', async () => {
          const constant = constantBuilder()
            .withId('variable')
            .withName('variable')
            .withQuery('default value in dash.json')
            .build();
          const {
            setValueFromUrlMock,
            templateVariableValueUpdatedMock,
            startRefreshMock,
            variable,
          } = await getTestContext(
            {
              'var-variable': { value: '', removed: true },
            },
            constant
          );

          expect(setValueFromUrlMock).toHaveBeenCalledTimes(1);
          expect(setValueFromUrlMock).toHaveBeenCalledWith(variable, 'default value in dash.json');
          expect(templateVariableValueUpdatedMock).toHaveBeenCalledTimes(1);
          expect(startRefreshMock).toHaveBeenCalledTimes(1);
        });
      });
    });
  });
});<|MERGE_RESOLUTION|>--- conflicted
+++ resolved
@@ -7,12 +7,9 @@
 import { createCustomVariableAdapter } from '../custom/adapter';
 import { VariablesState } from './types';
 import { DashboardModel } from '../../dashboard/state';
-<<<<<<< HEAD
 import { getPreloadedState } from './helpers';
-=======
 import { createConstantVariableAdapter } from '../constant/adapter';
 import { VariableModel } from '../types';
->>>>>>> 333de579
 
 const dashboardModel = new DashboardModel({});
 
@@ -21,25 +18,17 @@
 async function getTestContext(urlQueryMap: ExtendedUrlQueryMap = {}, variable: VariableModel | undefined = undefined) {
   jest.clearAllMocks();
 
-<<<<<<< HEAD
   const uid = 'uid';
-  const custom = customBuilder()
-    .withId('custom')
-    .withDashboardUid(uid)
-    .withCurrent(['A', 'C'])
-    .withOptions('A', 'B', 'C')
-    .build();
-=======
   if (!variable) {
     variable = customBuilder()
       .withId('variable')
+      .withDashboardUid(uid)
       .withName('variable')
       .withCurrent(['A', 'C'])
       .withOptions('A', 'B', 'C')
       .build();
   }
 
->>>>>>> 333de579
   const setValueFromUrlMock = jest.fn();
   variableAdapters.get(variable.type).setValueFromUrl = setValueFromUrlMock;
 
@@ -55,12 +44,7 @@
     },
   };
 
-<<<<<<< HEAD
-  const variables: VariablesState = { custom };
-=======
   const variables: VariablesState = { variable };
-  const templating = ({ variables } as unknown) as TemplatingState;
->>>>>>> 333de579
   const state: Partial<StoreState> = {
     dashboard,
     ...getPreloadedState(uid, { variables }),
