import { variableAdapters } from '../adapters';
import { constantBuilder, customBuilder } from '../shared/testing/builders';
import { DashboardState, StoreState } from '../../../types';
import { initialState } from '../../dashboard/state/reducers';
import { TemplatingState } from './reducers';
import { ExtendedUrlQueryMap } from '../utils';
import { templateVarsChangedInUrl } from './actions';
import { createCustomVariableAdapter } from '../custom/adapter';
import { VariablesState } from './types';
import { DashboardModel } from '../../dashboard/state';
import { createConstantVariableAdapter } from '../constant/adapter';
import { VariableModel } from '../types';

const dashboardModel = new DashboardModel({});

variableAdapters.setInit(() => [createCustomVariableAdapter(), createConstantVariableAdapter()]);

async function getTestContext(urlQueryMap: ExtendedUrlQueryMap = {}, variable: VariableModel | undefined = undefined) {
  jest.clearAllMocks();

  if (!variable) {
    variable = customBuilder()
      .withId('variable')
      .withName('variable')
      .withCurrent(['A', 'C'])
      .withOptions('A', 'B', 'C')
      .build();
  }

  const setValueFromUrlMock = jest.fn();
  variableAdapters.get(variable.type).setValueFromUrl = setValueFromUrlMock;

  const templateVariableValueUpdatedMock = jest.fn();
  const startRefreshMock = jest.fn();
  const dashboard: DashboardState = {
    ...initialState,
    getModel: () => {
      dashboardModel.templateVariableValueUpdated = templateVariableValueUpdatedMock;
      dashboardModel.startRefresh = startRefreshMock;
      dashboardModel.templating = { list: [variable] };
      return dashboardModel;
    },
  };

<<<<<<< HEAD
  const variables: VariablesState = { custom };
  const templating = { variables } as unknown as TemplatingState;
=======
  const variables: VariablesState = { variable };
  const templating = ({ variables } as unknown) as TemplatingState;
>>>>>>> 333de579
  const state: Partial<StoreState> = {
    dashboard,
    templating,
  };
  const getState = () => state as unknown as StoreState;

  const dispatch = jest.fn();
  const thunk = templateVarsChangedInUrl(urlQueryMap);

  await thunk(dispatch, getState, undefined);

  return { setValueFromUrlMock, templateVariableValueUpdatedMock, startRefreshMock, variable };
}

describe('templateVarsChangedInUrl', () => {
  describe('when called with no variables in url query map', () => {
    it('then no value should change and dashboard should not be refreshed', async () => {
      const { setValueFromUrlMock, templateVariableValueUpdatedMock, startRefreshMock } = await getTestContext();

      expect(setValueFromUrlMock).not.toHaveBeenCalled();
      expect(templateVariableValueUpdatedMock).not.toHaveBeenCalled();
      expect(startRefreshMock).not.toHaveBeenCalled();
    });
  });

  describe('when called with no variables in url query map matching variables in state', () => {
    it('then no value should change and dashboard should not be refreshed', async () => {
      const { setValueFromUrlMock, templateVariableValueUpdatedMock, startRefreshMock } = await getTestContext({
        'var-query': { value: 'A' },
      });

      expect(setValueFromUrlMock).not.toHaveBeenCalled();
      expect(templateVariableValueUpdatedMock).not.toHaveBeenCalled();
      expect(startRefreshMock).not.toHaveBeenCalled();
    });
  });

  describe('when called with variables in url query map matching variables in state', () => {
    describe('and the values in url query map are the same as current in state', () => {
      it('then no value should change and dashboard should not be refreshed', async () => {
        const { setValueFromUrlMock, templateVariableValueUpdatedMock, startRefreshMock } = await getTestContext({
          'var-variable': { value: ['A', 'C'] },
        });

        expect(setValueFromUrlMock).not.toHaveBeenCalled();
        expect(templateVariableValueUpdatedMock).not.toHaveBeenCalled();
        expect(startRefreshMock).not.toHaveBeenCalled();
      });
    });

    describe('and the values in url query map are the not the same as current in state', () => {
      it('then the value should change to the value in url query map and dashboard should be refreshed', async () => {
<<<<<<< HEAD
        const { setValueFromUrlMock, templateVariableValueUpdatedMock, startRefreshMock, custom } =
          await getTestContext({
            'var-custom': { value: 'B' },
          });
=======
        const {
          setValueFromUrlMock,
          templateVariableValueUpdatedMock,
          startRefreshMock,
          variable,
        } = await getTestContext({
          'var-variable': { value: 'B' },
        });
>>>>>>> 333de579

        expect(setValueFromUrlMock).toHaveBeenCalledTimes(1);
        expect(setValueFromUrlMock).toHaveBeenCalledWith(variable, 'B');
        expect(templateVariableValueUpdatedMock).toHaveBeenCalledTimes(1);
        expect(startRefreshMock).toHaveBeenCalledTimes(1);
      });

      describe('but the values in url query map were removed', () => {
        it('then the value should change to the value in dashboard json and dashboard should be refreshed', async () => {
<<<<<<< HEAD
          const { setValueFromUrlMock, templateVariableValueUpdatedMock, startRefreshMock, custom } =
            await getTestContext({
              'var-custom': { value: '', removed: true },
            });
=======
          const {
            setValueFromUrlMock,
            templateVariableValueUpdatedMock,
            startRefreshMock,
            variable,
          } = await getTestContext({
            'var-variable': { value: '', removed: true },
          });
>>>>>>> 333de579

          expect(setValueFromUrlMock).toHaveBeenCalledTimes(1);
          expect(setValueFromUrlMock).toHaveBeenCalledWith(variable, ['A', 'C']);
          expect(templateVariableValueUpdatedMock).toHaveBeenCalledTimes(1);
          expect(startRefreshMock).toHaveBeenCalledTimes(1);
        });
      });

      describe('and the variable is a constant', () => {
        it('then the value should change to the value in dashboard json and dashboard should be refreshed', async () => {
          const constant = constantBuilder()
            .withId('variable')
            .withName('variable')
            .withQuery('default value in dash.json')
            .build();
          const {
            setValueFromUrlMock,
            templateVariableValueUpdatedMock,
            startRefreshMock,
            variable,
          } = await getTestContext(
            {
              'var-variable': { value: '', removed: true },
            },
            constant
          );

          expect(setValueFromUrlMock).toHaveBeenCalledTimes(1);
          expect(setValueFromUrlMock).toHaveBeenCalledWith(variable, 'default value in dash.json');
          expect(templateVariableValueUpdatedMock).toHaveBeenCalledTimes(1);
          expect(startRefreshMock).toHaveBeenCalledTimes(1);
        });
      });
    });
  });
});<|MERGE_RESOLUTION|>--- conflicted
+++ resolved
@@ -42,13 +42,8 @@
     },
   };
 
-<<<<<<< HEAD
-  const variables: VariablesState = { custom };
+  const variables: VariablesState = { variable };
   const templating = { variables } as unknown as TemplatingState;
-=======
-  const variables: VariablesState = { variable };
-  const templating = ({ variables } as unknown) as TemplatingState;
->>>>>>> 333de579
   const state: Partial<StoreState> = {
     dashboard,
     templating,
@@ -101,21 +96,10 @@
 
     describe('and the values in url query map are the not the same as current in state', () => {
       it('then the value should change to the value in url query map and dashboard should be refreshed', async () => {
-<<<<<<< HEAD
-        const { setValueFromUrlMock, templateVariableValueUpdatedMock, startRefreshMock, custom } =
+        const { setValueFromUrlMock, templateVariableValueUpdatedMock, startRefreshMock, variable } =
           await getTestContext({
-            'var-custom': { value: 'B' },
+            'var-variable': { value: 'B' },
           });
-=======
-        const {
-          setValueFromUrlMock,
-          templateVariableValueUpdatedMock,
-          startRefreshMock,
-          variable,
-        } = await getTestContext({
-          'var-variable': { value: 'B' },
-        });
->>>>>>> 333de579
 
         expect(setValueFromUrlMock).toHaveBeenCalledTimes(1);
         expect(setValueFromUrlMock).toHaveBeenCalledWith(variable, 'B');
@@ -125,21 +109,10 @@
 
       describe('but the values in url query map were removed', () => {
         it('then the value should change to the value in dashboard json and dashboard should be refreshed', async () => {
-<<<<<<< HEAD
-          const { setValueFromUrlMock, templateVariableValueUpdatedMock, startRefreshMock, custom } =
+          const { setValueFromUrlMock, templateVariableValueUpdatedMock, startRefreshMock, variable } =
             await getTestContext({
-              'var-custom': { value: '', removed: true },
+              'var-variable': { value: '', removed: true },
             });
-=======
-          const {
-            setValueFromUrlMock,
-            templateVariableValueUpdatedMock,
-            startRefreshMock,
-            variable,
-          } = await getTestContext({
-            'var-variable': { value: '', removed: true },
-          });
->>>>>>> 333de579
 
           expect(setValueFromUrlMock).toHaveBeenCalledTimes(1);
           expect(setValueFromUrlMock).toHaveBeenCalledWith(variable, ['A', 'C']);
@@ -155,17 +128,13 @@
             .withName('variable')
             .withQuery('default value in dash.json')
             .build();
-          const {
-            setValueFromUrlMock,
-            templateVariableValueUpdatedMock,
-            startRefreshMock,
-            variable,
-          } = await getTestContext(
-            {
-              'var-variable': { value: '', removed: true },
-            },
-            constant
-          );
+          const { setValueFromUrlMock, templateVariableValueUpdatedMock, startRefreshMock, variable } =
+            await getTestContext(
+              {
+                'var-variable': { value: '', removed: true },
+              },
+              constant
+            );
 
           expect(setValueFromUrlMock).toHaveBeenCalledTimes(1);
           expect(setValueFromUrlMock).toHaveBeenCalledWith(variable, 'default value in dash.json');
