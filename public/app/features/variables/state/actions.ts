import castArray from 'lodash/castArray';
import { AppEvents, TimeRange, UrlQueryMap, UrlQueryValue } from '@grafana/data';
import angular from 'angular';

import {
  QueryVariableModel,
  VariableModel,
  VariableOption,
  VariableRefresh,
  VariableWithMultiSupport,
  VariableWithOptions,
} from '../types';
import { StoreState, ThunkResult } from '../../../types';
import { getVariable, getVariables } from './selectors';
import { variableAdapters } from '../adapters';
import { Graph } from '../../../core/utils/dag';
import { notifyApp, updateLocation } from 'app/core/actions';
import {
  addInitLock,
  addVariable,
  changeVariableProp,
  removeInitLock,
  resolveInitLock,
  setCurrentVariableValue,
} from './sharedReducer';
import { toVariableIdentifier, toVariablePayload, VariableIdentifier } from './types';
import { appEvents } from 'app/core/core';
import { contextSrv } from 'app/core/services/context_srv';
import templateSrv from '../../templating/template_srv';
import { alignCurrentWithMulti } from '../shared/multiOptions';
import { isMulti } from '../guard';
import { getTimeSrv } from 'app/features/dashboard/services/TimeSrv';
import { DashboardModel } from 'app/features/dashboard/state';
<<<<<<< HEAD
import isEqual from 'lodash/isEqual';
=======
import { getConfig } from '../../../core/config';
import { createErrorNotification } from '../../../core/copy/appNotification';
import { VariableSrv } from '../../templating/variable_srv';
import {
  TransactionStatus,
  variablesClearTransaction,
  variablesCompleteTransaction,
  variablesInitTransaction,
} from './transactionReducer';
import { getBackendSrv } from '../../../core/services/backend_srv';
import { cleanVariables } from './variablesReducer';
>>>>>>> 6b4d1dce

// process flow queryVariable
// thunk => processVariables
//    adapter => setValueFromUrl
//      thunk => setOptionFromUrl
//        adapter => updateOptions
//          thunk => updateQueryVariableOptions
//            action => updateVariableOptions
//            action => updateVariableTags
//            thunk => validateVariableSelectionState
//              adapter => setValue
//                thunk => setOptionAsCurrent
//                  action => setCurrentVariableValue
//                  thunk => variableUpdated
//                    adapter => updateOptions for dependent nodes
//        adapter => setValue
//          thunk => setOptionAsCurrent
//            action => setCurrentVariableValue
//            thunk => variableUpdated
//              adapter => updateOptions for dependent nodes
//    adapter => updateOptions
//      thunk => updateQueryVariableOptions
//        action => updateVariableOptions
//        action => updateVariableTags
//        thunk => validateVariableSelectionState
//          adapter => setValue
//            thunk => setOptionAsCurrent
//              action => setCurrentVariableValue
//              thunk => variableUpdated
//                adapter => updateOptions for dependent nodes

export const initDashboardTemplating = (list: VariableModel[]): ThunkResult<void> => {
  return (dispatch, getState) => {
    let orderIndex = 0;
    for (let index = 0; index < list.length; index++) {
      const model = list[index];
      if (!variableAdapters.getIfExists(model.type)) {
        continue;
      }

      dispatch(addVariable(toVariablePayload(model, { global: false, index: orderIndex++, model })));
    }

    templateSrv.updateTimeRange(getTimeSrv().timeRange());

    for (let index = 0; index < getVariables(getState()).length; index++) {
      dispatch(addInitLock(toVariablePayload(getVariables(getState())[index])));
    }
  };
};

export const completeDashboardTemplating = (dashboard: DashboardModel): ThunkResult<void> => {
  return (dispatch, getState) => {
    templateSrv.setGlobalVariable('__dashboard', {
      value: {
        name: dashboard.title,
        uid: dashboard.uid,
        toString: function() {
          return this.uid;
        },
      },
    });
    templateSrv.setGlobalVariable('__org', {
      value: {
        name: contextSrv.user.orgName,
        id: contextSrv.user.orgId,
        toString: function() {
          return this.id;
        },
      },
    });
    templateSrv.setGlobalVariable('__user', {
      value: {
        login: contextSrv.user.login,
        id: contextSrv.user.id,
        toString: function() {
          return this.id;
        },
      },
    });
  };
};

export const changeVariableMultiValue = (identifier: VariableIdentifier, multi: boolean): ThunkResult<void> => {
  return (dispatch, getState) => {
    const variable = getVariable<VariableWithMultiSupport>(identifier.id, getState());
    const current = alignCurrentWithMulti(variable.current, multi);

    dispatch(changeVariableProp(toVariablePayload(identifier, { propName: 'multi', propValue: multi })));
    dispatch(changeVariableProp(toVariablePayload(identifier, { propName: 'current', propValue: current })));
  };
};

export const processVariableDependencies = async (variable: VariableModel, state: StoreState) => {
  let dependencies: Array<Promise<any>> = [];

  for (const otherVariable of getVariables(state)) {
    if (variable === otherVariable) {
      continue;
    }

    if (variableAdapters.getIfExists(variable.type)) {
      if (variableAdapters.get(variable.type).dependsOn(variable, otherVariable)) {
        dependencies.push(otherVariable.initLock!.promise);
      }
    }
  }

  await Promise.all(dependencies);
};

export const processVariable = (
  identifier: VariableIdentifier,
  queryParams: UrlQueryMap
): ThunkResult<Promise<void>> => {
  return async (dispatch, getState) => {
    const variable = getVariable(identifier.id, getState());
    await processVariableDependencies(variable, getState());

    const urlValue = queryParams['var-' + variable.name];
    if (urlValue !== void 0) {
      await variableAdapters.get(variable.type).setValueFromUrl(variable, urlValue ?? '');
      dispatch(resolveInitLock(toVariablePayload(variable)));
      return;
    }

    if (variable.hasOwnProperty('refresh')) {
      const refreshableVariable = variable as QueryVariableModel;
      if (
        refreshableVariable.refresh === VariableRefresh.onDashboardLoad ||
        refreshableVariable.refresh === VariableRefresh.onTimeRangeChanged
      ) {
        await variableAdapters.get(variable.type).updateOptions(refreshableVariable);
        dispatch(resolveInitLock(toVariablePayload(variable)));
        return;
      }
    }

    dispatch(resolveInitLock(toVariablePayload(variable)));
  };
};

export const processVariables = (): ThunkResult<Promise<void>> => {
  return async (dispatch, getState) => {
    const queryParams = getState().location.query;
    const promises = getVariables(getState()).map(
      async (variable: VariableModel) => await dispatch(processVariable(toVariableIdentifier(variable), queryParams))
    );

    await Promise.all(promises);

    for (let index = 0; index < getVariables(getState()).length; index++) {
      dispatch(removeInitLock(toVariablePayload(getVariables(getState())[index])));
    }
  };
};

export const setOptionFromUrl = (
  identifier: VariableIdentifier,
  urlValue: UrlQueryValue
): ThunkResult<Promise<void>> => {
  return async (dispatch, getState) => {
    const variable = getVariable(identifier.id, getState());
    if (variable.hasOwnProperty('refresh') && (variable as QueryVariableModel).refresh !== VariableRefresh.never) {
      // updates options
      await variableAdapters.get(variable.type).updateOptions(variable);
    }

    // get variable from state
    const variableFromState = getVariable<VariableWithOptions>(variable.id, getState());
    if (!variableFromState) {
      throw new Error(`Couldn't find variable with name: ${variable.name}`);
    }
    // Simple case. Value in url matches existing options text or value.
    let option = variableFromState.options.find(op => {
      return op.text === urlValue || op.value === urlValue;
    });

    if (!option) {
      let defaultText = urlValue as string | string[];
      const defaultValue = urlValue as string | string[];

      if (Array.isArray(urlValue)) {
        // Multiple values in the url. We construct text as a list of texts from all matched options.
        const urlValueArray = urlValue as string[];
        defaultText = urlValueArray.reduce((acc: string[], item: string) => {
          const foundOption = variableFromState.options.find(o => o.value === item);
          if (!foundOption) {
            // @ts-ignore according to strict null errors this can never happen
            // TODO: investigate this further or refactor code
            return [].concat(acc, [item]);
          }

          // @ts-ignore according to strict null errors this can never happen
          // TODO: investigate this further or refactor code
          return [].concat(acc, [foundOption.text]);
        }, []);
      }

      // It is possible that we did not match the value to any existing option. In that case the url value will be
      // used anyway for both text and value.
      option = { text: defaultText, value: defaultValue, selected: false };
    }

    if (isMulti(variableFromState)) {
      // In case variable is multiple choice, we cast to array to preserve the same behaviour as when selecting
      // the option directly, which will return even single value in an array.
      option = alignCurrentWithMulti(
        { text: castArray(option.text), value: castArray(option.value), selected: false },
        variableFromState.multi
      );
    }

    await variableAdapters.get(variable.type).setValue(variableFromState, option);
  };
};

export const selectOptionsForCurrentValue = (variable: VariableWithOptions): VariableOption[] => {
  let i, y, value, option;
  const selected: VariableOption[] = [];

  for (i = 0; i < variable.options.length; i++) {
    option = { ...variable.options[i] };
    option.selected = false;
    if (Array.isArray(variable.current.value)) {
      for (y = 0; y < variable.current.value.length; y++) {
        value = variable.current.value[y];
        if (option.value === value) {
          option.selected = true;
          selected.push(option);
        }
      }
    } else if (option.value === variable.current.value) {
      option.selected = true;
      selected.push(option);
    }
  }

  return selected;
};

export const validateVariableSelectionState = (
  identifier: VariableIdentifier,
  defaultValue?: string
): ThunkResult<Promise<void>> => {
  return (dispatch, getState) => {
    const variableInState = getVariable<VariableWithOptions>(identifier.id, getState());
    const current = variableInState.current || (({} as unknown) as VariableOption);
    const setValue = variableAdapters.get(variableInState.type).setValue;

    if (Array.isArray(current.value)) {
      const selected = selectOptionsForCurrentValue(variableInState);

      // if none pick first
      if (selected.length === 0) {
        const option = variableInState.options[0];
        return setValue(variableInState, option);
      }

      const option: VariableOption = {
        value: selected.map(v => v.value) as string[],
        text: selected.map(v => v.text) as string[],
        selected: true,
      };
      return setValue(variableInState, option);
    }

    let option: VariableOption | undefined | null = null;

    // 1. find the current value
    option = variableInState.options?.find(v => v.text === current.text);
    if (option) {
      return setValue(variableInState, option);
    }

    // 2. find the default value
    if (defaultValue) {
      option = variableInState.options?.find(v => v.text === defaultValue);
      if (option) {
        return setValue(variableInState, option);
      }
    }

    // 3. use the first value
    if (variableInState.options) {
      const option = variableInState.options[0];
      if (option) {
        return setValue(variableInState, option);
      }
    }

    // 4... give up
    return Promise.resolve();
  };
};

export const setOptionAsCurrent = (
  identifier: VariableIdentifier,
  current: VariableOption,
  emitChanges: boolean
): ThunkResult<Promise<void>> => {
  return dispatch => {
    dispatch(setCurrentVariableValue(toVariablePayload(identifier, { option: current })));
    return dispatch(variableUpdated(identifier, emitChanges));
  };
};

const createGraph = (variables: VariableModel[]) => {
  const g = new Graph();

  variables.forEach(v => {
    g.createNode(v.name);
  });

  variables.forEach(v1 => {
    variables.forEach(v2 => {
      if (v1 === v2) {
        return;
      }

      if (variableAdapters.get(v1.type).dependsOn(v1, v2)) {
        g.link(v1.name, v2.name);
      }
    });
  });

  return g;
};

export const variableUpdated = (
  identifier: VariableIdentifier,
  emitChangeEvents: boolean
): ThunkResult<Promise<void>> => {
  return (dispatch, getState) => {
    // if there is a variable lock ignore cascading update because we are in a boot up scenario
    const variable = getVariable(identifier.id, getState());
    if (variable.initLock) {
      return Promise.resolve();
    }

    const variables = getVariables(getState());
    const g = createGraph(variables);

    const node = g.getNode(variable.name);
    let promises: Array<Promise<any>> = [];
    if (node) {
      promises = node.getOptimizedInputEdges().map(e => {
        const variable = variables.find(v => v.name === e.inputNode.name);
        if (!variable) {
          return Promise.resolve();
        }
        return variableAdapters.get(variable.type).updateOptions(variable);
      });
    }

    return Promise.all(promises).then(() => {
      if (emitChangeEvents) {
        const dashboard = getState().dashboard.getModel();
        dashboard?.processRepeats();
        dispatch(updateLocation({ query: getQueryWithVariables(getState) }));
        dashboard?.startRefresh();
      }
    });
  };
};

export interface OnTimeRangeUpdatedDependencies {
  templateSrv: typeof templateSrv;
  appEvents: typeof appEvents;
}

export const onTimeRangeUpdated = (
  timeRange: TimeRange,
  dependencies: OnTimeRangeUpdatedDependencies = { templateSrv: templateSrv, appEvents: appEvents }
): ThunkResult<Promise<void>> => async (dispatch, getState) => {
  dependencies.templateSrv.updateTimeRange(timeRange);
  const variablesThatNeedRefresh = getVariables(getState()).filter(variable => {
    if (variable.hasOwnProperty('refresh') && variable.hasOwnProperty('options')) {
      const variableWithRefresh = (variable as unknown) as QueryVariableModel;
      return variableWithRefresh.refresh === VariableRefresh.onTimeRangeChanged;
    }

    return false;
  });

  const promises = variablesThatNeedRefresh.map(async (variable: VariableWithOptions) => {
    const previousOptions = variable.options.slice();
    await variableAdapters.get(variable.type).updateOptions(variable);
    const updatedVariable = getVariable<VariableWithOptions>(variable.id, getState());
    if (angular.toJson(previousOptions) !== angular.toJson(updatedVariable.options)) {
      const dashboard = getState().dashboard.getModel();
      dashboard?.templateVariableValueUpdated();
    }
  });

  try {
    await Promise.all(promises);
    const dashboard = getState().dashboard.getModel();
    dashboard?.startRefresh();
  } catch (error) {
    console.error(error);
    dependencies.appEvents.emit(AppEvents.alertError, ['Template variable service failed', error.message]);
  }
};

export const templateVarsChangedInUrl = (vars: UrlQueryMap): ThunkResult<void> => async (dispatch, getState) => {
  const update: Array<Promise<any>> = [];
  for (const variable of getVariables(getState())) {
    const key = `var-${variable.name}`;
    if (vars.hasOwnProperty(key)) {
      if (isVariableUrlValueDifferentFromCurrent(variable, vars[key])) {
        const promise = variableAdapters.get(variable.type).setValueFromUrl(variable, vars[key]);
        update.push(promise);
      }
    }
  }

  if (update.length) {
    await Promise.all(update);
    const dashboard = getState().dashboard.getModel();
    dashboard?.templateVariableValueUpdated();
    dashboard?.startRefresh();
  }
};

const isVariableUrlValueDifferentFromCurrent = (variable: VariableModel, urlValue: any): boolean => {
  // lodash isEqual handles array of value equality checks as well
  return !isEqual(variableAdapters.get(variable.type).getValueForUrl(variable), urlValue);
};

const getQueryWithVariables = (getState: () => StoreState): UrlQueryMap => {
  const queryParams = getState().location.query;

  const queryParamsNew = Object.keys(queryParams)
    .filter(key => key.indexOf('var-') === -1)
    .reduce((obj, key) => {
      obj[key] = queryParams[key];
      return obj;
    }, {} as UrlQueryMap);

  for (const variable of getVariables(getState())) {
    if (variable.skipUrlSync) {
      continue;
    }

    const adapter = variableAdapters.get(variable.type);
    queryParamsNew['var-' + variable.name] = adapter.getValueForUrl(variable);
  }

  return queryParamsNew;
};

export const initVariablesTransaction = (
  dashboardUid: string,
  dashboard: DashboardModel,
  variableSrv: VariableSrv
): ThunkResult<void> => async (dispatch, getState) => {
  try {
    const transactionState = getState().templating.transaction;
    if (transactionState.status === TransactionStatus.Fetching) {
      // previous dashboard is still fetching variables, cancel all requests
      dispatch(cancelVariables());
    }

    dispatch(variablesInitTransaction({ uid: dashboardUid }));

    const newVariables = getConfig().featureToggles.newVariables;

    if (!newVariables) {
      await variableSrv.init(dashboard);
    }

    if (newVariables) {
      dispatch(initDashboardTemplating(dashboard.templating.list));
      await dispatch(processVariables());
      dispatch(completeDashboardTemplating(dashboard));
    }

    dispatch(variablesCompleteTransaction({ uid: dashboardUid }));
  } catch (err) {
    dispatch(notifyApp(createErrorNotification('Templating init failed', err)));
    console.log(err);
  }
};

export const cleanUpVariables = (): ThunkResult<void> => dispatch => {
  dispatch(cleanVariables());
  dispatch(variablesClearTransaction());
};

type CancelVariablesDependencies = { getBackendSrv: typeof getBackendSrv };
export const cancelVariables = (
  dependencies: CancelVariablesDependencies = { getBackendSrv: getBackendSrv }
): ThunkResult<void> => dispatch => {
  dependencies.getBackendSrv().cancelAllInFlightRequests();
  dispatch(cleanUpVariables());
};<|MERGE_RESOLUTION|>--- conflicted
+++ resolved
@@ -31,12 +31,7 @@
 import { isMulti } from '../guard';
 import { getTimeSrv } from 'app/features/dashboard/services/TimeSrv';
 import { DashboardModel } from 'app/features/dashboard/state';
-<<<<<<< HEAD
-import isEqual from 'lodash/isEqual';
-=======
-import { getConfig } from '../../../core/config';
 import { createErrorNotification } from '../../../core/copy/appNotification';
-import { VariableSrv } from '../../templating/variable_srv';
 import {
   TransactionStatus,
   variablesClearTransaction,
@@ -45,7 +40,7 @@
 } from './transactionReducer';
 import { getBackendSrv } from '../../../core/services/backend_srv';
 import { cleanVariables } from './variablesReducer';
->>>>>>> 6b4d1dce
+import isEqual from 'lodash/isEqual';
 
 // process flow queryVariable
 // thunk => processVariables
@@ -498,11 +493,10 @@
   return queryParamsNew;
 };
 
-export const initVariablesTransaction = (
-  dashboardUid: string,
-  dashboard: DashboardModel,
-  variableSrv: VariableSrv
-): ThunkResult<void> => async (dispatch, getState) => {
+export const initVariablesTransaction = (dashboardUid: string, dashboard: DashboardModel): ThunkResult<void> => async (
+  dispatch,
+  getState
+) => {
   try {
     const transactionState = getState().templating.transaction;
     if (transactionState.status === TransactionStatus.Fetching) {
@@ -512,17 +506,9 @@
 
     dispatch(variablesInitTransaction({ uid: dashboardUid }));
 
-    const newVariables = getConfig().featureToggles.newVariables;
-
-    if (!newVariables) {
-      await variableSrv.init(dashboard);
-    }
-
-    if (newVariables) {
-      dispatch(initDashboardTemplating(dashboard.templating.list));
-      await dispatch(processVariables());
-      dispatch(completeDashboardTemplating(dashboard));
-    }
+    dispatch(initDashboardTemplating(dashboard.templating.list));
+    await dispatch(processVariables());
+    dispatch(completeDashboardTemplating(dashboard));
 
     dispatch(variablesCompleteTransaction({ uid: dashboardUid }));
   } catch (err) {
