import angular from 'angular';
import { castArray, isEqual } from 'lodash';
import {
  DataQuery,
  getDataSourceRef,
  isDataSourceRef,
  LoadingState,
  TimeRange,
  UrlQueryMap,
  UrlQueryValue,
} from '@grafana/data';

import {
  DashboardVariableModel,
  initialVariableModelState,
  OrgVariableModel,
  QueryVariableModel,
  TransactionStatus,
  UserVariableModel,
  VariableHide,
  VariableModel,
  VariableOption,
  VariableRefresh,
  VariablesChanged,
  VariablesChangedEvent,
  VariablesChangedInUrl,
  VariablesTimeRangeProcessDone,
  VariableWithMultiSupport,
  VariableWithOptions,
} from '../types';
import { AppNotification, StoreState, ThunkResult } from '../../../types';
import { getVariable, getVariables } from './selectors';
import { variableAdapters } from '../adapters';
import { Graph } from '../../../core/utils/dag';
import { notifyApp } from 'app/core/actions';
import {
  addVariable,
  changeVariableProp,
  setCurrentVariableValue,
  variableStateCompleted,
  variableStateFailed,
  variableStateFetching,
  variableStateNotStarted,
} from './sharedReducer';
import { toVariableIdentifier, toVariablePayload, VariableIdentifier } from './types';
import { contextSrv } from 'app/core/services/context_srv';
import { getTemplateSrv, TemplateSrv } from '../../templating/template_srv';
import { alignCurrentWithMulti } from '../shared/multiOptions';
import {
  hasCurrent,
  hasLegacyVariableSupport,
  hasOptions,
  hasStandardVariableSupport,
  isAdHoc,
  isConstant,
  isMulti,
  isQuery,
} from '../guard';
import { getTimeSrv } from 'app/features/dashboard/services/TimeSrv';
import { DashboardModel } from 'app/features/dashboard/state';
import { createErrorNotification } from '../../../core/copy/appNotification';
import {
  variablesClearTransaction,
  variablesCompleteTransaction,
  variablesInitTransaction,
} from './transactionReducer';
import { getBackendSrv } from '../../../core/services/backend_srv';
import { cleanVariables } from './variablesReducer';
import {
  ensureStringValues,
  ExtendedUrlQueryMap,
  getCurrentText,
  getVariableRefresh,
  hasOngoingTransaction,
} from '../utils';
import { store } from 'app/store/store';
import { getDatasourceSrv } from '../../plugins/datasource_srv';
import { cleanEditorState } from '../editor/reducer';
import { cleanPickerState } from '../pickers/OptionsPicker/reducer';
import { locationService } from '@grafana/runtime';
import { appEvents } from '../../../core/core';
import { getAllAffectedPanelIdsForVariableChange } from '../inspect/utils';
import { ALL_VARIABLE_TEXT, ALL_VARIABLE_VALUE } from '../constants';

// process flow queryVariable
// thunk => processVariables
//    adapter => setValueFromUrl
//      thunk => setOptionFromUrl
//        adapter => updateOptions
//          thunk => updateQueryVariableOptions
//            action => updateVariableOptions
//            action => updateVariableTags
//            thunk => validateVariableSelectionState
//              adapter => setValue
//                thunk => setOptionAsCurrent
//                  action => setCurrentVariableValue
//                  thunk => variableUpdated
//                    adapter => updateOptions for dependent nodes
//        adapter => setValue
//          thunk => setOptionAsCurrent
//            action => setCurrentVariableValue
//            thunk => variableUpdated
//              adapter => updateOptions for dependent nodes
//    adapter => updateOptions
//      thunk => updateQueryVariableOptions
//        action => updateVariableOptions
//        action => updateVariableTags
//        thunk => validateVariableSelectionState
//          adapter => setValue
//            thunk => setOptionAsCurrent
//              action => setCurrentVariableValue
//              thunk => variableUpdated
//                adapter => updateOptions for dependent nodes

export const initDashboardTemplating = (list: VariableModel[]): ThunkResult<void> => {
  return (dispatch, getState) => {
    let orderIndex = 0;
    for (let index = 0; index < list.length; index++) {
      const model = fixSelectedInconsistency(list[index]);
      if (!variableAdapters.getIfExists(model.type)) {
        continue;
      }

      dispatch(addVariable(toVariablePayload(model, { global: false, index: orderIndex++, model })));
    }

    getTemplateSrv().updateTimeRange(getTimeSrv().timeRange());

    const variables = getVariables(getState());
    for (let index = 0; index < variables.length; index++) {
      const variable = variables[index];
      dispatch(variableStateNotStarted(toVariablePayload(variable)));
    }
  };
};

export function fixSelectedInconsistency(model: VariableModel): VariableModel | VariableWithOptions {
  if (!hasOptions(model)) {
    return model;
  }

  let found = false;
  for (const option of model.options) {
    option.selected = false;
    if (Array.isArray(model.current.value)) {
      for (const value of model.current.value) {
        if (option.value === value) {
          option.selected = found = true;
        }
      }
    } else if (option.value === model.current.value) {
      option.selected = found = true;
    }
  }

  if (!found && model.options.length) {
    model.options[0].selected = true;
  }

  return model;
}

export const addSystemTemplateVariables = (dashboard: DashboardModel): ThunkResult<void> => {
  return (dispatch) => {
    const dashboardModel: DashboardVariableModel = {
      ...initialVariableModelState,
      id: '__dashboard',
      name: '__dashboard',
      type: 'system',
      index: -3,
      skipUrlSync: true,
      hide: VariableHide.hideVariable,
      current: {
        value: {
          name: dashboard.title,
          uid: dashboard.uid,
          toString: () => dashboard.title,
        },
      },
    };

    dispatch(
      addVariable(
        toVariablePayload(dashboardModel, {
          global: dashboardModel.global,
          index: dashboardModel.index,
          model: dashboardModel,
        })
      )
    );

    const orgModel: OrgVariableModel = {
      ...initialVariableModelState,
      id: '__org',
      name: '__org',
      type: 'system',
      index: -2,
      skipUrlSync: true,
      hide: VariableHide.hideVariable,
      current: {
        value: {
          name: contextSrv.user.orgName,
          id: contextSrv.user.orgId,
          toString: () => contextSrv.user.orgId.toString(),
        },
      },
    };

    dispatch(
      addVariable(toVariablePayload(orgModel, { global: orgModel.global, index: orgModel.index, model: orgModel }))
    );

    const userModel: UserVariableModel = {
      ...initialVariableModelState,
      id: '__user',
      name: '__user',
      type: 'system',
      index: -1,
      skipUrlSync: true,
      hide: VariableHide.hideVariable,
      current: {
        value: {
          login: contextSrv.user.login,
          id: contextSrv.user.id,
          email: contextSrv.user.email,
          toString: () => contextSrv.user.id.toString(),
        },
      },
    };

    dispatch(
      addVariable(toVariablePayload(userModel, { global: userModel.global, index: userModel.index, model: userModel }))
    );
  };
};

export const changeVariableMultiValue = (identifier: VariableIdentifier, multi: boolean): ThunkResult<void> => {
  return (dispatch, getState) => {
    const variable = getVariable<VariableWithMultiSupport>(identifier.id, getState());
    const current = alignCurrentWithMulti(variable.current, multi);

    dispatch(changeVariableProp(toVariablePayload(identifier, { propName: 'multi', propValue: multi })));
    dispatch(changeVariableProp(toVariablePayload(identifier, { propName: 'current', propValue: current })));
  };
};

export const processVariableDependencies = async (variable: VariableModel, state: StoreState) => {
  const dependencies: VariableModel[] = [];

  for (const otherVariable of getVariables(state)) {
    if (variable === otherVariable) {
      continue;
    }

    if (variableAdapters.getIfExists(variable.type)) {
      if (variableAdapters.get(variable.type).dependsOn(variable, otherVariable)) {
        dependencies.push(otherVariable);
      }
    }
  }

  if (!isWaitingForDependencies(dependencies, state)) {
    return;
  }

  await new Promise<void>((resolve) => {
    const unsubscribe = store.subscribe(() => {
      if (!isWaitingForDependencies(dependencies, store.getState())) {
        unsubscribe();
        resolve();
      }
    });
  });
};

const isWaitingForDependencies = (dependencies: VariableModel[], state: StoreState): boolean => {
  if (dependencies.length === 0) {
    return false;
  }

  const variables = getVariables(state);
  const notCompletedDependencies = dependencies.filter((d) =>
    variables.some((v) => v.id === d.id && (v.state === LoadingState.NotStarted || v.state === LoadingState.Loading))
  );

  return notCompletedDependencies.length > 0;
};

export const processVariable = (
  identifier: VariableIdentifier,
  queryParams: UrlQueryMap
): ThunkResult<Promise<void>> => {
  return async (dispatch, getState) => {
    const variable = getVariable(identifier.id, getState());
    await processVariableDependencies(variable, getState());

    const urlValue = queryParams['var-' + variable.name];
    if (urlValue !== void 0) {
      const stringUrlValue = ensureStringValues(urlValue);
      await variableAdapters.get(variable.type).setValueFromUrl(variable, stringUrlValue);
      return;
    }

    if (variable.hasOwnProperty('refresh')) {
      const refreshableVariable = variable as QueryVariableModel;
      if (
        refreshableVariable.refresh === VariableRefresh.onDashboardLoad ||
        refreshableVariable.refresh === VariableRefresh.onTimeRangeChanged
      ) {
        await dispatch(updateOptions(toVariableIdentifier(refreshableVariable)));
        return;
      }
    }

    // for variables that aren't updated via URL or refresh, let's simulate the same state changes
    dispatch(completeVariableLoading(identifier));
  };
};

export const processVariables = (): ThunkResult<Promise<void>> => {
  return async (dispatch, getState) => {
    const queryParams = locationService.getSearchObject();
    const promises = getVariables(getState()).map(
      async (variable: VariableModel) => await dispatch(processVariable(toVariableIdentifier(variable), queryParams))
    );

    await Promise.all(promises);
  };
};

export const setOptionFromUrl = (
  identifier: VariableIdentifier,
  urlValue: UrlQueryValue
): ThunkResult<Promise<void>> => {
  return async (dispatch, getState) => {
    const stringUrlValue = ensureStringValues(urlValue);
    const variable = getVariable(identifier.id, getState());
    if (getVariableRefresh(variable) !== VariableRefresh.never) {
      // updates options
      await dispatch(updateOptions(toVariableIdentifier(variable)));
    }

    // get variable from state
    const variableFromState = getVariable<VariableWithOptions>(variable.id, getState());
    if (!variableFromState) {
      throw new Error(`Couldn't find variable with name: ${variable.name}`);
    }
    // Simple case. Value in URL matches existing options text or value.
    let option = variableFromState.options.find((op) => {
      return op.text === stringUrlValue || op.value === stringUrlValue;
    });

    if (!option && isMulti(variableFromState)) {
      if (variableFromState.allValue && stringUrlValue === variableFromState.allValue) {
        option = { text: ALL_VARIABLE_TEXT, value: ALL_VARIABLE_VALUE, selected: false };
      }
    }

    if (!option) {
      let defaultText = stringUrlValue;
      const defaultValue = stringUrlValue;

      if (Array.isArray(stringUrlValue)) {
        // Multiple values in the url. We construct text as a list of texts from all matched options.
        defaultText = stringUrlValue.reduce((acc: string[], item: string) => {
          const foundOption = variableFromState.options.find((o) => o.value === item);
          if (!foundOption) {
            // @ts-ignore according to strict null errors this can never happen
            // TODO: investigate this further or refactor code
            return [].concat(acc, [item]);
          }

          // @ts-ignore according to strict null errors this can never happen
          // TODO: investigate this further or refactor code
          return [].concat(acc, [foundOption.text]);
        }, []);
      }

      // It is possible that we did not match the value to any existing option. In that case the URL value will be
      // used anyway for both text and value.
      option = { text: defaultText, value: defaultValue, selected: false };
    }

    if (isMulti(variableFromState)) {
      // In case variable is multiple choice, we cast to array to preserve the same behavior as when selecting
      // the option directly, which will return even single value in an array.
      option = alignCurrentWithMulti(
        { text: castArray(option.text), value: castArray(option.value), selected: false },
        variableFromState.multi
      );
    }

    await variableAdapters.get(variable.type).setValue(variableFromState, option);
  };
};

export const selectOptionsForCurrentValue = (variable: VariableWithOptions): VariableOption[] => {
  let i, y, value, option;
  const selected: VariableOption[] = [];

  for (i = 0; i < variable.options.length; i++) {
    option = { ...variable.options[i] };
    option.selected = false;
    if (Array.isArray(variable.current.value)) {
      for (y = 0; y < variable.current.value.length; y++) {
        value = variable.current.value[y];
        if (option.value === value) {
          option.selected = true;
          selected.push(option);
        }
      }
    } else if (option.value === variable.current.value) {
      option.selected = true;
      selected.push(option);
    }
  }

  return selected;
};

export const validateVariableSelectionState = (
  identifier: VariableIdentifier,
  defaultValue?: string
): ThunkResult<Promise<void>> => {
  return (dispatch, getState) => {
    const variableInState = getVariable<VariableWithOptions>(identifier.id, getState());
    const current = variableInState.current || ({} as unknown as VariableOption);
    const setValue = variableAdapters.get(variableInState.type).setValue;

    if (Array.isArray(current.value)) {
      const selected = selectOptionsForCurrentValue(variableInState);

      // if none pick first
      if (selected.length === 0) {
        const option = variableInState.options[0];
        return setValue(variableInState, option);
      }

      const option: VariableOption = {
        value: selected.map((v) => v.value) as string[],
        text: selected.map((v) => v.text) as string[],
        selected: true,
      };
      return setValue(variableInState, option);
    }

    let option: VariableOption | undefined | null = null;

    // 1. find the current value
    const text = getCurrentText(variableInState);
    option = variableInState.options?.find((v) => v.text === text);
    if (option) {
      return setValue(variableInState, option);
    }

    // 2. find the default value
    if (defaultValue) {
      option = variableInState.options?.find((v) => v.text === defaultValue);
      if (option) {
        return setValue(variableInState, option);
      }
    }

    // 3. use the first value
    if (variableInState.options) {
      const option = variableInState.options[0];
      if (option) {
        return setValue(variableInState, option);
      }
    }

    // 4... give up
    return Promise.resolve();
  };
};

export const setOptionAsCurrent = (
  identifier: VariableIdentifier,
  current: VariableOption,
  emitChanges: boolean
): ThunkResult<Promise<void>> => {
  return async (dispatch) => {
    dispatch(setCurrentVariableValue(toVariablePayload(identifier, { option: current })));
    return await dispatch(variableUpdated(identifier, emitChanges));
  };
};

const createGraph = (variables: VariableModel[]) => {
  const g = new Graph();

  variables.forEach((v) => {
    g.createNode(v.name);
  });

  variables.forEach((v1) => {
    variables.forEach((v2) => {
      if (v1 === v2) {
        return;
      }

      if (variableAdapters.get(v1.type).dependsOn(v1, v2)) {
        g.link(v1.name, v2.name);
      }
    });
  });

  return g;
};

export const variableUpdated = (
  identifier: VariableIdentifier,
  emitChangeEvents: boolean,
  events: typeof appEvents = appEvents
): ThunkResult<Promise<void>> => {
  return async (dispatch, getState) => {
    const state = getState();
    const variableInState = getVariable(identifier.id, state);

    // if we're initializing variables ignore cascading update because we are in a boot up scenario
    if (state.templating.transaction.status === TransactionStatus.Fetching) {
      if (getVariableRefresh(variableInState) === VariableRefresh.never) {
        // for variable types with updates that go the setValueFromUrl path in the update let's make sure their state is set to Done.
        await dispatch(upgradeLegacyQueries(toVariableIdentifier(variableInState)));
        dispatch(completeVariableLoading(identifier));
      }
      return Promise.resolve();
    }

    const variables = getVariables(state);
    const g = createGraph(variables);
    const panels = state.dashboard?.getModel()?.panels ?? [];
    const event: VariablesChangedEvent = isAdHoc(variableInState)
      ? { refreshAll: true, panelIds: [] } // for adhoc variables we don't know which panels that will be impacted
      : { refreshAll: false, panelIds: getAllAffectedPanelIdsForVariableChange(variableInState.id, variables, panels) };

    const node = g.getNode(variableInState.name);
    let promises: Array<Promise<any>> = [];
    if (node) {
      promises = node.getOptimizedInputEdges().map((e) => {
        const variable = variables.find((v) => v.name === e.inputNode?.name);
        if (!variable) {
          return Promise.resolve();
        }

        return dispatch(updateOptions(toVariableIdentifier(variable)));
      });
    }

    return Promise.all(promises).then(() => {
      if (emitChangeEvents) {
        events.publish(new VariablesChanged(event));
        locationService.partial(getQueryWithVariables(getState));
      }
    });
  };
};

export interface OnTimeRangeUpdatedDependencies {
  templateSrv: TemplateSrv;
  events: typeof appEvents;
}

export const onTimeRangeUpdated =
  (
    timeRange: TimeRange,
    dependencies: OnTimeRangeUpdatedDependencies = { templateSrv: getTemplateSrv(), events: appEvents }
  ): ThunkResult<Promise<void>> =>
  async (dispatch, getState) => {
    dependencies.templateSrv.updateTimeRange(timeRange);
    const variablesThatNeedRefresh = getVariables(getState()).filter((variable) => {
      if (variable.hasOwnProperty('refresh') && variable.hasOwnProperty('options')) {
        const variableWithRefresh = variable as unknown as QueryVariableModel;
        return variableWithRefresh.refresh === VariableRefresh.onTimeRangeChanged;
      }

      return false;
    }) as VariableWithOptions[];

    const variableIds = variablesThatNeedRefresh.map((variable) => variable.id);
    const promises = variablesThatNeedRefresh.map((variable: VariableWithOptions) =>
      dispatch(timeRangeUpdated(toVariableIdentifier(variable)))
    );

    try {
      await Promise.all(promises);
      dependencies.events.publish(new VariablesTimeRangeProcessDone({ variableIds }));
    } catch (error) {
      console.error(error);
      dispatch(notifyApp(createVariableErrorNotification('Template variable service failed', error)));
    }
  };

const timeRangeUpdated =
  (identifier: VariableIdentifier): ThunkResult<Promise<void>> =>
  async (dispatch, getState) => {
    const variableInState = getVariable<VariableWithOptions>(identifier.id);
    const previousOptions = variableInState.options.slice();

    await dispatch(updateOptions(toVariableIdentifier(variableInState), true));

    const updatedVariable = getVariable<VariableWithOptions>(identifier.id, getState());
    const updatedOptions = updatedVariable.options;

    if (angular.toJson(previousOptions) !== angular.toJson(updatedOptions)) {
      const dashboard = getState().dashboard.getModel();
      dashboard?.templateVariableValueUpdated();
    }
  };

export const templateVarsChangedInUrl =
  (vars: ExtendedUrlQueryMap, events: typeof appEvents = appEvents): ThunkResult<void> =>
  async (dispatch, getState) => {
    const update: Array<Promise<any>> = [];
    const dashboard = getState().dashboard.getModel();
    for (const variable of getVariables(getState())) {
      const key = `var-${variable.name}`;
      if (!vars.hasOwnProperty(key)) {
        // key not found quick exit
        continue;
      }

      if (!isVariableUrlValueDifferentFromCurrent(variable, vars[key].value)) {
        // variable values doesn't differ quick exit
        continue;
      }
<<<<<<< HEAD
=======

      if (variableInModel && isConstant(variableInModel)) {
        value = variableInModel.query; // revert value to the value stored in dashboard json, constants don't store current values in dashboard json
      }
    }
>>>>>>> 333de579

      let value = vars[key].value; // as the default the value is set to the value passed into templateVarsChangedInUrl
      if (vars[key].removed) {
        // for some reason (panel|data link without variable) the variable url value (var-xyz) has been removed from the url
        // so we need to revert the value to the value stored in dashboard json
        const variableInModel = dashboard?.templating.list.find((v) => v.name === variable.name);
        if (variableInModel && hasCurrent(variableInModel)) {
          value = variableInModel.current.value; // revert value to the value stored in dashboard json
        }
      }

      const promise = variableAdapters.get(variable.type).setValueFromUrl(variable, value);
      update.push(promise);
    }

    if (update.length) {
      await Promise.all(update);
      events.publish(new VariablesChangedInUrl({ panelIds: [], refreshAll: true }));
    }
  };

export function isVariableUrlValueDifferentFromCurrent(variable: VariableModel, urlValue: any): boolean {
  const variableValue = variableAdapters.get(variable.type).getValueForUrl(variable);
  let stringUrlValue = ensureStringValues(urlValue);
  if (Array.isArray(variableValue) && !Array.isArray(stringUrlValue)) {
    stringUrlValue = [stringUrlValue];
  }
  // lodash isEqual handles array of value equality checks as well
  return !isEqual(variableValue, stringUrlValue);
}

const getQueryWithVariables = (getState: () => StoreState): UrlQueryMap => {
  const queryParams = locationService.getSearchObject();

  const queryParamsNew = Object.keys(queryParams)
    .filter((key) => key.indexOf('var-') === -1)
    .reduce((obj, key) => {
      obj[key] = queryParams[key];
      return obj;
    }, {} as UrlQueryMap);

  for (const variable of getVariables(getState())) {
    if (variable.skipUrlSync) {
      continue;
    }

    const adapter = variableAdapters.get(variable.type);
    queryParamsNew['var-' + variable.name] = adapter.getValueForUrl(variable);
  }

  return queryParamsNew;
};

export const initVariablesTransaction =
  (dashboardUid: string, dashboard: DashboardModel): ThunkResult<void> =>
  async (dispatch, getState) => {
    try {
      const transactionState = getState().templating.transaction;
      if (transactionState.status === TransactionStatus.Fetching) {
        // previous dashboard is still fetching variables, cancel all requests
        dispatch(cancelVariables());
      }

      // Start init transaction
      dispatch(variablesInitTransaction({ uid: dashboardUid }));
      // Add system variables like __dashboard and __user
      dispatch(addSystemTemplateVariables(dashboard));
      // Load all variables into redux store
      dispatch(initDashboardTemplating(dashboard.templating.list));
      // Migrate data source name to ref
      dispatch(migrateVariablesDatasourceNameToRef());
      // Process all variable updates
      await dispatch(processVariables());
      // Mark update as complete
      dispatch(variablesCompleteTransaction({ uid: dashboardUid }));
    } catch (err) {
      dispatch(notifyApp(createVariableErrorNotification('Templating init failed', err)));
      console.error(err);
    }
  };

export function migrateVariablesDatasourceNameToRef(
  getDatasourceSrvFunc: typeof getDatasourceSrv = getDatasourceSrv
): ThunkResult<void> {
  return function (dispatch, getState) {
    const variables = getVariables(getState());
    for (const variable of variables) {
      if (!isAdHoc(variable) && !isQuery(variable)) {
        continue;
      }

      const { datasource: nameOrRef } = variable;

      if (isDataSourceRef(nameOrRef)) {
        continue;
      }

      // the call to getInstanceSettings needs to be done after initDashboardTemplating because we might have
      // datasource variables that need to be resolved
      const ds = getDatasourceSrvFunc().getInstanceSettings(nameOrRef);
      const dsRef = !ds ? { uid: nameOrRef } : getDataSourceRef(ds);
      dispatch(changeVariableProp(toVariablePayload(variable, { propName: 'datasource', propValue: dsRef })));
    }
  };
}

export const cleanUpVariables = (): ThunkResult<void> => (dispatch) => {
  dispatch(cleanVariables());
  dispatch(cleanEditorState());
  dispatch(cleanPickerState());
  dispatch(variablesClearTransaction());
};

type CancelVariablesDependencies = { getBackendSrv: typeof getBackendSrv };
export const cancelVariables =
  (dependencies: CancelVariablesDependencies = { getBackendSrv: getBackendSrv }): ThunkResult<void> =>
  (dispatch) => {
    dependencies.getBackendSrv().cancelAllInFlightRequests();
    dispatch(cleanUpVariables());
  };

export const updateOptions =
  (identifier: VariableIdentifier, rethrow = false): ThunkResult<Promise<void>> =>
  async (dispatch, getState) => {
    try {
      if (!hasOngoingTransaction(getState())) {
        // we might have cancelled a batch so then variable state is removed
        return;
      }

      const variableInState = getVariable(identifier.id, getState());
      dispatch(variableStateFetching(toVariablePayload(variableInState)));
      await dispatch(upgradeLegacyQueries(toVariableIdentifier(variableInState)));
      await variableAdapters.get(variableInState.type).updateOptions(variableInState);
      dispatch(completeVariableLoading(identifier));
    } catch (error) {
      dispatch(variableStateFailed(toVariablePayload(identifier, { error })));

      if (!rethrow) {
        console.error(error);
        dispatch(notifyApp(createVariableErrorNotification('Error updating options:', error, identifier)));
      }

      if (rethrow) {
        throw error;
      }
    }
  };

export const createVariableErrorNotification = (
  message: string,
  error: any,
  identifier?: VariableIdentifier
): AppNotification =>
  createErrorNotification(
    `${identifier ? `Templating [${identifier.id}]` : 'Templating'}`,
    `${message} ${error.message}`
  );

export const completeVariableLoading =
  (identifier: VariableIdentifier): ThunkResult<void> =>
  (dispatch, getState) => {
    if (!hasOngoingTransaction(getState())) {
      // we might have cancelled a batch so then variable state is removed
      return;
    }

    const variableInState = getVariable(identifier.id, getState());

    if (variableInState.state !== LoadingState.Done) {
      dispatch(variableStateCompleted(toVariablePayload(variableInState)));
    }
  };

export function upgradeLegacyQueries(
  identifier: VariableIdentifier,
  getDatasourceSrvFunc: typeof getDatasourceSrv = getDatasourceSrv
): ThunkResult<void> {
  return async function (dispatch, getState) {
    if (!hasOngoingTransaction(getState())) {
      // we might have cancelled a batch so then variable state is removed
      return;
    }

    const variable = getVariable<QueryVariableModel>(identifier.id, getState());

    if (!isQuery(variable)) {
      return;
    }

    try {
      const datasource = await getDatasourceSrvFunc().get(variable.datasource ?? '');

      if (hasLegacyVariableSupport(datasource)) {
        return;
      }

      if (!hasStandardVariableSupport(datasource)) {
        return;
      }

      if (isDataQueryType(variable.query)) {
        return;
      }

      const query = {
        refId: `${datasource.name}-${identifier.id}-Variable-Query`,
        query: variable.query,
      };

      dispatch(changeVariableProp(toVariablePayload(identifier, { propName: 'query', propValue: query })));
    } catch (err) {
      dispatch(notifyApp(createVariableErrorNotification('Failed to upgrade legacy queries', err)));
      console.error(err);
    }
  };
}

function isDataQueryType(query: any): query is DataQuery {
  if (!query) {
    return false;
  }

  return query.hasOwnProperty('refId') && typeof query.refId === 'string';
}<|MERGE_RESOLUTION|>--- conflicted
+++ resolved
@@ -623,14 +623,6 @@
         // variable values doesn't differ quick exit
         continue;
       }
-<<<<<<< HEAD
-=======
-
-      if (variableInModel && isConstant(variableInModel)) {
-        value = variableInModel.query; // revert value to the value stored in dashboard json, constants don't store current values in dashboard json
-      }
-    }
->>>>>>> 333de579
 
       let value = vars[key].value; // as the default the value is set to the value passed into templateVarsChangedInUrl
       if (vars[key].removed) {
@@ -639,6 +631,10 @@
         const variableInModel = dashboard?.templating.list.find((v) => v.name === variable.name);
         if (variableInModel && hasCurrent(variableInModel)) {
           value = variableInModel.current.value; // revert value to the value stored in dashboard json
+        }
+
+        if (variableInModel && isConstant(variableInModel)) {
+          value = variableInModel.query; // revert value to the value stored in dashboard json, constants don't store current values in dashboard json
         }
       }
 
