import { castArray, isEqual } from 'lodash';

import {
  DataQuery,
  getDataSourceRef,
  isDataSourceRef,
  isEmptyObject,
  LoadingState,
  TimeRange,
  TypedVariableModel,
  UrlQueryMap,
  UrlQueryValue,
  OrgVariableModel,
  QueryVariableModel,
  DashboardVariableModel,
  UserVariableModel,
  VariableHide,
  VariableOption,
  VariableRefresh,
  VariableWithOptions,
} from '@grafana/data';
import { config, locationService } from '@grafana/runtime';
import { notifyApp } from 'app/core/actions';
import { contextSrv } from 'app/core/services/context_srv';
import { getTimeSrv } from 'app/features/dashboard/services/TimeSrv';
import { DashboardModel } from 'app/features/dashboard/state';
import { store } from 'app/store/store';

import { createErrorNotification } from '../../../core/copy/appNotification';
import { appEvents } from '../../../core/core';
import { getBackendSrv } from '../../../core/services/backend_srv';
import { Graph, Node } from '../../../core/utils/dag';
import { AppNotification, StoreState, ThunkResult } from '../../../types';
import { getDatasourceSrv } from '../../plugins/datasource_srv';
import { getTemplateSrv, TemplateSrv } from '../../templating/template_srv';
import { variableAdapters } from '../adapters';
import { ALL_VARIABLE_TEXT, ALL_VARIABLE_VALUE, VARIABLE_PREFIX } from '../constants';
import { cleanEditorState } from '../editor/reducer';
import { hasCurrent, hasLegacyVariableSupport, hasOptions, hasStandardVariableSupport, isMulti } from '../guard';
import { getAllAffectedPanelIdsForVariableChange, getPanelVars } from '../inspect/utils';
import { cleanPickerState } from '../pickers/OptionsPicker/reducer';
import { alignCurrentWithMulti } from '../shared/multiOptions';
import {
  initialVariableModelState,
  TransactionStatus,
  VariablesChanged,
  VariablesChangedEvent,
  VariablesChangedInUrl,
  VariablesTimeRangeProcessDone,
} from '../types';
import {
  ensureStringValues,
  ExtendedUrlQueryMap,
  getCurrentText,
  getCurrentValue,
  getVariableRefresh,
  hasOngoingTransaction,
  toKeyedVariableIdentifier,
  toStateKey,
  toVariablePayload,
} from '../utils';

import { findVariableNodeInList, isVariableOnTimeRangeConfigured } from './helpers';
import { toKeyedAction } from './keyedVariablesReducer';
import { getIfExistsLastKey, getVariable, getVariablesByKey, getVariablesState } from './selectors';
import {
  addVariable,
  changeVariableProp,
  setCurrentVariableValue,
  variableStateCompleted,
  variableStateFailed,
  variableStateFetching,
  variableStateNotStarted,
} from './sharedReducer';
import {
  variablesClearTransaction,
  variablesCompleteTransaction,
  variablesInitTransaction,
} from './transactionReducer';
import { KeyedVariableIdentifier } from './types';
import { cleanVariables } from './variablesReducer';

// process flow queryVariable
// thunk => processVariables
//    adapter => setValueFromUrl
//      thunk => setOptionFromUrl
//        adapter => updateOptions
//          thunk => updateQueryVariableOptions
//            action => updateVariableOptions
//            action => updateVariableTags
//            thunk => validateVariableSelectionState
//              adapter => setValue
//                thunk => setOptionAsCurrent
//                  action => setCurrentVariableValue
//                  thunk => variableUpdated
//                    adapter => updateOptions for dependent nodes
//        adapter => setValue
//          thunk => setOptionAsCurrent
//            action => setCurrentVariableValue
//            thunk => variableUpdated
//              adapter => updateOptions for dependent nodes
//    adapter => updateOptions
//      thunk => updateQueryVariableOptions
//        action => updateVariableOptions
//        action => updateVariableTags
//        thunk => validateVariableSelectionState
//          adapter => setValue
//            thunk => setOptionAsCurrent
//              action => setCurrentVariableValue
//              thunk => variableUpdated
//                adapter => updateOptions for dependent nodes

export const initDashboardTemplating = (key: string, dashboard: DashboardModel): ThunkResult<void> => {
  return (dispatch, getState) => {
    let orderIndex = 0;
    const list = dashboard.templating.list;
    for (let index = 0; index < list.length; index++) {
      const model = fixSelectedInconsistency(list[index]);
      model.rootStateKey = key;
      if (!variableAdapters.getIfExists(model.type)) {
        continue;
      }

      dispatch(
        toKeyedAction(key, addVariable(toVariablePayload(model, { global: false, index: orderIndex++, model })))
      );
    }

    getTemplateSrv().updateTimeRange(getTimeSrv().timeRange());

    const variables = getVariablesByKey(key, getState());
    for (const variable of variables) {
      dispatch(toKeyedAction(key, variableStateNotStarted(toVariablePayload(variable))));
    }
  };
};

export function fixSelectedInconsistency(model: TypedVariableModel): TypedVariableModel | VariableWithOptions {
  if (!hasOptions(model)) {
    return model;
  }

  let found = false;
  for (const option of model.options) {
    option.selected = false;
    if (Array.isArray(model.current.value)) {
      for (const value of model.current.value) {
        if (option.value === value) {
          option.selected = found = true;
        }
      }
    } else if (option.value === model.current.value) {
      option.selected = found = true;
    }
  }

  if (!found && model.options.length) {
    model.options[0].selected = true;
  }

  return model;
}

export const addSystemTemplateVariables = (key: string, dashboard: DashboardModel): ThunkResult<void> => {
  return (dispatch) => {
    const dashboardModel: DashboardVariableModel = {
      ...initialVariableModelState,
      id: '__dashboard',
      name: '__dashboard',
      type: 'system',
      index: -3,
      skipUrlSync: true,
      hide: VariableHide.hideVariable,
      current: {
        value: {
          name: dashboard.title,
          uid: dashboard.uid,
          toString: () => dashboard.title,
        },
      },
    };

    dispatch(
      toKeyedAction(
        key,
        addVariable(
          toVariablePayload(dashboardModel, {
            global: dashboardModel.global,
            index: dashboardModel.index,
            model: dashboardModel,
          })
        )
      )
    );

    const orgModel: OrgVariableModel = {
      ...initialVariableModelState,
      id: '__org',
      name: '__org',
      type: 'system',
      index: -2,
      skipUrlSync: true,
      hide: VariableHide.hideVariable,
      current: {
        value: {
          name: contextSrv.user.orgName,
          id: contextSrv.user.orgId,
          toString: () => contextSrv.user.orgId.toString(),
        },
      },
    };

    dispatch(
      toKeyedAction(
        key,
        addVariable(toVariablePayload(orgModel, { global: orgModel.global, index: orgModel.index, model: orgModel }))
      )
    );

    const userModel: UserVariableModel = {
      ...initialVariableModelState,
      id: '__user',
      name: '__user',
      type: 'system',
      index: -1,
      skipUrlSync: true,
      hide: VariableHide.hideVariable,
      current: {
        value: {
          login: contextSrv.user.login,
          id: contextSrv.user.id,
          email: contextSrv.user.email,
          toString: () => contextSrv.user.id.toString(),
        },
      },
    };

    dispatch(
      toKeyedAction(
        key,
        addVariable(
          toVariablePayload(userModel, { global: userModel.global, index: userModel.index, model: userModel })
        )
      )
    );
  };
};

export const changeVariableMultiValue = (identifier: KeyedVariableIdentifier, multi: boolean): ThunkResult<void> => {
  return (dispatch, getState) => {
    const { rootStateKey: key } = identifier;
    const variable = getVariable(identifier, getState());
    if (!isMulti(variable) || isEmptyObject(variable.current)) {
      return;
    }

    const current = alignCurrentWithMulti(variable.current, multi);

    dispatch(
      toKeyedAction(key, changeVariableProp(toVariablePayload(identifier, { propName: 'multi', propValue: multi })))
    );
    dispatch(
      toKeyedAction(key, changeVariableProp(toVariablePayload(identifier, { propName: 'current', propValue: current })))
    );
  };
};

export const processVariableDependencies = async (variable: TypedVariableModel, state: StoreState) => {
  if (!variable.rootStateKey) {
    throw new Error(`rootStateKey not found for variable with id:${variable.id}`);
  }

  if (isDependencyGraphCircular(variable, state)) {
    throw new Error('Circular dependency in dashboard variables detected. Dashboard may not work as expected.');
  }

  const dependencies = getDirectDependencies(variable, state);

  if (!isWaitingForDependencies(variable.rootStateKey, dependencies, state)) {
    return;
  }

  await new Promise<void>((resolve) => {
    const unsubscribe = store.subscribe(() => {
      if (!variable.rootStateKey) {
        throw new Error(`rootStateKey not found for variable with id:${variable.id}`);
      }

      if (!isWaitingForDependencies(variable.rootStateKey, dependencies, store.getState())) {
        unsubscribe();
        resolve();
      }
    });
  });
};

const isDependencyGraphCircular = (
  variable: TypedVariableModel,
  state: StoreState,
  encounteredDependencyIds: Set<string> = new Set()
): boolean => {
  if (encounteredDependencyIds.has(variable.id)) {
    return true;
  }

  encounteredDependencyIds = new Set([...encounteredDependencyIds, variable.id]);

  return getDirectDependencies(variable, state).some((dependency) => {
    return isDependencyGraphCircular(dependency, state, encounteredDependencyIds);
  });
};

const getDirectDependencies = (variable: TypedVariableModel, state: StoreState) => {
  if (!variable.rootStateKey) {
    return [];
  }

  const directDependencies: TypedVariableModel[] = [];

  for (const otherVariable of getVariablesByKey(variable.rootStateKey, state)) {
    if (variable === otherVariable) {
      continue;
    }

    if (variableAdapters.getIfExists(variable.type)) {
      if (variableAdapters.get(variable.type).dependsOn(variable, otherVariable)) {
        directDependencies.push(otherVariable);
      }
    }
  }

  return directDependencies;
};

const isWaitingForDependencies = (key: string, dependencies: TypedVariableModel[], state: StoreState): boolean => {
  if (dependencies.length === 0) {
    return false;
  }

  const variables = getVariablesByKey(key, state);
  const notCompletedDependencies = dependencies.filter((d) =>
    variables.some((v) => v.id === d.id && (v.state === LoadingState.NotStarted || v.state === LoadingState.Loading))
  );

  return notCompletedDependencies.length > 0;
};

export const processVariable = (
  identifier: KeyedVariableIdentifier,
  queryParams: UrlQueryMap
): ThunkResult<Promise<void>> => {
  return async (dispatch, getState) => {
    const variable = getVariable(identifier, getState());
    await processVariableDependencies(variable, getState());

    const urlValue = queryParams[VARIABLE_PREFIX + variable.name];
    if (urlValue !== void 0) {
      const stringUrlValue = ensureStringValues(urlValue);
      await variableAdapters.get(variable.type).setValueFromUrl(variable, stringUrlValue);
      return;
    }

    if (variable.hasOwnProperty('refresh')) {
      const refreshableVariable = variable as QueryVariableModel;
      if (
        refreshableVariable.refresh === VariableRefresh.onDashboardLoad ||
        refreshableVariable.refresh === VariableRefresh.onTimeRangeChanged
      ) {
        await dispatch(updateOptions(toKeyedVariableIdentifier(refreshableVariable)));
        return;
      }
    }

    if (variable.type === 'custom') {
      await dispatch(updateOptions(toKeyedVariableIdentifier(variable)));
      return;
    }

    // for variables that aren't updated via URL or refresh, let's simulate the same state changes
    dispatch(completeVariableLoading(identifier));
  };
};

export const processVariables = (key: string): ThunkResult<Promise<void>> => {
  return async (dispatch, getState) => {
    const queryParams = locationService.getSearchObject();
    const promises = getVariablesByKey(key, getState()).map(
      async (variable) => await dispatch(processVariable(toKeyedVariableIdentifier(variable), queryParams))
    );

    await Promise.all(promises);
  };
};

export const setOptionFromUrl = (
  identifier: KeyedVariableIdentifier,
  urlValue: UrlQueryValue
): ThunkResult<Promise<void>> => {
  return async (dispatch, getState) => {
    const stringUrlValue = ensureStringValues(urlValue);
    const variable = getVariable(identifier, getState());
    if (getVariableRefresh(variable) !== VariableRefresh.never) {
      // updates options
      await dispatch(updateOptions(toKeyedVariableIdentifier(variable)));
    }

    // get variable from state
    const variableFromState = getVariable(toKeyedVariableIdentifier(variable), getState());
    if (!hasOptions(variableFromState)) {
      return;
    }

    if (!variableFromState) {
      throw new Error(`Couldn't find variable with name: ${variable.name}`);
    }
    // Simple case. Value in URL matches existing options text or value.
    let option = variableFromState.options.find((op) => {
      return op.text === stringUrlValue || op.value === stringUrlValue;
    });

    if (!option && isMulti(variableFromState)) {
      if (variableFromState.allValue && stringUrlValue === variableFromState.allValue) {
        option = { text: ALL_VARIABLE_TEXT, value: ALL_VARIABLE_VALUE, selected: false };
      }
    }

    if (!option) {
      let defaultText = stringUrlValue;
      const defaultValue = stringUrlValue;

      if (Array.isArray(stringUrlValue)) {
        // Multiple values in the url. We construct text as a list of texts from all matched options.
        defaultText = stringUrlValue.reduce((acc: string[], item: string) => {
          const foundOption = variableFromState.options.find((o) => o.value === item);
          if (!foundOption) {
            // @ts-ignore according to strict null errors this can never happen
            // TODO: investigate this further or refactor code
            return [].concat(acc, [item]);
          }

          // @ts-ignore according to strict null errors this can never happen
          // TODO: investigate this further or refactor code
          return [].concat(acc, [foundOption.text]);
        }, []);
      }

      // It is possible that we did not match the value to any existing option. In that case the URL value will be
      // used anyway for both text and value.
      option = { text: defaultText, value: defaultValue, selected: false };
    }

    if (isMulti(variableFromState)) {
      // In case variable is multiple choice, we cast to array to preserve the same behavior as when selecting
      // the option directly, which will return even single value in an array.
      option = alignCurrentWithMulti(
        { text: castArray(option.text), value: castArray(option.value), selected: false },
        variableFromState.multi
      );
    }

    await variableAdapters.get(variable.type).setValue(variableFromState, option);
  };
};

export const selectOptionsForCurrentValue = (variable: VariableWithOptions): VariableOption[] => {
  let i, y, value, option;
  const selected: VariableOption[] = [];

  for (i = 0; i < variable.options.length; i++) {
    option = { ...variable.options[i] };
    option.selected = false;
    if (Array.isArray(variable.current.value)) {
      for (y = 0; y < variable.current.value.length; y++) {
        value = variable.current.value[y];
        if (option.value === value) {
          option.selected = true;
          selected.push(option);
        }
      }
    } else if (option.value === variable.current.value) {
      option.selected = true;
      selected.push(option);
    }
  }

  return selected;
};

export const validateVariableSelectionState = (
  identifier: KeyedVariableIdentifier,
  defaultValue?: string
): ThunkResult<Promise<void>> => {
  return (dispatch, getState) => {
    const variableInState = getVariable(identifier, getState());
    if (!hasOptions(variableInState)) {
      return Promise.resolve();
    }

    const current = variableInState.current || ({} as unknown as VariableOption);
    const setValue = variableAdapters.get(variableInState.type).setValue;

    if (Array.isArray(current.value)) {
      const selected = selectOptionsForCurrentValue(variableInState);

      // if none pick first
      if (selected.length === 0) {
        const option = variableInState.options[0];
        return setValue(variableInState, option);
      }

      const option: VariableOption = {
        value: selected.map((v) => v.value) as string[],
        text: selected.map((v) => v.text) as string[],
        selected: true,
      };
      return setValue(variableInState, option);
    }

    let option: VariableOption | undefined | null = null;

    // 1. find the current value
    const text = getCurrentText(variableInState);
    const value = getCurrentValue(variableInState);

    option = variableInState.options?.find((v: VariableOption) => v.text === text || v.value === value);
    if (option) {
      return setValue(variableInState, option);
    }

    // 2. find the default value
    if (defaultValue) {
      option = variableInState.options?.find((v) => v.text === defaultValue || v.value === defaultValue);
      if (option) {
        return setValue(variableInState, option);
      }
    }

    // 3. use the first value
    if (variableInState.options) {
      const option = variableInState.options[0];
      if (option) {
        return setValue(variableInState, option);
      }
    }

    // 4... give up
    return Promise.resolve();
  };
};

export const setOptionAsCurrent = (
  identifier: KeyedVariableIdentifier,
  current: VariableOption,
  emitChanges: boolean
): ThunkResult<Promise<void>> => {
  return async (dispatch) => {
    const { rootStateKey: key } = identifier;
    dispatch(toKeyedAction(key, setCurrentVariableValue(toVariablePayload(identifier, { option: current }))));
    return await dispatch(variableUpdated(identifier, emitChanges));
  };
};

export const createGraph = (variables: TypedVariableModel[]) => {
  const g = new Graph();

  variables.forEach((v) => {
    g.createNode(v.name);
  });

  variables.forEach((v1) => {
    variables.forEach((v2) => {
      if (v1 === v2) {
        return;
      }

      if (variableAdapters.get(v1.type).dependsOn(v1, v2)) {
        g.link(v1.name, v2.name);
      }
    });
  });

  return g;
};

export const variableUpdated = (
  identifier: KeyedVariableIdentifier,
  emitChangeEvents: boolean,
  events: typeof appEvents = appEvents
): ThunkResult<Promise<void>> => {
  return async (dispatch, getState) => {
    const state = getState();
    const { rootStateKey } = identifier;
    const variableInState = getVariable(identifier, state);

    // if we're initializing variables ignore cascading update because we are in a boot up scenario
    if (getVariablesState(rootStateKey, state).transaction.status === TransactionStatus.Fetching) {
      if (getVariableRefresh(variableInState) === VariableRefresh.never) {
        // for variable types with updates that go the setValueFromUrl path in the update let's make sure their state is set to Done.
        await dispatch(upgradeLegacyQueries(toKeyedVariableIdentifier(variableInState)));
        dispatch(completeVariableLoading(identifier));
      }
      return Promise.resolve();
    }

    const variables = getVariablesByKey(rootStateKey, state);
    const g = createGraph(variables);
    const panels = state.dashboard?.getModel()?.panels ?? [];
    const panelVars = getPanelVars(panels);

<<<<<<< HEAD
    const event: VariablesChangedEvent =
      variableInState.type === 'adhoc'
        ? { refreshAll: true, panelIds: [] } // for adhoc variables we don't know which panels that will be impacted
        : {
            refreshAll: false,
            panelIds: Array.from(getAllAffectedPanelIdsForVariableChange([variableInState.id], g, panelVars)),
          };
=======
    const event: VariablesChangedEvent = isAdHoc(variableInState)
      ? { refreshAll: true, panelIds: [] } // for adhoc variables we don't know which panels that will be impacted
      : {
          refreshAll: false,
          panelIds: Array.from(getAllAffectedPanelIdsForVariableChange([variableInState.id], g, panelVars)),
          variable: getVariable(identifier, state),
        };
>>>>>>> 13484928

    const node = g.getNode(variableInState.name);
    let promises: Array<Promise<any>> = [];
    if (node) {
      promises = node.getOptimizedInputEdges().map((e) => {
        const variable = variables.find((v) => v.name === e.inputNode?.name);
        if (!variable) {
          return Promise.resolve();
        }

        return dispatch(updateOptions(toKeyedVariableIdentifier(variable)));
      });
    }

    return Promise.all(promises).then(() => {
      if (emitChangeEvents) {
        events.publish(new VariablesChanged(event));
        locationService.partial(getQueryWithVariables(rootStateKey, getState));
      }
    });
  };
};

export interface OnTimeRangeUpdatedDependencies {
  templateSrv: TemplateSrv;
  events: typeof appEvents;
}

const dfs = (
  node: Node,
  visited: string[],
  variables: TypedVariableModel[],
  variablesRefreshTimeRange: TypedVariableModel[]
) => {
  if (!visited.includes(node.name)) {
    visited.push(node.name);
  }
  node.outputEdges.forEach((e) => {
    const child = e.outputNode;
    if (child && !visited.includes(child.name)) {
      const childVariable = variables.find((v) => v.name === child.name) as QueryVariableModel;
      // when a variable is refreshed on time range change, we need to add that variable to be refreshed and mark its children as visited
      if (
        childVariable &&
        childVariable.refresh === VariableRefresh.onTimeRangeChanged &&
        variablesRefreshTimeRange.indexOf(childVariable) === -1
      ) {
        variablesRefreshTimeRange.push(childVariable);
        visited.push(child.name);
      } else {
        dfs(child, visited, variables, variablesRefreshTimeRange);
      }
    }
  });
  return variablesRefreshTimeRange;
};

// verify if the output edges of a node are not time range dependent
const areOuputEdgesNotTimeRange = (node: Node, variables: TypedVariableModel[]) => {
  return node.outputEdges.every((e) => {
    const childNode = e.outputNode;
    if (childNode) {
      const childVariable = findVariableNodeInList(variables, childNode.name);
      if (childVariable && childVariable.type === 'query') {
        return childVariable.refresh !== VariableRefresh.onTimeRangeChanged;
      }
    }
    return true;
  });
};

/**
 * This function returns a list of variables that need to be refreshed when the time range changes
 * It follows this logic
 * Create a graph based on all template variables.
 * Loop through all the variables and perform the following checks for each variable:
 *
 * -- a) If a variable A is a query variable, it’s time range, and has no dependent nodes
 * ----- it should be added to the variablesRefreshTimeRange.
 *
 * -- b) If a variable A is a query variable, it’s time range, and has dependent nodes (B, C)
 * ----- 1. add the variable A to variablesRefreshTimeRange
 * ----- 2. skip all the dependent nodes (B, C).
 *       Here, we should traverse the tree using DFS (Depth First Search), as the dependent nodes will be updated in cascade when the parent variable is updated.
 */

export const getVariablesThatNeedRefreshNew = (key: string, state: StoreState): TypedVariableModel[] => {
  const allVariables = getVariablesByKey(key, state);

  //create dependency graph
  const g = createGraph(allVariables);
  // create a list of nodes that were visited
  const visitedDfs: string[] = [];
  const variablesRefreshTimeRange: TypedVariableModel[] = [];
  allVariables.forEach((v) => {
    const node = g.getNode(v.name);
    if (visitedDfs.includes(v.name)) {
      return;
    }
    if (node) {
      const parentVariableNode = findVariableNodeInList(allVariables, node.name);
      if (!parentVariableNode) {
        return;
      }
      const isVariableTimeRange = isVariableOnTimeRangeConfigured(parentVariableNode);
      // if variable is time range and has no output edges add it to the list of variables that need refresh
      if (isVariableTimeRange && node.outputEdges.length === 0) {
        variablesRefreshTimeRange.push(parentVariableNode);
      }

      // if variable is time range and other variables depend on it (output edges) add it to the list of variables that need refresh and dont visit its dependents
      if (
        isVariableTimeRange &&
        variablesRefreshTimeRange.includes(parentVariableNode) &&
        node.outputEdges.length > 0
      ) {
        variablesRefreshTimeRange.push(parentVariableNode);
        dfs(node, visitedDfs, allVariables, variablesRefreshTimeRange);
      }

      // If is variable time range, has outputEdges, but the output edges are not time range configured, it means this
      // is the top variable that need to be refreshed
      if (isVariableTimeRange && node.outputEdges.length > 0 && areOuputEdgesNotTimeRange(node, allVariables)) {
        if (!variablesRefreshTimeRange.includes(parentVariableNode)) {
          variablesRefreshTimeRange.push(parentVariableNode);
        }
      }

      // if variable is not time range but has dependents (output edges) visit its dependants and repeat the process
      if (!isVariableTimeRange && node.outputEdges.length > 0) {
        dfs(node, visitedDfs, allVariables, variablesRefreshTimeRange);
      }
    }
  });

  return variablesRefreshTimeRange;
};

// old approach of refreshing variables that need refresh
const getVariablesThatNeedRefreshOld = (key: string, state: StoreState): VariableWithOptions[] => {
  const allVariables = getVariablesByKey(key, state);

  const variablesThatNeedRefresh = allVariables.filter((variable) => {
    if (variable.hasOwnProperty('refresh') && variable.hasOwnProperty('options')) {
      const variableWithRefresh = variable as unknown as QueryVariableModel;
      return variableWithRefresh.refresh === VariableRefresh.onTimeRangeChanged;
    }
    return false;
  }) as VariableWithOptions[];

  return variablesThatNeedRefresh;
};

export const onTimeRangeUpdated =
  (
    key: string,
    timeRange: TimeRange,
    dependencies: OnTimeRangeUpdatedDependencies = { templateSrv: getTemplateSrv(), events: appEvents }
  ): ThunkResult<Promise<void>> =>
  async (dispatch, getState) => {
    dependencies.templateSrv.updateTimeRange(timeRange);

    // approach # 2, get variables that need refresh but use the dependency graph to only update the ones that are affected
    // TODO: remove the VariableWithOptions type once the feature flag is on GA
    let variablesThatNeedRefresh: VariableWithOptions[] | TypedVariableModel[] = [];
    if (config.featureToggles.refactorVariablesTimeRange) {
      variablesThatNeedRefresh = getVariablesThatNeedRefreshNew(key, getState());
    } else {
      variablesThatNeedRefresh = getVariablesThatNeedRefreshOld(key, getState());
    }

    const variableIds = variablesThatNeedRefresh.map((variable) => variable.id);
    const promises = variablesThatNeedRefresh.map((variable) =>
      dispatch(timeRangeUpdated(toKeyedVariableIdentifier(variable)))
    );

    try {
      await Promise.all(promises);
      dependencies.events.publish(new VariablesTimeRangeProcessDone({ variableIds }));
    } catch (error) {
      console.error(error);
      dispatch(notifyApp(createVariableErrorNotification('Template variable service failed', error)));
    }
  };

export const timeRangeUpdated =
  (identifier: KeyedVariableIdentifier): ThunkResult<Promise<void>> =>
  async (dispatch, getState) => {
    const variableInState = getVariable(identifier, getState());
    if (!hasOptions(variableInState)) {
      return;
    }

    const previousOptions = variableInState.options.slice();

    await dispatch(updateOptions(toKeyedVariableIdentifier(variableInState), true));

    const updatedVariable = getVariable(identifier, getState());
    if (!hasOptions(updatedVariable)) {
      return;
    }

    const updatedOptions = updatedVariable.options;

    if (JSON.stringify(previousOptions) !== JSON.stringify(updatedOptions)) {
      const dashboard = getState().dashboard.getModel();
      dashboard?.templateVariableValueUpdated();
    }
  };

export const templateVarsChangedInUrl =
  (key: string, vars: ExtendedUrlQueryMap, events: typeof appEvents = appEvents): ThunkResult<void> =>
  async (dispatch, getState) => {
    const update: Array<Promise<any>> = [];
    const dashboard = getState().dashboard.getModel();
    const variables = getVariablesByKey(key, getState());

    for (const variable of variables) {
      const key = VARIABLE_PREFIX + variable.name;
      if (!vars.hasOwnProperty(key)) {
        // key not found quick exit
        continue;
      }

      if (!isVariableUrlValueDifferentFromCurrent(variable, vars[key].value)) {
        // variable values doesn't differ quick exit
        continue;
      }

      let value = vars[key].value; // as the default the value is set to the value passed into templateVarsChangedInUrl
      if (vars[key].removed) {
        // for some reason (panel|data link without variable) the variable url value (var-xyz) has been removed from the url
        // so we need to revert the value to the value stored in dashboard json
        const variableInModel = dashboard?.templating.list.find((v) => v.name === variable.name);
        if (variableInModel && hasCurrent(variableInModel)) {
          value = variableInModel.current.value; // revert value to the value stored in dashboard json
        }

        if (variableInModel && variableInModel.type === 'constant') {
          value = variableInModel.query; // revert value to the value stored in dashboard json, constants don't store current values in dashboard json
        }
      }

      const promise = variableAdapters.get(variable.type).setValueFromUrl(variable, value);
      update.push(promise);
    }

    const filteredVars = variables.filter((v) => {
      const key = VARIABLE_PREFIX + v.name;
      return (
        vars.hasOwnProperty(key) && isVariableUrlValueDifferentFromCurrent(v, vars[key].value) && v.type !== 'adhoc'
      );
    });
    const varGraph = createGraph(variables);
    const panelVars = getPanelVars(dashboard?.panels ?? []);
    const affectedPanels = getAllAffectedPanelIdsForVariableChange(
      filteredVars.map((v) => v.id),
      varGraph,
      panelVars
    );

    if (update.length) {
      await Promise.all(update);

      events.publish(
        new VariablesChangedInUrl({
          refreshAll: affectedPanels.size === 0,
          panelIds: Array.from(affectedPanels),
        })
      );
    }
  };

export function isVariableUrlValueDifferentFromCurrent(variable: TypedVariableModel, urlValue: any): boolean {
  const variableValue = variableAdapters.get(variable.type).getValueForUrl(variable);
  let stringUrlValue = ensureStringValues(urlValue);
  if (Array.isArray(variableValue) && !Array.isArray(stringUrlValue)) {
    stringUrlValue = [stringUrlValue];
  }
  // lodash isEqual handles array of value equality checks as well
  return !isEqual(variableValue, stringUrlValue);
}

const getQueryWithVariables = (key: string, getState: () => StoreState): UrlQueryMap => {
  const queryParams = locationService.getSearchObject();

  const queryParamsNew = Object.keys(queryParams)
    .filter((key) => key.indexOf(VARIABLE_PREFIX) === -1)
    .reduce<UrlQueryMap>((obj, key) => {
      obj[key] = queryParams[key];
      return obj;
    }, {});

  for (const variable of getVariablesByKey(key, getState())) {
    if (variable.skipUrlSync) {
      continue;
    }

    const adapter = variableAdapters.get(variable.type);
    queryParamsNew[VARIABLE_PREFIX + variable.name] = adapter.getValueForUrl(variable);
  }

  return queryParamsNew;
};

export const initVariablesTransaction =
  (urlUid: string, dashboard: DashboardModel): ThunkResult<Promise<void>> =>
  async (dispatch, getState) => {
    try {
      const uid = toStateKey(urlUid);
      const state = getState();
      const lastKey = getIfExistsLastKey(state);
      if (lastKey) {
        const transactionState = getVariablesState(lastKey, state).transaction;
        if (transactionState.status === TransactionStatus.Fetching) {
          // previous dashboard is still fetching variables, cancel all requests
          dispatch(cancelVariables(lastKey));
        }
      }

      // Start init transaction
      dispatch(toKeyedAction(uid, variablesInitTransaction({ uid })));
      // Add system variables like __dashboard and __user
      dispatch(addSystemTemplateVariables(uid, dashboard));
      // Load all variables into redux store
      dispatch(initDashboardTemplating(uid, dashboard));
      // Migrate data source name to ref
      dispatch(migrateVariablesDatasourceNameToRef(uid));
      // Process all variable updates
      await dispatch(processVariables(uid));
      // Set transaction as complete
      dispatch(toKeyedAction(uid, variablesCompleteTransaction({ uid })));
    } catch (err) {
      dispatch(notifyApp(createVariableErrorNotification('Templating init failed', err)));
      console.error(err);
    }
  };

export function migrateVariablesDatasourceNameToRef(
  key: string,
  getDatasourceSrvFunc = getDatasourceSrv
): ThunkResult<void> {
  return (dispatch, getState) => {
    const variables = getVariablesByKey(key, getState());
    for (const variable of variables) {
      if (variable.type !== 'adhoc' && variable.type !== 'query') {
        continue;
      }

      const { datasource: nameOrRef } = variable;

      if (isDataSourceRef(nameOrRef)) {
        continue;
      }

      // the call to getInstanceSettings needs to be done after initDashboardTemplating because we might have
      // datasource variables that need to be resolved
      const ds = getDatasourceSrvFunc().getInstanceSettings(nameOrRef);
      const dsRef = ds ? getDataSourceRef(ds) : { uid: nameOrRef };
      dispatch(
        toKeyedAction(
          key,
          changeVariableProp(toVariablePayload(variable, { propName: 'datasource', propValue: dsRef }))
        )
      );
    }
  };
}

export const cleanUpVariables =
  (key: string): ThunkResult<void> =>
  (dispatch) => {
    dispatch(toKeyedAction(key, cleanVariables()));
    dispatch(toKeyedAction(key, cleanEditorState()));
    dispatch(toKeyedAction(key, cleanPickerState()));
    dispatch(toKeyedAction(key, variablesClearTransaction()));
  };

type CancelVariablesDependencies = { getBackendSrv: typeof getBackendSrv };
export const cancelVariables =
  (key: string, dependencies: CancelVariablesDependencies = { getBackendSrv: getBackendSrv }): ThunkResult<void> =>
  (dispatch) => {
    dependencies.getBackendSrv().cancelAllInFlightRequests();
    dispatch(cleanUpVariables(key));
  };

export const updateOptions =
  (identifier: KeyedVariableIdentifier, rethrow = false): ThunkResult<Promise<void>> =>
  async (dispatch, getState) => {
    const { rootStateKey } = identifier;
    try {
      if (!hasOngoingTransaction(rootStateKey, getState())) {
        // we might have cancelled a batch so then variable state is removed
        return;
      }

      const variableInState = getVariable(identifier, getState());
      dispatch(toKeyedAction(rootStateKey, variableStateFetching(toVariablePayload(variableInState))));
      await dispatch(upgradeLegacyQueries(toKeyedVariableIdentifier(variableInState)));
      await variableAdapters.get(variableInState.type).updateOptions(variableInState);
      dispatch(completeVariableLoading(identifier));
    } catch (error) {
      dispatch(toKeyedAction(rootStateKey, variableStateFailed(toVariablePayload(identifier, { error }))));

      if (!rethrow) {
        console.error(error);
        dispatch(notifyApp(createVariableErrorNotification('Error updating options:', error, identifier)));
      }

      if (rethrow) {
        throw error;
      }
    }
  };

export const createVariableErrorNotification = (
  message: string,
  error: any,
  identifier?: KeyedVariableIdentifier
): AppNotification =>
  createErrorNotification(
    `${identifier ? `Templating [${identifier.id}]` : 'Templating'}`,
    `${message} ${error.message}`
  );

export const completeVariableLoading =
  (identifier: KeyedVariableIdentifier): ThunkResult<void> =>
  (dispatch, getState) => {
    const { rootStateKey } = identifier;
    if (!hasOngoingTransaction(rootStateKey, getState())) {
      // we might have cancelled a batch so then variable state is removed
      return;
    }

    const variableInState = getVariable(identifier, getState());

    if (variableInState.state !== LoadingState.Done) {
      dispatch(toKeyedAction(identifier.rootStateKey, variableStateCompleted(toVariablePayload(variableInState))));
    }
  };

export function upgradeLegacyQueries(
  identifier: KeyedVariableIdentifier,
  getDatasourceSrvFunc: typeof getDatasourceSrv = getDatasourceSrv
): ThunkResult<void> {
  return async function (dispatch, getState) {
    const { id, rootStateKey } = identifier;
    if (!hasOngoingTransaction(rootStateKey, getState())) {
      // we might have cancelled a batch so then variable state is removed
      return;
    }

    const variable = getVariable(identifier, getState());
    if (variable.type !== 'query') {
      return;
    }

    try {
      const datasource = await getDatasourceSrvFunc().get(variable.datasource ?? '');

      if (hasLegacyVariableSupport(datasource)) {
        return;
      }

      if (!hasStandardVariableSupport(datasource)) {
        return;
      }

      if (isDataQueryType(variable.query)) {
        return;
      }

      const query = {
        refId: `${datasource.name}-${id}-Variable-Query`,
        query: variable.query,
      };

      dispatch(
        toKeyedAction(
          rootStateKey,
          changeVariableProp(toVariablePayload(identifier, { propName: 'query', propValue: query }))
        )
      );
    } catch (err) {
      dispatch(notifyApp(createVariableErrorNotification('Failed to upgrade legacy queries', err)));
      console.error(err);
    }
  };
}

function isDataQueryType(query: any): query is DataQuery {
  if (!query) {
    return false;
  }

  return query.hasOwnProperty('refId') && typeof query.refId === 'string';
}<|MERGE_RESOLUTION|>--- conflicted
+++ resolved
@@ -607,23 +607,14 @@
     const panels = state.dashboard?.getModel()?.panels ?? [];
     const panelVars = getPanelVars(panels);
 
-<<<<<<< HEAD
     const event: VariablesChangedEvent =
       variableInState.type === 'adhoc'
         ? { refreshAll: true, panelIds: [] } // for adhoc variables we don't know which panels that will be impacted
         : {
             refreshAll: false,
             panelIds: Array.from(getAllAffectedPanelIdsForVariableChange([variableInState.id], g, panelVars)),
+            variable: getVariable(identifier, state),
           };
-=======
-    const event: VariablesChangedEvent = isAdHoc(variableInState)
-      ? { refreshAll: true, panelIds: [] } // for adhoc variables we don't know which panels that will be impacted
-      : {
-          refreshAll: false,
-          panelIds: Array.from(getAllAffectedPanelIdsForVariableChange([variableInState.id], g, panelVars)),
-          variable: getVariable(identifier, state),
-        };
->>>>>>> 13484928
 
     const node = g.getNode(variableInState.name);
     let promises: Array<Promise<any>> = [];
