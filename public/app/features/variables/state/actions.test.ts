--- conflicted
+++ resolved
@@ -10,17 +10,15 @@
 import { reduxTester } from '../../../../test/core/redux/reduxTester';
 import { TemplatingState } from 'app/features/variables/state/reducers';
 import { initDashboardTemplating, processVariables, setOptionFromUrl, validateVariableSelectionState } from './actions';
-import { addInitLock, addVariable, removeInitLock, resolveInitLock, setCurrentVariableValue } from './sharedReducer';
-import { toVariableIdentifier, toVariablePayload } from './types';
-<<<<<<< HEAD
-import { TemplateSrv } from '../../templating/template_srv';
-import { Emitter } from '../../../core/core';
-import { createIntervalVariableAdapter } from '../interval/adapter';
-import { VariableRefresh } from '../../templating/types';
-import { DashboardModel } from '../../dashboard/state';
-import { DashboardState } from '../../../types';
-import { dateTime, TimeRange } from '@grafana/data';
-=======
+import {
+  addInitLock,
+  addVariable,
+  removeInitLock,
+  removeVariable,
+  resolveInitLock,
+  setCurrentVariableValue,
+} from './sharedReducer';
+import { NEW_VARIABLE_ID, toVariableIdentifier, toVariablePayload } from './types';
 import {
   constantBuilder,
   customBuilder,
@@ -28,6 +26,8 @@
   queryBuilder,
   textboxBuilder,
 } from '../shared/testing/builders';
+import { changeVariableName } from '../editor/actions';
+import { changeVariableNameFailed, changeVariableNameSucceeded, setIdInEditor } from '../editor/reducer';
 
 variableAdapters.setInit(() => [
   createQueryVariableAdapter(),
@@ -35,7 +35,6 @@
   createTextBoxVariableAdapter(),
   createConstantVariableAdapter(),
 ]);
->>>>>>> cf5064bf
 
 describe('shared actions', () => {
   describe('when initDashboardTemplating is dispatched', () => {
@@ -276,4 +275,168 @@
       );
     });
   });
+
+  describe('changeVariableName', () => {
+    describe('when changeVariableName is dispatched with the same name', () => {
+      it('then no actions are dispatched', () => {
+        const textbox = textboxBuilder()
+          .withId('textbox')
+          .withName('textbox')
+          .build();
+        const constant = constantBuilder()
+          .withId('constant')
+          .withName('constant')
+          .build();
+
+        reduxTester<{ templating: TemplatingState }>()
+          .givenRootReducer(getTemplatingRootReducer())
+          .whenActionIsDispatched(addVariable(toVariablePayload(textbox, { global: false, index: 0, model: textbox })))
+          .whenActionIsDispatched(
+            addVariable(toVariablePayload(constant, { global: false, index: 1, model: constant }))
+          )
+          .whenActionIsDispatched(changeVariableName(toVariableIdentifier(constant), constant.name), true)
+          .thenNoActionsWhereDispatched();
+      });
+    });
+
+    describe('when changeVariableName is dispatched with an unique name', () => {
+      it('then the correct actions are dispatched', () => {
+        const textbox = textboxBuilder()
+          .withId('textbox')
+          .withName('textbox')
+          .build();
+        const constant = constantBuilder()
+          .withId('constant')
+          .withName('constant')
+          .build();
+
+        reduxTester<{ templating: TemplatingState }>()
+          .givenRootReducer(getTemplatingRootReducer())
+          .whenActionIsDispatched(addVariable(toVariablePayload(textbox, { global: false, index: 0, model: textbox })))
+          .whenActionIsDispatched(
+            addVariable(toVariablePayload(constant, { global: false, index: 1, model: constant }))
+          )
+          .whenActionIsDispatched(changeVariableName(toVariableIdentifier(constant), 'constant1'), true)
+          .thenDispatchedActionsShouldEqual(
+            addVariable({
+              type: 'constant',
+              id: 'constant1',
+              data: {
+                global: false,
+                index: 1,
+                model: { ...constant, name: 'constant1', id: 'constant1', global: false, index: 1 },
+              },
+            }),
+            changeVariableNameSucceeded({ type: 'constant', id: 'constant1', data: { newName: 'constant1' } }),
+            setIdInEditor({ id: 'constant1' }),
+            removeVariable({ type: 'constant', id: 'constant', data: { reIndex: false } })
+          );
+      });
+    });
+
+    describe('when changeVariableName is dispatched with an unique name for a new variable', () => {
+      it('then the correct actions are dispatched', () => {
+        const textbox = textboxBuilder()
+          .withId('textbox')
+          .withName('textbox')
+          .build();
+        const constant = constantBuilder()
+          .withId(NEW_VARIABLE_ID)
+          .withName('constant')
+          .build();
+
+        reduxTester<{ templating: TemplatingState }>()
+          .givenRootReducer(getTemplatingRootReducer())
+          .whenActionIsDispatched(addVariable(toVariablePayload(textbox, { global: false, index: 0, model: textbox })))
+          .whenActionIsDispatched(
+            addVariable(toVariablePayload(constant, { global: false, index: 1, model: constant }))
+          )
+          .whenActionIsDispatched(changeVariableName(toVariableIdentifier(constant), 'constant1'), true)
+          .thenDispatchedActionsShouldEqual(
+            changeVariableNameSucceeded({ type: 'constant', id: NEW_VARIABLE_ID, data: { newName: 'constant1' } })
+          );
+      });
+    });
+
+    describe('when changeVariableName is dispatched with __newName', () => {
+      it('then the correct actions are dispatched', () => {
+        const textbox = textboxBuilder()
+          .withId('textbox')
+          .withName('textbox')
+          .build();
+        const constant = constantBuilder()
+          .withId('constant')
+          .withName('constant')
+          .build();
+
+        reduxTester<{ templating: TemplatingState }>()
+          .givenRootReducer(getTemplatingRootReducer())
+          .whenActionIsDispatched(addVariable(toVariablePayload(textbox, { global: false, index: 0, model: textbox })))
+          .whenActionIsDispatched(
+            addVariable(toVariablePayload(constant, { global: false, index: 1, model: constant }))
+          )
+          .whenActionIsDispatched(changeVariableName(toVariableIdentifier(constant), '__newName'), true)
+          .thenDispatchedActionsShouldEqual(
+            changeVariableNameFailed({
+              newName: '__newName',
+              errorText: "Template names cannot begin with '__', that's reserved for Grafana's global variables",
+            })
+          );
+      });
+    });
+
+    describe('when changeVariableName is dispatched with illegal characters', () => {
+      it('then the correct actions are dispatched', () => {
+        const textbox = textboxBuilder()
+          .withId('textbox')
+          .withName('textbox')
+          .build();
+        const constant = constantBuilder()
+          .withId('constant')
+          .withName('constant')
+          .build();
+
+        reduxTester<{ templating: TemplatingState }>()
+          .givenRootReducer(getTemplatingRootReducer())
+          .whenActionIsDispatched(addVariable(toVariablePayload(textbox, { global: false, index: 0, model: textbox })))
+          .whenActionIsDispatched(
+            addVariable(toVariablePayload(constant, { global: false, index: 1, model: constant }))
+          )
+          .whenActionIsDispatched(changeVariableName(toVariableIdentifier(constant), '#constant!'), true)
+          .thenDispatchedActionsShouldEqual(
+            changeVariableNameFailed({
+              newName: '#constant!',
+              errorText: 'Only word and digit characters are allowed in variable names',
+            })
+          );
+      });
+    });
+
+    describe('when changeVariableName is dispatched with a name that is already used', () => {
+      it('then the correct actions are dispatched', () => {
+        const textbox = textboxBuilder()
+          .withId('textbox')
+          .withName('textbox')
+          .build();
+        const constant = constantBuilder()
+          .withId('constant')
+          .withName('constant')
+          .build();
+
+        reduxTester<{ templating: TemplatingState }>()
+          .givenRootReducer(getTemplatingRootReducer())
+          .whenActionIsDispatched(addVariable(toVariablePayload(textbox, { global: false, index: 0, model: textbox })))
+          .whenActionIsDispatched(
+            addVariable(toVariablePayload(constant, { global: false, index: 1, model: constant }))
+          )
+          .whenActionIsDispatched(changeVariableName(toVariableIdentifier(constant), 'textbox'), true)
+          .thenDispatchedActionsShouldEqual(
+            changeVariableNameFailed({
+              newName: 'textbox',
+              errorText: 'Variable with the same name already exists',
+            })
+          );
+      });
+    });
+  });
 });