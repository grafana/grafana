--- conflicted
+++ resolved
@@ -2,12 +2,8 @@
 import { optionsPickerReducer, OptionsPickerState } from '../pickers/OptionsPicker/reducer';
 import { variableEditorReducer, VariableEditorState } from '../editor/reducer';
 import { variablesReducer } from './variablesReducer';
-<<<<<<< HEAD
 import { VariableModel } from '../types';
-=======
-import { VariableModel } from '../../templating/types';
 import { transactionReducer, TransactionState } from './transactionReducer';
->>>>>>> 6b4d1dce
 
 export interface TemplatingState {
   variables: Record<string, VariableModel>;
