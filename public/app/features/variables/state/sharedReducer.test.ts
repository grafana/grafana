import cloneDeep from 'lodash/cloneDeep';

import { reducerTester } from '../../../../test/core/redux/reducerTester';
import {
  addInitLock,
  addVariable,
  changeVariableOrder,
  changeVariableProp,
  duplicateVariable,
  removeInitLock,
  removeVariable,
  resolveInitLock,
  setCurrentVariableValue,
  sharedReducer,
  storeNewVariable,
} from './sharedReducer';
import { QueryVariableModel, VariableHide } from '../../templating/variable';
import { ALL_VARIABLE_TEXT, ALL_VARIABLE_VALUE, NEW_VARIABLE_ID, toVariablePayload } from './types';
import { variableAdapters } from '../adapters';
import { createQueryVariableAdapter } from '../query/adapter';
import { initialQueryVariableModelState } from '../query/reducer';
import { Deferred } from '../../../core/utils/deferred';
import { getVariableState, getVariableTestContext } from './helpers';
import { initialVariablesState, VariablesState } from './variablesReducer';
import { changeVariableNameSucceeded } from '../editor/reducer';

variableAdapters.setInit(() => [createQueryVariableAdapter()]);

describe('sharedReducer', () => {
  describe('when addVariable is dispatched', () => {
    it('then state should be correct', () => {
      const model = ({ name: 'name from model', type: 'type from model' } as unknown) as QueryVariableModel;
<<<<<<< HEAD
      const payload = toVariablePayload({ uuid: '0', type: 'query' }, { global: true, index: 0, model });
=======
      const payload = toVariablePayload({ id: '0', type: 'query' }, { global: true, index: 0, model });
      variableAdapters.set('query', createQueryVariableAdapter());
>>>>>>> 9af04a49
      reducerTester<VariablesState>()
        .givenReducer(sharedReducer, { ...initialVariablesState })
        .whenActionIsDispatched(addVariable(payload))
        .thenStateShouldEqual({
          [0]: {
            ...initialQueryVariableModelState,
            ...model,
            id: '0',
            global: true,
            index: 0,
          },
        });
    });
  });

  describe('when removeVariable is dispatched and reIndex is true', () => {
    it('then state should be correct', () => {
      const initialState: VariablesState = getVariableState(3);
      const payload = toVariablePayload({ id: '1', type: 'query' }, { reIndex: true });
      reducerTester<VariablesState>()
        .givenReducer(sharedReducer, initialState)
        .whenActionIsDispatched(removeVariable(payload))
        .thenStateShouldEqual({
          '0': {
            id: '0',
            type: 'query',
            name: 'Name-0',
            hide: VariableHide.dontHide,
            index: 0,
            label: 'Label-0',
            skipUrlSync: false,
          },
          '2': {
            id: '2',
            type: 'query',
            name: 'Name-2',
            hide: VariableHide.dontHide,
            index: 1,
            label: 'Label-2',
            skipUrlSync: false,
          },
        });
    });
  });

  describe('when removeVariable is dispatched and reIndex is false', () => {
    it('then state should be correct', () => {
      const initialState: VariablesState = getVariableState(3);
      const payload = toVariablePayload({ id: '1', type: 'query' }, { reIndex: false });
      reducerTester<VariablesState>()
        .givenReducer(sharedReducer, initialState)
        .whenActionIsDispatched(removeVariable(payload))
        .thenStateShouldEqual({
          '0': {
            id: '0',
            type: 'query',
            name: 'Name-0',
            hide: VariableHide.dontHide,
            index: 0,
            label: 'Label-0',
            skipUrlSync: false,
          },
          '2': {
            id: '2',
            type: 'query',
            name: 'Name-2',
            hide: VariableHide.dontHide,
            index: 2,
            label: 'Label-2',
            skipUrlSync: false,
          },
        });
    });
  });

  describe('when duplicateVariable is dispatched', () => {
    it('then state should be correct', () => {
      const initialState: VariablesState = getVariableState(3);
      const payload = toVariablePayload({ id: '1', type: 'query' }, { newId: '11' });
      reducerTester<VariablesState>()
        .givenReducer(sharedReducer, initialState)
        .whenActionIsDispatched(duplicateVariable(payload))
        .thenStateShouldEqual({
          '0': {
            id: '0',
            type: 'query',
            name: 'Name-0',
            hide: VariableHide.dontHide,
            index: 0,
            label: 'Label-0',
            skipUrlSync: false,
          },
          '1': {
            id: '1',
            type: 'query',
            name: 'Name-1',
            hide: VariableHide.dontHide,
            index: 1,
            label: 'Label-1',
            skipUrlSync: false,
          },
          '2': {
            id: '2',
            type: 'query',
            name: 'Name-2',
            hide: VariableHide.dontHide,
            index: 2,
            label: 'Label-2',
            skipUrlSync: false,
          },
          '11': {
            ...initialQueryVariableModelState,
            id: '11',
            name: 'copy_of_Name-1',
            index: 3,
            label: 'Label-1',
          },
        });
    });
  });

  describe('when changeVariableOrder is dispatched', () => {
    it('then state should be correct', () => {
      const initialState: VariablesState = getVariableState(3);
      const payload = toVariablePayload({ id: '1', type: 'query' }, { fromIndex: 1, toIndex: 0 });
      reducerTester<VariablesState>()
        .givenReducer(sharedReducer, initialState)
        .whenActionIsDispatched(changeVariableOrder(payload))
        .thenStateShouldEqual({
          '0': {
            id: '0',
            type: 'query',
            name: 'Name-0',
            hide: VariableHide.dontHide,
            index: 1,
            label: 'Label-0',
            skipUrlSync: false,
          },
          '1': {
            id: '1',
            type: 'query',
            name: 'Name-1',
            hide: VariableHide.dontHide,
            index: 0,
            label: 'Label-1',
            skipUrlSync: false,
          },
          '2': {
            id: '2',
            type: 'query',
            name: 'Name-2',
            hide: VariableHide.dontHide,
            index: 2,
            label: 'Label-2',
            skipUrlSync: false,
          },
        });
    });
  });

  describe('when storeNewVariable is dispatched', () => {
    it('then state should be correct', () => {
      const initialState: VariablesState = getVariableState(3, -1, true);
      const payload = toVariablePayload({ id: '11', type: 'query' });
      reducerTester<VariablesState>()
        .givenReducer(sharedReducer, initialState)
        .whenActionIsDispatched(storeNewVariable(payload))
        .thenStateShouldEqual({
          '0': {
            id: '0',
            type: 'query',
            name: 'Name-0',
            hide: VariableHide.dontHide,
            index: 0,
            label: 'Label-0',
            skipUrlSync: false,
          },
          '1': {
            id: '1',
            type: 'query',
            name: 'Name-1',
            hide: VariableHide.dontHide,
            index: 1,
            label: 'Label-1',
            skipUrlSync: false,
          },
          '2': {
            id: '2',
            type: 'query',
            name: 'Name-2',
            hide: VariableHide.dontHide,
            index: 2,
            label: 'Label-2',
            skipUrlSync: false,
          },
          [NEW_VARIABLE_ID]: {
            id: NEW_VARIABLE_ID,
            type: 'query',
            name: `Name-${NEW_VARIABLE_ID}`,
            hide: VariableHide.dontHide,
            index: 3,
            label: `Label-${NEW_VARIABLE_ID}`,
            skipUrlSync: false,
          },
          [11]: {
            ...initialQueryVariableModelState,
            id: '11',
            name: `Name-${NEW_VARIABLE_ID}`,
            index: 3,
            label: `Label-${NEW_VARIABLE_ID}`,
          },
        });
    });
  });

  describe('when setCurrentVariableValue is dispatched and current.text is an Array with values', () => {
    it('then state should be correct', () => {
      const adapter = createQueryVariableAdapter();
      const { initialState } = getVariableTestContext(adapter, {
        options: [
          { text: 'All', value: '$__all', selected: false },
          { text: 'A', value: 'A', selected: false },
          { text: 'B', value: 'B', selected: false },
        ],
      });
      const current = { text: ['A', 'B'], selected: true, value: ['A', 'B'] };
      const payload = toVariablePayload({ id: '0', type: 'query' }, { option: current });
      reducerTester<VariablesState>()
        .givenReducer(sharedReducer, cloneDeep(initialState))
        .whenActionIsDispatched(setCurrentVariableValue(payload))
        .thenStateShouldEqual({
          ...initialState,
          '0': ({
            ...initialState[0],
            options: [
              { selected: false, text: 'All', value: '$__all' },
              { selected: true, text: 'A', value: 'A' },
              { selected: true, text: 'B', value: 'B' },
            ],
            current: { selected: true, text: 'A + B', value: ['A', 'B'] },
          } as unknown) as QueryVariableModel,
        });
    });
  });

  describe('when setCurrentVariableValue is dispatched and current.value is an Array with values except All value', () => {
    it('then state should be correct', () => {
      const adapter = createQueryVariableAdapter();
      const { initialState } = getVariableTestContext(adapter, {
        options: [
          { text: 'All', value: '$__all', selected: false },
          { text: 'A', value: 'A', selected: false },
          { text: 'B', value: 'B', selected: false },
        ],
      });
      const current = { text: 'A + B', selected: true, value: ['A', 'B'] };
      const payload = toVariablePayload({ id: '0', type: 'query' }, { option: current });
      reducerTester<VariablesState>()
        .givenReducer(sharedReducer, cloneDeep(initialState))
        .whenActionIsDispatched(setCurrentVariableValue(payload))
        .thenStateShouldEqual({
          ...initialState,
          '0': ({
            ...initialState[0],
            options: [
              { selected: false, text: 'All', value: '$__all' },
              { selected: true, text: 'A', value: 'A' },
              { selected: true, text: 'B', value: 'B' },
            ],
            current: { selected: true, text: 'A + B', value: ['A', 'B'] },
          } as unknown) as QueryVariableModel,
        });
    });
  });

  describe('when setCurrentVariableValue is dispatched and current.value is an Array with values containing All value', () => {
    it('then state should be correct', () => {
      const adapter = createQueryVariableAdapter();
      const { initialState } = getVariableTestContext(adapter, {
        options: [
          { text: 'All', value: '$__all', selected: false },
          { text: 'A', value: 'A', selected: false },
          { text: 'B', value: 'B', selected: false },
        ],
      });
      const current = { text: ALL_VARIABLE_TEXT, selected: true, value: [ALL_VARIABLE_VALUE] };
      const payload = toVariablePayload({ id: '0', type: 'query' }, { option: current });
      reducerTester<VariablesState>()
        .givenReducer(sharedReducer, cloneDeep(initialState))
        .whenActionIsDispatched(setCurrentVariableValue(payload))
        .thenStateShouldEqual({
          ...initialState,
          '0': ({
            ...initialState[0],
            options: [
              { selected: true, text: 'All', value: '$__all' },
              { selected: false, text: 'A', value: 'A' },
              { selected: false, text: 'B', value: 'B' },
            ],
            current: { selected: true, text: 'All', value: ['$__all'] },
          } as unknown) as QueryVariableModel,
        });
    });
  });

  describe('when addInitLock is dispatched', () => {
    it('then state should be correct', () => {
      const adapter = createQueryVariableAdapter();
      const { initialState } = getVariableTestContext(adapter, {});
      const payload = toVariablePayload({ id: '0', type: 'query' });
      reducerTester<VariablesState>()
        .givenReducer(sharedReducer, cloneDeep(initialState))
        .whenActionIsDispatched(addInitLock(payload))
        .thenStatePredicateShouldEqual(resultingState => {
          // we need to remove initLock because instances will no be reference equal
          const { initLock, ...resultingRest } = resultingState[0];
          const expectedState = cloneDeep(initialState);
          delete expectedState[0].initLock;
          expect(resultingRest).toEqual(expectedState[0]);
          // make sure that initLock is defined
          expect(resultingState[0].initLock!).toBeDefined();
          expect(resultingState[0].initLock!.promise).toBeDefined();
          expect(resultingState[0].initLock!.resolve).toBeDefined();
          expect(resultingState[0].initLock!.reject).toBeDefined();
          return true;
        });
    });
  });

  describe('when resolveInitLock is dispatched', () => {
    it('then state should be correct', () => {
      const initLock = ({
        resolve: jest.fn(),
        reject: jest.fn(),
        promise: jest.fn(),
      } as unknown) as Deferred;
      const adapter = createQueryVariableAdapter();
      const { initialState } = getVariableTestContext(adapter, { initLock });
      const payload = toVariablePayload({ id: '0', type: 'query' });
      reducerTester<VariablesState>()
        .givenReducer(sharedReducer, cloneDeep(initialState))
        .whenActionIsDispatched(resolveInitLock(payload))
        .thenStatePredicateShouldEqual(resultingState => {
          // we need to remove initLock because instances will no be reference equal
          const { initLock, ...resultingRest } = resultingState[0];
          const expectedState = cloneDeep(initialState);
          delete expectedState[0].initLock;
          expect(resultingRest).toEqual(expectedState[0]);
          // make sure that initLock is defined
          expect(resultingState[0].initLock!).toBeDefined();
          expect(resultingState[0].initLock!.promise).toBeDefined();
          expect(resultingState[0].initLock!.resolve).toBeDefined();
          expect(resultingState[0].initLock!.resolve).toHaveBeenCalledTimes(1);
          expect(resultingState[0].initLock!.reject).toBeDefined();
          return true;
        });
    });
  });

  describe('when removeInitLock is dispatched', () => {
    it('then state should be correct', () => {
      const initLock = ({
        resolve: jest.fn(),
        reject: jest.fn(),
        promise: jest.fn(),
      } as unknown) as Deferred;
      const adapter = createQueryVariableAdapter();
      const { initialState } = getVariableTestContext(adapter, { initLock });
      const payload = toVariablePayload({ id: '0', type: 'query' });
      reducerTester<VariablesState>()
        .givenReducer(sharedReducer, cloneDeep(initialState))
        .whenActionIsDispatched(removeInitLock(payload))
        .thenStateShouldEqual({
          ...initialState,
          '0': {
            ...initialState[0],
            initLock: null,
          },
        });
    });
  });

  describe('when changeVariableProp is dispatched', () => {
    it('then state should be correct', () => {
      const adapter = createQueryVariableAdapter();
      const { initialState } = getVariableTestContext(adapter);
      const propName = 'label';
      const propValue = 'Updated label';
      const payload = toVariablePayload({ id: '0', type: 'query' }, { propName, propValue });
      reducerTester<VariablesState>()
        .givenReducer(sharedReducer, cloneDeep(initialState))
        .whenActionIsDispatched(changeVariableProp(payload))
        .thenStateShouldEqual({
          ...initialState,
          '0': {
            ...initialState[0],
            label: 'Updated label',
          },
        });
    });
  });

  describe('when changeVariableNameSucceeded is dispatched', () => {
    it('then state should be correct', () => {
      const adapter = createQueryVariableAdapter();
      const { initialState } = getVariableTestContext(adapter);
      const newName = 'A new name';
      const payload = toVariablePayload({ id: '0', type: 'query' }, { newName });
      reducerTester<VariablesState>()
        .givenReducer(sharedReducer, cloneDeep(initialState))
        .whenActionIsDispatched(changeVariableNameSucceeded(payload))
        .thenStateShouldEqual({
          ...initialState,
          '0': {
            ...initialState[0],
            name: 'A new name',
          },
        });
    });
  });
});<|MERGE_RESOLUTION|>--- conflicted
+++ resolved
@@ -30,12 +30,7 @@
   describe('when addVariable is dispatched', () => {
     it('then state should be correct', () => {
       const model = ({ name: 'name from model', type: 'type from model' } as unknown) as QueryVariableModel;
-<<<<<<< HEAD
-      const payload = toVariablePayload({ uuid: '0', type: 'query' }, { global: true, index: 0, model });
-=======
       const payload = toVariablePayload({ id: '0', type: 'query' }, { global: true, index: 0, model });
-      variableAdapters.set('query', createQueryVariableAdapter());
->>>>>>> 9af04a49
       reducerTester<VariablesState>()
         .givenReducer(sharedReducer, { ...initialVariablesState })
         .whenActionIsDispatched(addVariable(payload))
