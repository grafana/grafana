--- conflicted
+++ resolved
@@ -34,31 +34,21 @@
       instanceState.initLock = new Deferred();
     },
     resolveInitLock: (state: VariablesState, action: PayloadAction<VariablePayload>) => {
-<<<<<<< HEAD
       const instanceState = getInstanceState(state, action.payload.id);
-      instanceState.initLock?.resolve();
-    },
-    removeInitLock: (state: VariablesState, action: PayloadAction<VariablePayload>) => {
-      const instanceState = getInstanceState(state, action.payload.id);
-=======
-      const instanceState = getInstanceState(state, action.payload.id!);
 
       if (!instanceState) {
         // we might have cancelled a batch so then this state has been removed
         return;
       }
-
       instanceState.initLock?.resolve();
     },
     removeInitLock: (state: VariablesState, action: PayloadAction<VariablePayload>) => {
-      const instanceState = getInstanceState(state, action.payload.id!);
+      const instanceState = getInstanceState(state, action.payload.id);
 
       if (!instanceState) {
         // we might have cancelled a batch so then this state has been removed
         return;
       }
-
->>>>>>> 6b4d1dce
       instanceState.initLock = null;
     },
     removeVariable: (state: VariablesState, action: PayloadAction<VariablePayload<{ reIndex: boolean }>>) => {
