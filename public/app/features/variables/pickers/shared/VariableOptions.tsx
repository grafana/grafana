import { css, cx } from '@emotion/css';
import { PureComponent } from 'react';
import * as React from 'react';

import { GrafanaTheme2, VariableOption } from '@grafana/data';
import { selectors } from '@grafana/e2e-selectors';
import { Trans } from '@grafana/i18n';
import { t } from '@grafana/i18n/internal';
import { Tooltip, Themeable2, withTheme2, clearButtonStyles, stylesFactory } from '@grafana/ui';
<<<<<<< HEAD
=======
import { Trans, t } from 'app/core/internationalization';
import checkboxPng from 'img/checkbox.png';
import checkboxWhitePng from 'img/checkbox_white.png';
>>>>>>> 46f437db

import { ALL_VARIABLE_VALUE } from '../../constants';

export interface Props extends React.HTMLProps<HTMLUListElement>, Themeable2 {
  multi: boolean;
  values: VariableOption[];
  selectedValues: VariableOption[];
  highlightIndex: number;
  onToggle: (option: VariableOption, clearOthers: boolean) => void;
  onToggleAll: () => void;
  /**
   * Used for aria-controls
   */
  id: string;
}

class VariableOptions extends PureComponent<Props> {
  onToggle = (option: VariableOption) => (event: React.MouseEvent<HTMLButtonElement>) => {
    const clearOthers = event.shiftKey || event.ctrlKey || event.metaKey;
    this.handleEvent(event);
    this.props.onToggle(option, clearOthers);
  };

  onToggleAll = (event: React.MouseEvent<HTMLButtonElement>) => {
    this.handleEvent(event);
    this.props.onToggleAll();
  };

  handleEvent(event: React.MouseEvent<HTMLButtonElement>) {
    event.preventDefault();
    event.stopPropagation();
  }

  render() {
    // Don't want to pass faulty rest props to the div
    const { multi, values, highlightIndex, selectedValues, onToggle, onToggleAll, theme, ...restProps } = this.props;
    const styles = getStyles(theme);

    return (
      <div className={styles.variableValueDropdown}>
        <div className={styles.variableOptionsWrapper}>
          <ul
            className={styles.variableOptionsColumn}
            aria-label={selectors.pages.Dashboard.SubMenu.submenuItemValueDropDownDropDown}
            {...restProps}
          >
            {this.renderMultiToggle()}
            {values.map((option, index) => this.renderOption(option, index))}
          </ul>
        </div>
      </div>
    );
  }

  renderOption(option: VariableOption, index: number) {
    const { highlightIndex, multi, theme } = this.props;
    const styles = getStyles(theme);

    const isAllOption = option.value === ALL_VARIABLE_VALUE;

    return (
      <li key={`${option.value}`}>
        <button
          data-testid={selectors.components.Variables.variableOption}
          role="checkbox"
          type="button"
          aria-checked={option.selected}
          className={cx(
            clearButtonStyles(theme),
            styles.variableOption,
            {
              [styles.highlighted]: index === highlightIndex,
              [styles.variableAllOption]: isAllOption,
            },
            styles.noStyledButton
          )}
          onClick={this.onToggle(option)}
        >
          <span
            className={cx(styles.variableOptionIcon, {
              [styles.variableOptionIconSelected]: option.selected,
              [styles.hideVariableOptionIcon]: !multi,
            })}
          ></span>
          <span data-testid={selectors.pages.Dashboard.SubMenu.submenuItemValueDropDownOptionTexts(`${option.text}`)}>
            {isAllOption ? t('variable.picker.option-all', 'All') : option.text}
          </span>
        </button>
      </li>
    );
  }

  renderMultiToggle() {
    const { multi, selectedValues, theme, values } = this.props;
    const styles = getStyles(theme);
    const isAllOptionConfigured = values.some((option) => option.value === ALL_VARIABLE_VALUE);

    if (!multi) {
      return null;
    }

    const tooltipContent = () => <Trans i18nKey="variable.picker.option-tooltip">Clear selections</Trans>;
    return (
      <Tooltip content={tooltipContent} placement={'top'}>
        <button
          className={cx(
            clearButtonStyles(theme),
            styles.variableOption,
            styles.variableOptionColumnHeader,
            styles.noStyledButton,
            { [styles.noPaddingBotton]: isAllOptionConfigured }
          )}
          role="checkbox"
          aria-checked={selectedValues.length > 1 ? 'mixed' : 'false'}
          onClick={this.onToggleAll}
          aria-label={t('variables.variable-options.aria-label-toggle-all-values', 'Toggle all values')}
          data-placement="top"
        >
          <span
            className={cx(styles.variableOptionIcon, {
              [styles.variableOptionIconManySelected]: selectedValues.length > 1,
            })}
          ></span>
          <Trans i18nKey="variable.picker.option-selected-values" values={{ numSelected: selectedValues.length }}>
            Selected ({'{{numSelected}}'})
          </Trans>
        </button>
      </Tooltip>
    );
  }
}

const getStyles = stylesFactory((theme: GrafanaTheme2) => {
  const checkboxImageUrl = theme.isDark ? checkboxPng : checkboxWhitePng;

  return {
    hideVariableOptionIcon: css({
      display: 'none',
    }),
    highlighted: css({
      backgroundColor: theme.colors.action.hover,
    }),
    noStyledButton: css({
      width: '100%',
      textAlign: 'left',
    }),
    variableOption: css({
      display: 'block',
      padding: '2px 27px 0 8px',
      position: 'relative',
      whiteSpace: 'nowrap',
      minWidth: '115px',
      ['&:hover']: {
        backgroundColor: theme.colors.action.hover,
      },
    }),
    variableOptionColumnHeader: css({
      paddingTop: '5px',
      paddingBottom: '5px',
      marginBottom: '5px',
    }),
    variableOptionIcon: css({
      display: 'inline-block',
      width: '24px',
      height: '18px',
      position: 'relative',
      top: '4px',
      background: `url(${checkboxImageUrl}) left top no-repeat`,
    }),
    variableOptionIconManySelected: css({
      background: `url(${checkboxImageUrl}) 0px -36px no-repeat`,
    }),
    variableOptionIconSelected: css({
      background: `url(${checkboxImageUrl}) 0px -18px no-repeat`,
    }),
    variableValueDropdown: css({
      backgroundColor: theme.colors.background.primary,
      border: `1px solid ${theme.colors.border.weak}`,
      borderRadius: theme.shape.borderRadius(2),
      boxShadow: theme.shadows.z2,
      position: 'absolute',
      top: theme.spacing(theme.components.height.md),
      maxHeight: '400px',
      minHeight: '150px',
      minWidth: '150px',
      overflowY: 'auto',
      overflowX: 'hidden',
      zIndex: theme.zIndex.typeahead,
    }),
    variableOptionsColumn: css({
      maxHeight: '350px',
      display: 'table-cell',
      lineHeight: '26px',
      listStyleType: 'none',
    }),
    variableOptionsWrapper: css({
      display: 'table',
      width: '100%',
    }),
    variableAllOption: css({
      borderBottom: `1px solid ${theme.colors.border.weak}`,
      paddingBottom: theme.spacing(1),
    }),

    noPaddingBotton: css({
      paddingBottom: 0,
    }),
  };
});

export default withTheme2(VariableOptions);<|MERGE_RESOLUTION|>--- conflicted
+++ resolved
@@ -7,12 +7,8 @@
 import { Trans } from '@grafana/i18n';
 import { t } from '@grafana/i18n/internal';
 import { Tooltip, Themeable2, withTheme2, clearButtonStyles, stylesFactory } from '@grafana/ui';
-<<<<<<< HEAD
-=======
-import { Trans, t } from 'app/core/internationalization';
 import checkboxPng from 'img/checkbox.png';
 import checkboxWhitePng from 'img/checkbox_white.png';
->>>>>>> 46f437db
 
 import { ALL_VARIABLE_VALUE } from '../../constants';
 
