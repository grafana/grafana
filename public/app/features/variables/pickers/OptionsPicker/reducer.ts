--- conflicted
+++ resolved
@@ -9,11 +9,7 @@
 import { isMulti, isQuery } from '../../guard';
 
 // https://catonmat.net/my-favorite-regex :)
-<<<<<<< HEAD
-const REGEXP_NON_ASCII = /[^ -~]/gm;
-=======
 const REGEXP_NON_ASCII = /[^ -~]/m;
->>>>>>> 9e942dcb
 
 export interface ToggleOption {
   option?: VariableOption;
