--- conflicted
+++ resolved
@@ -42,7 +42,7 @@
       dispatch(
         toKeyedAction(
           identifier.rootStateKey,
-          duplicateVariable(toVariablePayload(identifier, { newId: (undefined as unknown) as string }))
+          duplicateVariable(toVariablePayload(identifier, { newId: undefined as unknown as string }))
         )
       ),
     removeVariable: (identifier: KeyedVariableIdentifier) => {
@@ -83,13 +83,8 @@
     this.props.changeVariableOrder(identifier, fromIndex, toIndex);
   };
 
-<<<<<<< HEAD
   onDuplicateVariable = (identifier: KeyedVariableIdentifier) => {
     this.props.duplicateVariable(identifier);
-=======
-  onDuplicateVariable = (identifier: VariableIdentifier) => {
-    this.props.duplicateVariable(toVariablePayload(identifier, { newId: undefined as unknown as string }));
->>>>>>> 07d207a3
   };
 
   onRemoveVariable = (identifier: KeyedVariableIdentifier) => {
