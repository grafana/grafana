import React, { MouseEvent, PureComponent } from 'react';
import { connect, ConnectedProps } from 'react-redux';
import { bindActionCreators } from 'redux';

import { selectors } from '@grafana/e2e-selectors';
import { Button, Icon } from '@grafana/ui';
import { DashboardModel } from 'app/features/dashboard/state/DashboardModel';

import { StoreState, ThunkDispatch } from '../../../types';
import { VariablesDependenciesButton } from '../inspect/VariablesDependenciesButton';
import { VariablesUnknownTable } from '../inspect/VariablesUnknownTable';
import { toKeyedAction } from '../state/keyedVariablesReducer';
import { getEditorVariables, getVariablesState } from '../state/selectors';
import { changeVariableOrder, duplicateVariable, removeVariable } from '../state/sharedReducer';
import { KeyedVariableIdentifier } from '../state/types';
import { toKeyedVariableIdentifier, toVariablePayload } from '../utils';

import { VariableEditorEditor } from './VariableEditorEditor';
import { VariableEditorList } from './VariableEditorList';
import { switchToEditMode, switchToListMode, switchToNewMode } from './actions';

<<<<<<< HEAD
const mapStateToProps = (state: StoreState) => ({
  variables: getEditorVariables(state),
  idInEditor: state.templating.editor.id,
  dashboard: state.dashboard.getModel(),
  usagesNetwork: state.templating.inspect.usagesNetwork,
  usages: state.templating.inspect.usages,
});

const mapDispatchToProps = {
  changeVariableOrder,
  duplicateVariable,
  removeVariable,
  switchToNewMode,
  switchToEditMode,
  switchToListMode,
=======
const mapStateToProps = (state: StoreState, ownProps: OwnProps) => {
  const { uid } = ownProps.dashboard;
  const templatingState = getVariablesState(uid, state);
  return {
    variables: getEditorVariables(uid, state),
    idInEditor: templatingState.editor.id,
    usagesNetwork: templatingState.inspect.usagesNetwork,
    usages: templatingState.inspect.usages,
  };
>>>>>>> 0ca4ccfa
};

const mapDispatchToProps = (dispatch: ThunkDispatch) => {
  return {
    ...bindActionCreators({ switchToNewMode, switchToEditMode, switchToListMode }, dispatch),
    changeVariableOrder: (identifier: KeyedVariableIdentifier, fromIndex: number, toIndex: number) =>
      dispatch(
        toKeyedAction(
          identifier.rootStateKey,
          changeVariableOrder(toVariablePayload(identifier, { fromIndex, toIndex }))
        )
      ),
    duplicateVariable: (identifier: KeyedVariableIdentifier) =>
      dispatch(
        toKeyedAction(
          identifier.rootStateKey,
          duplicateVariable(toVariablePayload(identifier, { newId: undefined as unknown as string }))
        )
      ),
    removeVariable: (identifier: KeyedVariableIdentifier) => {
      dispatch(
        toKeyedAction(identifier.rootStateKey, removeVariable(toVariablePayload(identifier, { reIndex: true })))
      );
    },
  };
};

interface OwnProps {
  dashboard: DashboardModel;
}

const connector = connect(mapStateToProps, mapDispatchToProps);

type Props = OwnProps & ConnectedProps<typeof connector>;

class VariableEditorContainerUnconnected extends PureComponent<Props> {
  componentDidMount(): void {
    this.props.switchToListMode(this.props.dashboard.uid);
  }

  onChangeToListMode = (event: MouseEvent<HTMLAnchorElement>) => {
    event.preventDefault();
    this.props.switchToListMode(this.props.dashboard.uid);
  };

  onEditVariable = (identifier: KeyedVariableIdentifier) => {
    this.props.switchToEditMode(identifier);
  };

  onNewVariable = () => {
    this.props.switchToNewMode(this.props.dashboard.uid);
  };

  onChangeVariableOrder = (identifier: KeyedVariableIdentifier, fromIndex: number, toIndex: number) => {
    this.props.changeVariableOrder(identifier, fromIndex, toIndex);
  };

  onDuplicateVariable = (identifier: KeyedVariableIdentifier) => {
    this.props.duplicateVariable(identifier);
  };

  onRemoveVariable = (identifier: KeyedVariableIdentifier) => {
    this.props.removeVariable(identifier);
  };

  render() {
    const variableToEdit = this.props.variables.find((s) => s.id === this.props.idInEditor) ?? null;

    return (
      <div>
        <div className="page-action-bar">
          <h3 className="dashboard-settings__header">
            <a
              onClick={this.onChangeToListMode}
              aria-label={selectors.pages.Dashboard.Settings.Variables.Edit.General.headerLink}
            >
              Variables
            </a>
            {this.props.idInEditor && (
              <span>
                <Icon name="angle-right" />
                Edit
              </span>
            )}
          </h3>

          <div className="page-action-bar__spacer" />
          {this.props.variables.length > 0 && variableToEdit === null && (
            <>
              <VariablesDependenciesButton variables={this.props.variables} />
              <Button
                type="button"
                onClick={this.onNewVariable}
                aria-label={selectors.pages.Dashboard.Settings.Variables.List.newButton}
              >
                New
              </Button>
            </>
          )}
        </div>

        {!variableToEdit && (
<<<<<<< HEAD
          <>
            <VariableEditorList
              dashboard={this.props.dashboard}
              variables={this.props.variables}
              onAddClick={this.onNewVariable}
              onEditClick={this.onEditVariable}
              onChangeVariableOrder={this.onChangeVariableOrder}
              onDuplicateVariable={this.onDuplicateVariable}
              onRemoveVariable={this.onRemoveVariable}
              usages={this.props.usages}
              usagesNetwork={this.props.usagesNetwork}
            />
            <VariablesUnknownTable variables={this.props.variables} dashboard={this.props.dashboard} />
          </>
=======
          <VariableEditorList
            variables={this.props.variables}
            onAdd={this.onNewVariable}
            onEdit={this.onEditVariable}
            onChangeOrder={this.onChangeVariableOrder}
            onDuplicate={this.onDuplicateVariable}
            onDelete={this.onRemoveVariable}
            usages={this.props.usages}
            usagesNetwork={this.props.usagesNetwork}
          />
        )}
        {!variableToEdit && this.props.variables.length > 0 && (
          <VariablesUnknownTable variables={this.props.variables} dashboard={this.props.dashboard} />
>>>>>>> 0ca4ccfa
        )}
        {variableToEdit && <VariableEditorEditor identifier={toKeyedVariableIdentifier(variableToEdit)} />}
      </div>
    );
  }
}

export const VariableEditorContainer = connector(VariableEditorContainerUnconnected);<|MERGE_RESOLUTION|>--- conflicted
+++ resolved
@@ -19,23 +19,6 @@
 import { VariableEditorList } from './VariableEditorList';
 import { switchToEditMode, switchToListMode, switchToNewMode } from './actions';
 
-<<<<<<< HEAD
-const mapStateToProps = (state: StoreState) => ({
-  variables: getEditorVariables(state),
-  idInEditor: state.templating.editor.id,
-  dashboard: state.dashboard.getModel(),
-  usagesNetwork: state.templating.inspect.usagesNetwork,
-  usages: state.templating.inspect.usages,
-});
-
-const mapDispatchToProps = {
-  changeVariableOrder,
-  duplicateVariable,
-  removeVariable,
-  switchToNewMode,
-  switchToEditMode,
-  switchToListMode,
-=======
 const mapStateToProps = (state: StoreState, ownProps: OwnProps) => {
   const { uid } = ownProps.dashboard;
   const templatingState = getVariablesState(uid, state);
@@ -45,7 +28,6 @@
     usagesNetwork: templatingState.inspect.usagesNetwork,
     usages: templatingState.inspect.usages,
   };
->>>>>>> 0ca4ccfa
 };
 
 const mapDispatchToProps = (dispatch: ThunkDispatch) => {
@@ -148,22 +130,6 @@
         </div>
 
         {!variableToEdit && (
-<<<<<<< HEAD
-          <>
-            <VariableEditorList
-              dashboard={this.props.dashboard}
-              variables={this.props.variables}
-              onAddClick={this.onNewVariable}
-              onEditClick={this.onEditVariable}
-              onChangeVariableOrder={this.onChangeVariableOrder}
-              onDuplicateVariable={this.onDuplicateVariable}
-              onRemoveVariable={this.onRemoveVariable}
-              usages={this.props.usages}
-              usagesNetwork={this.props.usagesNetwork}
-            />
-            <VariablesUnknownTable variables={this.props.variables} dashboard={this.props.dashboard} />
-          </>
-=======
           <VariableEditorList
             variables={this.props.variables}
             onAdd={this.onNewVariable}
@@ -177,7 +143,6 @@
         )}
         {!variableToEdit && this.props.variables.length > 0 && (
           <VariablesUnknownTable variables={this.props.variables} dashboard={this.props.dashboard} />
->>>>>>> 0ca4ccfa
         )}
         {variableToEdit && <VariableEditorEditor identifier={toKeyedVariableIdentifier(variableToEdit)} />}
       </div>
