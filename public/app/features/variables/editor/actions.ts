--- conflicted
+++ resolved
@@ -116,13 +116,8 @@
   const id = NEW_VARIABLE_ID;
   const global = false;
   const model = cloneDeep(variableAdapters.get(type).initialState);
-<<<<<<< HEAD
-  const index = Object.values(getState().templating.variables).length;
+  const index = getNewVariabelIndex(getState());
   const identifier = { type, id };
-=======
-  const index = getNewVariabelIndex(getState());
-  const identifier = { type, uuid };
->>>>>>> 9b32f9d3
   dispatch(
     addVariable(
       toVariablePayload<AddVariable>(identifier, { global, model, index })
