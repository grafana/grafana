import { Subscription } from 'rxjs';

import { DataSourceRef } from '@grafana/data';
import { getDataSourceSrv, toDataQueryError } from '@grafana/runtime';

import { ThunkResult } from '../../../types';
import { getVariableQueryEditor } from '../editor/getVariableQueryEditor';
import { addVariableEditorError, changeVariableEditorExtended, removeVariableEditorError } from '../editor/reducer';
import { getQueryVariableEditorState } from '../editor/selectors';
import { updateOptions } from '../state/actions';
import { toKeyedAction } from '../state/keyedVariablesReducer';
import { getVariable, getVariablesState } from '../state/selectors';
import { changeVariableProp } from '../state/sharedReducer';
import { KeyedVariableIdentifier } from '../state/types';
import { QueryVariableModel } from '../types';
import { hasOngoingTransaction, toKeyedVariableIdentifier, toVariablePayload } from '../utils';

import { getVariableQueryRunner } from './VariableQueryRunner';
import { variableQueryObserver } from './variableQueryObserver';
<<<<<<< HEAD
import { QueryVariableEditorState } from './reducer';
import { hasOngoingTransaction } from '../utils';
=======
>>>>>>> 0ca4ccfa

export const updateQueryVariableOptions = (
  identifier: KeyedVariableIdentifier,
  searchFilter?: string
): ThunkResult<void> => {
  return async (dispatch, getState) => {
    try {
<<<<<<< HEAD
      if (!hasOngoingTransaction(getState())) {
=======
      const { rootStateKey } = identifier;
      if (!hasOngoingTransaction(rootStateKey, getState())) {
>>>>>>> 0ca4ccfa
        // we might have cancelled a batch so then variable state is removed
        return;
      }

<<<<<<< HEAD
      const variableInState = getVariable<QueryVariableModel>(identifier.id, getState());
      if (getState().templating.editor.id === variableInState.id) {
        dispatch(removeVariableEditorError({ errorProp: 'update' }));
=======
      const variableInState = getVariable<QueryVariableModel>(identifier, getState());
      if (getVariablesState(rootStateKey, getState()).editor.id === variableInState.id) {
        dispatch(toKeyedAction(rootStateKey, removeVariableEditorError({ errorProp: 'update' })));
>>>>>>> 0ca4ccfa
      }
      const datasource = await getDataSourceSrv().get(variableInState.datasource ?? '');

      // We need to await the result from variableQueryRunner before moving on otherwise variables dependent on this
      // variable will have the wrong current value as input
      await new Promise((resolve, reject) => {
        const subscription: Subscription = new Subscription();
        const observer = variableQueryObserver(resolve, reject, subscription);
        const responseSubscription = getVariableQueryRunner().getResponse(identifier).subscribe(observer);
        subscription.add(responseSubscription);

        getVariableQueryRunner().queueRequest({ identifier, datasource, searchFilter });
      });
    } catch (err) {
<<<<<<< HEAD
      const error = toDataQueryError(err);
      if (getState().templating.editor.id === identifier.id) {
        dispatch(addVariableEditorError({ errorProp: 'update', errorText: error.message }));
=======
      if (err instanceof Error) {
        const error = toDataQueryError(err);
        const { rootStateKey } = identifier;
        if (getVariablesState(rootStateKey, getState()).editor.id === identifier.id) {
          dispatch(
            toKeyedAction(rootStateKey, addVariableEditorError({ errorProp: 'update', errorText: error.message }))
          );
        }

        throw error;
>>>>>>> 0ca4ccfa
      }
    }
  };
};

export const initQueryVariableEditor =
  (identifier: KeyedVariableIdentifier): ThunkResult<void> =>
  async (dispatch, getState) => {
    const variable = getVariable<QueryVariableModel>(identifier, getState());
    await dispatch(changeQueryVariableDataSource(toKeyedVariableIdentifier(variable), variable.datasource));
  };

export const changeQueryVariableDataSource = (
  identifier: KeyedVariableIdentifier,
  name: DataSourceRef | null
): ThunkResult<void> => {
  return async (dispatch, getState) => {
    try {
      const { rootStateKey } = identifier;
      const { editor } = getVariablesState(rootStateKey, getState());
      const extendedEditorState = getQueryVariableEditorState(editor);
      const previousDatasource = extendedEditorState?.dataSource;
      const dataSource = await getDataSourceSrv().get(name ?? '');

      if (previousDatasource && previousDatasource.type !== dataSource?.type) {
        dispatch(
          toKeyedAction(
            rootStateKey,
            changeVariableProp(toVariablePayload(identifier, { propName: 'query', propValue: '' }))
          )
        );
      }

      const VariableQueryEditor = await getVariableQueryEditor(dataSource);

      dispatch(
        toKeyedAction(
          rootStateKey,
          changeVariableEditorExtended({
            dataSource,
            VariableQueryEditor,
          })
        )
      );
    } catch (err) {
      console.error(err);
    }
  };
};

export const changeQueryVariableQuery =
  (identifier: KeyedVariableIdentifier, query: any, definition?: string): ThunkResult<void> =>
  async (dispatch, getState) => {
    const { rootStateKey } = identifier;
    const variableInState = getVariable<QueryVariableModel>(identifier, getState());
    if (hasSelfReferencingQuery(variableInState.name, query)) {
      const errorText = 'Query cannot contain a reference to itself. Variable: $' + variableInState.name;
      dispatch(toKeyedAction(rootStateKey, addVariableEditorError({ errorProp: 'query', errorText })));
      return;
    }

    dispatch(toKeyedAction(rootStateKey, removeVariableEditorError({ errorProp: 'query' })));
    dispatch(
      toKeyedAction(
        rootStateKey,
        changeVariableProp(toVariablePayload(identifier, { propName: 'query', propValue: query }))
      )
    );

    if (definition) {
      dispatch(
        toKeyedAction(
          rootStateKey,
          changeVariableProp(toVariablePayload(identifier, { propName: 'definition', propValue: definition }))
        )
      );
    } else if (typeof query === 'string') {
      dispatch(
        toKeyedAction(
          rootStateKey,
          changeVariableProp(toVariablePayload(identifier, { propName: 'definition', propValue: query }))
        )
      );
    }

    await dispatch(updateOptions(identifier));
  };

export function hasSelfReferencingQuery(name: string, query: any): boolean {
  if (typeof query === 'string' && query.match(new RegExp('\\$' + name + '(/| |$)'))) {
    return true;
  }

  const flattened = flattenQuery(query);

  for (let prop in flattened) {
    if (flattened.hasOwnProperty(prop)) {
      const value = flattened[prop];
      if (typeof value === 'string' && value.match(new RegExp('\\$' + name + '(/| |$)'))) {
        return true;
      }
    }
  }

  return false;
}

/*
 * Function that takes any object and flattens all props into one level deep object
 * */
export function flattenQuery(query: any): any {
  if (typeof query !== 'object') {
    return { query };
  }

  const keys = Object.keys(query);
  const flattened = keys.reduce((all, key) => {
    const value = query[key];
    if (typeof value !== 'object') {
      all[key] = value;
      return all;
    }

    const result = flattenQuery(value);
    for (let childProp in result) {
      if (result.hasOwnProperty(childProp)) {
        all[`${key}_${childProp}`] = result[childProp];
      }
    }

    return all;
  }, {} as Record<string, any>);

  return flattened;
}<|MERGE_RESOLUTION|>--- conflicted
+++ resolved
@@ -17,11 +17,6 @@
 
 import { getVariableQueryRunner } from './VariableQueryRunner';
 import { variableQueryObserver } from './variableQueryObserver';
-<<<<<<< HEAD
-import { QueryVariableEditorState } from './reducer';
-import { hasOngoingTransaction } from '../utils';
-=======
->>>>>>> 0ca4ccfa
 
 export const updateQueryVariableOptions = (
   identifier: KeyedVariableIdentifier,
@@ -29,25 +24,15 @@
 ): ThunkResult<void> => {
   return async (dispatch, getState) => {
     try {
-<<<<<<< HEAD
-      if (!hasOngoingTransaction(getState())) {
-=======
       const { rootStateKey } = identifier;
       if (!hasOngoingTransaction(rootStateKey, getState())) {
->>>>>>> 0ca4ccfa
         // we might have cancelled a batch so then variable state is removed
         return;
       }
 
-<<<<<<< HEAD
-      const variableInState = getVariable<QueryVariableModel>(identifier.id, getState());
-      if (getState().templating.editor.id === variableInState.id) {
-        dispatch(removeVariableEditorError({ errorProp: 'update' }));
-=======
       const variableInState = getVariable<QueryVariableModel>(identifier, getState());
       if (getVariablesState(rootStateKey, getState()).editor.id === variableInState.id) {
         dispatch(toKeyedAction(rootStateKey, removeVariableEditorError({ errorProp: 'update' })));
->>>>>>> 0ca4ccfa
       }
       const datasource = await getDataSourceSrv().get(variableInState.datasource ?? '');
 
@@ -62,11 +47,6 @@
         getVariableQueryRunner().queueRequest({ identifier, datasource, searchFilter });
       });
     } catch (err) {
-<<<<<<< HEAD
-      const error = toDataQueryError(err);
-      if (getState().templating.editor.id === identifier.id) {
-        dispatch(addVariableEditorError({ errorProp: 'update', errorText: error.message }));
-=======
       if (err instanceof Error) {
         const error = toDataQueryError(err);
         const { rootStateKey } = identifier;
@@ -77,7 +57,6 @@
         }
 
         throw error;
->>>>>>> 0ca4ccfa
       }
     }
   };
