import { Subscription } from 'rxjs';
import { getDataSourceSrv, toDataQueryError } from '@grafana/runtime';
import { DataSourceRef } from '@grafana/data';

import { updateOptions } from '../state/actions';
import { QueryVariableModel } from '../types';
import { ThunkResult } from '../../../types';
import { getVariable, getVariablesState } from '../state/selectors';
import {
  addVariableEditorError,
  changeVariableEditorExtended,
  removeVariableEditorError,
  VariableEditorState,
} from '../editor/reducer';
import { changeVariableProp } from '../state/sharedReducer';
import { KeyedVariableIdentifier } from '../state/types';
import { getVariableQueryEditor } from '../editor/getVariableQueryEditor';
import { getVariableQueryRunner } from './VariableQueryRunner';
import { variableQueryObserver } from './variableQueryObserver';
import { QueryVariableEditorState } from './reducer';
import { hasOngoingTransaction, toKeyedVariableIdentifier, toVariablePayload } from '../utils';
import { toKeyedAction } from '../state/keyedVariablesReducer';

export const updateQueryVariableOptions = (
  identifier: KeyedVariableIdentifier,
  searchFilter?: string
): ThunkResult<void> => {
  return async (dispatch, getState) => {
    try {
      const { rootStateKey } = identifier;
      if (!hasOngoingTransaction(rootStateKey, getState())) {
        // we might have cancelled a batch so then variable state is removed
        return;
      }

      const variableInState = getVariable<QueryVariableModel>(identifier, getState());
      if (getVariablesState(rootStateKey, getState()).editor.id === variableInState.id) {
        dispatch(toKeyedAction(rootStateKey, removeVariableEditorError({ errorProp: 'update' })));
      }
      const datasource = await getDataSourceSrv().get(variableInState.datasource ?? '');

      // We need to await the result from variableQueryRunner before moving on otherwise variables dependent on this
      // variable will have the wrong current value as input
      await new Promise((resolve, reject) => {
        const subscription: Subscription = new Subscription();
        const observer = variableQueryObserver(resolve, reject, subscription);
        const responseSubscription = getVariableQueryRunner().getResponse(identifier).subscribe(observer);
        subscription.add(responseSubscription);

        getVariableQueryRunner().queueRequest({ identifier, datasource, searchFilter });
      });
    } catch (err) {
      const error = toDataQueryError(err);
      const { rootStateKey } = identifier;
      if (getVariablesState(rootStateKey, getState()).editor.id === identifier.id) {
        dispatch(
          toKeyedAction(rootStateKey, addVariableEditorError({ errorProp: 'update', errorText: error.message }))
        );
      }

      throw error;
    }
  };
};

<<<<<<< HEAD
export const initQueryVariableEditor = (identifier: KeyedVariableIdentifier): ThunkResult<void> => async (
  dispatch,
  getState
) => {
  const variable = getVariable<QueryVariableModel>(identifier, getState());
  await dispatch(changeQueryVariableDataSource(toKeyedVariableIdentifier(variable), variable.datasource));
};
=======
export const initQueryVariableEditor =
  (identifier: VariableIdentifier): ThunkResult<void> =>
  async (dispatch, getState) => {
    const variable = getVariable<QueryVariableModel>(identifier.id, getState());
    await dispatch(changeQueryVariableDataSource(toVariableIdentifier(variable), variable.datasource));
  };
>>>>>>> 07d207a3

export const changeQueryVariableDataSource = (
  identifier: KeyedVariableIdentifier,
  name: DataSourceRef | null
): ThunkResult<void> => {
  return async (dispatch, getState) => {
    try {
      const { rootStateKey } = identifier;
      const state = getVariablesState(rootStateKey, getState()).editor as VariableEditorState<QueryVariableEditorState>;
      const previousDatasource = state.extended?.dataSource;
      const dataSource = await getDataSourceSrv().get(name ?? '');
      if (previousDatasource && previousDatasource.type !== dataSource?.type) {
        dispatch(
          toKeyedAction(
            rootStateKey,
            changeVariableProp(toVariablePayload(identifier, { propName: 'query', propValue: '' }))
          )
        );
      }
      dispatch(
        toKeyedAction(rootStateKey, changeVariableEditorExtended({ propName: 'dataSource', propValue: dataSource }))
      );

      const VariableQueryEditor = await getVariableQueryEditor(dataSource);
      dispatch(
        toKeyedAction(
          rootStateKey,
          changeVariableEditorExtended({ propName: 'VariableQueryEditor', propValue: VariableQueryEditor })
        )
      );
    } catch (err) {
      console.error(err);
    }
  };
};

<<<<<<< HEAD
export const changeQueryVariableQuery = (
  identifier: KeyedVariableIdentifier,
  query: any,
  definition?: string
): ThunkResult<void> => async (dispatch, getState) => {
  const { rootStateKey } = identifier;
  const variableInState = getVariable<QueryVariableModel>(identifier, getState());
  if (hasSelfReferencingQuery(variableInState.name, query)) {
    const errorText = 'Query cannot contain a reference to itself. Variable: $' + variableInState.name;
    dispatch(toKeyedAction(rootStateKey, addVariableEditorError({ errorProp: 'query', errorText })));
    return;
  }

  dispatch(toKeyedAction(rootStateKey, removeVariableEditorError({ errorProp: 'query' })));
  dispatch(
    toKeyedAction(
      rootStateKey,
      changeVariableProp(toVariablePayload(identifier, { propName: 'query', propValue: query }))
    )
  );

  if (definition) {
    dispatch(
      toKeyedAction(
        rootStateKey,
        changeVariableProp(toVariablePayload(identifier, { propName: 'definition', propValue: definition }))
      )
    );
  } else if (typeof query === 'string') {
    dispatch(
      toKeyedAction(
        rootStateKey,
        changeVariableProp(toVariablePayload(identifier, { propName: 'definition', propValue: query }))
      )
    );
  }
=======
export const changeQueryVariableQuery =
  (identifier: VariableIdentifier, query: any, definition?: string): ThunkResult<void> =>
  async (dispatch, getState) => {
    const variableInState = getVariable<QueryVariableModel>(identifier.id, getState());
    if (hasSelfReferencingQuery(variableInState.name, query)) {
      const errorText = 'Query cannot contain a reference to itself. Variable: $' + variableInState.name;
      dispatch(addVariableEditorError({ errorProp: 'query', errorText }));
      return;
    }

    dispatch(removeVariableEditorError({ errorProp: 'query' }));
    dispatch(changeVariableProp(toVariablePayload(identifier, { propName: 'query', propValue: query })));

    if (definition) {
      dispatch(changeVariableProp(toVariablePayload(identifier, { propName: 'definition', propValue: definition })));
    } else if (typeof query === 'string') {
      dispatch(changeVariableProp(toVariablePayload(identifier, { propName: 'definition', propValue: query })));
    }
>>>>>>> 07d207a3

    await dispatch(updateOptions(identifier));
  };

export function hasSelfReferencingQuery(name: string, query: any): boolean {
  if (typeof query === 'string' && query.match(new RegExp('\\$' + name + '(/| |$)'))) {
    return true;
  }

  const flattened = flattenQuery(query);

  for (let prop in flattened) {
    if (flattened.hasOwnProperty(prop)) {
      const value = flattened[prop];
      if (typeof value === 'string' && value.match(new RegExp('\\$' + name + '(/| |$)'))) {
        return true;
      }
    }
  }

  return false;
}

/*
 * Function that takes any object and flattens all props into one level deep object
 * */
export function flattenQuery(query: any): any {
  if (typeof query !== 'object') {
    return { query };
  }

  const keys = Object.keys(query);
  const flattened = keys.reduce((all, key) => {
    const value = query[key];
    if (typeof value !== 'object') {
      all[key] = value;
      return all;
    }

    const result = flattenQuery(value);
    for (let childProp in result) {
      if (result.hasOwnProperty(childProp)) {
        all[`${key}_${childProp}`] = result[childProp];
      }
    }

    return all;
  }, {} as Record<string, any>);

  return flattened;
}<|MERGE_RESOLUTION|>--- conflicted
+++ resolved
@@ -63,22 +63,12 @@
   };
 };
 
-<<<<<<< HEAD
-export const initQueryVariableEditor = (identifier: KeyedVariableIdentifier): ThunkResult<void> => async (
-  dispatch,
-  getState
-) => {
-  const variable = getVariable<QueryVariableModel>(identifier, getState());
-  await dispatch(changeQueryVariableDataSource(toKeyedVariableIdentifier(variable), variable.datasource));
-};
-=======
 export const initQueryVariableEditor =
-  (identifier: VariableIdentifier): ThunkResult<void> =>
+  (identifier: KeyedVariableIdentifier): ThunkResult<void> =>
   async (dispatch, getState) => {
-    const variable = getVariable<QueryVariableModel>(identifier.id, getState());
-    await dispatch(changeQueryVariableDataSource(toVariableIdentifier(variable), variable.datasource));
+    const variable = getVariable<QueryVariableModel>(identifier, getState());
+    await dispatch(changeQueryVariableDataSource(toKeyedVariableIdentifier(variable), variable.datasource));
   };
->>>>>>> 07d207a3
 
 export const changeQueryVariableDataSource = (
   identifier: KeyedVariableIdentifier,
@@ -115,63 +105,40 @@
   };
 };
 
-<<<<<<< HEAD
-export const changeQueryVariableQuery = (
-  identifier: KeyedVariableIdentifier,
-  query: any,
-  definition?: string
-): ThunkResult<void> => async (dispatch, getState) => {
-  const { rootStateKey } = identifier;
-  const variableInState = getVariable<QueryVariableModel>(identifier, getState());
-  if (hasSelfReferencingQuery(variableInState.name, query)) {
-    const errorText = 'Query cannot contain a reference to itself. Variable: $' + variableInState.name;
-    dispatch(toKeyedAction(rootStateKey, addVariableEditorError({ errorProp: 'query', errorText })));
-    return;
-  }
+export const changeQueryVariableQuery =
+  (identifier: KeyedVariableIdentifier, query: any, definition?: string): ThunkResult<void> =>
+  async (dispatch, getState) => {
+    const { rootStateKey } = identifier;
+    const variableInState = getVariable<QueryVariableModel>(identifier, getState());
+    if (hasSelfReferencingQuery(variableInState.name, query)) {
+      const errorText = 'Query cannot contain a reference to itself. Variable: $' + variableInState.name;
+      dispatch(toKeyedAction(rootStateKey, addVariableEditorError({ errorProp: 'query', errorText })));
+      return;
+    }
 
-  dispatch(toKeyedAction(rootStateKey, removeVariableEditorError({ errorProp: 'query' })));
-  dispatch(
-    toKeyedAction(
-      rootStateKey,
-      changeVariableProp(toVariablePayload(identifier, { propName: 'query', propValue: query }))
-    )
-  );
-
-  if (definition) {
+    dispatch(toKeyedAction(rootStateKey, removeVariableEditorError({ errorProp: 'query' })));
     dispatch(
       toKeyedAction(
         rootStateKey,
-        changeVariableProp(toVariablePayload(identifier, { propName: 'definition', propValue: definition }))
+        changeVariableProp(toVariablePayload(identifier, { propName: 'query', propValue: query }))
       )
     );
-  } else if (typeof query === 'string') {
-    dispatch(
-      toKeyedAction(
-        rootStateKey,
-        changeVariableProp(toVariablePayload(identifier, { propName: 'definition', propValue: query }))
-      )
-    );
-  }
-=======
-export const changeQueryVariableQuery =
-  (identifier: VariableIdentifier, query: any, definition?: string): ThunkResult<void> =>
-  async (dispatch, getState) => {
-    const variableInState = getVariable<QueryVariableModel>(identifier.id, getState());
-    if (hasSelfReferencingQuery(variableInState.name, query)) {
-      const errorText = 'Query cannot contain a reference to itself. Variable: $' + variableInState.name;
-      dispatch(addVariableEditorError({ errorProp: 'query', errorText }));
-      return;
-    }
-
-    dispatch(removeVariableEditorError({ errorProp: 'query' }));
-    dispatch(changeVariableProp(toVariablePayload(identifier, { propName: 'query', propValue: query })));
 
     if (definition) {
-      dispatch(changeVariableProp(toVariablePayload(identifier, { propName: 'definition', propValue: definition })));
+      dispatch(
+        toKeyedAction(
+          rootStateKey,
+          changeVariableProp(toVariablePayload(identifier, { propName: 'definition', propValue: definition }))
+        )
+      );
     } else if (typeof query === 'string') {
-      dispatch(changeVariableProp(toVariablePayload(identifier, { propName: 'definition', propValue: query })));
+      dispatch(
+        toKeyedAction(
+          rootStateKey,
+          changeVariableProp(toVariablePayload(identifier, { propName: 'definition', propValue: query }))
+        )
+      );
     }
->>>>>>> 07d207a3
 
     await dispatch(updateOptions(identifier));
   };
