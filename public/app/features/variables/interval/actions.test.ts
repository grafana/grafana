--- conflicted
+++ resolved
@@ -21,19 +21,7 @@
 
 import { updateAutoValue, UpdateAutoValueDependencies, updateIntervalVariableOptions } from './actions';
 import { createIntervalVariableAdapter } from './adapter';
-<<<<<<< HEAD
-import { dateTime } from '@grafana/data';
-import { getTimeSrv, setTimeSrv, TimeSrv } from '../../dashboard/services/TimeSrv';
-import { TemplateSrv } from '../../templating/template_srv';
-import { intervalBuilder } from '../shared/testing/builders';
-import { updateOptions } from '../state/actions';
-import { notifyApp } from '../../../core/actions';
-import { silenceConsoleOutput } from '../../../../test/core/utils/silenceConsoleOutput';
-import { variablesInitTransaction } from '../state/transactionReducer';
-import { afterEach, beforeEach } from '../../../../test/lib/common';
-=======
 import { createIntervalOptions } from './reducer';
->>>>>>> 0ca4ccfa
 
 describe('interval actions', () => {
   variableAdapters.setInit(() => [createIntervalVariableAdapter()]);
@@ -71,11 +59,7 @@
     silenceConsoleOutput();
     const originalTimeSrv = getTimeSrv();
     beforeEach(() => {
-<<<<<<< HEAD
-      const timeSrvMock = ({
-=======
       const timeSrvMock = {
->>>>>>> 0ca4ccfa
         timeRange: jest.fn().mockReturnValue({
           from: dateTime(new Date()).subtract(1, 'days').toDate(),
           to: new Date(),
@@ -84,11 +68,7 @@
             to: 'now',
           },
         }),
-<<<<<<< HEAD
-      } as unknown) as TimeSrv;
-=======
       } as unknown as TimeSrv;
->>>>>>> 0ca4ccfa
       setTimeSrv(timeSrvMock);
     });
 
@@ -107,17 +87,11 @@
 
       const tester = await reduxTester<RootReducerType>()
         .givenRootReducer(getRootReducer())
-<<<<<<< HEAD
-        .whenActionIsDispatched(addVariable(toVariablePayload(interval, { global: false, index: 0, model: interval })))
-        .whenActionIsDispatched(variablesInitTransaction({ uid: 'a uid' }))
-        .whenAsyncActionIsDispatched(updateOptions(toVariableIdentifier(interval)), true);
-=======
         .whenActionIsDispatched(
           toKeyedAction('key', addVariable(toVariablePayload(interval, { global: false, index: 0, model: interval })))
         )
         .whenActionIsDispatched(toKeyedAction('key', variablesInitTransaction({ uid: 'key' })))
         .whenAsyncActionIsDispatched(updateOptions(toKeyedVariableIdentifier(interval)), true);
->>>>>>> 0ca4ccfa
 
       tester.thenDispatchedActionsPredicateShouldEqual((dispatchedActions) => {
         const expectedNumberOfActions = 4;
@@ -151,10 +125,7 @@
       it('then no actions are dispatched', async () => {
         const interval = intervalBuilder()
           .withId('0')
-<<<<<<< HEAD
-=======
           .withRootStateKey('key')
->>>>>>> 0ca4ccfa
           .withQuery('1s,1m,1h,1d')
           .withAuto(true)
           .withAutoMin('1xyz') // illegal interval string
@@ -163,15 +134,9 @@
         const tester = await reduxTester<RootReducerType>()
           .givenRootReducer(getRootReducer())
           .whenActionIsDispatched(
-<<<<<<< HEAD
-            addVariable(toVariablePayload(interval, { global: false, index: 0, model: interval }))
-          )
-          .whenAsyncActionIsDispatched(updateOptions(toVariableIdentifier(interval)), true);
-=======
             toKeyedAction('key', addVariable(toVariablePayload(interval, { global: false, index: 0, model: interval })))
           )
           .whenAsyncActionIsDispatched(updateOptions(toKeyedVariableIdentifier(interval)), true);
->>>>>>> 0ca4ccfa
 
         tester.thenNoActionsWhereDispatched();
       });
