--- conflicted
+++ resolved
@@ -53,17 +53,5 @@
 
     dataSourceTypes.unshift({ text: '', value: '' });
 
-<<<<<<< HEAD
-    dispatch(
-      toKeyedAction(
-        key,
-        changeVariableEditorExtended({
-          propName: 'dataSourceTypes',
-          propValue: dataSourceTypes,
-        })
-      )
-    );
-=======
-    dispatch(changeVariableEditorExtended({ dataSourceTypes }));
->>>>>>> 6baf38e8
+    dispatch(toKeyedAction(key, changeVariableEditorExtended({ dataSourceTypes })));
   };