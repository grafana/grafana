import { reduxTester } from '../../../../test/core/redux/reduxTester';
import { TemplatingState } from '../state/reducers';
import { getTemplatingRootReducer } from '../state/helpers';
import { initDashboardTemplating } from '../state/actions';
import { toVariableIdentifier, toVariablePayload } from '../state/types';
import { variableAdapters } from '../adapters';
import { createDataSourceVariableAdapter } from './adapter';
import {
  DataSourceVariableActionDependencies,
  initDataSourceVariableEditor,
  updateDataSourceVariableOptions,
} from './actions';
import { DataSourcePluginMeta, DataSourceSelectItem } from '@grafana/data';
import { getMockPlugin } from '../../plugins/__mocks__/pluginMocks';
import { createDataSourceOptions } from './reducer';
import { setCurrentVariableValue } from '../state/sharedReducer';
import { changeVariableEditorExtended } from '../editor/reducer';
import * as variableBuilder from '../shared/testing/builders';

describe('data source actions', () => {
  variableAdapters.set('datasource', createDataSourceVariableAdapter());

  describe('when updateDataSourceVariableOptions is dispatched', () => {
    describe('and there is no regex', () => {
      it('then the correct actions are dispatched', async () => {
        const sources: DataSourceSelectItem[] = [
          {
            name: 'first-name',
            value: 'first-value',
            meta: getMockPlugin({ name: 'mock-data-name', id: 'mock-data-id' }),
            sort: '',
          },
          {
            name: 'second-name',
            value: 'second-value',
            meta: getMockPlugin({ name: 'mock-data-name', id: 'mock-data-id' }),
            sort: '',
          },
        ];

        const getMetricSourcesMock = jest.fn().mockResolvedValue(sources);
        const getDatasourceSrvMock = jest.fn().mockReturnValue({ getMetricSources: getMetricSourcesMock });
        const dependencies: DataSourceVariableActionDependencies = { getDatasourceSrv: getDatasourceSrvMock };
<<<<<<< HEAD
        const datasource = variableMockBuilder('datasource')
          .withId('0')
=======
        const datasource = variableBuilder
          .datasource()
          .withUUID('0')
>>>>>>> 9b32f9d3
          .withQuery('mock-data-id')
          .build();

        const tester = await reduxTester<{ templating: TemplatingState }>()
          .givenRootReducer(getTemplatingRootReducer())
          .whenActionIsDispatched(initDashboardTemplating([datasource]))
          .whenAsyncActionIsDispatched(
            updateDataSourceVariableOptions(toVariableIdentifier(datasource), dependencies),
            true
          );

        await tester.thenDispatchedActionsShouldEqual(
          createDataSourceOptions(
            toVariablePayload({ type: 'datasource', id: '0' }, { sources, regex: (undefined as unknown) as RegExp })
          ),
          setCurrentVariableValue(
            toVariablePayload(
              { type: 'datasource', id: '0' },
              { option: { text: 'first-name', value: 'first-name', selected: false } }
            )
          )
        );

        expect(getMetricSourcesMock).toHaveBeenCalledTimes(1);
        expect(getMetricSourcesMock).toHaveBeenCalledWith({ skipVariables: true });
        expect(getDatasourceSrvMock).toHaveBeenCalledTimes(1);
      });
    });

    describe('and there is a regex', () => {
      it('then the correct actions are dispatched', async () => {
        const sources: DataSourceSelectItem[] = [
          {
            name: 'first-name',
            value: 'first-value',
            meta: getMockPlugin({ name: 'mock-data-name', id: 'mock-data-id' }),
            sort: '',
          },
          {
            name: 'second-name',
            value: 'second-value',
            meta: getMockPlugin({ name: 'mock-data-name', id: 'mock-data-id' }),
            sort: '',
          },
        ];

        const getMetricSourcesMock = jest.fn().mockResolvedValue(sources);
        const getDatasourceSrvMock = jest.fn().mockReturnValue({ getMetricSources: getMetricSourcesMock });
        const dependencies: DataSourceVariableActionDependencies = { getDatasourceSrv: getDatasourceSrvMock };
<<<<<<< HEAD
        const datasource = variableMockBuilder('datasource')
          .withId('0')
=======
        const datasource = variableBuilder
          .datasource()
          .withUUID('0')
>>>>>>> 9b32f9d3
          .withQuery('mock-data-id')
          .withRegEx('/.*(second-name).*/')
          .build();
        const tester = await reduxTester<{ templating: TemplatingState }>()
          .givenRootReducer(getTemplatingRootReducer())
          .whenActionIsDispatched(initDashboardTemplating([datasource]))
          .whenAsyncActionIsDispatched(
            updateDataSourceVariableOptions(toVariableIdentifier(datasource), dependencies),
            true
          );

        await tester.thenDispatchedActionsShouldEqual(
          createDataSourceOptions(
            toVariablePayload({ type: 'datasource', id: '0' }, { sources, regex: /.*(second-name).*/ })
          ),
          setCurrentVariableValue(
            toVariablePayload(
              { type: 'datasource', id: '0' },
              { option: { text: 'second-name', value: 'second-name', selected: false } }
            )
          )
        );

        expect(getMetricSourcesMock).toHaveBeenCalledTimes(1);
        expect(getMetricSourcesMock).toHaveBeenCalledWith({ skipVariables: true });
        expect(getDatasourceSrvMock).toHaveBeenCalledTimes(1);
      });
    });
  });

  describe('when initDataSourceVariableEditor is dispatched', () => {
    it('then the correct actions are dispatched', async () => {
      const sources: DataSourceSelectItem[] = [
        {
          name: 'first-name',
          value: 'first-value',
          meta: getMockPlugin({ name: 'mock-data-name', id: 'mock-data-id' }),
          sort: '',
        },
        {
          name: 'second-name',
          value: 'second-value',
          meta: getMockPlugin({ name: 'mock-data-name', id: 'mock-data-id' }),
          sort: '',
        },
        {
          name: 'mixed-name',
          value: 'mixed-value',
          meta: getMockPlugin(({
            name: 'mixed-data-name',
            id: 'mixed-data-id',
            mixed: true,
          } as unknown) as DataSourcePluginMeta),
          sort: '',
        },
      ];

      const getMetricSourcesMock = jest.fn().mockResolvedValue(sources);
      const getDatasourceSrvMock = jest.fn().mockReturnValue({ getMetricSources: getMetricSourcesMock });
      const dependencies: DataSourceVariableActionDependencies = { getDatasourceSrv: getDatasourceSrvMock };

      const tester = await reduxTester<{ templating: TemplatingState }>()
        .givenRootReducer(getTemplatingRootReducer())
        .whenAsyncActionIsDispatched(initDataSourceVariableEditor(dependencies));

      await tester.thenDispatchedActionsShouldEqual(
        changeVariableEditorExtended({
          propName: 'dataSourceTypes',
          propValue: [
            { text: '', value: '' },
            { text: 'mock-data-name', value: 'mock-data-id' },
          ],
        })
      );

      expect(getMetricSourcesMock).toHaveBeenCalledTimes(1);
      expect(getMetricSourcesMock).toHaveBeenCalledWith();
      expect(getDatasourceSrvMock).toHaveBeenCalledTimes(1);
    });
  });
});<|MERGE_RESOLUTION|>--- conflicted
+++ resolved
@@ -41,14 +41,9 @@
         const getMetricSourcesMock = jest.fn().mockResolvedValue(sources);
         const getDatasourceSrvMock = jest.fn().mockReturnValue({ getMetricSources: getMetricSourcesMock });
         const dependencies: DataSourceVariableActionDependencies = { getDatasourceSrv: getDatasourceSrvMock };
-<<<<<<< HEAD
-        const datasource = variableMockBuilder('datasource')
-          .withId('0')
-=======
         const datasource = variableBuilder
           .datasource()
-          .withUUID('0')
->>>>>>> 9b32f9d3
+          .withId('0')
           .withQuery('mock-data-id')
           .build();
 
@@ -98,14 +93,9 @@
         const getMetricSourcesMock = jest.fn().mockResolvedValue(sources);
         const getDatasourceSrvMock = jest.fn().mockReturnValue({ getMetricSources: getMetricSourcesMock });
         const dependencies: DataSourceVariableActionDependencies = { getDatasourceSrv: getDatasourceSrvMock };
-<<<<<<< HEAD
-        const datasource = variableMockBuilder('datasource')
-          .withId('0')
-=======
         const datasource = variableBuilder
           .datasource()
-          .withUUID('0')
->>>>>>> 9b32f9d3
+          .withId('0')
           .withQuery('mock-data-id')
           .withRegEx('/.*(second-name).*/')
           .build();
