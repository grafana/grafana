import { css } from '@emotion/css';
import { useState, useEffect, useCallback, useMemo } from 'react';
import { useAsync, useMeasure } from 'react-use';

import {
  GrafanaTheme2,
  PanelData,
  PanelModel,
  PanelPluginMeta,
  PanelPluginVisualizationSuggestion,
} from '@grafana/data';
import { Trans, t } from '@grafana/i18n';
import { config } from '@grafana/runtime';
import { Alert, Button, Icon, Spinner, Text, useStyles2 } from '@grafana/ui';
import { UNCONFIGURED_PANEL_PLUGIN_ID } from 'app/features/dashboard-scene/scene/UnconfiguredPanel';

import { getAllPanelPluginMeta } from '../../state/util';
import { MIN_MULTI_COLUMN_SIZE } from '../../suggestions/constants';
import { getAllSuggestions } from '../../suggestions/getAllSuggestions';
import { hasData } from '../../suggestions/utils';

import { VisualizationSuggestionCard } from './VisualizationSuggestionCard';
import { VizTypeChangeDetails } from './types';

export interface Props {
  onChange: (options: VizTypeChangeDetails) => void;
  data?: PanelData;
  panel?: PanelModel;
}

export function VisualizationSuggestions({ onChange, data, panel }: Props) {
  const styles = useStyles2(getStyles);
<<<<<<< HEAD
  const { value: suggestions, loading, error } = useAsync(() => getAllSuggestions(data, panel), [data, panel]);
=======
  const { value: suggestions } = useAsync(async () => await getAllSuggestions(data), [data]);
>>>>>>> e36ea787
  const [suggestionHash, setSuggestionHash] = useState<string | null>(null);
  const [firstCardRef, { width }] = useMeasure<HTMLDivElement>();
  const [firstCardHash, setFirstCardHash] = useState<string | null>(null);
  const isNewVizSuggestionsEnabled = config.featureToggles.newVizSuggestions;
  const isUnconfiguredPanel = panel?.type === UNCONFIGURED_PANEL_PLUGIN_ID;

  const suggestionsByVizType = useMemo(() => {
    const meta = getAllPanelPluginMeta();
    const record: Record<string, PanelPluginMeta> = {};
    for (const m of meta) {
      record[m.id] = m;
    }

    const result: Array<[PanelPluginMeta | undefined, PanelPluginVisualizationSuggestion[]]> = [];
    let currentVizType: PanelPluginMeta | undefined = undefined;
    for (const suggestion of suggestions || []) {
      const vizType = record[suggestion.pluginId];
      if (!currentVizType || currentVizType.id !== vizType?.id) {
        currentVizType = vizType;
        result.push([vizType, []]);
      }
      result[result.length - 1][1].push(suggestion);
    }
    return result;
  }, [suggestions]);

  const applySuggestion = useCallback(
    (suggestion: PanelPluginVisualizationSuggestion, isPreview?: boolean) => {
      onChange({
        pluginId: suggestion.pluginId,
        options: suggestion.options,
        fieldConfig: suggestion.fieldConfig,
        withModKey: isPreview,
      });

      if (isPreview) {
        setSuggestionHash(suggestion.hash);
      }
    },
    [onChange]
  );

  useEffect(() => {
    if (!isNewVizSuggestionsEnabled || !suggestions || suggestions.length === 0) {
      return;
    }

    // if the first suggestion has changed, we're going to change the currently selected suggestion and
    // set the firstCardHash to the new first suggestion's hash. We also choose the first suggestion if
    // the previously selected suggestion is no longer present in the list.
    const newFirstCardHash = suggestions?.[0]?.hash ?? null;
    if (firstCardHash !== newFirstCardHash || suggestions.every((s) => s.hash !== suggestionHash)) {
      applySuggestion(suggestions[0], true);
      setFirstCardHash(newFirstCardHash);
      return;
    }
  }, [suggestions, suggestionHash, firstCardHash, isNewVizSuggestionsEnabled, isUnconfiguredPanel, applySuggestion]);

  if (loading) {
    return (
      <div className={styles.loadingContainer}>
        <Spinner size="xxl" />
      </div>
    );
  }

  if (error) {
    return (
      <Alert title={t('panel.visualization-suggestions.error-loading-suggestions.title', 'Error')} severity="error">
        <Trans i18nKey="panel.visualization-suggestions.error-loading-suggestions.message">
          An error occurred when loading visualization suggestions.
        </Trans>
      </Alert>
    );
  }

  if (isNewVizSuggestionsEnabled && (!data || !hasData(data))) {
    return (
      <div className={styles.emptyStateWrapper}>
        <Icon name="chart-line" size="xxxl" className={styles.emptyStateIcon} />
        <Text element="p" textAlignment="center" color="secondary">
          <Trans i18nKey="dashboard.new-panel.suggestions.empty-state-message">
            Run a query to start seeing suggested visualizations
          </Trans>
        </Text>
      </div>
    );
  }

  if (!data) {
    return null;
  }

  return (
    <div className={styles.grid}>
      {isNewVizSuggestionsEnabled
        ? suggestionsByVizType.map(([vizType, vizTypeSuggestions]) => (
            <>
              <div className={styles.vizTypeHeader} key={vizType?.id || 'unknown-viz-type'}>
                <Text variant="body" weight="medium">
                  {vizType?.info && <img className={styles.vizTypeLogo} src={vizType.info.logos.small} alt="" />}
                  {vizType?.name || t('panel.visualization-suggestions.unknown-viz-type', 'Unknown visualization type')}
                </Text>
              </div>
              {vizTypeSuggestions?.map((suggestion, index) => {
                const isCardSelected = suggestionHash === suggestion.hash;
                return (
                  <div
                    key={suggestion.hash}
                    className={styles.cardContainer}
                    ref={index === 0 ? firstCardRef : undefined}
                  >
                    {isCardSelected && (
                      <Button
                        variant="primary"
                        size={'md'}
                        className={styles.applySuggestionButton}
                        aria-label={t(
                          'panel.visualization-suggestions.apply-suggestion-aria-label',
                          'Apply {{suggestionName}} visualization',
                          { suggestionName: suggestion.name }
                        )}
                        onClick={() =>
                          onChange({
                            pluginId: suggestion.pluginId,
                            withModKey: false,
                          })
                        }
                      >
                        {t('panel.visualization-suggestions.use-this-suggestion', 'Use this suggestion')}
                      </Button>
                    )}
                    <VisualizationSuggestionCard
                      data={data}
                      suggestion={suggestion}
                      width={width}
                      isSelected={isCardSelected}
                      tabIndex={index}
                      onClick={() => applySuggestion(suggestion, true)}
                    />
                  </div>
                );
              })}
            </>
          ))
        : suggestions?.map((suggestion, index) => (
            <div key={suggestion.hash} className={styles.cardContainer} ref={index === 0 ? firstCardRef : undefined}>
              <VisualizationSuggestionCard
                key={index}
                data={data}
                suggestion={suggestion}
                width={width}
                tabIndex={index}
                onClick={() => applySuggestion(suggestion)}
              />
            </div>
          ))}
    </div>
  );
}

const getStyles = (theme: GrafanaTheme2) => {
  return {
    loadingContainer: css({
      display: 'flex',
      justifyContent: 'center',
      alignItems: 'center',
      width: '100%',
      marginTop: theme.spacing(6),
    }),
    filterRow: css({
      display: 'flex',
      flexDirection: 'row',
      justifyContent: 'space-around',
      alignItems: 'center',
      paddingBottom: '8px',
    }),
    infoText: css({
      fontSize: theme.typography.bodySmall.fontSize,
      color: theme.colors.text.secondary,
      fontStyle: 'italic',
    }),
    grid: css({
      display: 'grid',
      gridGap: theme.spacing(1),
      gridTemplateColumns: `repeat(auto-fit, minmax(${MIN_MULTI_COLUMN_SIZE}px, 1fr))`,
      marginBottom: theme.spacing(1),
      justifyContent: 'space-evenly',
    }),
    emptyStateWrapper: css({
      display: 'flex',
      flexDirection: 'column',
      alignItems: 'center',
      justifyContent: 'center',
      padding: theme.spacing(4),
      textAlign: 'center',
      minHeight: '200px',
    }),
    emptyStateIcon: css({
      color: theme.colors.text.secondary,
      marginBottom: theme.spacing(2),
    }),
    cardContainer: css({
      position: 'relative',
    }),
    vizTypeHeader: css({
      gridColumn: '1 / -1',
      marginBottom: theme.spacing(0.5),
      marginTop: theme.spacing(2),
      '&:first-of-type': {
        marginTop: 0,
      },
    }),
    vizTypeLogo: css({
      filter: 'grayscale(100%)',
      maxHeight: `${theme.typography.body.lineHeight}em`,
      width: `${theme.typography.body.lineHeight}em`,
      alignItems: 'center',
      display: 'inline-block',
      marginRight: theme.spacing(1),
    }),
    applySuggestionButton: css({
      position: 'absolute',
      top: '50%',
      left: '50%',
      transform: 'translate(-50%, -50%)',
      zIndex: 10,
      padding: theme.spacing(0, 2),
    }),
  };
};<|MERGE_RESOLUTION|>--- conflicted
+++ resolved
@@ -30,11 +30,7 @@
 
 export function VisualizationSuggestions({ onChange, data, panel }: Props) {
   const styles = useStyles2(getStyles);
-<<<<<<< HEAD
-  const { value: suggestions, loading, error } = useAsync(() => getAllSuggestions(data, panel), [data, panel]);
-=======
-  const { value: suggestions } = useAsync(async () => await getAllSuggestions(data), [data]);
->>>>>>> e36ea787
+  const { value: suggestions, loading, error } = useAsync(() => getAllSuggestions(data), [data]);
   const [suggestionHash, setSuggestionHash] = useState<string | null>(null);
   const [firstCardRef, { width }] = useMeasure<HTMLDivElement>();
   const [firstCardHash, setFirstCardHash] = useState<string | null>(null);
