--- conflicted
+++ resolved
@@ -1,11 +1,5 @@
 import { css } from '@emotion/css';
-<<<<<<< HEAD
-import { VizTypeChangeDetails } from './types';
-import { VisualizationSuggestionCard } from './VisualizationSuggestionCard';
-import { getAllSuggestions } from '../../state/getAllSuggestions';
-=======
 import React from 'react';
->>>>>>> 0ca4ccfa
 import { useAsync, useLocalStorage } from 'react-use';
 import AutoSizer from 'react-virtualized-auto-sizer';
 
