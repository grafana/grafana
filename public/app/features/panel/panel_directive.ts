import angular from 'angular';
import $ from 'jquery';
import Drop from 'tether-drop';
import baron from 'baron';
import ResizeSensor from 'css-element-queries/src/ResizeSensor.js';

const module = angular.module('grafana.directives');

const panelTemplate = `
  <div class="panel-container">
    <div class="panel-header" ng-class="{'grid-drag-handle': !ctrl.fullscreen}">
      <span class="panel-info-corner">
        <i class="fa"></i>
        <span class="panel-info-corner-inner"></span>
      </span>

      <span class="panel-loading" ng-show="ctrl.loading">
        <i class="fa fa-spinner fa-spin"></i>
      </span>

      <panel-header class="panel-title-container" panel-ctrl="ctrl"></panel-header>
    </div>

    <div class="panel-content">
      <div class="panel-height-helper">
        <ng-transclude></ng-transclude>
      </div>
    </div>
  </div>

  <div class="panel-full-edit" ng-if="ctrl.editMode">
    <div class="tabbed-view tabbed-view--panel-edit">
      <div class="tabbed-view-header">
        <h3 class="tabbed-view-panel-title">
          {{ctrl.pluginName}}
        </h3>

        <ul class="gf-tabs">
          <li class="gf-tabs-item" ng-repeat="tab in ::ctrl.editorTabs">
            <a class="gf-tabs-link" ng-click="ctrl.changeTab($index)" ng-class="{active: ctrl.editorTabIndex === $index}">
              {{::tab.title}}
            </a>
          </li>
        </ul>

        <button class="tabbed-view-close-btn" ng-click="ctrl.exitFullscreen();">
          <i class="fa fa-remove"></i>
        </button>
      </div>

      <div class="tabbed-view-body">
        <div ng-repeat="tab in ctrl.editorTabs" ng-if="ctrl.editorTabIndex === $index">
          <panel-editor-tab editor-tab="tab" ctrl="ctrl" index="$index"></panel-editor-tab>
        </div>
      </div>
    </div>
  </div>
`;

module.directive('grafanaPanel', function($rootScope, $document, $timeout) {
  return {
    restrict: 'E',
    template: panelTemplate,
    transclude: true,
    scope: { ctrl: '=' },
    link: function(scope, elem) {
<<<<<<< HEAD
      var panelContainer = elem.find('.panel-container');
      var panelContent = elem.find('.panel-content');
      var cornerInfoElem = elem.find('.panel-info-corner');
      var ctrl = scope.ctrl;
      var infoDrop;
      var panelScrollbar;
      var panelInnerContent;
      var panelInnerContentHeight = -1;
=======
      const panelContainer = elem.find('.panel-container');
      const panelContent = elem.find('.panel-content');
      const cornerInfoElem = elem.find('.panel-info-corner');
      const ctrl = scope.ctrl;
      let infoDrop;
      let panelScrollbar;
>>>>>>> b6584f5a

      // the reason for handling these classes this way is for performance
      // limit the watchers on panels etc
      let transparentLastState = false;
      let lastHasAlertRule = false;
      let lastAlertState;
      let hasAlertRule;

      function mouseEnter() {
        panelContainer.toggleClass('panel-hover-highlight', true);
        ctrl.dashboard.setPanelFocus(ctrl.panel.id);
      }

      function mouseLeave() {
        panelContainer.toggleClass('panel-hover-highlight', false);
        ctrl.dashboard.setPanelFocus(0);
      }

      function panelHeightUpdated() {
        panelContent.css({ height: ctrl.height + 'px' });
        if (ctrl.panel.dynamicHeight) {
          panelInnerContentHeight = -1; // force checking
          checkInnerContentHeight();
        }
      }

      function checkInnerContentHeight() {
        if (ctrl.panel.dynamicHeight && panelInnerContent) {
          const v = panelInnerContent.outerHeight(true);
          if (v !== panelInnerContentHeight) {
            panelInnerContentHeight = v;
            ctrl.dynamicHeightChanged(panelInnerContentHeight);
          }
        }
      }

      function resizeScrollableContent() {
        if (panelScrollbar) {
          panelScrollbar.update();
        }
      }

      // set initial transparency
      if (ctrl.panel.transparent) {
        transparentLastState = true;
        panelContainer.addClass('panel-transparent', true);
      }

      // update scrollbar after mounting
      ctrl.events.on('component-did-mount', () => {
        if (ctrl.__proto__.constructor.scrollable) {
          const scrollRootClass = 'baron baron__root baron__clipper panel-content--scrollable';
          const scrollerClass = 'baron__scroller';
          const scrollBarHTML = `
            <div class="baron__track">
              <div class="baron__bar"></div>
            </div>
          `;

          const scrollRoot = panelContent;
          const scroller = panelContent.find(':first').find(':first');

          // Add a div under the scroller and watch for changes
          if (ctrl.panel.dynamicHeight) {
            $(scroller).wrap('<div class="panel-height-helper"></div>');
            scroller = panelContent.find(':first');

            panelInnerContent = $(scroller).find(':first');
            panelInnerContent.removeClass('panel-height-helper');
            panelInnerContent.css('margin-right', '20px');
            //panelInnerContent.css('border', '1px solid #FF0');

            // tslint:disable-next-line
            new ResizeSensor(panelInnerContent, checkInnerContentHeight);
          }

          scrollRoot.addClass(scrollRootClass);
          $(scrollBarHTML).appendTo(scrollRoot);
          scroller.addClass(scrollerClass);

          panelScrollbar = baron({
            root: scrollRoot[0],
            scroller: scroller[0],
            bar: '.baron__bar',
            barOnCls: '_scrollbar',
            scrollingCls: '_scrolling',
          });

          panelScrollbar.scroll();
        }
      });

      ctrl.events.on('panel-size-changed', () => {
        ctrl.calculatePanelHeight();
        panelHeightUpdated();
        $timeout(() => {
          resizeScrollableContent();
          ctrl.render();
        });
      });

      // set initial height
      ctrl.calculatePanelHeight();
      panelHeightUpdated();

      ctrl.events.on('render', () => {
        if (transparentLastState !== ctrl.panel.transparent) {
          panelContainer.toggleClass('panel-transparent', ctrl.panel.transparent === true);
          transparentLastState = ctrl.panel.transparent;
        }

        hasAlertRule = ctrl.panel.alert !== undefined;
        if (lastHasAlertRule !== hasAlertRule) {
          panelContainer.toggleClass('panel-has-alert', hasAlertRule);

          lastHasAlertRule = hasAlertRule;
        }

        if (ctrl.alertState) {
          if (lastAlertState) {
            panelContainer.removeClass('panel-alert-state--' + lastAlertState);
          }

          if (ctrl.alertState.state === 'ok' || ctrl.alertState.state === 'alerting') {
            panelContainer.addClass('panel-alert-state--' + ctrl.alertState.state);
          }

          lastAlertState = ctrl.alertState.state;
        } else if (lastAlertState) {
          panelContainer.removeClass('panel-alert-state--' + lastAlertState);
          lastAlertState = null;
        }
      });

      function updatePanelCornerInfo() {
        const cornerMode = ctrl.getInfoMode();
        cornerInfoElem[0].className = 'panel-info-corner panel-info-corner--' + cornerMode;

        if (cornerMode) {
          if (infoDrop) {
            infoDrop.destroy();
          }

          infoDrop = new Drop({
            target: cornerInfoElem[0],
            content: function() {
              return ctrl.getInfoContent({ mode: 'tooltip' });
            },
            classes: ctrl.error ? 'drop-error' : 'drop-help',
            openOn: 'hover',
            hoverOpenDelay: 100,
            tetherOptions: {
              attachment: 'bottom left',
              targetAttachment: 'top left',
              constraints: [
                {
                  to: 'window',
                  attachment: 'together',
                  pin: true,
                },
              ],
            },
          });
        }
      }

      scope.$watchGroup(['ctrl.error', 'ctrl.panel.description'], updatePanelCornerInfo);
      scope.$watchCollection('ctrl.panel.links', updatePanelCornerInfo);

      cornerInfoElem.on('click', function() {
        infoDrop.close();
        scope.$apply(ctrl.openInspector.bind(ctrl));
      });

      elem.on('mouseenter', mouseEnter);
      elem.on('mouseleave', mouseLeave);

      scope.$on('$destroy', function() {
        elem.off();
        cornerInfoElem.off();

        if (infoDrop) {
          infoDrop.destroy();
        }

        if (panelScrollbar) {
          panelScrollbar.dispose();
        }
      });
    },
  };
});

module.directive('panelHelpCorner', function($rootScope) {
  return {
    restrict: 'E',
    template: `
    <span class="alert-error panel-error small pointer" ng-if="ctrl.error" ng-click="ctrl.openInspector()">
    <span data-placement="top" bs-tooltip="ctrl.error">
    <i class="fa fa-exclamation"></i><span class="panel-error-arrow"></span>
    </span>
    </span>
    `,
    link: function(scope, elem) {},
  };
});<|MERGE_RESOLUTION|>--- conflicted
+++ resolved
@@ -64,23 +64,14 @@
     transclude: true,
     scope: { ctrl: '=' },
     link: function(scope, elem) {
-<<<<<<< HEAD
-      var panelContainer = elem.find('.panel-container');
-      var panelContent = elem.find('.panel-content');
-      var cornerInfoElem = elem.find('.panel-info-corner');
-      var ctrl = scope.ctrl;
-      var infoDrop;
-      var panelScrollbar;
-      var panelInnerContent;
-      var panelInnerContentHeight = -1;
-=======
       const panelContainer = elem.find('.panel-container');
       const panelContent = elem.find('.panel-content');
       const cornerInfoElem = elem.find('.panel-info-corner');
       const ctrl = scope.ctrl;
       let infoDrop;
       let panelScrollbar;
->>>>>>> b6584f5a
+      let panelInnerContent;
+      let panelInnerContentHeight = -1;
 
       // the reason for handling these classes this way is for performance
       // limit the watchers on panels etc
