--- conflicted
+++ resolved
@@ -252,21 +252,17 @@
 
 export class LinkSrv implements LinkService {
   getLinkUrl(link: DashboardLink) {
-<<<<<<< HEAD
-    let params: string[] = [];
-=======
     let params: { [key: string]: boolean } = {};
->>>>>>> dc8acf8e
 
     if (link.keepTime) {
-      params.push(`\$${DataLinkBuiltInVars.keepTime}`);
+      params[`\$${DataLinkBuiltInVars.keepTime}`] = true;
     }
 
     if (link.includeVars) {
-      params.push(`\$${DataLinkBuiltInVars.includeVars}`);
-    }
-
-    let url = locationUtil.assureBaseUrl(urlUtil.appendQueryToUrl(link.url || '', params.join('&')));
+      params[`\$${DataLinkBuiltInVars.includeVars}`] = true;
+    }
+
+    let url = locationUtil.assureBaseUrl(urlUtil.appendQueryToUrl(link.url || '', urlUtil.toUrlParams(params)));
     url = getTemplateSrv().replace(url);
 
     return getConfig().disableSanitizeHtml ? url : textUtil.sanitizeUrl(url);
