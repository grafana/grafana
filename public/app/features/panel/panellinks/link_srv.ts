--- conflicted
+++ resolved
@@ -5,212 +5,8 @@
 import { appendQueryToUrl, toUrlParams } from 'app/core/utils/url';
 import { sanitizeUrl } from 'app/core/utils/text';
 import { getConfig } from 'app/core/config';
-<<<<<<< HEAD
 import { DataLink, KeyValue, deprecationWarning, LinkModel, ScopedVars, DataLinkBuiltInVars } from '@grafana/data';
-=======
 import locationUtil from 'app/core/utils/location_util';
-import { VariableSuggestion, VariableOrigin, DataLinkBuiltInVars } from '@grafana/ui';
-import {
-  DataLink,
-  KeyValue,
-  deprecationWarning,
-  LinkModel,
-  DataFrame,
-  ScopedVars,
-  FieldType,
-  Field,
-} from '@grafana/data';
-
-const timeRangeVars = [
-  {
-    value: `${DataLinkBuiltInVars.keepTime}`,
-    label: 'Time range',
-    documentation: 'Adds current time range',
-    origin: VariableOrigin.BuiltIn,
-  },
-  {
-    value: `${DataLinkBuiltInVars.timeRangeFrom}`,
-    label: 'Time range: from',
-    documentation: "Adds current time range's from value",
-    origin: VariableOrigin.BuiltIn,
-  },
-  {
-    value: `${DataLinkBuiltInVars.timeRangeTo}`,
-    label: 'Time range: to',
-    documentation: "Adds current time range's to value",
-    origin: VariableOrigin.BuiltIn,
-  },
-];
-
-const seriesVars = [
-  {
-    value: `${DataLinkBuiltInVars.seriesName}`,
-    label: 'Name',
-    documentation: 'Name of the series',
-    origin: VariableOrigin.Series,
-  },
-];
-
-const valueVars = [
-  {
-    value: `${DataLinkBuiltInVars.valueNumeric}`,
-    label: 'Numeric',
-    documentation: 'Numeric representation of selected value',
-    origin: VariableOrigin.Value,
-  },
-  {
-    value: `${DataLinkBuiltInVars.valueText}`,
-    label: 'Text',
-    documentation: 'Text representation of selected value',
-    origin: VariableOrigin.Value,
-  },
-  {
-    value: `${DataLinkBuiltInVars.valueRaw}`,
-    label: 'Raw',
-    documentation: 'Raw value',
-    origin: VariableOrigin.Value,
-  },
-];
-
-const buildLabelPath = (label: string) => {
-  return label.indexOf('.') > -1 ? `["${label}"]` : `.${label}`;
-};
-
-export const getPanelLinksVariableSuggestions = (): VariableSuggestion[] => [
-  ...templateSrv.variables.map(variable => ({
-    value: variable.name as string,
-    label: variable.name,
-    origin: VariableOrigin.Template,
-  })),
-  {
-    value: `${DataLinkBuiltInVars.includeVars}`,
-    label: 'All variables',
-    documentation: 'Adds current variables',
-    origin: VariableOrigin.Template,
-  },
-  ...timeRangeVars,
-];
-
-const getFieldVars = (dataFrames: DataFrame[]) => {
-  const all = [];
-  for (const df of dataFrames) {
-    for (const f of df.fields) {
-      if (f.labels) {
-        for (const k of Object.keys(f.labels)) {
-          all.push(k);
-        }
-      }
-    }
-  }
-
-  const labels = _.chain(all)
-    .flatten()
-    .uniq()
-    .value();
-
-  return [
-    {
-      value: `${DataLinkBuiltInVars.fieldName}`,
-      label: 'Name',
-      documentation: 'Field name of the clicked datapoint (in ms epoch)',
-      origin: VariableOrigin.Field,
-    },
-    ...labels.map(label => ({
-      value: `__field.labels${buildLabelPath(label)}`,
-      label: `labels.${label}`,
-      documentation: `${label} label value`,
-      origin: VariableOrigin.Field,
-    })),
-  ];
-};
-
-const getDataFrameVars = (dataFrames: DataFrame[]) => {
-  let numeric: Field = undefined;
-  let title: Field = undefined;
-  const suggestions: VariableSuggestion[] = [];
-  const keys: KeyValue<true> = {};
-  for (const df of dataFrames) {
-    for (const f of df.fields) {
-      if (keys[f.name]) {
-        continue;
-      }
-      suggestions.push({
-        value: `__data.fields[${f.name}]`,
-        label: `${f.name}`,
-        documentation: `Formatted value for ${f.name} on the same row`,
-        origin: VariableOrigin.Fields,
-      });
-      keys[f.name] = true;
-      if (!numeric && f.type === FieldType.number) {
-        numeric = f;
-      }
-      if (!title && f.config.title && f.config.title !== f.name) {
-        title = f;
-      }
-    }
-  }
-
-  if (suggestions.length) {
-    suggestions.push({
-      value: `__data.fields[0]`,
-      label: `Select by index`,
-      documentation: `Enter the field order`,
-      origin: VariableOrigin.Fields,
-    });
-  }
-  if (numeric) {
-    suggestions.push({
-      value: `__data.fields[${numeric.name}].numeric`,
-      label: `Show numeric value`,
-      documentation: `the numeric field value`,
-      origin: VariableOrigin.Fields,
-    });
-    suggestions.push({
-      value: `__data.fields[${numeric.name}].text`,
-      label: `Show text value`,
-      documentation: `the text value`,
-      origin: VariableOrigin.Fields,
-    });
-  }
-  if (title) {
-    suggestions.push({
-      value: `__data.fields[${title.config.title}]`,
-      label: `Select by title`,
-      documentation: `Use the title to pick the field`,
-      origin: VariableOrigin.Fields,
-    });
-  }
-  return suggestions;
-};
-
-export const getDataLinksVariableSuggestions = (dataFrames: DataFrame[]): VariableSuggestion[] => {
-  const valueTimeVar = {
-    value: `${DataLinkBuiltInVars.valueTime}`,
-    label: 'Time',
-    documentation: 'Time value of the clicked datapoint (in ms epoch)',
-    origin: VariableOrigin.Value,
-  };
-  return [
-    ...seriesVars,
-    ...getFieldVars(dataFrames),
-    ...valueVars,
-    valueTimeVar,
-    ...getDataFrameVars(dataFrames),
-    ...getPanelLinksVariableSuggestions(),
-  ];
-};
-
-export const getCalculationValueDataLinksVariableSuggestions = (dataFrames: DataFrame[]): VariableSuggestion[] => {
-  const fieldVars = getFieldVars(dataFrames);
-  const valueCalcVar = {
-    value: `${DataLinkBuiltInVars.valueCalc}`,
-    label: 'Calculation name',
-    documentation: 'Name of the calculation the value is a result of',
-    origin: VariableOrigin.Value,
-  };
-  return [...seriesVars, ...fieldVars, ...valueVars, valueCalcVar, ...getPanelLinksVariableSuggestions()];
-};
->>>>>>> efbe5e87
 
 export interface LinkService {
   getDataLinkUIModel: <T>(link: DataLink, scopedVars: ScopedVars, origin: T) => LinkModel<T>;
