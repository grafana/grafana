import {
  PanelData,
  VisualizationSuggestion,
  VisualizationSuggestionsBuilder,
  PanelModel,
  VisualizationSuggestionScore,
} from '@grafana/data';
import { importPanelPlugin } from 'app/features/plugins/importPanelPlugin';

export const panelsToCheckFirst = [
  'timeseries',
  'barchart',
  'gauge',
  'stat',
  'piechart',
  'bargauge',
  'table',
  'state-timeline',
  'status-history',
  'text',
  'dashlist',
<<<<<<< HEAD
  // 'candlestick', // uncomment when beta
=======
  'logs',
>>>>>>> 51ef770c
];

export async function getAllSuggestions(data?: PanelData, panel?: PanelModel): Promise<VisualizationSuggestion[]> {
  const builder = new VisualizationSuggestionsBuilder(data, panel);

  for (const pluginId of panelsToCheckFirst) {
    const plugin = await importPanelPlugin(pluginId);
    const supplier = plugin.getSuggestionsSupplier();

    if (supplier) {
      supplier.getSuggestionsForData(builder);
    }
  }

  return builder.getList().sort((a, b) => {
    return (b.score ?? VisualizationSuggestionScore.OK) - (a.score ?? VisualizationSuggestionScore.OK);
  });
}<|MERGE_RESOLUTION|>--- conflicted
+++ resolved
@@ -19,11 +19,8 @@
   'status-history',
   'text',
   'dashlist',
-<<<<<<< HEAD
+  'logs',
   // 'candlestick', // uncomment when beta
-=======
-  'logs',
->>>>>>> 51ef770c
 ];
 
 export async function getAllSuggestions(data?: PanelData, panel?: PanelModel): Promise<VisualizationSuggestion[]> {
