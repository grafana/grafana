import _ from 'lodash';
import Remarkable from 'remarkable';

import config from 'app/core/config';
import { profiler } from 'app/core/core';
import { Emitter } from 'app/core/core';
import getFactors from 'app/core/utils/factors';
import {
  duplicatePanel,
  removePanel,
  copyPanel as copyPanelUtil,
  editPanelJson as editPanelJsonUtil,
  sharePanel as sharePanelUtil,
  calculateInnerPanelHeight,
} from 'app/features/dashboard/utils/panel';

<<<<<<< HEAD
import {
  GRID_COLUMN_COUNT,
  PANEL_HEADER_HEIGHT,
  GRID_CELL_HEIGHT,
  GRID_CELL_VMARGIN,
  PANEL_BORDER
} from 'app/core/constants';
=======
import { GRID_COLUMN_COUNT } from 'app/core/constants';
>>>>>>> f8393fb3

export class PanelCtrl {
  panel: any;
  error: any;
  dashboard: any;
  pluginName: string;
  pluginId: string;
  editorTabs: any;
  $scope: any;
  $injector: any;
  $location: any;
  $timeout: any;
  inspector: any;
  editModeInitiated: boolean;
  height: any;
  containerHeight: any;
  events: Emitter;
  loading: boolean;
  timing: any;
  maxPanelsPerRowOptions: number[];

  constructor($scope, $injector) {
    this.$injector = $injector;
    this.$location = $injector.get('$location');
    this.$scope = $scope;
    this.$timeout = $injector.get('$timeout');
    this.editorTabs = [];
    this.events = this.panel.events;
    this.timing = {}; // not used but here to not break plugins

    const plugin = config.panels[this.panel.type];
    if (plugin) {
      this.pluginId = plugin.id;
      this.pluginName = plugin.name;
    }

    $scope.$on('component-did-mount', () => this.panelDidMount());
  }

  panelDidMount() {
    this.events.emit('component-did-mount');
    this.dashboard.panelInitialized(this.panel);
  }

  renderingCompleted() {
    profiler.renderingCompleted(this.panel.id);
  }

  dynamicHeightChanged(height: number): boolean {
    const min = this.panel.dynamicHeightMIN || 50;
    if (height < min) {
      height = min;
    }
    if (this.panel.dynamicHeightMAX && height > this.panel.dynamicHeightMAX) {
      height = this.panel.dynamicHeightMAX;
    }
    const h = Math.ceil((height + 5) / (GRID_CELL_HEIGHT + GRID_CELL_VMARGIN)) + 1;
    if (h !== this.panel.gridPos.h) {
      //console.log('Dynamic Height Changed', height, 'new:', h, 'old', this.panel.gridPos.h);
      this.panel.gridPos.h = h;
      this.events.emit('panel-size-changed');
      this.dashboard.events.emit('row-expanded'); // triggers grid re-layout
      return true;
    }
    return false;
  }

  refresh() {
    this.panel.refresh();
  }

  publishAppEvent(evtName, evt) {
    this.$scope.$root.appEvent(evtName, evt);
  }

  changeView(fullscreen, edit) {
    this.publishAppEvent('panel-change-view', {
      fullscreen: fullscreen,
      edit: edit,
      panelId: this.panel.id,
    });
  }

  viewPanel() {
    this.changeView(true, false);
  }

  editPanel() {
    this.changeView(true, true);
  }

  exitFullscreen() {
    this.changeView(false, false);
  }

  initEditMode() {
    if (!this.editModeInitiated) {
      this.editModeInitiated = true;
      this.events.emit('init-edit-mode', null);
      this.maxPanelsPerRowOptions = getFactors(GRID_COLUMN_COUNT);
    }
  }

  addEditorTab(title, directiveFn, index?, icon?) {
    const editorTab = { title, directiveFn, icon };

    if (_.isString(directiveFn)) {
      editorTab.directiveFn = () => {
        return { templateUrl: directiveFn };
      };
    }

    if (index) {
      this.editorTabs.splice(index, 0, editorTab);
    } else {
      this.editorTabs.push(editorTab);
    }
  }

  getMenu() {
    const menu = [];
    menu.push({
      text: 'View',
      click: 'ctrl.viewPanel();',
      icon: 'gicon gicon-viewer',
      shortcut: 'v',
    });

    if (this.dashboard.meta.canEdit) {
      menu.push({
        text: 'Edit',
        click: 'ctrl.editPanel();',
        role: 'Editor',
        icon: 'gicon gicon-editor',
        shortcut: 'e',
      });
    }

    menu.push({
      text: 'Share',
      click: 'ctrl.sharePanel();',
      icon: 'fa fa-fw fa-share',
      shortcut: 'p s',
    });

    // Additional items from sub-class
    menu.push(...this.getAdditionalMenuItems());

    const extendedMenu = this.getExtendedMenu();
    menu.push({
      text: 'More ...',
      click: '',
      icon: 'fa fa-fw fa-cube',
      submenu: extendedMenu,
    });

    if (this.dashboard.meta.canEdit) {
      menu.push({ divider: true, role: 'Editor' });
      menu.push({
        text: 'Remove',
        click: 'ctrl.removePanel();',
        role: 'Editor',
        icon: 'fa fa-fw fa-trash',
        shortcut: 'p r',
      });
    }

    return menu;
  }

  getExtendedMenu() {
    const menu = [];
    if (!this.panel.fullscreen && this.dashboard.meta.canEdit) {
      menu.push({
        text: 'Duplicate',
        click: 'ctrl.duplicate()',
        role: 'Editor',
        shortcut: 'p d',
      });

      menu.push({
        text: 'Copy',
        click: 'ctrl.copyPanel()',
        role: 'Editor',
      });
    }

    menu.push({
      text: 'Panel JSON',
      click: 'ctrl.editPanelJson(); dismiss();',
    });

    this.events.emit('init-panel-actions', menu);
    return menu;
  }

  // Override in sub-class to add items before extended menu
  getAdditionalMenuItems() {
    return [];
  }

  otherPanelInFullscreenMode() {
    return this.dashboard.meta.fullscreen && !this.panel.fullscreen;
  }

  calculatePanelHeight(containerHeight) {
    this.containerHeight = containerHeight;
    this.height = calculateInnerPanelHeight(this.panel, containerHeight);
  }

  render(payload?) {
    this.events.emit('render', payload);
  }

  duplicate() {
    duplicatePanel(this.dashboard, this.panel);
  }

  removePanel() {
    removePanel(this.dashboard, this.panel, true);
  }

  editPanelJson() {
    editPanelJsonUtil(this.dashboard, this.panel);
  }

  copyPanel() {
    copyPanelUtil(this.panel);
  }

  sharePanel() {
    sharePanelUtil(this.dashboard, this.panel);
  }

  getInfoMode() {
    if (this.error) {
      return 'error';
    }
    if (!!this.panel.description) {
      return 'info';
    }
    if (this.panel.links && this.panel.links.length) {
      return 'links';
    }
    return '';
  }

  getInfoContent(options) {
    let markdown = this.panel.description;

    if (options.mode === 'tooltip') {
      markdown = this.error || this.panel.description;
    }

    const linkSrv = this.$injector.get('linkSrv');
    const sanitize = this.$injector.get('$sanitize');
    const templateSrv = this.$injector.get('templateSrv');
    const interpolatedMarkdown = templateSrv.replace(markdown, this.panel.scopedVars);
    let html = '<div class="markdown-html">';

    html += new Remarkable().render(interpolatedMarkdown);

    if (this.panel.links && this.panel.links.length > 0) {
      html += '<ul>';
      for (const link of this.panel.links) {
        const info = linkSrv.getPanelLinkAnchorInfo(link, this.panel.scopedVars);
        html +=
          '<li><a class="panel-menu-link" href="' +
          info.href +
          '" target="' +
          info.target +
          '">' +
          info.title +
          '</a></li>';
      }
      html += '</ul>';
    }

    html += '</div>';
    return sanitize(html);
  }
}<|MERGE_RESOLUTION|>--- conflicted
+++ resolved
@@ -14,17 +14,7 @@
   calculateInnerPanelHeight,
 } from 'app/features/dashboard/utils/panel';
 
-<<<<<<< HEAD
-import {
-  GRID_COLUMN_COUNT,
-  PANEL_HEADER_HEIGHT,
-  GRID_CELL_HEIGHT,
-  GRID_CELL_VMARGIN,
-  PANEL_BORDER
-} from 'app/core/constants';
-=======
-import { GRID_COLUMN_COUNT } from 'app/core/constants';
->>>>>>> f8393fb3
+import { GRID_COLUMN_COUNT, GRID_CELL_HEIGHT, GRID_CELL_VMARGIN } from 'app/core/constants';
 
 export class PanelCtrl {
   panel: any;
