--- conflicted
+++ resolved
@@ -6,20 +6,6 @@
 function (angular, $, config) {
   'use strict';
 
-<<<<<<< HEAD
-  angular
-    .module('grafana.directives')
-    .directive('panelLoader', function($compile, $parse) {
-      return {
-        restrict: 'E',
-        link: function(scope, elem, attr) {
-          var getter = $parse(attr.type), panelType = getter(scope);
-          var panelPath = config.panels[panelType].path;
-
-          scope.require([panelPath + "/module"], function () {
-            var panelEl = angular.element(document.createElement('grafana-panel-' + panelType));
-            console.log(panelEl);
-=======
   var module = angular.module('grafana.directives');
 
   module.directive('panelLoader', function($compile, $parse) {
@@ -102,7 +88,6 @@
             }
 
             var panelEl = angular.element(document.createElement('metric-query-editor-' + ds.meta.type));
->>>>>>> 364d9de7
             elem.append(panelEl);
             $compile(panelEl)(editorScope);
           });
