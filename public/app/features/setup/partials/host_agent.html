<navbar icon="fa fa-fw fa-cloud-download" title="安装指南" title-url="/setting/agent">
  <a href="/setting/agent" class="navbar-page-btn">
    安装探针
	</a>
</navbar>

<div class="page-container setup-container">
  <ul class="tab-list pull-left">
    <li>请选择操作系统:</li>
    <li ng-repeat="item in platform" ng-click="changeSelect(item)" ng-class="{'active':item.host == selected.host}">
      <i class="{{item.icon}}"></i>
      {{item.host}}
    </li>
  </ul>
  <div class="tab-container">
    <a ng-click="nextEvent('back')" class="pull-right">返回</a>
    <div ng-if="!selected" style="height: 100%; overflow: hidden;">
      <img src="public/img/chooseHost.png" alt=""/>
    </div>
    <div ng-if="selected">
      <h3>您将在【{{system}}】下{{type}}【{{selected.host}}】探针</h3>

      <h5>您也可以选择<span class="btn-update" ng-click="updateType('安装')">安装</span>或<span class="btn-update" ng-click="updateType('更新')">更新</span>探针</h5>

<<<<<<< HEAD
      <h4>1. {{type}}部署</h4>
      <h5>* 您可以选择一键{{type}}</h5>
      <ul class="tight-form last">
        <li style="word-break: break-all">
          sudo ORG_TOKEN={{token}} CLIENT_ID={{orgId}} METRIC_SERVER_HOST={{metricsServer}} ALERTD_SERVER={{alertServer}} AGENT_URL=https://download.cloudwiz.cn/agent bash -c "$(curl -kL https://download.cloudwiz.cn/agent/deploy_agent.sh)"{{updateAuto}}
        </li>
      </ul>
      
      <h5 style="cursor: pointer;" ng-click="installManual = !installManual">* 如果您希望手动{{type}},请点击这里<i style="margin-left:10px;" ng-class="{true:'fa fa-hand-o-down',false:'fa fa-hand-o-left'}[installManual]"></i></h5>
      <ul ng-if="installManual" style="list-style:lower-roman;">
        <li>
          <p style="word-break: break-all">创建文件安装目录</p>
          <div class="tight-form last">
            <p style="word-break: break-all">/tmp/publish/{{selected.addr}}/</p>
          </div>
        </li>
        <li>
          <p style="word-break: break-all">下载相关文件</p>
          <div class="tight-form last">
            <p style="word-break: break-all">wget https://download.cloudwiz.cn/agent/deploy_agent.sh</p>
            <p style="word-break: break-all">wget https://download.cloudwiz.cn/agent/{{selected.addr}}/agent.tar.gz</p>
            <p style="word-break: break-all">wget https://download.cloudwiz.cn/agent/{{selected.addr}}/agent.tar.gz.md5</p>
          </div>
        </li>
        <li>
          <p style="word-break: break-all">修改文件权限</p>
          <div class="tight-form last">
            <p style="word-break: break-all">chmod +x deploy_agent.sh</p>
          </div>
        </li>
        <li>
          <p style="word-break: break-all">部署探针</p>
          <div class="tight-form last">
            <p style="word-break: break-all">sudo ORG_TOKEN={{token}} CLIENT_ID={{orgId}} METRIC_SERVER_HOST={{metricsServer}} ALERTD_SERVER={{alertServer}} ./deploy_agent.sh{{updateSelf}}</p>
          </div>
        </li>
      </ul>
=======
    <h4>1. {{type}}部署</h4>
    <h5>* 您可以选择一键{{type}}</h5>
    <ul class="tight-form last">
      <li style="word-break: break-all">
        sudo ORG_TOKEN={{token}} CLIENT_ID={{orgId}} SYSTEM_ID={{systemId}} METRIC_SERVER_HOST={{metricsServer}} ALERTD_SERVER={{alertServer}} AGENT_URL=https://download.cloudwiz.cn/agent bash -c "$(curl -kL https://download.cloudwiz.cn/agent/deploy_agent.sh)"{{updateAuto}}
      </li>
    </ul>
    
    <h5 style="cursor: pointer;" ng-click="installManual = !installManual">* 如果您希望手动{{type}},请点击这里<i style="margin-left:10px;" ng-class="{true:'fa fa-hand-o-down',false:'fa fa-hand-o-left'}[installManual]"></i></h5>
    <ul ng-if="installManual" style="list-style:lower-roman;">
      <li>
        <p style="word-break: break-all">创建文件安装目录</p>
        <div class="tight-form last">
          <p style="word-break: break-all">/tmp/publish/{{selected.addr}}/</p>
        </div>
      </li>
      <li>
        <p style="word-break: break-all">下载相关文件</p>
        <div class="tight-form last">
          <p style="word-break: break-all">wget https://download.cloudwiz.cn/agent/deploy_agent.sh</p>
          <p style="word-break: break-all">wget https://download.cloudwiz.cn/agent/{{selected.addr}}/agent.tar.gz</p>
          <p style="word-break: break-all">wget https://download.cloudwiz.cn/agent/{{selected.addr}}/agent.tar.gz.md5</p>
        </div>
      </li>
      <li>
        <p style="word-break: break-all">修改文件权限</p>
        <div class="tight-form last">
          <p style="word-break: break-all">chmod +x deploy_agent.sh</p>
        </div>
      </li>
      <li>
        <p style="word-break: break-all">部署探针</p>
        <div class="tight-form last">
          <p style="word-break: break-all">sudo ORG_TOKEN={{token}} CLIENT_ID={{orgId}} SYSTEM_ID={{systemId}} METRIC_SERVER_HOST={{metricsServer}} ALERTD_SERVER={{alertServer}} ./deploy_agent.sh{{updateSelf}}</p>
        </div>
      </li>
    </ul>
>>>>>>> 1fb01902

      <h4>2. 启动探针</h4>
      <ul class="tight-form last">
        <li style="word-break: break-all">sudo /etc/init.d/cloudwiz-agent start</li>
      </ul>

      <div class="pull-right installed">
        <button ng-click="nextEvent('skip')" class="btn" ng-if="installed">跳过</button>
        <button ng-click="nextEvent('import')" class="btn" ng-disabled="!installed" ng-class="{'btn-success':installed}">导入报警规则</button>
        <button ng-click="createTemp()" class="btn" ng-disabled="!installed" ng-class="{'btn-success':installed}">导入模板</button>
        <button ng-click="nextEvent('next')" class="btn" ng-disabled="!installed" ng-class="{'btn-primary':installed}">下一步</button>
      </div>
    </div>

  </div>
</div>
<|MERGE_RESOLUTION|>--- conflicted
+++ resolved
@@ -22,15 +22,14 @@
 
       <h5>您也可以选择<span class="btn-update" ng-click="updateType('安装')">安装</span>或<span class="btn-update" ng-click="updateType('更新')">更新</span>探针</h5>
 
-<<<<<<< HEAD
       <h4>1. {{type}}部署</h4>
       <h5>* 您可以选择一键{{type}}</h5>
       <ul class="tight-form last">
         <li style="word-break: break-all">
-          sudo ORG_TOKEN={{token}} CLIENT_ID={{orgId}} METRIC_SERVER_HOST={{metricsServer}} ALERTD_SERVER={{alertServer}} AGENT_URL=https://download.cloudwiz.cn/agent bash -c "$(curl -kL https://download.cloudwiz.cn/agent/deploy_agent.sh)"{{updateAuto}}
+          sudo ORG_TOKEN={{token}} CLIENT_ID={{orgId}} SYSTEM_ID={{systemId}} METRIC_SERVER_HOST={{metricsServer}} ALERTD_SERVER={{alertServer}} AGENT_URL=https://download.cloudwiz.cn/agent bash -c "$(curl -kL https://download.cloudwiz.cn/agent/deploy_agent.sh)"{{updateAuto}}
         </li>
       </ul>
-      
+
       <h5 style="cursor: pointer;" ng-click="installManual = !installManual">* 如果您希望手动{{type}},请点击这里<i style="margin-left:10px;" ng-class="{true:'fa fa-hand-o-down',false:'fa fa-hand-o-left'}[installManual]"></i></h5>
       <ul ng-if="installManual" style="list-style:lower-roman;">
         <li>
@@ -60,45 +59,6 @@
           </div>
         </li>
       </ul>
-=======
-    <h4>1. {{type}}部署</h4>
-    <h5>* 您可以选择一键{{type}}</h5>
-    <ul class="tight-form last">
-      <li style="word-break: break-all">
-        sudo ORG_TOKEN={{token}} CLIENT_ID={{orgId}} SYSTEM_ID={{systemId}} METRIC_SERVER_HOST={{metricsServer}} ALERTD_SERVER={{alertServer}} AGENT_URL=https://download.cloudwiz.cn/agent bash -c "$(curl -kL https://download.cloudwiz.cn/agent/deploy_agent.sh)"{{updateAuto}}
-      </li>
-    </ul>
-    
-    <h5 style="cursor: pointer;" ng-click="installManual = !installManual">* 如果您希望手动{{type}},请点击这里<i style="margin-left:10px;" ng-class="{true:'fa fa-hand-o-down',false:'fa fa-hand-o-left'}[installManual]"></i></h5>
-    <ul ng-if="installManual" style="list-style:lower-roman;">
-      <li>
-        <p style="word-break: break-all">创建文件安装目录</p>
-        <div class="tight-form last">
-          <p style="word-break: break-all">/tmp/publish/{{selected.addr}}/</p>
-        </div>
-      </li>
-      <li>
-        <p style="word-break: break-all">下载相关文件</p>
-        <div class="tight-form last">
-          <p style="word-break: break-all">wget https://download.cloudwiz.cn/agent/deploy_agent.sh</p>
-          <p style="word-break: break-all">wget https://download.cloudwiz.cn/agent/{{selected.addr}}/agent.tar.gz</p>
-          <p style="word-break: break-all">wget https://download.cloudwiz.cn/agent/{{selected.addr}}/agent.tar.gz.md5</p>
-        </div>
-      </li>
-      <li>
-        <p style="word-break: break-all">修改文件权限</p>
-        <div class="tight-form last">
-          <p style="word-break: break-all">chmod +x deploy_agent.sh</p>
-        </div>
-      </li>
-      <li>
-        <p style="word-break: break-all">部署探针</p>
-        <div class="tight-form last">
-          <p style="word-break: break-all">sudo ORG_TOKEN={{token}} CLIENT_ID={{orgId}} SYSTEM_ID={{systemId}} METRIC_SERVER_HOST={{metricsServer}} ALERTD_SERVER={{alertServer}} ./deploy_agent.sh{{updateSelf}}</p>
-        </div>
-      </li>
-    </ul>
->>>>>>> 1fb01902
 
       <h4>2. 启动探针</h4>
       <ul class="tight-form last">
