--- conflicted
+++ resolved
@@ -1,9 +1,5 @@
 import React, { PureComponent } from 'react';
-<<<<<<< HEAD
-import { ConfirmButton, Icon } from '@grafana/ui';
-=======
-import { ConfirmButton, RadioButtonGroup } from '@grafana/ui';
->>>>>>> 2d48bb89
+import { ConfirmButton, RadioButtonGroup, Icon } from '@grafana/ui';
 import { cx } from 'emotion';
 
 interface Props {
