--- conflicted
+++ resolved
@@ -100,11 +100,7 @@
                     className="css-payll4"
                   >
                     <li
-<<<<<<< HEAD
-                      className="css-vohy86"
-=======
-                      className="css-1lu9djy"
->>>>>>> 20246a31
+                      className="css-12nfddj"
                       onClick={[Function]}
                     >
                       <div />
