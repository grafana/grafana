import React, { useCallback } from 'react';
import { hot } from 'react-hot-loader';
import { connect } from 'react-redux';
import { Form, Button, Input, Field } from '@grafana/ui';
import { NavModel } from '@grafana/data';
import { getBackendSrv } from '@grafana/runtime';
import { StoreState } from '../../types';
import { getNavModel } from '../../core/selectors/navModel';
import Page from 'app/core/components/Page/Page';
import { useHistory } from 'react-router-dom';

interface UserCreatePageProps {
  navModel: NavModel;
}
interface UserDTO {
  name: string;
  password: string;
  email?: string;
  login?: string;
}

const createUser = async (user: UserDTO) => getBackendSrv().post('/api/admin/users', user);

<<<<<<< HEAD
const UserCreatePage: React.FC<UserCreatePageProps> = ({ navModel, updateLocation }) => {
  const onSubmit = useCallback(
    async (data: UserDTO) => {
      await createUser(data);
      updateLocation({ path: '/admin/users' });
    },
    [updateLocation]
  );
=======
const UserCreatePage: React.FC<UserCreatePageProps> = ({ navModel }) => {
  const history = useHistory();

  const onSubmit = useCallback(async (data: UserDTO) => {
    await createUser(data);
    history.push('/admin/users');
  }, []);
>>>>>>> b017c654

  return (
    <Page navModel={navModel}>
      <Page.Contents>
        <h1>Add new user</h1>
        <Form onSubmit={onSubmit} validateOn="onBlur">
          {({ register, errors }) => {
            return (
              <>
                <Field
                  label="Name"
                  required
                  invalid={!!errors.name}
                  error={errors.name ? 'Name is required' : undefined}
                >
                  <Input name="name" ref={register({ required: true })} />
                </Field>

                <Field label="E-mail">
                  <Input name="email" ref={register} />
                </Field>

                <Field label="Username">
                  <Input name="login" ref={register} />
                </Field>
                <Field
                  label="Password"
                  required
                  invalid={!!errors.password}
                  error={errors.password ? 'Password is required and must contain at least 4 characters' : undefined}
                >
                  <Input
                    type="password"
                    name="password"
                    ref={register({
                      validate: (value) => value.trim() !== '' && value.length >= 4,
                    })}
                  />
                </Field>
                <Button type="submit">Create user</Button>
              </>
            );
          }}
        </Form>
      </Page.Contents>
    </Page>
  );
};

const mapStateToProps = (state: StoreState) => ({
  navModel: getNavModel(state.navIndex, 'global-users'),
});

export default hot(module)(connect(mapStateToProps)(UserCreatePage));<|MERGE_RESOLUTION|>--- conflicted
+++ resolved
@@ -21,24 +21,16 @@
 
 const createUser = async (user: UserDTO) => getBackendSrv().post('/api/admin/users', user);
 
-<<<<<<< HEAD
-const UserCreatePage: React.FC<UserCreatePageProps> = ({ navModel, updateLocation }) => {
+const UserCreatePage: React.FC<UserCreatePageProps> = ({ navModel }) => {
+  const history = useHistory();
+
   const onSubmit = useCallback(
     async (data: UserDTO) => {
       await createUser(data);
-      updateLocation({ path: '/admin/users' });
+      history.push('/admin/users');
     },
-    [updateLocation]
+    [history]
   );
-=======
-const UserCreatePage: React.FC<UserCreatePageProps> = ({ navModel }) => {
-  const history = useHistory();
-
-  const onSubmit = useCallback(async (data: UserDTO) => {
-    await createUser(data);
-    history.push('/admin/users');
-  }, []);
->>>>>>> b017c654
 
   return (
     <Page navModel={navModel}>
