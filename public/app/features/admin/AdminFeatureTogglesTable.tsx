--- conflicted
+++ resolved
@@ -35,11 +35,8 @@
   const serverToggles = useRef<FeatureToggle[]>(featureToggles);
   const [localToggles, setLocalToggles] = useState<FeatureToggle[]>(featureToggles);
   const [isSaving, setIsSaving] = useState(false);
-<<<<<<< HEAD
   const [showSaveModel, setShowSaveModal] = useState(false);
-=======
   const togglesApi = getTogglesAPI();
->>>>>>> 40a08a77
 
   const handleToggleChange = (toggle: FeatureToggle, newValue: boolean) => {
     const updatedToggle = { ...toggle, enabled: newValue };
