--- conflicted
+++ resolved
@@ -3,11 +3,7 @@
 import { hot } from 'react-hot-loader';
 import { connect, MapDispatchToProps, MapStateToProps } from 'react-redux';
 import { NavModel } from '@grafana/data';
-<<<<<<< HEAD
-import { Pagination, Forms, Tooltip, HorizontalGroup, stylesFactory, LinkButton, Icon } from '@grafana/ui';
-=======
-import { Pagination, Tooltip, HorizontalGroup, stylesFactory, LinkButton, Input } from '@grafana/ui';
->>>>>>> 2d48bb89
+import { Pagination, Tooltip, HorizontalGroup, stylesFactory, LinkButton, Input, Icon } from '@grafana/ui';
 import { StoreState, UserDTO } from '../../types';
 import Page from 'app/core/components/Page/Page';
 import { getNavModel } from '../../core/selectors/navModel';
