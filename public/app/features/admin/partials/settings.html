--- conflicted
+++ resolved
@@ -2,17 +2,10 @@
 
 <div class="page-container page-body">
 
-<<<<<<< HEAD
-		<div class="grafana-info-box span8" style="margin: 20px 0 25px 0">
-			These system settings are defined in grafana.ini or custom.ini (or overriden in ENV variables).
-			To change these you currently need to restart GrafCrunch.
-		</div>
-=======
 	<div class="grafana-info-box span8" style="margin: 20px 0 25px 0">
 		These system settings are defined in grafana.ini or custom.ini (or overridden in ENV variables).
-		To change these you currently need to restart grafana.
+		To change these you currently need to restart GrafCrunch.
 	</div>
->>>>>>> ad15c540
 
 	<table class="filter-table">
 		<tr ng-repeat-start="(secName, secValue) in settings">
