--- conflicted
+++ resolved
@@ -1,93 +1,26 @@
-<<<<<<< HEAD
-<topnav icon="fa fa-fw fa-cogs" title="全体成员" subnav="true">
-	<ul class="nav">
-		<li><a href="admin/users">用户管理</a></li>
-		<li class="active"><a href="admin/users/create">新建用户</a></li>
-	</ul>
-</topnav>
-
-<div class="page-container">
-	<div class="page">
-		<h2>
-			创建新用户
-		</h2>
-
-		<form name="userForm">
-			<div>
-				<div class="tight-form">
-					<ul class="tight-form-list">
-						<li class="tight-form-item" style="width: 100px">
-							<strong>姓名</strong>
-						</li>
-						<li>
-							<input type="text" required ng-model="user.name" class="input-xxlarge tight-form-input last" >
-						</li>
-					</ul>
-					<div class="clearfix"></div>
-				</div>
-				<div class="tight-form">
-					<ul class="tight-form-list">
-						<li class="tight-form-item" style="width: 100px">
-							<strong>邮箱</strong>
-						</li>
-						<li>
-							<input type="email" ng-model="user.email" class="input-xxlarge tight-form-input last" >
-						</li>
-					</ul>
-					<div class="clearfix"></div>
-				</div>
-				<div class="tight-form">
-					<ul class="tight-form-list">
-						<li class="tight-form-item" style="width: 100px">
-							<strong>账号名称</strong>
-						</li>
-						<li>
-							<input type="text" ng-model="user.login" class="input-xxlarge tight-form-input last" >
-						</li>
-					</ul>
-					<div class="clearfix"></div>
-				</div>
-				<div class="tight-form">
-					<ul class="tight-form-list">
-						<li class="tight-form-item" style="width: 100px">
-							<strong>Password</strong>
-						</li>
-						<li>
-							<input type="password" required ng-model="user.password" class="input-xxlarge tight-form-input last" >
-						</li>
-					</ul>
-					<div class="clearfix"></div>
-				</div>
-			</div>
-
-			<br>
-			<button type="submit" class="pull-right btn btn-success" ng-click="create()">新建</button>
-		</form>
-	</div>
-=======
 <navbar icon="fa fa-fw fa-cogs" title="Admin" title-url="admin">
 	<a href="admin/users" class="navbar-page-btn">
 		<i class="icon-gf icon-gf-users"></i>
-		Users
+		用户管理
 	</a>
 </navbar>
 
 <div class="page-container">
 	<div class="page-header">
-		<h1>Add new user</h1>
+		<h1>创建新用户</h1>
 	</div>
 
 	<form name="userForm" class="gf-form-group">
 		<div class="gf-form">
-			<span class="gf-form-label width-10">Name</span>
+			<span class="gf-form-label width-10">姓名</span>
 			<input type="text" required ng-model="user.name" class="gf-form-input max-width-20" >
 		</div>
 		<div class="gf-form">
-			<span class="gf-form-label width-10">Email</span>
+			<span class="gf-form-label width-10">邮箱</span>
 			<input type="email" ng-model="user.email" class="gf-form-input max-width-20" >
 		</div>
 		<div class="gf-form">
-			<span class="gf-form-label width-10">Username</span>
+			<span class="gf-form-label width-10">账号名称</span>
 			<input type="text" ng-model="user.login" class="gf-form-input max-width-20" >
 		</div>
 		<div class="gf-form">
@@ -96,8 +29,7 @@
 		</div>
 
 		<div class="gf-form-button-row">
-			<button type="submit" class="btn btn-success" ng-click="create()">Create</button>
+			<button type="submit" class="btn btn-success" ng-click="create()">新建</button>
 		</div>
 	</form>
->>>>>>> 2bf305b1
 </div>