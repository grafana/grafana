--- conflicted
+++ resolved
@@ -16,13 +16,10 @@
   Tooltip,
 } from '@grafana/ui';
 import { TagBadge } from 'app/core/components/TagFilter/TagBadge';
-<<<<<<< HEAD
+import { Trans } from 'app/core/internationalization';
 import AccessRoleCell from 'app/percona/rbac/AccessRoleCell';
 import AccessRoleHeader from 'app/percona/rbac/AccessRoleHeader';
 import { useAccessRolesEnabled, useFetchAccessRoles } from 'app/percona/rbac/hooks';
-=======
-import { Trans } from 'app/core/internationalization';
->>>>>>> 9e942dcb
 import { UserDTO } from 'app/types';
 
 import { OrgUnits } from './OrgUnits';
