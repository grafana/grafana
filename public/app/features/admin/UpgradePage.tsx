--- conflicted
+++ resolved
@@ -2,7 +2,7 @@
 import { css } from 'emotion';
 import { NavModel } from '@grafana/data';
 import Page from '../../core/components/Page/Page';
-import { LicenseChrome, Orbit } from './LicenseChrome';
+import { LicenseChrome } from './LicenseChrome';
 import { Forms } from '@grafana/ui';
 import { hot } from 'react-hot-loader';
 import { StoreState } from '../../types';
@@ -17,16 +17,7 @@
   return (
     <Page navModel={navModel}>
       <Page.Contents>
-<<<<<<< HEAD
         <UpgradeInfo />
-=======
-        <div className="page-container page-body">
-          <UpgradeInfo
-            message="You are running the open-source version of Grafana. With this version,
-          you cannot run Grafana Enterprise so all enterprise features are disabled."
-          />
-        </div>
->>>>>>> 7e67f3f7
       </Page.Contents>
     </Page>
   );
@@ -34,37 +25,12 @@
 
 const titleStyles = { fontWeight: 500, fontSize: '26px', lineHeight: '123%' };
 
-<<<<<<< HEAD
 const UpgradeInfo: React.FC = () => {
   return (
     <LicenseChrome header="Grafana Enterprise">
       <FeatureInfo />
       <ServiceInfo />
     </LicenseChrome>
-=======
-interface UpgradeInfoProps {
-  message: string;
-}
-
-export const UpgradeInfo: React.FC<UpgradeInfoProps> = ({ message }) => {
-  const experiments = React.useContext(ExperimentsContext);
-  const subheader = experiments.HeaderCTA ? (
-    <CallToAction larger={experiments.LargerCTA} />
-  ) : (
-    <h3>Get your free trial</h3>
-  );
-
-  return (
-    <>
-      {message && <div className="grafana-info-box span8">{message}</div>}
-
-      <LicenseChrome header="Grafana Enterprise" subheader={subheader}>
-        <ServiceInfo />
-        <FeatureInfo />
-        <Footer />
-      </LicenseChrome>
-    </>
->>>>>>> 7e67f3f7
   );
 };
 
