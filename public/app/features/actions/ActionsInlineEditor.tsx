--- conflicted
+++ resolved
@@ -10,11 +10,7 @@
 };
 
 export const ActionsInlineEditor = ({ actions, getSuggestions, showOneClick, ...rest }: DataLinksInlineEditorProps) => (
-<<<<<<< HEAD
-  <DataLinksInlineEditorBase<Action> type={'action'} items={actions} {...rest}>
-=======
   <DataLinksInlineEditorBase<Action> type="action" items={actions} {...rest}>
->>>>>>> 1b8db233
     {(item, index, onSave, onCancel) => (
       <ActionEditorModalContent
         index={index}
