import { LiveChannelConfig } from '@grafana/data';
import { getDashboardChannelsFeature } from './dashboard/dashboardWatcher';
import { LiveMeasurementsSupport } from './measurements/measurementsSupport';
import { grafanaLiveCoreFeatures } from './scopes';

export function registerLiveFeatures() {
  const channels: LiveChannelConfig[] = [
    {
      path: 'random-2s-stream',
      description: 'Random stream with points every 2s',
<<<<<<< HEAD
      getController: () => random2s,
      processMessage: random2s.append,
=======
>>>>>>> d2afcdd4
    },
    {
      path: 'random-flakey-stream',
      description: 'Random stream with flakey data points',
<<<<<<< HEAD
      getController: () => randomFlakey,
      processMessage: randomFlakey.append,
=======
>>>>>>> d2afcdd4
    },
    {
      path: 'random-20Hz-stream',
      description: 'Random stream with points in 20Hz',
<<<<<<< HEAD
      getController: () => random20Hz,
      processMessage: random20Hz.append,
=======
>>>>>>> d2afcdd4
    },
  ];

  grafanaLiveCoreFeatures.register({
    name: 'testdata',
    support: {
      getChannelConfig: (path: string) => {
        return channels.find((c) => c.path === path);
      },
      getSupportedPaths: () => channels,
    },
    description: 'Test data generations',
  });

  const broadcastConfig: LiveChannelConfig = {
    path: '${path}',
    description: 'Broadcast any messages to a channel',
    canPublish: () => true,
  };

  grafanaLiveCoreFeatures.register({
    name: 'broadcast',
    support: {
      getChannelConfig: (path: string) => {
        return broadcastConfig;
      },
      getSupportedPaths: () => [broadcastConfig],
    },
    description: 'Broadcast will send/receive any JSON object in a channel',
  });

  grafanaLiveCoreFeatures.register({
    name: 'measurements',
    support: new LiveMeasurementsSupport(),
    description: 'These channels listen for measurements and produce DataFrames',
  });

  // dashboard/*
  grafanaLiveCoreFeatures.register(getDashboardChannelsFeature());
}<|MERGE_RESOLUTION|>--- conflicted
+++ resolved
@@ -8,29 +8,14 @@
     {
       path: 'random-2s-stream',
       description: 'Random stream with points every 2s',
-<<<<<<< HEAD
-      getController: () => random2s,
-      processMessage: random2s.append,
-=======
->>>>>>> d2afcdd4
     },
     {
       path: 'random-flakey-stream',
       description: 'Random stream with flakey data points',
-<<<<<<< HEAD
-      getController: () => randomFlakey,
-      processMessage: randomFlakey.append,
-=======
->>>>>>> d2afcdd4
     },
     {
       path: 'random-20Hz-stream',
       description: 'Random stream with points in 20Hz',
-<<<<<<< HEAD
-      getController: () => random20Hz,
-      processMessage: random20Hz.append,
-=======
->>>>>>> d2afcdd4
     },
   ];
 
