--- conflicted
+++ resolved
@@ -15,10 +15,7 @@
 import { CoreGrafanaLiveFeature } from '../scopes';
 import { sessionId } from '../live';
 import { ShowModalReactEvent } from '../../../types/events';
-<<<<<<< HEAD
 import { Unsubscribable } from 'rxjs';
-=======
->>>>>>> 1dd9e9b1
 import { getBackendSrv } from 'app/core/services/backend_srv';
 
 class DashboardWatcher {
@@ -39,24 +36,13 @@
   }
 
   private sendEditingState() {
-<<<<<<< HEAD
-    if (this.channel) {
+    if (this.channel && this.uid) {
       getBackendSrv().post(`api/live/publish`, {
         channel: this.channel,
         data: {
           sessionId,
-          uid: this.uid!,
-          action: this.editing ? DashboardEventAction.EditingStarted : DashboardEventAction.EditingCanceled,
-          message: (window as any).grafanaBootData?.user?.name,
-=======
-    if (this.channel && this.uid) {
-      getBackendSrv().post(`api/live/publish`, {
-        channel: this.channel.id,
-        data: {
-          sessionId,
           uid: this.uid,
           action: this.editing ? DashboardEventAction.EditingStarted : DashboardEventAction.EditingCanceled,
->>>>>>> 1dd9e9b1
           timestamp: Date.now(),
         },
       });
@@ -71,26 +57,15 @@
 
     // Check for changes
     if (uid !== this.uid) {
-<<<<<<< HEAD
       const addr = {
         scope: LiveChannelScope.Grafana,
         namespace: 'dashboard',
         path: `uid/${uid}`,
       };
-
-      this.leave();
-      this.subscription = live.getStream(addr).subscribe(this.observer);
-=======
       this.leave();
       if (uid) {
-        this.channel = live.getChannel({
-          scope: LiveChannelScope.Grafana,
-          namespace: 'dashboard',
-          path: `uid/${uid}`,
-        });
-        this.channel.getStream().subscribe(this.observer);
+        this.subscription = live.getStream(addr).subscribe(this.observer);
       }
->>>>>>> 1dd9e9b1
       this.uid = uid;
       this.channel = toLiveChannelId(addr);
     }
@@ -145,11 +120,7 @@
               return;
             }
 
-<<<<<<< HEAD
-            const showPopup = this.editing; // or has unsaved changes
-=======
             const showPopup = this.editing; // || changeTracker.hasChanges();
->>>>>>> 1dd9e9b1
 
             if (action === DashboardEventAction.Saved) {
               if (showPopup) {
