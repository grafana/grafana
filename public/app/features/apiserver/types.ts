/**
 * This file holds generic kubernetes compatible types.
 *
 * This is very much a work in progress aiming to simplify common access patterns for k8s resource
 * Please update and improve types/utilities while we find a good pattern here!
 *
 * Once this is more stable and represents a more general pattern, it should be moved to @grafana/data
 *
 */

/** The object type and version */
export interface TypeMeta<K = string> {
  apiVersion: string;
  kind: K;
}

export interface ObjectMeta {
  // Name is the unique identifier in k8s -- it maps to the "uid" value in most existing grafana objects
  name: string;
  // Namespace maps the owner group -- it is typically the org or stackId for most grafana resources
  namespace?: string;
  // Resource version will increase (not sequentially!) with any change to the saved value
  resourceVersion: string;
  // The first time this was saved
  creationTimestamp: string;
  // General resource annotations -- including the common grafana.app values
  annotations?: GrafanaAnnotations & GrafanaClientAnnotations;
  // General application level key+value pairs
  labels?: Record<string, string>;
}

export const AnnoKeyCreatedBy = 'grafana.app/createdBy';
export const AnnoKeyUpdatedTimestamp = 'grafana.app/updatedTimestamp';
export const AnnoKeyUpdatedBy = 'grafana.app/updatedBy';
export const AnnoKeyFolder = 'grafana.app/folder';
export const AnnoKeyFolderTitle = 'grafana.app/folderTitle';
export const AnnoKeyFolderId = 'grafana.app/folderId';
export const AnnoKeyFolderUrl = 'grafana.app/folderUrl';
export const AnnoKeyMessage = 'grafana.app/message';
export const AnnoKeySlug = 'grafana.app/slug';
export const AnnoKeyDashboardId = 'grafana.app/dashboardId';

// Identify where values came from
export const AnnoKeyRepoName = 'grafana.app/repoName';
export const AnnoKeyRepoPath = 'grafana.app/repoPath';
export const AnnoKeyRepoHash = 'grafana.app/repoHash';
export const AnnoKeyRepoTimestamp = 'grafana.app/repoTimestamp';

export const AnnoKeySavedFromUI = 'grafana.app/saved-from-ui';
export const AnnoKeyDashboardNotFound = 'grafana.app/dashboard-not-found';
export const AnnoKeyDashboardIsSnapshot = 'grafana.app/dashboard-is-snapshot';
<<<<<<< HEAD
=======
export const AnnoKeyDashboardIsNew = 'grafana.app/dashboard-is-new';
>>>>>>> 03f7a7d8

// Annotations provided by the API
type GrafanaAnnotations = {
  [AnnoKeyCreatedBy]?: string;
  [AnnoKeyUpdatedTimestamp]?: string;
  [AnnoKeyUpdatedBy]?: string;
  [AnnoKeyFolder]?: string;
  [AnnoKeySlug]?: string;
  [AnnoKeyDashboardId]?: number;

  [AnnoKeyRepoName]?: string;
  [AnnoKeyRepoPath]?: string;
  [AnnoKeyRepoHash]?: string;
  [AnnoKeyRepoTimestamp]?: string;
};

// Annotations provided by the front-end client
type GrafanaClientAnnotations = {
  [AnnoKeyMessage]?: string;
  [AnnoKeyFolderTitle]?: string;
  [AnnoKeyFolderUrl]?: string;
  [AnnoKeyFolderId]?: number;
  [AnnoKeyFolderId]?: number;
  [AnnoKeySavedFromUI]?: string;
  [AnnoKeyDashboardNotFound]?: boolean;
  [AnnoKeyDashboardIsSnapshot]?: boolean;
<<<<<<< HEAD
=======
  [AnnoKeyDashboardIsNew]?: boolean;
>>>>>>> 03f7a7d8
};

export interface Resource<T = object, K = string> extends TypeMeta<K> {
  metadata: ObjectMeta;
  spec: T;
}

export interface ResourceForCreate<T = object, K = string> extends Partial<TypeMeta<K>> {
  metadata: Partial<ObjectMeta> & {
    // When creating a resource, it must set a name or generateName to create a unique one on the server
    generateName?: string;
  };
  spec: T;
}

export interface ListMeta {
  resourceVersion: string;
  continue?: string;
  remainingItemCount?: number;
}

export interface ResourceList<T, K = string> extends TypeMeta {
  metadata: ListMeta;
  items: Array<Resource<T, K>>;
}

export type ListOptionsLabelSelector =
  | string
  | Array<
      | {
          key: string;
          operator: '=' | '!=';
          value: string;
        }
      | {
          key: string;
          operator: 'in' | 'notin';
          value: string[];
        }
      | {
          key: string;
          operator: '' | '!';
        }
    >;

export type ListOptionsFieldSelector =
  | string
  | Array<{
      key: string;
      operator: '=' | '!=';
      value: string;
    }>;

export interface ListOptions {
  // continue the list at a given batch
  continue?: string;

  // Query by labels
  // https://kubernetes.io/docs/concepts/overview/working-with-objects/labels/#label-selectors
  labelSelector?: ListOptionsLabelSelector;

  // Query by fields
  // https://kubernetes.io/docs/concepts/overview/working-with-objects/field-selectors/
  fieldSelector?: ListOptionsFieldSelector;

  // Limit the response count
  limit?: number;
}

export interface MetaStatus {
  // Status of the operation. More info: https://git.k8s.io/community/contributors/devel/sig-architecture/api-conventions.md#spec-and-status
  status: 'Success' | 'Failure';

  // A human-readable description of the status of this operation.
  message: string;

  // Suggested HTTP return code for this status, 0 if not set.
  code: number;

  // A machine-readable description of why this operation is in the "Failure" status.
  reason?: string;

  // Extended data associated with the reason
  details?: object;
}

export interface ResourceClient<T = object, K = string> {
  create(obj: ResourceForCreate<T, K>): Promise<Resource<T, K>>;
  get(name: string): Promise<Resource<T, K>>;
  subresource<S>(name: string, path: string): Promise<S>;
  list(opts?: ListOptions): Promise<ResourceList<T, K>>;
  update(obj: ResourceForCreate<T, K>): Promise<Resource<T, K>>;
  delete(name: string): Promise<MetaStatus>;
}

export interface K8sAPIGroup {
  name: string;
  versions: Array<{ groupVersion: string; version: string }>;
  preferredVersion: { groupVersion: string; version: string };
}
export interface K8sAPIGroupList {
  kind: 'APIGroupList';
  groups: K8sAPIGroup[];
}<|MERGE_RESOLUTION|>--- conflicted
+++ resolved
@@ -49,10 +49,7 @@
 export const AnnoKeySavedFromUI = 'grafana.app/saved-from-ui';
 export const AnnoKeyDashboardNotFound = 'grafana.app/dashboard-not-found';
 export const AnnoKeyDashboardIsSnapshot = 'grafana.app/dashboard-is-snapshot';
-<<<<<<< HEAD
-=======
 export const AnnoKeyDashboardIsNew = 'grafana.app/dashboard-is-new';
->>>>>>> 03f7a7d8
 
 // Annotations provided by the API
 type GrafanaAnnotations = {
@@ -79,10 +76,7 @@
   [AnnoKeySavedFromUI]?: string;
   [AnnoKeyDashboardNotFound]?: boolean;
   [AnnoKeyDashboardIsSnapshot]?: boolean;
-<<<<<<< HEAD
-=======
   [AnnoKeyDashboardIsNew]?: boolean;
->>>>>>> 03f7a7d8
 };
 
 export interface Resource<T = object, K = string> extends TypeMeta<K> {
