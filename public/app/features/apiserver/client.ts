--- conflicted
+++ resolved
@@ -46,30 +46,17 @@
 
   public async create(obj: ResourceForCreate<T, K>): Promise<Resource<T, K>> {
     if (!obj.metadata.name && !obj.metadata.generateName) {
-<<<<<<< HEAD
-      const login = contextSrv.user.login
-      // GenerateName lets the apiserver create a new uid for the name
-      // THe passed in value is the suggested prefix
-      obj.metadata.generateName = login ? login.slice(0,2) : 'g'; 
-    }
-    setOriginAsUI(obj.metadata)
-=======
       const login = contextSrv.user.login;
       // GenerateName lets the apiserver create a new uid for the name
       // THe passed in value is the suggested prefix
       obj.metadata.generateName = login ? login.slice(0, 2) : 'g';
     }
     setOriginAsUI(obj.metadata);
->>>>>>> f5d9c247
     return getBackendSrv().post(this.url, obj);
   }
 
   public async update(obj: Resource<T, K>): Promise<Resource<T, K>> {
-<<<<<<< HEAD
-    setOriginAsUI(obj.metadata)
-=======
     setOriginAsUI(obj.metadata);
->>>>>>> f5d9c247
     return getBackendSrv().put<Resource<T, K>>(`${this.url}/${obj.metadata.name}`, obj);
   }
 
@@ -114,16 +101,9 @@
 // add the origin annotations so we know what was set from the UI
 function setOriginAsUI(meta: Partial<ObjectMeta>) {
   if (!meta.annotations) {
-<<<<<<< HEAD
-    meta.annotations = {}
-  }
-  meta.annotations.AnnoKeyOriginName = "UI"
-  meta.annotations.AnnoKeyOriginPath = window.location.pathname
-=======
     meta.annotations = {};
   }
   meta.annotations.AnnoKeyOriginName = 'UI';
   meta.annotations.AnnoKeyOriginPath = window.location.pathname;
   meta.annotations.AnnoKeyOriginHash = config.buildInfo.versionString;
->>>>>>> f5d9c247
 }