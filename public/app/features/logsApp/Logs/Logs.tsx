import { css, cx } from '@emotion/css';
import memoizeOne from 'memoize-one';
import React, { createRef, PureComponent } from 'react';

import {
  AbsoluteTimeRange,
  CoreApp,
  DataFrame,
  DataHoverClearEvent,
  DataHoverEvent,
  DataQueryResponse,
  DataSourceApi,
  EventBus,
  ExploreLogsPanelState,
  ExplorePanelsState,
  Field,
  GrafanaTheme2,
  LinkModel,
  LoadingState,
  LogRowContextOptions,
  LogRowModel,
  LogsDedupStrategy,
  LogsMetaItem,
  LogsSortOrder,
  rangeUtil,
  RawTimeRange,
  serializeStateToUrlParam,
  SplitOpen,
  SupplementaryQueryType,
  TimeRange,
  TimeZone,
  urlUtil,
} from '@grafana/data';
import { config, reportInteraction } from '@grafana/runtime';
import { DataQuery } from '@grafana/schema';
import { Button, Icon, PanelChrome, RadioButtonGroup, Themeable2, withTheme2 } from '@grafana/ui';
import { SplitPaneWrapper } from 'app/core/components/SplitPaneWrapper/SplitPaneWrapper';
import store from 'app/core/store';
import { createAndCopyShortLink } from 'app/core/utils/shortLinks';
import { InfiniteScroll } from 'app/features/logs/components/InfiniteScroll';
import { getLogRowStyles } from 'app/features/logs/components/getLogRowStyles';
import { dispatch, getState } from 'app/store/store';

import { ExploreItemState } from '../../../types';
import { LogRows } from '../../logs/components/LogRows';
import { LogRowContextModal } from '../../logs/components/log-context/LogRowContextModal';
import { dedupLogRows, filterLogLevels } from '../../logs/logsModel';
import { getUrlStateFromPaneState } from '../hooks/useStateSync';
import { changePanelState } from '../state/explorePane';

import { LogDetails } from './LogDetails';
import { LogStats } from './LogStats';
import { LogsOptions } from './LogsOptions';
import { LogsOrder } from './LogsOrder';
import { getLogsTableHeight, LogsTableWrap } from './LogsTableWrap';
import { LogsVolumePanelList } from './LogsVolumePanelList';
import { SETTINGS_KEYS } from './utils/logs';

interface Props extends Themeable2 {
  width: number;
  splitOpen: SplitOpen;
  logRows: LogRowModel[];
  logsMeta?: LogsMetaItem[];
  logsSeries?: DataFrame[];
  logsQueries?: DataQuery[];
  visibleRange?: AbsoluteTimeRange;
  theme: GrafanaTheme2;
  loading: boolean;
  loadingState: LoadingState;
  absoluteRange: AbsoluteTimeRange;
  timeZone: TimeZone;
  scanning?: boolean;
  scanRange?: RawTimeRange;
  exploreId: string;
  datasourceType?: string;
  logsVolumeEnabled: boolean;
  logsVolumeData: DataQueryResponse | undefined;
  logsCountEnabled: boolean;
  logsCountData: DataQueryResponse | undefined;
  logsCountWithGroupByData: DataQueryResponse | undefined;
  logsVolumeWithGroupByData: DataQueryResponse | undefined;
  onSetLogsVolumeEnabled: (enabled: boolean) => void;
  loadLogsVolumeData: (suppQueryType?: SupplementaryQueryType) => void;
  showContextToggle?: (row: LogRowModel) => boolean;
  onChangeTime: (range: AbsoluteTimeRange) => void;
  onClickFilterLabel?: (key: string, value: string, frame?: DataFrame) => void;
  onClickFilterOutLabel?: (key: string, value: string, frame?: DataFrame) => void;
  onStartScanning?: () => void;
  onStopScanning?: () => void;
  getRowContext?: (row: LogRowModel, origRow: LogRowModel, options: LogRowContextOptions) => Promise<any>;
  getRowContextQuery?: (row: LogRowModel, options?: LogRowContextOptions) => Promise<DataQuery | null>;
  getLogRowContextUi?: (row: LogRowModel, runContextQuery?: () => void) => React.ReactNode;
  getFieldLinks: (field: Field, rowIndex: number, dataFrame: DataFrame) => Array<LinkModel<Field>>;
  addResultsToCache: () => void;
  clearCache: () => void;
  eventBus: EventBus;
  panelState?: ExplorePanelsState;
  scrollElement?: HTMLDivElement;
  isFilterLabelActive?: (key: string, value: string, refId?: string) => Promise<boolean>;
  logsFrames?: DataFrame[];
  range: TimeRange;
  onClickFilterValue?: (value: string, refId?: string) => void;
  onClickFilterOutValue?: (value: string, refId?: string) => void;
  loadMoreLogs?(range: AbsoluteTimeRange): void;
  datasourceInstance: DataSourceApi<DataQuery>;
}

export type LogsVisualisationType = 'table' | 'logs';

interface State {
  showLabels: boolean;
  showTime: boolean;
  wrapLogMessage: boolean;
  prettifyLogMessage: boolean;
  dedupStrategy: LogsDedupStrategy;
  hiddenLogLevels: string[];
  logsSortOrder: LogsSortOrder;
  isFlipping: boolean;
  displayedFields: string[];
  forceEscape: boolean;
  contextOpen: boolean;
  contextRow?: LogRowModel;
  tableFrame?: DataFrame;
  visualisationType?: LogsVisualisationType;
  logsContainer?: HTMLDivElement;
  logDetailsRow: LogRowModel | undefined;
  groupByLabel?: string;
  paneSize: number;
  sidebarVisible: boolean;
  highlightSearchwords: boolean;
}

const DETAILS_SIZE = 595;
const WINDOW_MARGINS = 60;
const INITIAL_PANE_SIZE = (window.innerWidth / 4) * 3;
function getMaxPaneSize() {
  return window.innerWidth - DETAILS_SIZE;
}
function getLastSize() {
  return localStorage.getItem('logs.paneSize')
    ? parseInt(`${localStorage.getItem('logs.paneSize')}`, 10)
    : INITIAL_PANE_SIZE;
}

class UnthemedLogs extends PureComponent<Props, State> {
  flipOrderTimer?: number;
  cancelFlippingTimer?: number;
  topLogsRef = createRef<HTMLDivElement>();
  logsVolumeEventBus: EventBus;

  state: State = {
    showLabels: store.getBool(SETTINGS_KEYS.showLabels, false),
    showTime: store.getBool(SETTINGS_KEYS.showTime, true),
    wrapLogMessage: store.getBool(SETTINGS_KEYS.wrapLogMessage, true),
    prettifyLogMessage: store.getBool(SETTINGS_KEYS.prettifyLogMessage, false),
    dedupStrategy: LogsDedupStrategy.none,
    hiddenLogLevels: [],
    logsSortOrder: store.get(SETTINGS_KEYS.logsSortOrder) || LogsSortOrder.Descending,
    isFlipping: false,
    displayedFields: [],
    forceEscape: false,
    contextOpen: false,
    contextRow: undefined,
    tableFrame: undefined,
    visualisationType: this.props.panelState?.logs?.visualisationType ?? 'logs',
    logsContainer: undefined,
    logDetailsRow: undefined,
    groupByLabel: undefined,
    paneSize: localStorage.getItem('logs.sidebar') === 'true' ? getLastSize() : window.innerWidth - WINDOW_MARGINS,
    sidebarVisible: localStorage.getItem('logs.sidebar') === 'true' ? true : false,
    highlightSearchwords: true,
  };

  constructor(props: Props) {
    super(props);
    this.logsVolumeEventBus = props.eventBus.newScopedBus('logsvolume', { onlyLocal: false });
  }

  componentDidMount() {
    document.addEventListener('keydown', this.handleKeyPress);
  }

  componentWillUnmount() {
    if (this.flipOrderTimer) {
      window.clearTimeout(this.flipOrderTimer);
    }

    if (this.cancelFlippingTimer) {
      window.clearTimeout(this.cancelFlippingTimer);
    }

    // If we're unmounting logs (e.g. switching to another datasource), we need to remove the table specific panel state, otherwise it will persist in the explore url
    if (
      this.props?.panelState?.logs?.columns ||
      this.props?.panelState?.logs?.refId ||
      this.props?.panelState?.logs?.labelFieldName
    ) {
      dispatch(
        changePanelState(this.props.exploreId, 'logs', {
          ...this.props.panelState?.logs,
          columns: undefined,
          visualisationType: this.state.visualisationType,
          labelFieldName: undefined,
          refId: undefined,
        })
      );
    }

    document.removeEventListener('keydown', this.handleKeyPress);
  }

  updatePanelState = (logsPanelState: Partial<ExploreLogsPanelState>) => {
    const state: ExploreItemState | undefined = getState().explore.panes[this.props.exploreId];
    if (state?.panelsState) {
      dispatch(
        changePanelState(this.props.exploreId, 'logs', {
          ...state.panelsState.logs,
          columns: logsPanelState.columns ?? this.props.panelState?.logs?.columns,
          visualisationType: logsPanelState.visualisationType ?? this.state.visualisationType,
          labelFieldName: logsPanelState.labelFieldName,
          refId: logsPanelState.refId ?? this.props.panelState?.logs?.refId,
        })
      );
    }
  };

  componentDidUpdate(prevProps: Readonly<Props>): void {
    if (this.props.loading && !prevProps.loading && this.props.panelState?.logs?.id) {
      // loading stopped, so we need to remove any permalinked log lines
      delete this.props.panelState.logs.id;

      dispatch(
        changePanelState(this.props.exploreId, 'logs', {
          ...this.props.panelState,
        })
      );
    }
    if (this.props.panelState?.logs?.visualisationType !== prevProps.panelState?.logs?.visualisationType) {
      this.setState({
        visualisationType: this.props.panelState?.logs?.visualisationType ?? 'logs',
      });
    }
    if (this.state.logDetailsRow) {
      const included = this.props.logRows.includes(this.state.logDetailsRow);
      if (!included) {
        const found = this.props.logRows.findIndex((row) => row.rowId === this.state.logDetailsRow?.rowId);
        this.setState({
          logDetailsRow: found ? this.props.logRows[found] : undefined,
        });
      }
    }
  }

  onLogRowHover = (row?: LogRowModel) => {
    if (!row) {
      this.props.eventBus.publish(new DataHoverClearEvent());
    } else {
      this.props.eventBus.publish(
        new DataHoverEvent({
          point: {
            time: row.timeEpochMs,
          },
        })
      );
    }
  };

  onLogsContainerRef = (node: HTMLDivElement) => {
    this.setState({ logsContainer: node });
  };

  onChangeLogsSortOrder = () => {
    this.setState({ isFlipping: true });
    // we are using setTimeout here to make sure that disabled button is rendered before the rendering of reordered logs
    this.flipOrderTimer = window.setTimeout(() => {
      this.setState((prevState) => {
        const newSortOrder =
          prevState.logsSortOrder === LogsSortOrder.Descending ? LogsSortOrder.Ascending : LogsSortOrder.Descending;
        store.set(SETTINGS_KEYS.logsSortOrder, newSortOrder);
        return { logsSortOrder: newSortOrder };
      });
    }, 0);
    this.cancelFlippingTimer = window.setTimeout(() => this.setState({ isFlipping: false }), 1000);
  };

  onEscapeNewlines = () => {
    this.setState((prevState) => ({
      forceEscape: !prevState.forceEscape,
    }));
  };

  onChangeVisualisation = (visualisation: LogsVisualisationType) => {
    this.setState(() => ({
      visualisationType: visualisation,
    }));
    const payload = {
      ...this.props.panelState?.logs,
      visualisationType: visualisation,
    };
    this.updatePanelState(payload);

    reportInteraction('grafana_explore_logs_visualisation_changed', {
      newVisualizationType: visualisation,
      datasourceType: this.props.datasourceType ?? 'unknown',
    });
  };

  onChangeDedup = (dedupStrategy: LogsDedupStrategy) => {
    reportInteraction('grafana_explore_logs_deduplication_clicked', {
      deduplicationType: dedupStrategy,
      datasourceType: this.props.datasourceType,
    });
    this.setState({ dedupStrategy });
  };

  onChangeLabels = (value: boolean) => {
    const showLabels = value;
    this.setState({
      showLabels,
    });
    store.set(SETTINGS_KEYS.showLabels, showLabels);
  };

  onChangeTime = (value: boolean) => {
    const showTime = value;
    this.setState({
      showTime,
    });
    store.set(SETTINGS_KEYS.showTime, showTime);
  };

  onChangeWrapLogMessage = (value: boolean) => {
    const wrapLogMessage = value;
    this.setState({
      wrapLogMessage,
    });
    store.set(SETTINGS_KEYS.wrapLogMessage, wrapLogMessage);
  };

  onChangePrettifyLogMessage = (value: boolean) => {
    const prettifyLogMessage = value;
    this.setState({
      prettifyLogMessage,
    });
    store.set(SETTINGS_KEYS.prettifyLogMessage, prettifyLogMessage);
  };

  onChangeHighlightSearchwords = (value: boolean) => {
    const highlightSearchwords = value;
    this.setState({
      highlightSearchwords,
    });
    store.set(SETTINGS_KEYS.highlightSearchwords, highlightSearchwords);
  };

  onToggleLogLevel = (hiddenRawLevels: string[]) => {
    // const hiddenLogLevels = hiddenRawLevels.map((level) => LogLevel[level as LogLevel]);
    this.setState({ hiddenLogLevels: hiddenRawLevels });
  };

  onChangeGroupByLabel = (groupByLabel?: string) => {
    this.setState({ groupByLabel });
  };

  onToggleLogsVolumeCollapse = (collapsed: boolean) => {
    this.props.onSetLogsVolumeEnabled(!collapsed);
    reportInteraction('grafana_explore_logs_histogram_toggle_clicked', {
      datasourceType: this.props.datasourceType,
      type: !collapsed ? 'open' : 'close',
    });
  };

  onClickScan = (event: React.SyntheticEvent) => {
    event.preventDefault();
    if (this.props.onStartScanning) {
      this.props.onStartScanning();
      reportInteraction('grafana_explore_logs_scanning_button_clicked', {
        type: 'start',
        datasourceType: this.props.datasourceType,
      });
    }
  };

  onClickStopScan = (event: React.SyntheticEvent) => {
    event.preventDefault();
    if (this.props.onStopScanning) {
      this.props.onStopScanning();
    }
  };

  showField = (key: string) => {
    const index = this.state.displayedFields.indexOf(key);

    if (index === -1) {
      this.setState((state) => {
        return {
          displayedFields: state.displayedFields.concat(key),
        };
      });
    }
  };

  hideField = (key: string) => {
    const index = this.state.displayedFields.indexOf(key);
    if (index > -1) {
      this.setState((state) => {
        return {
          displayedFields: state.displayedFields.filter((k) => key !== k),
        };
      });
    }
  };

  clearDetectedFields = () => {
    this.setState((state) => {
      return {
        displayedFields: [],
      };
    });
  };

  onCloseContext = () => {
    this.setState({
      contextOpen: false,
      contextRow: undefined,
    });
  };

  onOpenContext = (row: LogRowModel, onClose?: () => void) => {
    // we are setting the `contextOpen` open state and passing it down to the `LogRow` in order to highlight the row when a LogContext is open
    this.setState({
      contextOpen: true,
      contextRow: row,
    });
    this.onCloseContext = () => {
      this.setState({
        contextOpen: false,
        contextRow: undefined,
      });
      onClose?.();
    };
  };

  onPermalinkClick = async (row: LogRowModel) => {
    // this is an extra check, to be sure that we are not
    // creating permalinks for logs without an id-field.
    // normally it should never happen, because we do not
    // display the permalink button in such cases.
    if (row.rowId === undefined) {
      return;
    }

    // get explore state, add log-row-id and make timerange absolute
    const urlState = getUrlStateFromPaneState(getState().explore.panes[this.props.exploreId]!);
    urlState.panelsState = {
      ...this.props.panelState,
      logs: { id: row.uid, visualisationType: this.state.visualisationType ?? 'logs' },
    };
    urlState.range = {
      from: new Date(this.props.absoluteRange.from).toISOString(),
      to: new Date(this.props.absoluteRange.to).toISOString(),
    };

    // append changed urlState to baseUrl
    const serializedState = serializeStateToUrlParam(urlState);
    const baseUrl = /.*(?=\/logs)/.exec(`${window.location.href}`)![0];
    const url = urlUtil.renderUrl(`${baseUrl}/logs`, { left: serializedState });
    await createAndCopyShortLink(url);
  };

  scrollIntoView = (element: HTMLElement) => {
    if (config.featureToggles.logsInfiniteScrolling) {
      if (this.state.logsContainer) {
        this.topLogsRef.current?.scrollIntoView();
        this.state.logsContainer.scroll({
          behavior: 'smooth',
          top: this.state.logsContainer.scrollTop + element.getBoundingClientRect().top - window.innerHeight / 2,
        });
      }

      return;
    }
    const { scrollElement } = this.props;

    if (scrollElement) {
      scrollElement.scroll({
        behavior: 'smooth',
        top: scrollElement.scrollTop + element.getBoundingClientRect().top - window.innerHeight / 2,
      });
    }
  };

  checkUnescapedContent = memoizeOne((logRows: LogRowModel[]) => {
    return !!logRows.some((r) => r.hasUnescapedContent);
  });

  dedupRows = memoizeOne((logRows: LogRowModel[], dedupStrategy: LogsDedupStrategy) => {
    const dedupedRows = dedupLogRows(logRows, dedupStrategy);
    const dedupCount = dedupedRows.reduce((sum, row) => (row.duplicates ? sum + row.duplicates : sum), 0);
    return { dedupedRows, dedupCount };
  });

  filterRows = memoizeOne((logRows: LogRowModel[], hiddenLogLevels: string[], groupByLabel?: string) => {
    return filterLogLevels(logRows, new Set(hiddenLogLevels), groupByLabel);
  });

  createNavigationRange = memoizeOne((logRows: LogRowModel[]): { from: number; to: number } | undefined => {
    if (!logRows || logRows.length === 0) {
      return undefined;
    }
    const firstTimeStamp = logRows[0].timeEpochMs;
    const lastTimeStamp = logRows[logRows.length - 1].timeEpochMs;

    if (lastTimeStamp < firstTimeStamp) {
      return { from: lastTimeStamp, to: firstTimeStamp };
    }

    return { from: firstTimeStamp, to: lastTimeStamp };
  });

  scrollToTopLogs = () => {
    if (config.featureToggles.logsInfiniteScrolling) {
      if (this.state.logsContainer) {
        this.state.logsContainer.scroll({
          behavior: 'auto',
          top: 0,
        });
      }
    }
    this.topLogsRef.current?.scrollIntoView();
  };

  showDetails = (row: LogRowModel) => {
    if (row === this.state.logDetailsRow) {
      this.setState({
        logDetailsRow: undefined,
      });
      return;
    }
    this.setState(
      {
        logDetailsRow: row,
        sidebarVisible: true,
      },
      () => {
        this.handlePaneResize(this.state.paneSize);
      }
    );
  };

  handleKeyPress = (e: KeyboardEvent) => {
    if (!this.state.logDetailsRow) {
      return;
    }
    if (!['ArrowDown', 'ArrowUp'].includes(e.key)) {
      return;
    }
    e.preventDefault();
    e.stopImmediatePropagation();

    const currentIndex = this.props.logRows.indexOf(this.state.logDetailsRow);
    if (currentIndex < 0) {
      this.setState({
        logDetailsRow: undefined,
      });
      return;
    }

    const delta = e.key === 'ArrowDown' ? 1 : -1;

    let newIndex = currentIndex + delta;
    if (newIndex < 0) {
      newIndex = this.props.logRows.length - 1;
    } else if (newIndex >= this.props.logRows.length) {
      newIndex = 0;
    }

    const logDetailsRow = this.props.logRows[newIndex];
    this.setState({
      logDetailsRow,
    });
    document.getElementById(`row-${logDetailsRow.rowId}`)?.scrollIntoView({
      behavior: 'smooth',
      block: 'center',
    });
  };

  handlePaneResize = (size?: number) => {
    if (!size) {
      return;
    }
    const minSize = getMaxPaneSize();
    if (this.state.logDetailsRow && size > minSize) {
      size = minSize;
    }
    this.setState({ paneSize: size });
    localStorage.setItem('logs.paneSize', size.toString());
  };

  toggleSidebar = () => {
    const sidebarVisible = !this.state.sidebarVisible;
    this.setState({ sidebarVisible }, () => {
      localStorage.setItem('logs.sidebar', sidebarVisible.toString());
      if (sidebarVisible) {
        this.handlePaneResize(getMaxPaneSize());
      } else {
        this.handlePaneResize(window.innerWidth - WINDOW_MARGINS);
      }
    });
  };

  render() {
    const {
      width,
      splitOpen,
      logRows,
      logsVolumeEnabled,
      logsVolumeData,
      logsCountEnabled,
      logsCountData,
      logsCountWithGroupByData,
      logsVolumeWithGroupByData,
      loadLogsVolumeData,
      loading = false,
      onClickFilterLabel,
      onClickFilterOutLabel,
      timeZone,
      scanning,
      scanRange,
      showContextToggle,
      absoluteRange,
      onChangeTime,
      getFieldLinks,
      theme,
      exploreId,
      getRowContext,
      getLogRowContextUi,
      getRowContextQuery,
      loadMoreLogs,
    } = this.props;

    const {
      showLabels,
      showTime,
      wrapLogMessage,
      prettifyLogMessage,
      dedupStrategy,
      hiddenLogLevels,
      logsSortOrder,
      isFlipping,
      displayedFields,
      forceEscape,
      contextOpen,
      contextRow,
      highlightSearchwords,
    } = this.state;

    const tableHeight = getLogsTableHeight();
    const styles = getStyles(theme, wrapLogMessage, tableHeight);
    const logRowStyles = getLogRowStyles(theme);
    const hasData = logRows && logRows.length > 0;

    const filteredLogs = this.filterRows(logRows, hiddenLogLevels, this.state.groupByLabel);
    const { dedupedRows } = this.dedupRows(filteredLogs, dedupStrategy);

    const scanText = scanRange ? `Scanning ${rangeUtil.describeTimeRange(scanRange)}` : 'Scanning...';
    let title =
      logsVolumeData?.data || logsVolumeWithGroupByData?.data
        ? 'Count over time'
        : logsCountData?.data || logsCountWithGroupByData?.data
        ? 'Total count'
        : 'Log metrics';
    title = `${title}${
      this.state.hiddenLogLevels.length > 0 ? ` (filtered based on selected ${this.state.groupByLabel})` : ''
    }`;

    const maxPaneSize = this.state.logDetailsRow ? getMaxPaneSize() : window.innerWidth;

    return (
      <>
        {getRowContext && contextRow && (
          <LogRowContextModal
            open={contextOpen}
            row={contextRow}
            onClose={this.onCloseContext}
            getRowContext={(row, options) => getRowContext(row, contextRow, options)}
            getRowContextQuery={getRowContextQuery}
            getLogRowContextUi={getLogRowContextUi}
            logsSortOrder={logsSortOrder}
            timeZone={timeZone}
          />
        )}
        <PanelChrome
          title={title}
          collapsible
          collapsed={!logsVolumeEnabled}
          onToggleCollapse={this.onToggleLogsVolumeCollapse}
          height={210}
          width={width + 16}
        >
          {(w, h) =>
            logsVolumeEnabled || logsCountEnabled ? (
              <LogsVolumePanelList
                absoluteRange={absoluteRange}
                width={w}
                logsVolumeData={logsVolumeData}
                logsCountData={logsCountData}
                logsCountWithGroupByData={logsCountWithGroupByData}
                logsVolumeWithGroupByData={logsVolumeWithGroupByData}
                onUpdateTimeRange={onChangeTime}
                timeZone={timeZone}
                splitOpen={splitOpen}
                onLoadLogsVolume={loadLogsVolumeData}
                onHiddenSeriesChanged={this.onToggleLogLevel}
                onChangeGroupByLabel={this.onChangeGroupByLabel}
                groupByLabel={this.state.groupByLabel}
                eventBus={this.logsVolumeEventBus}
                onClose={() => this.onToggleLogsVolumeCollapse(true)}
                datasourceInstance={this.props.datasourceInstance}
              />
            ) : (
              <></>
            )
          }
        </PanelChrome>
        <PanelChrome
          title={`Logs${
            this.state.hiddenLogLevels.length > 0 ? ` (filtered based on selected ${this.state.groupByLabel})` : ''
          }`}
          loadingState={loading ? LoadingState.Loading : LoadingState.Done}
        >
          <div className={styles.stickyNavigation}>
            <div className={styles.logsOptions}>
              <LogsOptions
                styles={styles}
                showTime={showTime}
                showLabels={showLabels}
                wrapLogMessage={wrapLogMessage}
                prettifyLogMessage={prettifyLogMessage}
                highlightSearchwords={highlightSearchwords}
                exploreId={exploreId}
                onChangeTime={this.onChangeTime}
                onChangeLabels={this.onChangeLabels}
                onChangeWrapLogMessage={this.onChangeWrapLogMessage}
                onChangePrettifyLogMessage={this.onChangePrettifyLogMessage}
                onChangeHighlightSearchwords={this.onChangeHighlightSearchwords}
              />
              <div className={styles.optionToggles}>
                {config.featureToggles.logsExploreTableVisualisation && (
                  <div className={styles.visualisationType}>
                    <RadioButtonGroup
                      options={[
                        {
                          label: 'List',
                          value: 'logs',
                          description: 'Show results in logs visualisation',
                        },
                        {
                          label: 'Table',
                          value: 'table',
                          description: 'Show results in table visualisation',
                        },
                      ]}
                      size="md"
                      value={this.state.visualisationType}
                      onChange={this.onChangeVisualisation}
                    />
                  </div>
                )}
                <LogsOrder
                  logsSortOrder={logsSortOrder}
                  isFlipping={isFlipping}
                  onChangeLogsSortOrder={this.onChangeLogsSortOrder}
                  styles={styles}
                />
                <Button
                  aria-label={this.state.sidebarVisible ? 'Hide sidebar' : 'Show sidebar'}
                  variant="secondary"
                  size="md"
                  className={styles.sidebarToggle}
                  onClick={this.toggleSidebar}
                >
                  <Icon name={this.state.sidebarVisible ? 'angle-right' : 'angle-left'} size="md" />
                </Button>
              </div>
            </div>
            <div ref={this.topLogsRef} />
          </div>
          <div
            className={cx(styles.logsSection, this.state.visualisationType === 'table' ? styles.logsTable : undefined)}
          >
            <SplitPaneWrapper
              splitOrientation="vertical"
              paneSize={this.state.paneSize}
              parentStyle={{ position: 'relative' }}
              onDragFinished={this.handlePaneResize}
              maxSize={maxPaneSize}
            >
              <div className={styles.logsColumn}>
                {this.state.visualisationType === 'table' && hasData && (
                  <div className={styles.logRows} data-testid="logRowsTable">
                    {/* Width should be full width minus logs navigation and padding */}
                    <LogsTableWrap
                      logsSortOrder={this.state.logsSortOrder}
                      range={this.props.range}
                      splitOpen={this.props.splitOpen}
                      timeZone={timeZone}
                      width={width - 80}
                      logsFrames={this.props.logsFrames ?? []}
                      onClickFilterLabel={onClickFilterLabel}
                      onClickFilterOutLabel={onClickFilterOutLabel}
                      panelState={this.props.panelState?.logs}
                      theme={theme}
                      updatePanelState={this.updatePanelState}
                      datasourceType={this.props.datasourceType}
                    />
                  </div>
                )}
                {this.state.visualisationType === 'logs' && hasData && (
                  <div
                    className={config.featureToggles.logsInfiniteScrolling ? styles.scrollableLogRows : styles.logRows}
                    data-testid="logRows"
                    ref={this.onLogsContainerRef}
                  >
                    <InfiniteScroll
                      loading={loading}
                      loadMoreLogs={loadMoreLogs}
                      range={this.props.range}
                      timeZone={timeZone}
                      rows={logRows}
                      scrollElement={this.state.logsContainer}
                      sortOrder={logsSortOrder}
                    >
                      <LogRows
                        logRows={logRows}
                        deduplicatedRows={dedupedRows}
                        dedupStrategy={dedupStrategy}
                        onClickFilterLabel={onClickFilterLabel}
                        onClickFilterOutLabel={onClickFilterOutLabel}
                        showContextToggle={showContextToggle}
                        showLabels={showLabels}
                        showTime={showTime}
                        enableLogDetails={true}
                        forceEscape={forceEscape}
                        wrapLogMessage={wrapLogMessage}
                        prettifyLogMessage={prettifyLogMessage}
                        timeZone={timeZone}
                        getFieldLinks={getFieldLinks}
                        logsSortOrder={logsSortOrder}
                        displayedFields={displayedFields}
                        onClickShowField={this.showField}
                        onClickHideField={this.hideField}
                        app={CoreApp.Explore}
                        onLogRowHover={this.onLogRowHover}
                        onOpenContext={this.onOpenContext}
                        onPermalinkClick={this.onPermalinkClick}
                        permalinkedRowId={this.props.panelState?.logs?.id}
                        scrollIntoView={this.scrollIntoView}
                        isFilterLabelActive={this.props.isFilterLabelActive}
                        containerRendered={!!this.state.logsContainer}
                        onClickFilterValue={this.props.onClickFilterValue}
                        onClickFilterOutValue={this.props.onClickFilterOutValue}
                        showDetails={this.showDetails}
                        logDetailsRow={this.state.logDetailsRow}
<<<<<<< HEAD
                        highlightSearchwords={highlightSearchwords}
=======
                        noMenu
>>>>>>> 8952d213
                      />
                    </InfiniteScroll>
                  </div>
                )}

                {!loading && !hasData && !scanning && (
                  <div className={styles.logRows}>
                    <div className={styles.noData}>
                      No logs found.
                      <Button size="sm" variant="secondary" onClick={this.onClickScan}>
                        Scan for older logs
                      </Button>
                    </div>
                  </div>
                )}
                {scanning && (
                  <div className={styles.logRows}>
                    <div className={styles.noData}>
                      <span>{scanText}</span>
                      <Button size="sm" variant="secondary" onClick={this.onClickStopScan}>
                        Stop scan
                      </Button>
                    </div>
                  </div>
                )}
              </div>
              <div style={{ display: this.state.sidebarVisible ? '' : 'none' }}>
                {this.state.logDetailsRow ? (
                  <LogDetails
                    showDuplicates={false}
                    getFieldLinks={getFieldLinks}
                    onClickFilterLabel={onClickFilterLabel}
                    onClickFilterOutLabel={onClickFilterOutLabel}
                    onClickShowField={this.showField}
                    onClickHideField={this.hideField}
                    rows={logRows}
                    row={this.state.logDetailsRow}
                    wrapLogMessage={wrapLogMessage}
                    hasError={false}
                    displayedFields={displayedFields}
                    app={CoreApp.Explore}
                    styles={logRowStyles}
                    isFilterLabelActive={this.props.isFilterLabelActive}
                    onOpenContext={this.onOpenContext}
                    onPermalinkClick={this.onPermalinkClick}
                    showContextToggle={showContextToggle}
                    prettifyLogMessage={prettifyLogMessage}
                  />
                ) : (
                  <LogStats styles={logRowStyles} rows={logRows} />
                )}
              </div>
            </SplitPaneWrapper>
          </div>
        </PanelChrome>
      </>
    );
  }
}

export const Logs = withTheme2(UnthemedLogs);

const getStyles = (theme: GrafanaTheme2, wrapLogMessage: boolean, tableHeight: number) => {
  return {
    sidebarToggle: css({
      backgroundColor: 'transparent',
      border: 'none',
      padding: `0 ${theme.spacing(1)}`,
    }),
    optionToggles: css({
      display: 'flex',
    }),
    logOptionsMenu: css({
      position: 'relative',
      left: theme.spacing(2),
      backgroundColor: theme.colors.background.secondary,
      padding: theme.spacing(1),
      paddingLeft: theme.spacing(0.5),
    }),
    logOptionMenuItem: css({
      display: 'flex',
      justifyContent: 'space-between',
    }),
    logsOptions: css({
      marginBottom: theme.spacing(2),
      display: 'flex',
      justifyContent: 'space-between',
    }),
    logsColumn: css({
      minHeight: '16vh',
    }),
    noData: css({
      '& > *': {
        marginLeft: '0.5em',
      },
    }),
    logOptions: css({
      display: 'flex',
      justifyContent: 'space-between',
      alignItems: 'baseline',
      flexWrap: 'wrap',
      backgroundColor: theme.colors.background.primary,
      padding: `${theme.spacing(1)} ${theme.spacing(2)}`,
      borderRadius: theme.shape.radius.default,
      margin: `${theme.spacing(0, 0, 1)}`,
      border: `1px solid ${theme.colors.border.medium}`,
    }),
    headerButton: css({
      margin: `${theme.spacing(0.5, 0, 0, 1)}`,
    }),
    horizontalInlineLabel: css({
      '& > label': {
        marginRight: '0',
      },
    }),
    radioButtons: css({
      margin: '0',
    }),
    logsSection: css({}),
    logsTable: css({
      maxHeight: `${tableHeight}px`,
    }),
    scrollableLogRows: css({
      overflowX: 'scroll',
      overflowY: 'visible',
      width: '100%',
      maxHeight: '75vh',
    }),
    logRows: css({
      overflowX: `${wrapLogMessage ? 'unset' : 'scroll'}`,
      overflowY: 'visible',
      width: '100%',
    }),
    visualisationType: css({}),
    visualisationTypeRadio: css({
      margin: `0 0 0 ${theme.spacing(1)}`,
    }),
    stickyNavigation: css({
      overflow: 'visible',
      ...(config.featureToggles.logsInfiniteScrolling && { marginBottom: '0px' }),
    }),
  };
};<|MERGE_RESOLUTION|>--- conflicted
+++ resolved
@@ -862,11 +862,8 @@
                         onClickFilterOutValue={this.props.onClickFilterOutValue}
                         showDetails={this.showDetails}
                         logDetailsRow={this.state.logDetailsRow}
-<<<<<<< HEAD
                         highlightSearchwords={highlightSearchwords}
-=======
                         noMenu
->>>>>>> 8952d213
                       />
                     </InfiniteScroll>
                   </div>
