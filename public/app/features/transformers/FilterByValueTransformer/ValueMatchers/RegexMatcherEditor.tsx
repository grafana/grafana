--- conflicted
+++ resolved
@@ -1,13 +1,8 @@
 import { useCallback, useState } from 'react';
 import * as React from 'react';
 
-<<<<<<< HEAD
-import { ValueMatcherID, BasicValueMatcherOptions } from '@grafana/data';
+import { ValueMatcherID, BasicValueMatcherOptions, VariableSuggestion } from '@grafana/data';
 import { useTranslate } from '@grafana/i18n';
-=======
-import { ValueMatcherID, BasicValueMatcherOptions, VariableSuggestion } from '@grafana/data';
-import { t } from 'app/core/internationalization';
->>>>>>> 550e60fe
 
 import { SuggestionsInput } from '../../suggestionsInput/SuggestionsInput';
 import { getVariableSuggestions } from '../../utils';
