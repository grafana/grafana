import { PureComponent, ChangeEvent } from 'react';

import {
  DataTransformerID,
  SelectableValue,
  standardTransformers,
  TransformerRegistryItem,
  TransformerUIProps,
  TransformerCategory,
} from '@grafana/data';
import { ConcatenateFrameNameMode, ConcatenateTransformerOptions } from '@grafana/data/internal';
import { t } from '@grafana/i18n';
import { InlineField, Input, Select } from '@grafana/ui';

import { getTransformationContent } from '../docs/getTransformationContent';

interface ConcatenateTransformerEditorProps extends TransformerUIProps<ConcatenateTransformerOptions> {}

export class ConcatenateTransformerEditor extends PureComponent<ConcatenateTransformerEditorProps> {
  constructor(props: ConcatenateTransformerEditorProps) {
    super(props);
  }

  onModeChanged = (value: SelectableValue<ConcatenateFrameNameMode>) => {
    const { options, onChange } = this.props;
    const frameNameMode = value.value ?? ConcatenateFrameNameMode.FieldName;
    onChange({
      ...options,
      frameNameMode,
    });
  };

  onLabelChanged = (evt: ChangeEvent<HTMLInputElement>) => {
    const { options } = this.props;
    this.props.onChange({
      ...options,
      frameNameLabel: evt.target.value,
    });
  };

  //---------------------------------------------------------
  // Render
  //---------------------------------------------------------

  render() {
    const { options } = this.props;
    const nameModes: Array<SelectableValue<ConcatenateFrameNameMode>> = [
      {
        value: ConcatenateFrameNameMode.FieldName,
        label: t(
          'transformers.concatenate-transformer-editor.name-modes.label.copy-frame-name-to-field',
          'Copy frame name to field name'
        ),
      },
      {
        value: ConcatenateFrameNameMode.Label,
        label: t(
          'transformers.concatenate-transformer-editor.name-modes.label.label-frame',
          'Add a label with the frame name'
        ),
      },
      {
        value: ConcatenateFrameNameMode.Drop,
        label: t(
          'transformers.concatenate-transformer-editor.name-modes.label.ignore-the-frame-name',
          'Ignore the frame name'
        ),
      },
    ];

    const frameNameMode = options.frameNameMode ?? ConcatenateFrameNameMode.FieldName;

    return (
      <div>
        <InlineField label={t('transformers.concatenate-transformer-editor.label-name', 'Name')} labelWidth={16} grow>
          <Select
            width={36}
            options={nameModes}
            value={nameModes.find((v) => v.value === frameNameMode)}
            onChange={this.onModeChanged}
          />
        </InlineField>
        {frameNameMode === ConcatenateFrameNameMode.Label && (
          <InlineField
            label={t('transformers.concatenate-transformer-editor.label-label', 'Label')}
            labelWidth={16}
            grow
          >
            <Input
              width={36}
              value={options.frameNameLabel ?? ''}
              placeholder={t('transformers.concatenate-transformer-editor.placeholder-frame', 'Frame')}
              onChange={this.onLabelChanged}
            />
          </InlineField>
        )}
      </div>
    );
  }
}

<<<<<<< HEAD
export const getConcatenateTransformRegistryItem: () => TransformerRegistryItem<ConcatenateTransformerOptions> =
  () => ({
    id: DataTransformerID.concatenate,
    editor: ConcatenateTransformerEditor,
    transformation: standardTransformers.concatenateTransformer,
    name: t('transformers.editors.concatenate-transformer-editor.name.concatenate-fields', 'Concatenate fields'),
    description: t(
      'transformers.editors.concatenate-transformer-editor.description.combine-all-fields',
      'Combine all fields into a single frame.'
    ),
    categories: new Set([TransformerCategory.Combine]),
    help: getTransformationContent(DataTransformerID.concatenate).helperDocs,
  });
=======
export const concatenateTransformRegistryItem: TransformerRegistryItem<ConcatenateTransformerOptions> = {
  id: DataTransformerID.concatenate,
  editor: ConcatenateTransformerEditor,
  transformation: standardTransformers.concatenateTransformer,
  name: standardTransformers.concatenateTransformer.name,
  description:
    'Combine all fields into a single frame.  Values will be appended with undefined values if not the same length.',
  categories: new Set([TransformerCategory.Combine]),
  help: getTransformationContent(DataTransformerID.concatenate).helperDocs,
  tags: new Set(['Combine']),
};
>>>>>>> 453a791d
<|MERGE_RESOLUTION|>--- conflicted
+++ resolved
@@ -99,7 +99,6 @@
   }
 }
 
-<<<<<<< HEAD
 export const getConcatenateTransformRegistryItem: () => TransformerRegistryItem<ConcatenateTransformerOptions> =
   () => ({
     id: DataTransformerID.concatenate,
@@ -112,17 +111,5 @@
     ),
     categories: new Set([TransformerCategory.Combine]),
     help: getTransformationContent(DataTransformerID.concatenate).helperDocs,
-  });
-=======
-export const concatenateTransformRegistryItem: TransformerRegistryItem<ConcatenateTransformerOptions> = {
-  id: DataTransformerID.concatenate,
-  editor: ConcatenateTransformerEditor,
-  transformation: standardTransformers.concatenateTransformer,
-  name: standardTransformers.concatenateTransformer.name,
-  description:
-    'Combine all fields into a single frame.  Values will be appended with undefined values if not the same length.',
-  categories: new Set([TransformerCategory.Combine]),
-  help: getTransformationContent(DataTransformerID.concatenate).helperDocs,
-  tags: new Set(['Combine']),
-};
->>>>>>> 453a791d
+    tags: new Set([t('transformers.editors.concatenate-transformer-editor.tags.combine', 'Combine')]),
+  });