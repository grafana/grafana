import { defaults } from 'lodash';
import React, { ChangeEvent } from 'react';
import { identity, of, OperatorFunction } from 'rxjs';
import { map } from 'rxjs/operators';

import {
  BinaryOperationID,
  binaryOperators,
  unaryOperators,
  DataFrame,
  DataTransformerID,
  FieldType,
  getFieldDisplayName,
  KeyValue,
  ReducerID,
  SelectableValue,
  standardTransformers,
  TransformerRegistryItem,
  TransformerUIProps,
  TransformerCategory,
  UnaryOperationID,
} from '@grafana/data';
import {
  BinaryOptions,
  UnaryOptions,
<<<<<<< HEAD
  CumulativeOptions,
=======
>>>>>>> d20abc50
  CalculateFieldMode,
  CalculateFieldTransformerOptions,
  getNameFromOptions,
  IndexOptions,
  ReduceOptions,
  WindowOptions,
} from '@grafana/data/src/transformations/transformers/calculateField';
import { getTemplateSrv, config as cfg } from '@grafana/runtime';
import {
  FilterPill,
  HorizontalGroup,
  InlineField,
  InlineFieldRow,
  InlineLabel,
  InlineSwitch,
  Input,
  Select,
  StatsPicker,
} from '@grafana/ui';
import { NumberInput } from 'app/core/components/OptionsUI/NumberInput';

interface CalculateFieldTransformerEditorProps extends TransformerUIProps<CalculateFieldTransformerOptions> {}

interface CalculateFieldTransformerEditorState {
  include: string[];
  names: string[];
  selected: string[];
}

const calculationModes = [
  { value: CalculateFieldMode.BinaryOperation, label: 'Binary operation' },
  { value: CalculateFieldMode.UnaryOperation, label: 'Unary operation' },
  { value: CalculateFieldMode.ReduceRow, label: 'Reduce row' },
  { value: CalculateFieldMode.CumulativeFunctions, label: 'Cumulative functions' },
  { value: CalculateFieldMode.WindowFunctions, label: 'Window functions' },
  { value: CalculateFieldMode.Index, label: 'Row index' },
];

const okTypes = new Set<FieldType>([FieldType.time, FieldType.number, FieldType.string]);

const labelWidth = 16;

export class CalculateFieldTransformerEditor extends React.PureComponent<
  CalculateFieldTransformerEditorProps,
  CalculateFieldTransformerEditorState
> {
  constructor(props: CalculateFieldTransformerEditorProps) {
    super(props);

    this.state = {
      include: props.options?.reduce?.include || [],
      names: [],
      selected: [],
    };
  }

  componentDidMount() {
    this.initOptions();
  }

  componentDidUpdate(oldProps: CalculateFieldTransformerEditorProps) {
    if (this.props.input !== oldProps.input) {
      this.initOptions();
    }
  }

  private initOptions() {
    const { options } = this.props;
    const configuredOptions = options?.reduce?.include || [];
    const ctx = { interpolate: (v: string) => v };
    const subscription = of(this.props.input)
      .pipe(
        standardTransformers.ensureColumnsTransformer.operator(null, ctx),
        this.extractAllNames(),
        this.getVariableNames(),
        this.extractNamesAndSelected(configuredOptions)
      )
      .subscribe(({ selected, names }) => {
        this.setState({ names, selected }, () => subscription.unsubscribe());
      });
  }

  private getVariableNames(): OperatorFunction<string[], string[]> {
    if (!cfg.featureToggles.transformationsVariableSupport) {
      return identity;
    }
    const templateSrv = getTemplateSrv();
    return (source) =>
      source.pipe(
        map((input) => {
          input.push(...templateSrv.getVariables().map((v) => '$' + v.name));
          return input;
        })
      );
  }

  private extractAllNames(): OperatorFunction<DataFrame[], string[]> {
    return (source) =>
      source.pipe(
        map((input) => {
          const allNames: string[] = [];
          const byName: KeyValue<boolean> = {};

          for (const frame of input) {
            for (const field of frame.fields) {
              if (!okTypes.has(field.type)) {
                continue;
              }

              const displayName = getFieldDisplayName(field, frame, input);

              if (!byName[displayName]) {
                byName[displayName] = true;
                allNames.push(displayName);
              }
            }
          }

          return allNames;
        })
      );
  }

  private extractNamesAndSelected(
    configuredOptions: string[]
  ): OperatorFunction<string[], { names: string[]; selected: string[] }> {
    return (source) =>
      source.pipe(
        map((allNames) => {
          if (!configuredOptions.length) {
            return { names: allNames, selected: [] };
          }

          const names: string[] = [];
          const selected: string[] = [];

          for (const v of allNames) {
            if (configuredOptions.includes(v)) {
              selected.push(v);
            }
            names.push(v);
          }

          return { names, selected };
        })
      );
  }

  onToggleReplaceFields = (e: React.FormEvent<HTMLInputElement>) => {
    const { options } = this.props;
    this.props.onChange({
      ...options,
      replaceFields: e.currentTarget.checked,
    });
  };

  onToggleRowIndexAsPercentile = (e: React.FormEvent<HTMLInputElement>) => {
    const { options } = this.props;
    this.props.onChange({
      ...options,
      index: {
        asPercentile: e.currentTarget.checked,
      },
    });
  };

  onModeChanged = (value: SelectableValue<CalculateFieldMode>) => {
    const { options, onChange } = this.props;
    const mode = value.value ?? CalculateFieldMode.BinaryOperation;
    onChange({
      ...options,
      mode,
    });
  };

  onAliasChanged = (evt: ChangeEvent<HTMLInputElement>) => {
    const { options } = this.props;
    this.props.onChange({
      ...options,
      alias: evt.target.value,
    });
  };

  //---------------------------------------------------------
  // Cumulative functions
  //---------------------------------------------------------

<<<<<<< HEAD
  updateCumulativeOptions = (v: CumulativeOptions) => {
    const { options, onChange } = this.props;
    onChange({
      ...options,
      mode: CalculateFieldMode.CumulativeFunctions,
      cumulative: v,
=======
  updateReduceOptions = (v: ReduceOptions) => {
    const { options, onChange } = this.props;
    onChange({
      ...options,
      reduce: v,
>>>>>>> d20abc50
    });
  };

  onFieldToggle = (fieldName: string) => {
    const { selected } = this.state;
    if (selected.indexOf(fieldName) > -1) {
      this.onChange(selected.filter((s) => s !== fieldName));
    } else {
      this.onChange([...selected, fieldName]);
    }
  };

<<<<<<< HEAD
  onCumulativeFieldToggle = (fieldName: string) => {
    const { selected } = this.state;
    if (selected.indexOf(fieldName) > -1) {
      this.setState({ selected: selected.filter((s) => s !== fieldName) });
      const { cumulative } = this.props.options;
      this.updateCumulativeOptions({
        ...cumulative!,
        include: selected.filter((s) => s !== fieldName),
      });
    } else {
      this.setState({ selected: [...selected, fieldName] });
      const { cumulative } = this.props.options;
      this.updateCumulativeOptions({
        ...cumulative!,
        include: [...selected, fieldName],
      });
    }
  };

  onCumulativeStatsChange = (stats: string[]) => {
    const reducer = stats.length ? (stats[0] as ReducerID) : ReducerID.sum;

    const { cumulative } = this.props.options;
    this.updateCumulativeOptions({ ...cumulative, reducer });
=======
  onChange = (selected: string[]) => {
    this.setState({ selected });
    const { reduce } = this.props.options;
    this.updateReduceOptions({
      ...reduce!,
      include: selected,
    });
  };

  onStatsChange = (stats: string[]) => {
    const reducer = stats.length ? (stats[0] as ReducerID) : ReducerID.sum;

    const { reduce } = this.props.options;
    this.updateReduceOptions({ ...reduce, reducer });
>>>>>>> d20abc50
  };

  renderRowIndex(options?: IndexOptions) {
    return (
      <>
        <InlineField labelWidth={labelWidth} label="As percentile" tooltip="Transform the row index as a percentile.">
          <InlineSwitch value={!!options?.asPercentile} onChange={this.onToggleRowIndexAsPercentile} />
        </InlineField>
      </>
    );
  }

<<<<<<< HEAD
  renderCumulativeFunctions(options?: CumulativeOptions) {
=======
  renderStatisticalFunctions(options?: ReduceOptions) {
>>>>>>> d20abc50
    const { names, selected } = this.state;
    options = defaults(options, { reducer: ReducerID.sum });

    return (
      <>
        <InlineField label="Operation" labelWidth={labelWidth} grow={true}>
          <HorizontalGroup spacing="xs" align="flex-start" wrap>
            {names.map((o, i) => {
              return (
                <FilterPill
                  key={`${o}/${i}`}
                  onClick={() => {
<<<<<<< HEAD
                    this.onCumulativeFieldToggle(o);
=======
                    this.onFieldToggle(o);
>>>>>>> d20abc50
                  }}
                  label={o}
                  selected={selected.indexOf(o) > -1}
                />
              );
            })}
          </HorizontalGroup>
        </InlineField>
        <InlineField label="Calculation" labelWidth={labelWidth}>
          <StatsPicker
            allowMultiple={false}
            className="width-18"
            stats={[options.reducer]}
<<<<<<< HEAD
            onChange={this.onCumulativeStatsChange}
=======
            onChange={this.onStatsChange}
>>>>>>> d20abc50
            defaultStat={ReducerID.sum}
            filterOptions={(ext) =>
              ext.id === ReducerID.sum || ext.id === ReducerID.mean || ext.id === ReducerID.variance
            }
          />
        </InlineField>
      </>
    );
  }

  //---------------------------------------------------------
  // Window functions
  //---------------------------------------------------------

  updateWindowOptions = (v: WindowOptions) => {
    const { options, onChange } = this.props;
    onChange({
      ...options,
      mode: CalculateFieldMode.WindowFunctions,
      window: v,
    });
  };

  onWindowFieldToggle = (fieldName: string) => {
    const { selected } = this.state;
    if (selected.indexOf(fieldName) > -1) {
      this.setState({ selected: selected.filter((s) => s !== fieldName) });
      const { window } = this.props.options;
      this.updateWindowOptions({
        ...window!,
        include: selected.filter((s) => s !== fieldName),
      });
    } else {
      this.setState({ selected: [...selected, fieldName] });
      const { window } = this.props.options;
      this.updateWindowOptions({
        ...window!,
        include: [...selected, fieldName],
      });
    }
  };

  onWindowSizeChange = (v?: number) => {
    const { window } = this.props.options;
    this.updateWindowOptions({
      ...window!,
      numberOfRows: v,
    });
  };

  onWindowStatsChange = (stats: string[]) => {
    // TODO: try to fix this type assertion
    // eslint-disable-next-line
    const reducer = stats.length ? (stats[0] as ReducerID) : ReducerID.sum;

    const { cumulative } = this.props.options;
    this.updateCumulativeOptions({ ...cumulative, reducer });
  };

  renderWindowFunctions(options?: CumulativeOptions) {
    const { names, selected } = this.state;
    options = defaults(options, { reducer: ReducerID.sum });

    return (
      <>
        <InlineField label="Operation" labelWidth={labelWidth} grow={true}>
          <HorizontalGroup spacing="xs" align="flex-start" wrap>
            {names.map((o, i) => {
              return (
                <FilterPill
                  key={`${o}/${i}`}
                  onClick={() => {
                    this.onWindowFieldToggle(o);
                  }}
                  label={o}
                  selected={selected.indexOf(o) > -1}
                />
              );
            })}
          </HorizontalGroup>
        </InlineField>
        <InlineField label="Calculation" labelWidth={labelWidth}>
          <StatsPicker
            allowMultiple={false}
            className="width-18"
            stats={[options.reducer]}
            onChange={this.onWindowStatsChange}
            defaultStat={ReducerID.sum}
            filterOptions={(ext) =>
              ext.id === ReducerID.sum || ext.id === ReducerID.mean || ext.id === ReducerID.variance
            }
          />
        </InlineField>
        <InlineField label="Window size" labelWidth={labelWidth}>
          <NumberInput onChange={this.onWindowSizeChange}></NumberInput>
        </InlineField>
      </>
    );
  }

  //---------------------------------------------------------
  // Reduce by Row
  //---------------------------------------------------------

  updateReduceOptions = (v: ReduceOptions) => {
    const { options, onChange } = this.props;
    onChange({
      ...options,
      mode: CalculateFieldMode.ReduceRow,
      reduce: v,
    });
  };

  onChange = (selected: string[]) => {
    this.setState({ selected });
    const { reduce } = this.props.options;
    this.updateReduceOptions({
      ...reduce!,
      include: selected,
    });
  };

  onReducerStatsChange = (stats: string[]) => {
    // TODO: try to fix this type assertion
    // eslint-disable-next-line
    const reducer = stats.length ? (stats[0] as ReducerID) : ReducerID.sum;

    const { reduce } = this.props.options;
    this.updateReduceOptions({ ...reduce, reducer });
  };

  renderReduceRow(options?: ReduceOptions) {
    const { names, selected } = this.state;
    options = defaults(options, { reducer: ReducerID.sum });

    return (
      <>
        <InlineField label="Operation" labelWidth={labelWidth} grow={true}>
          <HorizontalGroup spacing="xs" align="flex-start" wrap>
            {names.map((o, i) => {
              return (
                <FilterPill
                  key={`${o}/${i}`}
                  onClick={() => {
                    this.onFieldToggle(o);
                  }}
                  label={o}
                  selected={selected.indexOf(o) > -1}
                />
              );
            })}
          </HorizontalGroup>
        </InlineField>
        <InlineField label="Calculation" labelWidth={labelWidth}>
          <StatsPicker
            allowMultiple={false}
            className="width-18"
            stats={[options.reducer]}
            onChange={this.onStatsChange}
            defaultStat={ReducerID.sum}
          />
        </InlineField>
      </>
    );
  }

  //---------------------------------------------------------
  // Binary Operator
  //---------------------------------------------------------

  updateBinaryOptions = (v: BinaryOptions) => {
    const { options, onChange } = this.props;
    onChange({
      ...options,
      mode: CalculateFieldMode.BinaryOperation,
      binary: v,
    });
  };

  onBinaryLeftChanged = (v: SelectableValue<string>) => {
    const { binary } = this.props.options;
    this.updateBinaryOptions({
      ...binary!,
      left: v.value!,
    });
  };

  onBinaryRightChanged = (v: SelectableValue<string>) => {
    const { binary } = this.props.options;
    this.updateBinaryOptions({
      ...binary!,
      right: v.value!,
    });
  };

  onBinaryOperationChanged = (v: SelectableValue<BinaryOperationID>) => {
    const { binary } = this.props.options;
    this.updateBinaryOptions({
      ...binary!,
      operator: v.value!,
    });
  };

  renderBinaryOperation(options?: BinaryOptions) {
    options = defaults(options, { operator: BinaryOperationID.Add });

    let foundLeft = !options?.left;
    let foundRight = !options?.right;
    const names = this.state.names.map((v) => {
      if (v === options?.left) {
        foundLeft = true;
      }
      if (v === options?.right) {
        foundRight = true;
      }
      return { label: v, value: v };
    });
    const leftNames = foundLeft ? names : [...names, { label: options?.left, value: options?.left }];
    const rightNames = foundRight ? names : [...names, { label: options?.right, value: options?.right }];

    const ops = binaryOperators.list().map((v) => {
      return { label: v.binaryOperationID, value: v.binaryOperationID };
    });

    return (
      <>
        <InlineFieldRow>
          <InlineField label="Operation" labelWidth={labelWidth}>
            <Select
              allowCustomValue={true}
              placeholder="Field or number"
              options={leftNames}
              className="min-width-18"
              value={options?.left}
              onChange={this.onBinaryLeftChanged}
            />
          </InlineField>
          <InlineField>
            <Select
              className="width-4"
              options={ops}
              value={options.operator ?? ops[0].value}
              onChange={this.onBinaryOperationChanged}
            />
          </InlineField>
          <InlineField>
            <Select
              allowCustomValue={true}
              placeholder="Field or number"
              className="min-width-10"
              options={rightNames}
              value={options?.right}
              onChange={this.onBinaryRightChanged}
            />
          </InlineField>
        </InlineFieldRow>
      </>
    );
  }

  //---------------------------------------------------------
  // Unary Operator
  //---------------------------------------------------------

  updateUnaryOptions = (v: UnaryOptions) => {
    const { options, onChange } = this.props;
    onChange({
      ...options,
      mode: CalculateFieldMode.UnaryOperation,
      unary: v,
    });
  };

  onUnaryOperationChanged = (v: SelectableValue<UnaryOperationID>) => {
    const { unary } = this.props.options;
    this.updateUnaryOptions({
      ...unary!,
      operator: v.value!,
    });
  };

  onUnaryValueChanged = (v: SelectableValue<string>) => {
    const { unary } = this.props.options;
    this.updateUnaryOptions({
      ...unary!,
      fieldName: v.value!,
    });
  };

  renderUnaryOperation(options?: UnaryOptions) {
    options = defaults(options, { operator: UnaryOperationID.Abs });

    let found = !options?.fieldName;
    const names = this.state.names.map((v) => {
      if (v === options?.fieldName) {
        found = true;
      }
      return { label: v, value: v };
    });

    const ops = unaryOperators.list().map((v) => {
      return { label: v.unaryOperationID, value: v.unaryOperationID };
    });

    const fieldName = found ? names : [...names, { label: options?.fieldName, value: options?.fieldName }];

    return (
      <>
        <InlineFieldRow>
          <InlineField label="Operation" labelWidth={labelWidth}>
            <Select options={ops} value={options.operator ?? ops[0].value} onChange={this.onUnaryOperationChanged} />
          </InlineField>
          <InlineField label="(" labelWidth={2}>
            <Select
              placeholder="Field"
              className="min-width-11"
              options={fieldName}
              value={options?.fieldName}
              onChange={this.onUnaryValueChanged}
            />
          </InlineField>
          <InlineLabel width={2}>)</InlineLabel>
        </InlineFieldRow>
      </>
    );
  }

  //---------------------------------------------------------
  // Render
  //---------------------------------------------------------

  render() {
    const { options } = this.props;

    const mode = options.mode ?? CalculateFieldMode.BinaryOperation;

    return (
      <>
        <InlineField labelWidth={labelWidth} label="Mode">
          <Select
            className="width-18"
            options={calculationModes}
            value={calculationModes.find((v) => v.value === mode)}
            onChange={this.onModeChanged}
          />
        </InlineField>
        {mode === CalculateFieldMode.BinaryOperation && this.renderBinaryOperation(options.binary)}
        {mode === CalculateFieldMode.UnaryOperation && this.renderUnaryOperation(options.unary)}
        {mode === CalculateFieldMode.ReduceRow && this.renderReduceRow(options.reduce)}
<<<<<<< HEAD
        {mode === CalculateFieldMode.CumulativeFunctions && this.renderCumulativeFunctions(options.cumulative)}
        {mode === CalculateFieldMode.WindowFunctions && this.renderWindowFunctions(options.window)}
=======
        {mode === CalculateFieldMode.StatisticalFunctions && this.renderStatisticalFunctions(options.reduce)}
>>>>>>> d20abc50
        {mode === CalculateFieldMode.Index && this.renderRowIndex(options.index)}
        <InlineField labelWidth={labelWidth} label="Alias">
          <Input
            className="width-18"
            value={options.alias ?? ''}
            placeholder={getNameFromOptions(options)}
            onChange={this.onAliasChanged}
          />
        </InlineField>
        <InlineField labelWidth={labelWidth} label="Replace all fields">
          <InlineSwitch value={!!options.replaceFields} onChange={this.onToggleReplaceFields} />
        </InlineField>
      </>
    );
  }
}

export const calculateFieldTransformRegistryItem: TransformerRegistryItem<CalculateFieldTransformerOptions> = {
  id: DataTransformerID.calculateField,
  editor: CalculateFieldTransformerEditor,
  transformation: standardTransformers.calculateFieldTransformer,
  name: 'Add field from calculation',
  description: 'Use the row values to calculate a new field.',
  categories: new Set([TransformerCategory.CalculateNewFields]),
};<|MERGE_RESOLUTION|>--- conflicted
+++ resolved
@@ -23,10 +23,7 @@
 import {
   BinaryOptions,
   UnaryOptions,
-<<<<<<< HEAD
   CumulativeOptions,
-=======
->>>>>>> d20abc50
   CalculateFieldMode,
   CalculateFieldTransformerOptions,
   getNameFromOptions,
@@ -214,20 +211,11 @@
   // Cumulative functions
   //---------------------------------------------------------
 
-<<<<<<< HEAD
-  updateCumulativeOptions = (v: CumulativeOptions) => {
-    const { options, onChange } = this.props;
-    onChange({
-      ...options,
-      mode: CalculateFieldMode.CumulativeFunctions,
-      cumulative: v,
-=======
   updateReduceOptions = (v: ReduceOptions) => {
     const { options, onChange } = this.props;
     onChange({
       ...options,
       reduce: v,
->>>>>>> d20abc50
     });
   };
 
@@ -240,32 +228,6 @@
     }
   };
 
-<<<<<<< HEAD
-  onCumulativeFieldToggle = (fieldName: string) => {
-    const { selected } = this.state;
-    if (selected.indexOf(fieldName) > -1) {
-      this.setState({ selected: selected.filter((s) => s !== fieldName) });
-      const { cumulative } = this.props.options;
-      this.updateCumulativeOptions({
-        ...cumulative!,
-        include: selected.filter((s) => s !== fieldName),
-      });
-    } else {
-      this.setState({ selected: [...selected, fieldName] });
-      const { cumulative } = this.props.options;
-      this.updateCumulativeOptions({
-        ...cumulative!,
-        include: [...selected, fieldName],
-      });
-    }
-  };
-
-  onCumulativeStatsChange = (stats: string[]) => {
-    const reducer = stats.length ? (stats[0] as ReducerID) : ReducerID.sum;
-
-    const { cumulative } = this.props.options;
-    this.updateCumulativeOptions({ ...cumulative, reducer });
-=======
   onChange = (selected: string[]) => {
     this.setState({ selected });
     const { reduce } = this.props.options;
@@ -280,7 +242,6 @@
 
     const { reduce } = this.props.options;
     this.updateReduceOptions({ ...reduce, reducer });
->>>>>>> d20abc50
   };
 
   renderRowIndex(options?: IndexOptions) {
@@ -293,11 +254,7 @@
     );
   }
 
-<<<<<<< HEAD
   renderCumulativeFunctions(options?: CumulativeOptions) {
-=======
-  renderStatisticalFunctions(options?: ReduceOptions) {
->>>>>>> d20abc50
     const { names, selected } = this.state;
     options = defaults(options, { reducer: ReducerID.sum });
 
@@ -310,11 +267,7 @@
                 <FilterPill
                   key={`${o}/${i}`}
                   onClick={() => {
-<<<<<<< HEAD
-                    this.onCumulativeFieldToggle(o);
-=======
                     this.onFieldToggle(o);
->>>>>>> d20abc50
                   }}
                   label={o}
                   selected={selected.indexOf(o) > -1}
@@ -328,11 +281,7 @@
             allowMultiple={false}
             className="width-18"
             stats={[options.reducer]}
-<<<<<<< HEAD
-            onChange={this.onCumulativeStatsChange}
-=======
             onChange={this.onStatsChange}
->>>>>>> d20abc50
             defaultStat={ReducerID.sum}
             filterOptions={(ext) =>
               ext.id === ReducerID.sum || ext.id === ReducerID.mean || ext.id === ReducerID.variance
@@ -388,8 +337,8 @@
     // eslint-disable-next-line
     const reducer = stats.length ? (stats[0] as ReducerID) : ReducerID.sum;
 
-    const { cumulative } = this.props.options;
-    this.updateCumulativeOptions({ ...cumulative, reducer });
+    const { window } = this.props.options;
+    this.updateWindowOptions({ ...window, reducer });
   };
 
   renderWindowFunctions(options?: CumulativeOptions) {
@@ -436,24 +385,6 @@
   //---------------------------------------------------------
   // Reduce by Row
   //---------------------------------------------------------
-
-  updateReduceOptions = (v: ReduceOptions) => {
-    const { options, onChange } = this.props;
-    onChange({
-      ...options,
-      mode: CalculateFieldMode.ReduceRow,
-      reduce: v,
-    });
-  };
-
-  onChange = (selected: string[]) => {
-    this.setState({ selected });
-    const { reduce } = this.props.options;
-    this.updateReduceOptions({
-      ...reduce!,
-      include: selected,
-    });
-  };
 
   onReducerStatsChange = (stats: string[]) => {
     // TODO: try to fix this type assertion
@@ -682,12 +613,8 @@
         {mode === CalculateFieldMode.BinaryOperation && this.renderBinaryOperation(options.binary)}
         {mode === CalculateFieldMode.UnaryOperation && this.renderUnaryOperation(options.unary)}
         {mode === CalculateFieldMode.ReduceRow && this.renderReduceRow(options.reduce)}
-<<<<<<< HEAD
         {mode === CalculateFieldMode.CumulativeFunctions && this.renderCumulativeFunctions(options.cumulative)}
         {mode === CalculateFieldMode.WindowFunctions && this.renderWindowFunctions(options.window)}
-=======
-        {mode === CalculateFieldMode.StatisticalFunctions && this.renderStatisticalFunctions(options.reduce)}
->>>>>>> d20abc50
         {mode === CalculateFieldMode.Index && this.renderRowIndex(options.index)}
         <InlineField labelWidth={labelWidth} label="Alias">
           <Input
