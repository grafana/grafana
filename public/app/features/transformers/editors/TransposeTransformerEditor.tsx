--- conflicted
+++ resolved
@@ -9,13 +9,7 @@
 import { t } from '@grafana/i18n';
 import { InlineField, InlineFieldRow, Input } from '@grafana/ui';
 
-<<<<<<< HEAD
 export const TransposeTransformerEditor = ({ options, onChange }: TransformerUIProps<TransposeTransformerOptions>) => {
-  const { t } = useTranslate();
-
-=======
-export const TransposeTransfomerEditor = ({ options, onChange }: TransformerUIProps<TransposeTransformerOptions>) => {
->>>>>>> 7181f8d8
   return (
     <>
       <InlineFieldRow>
