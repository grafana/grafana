import { TransformerRegistryItem } from '@grafana/data';
import { config } from '@grafana/runtime';

import { getFilterByValueTransformRegistryItem } from './FilterByValueTransformer/FilterByValueTransformerEditor';
import { getHeatmapTransformRegistryItem } from './calculateHeatmap/HeatmapTransformerEditor';
import { getConfigFromQueryTransformRegistryItem } from './configFromQuery/ConfigFromQueryTransformerEditor';
import { getCalculateFieldTransformRegistryItem } from './editors/CalculateFieldTransformerEditor/CalculateFieldTransformerEditor';
import { getConcatenateTransformRegistryItem } from './editors/ConcatenateTransformerEditor';
import { getConvertFieldTypeTransformRegistryItem } from './editors/ConvertFieldTypeTransformerEditor';
import { getFilterFieldsByNameTransformRegistryItem } from './editors/FilterByNameTransformerEditor';
import { getFilterFramesByRefIdTransformRegistryItem } from './editors/FilterByRefIdTransformerEditor';
import { getFormatStringTransformerRegistryItem } from './editors/FormatStringTransformerEditor';
import { getFormatTimeTransformerRegistryItem } from './editors/FormatTimeTransformerEditor';
import { getGroupByTransformRegistryItem } from './editors/GroupByTransformerEditor';
import { getGroupToNestedTableTransformRegistryItem } from './editors/GroupToNestedTableTransformerEditor';
import { getGroupingToMatrixTransformRegistryItem } from './editors/GroupingToMatrixTransformerEditor';
import { getHistogramTransformRegistryItem } from './editors/HistogramTransformerEditor';
import { getJoinByFieldTransformerRegistryItem } from './editors/JoinByFieldTransformerEditor';
import { getLabelsToFieldsTransformerRegistryItem } from './editors/LabelsToFieldsTransformerEditor';
import { getLimitTransformRegistryItem } from './editors/LimitTransformerEditor';
import { getMergeTransformerRegistryItem } from './editors/MergeTransformerEditor';
import { getOrganizeFieldsTransformRegistryItem } from './editors/OrganizeFieldsTransformerEditor';
import { getReduceTransformRegistryItem } from './editors/ReduceTransformerEditor';
import { getRenameByRegexTransformRegistryItem } from './editors/RenameByRegexTransformer';
import { getSeriesToRowsTransformerRegistryItem } from './editors/SeriesToRowsTransformerEditor';
import { getSortByTransformRegistryItem } from './editors/SortByTransformerEditor';
import { getTransposeTransformerRegistryItem } from './editors/TransposeTransformerEditor';
import { getExtractFieldsTransformRegistryItem } from './extractFields/ExtractFieldsTransformerEditor';
import { getJoinByLabelsTransformRegistryItem } from './joinByLabels/JoinByLabelsTransformerEditor';
import { getFieldLookupTransformRegistryItem } from './lookupGazetteer/FieldLookupTransformerEditor';
import { getPartitionByValuesTransformRegistryItem } from './partitionByValues/PartitionByValuesEditor';
import { getPrepareTimeseriesTransformerRegistryItem } from './prepareTimeSeries/PrepareTimeSeriesEditor';
import { getRegressionTransformerRegistryItem } from './regression/regressionEditor';
import { getRowsToFieldsTransformRegistryItem } from './rowsToFields/RowsToFieldsTransformerEditor';
import { getSpatialTransformRegistryItem } from './spatial/SpatialTransformerEditor';
import { getTimeSeriesTableTransformRegistryItem } from './timeSeriesTable/TimeSeriesTableTransformEditor';

export const getStandardTransformers = (): TransformerRegistryItem[] => {
  return [
    getReduceTransformRegistryItem(),
    getFilterFieldsByNameTransformRegistryItem(),
    getRenameByRegexTransformRegistryItem(),
    getFilterFramesByRefIdTransformRegistryItem(),
    getFilterByValueTransformRegistryItem(),
    getOrganizeFieldsTransformRegistryItem(),
    getJoinByFieldTransformerRegistryItem(),
    getSeriesToRowsTransformerRegistryItem(),
    getConcatenateTransformRegistryItem(),
    getCalculateFieldTransformRegistryItem(),
    getLabelsToFieldsTransformerRegistryItem(),
    getGroupByTransformRegistryItem(),
    getSortByTransformRegistryItem(),
    getMergeTransformerRegistryItem(),
    getHistogramTransformRegistryItem(),
    getRowsToFieldsTransformRegistryItem(),
    getConfigFromQueryTransformRegistryItem(),
    getPrepareTimeseriesTransformerRegistryItem(),
    getConvertFieldTypeTransformRegistryItem(),
    getSpatialTransformRegistryItem(),
    getFieldLookupTransformRegistryItem(),
    getExtractFieldsTransformRegistryItem(),
    getHeatmapTransformRegistryItem(),
    getGroupingToMatrixTransformRegistryItem(),
    getLimitTransformRegistryItem(),
    getJoinByLabelsTransformRegistryItem(),
    getRegressionTransformerRegistryItem(),
    getPartitionByValuesTransformRegistryItem(),
<<<<<<< HEAD
    getFormatStringTransformerRegistryItem(),
    ...(config.featureToggles.groupToNestedTableTransformation ? [getGroupToNestedTableTransformRegistryItem()] : []),
=======
    ...(config.featureToggles.formatString ? [getFormatStringTransformerRegistryItem()] : []),
    getGroupToNestedTableTransformRegistryItem(),
>>>>>>> 434d3703
    getFormatTimeTransformerRegistryItem(),
    getTimeSeriesTableTransformRegistryItem(),
    getTransposeTransformerRegistryItem(),
  ];
};<|MERGE_RESOLUTION|>--- conflicted
+++ resolved
@@ -65,13 +65,8 @@
     getJoinByLabelsTransformRegistryItem(),
     getRegressionTransformerRegistryItem(),
     getPartitionByValuesTransformRegistryItem(),
-<<<<<<< HEAD
     getFormatStringTransformerRegistryItem(),
-    ...(config.featureToggles.groupToNestedTableTransformation ? [getGroupToNestedTableTransformRegistryItem()] : []),
-=======
-    ...(config.featureToggles.formatString ? [getFormatStringTransformerRegistryItem()] : []),
     getGroupToNestedTableTransformRegistryItem(),
->>>>>>> 434d3703
     getFormatTimeTransformerRegistryItem(),
     getTimeSeriesTableTransformRegistryItem(),
     getTransposeTransformerRegistryItem(),
