import { UrlQueryMap, urlUtil } from '@grafana/data';
import { locationSearchToObject } from '@grafana/runtime';
import {
  MultiValueVariable,
  SceneDataTransformer,
  sceneGraph,
  SceneObject,
  SceneQueryRunner,
  VizPanel,
} from '@grafana/scenes';
<<<<<<< HEAD
=======

import { DashboardScene } from '../scene/DashboardScene';
>>>>>>> af392c58

export function getVizPanelKeyForPanelId(panelId: number) {
  return `panel-${panelId}`;
}

export function getPanelIdForVizPanel(panel: SceneObject): number {
  return parseInt(panel.state.key!.replace('panel-', ''), 10);
}

/**
 * This will also  try lookup based on panelId
 */
export function findVizPanelByKey(scene: SceneObject, key: string | undefined): VizPanel | null {
  if (!key) {
    return null;
  }

  const panel = findVizPanelInternal(scene, key);
  if (panel) {
    return panel;
  }

  // Also try to find by panel id
  const id = parseInt(key, 10);
  if (isNaN(id)) {
    return null;
  }

  return findVizPanelInternal(scene, getVizPanelKeyForPanelId(id));
}

function findVizPanelInternal(scene: SceneObject, key: string | undefined): VizPanel | null {
  if (!key) {
    return null;
  }

  const panel = sceneGraph.findObject(scene, (obj) => obj.state.key === key);
  if (panel) {
    if (panel instanceof VizPanel) {
      return panel;
    } else {
      throw new Error(`Found panel with key ${key} but it was not a VizPanel`);
    }
  }

  return null;
}

/**
 * Force re-render children. This is useful in some edge case scenarios when
 * children deep down the scene graph needs to be re-rendered when some parent state change.
 *
 * Example could be isEditing bool flag or a layout IsDraggable state flag.
 *
 * @param model The model whose children should be re-rendered. It does not force render this model, only the children.
 * @param recursive if it should keep force rendering down to leaf nodess
 */
export function forceRenderChildren(model: SceneObject, recursive?: boolean) {
  model.forEachChild((child) => {
    if (!child.isActive) {
      return;
    }

    child.forceRender();
    forceRenderChildren(child, recursive);
  });
}

export interface DashboardUrlOptions {
  uid?: string;
  subPath?: string;
  updateQuery?: UrlQueryMap;
  /**
   * Set to location.search to preserve current params
   */
  currentQueryParams: string;
}

export function getDashboardUrl(options: DashboardUrlOptions) {
  const url = `/scenes/dashboard/${options.uid}${options.subPath ?? ''}`;

  const params = options.currentQueryParams ? locationSearchToObject(options.currentQueryParams) : {};

  if (options.updateQuery) {
    for (const key of Object.keys(options.updateQuery)) {
      // removing params with null | undefined
      if (options.updateQuery[key] === null || options.updateQuery[key] === undefined) {
        delete params[key];
      } else {
        params[key] = options.updateQuery[key];
      }
    }
  }

  return urlUtil.renderUrl(url, params);
}

export function getMultiVariableValues(variable: MultiValueVariable) {
  const { value, text, options } = variable.state;

  if (variable.hasAllValue()) {
    return {
      values: options.map((o) => o.value),
      texts: options.map((o) => o.label),
    };
  }

  return {
    values: Array.isArray(value) ? value : [value],
    texts: Array.isArray(text) ? text : [text],
  };
}

<<<<<<< HEAD
=======
export function getDashboardSceneFor(sceneObject: SceneObject): DashboardScene {
  const root = sceneObject.getRoot();
  if (root instanceof DashboardScene) {
    return root;
  }

  throw new Error('SceneObject root is not a DashboardScene');
}

>>>>>>> af392c58
export function getQueryRunnerFor(sceneObject: SceneObject | undefined): SceneQueryRunner | undefined {
  if (!sceneObject) {
    return undefined;
  }

  if (sceneObject.state.$data instanceof SceneQueryRunner) {
    return sceneObject.state.$data;
  }

  if (sceneObject.state.$data instanceof SceneDataTransformer) {
    return getQueryRunnerFor(sceneObject.state.$data);
  }

  return undefined;
}<|MERGE_RESOLUTION|>--- conflicted
+++ resolved
@@ -8,11 +8,8 @@
   SceneQueryRunner,
   VizPanel,
 } from '@grafana/scenes';
-<<<<<<< HEAD
-=======
 
 import { DashboardScene } from '../scene/DashboardScene';
->>>>>>> af392c58
 
 export function getVizPanelKeyForPanelId(panelId: number) {
   return `panel-${panelId}`;
@@ -126,8 +123,6 @@
   };
 }
 
-<<<<<<< HEAD
-=======
 export function getDashboardSceneFor(sceneObject: SceneObject): DashboardScene {
   const root = sceneObject.getRoot();
   if (root instanceof DashboardScene) {
@@ -137,7 +132,6 @@
   throw new Error('SceneObject root is not a DashboardScene');
 }
 
->>>>>>> af392c58
 export function getQueryRunnerFor(sceneObject: SceneObject | undefined): SceneQueryRunner | undefined {
   if (!sceneObject) {
     return undefined;
