--- conflicted
+++ resolved
@@ -1,10 +1,6 @@
-<<<<<<< HEAD
 import { UrlQueryMap, urlUtil } from '@grafana/data';
 import { locationSearchToObject } from '@grafana/runtime';
-import { sceneGraph, SceneObject, VizPanel } from '@grafana/scenes';
-=======
 import { MultiValueVariable, sceneGraph, SceneObject, VizPanel } from '@grafana/scenes';
->>>>>>> 7718a67b
 
 export function getVizPanelKeyForPanelId(panelId: number) {
   return `panel-${panelId}`;
@@ -73,7 +69,6 @@
   });
 }
 
-<<<<<<< HEAD
 export interface DashboardUrlOptions {
   uid?: string;
   subPath?: string;
@@ -101,7 +96,8 @@
   }
 
   return urlUtil.renderUrl(url, params);
-=======
+}
+
 export function getMultiVariableValues(variable: MultiValueVariable) {
   const { value, text, options } = variable.state;
 
@@ -116,5 +112,4 @@
     values: Array.isArray(value) ? value : [value],
     texts: Array.isArray(text) ? text : [text],
   };
->>>>>>> 7718a67b
 }