--- conflicted
+++ resolved
@@ -65,26 +65,15 @@
   const datasourceTypes = extractDatasourceTypesFromUrl();
   const dynamicDashboardsTrackingInformation = dashboard.getDynamicDashboardsTrackingInformation();
 
-<<<<<<< HEAD
   const dashboardLibraryProperties =
     config.featureToggles.dashboardLibrary || config.featureToggles.dashboardTemplates
       ? {
-          datasourceTypes: [pluginId],
+          datasourceTypes,
           sourceEntryPoint,
           libraryItemId,
           creationOrigin,
         }
       : {};
-=======
-  const dashboardLibraryProperties = config.featureToggles.dashboardLibrary
-    ? {
-        datasourceTypes,
-        sourceEntryPoint,
-        libraryItemId,
-        creationOrigin,
-      }
-    : {};
->>>>>>> 6eabb9b2
 
   DashboardInteractions.dashboardCreatedOrSaved(isNew, {
     ...initialProperties,
