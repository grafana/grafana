import { config, reportInteraction } from '@grafana/runtime';

let isScenesContextSet = false;

export const DashboardInteractions = {
  // Dashboard interactions:
  dashboardInitialized: (properties?: Record<string, unknown>) => {
    reportDashboardInteraction('init_dashboard_completed', { ...properties });
  },

<<<<<<< HEAD
  // grafana_dashboards_edit_button_clicked
  // when a user clicks the ‘edit’ or ‘make editable’ button in a dashboard view mode
  editButtonClicked: (properties: { outlineExpanded: boolean }) => {
    reportDashboardInteraction('edit_button_clicked', properties);
  },

  // grafana_dashboards_exit_edit_button_clicked
  // when a user clicks the ‘Exit edit’ or ‘Exit Edit mode’ button in a dashboard edit mode
  exitEditButtonClicked: () => {
    reportDashboardInteraction('exit_edit_button_clicked');
  },

  // grafana_dashboards_outline_clicked
  // when a user opens the outline view
  dashboardOutlineClicked: () => {
    reportDashboardInteraction('outline_clicked');
  },

  // grafana_dashboards_outline_item_clicked
  // when a user clicks on an element of the outline
  outlineItemClicked: (properties: { index: number; depth: number }) => {
    reportDashboardInteraction('outline_item_clicked', properties);
  },

  // dashboards_add_variable_button_clicked
  // when a user clicks on ‘Add Variable’ or ‘New Variable’
  addVariableButtonClicked: (properties: { source: 'edit_pane' | 'settings_pane' }) => {
    reportDashboardInteraction('add_variable_button_clicked', properties);
=======
  // Dashboard edit item actions
  // dashboards_edit_action_clicked: when user adds or removes an item in edit mode
  // props: { item: string } - item is one of: add_panel, group_row, group_tab, ungroup, paste_panel, remove_row, remove_tab
  trackAddPanelClick() {
    reportDashboardInteraction('edit_action_clicked', { item: 'add_panel' });
  },
  trackGroupRowClick() {
    reportDashboardInteraction('edit_action_clicked', { item: 'group_row' });
  },
  trackGroupTabClick() {
    reportDashboardInteraction('edit_action_clicked', { item: 'group_tab' });
  },
  trackUngroupClick() {
    reportDashboardInteraction('edit_action_clicked', { item: 'ungroup' });
  },
  trackPastePanelClick() {
    reportDashboardInteraction('edit_action_clicked', { item: 'paste_panel' });
  },
  trackRemoveRowClick() {
    reportDashboardInteraction('edit_action_clicked', { item: 'remove_row' });
  },
  trackRemoveTabClick() {
    reportDashboardInteraction('edit_action_clicked', { item: 'remove_tab' });
>>>>>>> 544582e4
  },

  panelLinkClicked: (properties?: Record<string, unknown>) => {
    reportDashboardInteraction('panelheader_datalink_clicked', properties);
  },
  panelStatusMessageClicked: (properties?: Record<string, unknown>) => {
    reportDashboardInteraction('panelheader_statusmessage_clicked', properties);
  },
  panelCancelQueryClicked: (properties?: Record<string, unknown>) => {
    reportDashboardInteraction('panelheader_cancelquery_clicked', properties);
  },

  // Dashboard interactions from toolbar
  toolbarFavoritesClick: () => {
    reportDashboardInteraction('toolbar_actions_clicked', { item: 'favorites' });
  },
  toolbarSettingsClick: () => {
    reportDashboardInteraction('toolbar_actions_clicked', { item: 'settings' });
  },
  toolbarShareClick: () => {
    reportDashboardInteraction('toolbar_actions_clicked', { item: 'share' });
  },
  toolbarShareDropdownClick: () => {
    reportDashboardInteraction('toolbar_actions_clicked', { item: 'share_dropdown' });
  },
  toolbarAddClick: () => {
    reportDashboardInteraction('toolbar_actions_clicked', { item: 'add' });
  },

  // Sharing interactions:
  sharingCategoryClicked: (properties?: Record<string, unknown>) => {
    reportSharingInteraction('sharing_category_clicked', properties);
  },
  shareLinkCopied: (properties?: Record<string, unknown>) => {
    reportSharingInteraction('sharing_link_copy_clicked', properties);
  },
  embedSnippetCopy: (properties?: Record<string, unknown>) => {
    reportSharingInteraction('sharing_embed_copy_clicked', properties);
  },
  generatePanelImageClicked: (properties?: Record<string, unknown>) => {
    reportSharingInteraction('sharing_link_generate_image_clicked', properties);
  },
  downloadPanelImageClicked: (properties?: Record<string, unknown>) => {
    reportSharingInteraction('sharing_link_download_image_clicked', properties);
  },
  publishSnapshotClicked: (properties?: Record<string, unknown>) => {
    reportSharingInteraction('sharing_snapshot_publish_clicked', properties);
  },
  publishSnapshotLocalClicked: (properties?: Record<string, unknown>) => {
    reportSharingInteraction('sharing_snapshot_local_clicked', properties);
  },
  exportDownloadJsonClicked: (properties?: Record<string, unknown>) => {
    reportSharingInteraction('sharing_export_download_json_clicked', properties);
  },
  exportCopyJsonClicked: (properties?: Record<string, unknown>) => {
    reportSharingInteraction('sharing_export_copy_json_clicked', properties);
  },
  exportSaveJsonClicked: (properties?: Record<string, unknown>) => {
    reportSharingInteraction('sharing_export_save_json_clicked', properties);
  },
  exportViewJsonClicked: (properties?: Record<string, unknown>) => {
    reportSharingInteraction('sharing_export_view_json_clicked', properties);
  },
  generatePublicDashboardUrlClicked: (properties?: Record<string, unknown>) => {
    reportSharingInteraction('sharing_public_generate_url_clicked', properties);
  },
  revokePublicDashboardEmailClicked: (properties?: Record<string, unknown>) => {
    reportSharingInteraction('sharing_public_email_revoke_clicked', properties);
  },
  resendPublicDashboardEmailClicked: (properties?: Record<string, unknown>) => {
    reportSharingInteraction('sharing_public_email_resend_clicked', properties);
  },
  publicDashboardEmailInviteClicked: (properties?: Record<string, unknown>) => {
    reportSharingInteraction('sharing_public_email_invite_clicked', properties);
  },
  publicDashboardShareTypeChange: (properties?: Record<string, unknown>) => {
    reportSharingInteraction('sharing_public_can_view_clicked', properties);
  },
  publicDashboardTimeSelectionChanged: (properties?: Record<string, unknown>) => {
    reportSharingInteraction('sharing_public_time_picker_clicked', properties);
  },
  publicDashboardAnnotationsSelectionChanged: (properties?: Record<string, unknown>) => {
    reportSharingInteraction('sharing_public_annotations_clicked', properties);
  },
  publicDashboardUrlCopied: (properties?: Record<string, unknown>) => {
    reportSharingInteraction('sharing_public_copy_url_clicked', properties);
  },
  publicDashboardPauseSharingClicked: (properties?: Record<string, unknown>) => {
    reportSharingInteraction('sharing_public_pause_clicked', properties);
  },
  revokePublicDashboardClicked: (properties?: Record<string, unknown>) => {
    reportSharingInteraction('sharing_public_revoke_clicked', properties);
  },

  // Empty dashboard state interactions:
  emptyDashboardButtonClicked: (properties?: Record<string, unknown>) => {
    reportDashboardInteraction('emptydashboard_clicked', properties);
  },

  // Toolbar interactions
  toolbarAddButtonClicked: (properties?: Record<string, unknown>) => {
    reportDashboardInteraction('toolbar_add_clicked', properties);
  },
  setScenesContext: () => {
    isScenesContextSet = true;

    return () => {
      isScenesContextSet = false;
    };
  },

  // Dashboards versions interactions
  versionRestoreClicked: (properties: { version: number; index?: number; confirm: boolean; version_date?: Date }) => {
    reportDashboardInteraction('version_restore_clicked', properties);
  },
  showMoreVersionsClicked: () => {
    reportDashboardInteraction('show_more_versions_clicked');
  },

  // Image export interactions
  generateDashboardImageClicked: (properties?: Record<string, unknown>) => {
    reportDashboardInteraction('dashboard_image_generated', properties);
  },
  downloadDashboardImageClicked: (properties?: Record<string, unknown>) => {
    reportDashboardInteraction('dashboard_image_downloaded', properties);
  },
};

const reportDashboardInteraction: typeof reportInteraction = (name, properties) => {
  const meta = isScenesContextSet ? { scenesView: true } : {};
  const isDynamicDashboard = config.featureToggles?.dashboardNewLayouts ?? false;

  if (properties) {
    reportInteraction(`dashboards_${name}`, { ...properties, ...meta, isDynamicDashboard });
  } else {
    reportInteraction(`dashboards_${name}`, { isDynamicDashboard });
  }
};

const reportSharingInteraction: typeof reportInteraction = (name, properties) => {
  const meta = isScenesContextSet ? { scenesView: true } : {};

  if (properties) {
    reportInteraction(`dashboards_${name}`, { ...properties, ...meta });
  } else {
    reportInteraction(`dashboards_${name}`);
  }
};<|MERGE_RESOLUTION|>--- conflicted
+++ resolved
@@ -8,7 +8,6 @@
     reportDashboardInteraction('init_dashboard_completed', { ...properties });
   },
 
-<<<<<<< HEAD
   // grafana_dashboards_edit_button_clicked
   // when a user clicks the ‘edit’ or ‘make editable’ button in a dashboard view mode
   editButtonClicked: (properties: { outlineExpanded: boolean }) => {
@@ -37,7 +36,7 @@
   // when a user clicks on ‘Add Variable’ or ‘New Variable’
   addVariableButtonClicked: (properties: { source: 'edit_pane' | 'settings_pane' }) => {
     reportDashboardInteraction('add_variable_button_clicked', properties);
-=======
+
   // Dashboard edit item actions
   // dashboards_edit_action_clicked: when user adds or removes an item in edit mode
   // props: { item: string } - item is one of: add_panel, group_row, group_tab, ungroup, paste_panel, remove_row, remove_tab
@@ -61,7 +60,6 @@
   },
   trackRemoveTabClick() {
     reportDashboardInteraction('edit_action_clicked', { item: 'remove_tab' });
->>>>>>> 544582e4
   },
 
   panelLinkClicked: (properties?: Record<string, unknown>) => {
