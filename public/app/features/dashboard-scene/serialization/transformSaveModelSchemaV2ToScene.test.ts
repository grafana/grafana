--- conflicted
+++ resolved
@@ -1,10 +1,6 @@
 import { cloneDeep } from 'lodash';
 
 import { config } from '@grafana/runtime';
-<<<<<<< HEAD
-import { behaviors, sceneGraph, SceneObject, SceneQueryRunner } from '@grafana/scenes';
-import { DashboardV2Spec } from '@grafana/schema/dist/esm/schema/dashboard/v2alpha0/dashboard.gen';
-=======
 import {
   behaviors,
   ConstantVariable,
@@ -28,16 +24,11 @@
   QueryVariableKind,
   TextVariableKind,
 } from '@grafana/schema/dist/esm/schema/dashboard/v2alpha0/dashboard.gen';
->>>>>>> 9e885cab
 import { handyTestingSchema } from '@grafana/schema/dist/esm/schema/dashboard/v2alpha0/examples';
 import { DashboardWithAccessInfo } from 'app/features/dashboard/api/dashboard_api';
 import { MIXED_DATASOURCE_NAME } from 'app/plugins/datasource/mixed/MixedDataSource';
 
-<<<<<<< HEAD
-import { VizPanelLinks } from '../scene/PanelLinks';
-=======
 import { DashboardDataLayerSet } from '../scene/DashboardDataLayerSet';
->>>>>>> 9e885cab
 import { DashboardLayoutManager } from '../scene/types';
 import { dashboardSceneGraph } from '../utils/dashboardSceneGraph';
 import { getQueryRunnerFor } from '../utils/utils';
@@ -215,39 +206,7 @@
     const vizPanels = (scene.state.body as DashboardLayoutManager).getVizPanels();
     expect(vizPanels).toHaveLength(1);
     const vizPanel = vizPanels[0];
-<<<<<<< HEAD
-    expect(vizPanel.state.title).toBe(dash.elements['test-panel-uid'].spec.title);
-    expect(vizPanel.state.description).toBe(dash.elements['test-panel-uid'].spec.description);
-    expect(vizPanel.state.pluginId).toBe(dash.elements['test-panel-uid'].spec.vizConfig.kind);
-    expect(vizPanel.state.pluginVersion).toBe(dash.elements['test-panel-uid'].spec.vizConfig.spec.pluginVersion);
-    expect(vizPanel.state.options).toEqual(dash.elements['test-panel-uid'].spec.vizConfig.spec.options);
-    expect(vizPanel.state.fieldConfig).toEqual(dash.elements['test-panel-uid'].spec.vizConfig.spec.fieldConfig);
-    const titleItems = vizPanel.state.titleItems as SceneObject[];
-    const vizPanelLinks = titleItems[0] as VizPanelLinks;
-    expect(vizPanelLinks.state.rawLinks).toHaveLength(dash.elements['test-panel-uid'].spec.links.length);
-    expect(vizPanelLinks.state.rawLinks).toEqual(dash.elements['test-panel-uid'].spec.links);
-
-    // FIXME: There is an error of data being undefined
-    // expect(vizPanel.state.$data).toBeInstanceOf(SceneDataTransformer);
-    // const dataTransformer = vizPanel.state.$data as SceneDataTransformer;
-    // expect(dataTransformer.state.transformations).toEqual([{ id: 'transform1', options: {} }]);
-
-    // expect(dataTransformer.state.$data).toBeInstanceOf(SceneQueryRunner);
-    const queryRunner = getQueryRunnerFor(vizPanel);
-    expect(queryRunner).toBeInstanceOf(SceneQueryRunner);
-    expect(queryRunner?.state.datasource).toBeUndefined();
-    // expect(queryRunner.state.queries).toEqual([{ query: 'test-query', datasource: { uid: 'datasource1', type: 'prometheus' } }]);
-    // expect(queryRunner.state.maxDataPoints).toBe(100);
-    // expect(queryRunner.state.cacheTimeout).toBe('1m');
-    // expect(queryRunner.state.queryCachingTTL).toBe(60);
-    // expect(queryRunner.state.minInterval).toBe('1m');
-    // expect(queryRunner.state.dataLayerFilter?.panelId).toBe(1);
-
-    // FIXME: Fix the key incompatibility since panel is not numeric anymore
-    // expect(vizPanel.state.key).toBe(dash.elements['test-panel-uid'].spec.uid);
-=======
     validateVizPanel(vizPanel, dash);
->>>>>>> 9e885cab
 
     // FIXME: Tests for layout
   });
