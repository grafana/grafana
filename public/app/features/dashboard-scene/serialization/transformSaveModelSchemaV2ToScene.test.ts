import { cloneDeep } from 'lodash';

import { config } from '@grafana/runtime';
import {
  behaviors,
  ConstantVariable,
  CustomVariable,
  DataSourceVariable,
  IntervalVariable,
  QueryVariable,
  TextBoxVariable,
  sceneGraph,
  GroupByVariable,
  AdHocFiltersVariable,
  SceneDataTransformer,
  SceneGridItem,
} from '@grafana/scenes';
import { handyTestingSchema } from '@grafana/schema/dist/esm/schema/dashboard/v2_examples';
import {
  AdhocVariableKind,
  ConstantVariableKind,
  CustomVariableKind,
  Spec as DashboardV2Spec,
  DatasourceVariableKind,
  defaultDataQueryKind,
  GridLayoutItemSpec,
  GridLayoutSpec,
  GroupByVariableKind,
  IntervalVariableKind,
  QueryVariableKind,
  TextVariableKind,
} from '@grafana/schema/dist/esm/schema/dashboard/v2alpha1/types.spec.gen';
import { AnnoKeyDashboardIsSnapshot } from 'app/features/apiserver/types';
import { DashboardWithAccessInfo } from 'app/features/dashboard/api/types';
import { MIXED_DATASOURCE_NAME } from 'app/plugins/datasource/mixed/MixedDataSource';

import { DashboardAnnotationsDataLayer } from '../scene/DashboardAnnotationsDataLayer';
import { DashboardDataLayerSet } from '../scene/DashboardDataLayerSet';
import { AutoGridItem } from '../scene/layout-auto-grid/AutoGridItem';
import { AutoGridLayoutManager } from '../scene/layout-auto-grid/AutoGridLayoutManager';
import { DefaultGridLayoutManager } from '../scene/layout-default/DefaultGridLayoutManager';
import { RowsLayoutManager } from '../scene/layout-rows/RowsLayoutManager';
import { TabsLayoutManager } from '../scene/layout-tabs/TabsLayoutManager';
import { DashboardLayoutManager } from '../scene/types/DashboardLayoutManager';
import { dashboardSceneGraph } from '../utils/dashboardSceneGraph';
import { getQueryRunnerFor } from '../utils/utils';
import { validateVariable, validateVizPanel } from '../v2schema/test-helpers';

import { SnapshotVariable } from './custom-variables/SnapshotVariable';
import {
  getLibraryPanelElement,
  getPanelElement,
  transformSaveModelSchemaV2ToScene,
} from './transformSaveModelSchemaV2ToScene';
import { transformCursorSynctoEnum } from './transformToV2TypesUtils';

export const defaultDashboard: DashboardWithAccessInfo<DashboardV2Spec> = {
  kind: 'DashboardWithAccessInfo',
  metadata: {
    name: 'dashboard-uid',
    namespace: 'default',
    labels: {},
    generation: 123,
    resourceVersion: '123',
    creationTimestamp: 'creationTs',
    annotations: {
      'grafana.app/createdBy': 'user:createBy',
      'grafana.app/folder': 'folder-uid',
      'grafana.app/updatedBy': 'user:updatedBy',
      'grafana.app/updatedTimestamp': 'updatedTs',
    },
  },
  spec: handyTestingSchema,
  access: {
    url: '/d/abc',
    slug: 'what-a-dashboard',
  },
  apiVersion: 'v2',
};

jest.mock('@grafana/runtime', () => ({
  ...jest.requireActual('@grafana/runtime'),
  getDataSourceSrv: () => ({
    getInstanceSettings: jest.fn(),
  }),
}));

describe('transformSaveModelSchemaV2ToScene', () => {
  beforeAll(() => {
    config.featureToggles.groupByVariable = true;
  });

  afterAll(() => {
    config.featureToggles.groupByVariable = false;
  });

  it('should initialize the DashboardScene with the model state', () => {
    const scene = transformSaveModelSchemaV2ToScene(defaultDashboard);
    const dashboardControls = scene.state.controls!;
    const dash = defaultDashboard.spec;

    expect(scene.state.uid).toEqual(defaultDashboard.metadata.name);
    expect(scene.state.title).toEqual(dash.title);
    expect(scene.state.description).toEqual(dash.description);
    expect(scene.state.editable).toEqual(dash.editable);
    expect(scene.state.preload).toEqual(false);
    expect(scene.state.version).toEqual(123);
    expect(scene.state.tags).toEqual(dash.tags);

    const liveNow = scene.state.$behaviors?.find((b) => b instanceof behaviors.LiveNowTimer);
    expect(liveNow?.state.enabled).toEqual(dash.liveNow);

    const cursorSync = scene.state.$behaviors?.find((b) => b instanceof behaviors.CursorSync);
    expect(transformCursorSynctoEnum(cursorSync?.state.sync)).toEqual(dash.cursorSync);

    // Dashboard links
    expect(scene.state.links).toHaveLength(dash.links.length);
    expect(scene.state.links![0].title).toBe(dash.links[0].title);

    // Time settings
    const time = dash.timeSettings;
    const refreshPicker = dashboardSceneGraph.getRefreshPicker(scene)!;
    const timeRange = sceneGraph.getTimeRange(scene)!;

    // Time settings
    expect(refreshPicker.state.refresh).toEqual(time.autoRefresh);
    expect(refreshPicker.state.intervals).toEqual(time.autoRefreshIntervals);
    expect(timeRange?.state.fiscalYearStartMonth).toEqual(dash.timeSettings.fiscalYearStartMonth);
    expect(timeRange?.state.value.raw).toEqual({ from: dash.timeSettings.from, to: dash.timeSettings.to });
    expect(dashboardControls.state.hideTimeControls).toEqual(dash.timeSettings.hideTimepicker);
    expect(timeRange?.state.UNSAFE_nowDelay).toEqual(dash.timeSettings.nowDelay);
    expect(timeRange?.state.timeZone).toEqual(dash.timeSettings.timezone);
    expect(timeRange?.state.weekStart).toEqual(dash.timeSettings.weekStart);
    expect(dashboardControls).toBeDefined();
    expect(dashboardControls.state.refreshPicker.state.intervals).toEqual(time.autoRefreshIntervals);
    expect(dashboardControls.state.hideTimeControls).toBe(time.hideTimepicker);
    expect(dashboardControls.state.timePicker.state.quickRanges).toEqual(dash.timeSettings.quickRanges);

    // Variables
    const variables = scene.state?.$variables;
    expect(variables?.state.variables).toHaveLength(dash.variables.length);

    validateVariable({
      sceneVariable: variables?.state.variables[0],
      variableKind: dash.variables[0] as QueryVariableKind,
      scene: scene,
      dashSpec: dash,
      sceneVariableClass: QueryVariable,
      index: 0,
    });
    validateVariable({
      sceneVariable: variables?.state.variables[1],
      variableKind: dash.variables[1] as CustomVariableKind,
      scene: scene,
      dashSpec: dash,
      sceneVariableClass: CustomVariable,
      index: 1,
    });
    validateVariable({
      sceneVariable: variables?.state.variables[2],
      variableKind: dash.variables[2] as DatasourceVariableKind,
      scene: scene,
      dashSpec: dash,
      sceneVariableClass: DataSourceVariable,
      index: 2,
    });
    validateVariable({
      sceneVariable: variables?.state.variables[3],
      variableKind: dash.variables[3] as ConstantVariableKind,
      scene: scene,
      dashSpec: dash,
      sceneVariableClass: ConstantVariable,
      index: 3,
    });
    validateVariable({
      sceneVariable: variables?.state.variables[4],
      variableKind: dash.variables[4] as IntervalVariableKind,
      scene: scene,
      dashSpec: dash,
      sceneVariableClass: IntervalVariable,
      index: 4,
    });
    validateVariable({
      sceneVariable: variables?.state.variables[5],
      variableKind: dash.variables[5] as TextVariableKind,
      scene: scene,
      dashSpec: dash,
      sceneVariableClass: TextBoxVariable,
      index: 5,
    });
    validateVariable({
      sceneVariable: variables?.state.variables[6],
      variableKind: dash.variables[6] as GroupByVariableKind,
      scene: scene,
      dashSpec: dash,
      sceneVariableClass: GroupByVariable,
      index: 6,
    });
    validateVariable({
      sceneVariable: variables?.state.variables[7],
      variableKind: dash.variables[7] as AdhocVariableKind,
      scene: scene,
      dashSpec: dash,
      sceneVariableClass: AdHocFiltersVariable,
      index: 7,
    });

    // Annotations
    expect(scene.state.$data).toBeInstanceOf(DashboardDataLayerSet);
    const dataLayers = scene.state.$data as DashboardDataLayerSet;
    expect(dataLayers.state.annotationLayers).toHaveLength(dash.annotations.length);
    expect(dataLayers.state.annotationLayers[0].state.name).toBe(dash.annotations[0].spec.name);
    expect(dataLayers.state.annotationLayers[0].state.isEnabled).toBe(dash.annotations[0].spec.enable);
    expect(dataLayers.state.annotationLayers[0].state.isHidden).toBe(dash.annotations[0].spec.hide);

    // Enabled
    expect(dataLayers.state.annotationLayers[1].state.name).toBe(dash.annotations[1].spec.name);
    expect(dataLayers.state.annotationLayers[1].state.isEnabled).toBe(dash.annotations[1].spec.enable);
    expect(dataLayers.state.annotationLayers[1].state.isHidden).toBe(dash.annotations[1].spec.hide);

    // Disabled
    expect(dataLayers.state.annotationLayers[2].state.name).toBe(dash.annotations[2].spec.name);
    expect(dataLayers.state.annotationLayers[2].state.isEnabled).toBe(dash.annotations[2].spec.enable);
    expect(dataLayers.state.annotationLayers[2].state.isHidden).toBe(dash.annotations[2].spec.hide);

    // Hidden
    expect(dataLayers.state.annotationLayers[3].state.name).toBe(dash.annotations[3].spec.name);
    expect(dataLayers.state.annotationLayers[3].state.isEnabled).toBe(dash.annotations[3].spec.enable);
    expect(dataLayers.state.annotationLayers[3].state.isHidden).toBe(dash.annotations[3].spec.hide);

    // VizPanel
    const vizPanels = (scene.state.body as DashboardLayoutManager).getVizPanels();
    expect(vizPanels).toHaveLength(2);

    // Layout
    const layout = scene.state.body as DefaultGridLayoutManager;

    // Panel
    const panel = getPanelElement(dash, 'panel-1')!;
    expect(layout.state.grid.state.children.length).toBe(2);
    expect(layout.state.grid.state.children[0].state.key).toBe(`grid-item-${panel.spec.id}`);
    const gridLayoutItemSpec = (dash.layout.spec as GridLayoutSpec).items[0].spec as GridLayoutItemSpec;
    expect(layout.state.grid.state.children[0].state.width).toBe(gridLayoutItemSpec.width);
    expect(layout.state.grid.state.children[0].state.height).toBe(gridLayoutItemSpec.height);
    expect(layout.state.grid.state.children[0].state.x).toBe(gridLayoutItemSpec.x);
    expect(layout.state.grid.state.children[0].state.y).toBe(gridLayoutItemSpec.y);
    const vizPanel = vizPanels.find((p) => p.state.key === 'panel-1')!;
    validateVizPanel(vizPanel, dash);

    // Library Panel
    const libraryPanel = getLibraryPanelElement(dash, 'panel-2')!;
    expect(layout.state.grid.state.children[1].state.key).toBe(`grid-item-${libraryPanel.spec.id}`);
    const libraryGridLayoutItemSpec = (dash.layout.spec as GridLayoutSpec).items[1].spec as GridLayoutItemSpec;
    expect(layout.state.grid.state.children[1].state.width).toBe(libraryGridLayoutItemSpec.width);
    expect(layout.state.grid.state.children[1].state.height).toBe(libraryGridLayoutItemSpec.height);
    expect(layout.state.grid.state.children[1].state.x).toBe(libraryGridLayoutItemSpec.x);
    expect(layout.state.grid.state.children[1].state.y).toBe(libraryGridLayoutItemSpec.y);
    const vizLibraryPanel = vizPanels.find((p) => p.state.key === 'panel-2')!;
    validateVizPanel(vizLibraryPanel, dash);

    // Transformations
    const panelWithTransformations = vizPanels.find((p) => p.state.key === 'panel-1')!;
    expect((panelWithTransformations.state.$data as SceneDataTransformer)?.state.transformations[0]).toEqual(
      getPanelElement(dash, 'panel-1')!.spec.data.spec.transformations[0].spec
    );
  });

  it('should set panel ds if it is mixed DS', () => {
    const dashboard = cloneDeep(defaultDashboard);
    getPanelElement(dashboard.spec, 'panel-1')?.spec.data.spec.queries.push({
      kind: 'PanelQuery',
      spec: {
        refId: 'A',
        hidden: false,
        query: {
          kind: 'DataQuery',
          version: defaultDataQueryKind().version,
          group: 'graphite',
          datasource: {
            name: 'datasource1',
          },
          spec: {
            expr: 'test-query',
          },
        },
      },
    });

    const scene = transformSaveModelSchemaV2ToScene(dashboard);

    const vizPanels = (scene.state.body as DashboardLayoutManager).getVizPanels();
    expect(vizPanels.length).toBe(2);
    expect(getQueryRunnerFor(vizPanels[0])?.state.datasource?.type).toBe('mixed');
    expect(getQueryRunnerFor(vizPanels[0])?.state.datasource?.uid).toBe(MIXED_DATASOURCE_NAME);
  });

  it('should set ds if it is not mixed DS', () => {
    const dashboard = cloneDeep(defaultDashboard);
    getPanelElement(dashboard.spec, 'panel-1')?.spec.data.spec.queries.push({
      kind: 'PanelQuery',
      spec: {
        refId: 'A',
        hidden: false,
        query: {
          kind: 'DataQuery',
          version: defaultDataQueryKind().version,
          group: 'prometheus',
          datasource: {
            name: 'datasource1',
          },
          spec: {
            expr: 'test-query',
          },
        },
      },
    });

    const scene = transformSaveModelSchemaV2ToScene(dashboard);

    const vizPanels = (scene.state.body as DashboardLayoutManager).getVizPanels();
    expect(vizPanels.length).toBe(2);
    expect(getQueryRunnerFor(vizPanels[0])?.state.queries[0].datasource).toEqual({
      type: 'prometheus',
      uid: 'datasource1',
    });
  });

  it('should set panel ds as mixed if no panels have ds defined', () => {
    const dashboard = cloneDeep(defaultDashboard);

    getPanelElement(dashboard.spec, 'panel-1')?.spec.data.spec.queries.push({
      kind: 'PanelQuery',
      spec: {
        refId: 'A',
        hidden: false,
        query: {
          kind: 'DataQuery',
          version: defaultDataQueryKind().version,
          group: 'prometheus',
          datasource: {
            name: 'abc123',
          },
          spec: {
            expr: 'test-query',
          },
        },
      },
    });

    const scene = transformSaveModelSchemaV2ToScene(dashboard);

    const vizPanels = (scene.state.body as DashboardLayoutManager).getVizPanels();
    expect(vizPanels.length).toBe(2);
    expect(getQueryRunnerFor(vizPanels[0])?.state.datasource?.type).toBe('mixed');
    expect(getQueryRunnerFor(vizPanels[0])?.state.datasource?.uid).toBe(MIXED_DATASOURCE_NAME);
  });

  describe('When creating a snapshot dashboard scene', () => {
    it('should initialize a dashboard scene with SnapshotVariables', () => {
      const snapshot: DashboardWithAccessInfo<DashboardV2Spec> = {
        ...defaultDashboard,
        metadata: {
          ...defaultDashboard.metadata,
          annotations: {
            ...defaultDashboard.metadata.annotations,
            [AnnoKeyDashboardIsSnapshot]: 'true',
          },
        },
      };

      const scene = transformSaveModelSchemaV2ToScene(snapshot);

      // check variables were converted to snapshot variables
      expect(scene.state.$variables?.state.variables).toHaveLength(8);
      expect(scene.state.$variables?.getByName('customVar')).toBeInstanceOf(SnapshotVariable);
      expect(scene.state.$variables?.getByName('adhocVar')).toBeInstanceOf(AdHocFiltersVariable);
      expect(scene.state.$variables?.getByName('intervalVar')).toBeInstanceOf(SnapshotVariable);
      // custom snapshot
      const customSnapshot = scene.state.$variables?.getByName('customVar') as SnapshotVariable;
      expect(customSnapshot.state.value).toBe('option1');
      expect(customSnapshot.state.text).toBe('option1');
      expect(customSnapshot.state.isReadOnly).toBe(true);
      // adhoc snapshot
      const adhocSnapshot = scene.state.$variables?.getByName('adhocVar') as AdHocFiltersVariable;
      const adhocVariable = snapshot.spec.variables[7] as AdhocVariableKind;
      expect(adhocSnapshot.state.filters).toEqual(adhocVariable.spec.filters);
      expect(adhocSnapshot.state.readOnly).toBe(true);
      // interval snapshot
      const intervalSnapshot = scene.state.$variables?.getByName('intervalVar') as SnapshotVariable;
      expect(intervalSnapshot.state.value).toBe('1m');
      expect(intervalSnapshot.state.text).toBe('1m');
      expect(intervalSnapshot.state.isReadOnly).toBe(true);
    });
  });

  describe('meta', () => {
    describe('initializes meta based on k8s resource', () => {
      it('handles undefined access values', () => {
        const scene = transformSaveModelSchemaV2ToScene(defaultDashboard);
        // when access metadata undefined
        expect(scene.state.meta.canShare).toBe(true);
        expect(scene.state.meta.canSave).toBe(true);
        expect(scene.state.meta.canStar).toBe(true);
        expect(scene.state.meta.canEdit).toBe(true);
        expect(scene.state.meta.canDelete).toBe(true);
        expect(scene.state.meta.canAdmin).toBe(true);
        expect(scene.state.meta.annotationsPermissions).toBe(undefined);

        expect(scene.state.meta.url).toBe('/d/abc');
        expect(scene.state.meta.slug).toBe('what-a-dashboard');
        expect(scene.state.meta.created).toBe('creationTs');
        expect(scene.state.meta.createdBy).toBe('user:createBy');
        expect(scene.state.meta.updated).toBe('updatedTs');
        expect(scene.state.meta.updatedBy).toBe('user:updatedBy');
        expect(scene.state.meta.folderUid).toBe('folder-uid');
        expect(scene.state.meta.version).toBe(123);
      });

      it('handles access metadata values', () => {
        const dashboard: DashboardWithAccessInfo<DashboardV2Spec> = {
          ...defaultDashboard,
          access: {
            canSave: false,
            canEdit: false,
            canDelete: false,
            canShare: false,
            canStar: false,
            canAdmin: false,
            annotationsPermissions: {
              dashboard: {
                canAdd: false,
                canEdit: false,
                canDelete: false,
              },
              organization: {
                canAdd: false,
                canEdit: false,
                canDelete: false,
              },
            },
          },
        };
        const scene = transformSaveModelSchemaV2ToScene(dashboard);

        expect(scene.state.meta.canShare).toBe(false);
        expect(scene.state.meta.canSave).toBe(false);
        expect(scene.state.meta.canStar).toBe(false);
        expect(scene.state.meta.canEdit).toBe(false);
        expect(scene.state.meta.canDelete).toBe(false);
        expect(scene.state.meta.canAdmin).toBe(false);
        expect(scene.state.meta.annotationsPermissions).toEqual(dashboard.access.annotationsPermissions);
        expect(scene.state.meta.version).toBe(123);
      });
    });

    describe('Editable false dashboard', () => {
      let dashboard: DashboardWithAccessInfo<DashboardV2Spec>;

      beforeEach(() => {
        dashboard = {
          ...cloneDeep(defaultDashboard),
          spec: {
            ...defaultDashboard.spec,
            editable: false,
          },
        };
      });
      it('Should set meta canEdit and canSave to false', () => {
        const scene = transformSaveModelSchemaV2ToScene(dashboard);
        expect(scene.state.meta.canMakeEditable).toBe(true);

        expect(scene.state.meta.canSave).toBe(false);
        expect(scene.state.meta.canEdit).toBe(false);
        expect(scene.state.meta.canDelete).toBe(false);
      });

      describe('when does not have save permissions', () => {
        it('Should set meta correct meta', () => {
          dashboard.access.canSave = false;
          const scene = transformSaveModelSchemaV2ToScene(dashboard);
          expect(scene.state.meta.canMakeEditable).toBe(false);

          expect(scene.state.meta.canSave).toBe(false);
          expect(scene.state.meta.canEdit).toBe(false);
          expect(scene.state.meta.canDelete).toBe(false);
        });
      });
    });

    describe('Editable true dashboard', () => {
      let dashboard: DashboardWithAccessInfo<DashboardV2Spec>;

      beforeEach(() => {
        dashboard = {
          ...cloneDeep(defaultDashboard),
          spec: {
            ...defaultDashboard.spec,
            editable: true,
          },
        };
      });
      it('Should set meta canEdit and canSave to false', () => {
        const scene = transformSaveModelSchemaV2ToScene(dashboard);

        expect(scene.state.meta.canMakeEditable).toBe(false);

        expect(scene.state.meta.canSave).toBe(true);
        expect(scene.state.meta.canEdit).toBe(true);
        expect(scene.state.meta.canDelete).toBe(true);
      });
    });
    describe('dynamic dashboard layouts', () => {
      it('should build a dashboard scene with a auto grid layout', () => {
        const dashboard = cloneDeep(defaultDashboard);
        dashboard.spec.layout = {
          kind: 'AutoGridLayout',
          spec: {
            maxColumnCount: 4,
            columnWidthMode: 'custom',
            columnWidth: 100,
            rowHeightMode: 'standard',
            items: [
              {
                kind: 'AutoGridLayoutItem',
                spec: {
                  element: {
                    kind: 'ElementReference',
                    name: 'panel-1',
                  },
                },
              },
            ],
          },
        };
        const scene = transformSaveModelSchemaV2ToScene(dashboard);
        const layoutManager = scene.state.body as AutoGridLayoutManager;
        expect(layoutManager.descriptor.id).toBe('AutoGridLayout');
        expect(layoutManager.state.maxColumnCount).toBe(4);
        expect(layoutManager.state.columnWidth).toBe(100);
        expect(layoutManager.state.rowHeight).toBe('standard');
        expect(layoutManager.state.layout.state.children.length).toBe(1);
        const gridItem = layoutManager.state.layout.state.children[0] as AutoGridItem;
        expect(gridItem.state.body.state.key).toBe('panel-1');
      });

      it('should build a dashboard scene with a tabs layout', () => {
        const dashboard = cloneDeep(defaultDashboard);
        dashboard.spec.layout = {
          kind: 'TabsLayout',
          spec: {
            tabs: [
              {
                kind: 'TabsLayoutTab',
                spec: {
                  title: 'tab1',
                  layout: {
                    kind: 'AutoGridLayout',
                    spec: {
                      maxColumnCount: 4,
                      columnWidthMode: 'standard',
                      rowHeightMode: 'standard',
                      items: [
                        {
                          kind: 'AutoGridLayoutItem',
                          spec: {
                            element: {
                              kind: 'ElementReference',
                              name: 'panel-1',
                            },
                          },
                        },
                      ],
                    },
                  },
                },
              },
            ],
          },
        };
        const scene = transformSaveModelSchemaV2ToScene(dashboard);
        const layoutManager = scene.state.body as TabsLayoutManager;
        expect(layoutManager.descriptor.id).toBe('TabsLayout');
        expect(layoutManager.state.tabs.length).toBe(1);
        expect(layoutManager.state.tabs[0].state.title).toBe('tab1');
        const gridLayoutManager = layoutManager.state.tabs[0].state.layout as AutoGridLayoutManager;
        expect(gridLayoutManager.state.maxColumnCount).toBe(4);
        expect(gridLayoutManager.state.columnWidth).toBe('standard');
        expect(gridLayoutManager.state.rowHeight).toBe('standard');
        expect(gridLayoutManager.state.layout.state.children.length).toBe(1);
        const gridItem = gridLayoutManager.state.layout.state.children[0] as AutoGridItem;
        expect(gridItem.state.body.state.key).toBe('panel-1');
      });

      it('should build a dashboard scene with rows layout', () => {
        const dashboard = cloneDeep(defaultDashboard);
        dashboard.spec.layout = {
          kind: 'RowsLayout',
          spec: {
            rows: [
              {
                kind: 'RowsLayoutRow',
                spec: {
                  title: 'row1',
                  collapse: false,
                  layout: {
                    kind: 'AutoGridLayout',
                    spec: {
                      maxColumnCount: 4,
                      columnWidthMode: 'standard',
                      rowHeightMode: 'standard',
                      items: [
                        {
                          kind: 'AutoGridLayoutItem',
                          spec: {
                            element: {
                              kind: 'ElementReference',
                              name: 'panel-1',
                            },
                          },
                        },
                      ],
                    },
                  },
                },
              },
              {
                kind: 'RowsLayoutRow',
                spec: {
                  title: 'row2',
                  collapse: true,
                  layout: {
                    kind: 'GridLayout',
                    spec: {
                      items: [
                        {
                          kind: 'GridLayoutItem',
                          spec: {
                            y: 0,
                            x: 0,
                            height: 10,
                            width: 10,
                            element: {
                              kind: 'ElementReference',
                              name: 'panel-2',
                            },
                          },
                        },
                      ],
                    },
                  },
                },
              },
            ],
          },
        };
        const scene = transformSaveModelSchemaV2ToScene(dashboard);
        const layoutManager = scene.state.body as RowsLayoutManager;
        expect(layoutManager.descriptor.id).toBe('RowsLayout');
        expect(layoutManager.state.rows.length).toBe(2);
        const row1Manager = layoutManager.state.rows[0].state.layout as AutoGridLayoutManager;
        expect(row1Manager.descriptor.id).toBe('AutoGridLayout');
        expect(row1Manager.state.maxColumnCount).toBe(4);
        expect(row1Manager.state.columnWidth).toBe('standard');
        expect(row1Manager.state.rowHeight).toBe('standard');
        const row1GridItem = row1Manager.state.layout.state.children[0] as AutoGridItem;
        expect(row1GridItem.state.body.state.key).toBe('panel-1');

        const row2Manager = layoutManager.state.rows[1].state.layout as DefaultGridLayoutManager;
        expect(row2Manager.descriptor.id).toBe('GridLayout');
        const row2GridItem = row2Manager.state.grid.state.children[0] as SceneGridItem;
        expect(row2GridItem.state.body!.state.key).toBe('panel-2');
      });
    });
  });

  describe('annotations', () => {
    it('should transform annotation with legacyOptions field', () => {
      // Create a dashboard with an annotation that has options
      const dashboardWithAnnotationOptions: DashboardWithAccessInfo<DashboardV2Spec> = {
        kind: 'DashboardWithAccessInfo',
        apiVersion: 'v2alpha1',
        metadata: {
          name: 'test-dashboard',
          namespace: 'default',
          creationTimestamp: new Date().toISOString(),
          labels: {},
          annotations: {},
          generation: 1,
          resourceVersion: '1',
        },
        spec: {
          title: 'Dashboard with annotation options',
          editable: true,
          preload: false,
          liveNow: false,
          cursorSync: 'Off',
          links: [],
          tags: [],
          timeSettings: {
            from: 'now-6h',
            to: 'now',
            timezone: 'browser',
            hideTimepicker: false,
            autoRefresh: '5s',
            autoRefreshIntervals: ['5s', '10s', '30s'],
            fiscalYearStartMonth: 0,
            weekStart: 'monday',
          },
          variables: [],
          elements: {},
          layout: {
            kind: 'GridLayout',
            spec: { items: [] },
          },
          annotations: [
            {
              kind: 'AnnotationQuery',
              spec: {
                name: 'Annotation with legacy options',
                builtIn: false,
                enable: true,
                hide: false,
                iconColor: 'purple',
<<<<<<< HEAD

=======
>>>>>>> 14e98d74
                legacyOptions: {
                  expr: 'rate(http_requests_total[5m])',
                  queryType: 'range',
                  legendFormat: '{{method}} {{endpoint}}',
                  useValueAsTime: true,
                  step: '1m',
                },
                query: {
                  kind: 'DataQuery',
                  version: defaultDataQueryKind().version,
                  group: 'prometheus',
                  datasource: {
                    name: 'abc123',
                  },
                  spec: {},
                },
              },
            },
          ],
        },
        access: {
          canSave: true,
          canEdit: true,
          canDelete: true,
          canAdmin: true,
          canStar: true,
          canShare: true,
          annotationsPermissions: {
            dashboard: {
              canAdd: true,
              canEdit: true,
              canDelete: true,
            },
            organization: {
              canAdd: true,
              canEdit: true,
              canDelete: true,
            },
          },
        },
      };

      const scene = transformSaveModelSchemaV2ToScene(dashboardWithAnnotationOptions);

      // Get the annotation layers
      const dataLayerSet = scene.state.$data as DashboardDataLayerSet;
      expect(dataLayerSet).toBeDefined();
      expect(dataLayerSet.state.annotationLayers.length).toBe(2);
      const defaultAnnotationLayer = dataLayerSet.state.annotationLayers[0] as DashboardAnnotationsDataLayer;

      // Verify that the default annotation layer has been correctly initialized
      expect(defaultAnnotationLayer.state.query).toEqual({
        datasource: {
          uid: '-- Grafana --',
          type: 'grafana',
        },
        builtIn: 1,
        enable: true,
        iconColor: 'rgba(0, 211, 255, 1)',
        name: 'Annotations & Alerts',
<<<<<<< HEAD
        hide: true,
        type: 'dashboard',
=======
        filter: undefined,
        hide: true,
>>>>>>> 14e98d74
      });

      const annotationLayer = dataLayerSet.state.annotationLayers[1] as DashboardAnnotationsDataLayer;

      // Verify that the legacyOptions have been merged into the query object
      expect(annotationLayer.state.query).toMatchObject({
        datasource: {
          uid: 'abc123',
          type: 'prometheus',
        },
        name: 'Annotation with legacy options',
<<<<<<< HEAD
        enable: true,
        hide: false,
        iconColor: 'purple',
=======
        builtIn: 0,
        enable: true,
        hide: false,
        iconColor: 'purple',
        expr: 'rate(http_requests_total[5m])',
        queryType: 'range',
        legendFormat: '{{method}} {{endpoint}}',
        useValueAsTime: true,
        step: '1m',
      });

      // Verify the original legacyOptions object is also preserved
      expect(annotationLayer.state.query.legacyOptions).toMatchObject({
>>>>>>> 14e98d74
        expr: 'rate(http_requests_total[5m])',
        queryType: 'range',
        legendFormat: '{{method}} {{endpoint}}',
        useValueAsTime: true,
        step: '1m',
      });
    });
  });
});<|MERGE_RESOLUTION|>--- conflicted
+++ resolved
@@ -721,10 +721,6 @@
                 enable: true,
                 hide: false,
                 iconColor: 'purple',
-<<<<<<< HEAD
-
-=======
->>>>>>> 14e98d74
                 legacyOptions: {
                   expr: 'rate(http_requests_total[5m])',
                   queryType: 'range',
@@ -785,13 +781,8 @@
         enable: true,
         iconColor: 'rgba(0, 211, 255, 1)',
         name: 'Annotations & Alerts',
-<<<<<<< HEAD
         hide: true,
         type: 'dashboard',
-=======
-        filter: undefined,
-        hide: true,
->>>>>>> 14e98d74
       });
 
       const annotationLayer = dataLayerSet.state.annotationLayers[1] as DashboardAnnotationsDataLayer;
@@ -803,12 +794,6 @@
           type: 'prometheus',
         },
         name: 'Annotation with legacy options',
-<<<<<<< HEAD
-        enable: true,
-        hide: false,
-        iconColor: 'purple',
-=======
-        builtIn: 0,
         enable: true,
         hide: false,
         iconColor: 'purple',
@@ -818,16 +803,6 @@
         useValueAsTime: true,
         step: '1m',
       });
-
-      // Verify the original legacyOptions object is also preserved
-      expect(annotationLayer.state.query.legacyOptions).toMatchObject({
->>>>>>> 14e98d74
-        expr: 'rate(http_requests_total[5m])',
-        queryType: 'range',
-        legendFormat: '{{method}} {{endpoint}}',
-        useValueAsTime: true,
-        step: '1m',
-      });
     });
   });
 });