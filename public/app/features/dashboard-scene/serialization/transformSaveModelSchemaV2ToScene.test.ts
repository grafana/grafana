import { cloneDeep } from 'lodash';

import { config } from '@grafana/runtime';
import {
  behaviors,
  ConstantVariable,
  CustomVariable,
  DataSourceVariable,
  IntervalVariable,
  QueryVariable,
  TextBoxVariable,
  sceneGraph,
  GroupByVariable,
  AdHocFiltersVariable,
  SceneDataTransformer,
} from '@grafana/scenes';
import {
  AdhocVariableKind,
  ConstantVariableKind,
  CustomVariableKind,
  DashboardV2Spec,
  DatasourceVariableKind,
  GroupByVariableKind,
  IntervalVariableKind,
  QueryVariableKind,
  TextVariableKind,
} from '@grafana/schema/dist/esm/schema/dashboard/v2alpha0/dashboard.gen';
import { handyTestingSchema } from '@grafana/schema/dist/esm/schema/dashboard/v2alpha0/examples';
import { AnnoKeyDashboardIsNew } from 'app/features/apiserver/types';
import { DashboardWithAccessInfo } from 'app/features/dashboard/api/types';
import { MIXED_DATASOURCE_NAME } from 'app/plugins/datasource/mixed/MixedDataSource';

import { DashboardDataLayerSet } from '../scene/DashboardDataLayerSet';
import { DefaultGridLayoutManager } from '../scene/layout-default/DefaultGridLayoutManager';
import { DashboardLayoutManager } from '../scene/types';
import { dashboardSceneGraph } from '../utils/dashboardSceneGraph';
import { getQueryRunnerFor } from '../utils/utils';
import { validateVariable, validateVizPanel } from '../v2schema/test-helpers';

import { SnapshotVariable } from './custom-variables/SnapshotVariable';
import { transformSaveModelSchemaV2ToScene } from './transformSaveModelSchemaV2ToScene';
import { transformCursorSynctoEnum } from './transformToV2TypesUtils';

const defaultDashboard: DashboardWithAccessInfo<DashboardV2Spec> = {
  kind: 'DashboardWithAccessInfo',
  metadata: {
    name: 'dashboard-uid',
    namespace: 'default',
    labels: {},
    resourceVersion: '123',
    creationTimestamp: 'creationTs',
    annotations: {
      'grafana.app/createdBy': 'user:createBy',
      'grafana.app/folder': 'folder-uid',
      'grafana.app/updatedBy': 'user:updatedBy',
      'grafana.app/updatedTimestamp': 'updatedTs',
    },
  },
  spec: handyTestingSchema,
  access: {
    url: '/d/abc',
    slug: 'what-a-dashboard',
  },
  apiVersion: 'v2',
};

jest.mock('@grafana/runtime', () => ({
  ...jest.requireActual('@grafana/runtime'),
  getDataSourceSrv: () => ({
    getInstanceSettings: jest.fn(),
  }),
}));

describe('transformSaveModelSchemaV2ToScene', () => {
  beforeAll(() => {
    config.featureToggles.groupByVariable = true;
  });

  afterAll(() => {
    config.featureToggles.groupByVariable = false;
  });

  it('should initialize the DashboardScene with the model state', () => {
    const scene = transformSaveModelSchemaV2ToScene(defaultDashboard);
    const dashboardControls = scene.state.controls!;
    const dash = defaultDashboard.spec;

    expect(scene.state.uid).toEqual(defaultDashboard.metadata.name);
    expect(scene.state.title).toEqual(dash.title);
    expect(scene.state.description).toEqual(dash.description);
    expect(scene.state.editable).toEqual(dash.editable);
    expect(scene.state.preload).toEqual(false);
    expect(scene.state.version).toEqual(123);
    expect(scene.state.tags).toEqual(dash.tags);

    const liveNow = scene.state.$behaviors?.find((b) => b instanceof behaviors.LiveNowTimer);
    expect(liveNow?.state.enabled).toEqual(dash.liveNow);

    const cursorSync = scene.state.$behaviors?.find((b) => b instanceof behaviors.CursorSync);
    expect(transformCursorSynctoEnum(cursorSync?.state.sync)).toEqual(dash.cursorSync);

    // Dashboard links
    expect(scene.state.links).toHaveLength(dash.links.length);
    expect(scene.state.links![0].title).toBe(dash.links[0].title);

    // Time settings
    const time = dash.timeSettings;
    const refreshPicker = dashboardSceneGraph.getRefreshPicker(scene)!;
    const timeRange = sceneGraph.getTimeRange(scene)!;

    // Time settings
    expect(refreshPicker.state.refresh).toEqual(time.autoRefresh);
    expect(refreshPicker.state.intervals).toEqual(time.autoRefreshIntervals);
    expect(timeRange?.state.fiscalYearStartMonth).toEqual(dash.timeSettings.fiscalYearStartMonth);
    expect(timeRange?.state.value.raw).toEqual({ from: dash.timeSettings.from, to: dash.timeSettings.to });
    expect(dashboardControls.state.hideTimeControls).toEqual(dash.timeSettings.hideTimepicker);
    expect(timeRange?.state.UNSAFE_nowDelay).toEqual(dash.timeSettings.nowDelay);
    expect(timeRange?.state.timeZone).toEqual(dash.timeSettings.timezone);
    expect(timeRange?.state.weekStart).toEqual(dash.timeSettings.weekStart);
    expect(dashboardControls).toBeDefined();
    expect(dashboardControls.state.refreshPicker.state.intervals).toEqual(time.autoRefreshIntervals);
    expect(dashboardControls.state.hideTimeControls).toBe(time.hideTimepicker);

    // Variables
    const variables = scene.state?.$variables;
    expect(variables?.state.variables).toHaveLength(dash.variables.length);
    validateVariable({
      sceneVariable: variables?.state.variables[0],
      variableKind: dash.variables[0] as QueryVariableKind,
      scene: scene,
      dashSpec: dash,
      sceneVariableClass: QueryVariable,
      index: 0,
    });
    validateVariable({
      sceneVariable: variables?.state.variables[1],
      variableKind: dash.variables[1] as CustomVariableKind,
      scene: scene,
      dashSpec: dash,
      sceneVariableClass: CustomVariable,
      index: 1,
    });
    validateVariable({
      sceneVariable: variables?.state.variables[2],
      variableKind: dash.variables[2] as DatasourceVariableKind,
      scene: scene,
      dashSpec: dash,
      sceneVariableClass: DataSourceVariable,
      index: 2,
    });
    validateVariable({
      sceneVariable: variables?.state.variables[3],
      variableKind: dash.variables[3] as ConstantVariableKind,
      scene: scene,
      dashSpec: dash,
      sceneVariableClass: ConstantVariable,
      index: 3,
    });
    validateVariable({
      sceneVariable: variables?.state.variables[4],
      variableKind: dash.variables[4] as IntervalVariableKind,
      scene: scene,
      dashSpec: dash,
      sceneVariableClass: IntervalVariable,
      index: 4,
    });
    validateVariable({
      sceneVariable: variables?.state.variables[5],
      variableKind: dash.variables[5] as TextVariableKind,
      scene: scene,
      dashSpec: dash,
      sceneVariableClass: TextBoxVariable,
      index: 5,
    });
    validateVariable({
      sceneVariable: variables?.state.variables[6],
      variableKind: dash.variables[6] as GroupByVariableKind,
      scene: scene,
      dashSpec: dash,
      sceneVariableClass: GroupByVariable,
      index: 6,
    });
    validateVariable({
      sceneVariable: variables?.state.variables[7],
      variableKind: dash.variables[7] as AdhocVariableKind,
      scene: scene,
      dashSpec: dash,
      sceneVariableClass: AdHocFiltersVariable,
      index: 7,
    });

    // Annotations
    expect(scene.state.$data).toBeInstanceOf(DashboardDataLayerSet);
    const dataLayers = scene.state.$data as DashboardDataLayerSet;
    expect(dataLayers.state.annotationLayers).toHaveLength(dash.annotations.length);
    expect(dataLayers.state.annotationLayers[0].state.name).toBe(dash.annotations[0].spec.name);
    expect(dataLayers.state.annotationLayers[0].state.isEnabled).toBe(dash.annotations[0].spec.enable);
    expect(dataLayers.state.annotationLayers[0].state.isHidden).toBe(dash.annotations[0].spec.hide);

    // Enabled
    expect(dataLayers.state.annotationLayers[1].state.name).toBe(dash.annotations[1].spec.name);
    expect(dataLayers.state.annotationLayers[1].state.isEnabled).toBe(dash.annotations[1].spec.enable);
    expect(dataLayers.state.annotationLayers[1].state.isHidden).toBe(dash.annotations[1].spec.hide);

    // Disabled
    expect(dataLayers.state.annotationLayers[2].state.name).toBe(dash.annotations[2].spec.name);
    expect(dataLayers.state.annotationLayers[2].state.isEnabled).toBe(dash.annotations[2].spec.enable);
    expect(dataLayers.state.annotationLayers[2].state.isHidden).toBe(dash.annotations[2].spec.hide);

    // Hidden
    expect(dataLayers.state.annotationLayers[3].state.name).toBe(dash.annotations[3].spec.name);
    expect(dataLayers.state.annotationLayers[3].state.isEnabled).toBe(dash.annotations[3].spec.enable);
    expect(dataLayers.state.annotationLayers[3].state.isHidden).toBe(dash.annotations[3].spec.hide);

    // To be implemented
    // expect(timePicker.state.ranges).toEqual(dash.timeSettings.quickRanges);

    // VizPanel
    const vizPanels = (scene.state.body as DashboardLayoutManager).getVizPanels();
    expect(vizPanels).toHaveLength(1);
    const vizPanel = vizPanels[0];
    validateVizPanel(vizPanel, dash);

    // Layout
    const layout = scene.state.body as DefaultGridLayoutManager;
    expect(layout.state.grid.state.children.length).toBe(1);
    expect(layout.state.grid.state.children[0].state.key).toBe(`grid-item-${dash.elements['panel-1'].spec.id}`);
    const gridLayoutItemSpec = dash.layout.spec.items[0].spec;
    expect(layout.state.grid.state.children[0].state.width).toBe(gridLayoutItemSpec.width);
    expect(layout.state.grid.state.children[0].state.height).toBe(gridLayoutItemSpec.height);
    expect(layout.state.grid.state.children[0].state.x).toBe(gridLayoutItemSpec.x);
    expect(layout.state.grid.state.children[0].state.y).toBe(gridLayoutItemSpec.y);

    // Transformations
    expect((vizPanel.state.$data as SceneDataTransformer)?.state.transformations[0]).toEqual(
      dash.elements['panel-1'].spec.data.spec.transformations[0].spec
    );
  });

  it('should set panel ds if it is mixed DS', () => {
    const dashboard = cloneDeep(defaultDashboard);
    dashboard.spec.elements['panel-1'].spec.data.spec.queries.push({
      kind: 'PanelQuery',
      spec: {
        refId: 'A',
        datasource: {
          type: 'graphite',
          uid: 'datasource1',
        },
        hidden: false,
        query: {
          kind: 'prometheus',
          spec: {
            expr: 'test-query',
          },
        },
      },
    });

    const scene = transformSaveModelSchemaV2ToScene(dashboard);

    const vizPanels = (scene.state.body as DashboardLayoutManager).getVizPanels();
    expect(vizPanels.length).toBe(1);
    expect(getQueryRunnerFor(vizPanels[0])?.state.datasource?.type).toBe('mixed');
    expect(getQueryRunnerFor(vizPanels[0])?.state.datasource?.uid).toBe(MIXED_DATASOURCE_NAME);
  });

  it('should set panel ds as undefined if it is not mixed DS', () => {
    const dashboard = cloneDeep(defaultDashboard);
    dashboard.spec.elements['panel-1'].spec.data.spec.queries.push({
      kind: 'PanelQuery',
      spec: {
        refId: 'A',
        datasource: {
          type: 'prometheus',
          uid: 'datasource1',
        },
        hidden: false,
        query: {
          kind: 'prometheus',
          spec: {
            expr: 'test-query',
          },
        },
      },
    });

    const scene = transformSaveModelSchemaV2ToScene(dashboard);

    const vizPanels = (scene.state.body as DashboardLayoutManager).getVizPanels();
    expect(vizPanels.length).toBe(1);
    expect(getQueryRunnerFor(vizPanels[0])?.state.datasource).toBeUndefined();
  });

  it('should set panel ds as mixed if one ds is undefined', () => {
    const dashboard = cloneDeep(defaultDashboard);

    dashboard.spec.elements['panel-1'].spec.data.spec.queries.push({
      kind: 'PanelQuery',
      spec: {
        refId: 'A',
        hidden: false,
        query: {
          kind: 'prometheus',
          spec: {
            expr: 'test-query',
          },
        },
      },
    });

    const scene = transformSaveModelSchemaV2ToScene(dashboard);

    const vizPanels = (scene.state.body as DashboardLayoutManager).getVizPanels();
    expect(vizPanels.length).toBe(1);
    expect(getQueryRunnerFor(vizPanels[0])?.state.datasource?.type).toBe('mixed');
    expect(getQueryRunnerFor(vizPanels[0])?.state.datasource?.uid).toBe(MIXED_DATASOURCE_NAME);
  });

<<<<<<< HEAD
  describe('When creating a snapshot dashboard scene', () => {
    it('should initialize a dashboard scene with SnapshotVariables', () => {
      const snapshot: DashboardWithAccessInfo<DashboardV2Spec> = {
        ...defaultDashboard,
        metadata: {
          ...defaultDashboard.metadata,
          annotations: {
            ...defaultDashboard.metadata.annotations,
            'grafana.app/dashboard-is-snapshot': true,
          },
        },
      };

      const scene = transformSaveModelSchemaV2ToScene(snapshot);

      // check variables were converted to snapshot variables
      expect(scene.state.$variables?.state.variables).toHaveLength(8);
      expect(scene.state.$variables?.getByName('customVar')).toBeInstanceOf(SnapshotVariable);
      expect(scene.state.$variables?.getByName('adhocVar')).toBeInstanceOf(AdHocFiltersVariable);
      expect(scene.state.$variables?.getByName('intervalVar')).toBeInstanceOf(SnapshotVariable);
      // custom snapshot
      const customSnapshot = scene.state.$variables?.getByName('customVar') as SnapshotVariable;
      expect(customSnapshot.state.value).toBe('option1');
      expect(customSnapshot.state.text).toBe('option1');
      expect(customSnapshot.state.isReadOnly).toBe(true);
      // adhoc snapshot
      const adhocSnapshot = scene.state.$variables?.getByName('adhocVar') as AdHocFiltersVariable;
      const adhocVariable = snapshot.spec.variables[7] as AdhocVariableKind;
      expect(adhocSnapshot.state.filters).toEqual(adhocVariable.spec.filters);
      expect(adhocSnapshot.state.readOnly).toBe(true);
      // interval snapshot
      const intervalSnapshot = scene.state.$variables?.getByName('intervalVar') as SnapshotVariable;
      expect(intervalSnapshot.state.value).toBe('1m');
      expect(intervalSnapshot.state.text).toBe('1m');
      expect(intervalSnapshot.state.isReadOnly).toBe(true);
    });
  });

=======
>>>>>>> 03f7a7d8
  describe('meta', () => {
    describe('initializes meta based on k8s resource', () => {
      it('handles undefined access values', () => {
        const scene = transformSaveModelSchemaV2ToScene(defaultDashboard);
        // when access metadata undefined
        expect(scene.state.meta.canShare).toBe(true);
        expect(scene.state.meta.canSave).toBe(true);
        expect(scene.state.meta.canStar).toBe(true);
        expect(scene.state.meta.canEdit).toBe(true);
        expect(scene.state.meta.canDelete).toBe(true);
        expect(scene.state.meta.canAdmin).toBe(true);
        expect(scene.state.meta.annotationsPermissions).toBe(undefined);

        expect(scene.state.meta.url).toBe('/d/abc');
        expect(scene.state.meta.slug).toBe('what-a-dashboard');
        expect(scene.state.meta.created).toBe('creationTs');
        expect(scene.state.meta.createdBy).toBe('user:createBy');
        expect(scene.state.meta.updated).toBe('updatedTs');
        expect(scene.state.meta.updatedBy).toBe('user:updatedBy');
        expect(scene.state.meta.folderUid).toBe('folder-uid');
        expect(scene.state.meta.version).toBe(123);
      });

      it('handles access metadata values', () => {
        const dashboard: DashboardWithAccessInfo<DashboardV2Spec> = {
          ...defaultDashboard,
          access: {
            canSave: false,
            canEdit: false,
            canDelete: false,
            canShare: false,
            canStar: false,
            canAdmin: false,
            annotationsPermissions: {
              dashboard: {
                canAdd: false,
                canEdit: false,
                canDelete: false,
              },
              organization: {
                canAdd: false,
                canEdit: false,
                canDelete: false,
              },
            },
          },
        };
        const scene = transformSaveModelSchemaV2ToScene(dashboard);

        expect(scene.state.meta.canShare).toBe(false);
        expect(scene.state.meta.canSave).toBe(false);
        expect(scene.state.meta.canStar).toBe(false);
        expect(scene.state.meta.canEdit).toBe(false);
        expect(scene.state.meta.canDelete).toBe(false);
        expect(scene.state.meta.canAdmin).toBe(false);
        expect(scene.state.meta.annotationsPermissions).toEqual(dashboard.access.annotationsPermissions);
        expect(scene.state.meta.version).toBe(123);
      });
    });

    describe('Editable false dashboard', () => {
      let dashboard: DashboardWithAccessInfo<DashboardV2Spec>;

      beforeEach(() => {
        dashboard = {
          ...cloneDeep(defaultDashboard),
          spec: {
            ...defaultDashboard.spec,
            editable: false,
          },
        };
      });
      it('Should set meta canEdit and canSave to false', () => {
        const scene = transformSaveModelSchemaV2ToScene(dashboard);
        expect(scene.state.meta.canMakeEditable).toBe(true);

        expect(scene.state.meta.canSave).toBe(false);
        expect(scene.state.meta.canEdit).toBe(false);
        expect(scene.state.meta.canDelete).toBe(false);
      });

      describe('when does not have save permissions', () => {
        it('Should set meta correct meta', () => {
          dashboard.access.canSave = false;
          const scene = transformSaveModelSchemaV2ToScene(dashboard);
          expect(scene.state.meta.canMakeEditable).toBe(false);

          expect(scene.state.meta.canSave).toBe(false);
          expect(scene.state.meta.canEdit).toBe(false);
          expect(scene.state.meta.canDelete).toBe(false);
        });
      });
    });

    describe('Editable true dashboard', () => {
      let dashboard: DashboardWithAccessInfo<DashboardV2Spec>;

      beforeEach(() => {
        dashboard = {
          ...cloneDeep(defaultDashboard),
          spec: {
            ...defaultDashboard.spec,
            editable: true,
          },
        };
      });
      it('Should set meta canEdit and canSave to false', () => {
        const scene = transformSaveModelSchemaV2ToScene(dashboard);

        expect(scene.state.meta.canMakeEditable).toBe(false);

        expect(scene.state.meta.canSave).toBe(true);
        expect(scene.state.meta.canEdit).toBe(true);
        expect(scene.state.meta.canDelete).toBe(true);
      });
    });
<<<<<<< HEAD
=======

    describe('is new dashboard handling', () => {
      it('handles undefined is new dashbaord annotation', () => {
        const scene = transformSaveModelSchemaV2ToScene(defaultDashboard);
        expect(scene.state.meta.isNew).toBe(false);
      });
      it('handles defined is new dashbaord annotation', () => {
        const dashboard: DashboardWithAccessInfo<DashboardV2Spec> = {
          ...defaultDashboard,
          metadata: {
            ...defaultDashboard.metadata,
            annotations: {
              ...defaultDashboard.metadata.annotations,
              [AnnoKeyDashboardIsNew]: true,
            },
          },
        };
        const scene = transformSaveModelSchemaV2ToScene(dashboard);
        expect(scene.state.meta.isNew).toBe(true);
      });
    });
>>>>>>> 03f7a7d8
  });
});<|MERGE_RESOLUTION|>--- conflicted
+++ resolved
@@ -317,7 +317,6 @@
     expect(getQueryRunnerFor(vizPanels[0])?.state.datasource?.uid).toBe(MIXED_DATASOURCE_NAME);
   });
 
-<<<<<<< HEAD
   describe('When creating a snapshot dashboard scene', () => {
     it('should initialize a dashboard scene with SnapshotVariables', () => {
       const snapshot: DashboardWithAccessInfo<DashboardV2Spec> = {
@@ -356,8 +355,6 @@
     });
   });
 
-=======
->>>>>>> 03f7a7d8
   describe('meta', () => {
     describe('initializes meta based on k8s resource', () => {
       it('handles undefined access values', () => {
@@ -474,8 +471,6 @@
         expect(scene.state.meta.canDelete).toBe(true);
       });
     });
-<<<<<<< HEAD
-=======
 
     describe('is new dashboard handling', () => {
       it('handles undefined is new dashbaord annotation', () => {
@@ -497,6 +492,5 @@
         expect(scene.state.meta.isNew).toBe(true);
       });
     });
->>>>>>> 03f7a7d8
   });
 });