import { defaults, isEqual } from 'lodash';

import { isEmptyObject, ScopedVars, TimeRange } from '@grafana/data';
import {
  behaviors,
  SceneGridItemLike,
  SceneGridRow,
  VizPanel,
  SceneDataTransformer,
  SceneVariableSet,
  LocalValueVariable,
} from '@grafana/scenes';
import {
  AnnotationQuery,
  Dashboard,
  DashboardLink,
  DataTransformerConfig,
  defaultDashboard,
  defaultTimePickerConfig,
  FieldConfigSource,
  GridPos,
  Panel,
  RowPanel,
  TimePickerConfig,
  VariableModel,
  VariableRefresh,
} from '@grafana/schema';
import { sortedDeepCloneWithoutNulls } from 'app/core/utils/object';
import { getPanelDataFrames } from 'app/features/dashboard/components/HelpWizard/utils';
import { DASHBOARD_SCHEMA_VERSION } from 'app/features/dashboard/state/DashboardMigrator';
import { GrafanaQueryType } from 'app/plugins/datasource/grafana/types';

import { DashboardDataLayerSet } from '../scene/DashboardDataLayerSet';
import { DashboardScene } from '../scene/DashboardScene';
import { PanelTimeRange } from '../scene/PanelTimeRange';
import { RowRepeaterBehavior } from '../scene/RowRepeaterBehavior';
import { DashboardGridItem } from '../scene/layout-default/DashboardGridItem';
import { DefaultGridLayoutManager } from '../scene/layout-default/DefaultGridLayoutManager';
import { dashboardSceneGraph } from '../utils/dashboardSceneGraph';
import {
  calculateGridItemDimensions,
  getLibraryPanelBehavior,
  getPanelIdForVizPanel,
  getQueryRunnerFor,
  isLibraryPanel,
} from '../utils/utils';

import { GRAFANA_DATASOURCE_REF } from './const';
import { dataLayersToAnnotations } from './dataLayersToAnnotations';
import { sceneVariablesSetToVariables } from './sceneVariablesSetToVariables';

export function transformSceneToSaveModel(scene: DashboardScene, isSnapshot = false): Dashboard {
  const state = scene.state;
  const timeRange = state.$timeRange!.state;
  const data = state.$data;
  const variablesSet = state.$variables;
  const body = state.body;

  let panels: Panel[] = [];
  let variables: VariableModel[] = [];

  if (body instanceof DefaultGridLayoutManager) {
    for (const child of body.state.grid.state.children) {
      if (child instanceof DashboardGridItem) {
        // handle panel repeater scenario
        if (child.state.variableName) {
          panels = panels.concat(panelRepeaterToPanels(child, isSnapshot));
        } else {
          panels.push(gridItemToPanel(child, isSnapshot));
        }
      }

      if (child instanceof SceneGridRow) {
        // Skip repeat clones or when generating a snapshot
        if (child.state.key!.indexOf('-clone-') > 0 && !isSnapshot) {
          continue;
        }
        gridRowToSaveModel(child, panels, isSnapshot);
      }
    }
  }

  let annotations: AnnotationQuery[] = [];

  if (data instanceof DashboardDataLayerSet) {
    annotations = dataLayersToAnnotations(data.state.annotationLayers);
  }

  if (variablesSet instanceof SceneVariableSet) {
    variables = sceneVariablesSetToVariables(variablesSet);
  }

  const controlsState = state.controls?.state;

  const refreshPicker = controlsState?.refreshPicker;

  const timePickerWithoutDefaults = removeDefaults<TimePickerConfig>(
    {
      refresh_intervals: refreshPicker?.state.intervals,
      hidden: controlsState?.hideTimeControls,
      nowDelay: timeRange.UNSAFE_nowDelay,
    },
    defaultTimePickerConfig
  );

  const graphTooltip =
    state.$behaviors?.find((b): b is behaviors.CursorSync => b instanceof behaviors.CursorSync)?.state.sync ??
    defaultDashboard.graphTooltip;
  const liveNow =
    state.$behaviors?.find((b): b is behaviors.LiveNowTimer => b instanceof behaviors.LiveNowTimer)?.isEnabled ||
    undefined;

  const dashboard: Dashboard = {
    ...defaultDashboard,
    title: state.title,
    description: state.description || undefined,
    uid: state.uid,
    id: state.id,
    editable: state.editable,
    preload: state.preload,
    time: {
      from: timeRange.from,
      to: timeRange.to,
    },
    timepicker: timePickerWithoutDefaults,
    panels,
    annotations: {
      list: annotations,
    },
    templating: {
      list: variables,
    },
    version: state.version,
    timezone: timeRange.timeZone,
    fiscalYearStartMonth: timeRange.fiscalYearStartMonth,
    weekStart: timeRange.weekStart,
    tags: state.tags,
    links: state.links,
    graphTooltip,
    liveNow,
    schemaVersion: DASHBOARD_SCHEMA_VERSION,
    refresh: refreshPicker?.state.refresh,
  };

  return sortedDeepCloneWithoutNulls(dashboard);
}

export function gridItemToPanel(gridItem: DashboardGridItem, isSnapshot = false): Panel {
  let vizPanel: VizPanel | undefined;
  let x = 0,
    y = 0,
    w = 0,
    h = 0;

<<<<<<< HEAD
  // Handle library panels, early exit
  if (gridItem.state.body instanceof LibraryVizPanel) {
    x = gridItem.state.x ?? 0;
    y = gridItem.state.y ?? 0;
    w = gridItem.state.width ?? 0;
    h = gridItem.state.itemHeight ?? gridItem.state.height ?? 0;

    return libraryVizPanelToPanel(gridItem.state.body, { x, y, w, h });
  }

=======
>>>>>>> 9e942dcb
  let gridItem_ = gridItem;

  if (!(gridItem_.state.body instanceof VizPanel)) {
    throw new Error('DashboardGridItem body expected to be VizPanel');
  }

  vizPanel = gridItem_.state.body;
  x = gridItem_.state.x ?? 0;
  y = gridItem_.state.y ?? 0;
  w = gridItem_.state.width ?? 0;
  h = (gridItem_.state.variableName ? gridItem_.state.itemHeight : gridItem_.state.height) ?? 0;

  if (!vizPanel) {
    throw new Error('Unsupported grid item type');
  }

  const panel: Panel = vizPanelToPanel(vizPanel, { x, y, h, w }, isSnapshot, gridItem_);

  return panel;
}

export function vizPanelToPanel(
  vizPanel: VizPanel,
  gridPos?: GridPos,
  isSnapshot = false,
  gridItem?: SceneGridItemLike
) {
  let panel: Panel;

  if (isLibraryPanel(vizPanel)) {
    const libPanel = getLibraryPanelBehavior(vizPanel);

    panel = {
      id: getPanelIdForVizPanel(vizPanel),
      title: vizPanel.state.title,
      gridPos: gridPos,
      libraryPanel: {
        name: libPanel!.state.name,
        uid: libPanel!.state.uid,
      },
    } as Panel;

    return panel;
  } else {
    panel = {
      id: getPanelIdForVizPanel(vizPanel),
      type: vizPanel.state.pluginId,
      title: vizPanel.state.title,
      description: vizPanel.state.description ?? undefined,
      gridPos,
      fieldConfig: (vizPanel.state.fieldConfig as FieldConfigSource) ?? { defaults: {}, overrides: [] },
      transformations: [],
      transparent: vizPanel.state.displayMode === 'transparent',
      pluginVersion: vizPanel.state.pluginVersion,
      ...vizPanelDataToPanel(vizPanel, isSnapshot),
    };
  }

  if (vizPanel.state.options) {
    const { angularOptions, ...rest } = vizPanel.state.options as any;
    panel.options = rest;

    if (angularOptions) {
      // Allow angularOptions to overwrite non system level root properties
      defaults(panel, angularOptions);
    }
  }

  const panelTime = vizPanel.state.$timeRange;

  if (panelTime instanceof PanelTimeRange) {
    panel.timeFrom = panelTime.state.timeFrom;
    panel.timeShift = panelTime.state.timeShift;
    panel.hideTimeOverride = panelTime.state.hideTimeOverride;
  }

  if (gridItem instanceof DashboardGridItem) {
    if (gridItem.state.variableName) {
      panel.repeat = gridItem.state.variableName;
    }

    if (gridItem.state.maxPerRow) {
      panel.maxPerRow = gridItem.state.maxPerRow;
    }
    if (gridItem.state.repeatDirection) {
      panel.repeatDirection = gridItem.getRepeatDirection();
    }
  }

  const panelLinks = dashboardSceneGraph.getPanelLinks(vizPanel);
  panel.links = (panelLinks?.state.rawLinks as DashboardLink[]) ?? [];

  if (panel.links.length === 0) {
    delete panel.links;
  }

  if (panel.transformations?.length === 0) {
    delete panel.transformations;
  }

  if (!panel.transparent) {
    delete panel.transparent;
  }

  return panel;
}

function vizPanelDataToPanel(
  vizPanel: VizPanel,
  isSnapshot = false
): Pick<Panel, 'datasource' | 'targets' | 'maxDataPoints' | 'transformations'> {
  const dataProvider = vizPanel.state.$data;

  const panel: Pick<
    Panel,
    'datasource' | 'targets' | 'maxDataPoints' | 'transformations' | 'cacheTimeout' | 'queryCachingTTL' | 'interval'
  > = {};
  const queryRunner = getQueryRunnerFor(vizPanel);

  if (queryRunner) {
    panel.targets = queryRunner.state.queries;
    panel.maxDataPoints = queryRunner.state.maxDataPoints;
    panel.datasource = queryRunner.state.datasource;

    if (queryRunner.state.cacheTimeout) {
      panel.cacheTimeout = queryRunner.state.cacheTimeout;
    }

    if (queryRunner.state.queryCachingTTL) {
      panel.queryCachingTTL = queryRunner.state.queryCachingTTL;
    }
    if (queryRunner.state.minInterval) {
      panel.interval = queryRunner.state.minInterval;
    }
  }

  if (dataProvider instanceof SceneDataTransformer) {
    panel.transformations = dataProvider.state.transformations as DataTransformerConfig[];
  }

  if (dataProvider && isSnapshot) {
    panel.datasource = GRAFANA_DATASOURCE_REF;

    let data = getPanelDataFrames(dataProvider.state.data);
    if (dataProvider instanceof SceneDataTransformer) {
      // For transformations the non-transformed data is snapshoted
      data = getPanelDataFrames(dataProvider.state.$data!.state.data);
    }

    panel.targets = [
      {
        refId: 'A',
        datasource: panel.datasource,
        queryType: GrafanaQueryType.Snapshot,
        snapshot: data,
      },
    ];
  }

  return panel;
}

export function panelRepeaterToPanels(repeater: DashboardGridItem, isSnapshot = false): Panel[] {
  if (!isSnapshot) {
    return [gridItemToPanel(repeater)];
  } else {
    // return early if the repeated panel is a library panel
    if (repeater.state.body instanceof VizPanel && isLibraryPanel(repeater.state.body)) {
      const { x = 0, y = 0, width: w = 0, height: h = 0 } = repeater.state;
      return [vizPanelToPanel(repeater.state.body, { x, y, w, h }, isSnapshot)];
    }

    if (repeater.state.repeatedPanels) {
      const { h, w, columnCount } = calculateGridItemDimensions(repeater);
      const panels = repeater.state.repeatedPanels!.map((panel, index) => {
        let x = 0,
          y = 0;
        if (repeater.state.repeatDirection === 'v') {
          x = repeater.state.x!;
          y = index * h;
        } else {
          x = (index % columnCount) * w;
          y = repeater.state.y! + Math.floor(index / columnCount) * h;
        }

        const gridPos = { x, y, w, h };

        const localVariable = panel.state.$variables!.getByName(repeater.state.variableName!) as LocalValueVariable;

        const result: Panel = {
          id: getPanelIdForVizPanel(panel),
          type: panel.state.pluginId,
          title: panel.state.title,
          gridPos,
          options: panel.state.options,
          fieldConfig: (panel.state.fieldConfig as FieldConfigSource) ?? { defaults: {}, overrides: [] },
          transformations: [],
          transparent: panel.state.displayMode === 'transparent',
          // @ts-expect-error scopedVars are runtime only properties, not part of the persisted Dashboardmodel
          scopedVars: {
            [repeater.state.variableName!]: {
              text: localVariable?.state.text,
              value: localVariable?.state.value,
            },
          },
          ...vizPanelDataToPanel(panel, isSnapshot),
        };
        return result;
      });

      return panels;
    }

    return [];
  }
}

export function gridRowToSaveModel(gridRow: SceneGridRow, panelsArray: Array<Panel | RowPanel>, isSnapshot = false) {
  const collapsed = Boolean(gridRow.state.isCollapsed);
  const rowPanel: RowPanel = {
    type: 'row',
    id: getPanelIdForVizPanel(gridRow),
    title: gridRow.state.title,
    gridPos: {
      x: gridRow.state.x ?? 0,
      y: gridRow.state.y ?? 0,
      w: gridRow.state.width ?? 24,
      h: gridRow.state.height ?? 1,
    },
    collapsed,
    panels: [],
  };

  if (gridRow.state.$behaviors?.length) {
    const behavior = gridRow.state.$behaviors[0];
    if (behavior instanceof RowRepeaterBehavior) {
      rowPanel.repeat = behavior.state.variableName;
    }
  }

  if (isSnapshot) {
    // Rows that are repeated has SceneVariableSet attached to them.
    if (gridRow.state.$variables) {
      const localVariable = gridRow.state.$variables;
      const scopedVars: ScopedVars = (localVariable.state.variables as LocalValueVariable[]).reduce((acc, variable) => {
        return {
          ...acc,
          [variable.state.name]: {
            text: variable.state.text,
            value: variable.state.value,
          },
        };
      }, {});
      // @ts-expect-error
      rowPanel.scopedVars = scopedVars;
    }
  }

  panelsArray.push(rowPanel);

  let panelsInsideRow: Panel[] = [];

  if (isSnapshot) {
    gridRow.state.children.forEach((c) => {
      if (c instanceof DashboardGridItem) {
        if (c.state.variableName) {
          // Perform snapshot only for uncollapsed rows
          panelsInsideRow = panelsInsideRow.concat(panelRepeaterToPanels(c, !collapsed));
        } else {
          // Perform snapshot only for uncollapsed panels
          panelsInsideRow.push(gridItemToPanel(c, !collapsed));
        }
      }
    });
  } else {
    panelsInsideRow = gridRow.state.children.map((c) => {
      if (!(c instanceof DashboardGridItem)) {
        throw new Error('Row child expected to be DashboardGridItem');
      }
      return gridItemToPanel(c);
    });
  }

  if (gridRow.state.isCollapsed) {
    rowPanel.panels = panelsInsideRow;
  } else {
    panelsArray.push(...panelsInsideRow);
  }
}

export function trimDashboardForSnapshot(title: string, time: TimeRange, dash: Dashboard, panel?: VizPanel) {
  let result = {
    ...dash,
    title,
    time: {
      from: time.from.toISOString(),
      to: time.to.toISOString(),
    },
    links: [],
  };

  // When VizPanel is present, we are snapshoting a single panel. The rest of the panels is removed from the dashboard,
  // and the panel is resized to 24x20 grid and placed at the top of the dashboard.
  if (panel) {
    const singlePanel = dash.panels?.find((p) => p.id === getPanelIdForVizPanel(panel));
    if (singlePanel) {
      singlePanel.gridPos = { w: 24, x: 0, y: 0, h: 20 };
      result = {
        ...result,
        panels: [singlePanel],
      };
    }
  }

  // Remove links from all panels
  result.panels?.forEach((panel) => {
    if ('links' in panel) {
      panel.links = [];
    }
  });

  // Remove annotation queries, attach snapshotData: [] for backwards compatibility
  if (result.annotations) {
    const annotations = result.annotations.list?.filter((annotation) => annotation.enable) || [];
    const trimedAnnotations = annotations.map((annotation) => {
      return {
        name: annotation.name,
        enable: annotation.enable,
        iconColor: annotation.iconColor,
        type: annotation.type,
        builtIn: annotation.builtIn,
        hide: annotation.hide,
        // TODO: Remove when we migrate snapshots to snapshot queries.
        // For now leaving this in here to avoid annotation queries in snapshots.
        // Annotations per panel are part of the snapshot query, so we don't need to store them here.
        snapshotData: [],
      };
    });

    result.annotations.list = trimedAnnotations;
  }

  if (result.templating) {
    result.templating.list?.forEach((variable) => {
      if ('query' in variable) {
        variable.query = '';
      }
      if ('options' in variable) {
        variable.options = variable.current && !isEmptyObject(variable.current) ? [variable.current] : [];
      }

      if ('refresh' in variable) {
        variable.refresh = VariableRefresh.never;
      }
    });
  }

  return result;
}

function removeDefaults<T>(object: T, defaults: T): T {
  const newObj = { ...object };
  for (const key in defaults) {
    if (isEqual(newObj[key], defaults[key])) {
      delete newObj[key];
    }
  }

  return newObj;
}<|MERGE_RESOLUTION|>--- conflicted
+++ resolved
@@ -152,19 +152,6 @@
     w = 0,
     h = 0;
 
-<<<<<<< HEAD
-  // Handle library panels, early exit
-  if (gridItem.state.body instanceof LibraryVizPanel) {
-    x = gridItem.state.x ?? 0;
-    y = gridItem.state.y ?? 0;
-    w = gridItem.state.width ?? 0;
-    h = gridItem.state.itemHeight ?? gridItem.state.height ?? 0;
-
-    return libraryVizPanelToPanel(gridItem.state.body, { x, y, w, h });
-  }
-
-=======
->>>>>>> 9e942dcb
   let gridItem_ = gridItem;
 
   if (!(gridItem_.state.body instanceof VizPanel)) {
