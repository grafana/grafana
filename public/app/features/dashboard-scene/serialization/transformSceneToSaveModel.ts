--- conflicted
+++ resolved
@@ -100,20 +100,6 @@
         refreshIntervals = control.state.intervals;
       }
     }
-<<<<<<< HEAD
-=======
-
-    const variableControls = state.controls[0].state.variableControls;
-    for (const control of variableControls) {
-      if (control instanceof AdHocFilterSet) {
-        variables.push({
-          name: control.state.name!,
-          type: 'adhoc',
-          datasource: control.state.datasource,
-        });
-      }
-    }
->>>>>>> 33498d08
   }
 
   if (state.$behaviors && state.$behaviors[0] instanceof behaviors.CursorSync) {
