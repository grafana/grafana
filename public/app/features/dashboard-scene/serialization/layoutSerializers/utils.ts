import { config } from '@grafana/runtime';
import {
  SceneDataProvider,
  SceneDataQuery,
  SceneDataTransformer,
  SceneObject,
  SceneQueryRunner,
  VizPanel,
  VizPanelMenu,
  VizPanelState,
} from '@grafana/scenes';
import { DataSourceRef } from '@grafana/schema/dist/esm/index.gen';
import {
  Spec as DashboardV2Spec,
  AutoGridLayoutItemKind,
  RowsLayoutRowKind,
  LibraryPanelKind,
  PanelKind,
  PanelQueryKind,
  QueryVariableKind,
  TabsLayoutTabKind,
  DataQueryKind,
  defaultPanelQueryKind,
} from '@grafana/schema/dist/esm/schema/dashboard/v2';
import { MIXED_DATASOURCE_NAME } from 'app/plugins/datasource/mixed/MixedDataSource';

import { ConditionalRenderingGroup } from '../../conditional-rendering/group/ConditionalRenderingGroup';
import { DashboardDatasourceBehaviour } from '../../scene/DashboardDatasourceBehaviour';
import { DashboardScene } from '../../scene/DashboardScene';
import { LibraryPanelBehavior } from '../../scene/LibraryPanelBehavior';
import { VizPanelLinks, VizPanelLinksMenu } from '../../scene/PanelLinks';
import { panelLinksBehavior, panelMenuBehavior } from '../../scene/PanelMenuBehavior';
import { PanelNotices } from '../../scene/PanelNotices';
import { AutoGridItem } from '../../scene/layout-auto-grid/AutoGridItem';
import { DashboardGridItem } from '../../scene/layout-default/DashboardGridItem';
import { PanelTimeRange } from '../../scene/panel-timerange/PanelTimeRange';
import { setDashboardPanelContext } from '../../scene/setDashboardPanelContext';
import { DashboardLayoutManager } from '../../scene/types/DashboardLayoutManager';
import { getVizPanelKeyForPanelId } from '../../utils/utils';
import { createElements, vizPanelToSchemaV2 } from '../transformSceneToSaveModelSchemaV2';
import { transformMappingsToV1 } from '../transformToV1TypesUtils';
import { transformDataTopic } from '../transformToV2TypesUtils';

export function buildVizPanel(panel: PanelKind, id?: number): VizPanel {
  const titleItems: SceneObject[] = [];

  titleItems.push(
    new VizPanelLinks({
      rawLinks: panel.spec.links,
      menu: new VizPanelLinksMenu({ $behaviors: [panelLinksBehavior] }),
    })
  );

  titleItems.push(new PanelNotices());

  const queryOptions = panel.spec.data.spec.queryOptions;
  const timeOverrideShown = (queryOptions.timeFrom || queryOptions.timeShift) && !queryOptions.hideTimeOverride;

  const vizPanelState: VizPanelState = {
    key: getVizPanelKeyForPanelId(id ?? panel.spec.id),
    title: panel.spec.title?.substring(0, 5000),
    description: panel.spec.description,
    pluginId: panel.spec.vizConfig.group,
    options: panel.spec.vizConfig.spec.options,
    fieldConfig: transformMappingsToV1(panel.spec.vizConfig.spec.fieldConfig),
    pluginVersion: panel.spec.vizConfig.version,
    displayMode: panel.spec.transparent ? 'transparent' : 'default',
    hoverHeader: !panel.spec.title && !timeOverrideShown,
    hoverHeaderOffset: 0,
    seriesLimit: config.panelSeriesLimit,
    $data: createPanelDataProvider(panel),
    titleItems,
    $behaviors: [],
    extendPanelContext: setDashboardPanelContext,
  };

  if (!config.publicDashboardAccessToken) {
    vizPanelState.menu = new VizPanelMenu({
      $behaviors: [panelMenuBehavior],
    });
  }

  if (queryOptions.timeFrom || queryOptions.timeShift) {
    vizPanelState.$timeRange = new PanelTimeRange({
      timeFrom: queryOptions.timeFrom,
      timeShift: queryOptions.timeShift,
      hideTimeOverride: queryOptions.hideTimeOverride,
    });
  }

  return new VizPanel(vizPanelState);
}

export function buildLibraryPanel(panel: LibraryPanelKind, id?: number): VizPanel {
  const titleItems: SceneObject[] = [];

  titleItems.push(
    new VizPanelLinks({
      rawLinks: [],
      menu: new VizPanelLinksMenu({ $behaviors: [panelLinksBehavior] }),
    })
  );

  titleItems.push(new PanelNotices());

  const vizPanelState: VizPanelState = {
    key: getVizPanelKeyForPanelId(id ?? panel.spec.id),
    titleItems,
    seriesLimit: config.panelSeriesLimit,
    $behaviors: [
      new LibraryPanelBehavior({
        uid: panel.spec.libraryPanel.uid,
        name: panel.spec.libraryPanel.name,
      }),
    ],
    extendPanelContext: setDashboardPanelContext,
    pluginId: LibraryPanelBehavior.LOADING_VIZ_PANEL_PLUGIN_ID,
    title: panel.spec.title,
    options: {},
    fieldConfig: {
      defaults: {},
      overrides: [],
    },
  };

  if (!config.publicDashboardAccessToken) {
    vizPanelState.menu = new VizPanelMenu({
      $behaviors: [panelMenuBehavior],
    });
  }

  return new VizPanel(vizPanelState);
}

export function createPanelDataProvider(panelKind: PanelKind): SceneDataProvider | undefined {
  const panel = panelKind.spec;

  const targets =
<<<<<<< HEAD
=======
    // Default to an array with an empty data query with a `refId` already assigned
>>>>>>> 5e2a5798
    Array.isArray(panel.data?.spec.queries) && panel.data?.spec.queries.length > 0
      ? panel.data?.spec.queries
      : [defaultPanelQueryKind()];
  // Skip setting query runner for panels without queries
  if (!targets?.length) {
    return undefined;
  }

  // Skip setting query runner for panel plugins with skipDataQuery
  if (config.panels[panel.vizConfig.kind]?.skipDataQuery) {
    return undefined;
  }

  let dataProvider: SceneDataProvider | undefined = undefined;
  const datasource = getPanelDataSource(panelKind);

  dataProvider = new SceneQueryRunner({
    datasource,
    queries: targets.map(panelQueryKindToSceneQuery),
    maxDataPoints: panel.data.spec.queryOptions.maxDataPoints ?? undefined,
    maxDataPointsFromWidth: true,
    cacheTimeout: panel.data.spec.queryOptions.cacheTimeout,
    queryCachingTTL: panel.data.spec.queryOptions.queryCachingTTL,
    minInterval: panel.data.spec.queryOptions.interval ?? undefined,
    dataLayerFilter: {
      panelId: panel.id,
    },
    $behaviors: [new DashboardDatasourceBehaviour({})],
  });

  // Wrap inner data provider in a data transformer
  return new SceneDataTransformer({
    $data: dataProvider,
    transformations: panel.data.spec.transformations.map((t) => {
      return {
        ...t.spec,
        topic: transformDataTopic(t.spec.topic),
      };
    }),
  });
}

function getPanelDataSource(panel: PanelKind): DataSourceRef | undefined {
  if (!panel.spec.data?.spec.queries?.length) {
    return undefined;
  }

  let datasource: DataSourceRef | undefined = undefined;
  let isMixedDatasource = false;

  panel.spec.data.spec.queries.forEach((query) => {
    if (!datasource) {
      if (!query.spec.query.datasource?.name) {
        datasource = getRuntimePanelDataSource(query.spec.query);
      } else {
        datasource = {
          uid: query.spec.query.datasource?.name,
          type: query.spec.query.group,
        };
      }
    } else if (datasource.uid !== query.spec.query.datasource?.name || datasource.type !== query.spec.query.group) {
      isMixedDatasource = true;
    }
  });

  return isMixedDatasource ? { type: 'mixed', uid: MIXED_DATASOURCE_NAME } : datasource;
}

export function getRuntimeVariableDataSource(variable: QueryVariableKind): DataSourceRef | undefined {
  const ds: DataSourceRef = {
    uid: variable.spec.query.datasource?.name,
    type: variable.spec.query.group,
  };
  return getDataSourceForQuery(ds, variable.spec.query.group);
}

export function getRuntimePanelDataSource(query: DataQueryKind): DataSourceRef | undefined {
  const ds: DataSourceRef = {
    uid: query.datasource?.name,
    type: query.group,
  };
  return getDataSourceForQuery(ds, query.group);
}

/**
 * @param querySpecDS - The datasource specified in the query
 * @param queryKind - The kind of query being performed
 * @returns The resolved DataSourceRef
 */
export function getDataSourceForQuery(querySpecDS: DataSourceRef | undefined | null, queryKind: string): DataSourceRef {
  // If datasource is specified and has a uid, use it
  if (querySpecDS?.uid) {
    return querySpecDS;
  }

  // Otherwise try to infer datasource based on query kind (kind = ds type)
  const defaultDatasource = config.defaultDatasource;
  const dsList = config.datasources;

  // First check if the default datasource matches the query type
  if (dsList && dsList[defaultDatasource] && dsList[defaultDatasource].meta.id === queryKind) {
    // In the datasource list from bootData "id" is the type and the uid could be uid or the name
    // in cases like grafana, dashboard or mixed datasource
    return {
      uid: dsList[defaultDatasource].uid || dsList[defaultDatasource].name,
      type: dsList[defaultDatasource].meta.id,
    };
  }

  // Look up by query type/kind from all available datasources
  const bestGuess = dsList && Object.values(dsList).find((ds) => ds.meta.id === queryKind);

  if (bestGuess) {
    return { uid: bestGuess.uid, type: bestGuess.meta.id };
  } else if (dsList && dsList[defaultDatasource]) {
    // Fallback to default datasource even if type doesn't match
    // In the datasource list from bootData "id" is the type and the uid could be uid or the name
    // in cases like grafana, dashboard or mixed datasource

    console.warn(
      `Could not find datasource for query kind ${queryKind}, defaulting to ${dsList[defaultDatasource].meta.id}`
    );
    return {
      uid: dsList[defaultDatasource].uid || dsList[defaultDatasource].name,
      type: dsList[defaultDatasource].meta.id,
    };
  }

  if (dsList && !dsList[defaultDatasource]) {
    throw new Error(`Default datasource ${defaultDatasource} not found in datasource list`);
  }

  // In the datasource list from bootData "id" is the type and the uid could be uid or the name
  // in cases like grafana, dashboard or mixed datasource
  return {
    uid: dsList[defaultDatasource].uid || dsList[defaultDatasource].name,
    type: dsList[defaultDatasource].meta.id,
  };
}

function panelQueryKindToSceneQuery(query: PanelQueryKind): SceneDataQuery {
  return {
    refId: query.spec.refId,
    hide: query.spec.hidden,
    // If the query has no group, it means it's a default empty query, so we don't need to set a datasource
    ...(!query.spec.query.group ? {} : { datasource: getRuntimePanelDataSource(query.spec.query) }),
    ...query.spec.query.spec,
  };
}

export function getLayout(sceneState: DashboardLayoutManager): DashboardV2Spec['layout'] {
  return sceneState.serialize();
}

export function getConditionalRendering(
  item: TabsLayoutTabKind | RowsLayoutRowKind | AutoGridLayoutItemKind
): ConditionalRenderingGroup {
  if (!item.spec.conditionalRendering) {
    return ConditionalRenderingGroup.createEmpty();
  }

  return ConditionalRenderingGroup.deserialize(item.spec.conditionalRendering);
}

export function getElements(layout: DashboardLayoutManager, scene: DashboardScene): DashboardV2Spec['elements'] {
  const panels = layout.getVizPanels();
  const dsReferencesMapping = scene.serializer.getDSReferencesMapping();
  const panelsArray = panels.map((vizPanel) => {
    return vizPanelToSchemaV2(vizPanel, dsReferencesMapping);
  });
  return createElements(panelsArray, scene);
}

export function getElement(
  gridItem: AutoGridItem | DashboardGridItem,
  scene: DashboardScene
): DashboardV2Spec['elements'] {
  return createElements([vizPanelToSchemaV2(gridItem.state.body, scene.serializer.getDSReferencesMapping())], scene);
}<|MERGE_RESOLUTION|>--- conflicted
+++ resolved
@@ -136,10 +136,7 @@
   const panel = panelKind.spec;
 
   const targets =
-<<<<<<< HEAD
-=======
     // Default to an array with an empty data query with a `refId` already assigned
->>>>>>> 5e2a5798
     Array.isArray(panel.data?.spec.queries) && panel.data?.spec.queries.length > 0
       ? panel.data?.spec.queries
       : [defaultPanelQueryKind()];
