--- conflicted
+++ resolved
@@ -411,11 +411,7 @@
           options: [],
           regex: variable.state.regex ?? '',
           refresh: 'onDashboardLoad',
-<<<<<<< HEAD
-          pluginId: variable.state.pluginId ?? getDefaultDatasource().uid,
-=======
           pluginId: variable.state.pluginId ?? getDefaultDatasource().type,
->>>>>>> 5e2a5798
           multi: variable.state.isMulti || false,
           includeAll: variable.state.includeAll || false,
           allowCustomValue: variable.state.allowCustomValue ?? true,
