import { uniqueId } from 'lodash';

import { config, getDataSourceSrv } from '@grafana/runtime';
import {
  AdHocFiltersVariable,
  behaviors,
  ConstantVariable,
  CustomVariable,
  DataSourceVariable,
  GroupByVariable,
  IntervalVariable,
  QueryVariable,
  SceneDataLayerControls,
  SceneDataProvider,
  SceneDataQuery,
  SceneDataTransformer,
  SceneGridItemLike,
  SceneGridLayout,
  SceneObject,
  SceneQueryRunner,
  SceneRefreshPicker,
  SceneTimePicker,
  SceneTimeRange,
  SceneVariable,
  SceneVariableSet,
  TextBoxVariable,
  VariableValueSelectors,
  VizPanel,
  VizPanelMenu,
  VizPanelState,
} from '@grafana/scenes';
import { DataSourceRef } from '@grafana/schema/dist/esm/index.gen';
import {
  AdhocVariableKind,
  ConstantVariableKind,
  CustomVariableKind,
  DashboardV2Spec,
  DatasourceVariableKind,
  defaultAdhocVariableKind,
  defaultConstantVariableKind,
  defaultCustomVariableKind,
  defaultDatasourceVariableKind,
  defaultGroupByVariableKind,
  defaultIntervalVariableKind,
  defaultQueryVariableKind,
  defaultTextVariableKind,
  GroupByVariableKind,
  IntervalVariableKind,
  PanelKind,
  PanelQueryKind,
  QueryVariableKind,
  TextVariableKind,
} from '@grafana/schema/src/schema/dashboard/v2alpha0/dashboard.gen';
import {
  AnnoKeyCreatedBy,
  AnnoKeyDashboardNotFound,
  AnnoKeyFolder,
  AnnoKeyUpdatedBy,
  AnnoKeyUpdatedTimestamp,
} from 'app/features/apiserver/types';
import { DashboardWithAccessInfo } from 'app/features/dashboard/api/types';
import { MIXED_DATASOURCE_NAME } from 'app/plugins/datasource/mixed/MixedDataSource';
import { DashboardMeta } from 'app/types';

import { addPanelsOnLoadBehavior } from '../addToDashboard/addPanelsOnLoadBehavior';
import { DashboardAnnotationsDataLayer } from '../scene/DashboardAnnotationsDataLayer';
import { DashboardControls } from '../scene/DashboardControls';
import { DashboardDataLayerSet } from '../scene/DashboardDataLayerSet';
import { DashboardDatasourceBehaviour } from '../scene/DashboardDatasourceBehaviour';
import { registerDashboardMacro } from '../scene/DashboardMacro';
import { DashboardReloadBehavior } from '../scene/DashboardReloadBehavior';
import { DashboardScene } from '../scene/DashboardScene';
import { DashboardScopesFacade } from '../scene/DashboardScopesFacade';
import { VizPanelLinks, VizPanelLinksMenu } from '../scene/PanelLinks';
import { panelLinksBehavior, panelMenuBehavior } from '../scene/PanelMenuBehavior';
import { PanelNotices } from '../scene/PanelNotices';
import { PanelTimeRange } from '../scene/PanelTimeRange';
import { AngularDeprecation } from '../scene/angular/AngularDeprecation';
import { DashboardGridItem } from '../scene/layout-default/DashboardGridItem';
import { DefaultGridLayoutManager } from '../scene/layout-default/DefaultGridLayoutManager';
import { setDashboardPanelContext } from '../scene/setDashboardPanelContext';
import { preserveDashboardSceneStateInLocalStorage } from '../utils/dashboardSessionState';
import { getDashboardSceneFor, getIntervalsFromQueryString, getVizPanelKeyForPanelId } from '../utils/utils';

import { SnapshotVariable } from './custom-variables/SnapshotVariable';
import { registerPanelInteractionsReporter } from './transformSaveModelToScene';
import {
  transformCursorSyncV2ToV1,
  transformSortVariableToEnumV1,
  transformMappingsToV1,
  transformVariableHideToEnumV1,
  transformVariableRefreshToEnumV1,
} from './transformToV1TypesUtils';

const DEFAULT_DATASOURCE = 'default';

export type TypedVariableModelV2 =
  | QueryVariableKind
  | TextVariableKind
  | ConstantVariableKind
  | DatasourceVariableKind
  | IntervalVariableKind
  | CustomVariableKind
  | GroupByVariableKind
  | AdhocVariableKind;

export function transformSaveModelSchemaV2ToScene(dto: DashboardWithAccessInfo<DashboardV2Spec>): DashboardScene {
  const { spec: dashboard, metadata } = dto;

  const annotationLayers = dashboard.annotations.map((annotation) => {
    return new DashboardAnnotationsDataLayer({
      key: uniqueId('annotations-'),
      query: {
        ...annotation.spec,
        builtIn: annotation.spec.builtIn ? 1 : 0,
      },
      name: annotation.spec.name,
      isEnabled: Boolean(annotation.spec.enable),
      isHidden: Boolean(annotation.spec.hide),
    });
  });

  const isDashboardEditable = Boolean(dashboard.editable);
  const canSave = dto.access.canSave !== false;

  const meta: DashboardMeta = {
    canShare: dto.access.canShare !== false,
    canSave,
    canStar: dto.access.canStar !== false,
    canEdit: dto.access.canEdit !== false,
    canDelete: dto.access.canDelete !== false,
    canAdmin: dto.access.canAdmin !== false,
    url: dto.access.url,
    slug: dto.access.slug,
    annotationsPermissions: dto.access.annotationsPermissions,
    created: metadata.creationTimestamp,
    createdBy: metadata.annotations?.[AnnoKeyCreatedBy],
    updated: metadata.annotations?.[AnnoKeyUpdatedTimestamp],
    updatedBy: metadata.annotations?.[AnnoKeyUpdatedBy],
    folderUid: metadata.annotations?.[AnnoKeyFolder],

    // UI-only metadata, ref: DashboardModel.initMeta
    showSettings: Boolean(dto.access.canEdit),
    canMakeEditable: canSave && !isDashboardEditable,
    hasUnsavedFolderChange: false,
    dashboardNotFound: Boolean(dto.metadata.annotations?.[AnnoKeyDashboardNotFound]),
  };

  // Ref: DashboardModel.initMeta
  if (!isDashboardEditable) {
    meta.canEdit = false;
    meta.canDelete = false;
    meta.canSave = false;
  }

  const dashboardScene = new DashboardScene({
    description: dashboard.description,
    editable: dashboard.editable,
    preload: dashboard.preload,
    id: dashboard.id,
    isDirty: false,
    links: dashboard.links,
    // TODO: Combine access and metadata to compose the V1 meta object
<<<<<<< HEAD
    meta,
=======
    meta: {
      version: parseInt(metadata.resourceVersion, 10),
    },
>>>>>>> 746bde0f
    tags: dashboard.tags,
    title: dashboard.title,
    uid: metadata.name,
    version: dashboard.schemaVersion,
    body: new DefaultGridLayoutManager({
      grid: new SceneGridLayout({
        isLazy: dashboard.preload ? false : true,
        children: createSceneGridLayoutForItems(dashboard),
        $behaviors: [trackIfEmpty],
      }),
    }),
    $timeRange: new SceneTimeRange({
      from: dashboard.timeSettings.from,
      to: dashboard.timeSettings.to,
      fiscalYearStartMonth: dashboard.timeSettings.fiscalYearStartMonth,
      timeZone: dashboard.timeSettings.timezone,
      weekStart: dashboard.timeSettings.weekStart,
      UNSAFE_nowDelay: dashboard.timeSettings.nowDelay,
    }),
    $variables: getVariables(dashboard),
    $behaviors: [
      new behaviors.CursorSync({
        sync: transformCursorSyncV2ToV1(dashboard.cursorSync),
      }),
      new behaviors.SceneQueryController(),
      registerDashboardMacro,
      registerPanelInteractionsReporter,
      new behaviors.LiveNowTimer({ enabled: dashboard.liveNow }),
      preserveDashboardSceneStateInLocalStorage,
      addPanelsOnLoadBehavior,
      new DashboardScopesFacade({
        reloadOnParamsChange: config.featureToggles.reloadDashboardsOnParamsChange,
        uid: dashboard.id?.toString(),
      }),
      new DashboardReloadBehavior({
        reloadOnParamsChange: config.featureToggles.reloadDashboardsOnParamsChange,
        uid: dashboard.id?.toString(),
        version: 1,
      }),
    ],
    $data: new DashboardDataLayerSet({
      annotationLayers,
    }),
    controls: new DashboardControls({
      variableControls: [new VariableValueSelectors({}), new SceneDataLayerControls()],
      timePicker: new SceneTimePicker({}),
      refreshPicker: new SceneRefreshPicker({
        refresh: dashboard.timeSettings.autoRefresh,
        intervals: dashboard.timeSettings.autoRefreshIntervals,
        withText: true,
      }),
      hideTimeControls: dashboard.timeSettings.hideTimepicker,
    }),
  });

  dashboardScene.setInitialSaveModel(dto.spec);

  return dashboardScene;
}

function createSceneGridLayoutForItems(dashboard: DashboardV2Spec): SceneGridItemLike[] {
  const gridElements = dashboard.layout.spec.items;

  return gridElements.map((element) => {
    if (element.kind === 'GridLayoutItem') {
      const panel = dashboard.elements[element.spec.element.name];

      if (!panel) {
        throw new Error(`Panel with uid ${element.spec.element.name} not found in the dashboard elements`);
      }

      if (panel.kind === 'Panel') {
        const vizPanel = buildVizPanel(panel);

        return new DashboardGridItem({
          key: `grid-item-${panel.spec.id}`,
          x: element.spec.x,
          y: element.spec.y,
          width: element.spec.width,
          height: element.spec.height,
          itemHeight: element.spec.height,
          body: vizPanel,
        });
      } else {
        throw new Error(`Unknown element kind: ${element.kind}`);
      }
    } else {
      throw new Error(`Unknown layout element kind: ${element.kind}`);
    }
  });
}

function buildVizPanel(panel: PanelKind): VizPanel {
  const titleItems: SceneObject[] = [];

  if (config.featureToggles.angularDeprecationUI) {
    titleItems.push(new AngularDeprecation());
  }

  titleItems.push(
    new VizPanelLinks({
      rawLinks: panel.spec.links,
      menu: new VizPanelLinksMenu({ $behaviors: [panelLinksBehavior] }),
    })
  );

  titleItems.push(new PanelNotices());

  const queryOptions = panel.spec.data.spec.queryOptions;
  const timeOverrideShown = (queryOptions.timeFrom || queryOptions.timeShift) && !queryOptions.hideTimeOverride;

  const vizPanelState: VizPanelState = {
    key: getVizPanelKeyForPanelId(panel.spec.id),
    title: panel.spec.title,
    description: panel.spec.description,
    pluginId: panel.spec.vizConfig.kind,
    options: panel.spec.vizConfig.spec.options,
    fieldConfig: transformMappingsToV1(panel.spec.vizConfig.spec.fieldConfig),
    pluginVersion: panel.spec.vizConfig.spec.pluginVersion,
    displayMode: panel.spec.transparent ? 'transparent' : 'default',
    hoverHeader: !panel.spec.title && !timeOverrideShown,
    hoverHeaderOffset: 0,
    $data: createPanelDataProvider(panel),
    titleItems,
    $behaviors: [],
    extendPanelContext: setDashboardPanelContext,
    // _UNSAFE_customMigrationHandler: getAngularPanelMigrationHandler(panel), //FIXME: Angular Migration
  };

  // FIXME: Library Panel
  // if (panel.spec.libraryPanel) {
  //   vizPanelState.$behaviors!.push(
  //     new LibraryPanelBehavior({ uid: panel.spec.libraryPanel.uid, name: panel.spec.libraryPanel.name })
  //   );
  //   vizPanelState.pluginId = LibraryPanelBehavior.LOADING_VIZ_PANEL_PLUGIN_ID;
  //   vizPanelState.$data = undefined;
  // }

  if (!config.publicDashboardAccessToken) {
    vizPanelState.menu = new VizPanelMenu({
      $behaviors: [panelMenuBehavior],
    });
  }

  if (queryOptions.timeFrom || queryOptions.timeShift) {
    vizPanelState.$timeRange = new PanelTimeRange({
      timeFrom: queryOptions.timeFrom,
      timeShift: queryOptions.timeShift,
      hideTimeOverride: queryOptions.hideTimeOverride,
    });
  }

  return new VizPanel(vizPanelState);
}

function trackIfEmpty(grid: SceneGridLayout) {
  getDashboardSceneFor(grid).setState({ isEmpty: grid.state.children.length === 0 });

  const sub = grid.subscribeToState((n, p) => {
    if (n.children.length !== p.children.length || n.children !== p.children) {
      getDashboardSceneFor(grid).setState({ isEmpty: n.children.length === 0 });
    }
  });

  return () => {
    sub.unsubscribe();
  };
}

function getPanelDataSource(panel: PanelKind): DataSourceRef | undefined {
  if (!panel.spec.data?.spec.queries?.length) {
    return undefined;
  }

  let datasource: DataSourceRef | undefined = undefined;
  let isMixedDatasource = false;

  panel.spec.data.spec.queries.forEach((query) => {
    if (!datasource) {
      datasource = query.spec.datasource;
    } else if (datasource.uid !== query.spec.datasource?.uid || datasource.type !== query.spec.datasource?.type) {
      isMixedDatasource = true;
    }
  });

  return isMixedDatasource ? { type: 'mixed', uid: MIXED_DATASOURCE_NAME } : undefined;
}

function panelQueryKindToSceneQuery(query: PanelQueryKind): SceneDataQuery {
  return {
    refId: query.spec.refId,
    datasource: query.spec.datasource,
    hide: query.spec.hidden,
    ...query.spec.query.spec,
  };
}

export function createPanelDataProvider(panelKind: PanelKind): SceneDataProvider | undefined {
  const panel = panelKind.spec;
  const targets = panel.data?.spec.queries ?? [];
  // Skip setting query runner for panels without queries
  if (!targets?.length) {
    return undefined;
  }

  // Skip setting query runner for panel plugins with skipDataQuery
  if (config.panels[panel.vizConfig.kind]?.skipDataQuery) {
    return undefined;
  }

  let dataProvider: SceneDataProvider | undefined = undefined;
  const datasource = getPanelDataSource(panelKind);

  dataProvider = new SceneQueryRunner({
    datasource,
    queries: targets.map(panelQueryKindToSceneQuery),
    maxDataPoints: panel.data.spec.queryOptions.maxDataPoints ?? undefined,
    maxDataPointsFromWidth: true,
    cacheTimeout: panel.data.spec.queryOptions.cacheTimeout,
    queryCachingTTL: panel.data.spec.queryOptions.queryCachingTTL,
    minInterval: panel.data.spec.queryOptions.interval ?? undefined,
    dataLayerFilter: {
      panelId: panel.id,
    },
    $behaviors: [new DashboardDatasourceBehaviour({})],
  });

  // Wrap inner data provider in a data transformer
  return new SceneDataTransformer({
    $data: dataProvider,
    transformations: panel.data.spec.transformations.map((transformation) => transformation.spec),
  });
}

function getVariables(dashboard: DashboardV2Spec): SceneVariableSet | undefined {
  let variables: SceneVariableSet | undefined;

  if (dashboard.variables.length) {
    if (false) {
      // FIXME: isSnapshot is not added to the schema yet
      //if (dashboard.meta?.isSnapshot) {
      // in the old model we use .meta.isSnapshot but meta is not persisted
      // variables = createVariablesForSnapshot(dashboard);
    } else {
      variables = createVariablesForDashboard(dashboard);
    }
  } else {
    // Create empty variable set
    variables = new SceneVariableSet({
      variables: [],
    });
  }

  return variables;
}

function createVariablesForDashboard(dashboard: DashboardV2Spec) {
  const variableObjects = dashboard.variables
    .map((v) => {
      try {
        return createSceneVariableFromVariableModel(v);
      } catch (err) {
        console.error(err);
        return null;
      }
    })
    // TODO: Remove filter
    // Added temporarily to allow skipping non-compatible variables
    .filter((v): v is SceneVariable => Boolean(v));

  return new SceneVariableSet({
    variables: variableObjects,
  });
}

function createSceneVariableFromVariableModel(variable: TypedVariableModelV2): SceneVariable {
  const commonProperties = {
    name: variable.spec.name,
    label: variable.spec.label,
    description: variable.spec.description,
  };
  if (variable.kind === defaultAdhocVariableKind().kind) {
    return new AdHocFiltersVariable({
      ...commonProperties,
      description: variable.spec.description,
      skipUrlSync: variable.spec.skipUrlSync,
      hide: transformVariableHideToEnumV1(variable.spec.hide),
      datasource: variable.spec.datasource,
      applyMode: 'auto',
      filters: variable.spec.filters ?? [],
      baseFilters: variable.spec.baseFilters ?? [],
      defaultKeys: variable.spec.defaultKeys,
      useQueriesAsFilterForOptions: true,
      layout: config.featureToggles.newFiltersUI ? 'combobox' : undefined,
      supportsMultiValueOperators: Boolean(
        getDataSourceSrv().getInstanceSettings(variable.spec.datasource)?.meta.multiValueFilterOperators
      ),
    });
  }
  if (variable.kind === defaultCustomVariableKind().kind) {
    return new CustomVariable({
      ...commonProperties,
      value: variable.spec.current?.value ?? '',
      text: variable.spec.current?.text ?? '',

      query: variable.spec.query,
      isMulti: variable.spec.multi,
      allValue: variable.spec.allValue || undefined,
      includeAll: variable.spec.includeAll,
      defaultToAll: Boolean(variable.spec.includeAll),
      skipUrlSync: variable.spec.skipUrlSync,
      hide: transformVariableHideToEnumV1(variable.spec.hide),
    });
  } else if (variable.kind === defaultQueryVariableKind().kind) {
    return new QueryVariable({
      ...commonProperties,
      value: variable.spec.current?.value ?? '',
      text: variable.spec.current?.text ?? '',
      query: getDataQueryForVariable(variable),
      datasource: variable.spec.datasource,
      sort: transformSortVariableToEnumV1(variable.spec.sort),
      refresh: transformVariableRefreshToEnumV1(variable.spec.refresh),
      regex: variable.spec.regex,
      allValue: variable.spec.allValue || undefined,
      includeAll: variable.spec.includeAll,
      defaultToAll: Boolean(variable.spec.includeAll),
      isMulti: variable.spec.multi,
      skipUrlSync: variable.spec.skipUrlSync,
      hide: transformVariableHideToEnumV1(variable.spec.hide),
      definition: variable.spec.definition,
    });
  } else if (variable.kind === defaultDatasourceVariableKind().kind) {
    return new DataSourceVariable({
      ...commonProperties,
      value: variable.spec.current?.value ?? '',
      text: variable.spec.current?.text ?? '',
      regex: variable.spec.regex,
      pluginId: variable.spec.pluginId,
      allValue: variable.spec.allValue || undefined,
      includeAll: variable.spec.includeAll,
      defaultToAll: Boolean(variable.spec.includeAll),
      skipUrlSync: variable.spec.skipUrlSync,
      isMulti: variable.spec.multi,
      hide: transformVariableHideToEnumV1(variable.spec.hide),
      defaultOptionEnabled:
        variable.spec.current?.value === DEFAULT_DATASOURCE && variable.spec.current?.text === 'default',
    });
  } else if (variable.kind === defaultIntervalVariableKind().kind) {
    const intervals = getIntervalsFromQueryString(variable.spec.query);
    const currentInterval = getCurrentValueForOldIntervalModel(variable, intervals);
    return new IntervalVariable({
      ...commonProperties,
      value: currentInterval,
      intervals: intervals,
      autoEnabled: variable.spec.auto,
      autoStepCount: variable.spec.auto_count,
      autoMinInterval: variable.spec.auto_min,
      refresh: transformVariableRefreshToEnumV1(variable.spec.refresh),
      skipUrlSync: variable.spec.skipUrlSync,
      hide: transformVariableHideToEnumV1(variable.spec.hide),
    });
  } else if (variable.kind === defaultConstantVariableKind().kind) {
    return new ConstantVariable({
      ...commonProperties,
      value: variable.spec.query,
      skipUrlSync: variable.spec.skipUrlSync,
      hide: transformVariableHideToEnumV1(variable.spec.hide),
    });
  } else if (variable.kind === defaultTextVariableKind().kind) {
    let val;
    if (!variable?.spec.current?.value) {
      val = variable.spec.query;
    } else {
      if (typeof variable.spec.current.value === 'string') {
        val = variable.spec.current.value;
      } else {
        val = variable.spec.current.value[0];
      }
    }

    return new TextBoxVariable({
      ...commonProperties,
      value: val,
      skipUrlSync: variable.spec.skipUrlSync,
      hide: transformVariableHideToEnumV1(variable.spec.hide),
    });
  } else if (config.featureToggles.groupByVariable && variable.kind === defaultGroupByVariableKind().kind) {
    return new GroupByVariable({
      ...commonProperties,
      datasource: variable.spec.datasource,
      value: variable.spec.current?.value || [],
      text: variable.spec.current?.text || [],
      skipUrlSync: variable.spec.skipUrlSync,
      hide: transformVariableHideToEnumV1(variable.spec.hide),
      // @ts-expect-error
      defaultOptions: variable.options,
    });
  } else {
    throw new Error(`Scenes: Unsupported variable type ${variable.kind}`);
  }
}

function getDataQueryForVariable(variable: QueryVariableKind) {
  return typeof variable.spec.query !== 'string'
    ? {
        ...variable.spec.query.spec,
        refId: variable.spec.query.spec.refId ?? 'A',
      }
    : (variable.spec.query ?? '');
}

export function getCurrentValueForOldIntervalModel(variable: IntervalVariableKind, intervals: string[]): string {
  const selectedInterval = Array.isArray(variable.spec.current.value)
    ? variable.spec.current.value[0]
    : variable.spec.current.value;

  // If the interval is the old auto format, return the new auto interval from scenes.
  if (selectedInterval.startsWith('$__auto_interval_')) {
    return '$__auto';
  }

  // Check if the selected interval is valid.
  if (intervals.includes(selectedInterval)) {
    return selectedInterval;
  }

  // If the selected interval is not valid, return the first valid interval.
  return intervals[0];
}

export function createVariablesForSnapshot(dashboard: DashboardV2Spec): SceneVariableSet {
  const variableObjects = dashboard.variables
    .map((v) => {
      try {
        // for adhoc we are using the AdHocFiltersVariable from scenes becuase of its complexity
        if (v.kind === 'AdhocVariable') {
          return new AdHocFiltersVariable({
            name: v.spec.name,
            label: v.spec.label,
            readOnly: true,
            description: v.spec.description,
            skipUrlSync: v.spec.skipUrlSync,
            hide: transformVariableHideToEnumV1(v.spec.hide),
            datasource: v.spec.datasource,
            applyMode: 'auto',
            filters: v.spec.filters ?? [],
            baseFilters: v.spec.baseFilters ?? [],
            defaultKeys: v.spec.defaultKeys,
            useQueriesAsFilterForOptions: true,
            layout: config.featureToggles.newFiltersUI ? 'combobox' : undefined,
            supportsMultiValueOperators: Boolean(
              getDataSourceSrv().getInstanceSettings(v.spec.datasource)?.meta.multiValueFilterOperators
            ),
          });
        }
        // for other variable types we are using the SnapshotVariable
        return createSnapshotVariable(v);
      } catch (err) {
        console.error(err);
        return null;
      }
    })
    // TODO: Remove filter
    // Added temporarily to allow skipping non-compatible variables
    .filter((v): v is SceneVariable => Boolean(v));

  return new SceneVariableSet({
    variables: variableObjects,
  });
}

/** Snapshots variables are read-only and should not be updated */
export function createSnapshotVariable(variable: TypedVariableModelV2): SceneVariable {
  let snapshotVariable: SnapshotVariable;
  let current: { value: string | string[]; text: string | string[] };
  if (variable.kind === 'IntervalVariable') {
    const intervals = getIntervalsFromQueryString(variable.spec.query);
    const currentInterval = getCurrentValueForOldIntervalModel(variable, intervals);
    snapshotVariable = new SnapshotVariable({
      name: variable.spec.name,
      label: variable.spec.label,
      description: variable.spec.description,
      value: currentInterval,
      text: currentInterval,
      hide: transformVariableHideToEnumV1(variable.spec.hide),
    });
    return snapshotVariable;
  }

  if (variable.kind === 'ConstantVariable' || variable.kind === 'AdhocVariable') {
    current = {
      value: '',
      text: '',
    };
  } else {
    current = {
      value: variable.spec.current?.value ?? '',
      text: variable.spec.current?.text ?? '',
    };
  }

  snapshotVariable = new SnapshotVariable({
    name: variable.spec.name,
    label: variable.spec.label,
    description: variable.spec.description,
    value: current?.value ?? '',
    text: current?.text ?? '',
    hide: transformVariableHideToEnumV1(variable.spec.hide),
  });
  return snapshotVariable;
}<|MERGE_RESOLUTION|>--- conflicted
+++ resolved
@@ -161,13 +161,9 @@
     isDirty: false,
     links: dashboard.links,
     // TODO: Combine access and metadata to compose the V1 meta object
-<<<<<<< HEAD
-    meta,
-=======
     meta: {
       version: parseInt(metadata.resourceVersion, 10),
     },
->>>>>>> 746bde0f
     tags: dashboard.tags,
     title: dashboard.title,
     uid: metadata.name,
