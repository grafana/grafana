--- conflicted
+++ resolved
@@ -53,18 +53,12 @@
 } from '@grafana/schema/src/schema/dashboard/v2alpha0/dashboard.gen';
 import {
   AnnoKeyCreatedBy,
-<<<<<<< HEAD
-  AnnoKeyDashboardIsSnapshot,
-=======
->>>>>>> 03f7a7d8
   AnnoKeyDashboardNotFound,
   AnnoKeyFolder,
   AnnoKeyUpdatedBy,
   AnnoKeyUpdatedTimestamp,
-<<<<<<< HEAD
-=======
   AnnoKeyDashboardIsNew,
->>>>>>> 03f7a7d8
+  AnnoKeyDashboardIsSnapshot,
 } from 'app/features/apiserver/types';
 import { DashboardWithAccessInfo } from 'app/features/dashboard/api/types';
 import { MIXED_DATASOURCE_NAME } from 'app/plugins/datasource/mixed/MixedDataSource';
@@ -146,10 +140,7 @@
     updated: metadata.annotations?.[AnnoKeyUpdatedTimestamp],
     updatedBy: metadata.annotations?.[AnnoKeyUpdatedBy],
     folderUid: metadata.annotations?.[AnnoKeyFolder],
-<<<<<<< HEAD
     isSnapshot: Boolean(metadata.annotations?.[AnnoKeyDashboardIsSnapshot]),
-=======
->>>>>>> 03f7a7d8
 
     // UI-only metadata, ref: DashboardModel.initMeta
     showSettings: Boolean(dto.access.canEdit),
@@ -157,10 +148,7 @@
     hasUnsavedFolderChange: false,
     dashboardNotFound: Boolean(dto.metadata.annotations?.[AnnoKeyDashboardNotFound]),
     version: parseInt(metadata.resourceVersion, 10),
-<<<<<<< HEAD
-=======
     isNew: Boolean(dto.metadata.annotations?.[AnnoKeyDashboardIsNew]),
->>>>>>> 03f7a7d8
   };
 
   // Ref: DashboardModel.initMeta
@@ -177,10 +165,6 @@
     id: dashboard.id,
     isDirty: false,
     links: dashboard.links,
-<<<<<<< HEAD
-    // TODO: Combine access and metadata to compose the V1 meta object
-=======
->>>>>>> 03f7a7d8
     meta,
     tags: dashboard.tags,
     title: dashboard.title,
