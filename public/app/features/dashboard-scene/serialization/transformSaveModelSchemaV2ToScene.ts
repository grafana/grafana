--- conflicted
+++ resolved
@@ -51,17 +51,14 @@
   QueryVariableKind,
   TextVariableKind,
 } from '@grafana/schema/src/schema/dashboard/v2alpha0/dashboard.gen';
-<<<<<<< HEAD
 import {
   AnnoKeyCreatedBy,
   AnnoKeyDashboardNotFound,
   AnnoKeyFolder,
   AnnoKeyUpdatedBy,
   AnnoKeyUpdatedTimestamp,
+  AnnoKeyDashboardIsNew,
 } from 'app/features/apiserver/types';
-=======
-import { AnnoKeyDashboardIsNew } from 'app/features/apiserver/types';
->>>>>>> bc96da3a
 import { DashboardWithAccessInfo } from 'app/features/dashboard/api/types';
 import { MIXED_DATASOURCE_NAME } from 'app/plugins/datasource/mixed/MixedDataSource';
 import { DashboardMeta } from 'app/types';
@@ -149,7 +146,7 @@
     hasUnsavedFolderChange: false,
     dashboardNotFound: Boolean(dto.metadata.annotations?.[AnnoKeyDashboardNotFound]),
     version: parseInt(metadata.resourceVersion, 10),
-    isNew: dto.access.isNew,
+    isNew: Boolean(dto.metadata.annotations?.[AnnoKeyDashboardIsNew]),
   };
 
   // Ref: DashboardModel.initMeta
@@ -166,15 +163,7 @@
     id: dashboard.id,
     isDirty: false,
     links: dashboard.links,
-<<<<<<< HEAD
     meta,
-=======
-    // TODO: Combine access and metadata to compose the V1 meta object
-    meta: {
-      version: parseInt(metadata.resourceVersion, 10),
-      isNew: Boolean(dto.metadata.annotations?.[AnnoKeyDashboardIsNew]),
-    },
->>>>>>> bc96da3a
     tags: dashboard.tags,
     title: dashboard.title,
     uid: metadata.name,
