--- conflicted
+++ resolved
@@ -259,23 +259,7 @@
       }
 
       if (panel.kind === 'Panel') {
-<<<<<<< HEAD
         return buildGridItem(element.spec, panel);
-=======
-        const vizPanel = buildVizPanel(panel);
-
-        return new DashboardGridItem({
-          key: `grid-item-${panel.spec.id}`,
-          x: element.spec.x,
-          y: element.spec.y,
-          width: element.spec.repeat?.direction === 'h' ? 24 : element.spec.width,
-          height: element.spec.height,
-          itemHeight: element.spec.height,
-          body: vizPanel,
-          variableName: element.spec.repeat?.value,
-          repeatDirection: element.spec.repeat?.direction,
-          maxPerRow: element.spec.repeat?.maxPerRow,
-        });
       } else if (panel.kind === 'LibraryPanel') {
         const libraryPanel = buildLibraryPanel(panel);
 
@@ -288,7 +272,6 @@
           itemHeight: element.spec.height,
           body: libraryPanel,
         });
->>>>>>> 149bc741
       } else {
         throw new Error(`Unknown element kind: ${element.kind}`);
       }
