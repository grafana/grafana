import {
  VariableHide as VariableHideV1,
  VariableRefresh as VariableRefreshV1,
  VariableSort as VariableSortV1,
  DashboardCursorSync as DashboardCursorSyncV1,
  FieldColorModeId as FieldColorModeIdV1,
  DataTopic,
} from '@grafana/schema';
import { DataTransformerConfig } from '@grafana/schema/dist/esm/raw/dashboard/x/dashboard_types.gen';
import {
  DashboardCursorSync,
  defaultSpec as defaultDashboardV2Spec,
  defaultVariableHide,
  defaultVariableRefresh,
  defaultVariableSort,
  VariableHide,
  VariableRefresh,
  VariableSort,
  FieldColorModeId as FieldColorModeIdV2,
<<<<<<< HEAD
} from '@grafana/schema/dist/esm/schema/dashboard/v2alpha2/types.spec.gen';
=======
} from '@grafana/schema/dist/esm/schema/dashboard/v2';
>>>>>>> 2307a6ac

// used for QueryVariableKind's query prop - in schema V2 we've deprecated string type and support only DataQuery
export const LEGACY_STRING_VALUE_KEY = '__legacyStringValue';

export function transformCursorSynctoEnum(cursorSync?: DashboardCursorSyncV1): DashboardCursorSync {
  switch (cursorSync) {
    case 0:
      return 'Off';
    case 1:
      return 'Crosshair';
    case 2:
      return 'Tooltip';
    default:
      return defaultDashboardV2Spec().cursorSync;
  }
}

export function transformVariableRefreshToEnum(refresh?: VariableRefreshV1): VariableRefresh {
  switch (refresh) {
    case 0:
      return 'never';
    case 1:
      return 'onDashboardLoad';
    case 2:
      return 'onTimeRangeChanged';
    default:
      return defaultVariableRefresh();
  }
}
export function transformVariableHideToEnum(hide?: VariableHideV1): VariableHide {
  switch (hide) {
    case 0:
      return 'dontHide';
    case 1:
      return 'hideLabel';
    case 2:
      return 'hideVariable';
    default:
      return defaultVariableHide();
  }
}
export function transformSortVariableToEnum(sort?: VariableSortV1): VariableSort {
  switch (sort) {
    case 0:
      return 'disabled';
    case 1:
      return 'alphabeticalAsc';
    case 2:
      return 'alphabeticalDesc';
    case 3:
      return 'numericalAsc';
    case 4:
      return 'numericalDesc';
    default:
      return defaultVariableSort();
  }
}

export function transformDataTopic(topic: DataTransformerConfig['topic']): DataTopic | undefined {
  switch (topic) {
    case 'annotations':
      return DataTopic.Annotations;
    case 'alertStates':
      return DataTopic.AlertStates;
    case 'series':
      return DataTopic.Series;
    default:
      return undefined;
  }
}

export function colorIdEnumToColorIdV2(colorId: FieldColorModeIdV1 | string): FieldColorModeIdV2 | undefined {
  switch (colorId) {
    case FieldColorModeIdV1.Thresholds:
      return 'thresholds';
    case FieldColorModeIdV1.PaletteClassic:
      return 'palette-classic';
    case FieldColorModeIdV1.PaletteClassicByName:
      return 'palette-classic-by-name';
    case FieldColorModeIdV1.ContinuousGrYlRd:
      return 'continuous-GrYlRd';
    case FieldColorModeIdV1.ContinuousRdYlGr:
      return 'continuous-RdYlGr';
    case FieldColorModeIdV1.ContinuousBlYlRd:
      return 'continuous-BlYlRd';
    case FieldColorModeIdV1.ContinuousYlRd:
      return 'continuous-YlRd';
    case FieldColorModeIdV1.ContinuousBlPu:
      return 'continuous-BlPu';
    case FieldColorModeIdV1.ContinuousYlBl:
      return 'continuous-YlBl';
    case FieldColorModeIdV1.ContinuousBlues:
      return 'continuous-blues';
    case FieldColorModeIdV1.ContinuousReds:
      return 'continuous-reds';
    case FieldColorModeIdV1.ContinuousGreens:
      return 'continuous-greens';
    case FieldColorModeIdV1.ContinuousPurples:
      return 'continuous-purples';
    case FieldColorModeIdV1.Fixed:
      return 'fixed';
    case FieldColorModeIdV1.Shades:
      return 'shades';
    default:
      return undefined;
  }
}<|MERGE_RESOLUTION|>--- conflicted
+++ resolved
@@ -17,11 +17,7 @@
   VariableRefresh,
   VariableSort,
   FieldColorModeId as FieldColorModeIdV2,
-<<<<<<< HEAD
-} from '@grafana/schema/dist/esm/schema/dashboard/v2alpha2/types.spec.gen';
-=======
 } from '@grafana/schema/dist/esm/schema/dashboard/v2';
->>>>>>> 2307a6ac
 
 // used for QueryVariableKind's query prop - in schema V2 we've deprecated string type and support only DataQuery
 export const LEGACY_STRING_VALUE_KEY = '__legacyStringValue';
