--- conflicted
+++ resolved
@@ -44,13 +44,9 @@
 import { AngularDeprecation } from '../scene/angular/AngularDeprecation';
 import { DashboardGridItem, RepeatDirection } from '../scene/layout-default/DashboardGridItem';
 import { DefaultGridLayoutManager } from '../scene/layout-default/DefaultGridLayoutManager';
-<<<<<<< HEAD
-import { LayoutOrchestrator } from '../scene/layout-manager/LayoutOrchestrator';
-import { RowActions } from '../scene/row-actions/RowActions';
-=======
 import { RowRepeaterBehavior } from '../scene/layout-default/RowRepeaterBehavior';
 import { RowActions } from '../scene/layout-default/row-actions/RowActions';
->>>>>>> 3bdb6ee1
+import { LayoutOrchestrator } from '../scene/layout-manager/LayoutOrchestrator';
 import { setDashboardPanelContext } from '../scene/setDashboardPanelContext';
 import { createPanelDataProvider } from '../utils/createPanelDataProvider';
 import { preserveDashboardSceneStateInLocalStorage } from '../utils/dashboardSessionState';
@@ -268,20 +264,12 @@
     title: oldModel.title,
     version: oldModel.version,
     scopeMeta,
-<<<<<<< HEAD
     body: new LayoutOrchestrator({
       manager: new DefaultGridLayoutManager({
         grid: new SceneGridLayout({
           isLazy: !(dto.preload || contextSrv.user.authenticatedBy === 'render'),
           children: createSceneObjectsForPanels(oldModel.panels),
-          $behaviors: [trackIfEmpty],
         }),
-=======
-    body: new DefaultGridLayoutManager({
-      grid: new SceneGridLayout({
-        isLazy: !(dto.preload || contextSrv.user.authenticatedBy === 'render'),
-        children: createSceneObjectsForPanels(oldModel.panels),
->>>>>>> 3bdb6ee1
       }),
     }),
     $timeRange: new SceneTimeRange({
