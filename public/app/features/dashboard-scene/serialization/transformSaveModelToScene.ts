--- conflicted
+++ resolved
@@ -1,17 +1,5 @@
-<<<<<<< HEAD
-import {
-  AdHocVariableModel,
-  ConstantVariableModel,
-  CustomVariableModel,
-  DataSourceVariableModel,
-  IntervalVariableModel,
-  QueryVariableModel,
-  VariableModel,
-} from '@grafana/data';
+import { AdHocVariableModel, TypedVariableModel, VariableModel } from '@grafana/data';
 import { config } from '@grafana/runtime';
-=======
-import { AdHocVariableModel, TypedVariableModel, VariableModel } from '@grafana/data';
->>>>>>> c94410fd
 import {
   VizPanel,
   SceneTimePicker,
