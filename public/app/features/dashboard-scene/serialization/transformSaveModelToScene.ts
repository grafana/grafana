import { uniqueId } from 'lodash';

import { DataFrameDTO, DataFrameJSON } from '@grafana/data';
import { config } from '@grafana/runtime';
import {
  VizPanel,
  SceneTimePicker,
  SceneGridLayout,
  SceneGridRow,
  SceneTimeRange,
  SceneVariableSet,
  SceneRefreshPicker,
  SceneObject,
  VizPanelMenu,
  behaviors,
  VizPanelState,
  SceneGridItemLike,
  SceneDataLayerProvider,
  UserActionEvent,
  SceneObjectState,
  LocalValueVariable,
} from '@grafana/scenes';
import { isWeekStart } from '@grafana/ui';
import { K8S_V1_DASHBOARD_API_CONFIG } from 'app/features/dashboard/api/v1';
import {
  getDashboardSceneProfilerWithMetadata,
  enablePanelProfilingForDashboard,
  getDashboardComponentInteractionCallback,
} from 'app/features/dashboard/services/DashboardProfiler';
import { DashboardModel } from 'app/features/dashboard/state/DashboardModel';
import { PanelModel } from 'app/features/dashboard/state/PanelModel';
import { DashboardDTO, DashboardDataDTO } from 'app/types/dashboard';

import { addPanelsOnLoadBehavior } from '../addToDashboard/addPanelsOnLoadBehavior';
import { dashboardAnalyticsInitializer } from '../behaviors/DashboardAnalyticsInitializerBehavior';
import { AlertStatesDataLayer } from '../scene/AlertStatesDataLayer';
import { DashboardAnnotationsDataLayer } from '../scene/DashboardAnnotationsDataLayer';
import { DashboardControls } from '../scene/DashboardControls';
import { DashboardDataLayerSet } from '../scene/DashboardDataLayerSet';
import { registerDashboardMacro } from '../scene/DashboardMacro';
// DashboardPanelProfilingBehavior removed - now using composed SceneRenderProfiler
import { DashboardReloadBehavior } from '../scene/DashboardReloadBehavior';
import { DashboardScene } from '../scene/DashboardScene';
import { LibraryPanelBehavior } from '../scene/LibraryPanelBehavior';
import { VizPanelLinks, VizPanelLinksMenu } from '../scene/PanelLinks';
import { panelLinksBehavior, panelMenuBehavior } from '../scene/PanelMenuBehavior';
import { PanelNotices } from '../scene/PanelNotices';
<<<<<<< HEAD
import { VizPanelHeaderActions } from '../scene/VizPanelHeaderActions';
=======
import { VizPanelSubHeader } from '../scene/VizPanelSubHeader';
>>>>>>> 67ad43a7
import { DashboardGridItem, RepeatDirection } from '../scene/layout-default/DashboardGridItem';
import { DefaultGridLayoutManager } from '../scene/layout-default/DefaultGridLayoutManager';
import { RowRepeaterBehavior } from '../scene/layout-default/RowRepeaterBehavior';
import { RowActions } from '../scene/layout-default/row-actions/RowActions';
import { RowItem } from '../scene/layout-rows/RowItem';
import { RowsLayoutManager } from '../scene/layout-rows/RowsLayoutManager';
import { getIsLazy } from '../scene/layouts-shared/utils';
import { PanelTimeRange } from '../scene/panel-timerange/PanelTimeRange';
import { setDashboardPanelContext } from '../scene/setDashboardPanelContext';
import { DashboardLayoutManager } from '../scene/types/DashboardLayoutManager';
import { createPanelDataProvider } from '../utils/createPanelDataProvider';
import { DashboardInteractions } from '../utils/interactions';
import { getVizPanelKeyForPanelId } from '../utils/utils';
import { createVariablesForDashboard, createVariablesForSnapshot } from '../utils/variables';

import { getAngularPanelMigrationHandler } from './angularMigration';
import { GRAFANA_DATASOURCE_REF } from './const';

export interface DashboardLoaderState {
  dashboard?: DashboardScene;
  isLoading?: boolean;
  loadError?: string;
}

export interface SaveModelToSceneOptions {
  isEmbedded?: boolean;
}

export function transformSaveModelToScene(rsp: DashboardDTO): DashboardScene {
  // Just to have migrations run
  const oldModel = new DashboardModel(rsp.dashboard, rsp.meta);

  const scene = createDashboardSceneFromDashboardModel(oldModel, rsp.dashboard);
  // TODO: refactor createDashboardSceneFromDashboardModel to work on Dashboard schema model

  const apiVersion = config.featureToggles.kubernetesDashboards
    ? `${K8S_V1_DASHBOARD_API_CONFIG.group}/${K8S_V1_DASHBOARD_API_CONFIG.version}`
    : undefined;

  scene.setInitialSaveModel(rsp.dashboard, rsp.meta, apiVersion);

  return scene;
}

export function createRowsFromPanels(oldPanels: PanelModel[]): RowsLayoutManager {
  const rowItems: RowItem[] = [];

  let currentLegacyRow: PanelModel | null = null;
  let currentRowPanels: DashboardGridItem[] = [];

  for (const panel of oldPanels) {
    if (panel.type === 'row') {
      if (!currentLegacyRow && currentRowPanels.length === 0) {
        // This is the first row, and we have no panels before it. We set currentLegacyRow to the first row.
        currentLegacyRow = panel;
      } else if (!currentLegacyRow) {
        // This is the first row but we have panels before the first row. We should flush the current panels into a row item with header hidden.
        rowItems.push(
          new RowItem({
            title: '',
            collapse: panel.collapsed,
            layout: new DefaultGridLayoutManager({
              grid: new SceneGridLayout({
                children: currentRowPanels,
              }),
            }),
            hideHeader: true,
            $behaviors: [],
          })
        );
        currentRowPanels = [];

        currentLegacyRow = panel;
      } else {
        // This is a new row. We should flush the current panels into a row item.
        rowItems.push(createRowItemFromLegacyRow(currentLegacyRow, currentRowPanels));
        currentRowPanels = [];
        currentLegacyRow = panel;
      }
    } else {
      currentRowPanels.push(buildGridItemForPanel(panel));
    }
  }

  if (currentLegacyRow) {
    // If there is a row left to process, we should flush it into a row item.
    rowItems.push(createRowItemFromLegacyRow(currentLegacyRow, currentRowPanels));
  }

  return new RowsLayoutManager({
    rows: rowItems,
  });
}

export function createSceneObjectsForPanels(oldPanels: PanelModel[]): SceneGridItemLike[] {
  // collects all panels and rows
  const panels: SceneGridItemLike[] = [];

  // indicates expanded row that's currently processed
  let currentRow: PanelModel | null = null;
  // collects panels in the currently processed, expanded row
  let currentRowPanels: SceneGridItemLike[] = [];

  for (const panel of oldPanels) {
    if (panel.type === 'row') {
      if (!currentRow) {
        if (Boolean(panel.collapsed)) {
          // collapsed rows contain their panels within the row model
          panels.push(createRowFromPanelModel(panel, []));
        } else {
          // indicate new row to be processed
          currentRow = panel;
        }
      } else {
        // when a row has been processed, and we hit a next one for processing
        if (currentRow.id !== panel.id) {
          // commit previous row panels
          panels.push(createRowFromPanelModel(currentRow, currentRowPanels));

          if (Boolean(panel.collapsed)) {
            // collapsed rows contain their panels within the row model
            panels.push(createRowFromPanelModel(panel, []));
            currentRow = null;
          } else {
            // indicate new row to be processed
            currentRow = panel;
          }

          currentRowPanels = [];
        }
      }
    } else {
      // when rendering a snapshot created with the legacy Dashboards convert data to new snapshot format to be compatible with Scenes
      if (panel.snapshotData) {
        convertOldSnapshotToScenesSnapshot(panel);
      }

      const panelObject = buildGridItemForPanel(panel);

      // when processing an expanded row, collect its panels
      if (currentRow) {
        currentRowPanels.push(panelObject);
      } else {
        panels.push(panelObject);
      }
    }
  }

  // commit a row if it's the last one
  if (currentRow) {
    panels.push(createRowFromPanelModel(currentRow, currentRowPanels));
  }

  return panels;
}

function createRowFromPanelModel(row: PanelModel, content: SceneGridItemLike[]): SceneGridItemLike {
  if (Boolean(row.collapsed)) {
    if (row.panels) {
      content = row.panels.map((saveModel) => {
        // Collapsed panels are not actually PanelModel instances
        if (!(saveModel instanceof PanelModel)) {
          saveModel = new PanelModel(saveModel);
        }

        return buildGridItemForPanel(saveModel);
      });
    }
  }

  let behaviors: SceneObject[] | undefined;
  let children = content;

  if (row.repeat) {
    // For repeated rows the children are stored in the behavior
    behaviors = [new RowRepeaterBehavior({ variableName: row.repeat })];
  }

  return new SceneGridRow({
    key: getVizPanelKeyForPanelId(row.id),
    title: row.title,
    y: row.gridPos.y,
    isCollapsed: row.collapsed,
    children: children,
    $behaviors: behaviors,
    actions: new RowActions({}),
  });
}

function createRowItemFromLegacyRow(row: PanelModel, panels: DashboardGridItem[]): RowItem {
  const rowItem = new RowItem({
    key: getVizPanelKeyForPanelId(row.id),
    title: row.title,
    collapse: row.collapsed,
    layout: new DefaultGridLayoutManager({
      grid: new SceneGridLayout({
        // If the row is collapsed it will have panels within the row model.
        children: (
          row.panels?.map((p) => buildGridItemForPanel(p instanceof PanelModel ? p : new PanelModel(p))) ?? []
        ).concat(panels),
      }),
    }),
    repeatByVariable: row.repeat,
  });
  return rowItem;
}

export function createDashboardSceneFromDashboardModel(oldModel: DashboardModel, dto: DashboardDataDTO) {
  let variables: SceneVariableSet | undefined;
  let annotationLayers: SceneDataLayerProvider[] = [];
  let alertStatesLayer: AlertStatesDataLayer | undefined;
  const uid = oldModel.uid;
  const serializerVersion = config.featureToggles.dashboardNewLayouts && !oldModel.meta.isSnapshot ? 'v2' : 'v1';

  if (oldModel.meta.isSnapshot) {
    variables = createVariablesForSnapshot(oldModel);
  } else {
    variables = createVariablesForDashboard(oldModel);
  }

  if (oldModel.annotations?.list?.length && !oldModel.isSnapshot()) {
    annotationLayers = oldModel.annotations?.list.map((a) => {
      // Each annotation query is an individual data layer
      return new DashboardAnnotationsDataLayer({
        key: uniqueId('annotations-'),
        query: a,
        name: a.name,
        isEnabled: Boolean(a.enable),
        isHidden: Boolean(a.hide),
        placement: a.placement,
      });
    });
  }

  let shouldUseAlertStatesLayer = config.unifiedAlertingEnabled;
  if (!shouldUseAlertStatesLayer) {
    if (oldModel.panels.find((panel) => Boolean(panel.alert))) {
      shouldUseAlertStatesLayer = true;
    }
  }

  if (shouldUseAlertStatesLayer) {
    alertStatesLayer = new AlertStatesDataLayer({
      key: 'alert-states',
      name: 'Alert States',
    });
  }

  const scopeMeta =
    config.featureToggles.scopeFilters && oldModel.scopeMeta
      ? {
          trait: oldModel.scopeMeta.trait,
          groups: oldModel.scopeMeta.groups,
        }
      : undefined;

  // Create profiler once and reuse to avoid duplicate metadata setting
  const dashboardProfiler = getDashboardSceneProfilerWithMetadata(oldModel.uid, oldModel.title);

  const enableProfiling =
    config.dashboardPerformanceMetrics.findIndex((uid) => uid === '*' || uid === oldModel.uid) !== -1;
  const queryController = new behaviors.SceneQueryController(
    {
      enableProfiling,
    },
    dashboardProfiler
  );

  const interactionTracker = new behaviors.SceneInteractionTracker(
    {
      enableInteractionTracking: enableProfiling,
      onInteractionComplete: getDashboardComponentInteractionCallback(oldModel.uid, oldModel.title),
    },
    dashboardProfiler
  );

  const behaviorList: SceneObjectState['$behaviors'] = [
    new behaviors.CursorSync({
      sync: oldModel.graphTooltip,
    }),
    queryController,
    interactionTracker,
    registerDashboardMacro,
    registerPanelInteractionsReporter,
    new behaviors.LiveNowTimer({ enabled: oldModel.liveNow }),
    addPanelsOnLoadBehavior,
    new DashboardReloadBehavior({
      reloadOnParamsChange: config.featureToggles.reloadDashboardsOnParamsChange && oldModel.meta.reloadOnParamsChange,
      uid,
    }),
  ];

  if (enableProfiling) {
    // Analytics aggregator lifecycle management (initialization, observer registration, cleanup)
    behaviorList.push(dashboardAnalyticsInitializer);
  }
  // Will be enabled in the dashboard creation below

  let body: DashboardLayoutManager;

  if (config.featureToggles.dashboardNewLayouts && oldModel.panels.some((p) => p.type === 'row')) {
    body = createRowsFromPanels(oldModel.panels);
  } else {
    body = new DefaultGridLayoutManager({
      grid: new SceneGridLayout({
        isLazy: getIsLazy(dto.preload),
        children: createSceneObjectsForPanels(oldModel.panels),
      }),
    });
  }

  const dashboardScene = new DashboardScene(
    {
      uid,
      description: oldModel.description,
      editable: oldModel.editable,
      preload: dto.preload ?? false,
      id: oldModel.id,
      isDirty: false,
      links: oldModel.links || [],
      meta: oldModel.meta,
      tags: oldModel.tags || [],
      title: oldModel.title,
      version: oldModel.version,
      scopeMeta,
      body,
      $timeRange: new SceneTimeRange({
        from: oldModel.time.from,
        to: oldModel.time.to,
        fiscalYearStartMonth: oldModel.fiscalYearStartMonth,
        timeZone: oldModel.timezone,
        weekStart: isWeekStart(oldModel.weekStart) ? oldModel.weekStart : undefined,
        UNSAFE_nowDelay: oldModel.timepicker?.nowDelay,
      }),
      $variables: variables,
      $behaviors: behaviorList,
      $data: new DashboardDataLayerSet({ annotationLayers, alertStatesLayer }),
      controls: new DashboardControls({
        timePicker: new SceneTimePicker({
          quickRanges: oldModel.timepicker.quick_ranges,
          defaultQuickRanges: config.quickRanges,
        }),
        refreshPicker: new SceneRefreshPicker({
          refresh: oldModel.refresh,
          intervals: oldModel.timepicker.refresh_intervals,
          withText: true,
        }),
        hideTimeControls: oldModel.timepicker.hidden,
      }),
    },
    serializerVersion
  );

  // Enable panel profiling for this dashboard using the composed SceneRenderProfiler
  enablePanelProfilingForDashboard(dashboardScene, uid);

  return dashboardScene;
}

export function buildGridItemForPanel(panel: PanelModel): DashboardGridItem {
  const repeatOptions: Partial<{ variableName: string; repeatDirection: RepeatDirection }> = panel.repeat
    ? {
        variableName: panel.repeat,
        repeatDirection: panel.repeatDirection === 'v' ? 'v' : 'h',
      }
    : {};

  const titleItems: SceneObject[] = [];

  titleItems.push(
    new VizPanelLinks({
      rawLinks: panel.links,
      menu: new VizPanelLinksMenu({ $behaviors: [panelLinksBehavior] }),
    })
  );

  titleItems.push(new PanelNotices());

  const timeOverrideShown = (panel.timeFrom || panel.timeShift) && !panel.hideTimeOverride;

  const vizPanelState: VizPanelState = {
    key: getVizPanelKeyForPanelId(panel.id),
    title: panel.title?.substring(0, 5000),
    description: panel.description,
    pluginId: panel.type ?? 'timeseries',
    options: panel.options ?? {},
    fieldConfig: panel.fieldConfig,
    pluginVersion: panel.pluginVersion,
    seriesLimit: config.panelSeriesLimit,
    displayMode: panel.transparent ? 'transparent' : undefined,
    // To be replaced with it's own option persited option instead derived
    hoverHeader: !panel.title && !timeOverrideShown,
    hoverHeaderOffset: 0,
    $data: createPanelDataProvider(panel),
    titleItems,
<<<<<<< HEAD
    headerActions: new VizPanelHeaderActions({
      hideGroupByAction: !config.featureToggles.panelGroupBy,
=======
    subHeader: new VizPanelSubHeader({
      hideNonApplicableDrilldowns: !config.featureToggles.perPanelNonApplicableDrilldowns,
>>>>>>> 67ad43a7
    }),
    $behaviors: [],
    extendPanelContext: setDashboardPanelContext,
    _UNSAFE_customMigrationHandler: getAngularPanelMigrationHandler(panel),
  };

  if (panel.libraryPanel) {
    vizPanelState.$behaviors!.push(
      new LibraryPanelBehavior({ uid: panel.libraryPanel.uid, name: panel.libraryPanel.name })
    );
    vizPanelState.pluginId = LibraryPanelBehavior.LOADING_VIZ_PANEL_PLUGIN_ID;
    vizPanelState.$data = undefined;
  }

  if (!config.publicDashboardAccessToken) {
    vizPanelState.menu = new VizPanelMenu({
      $behaviors: [panelMenuBehavior],
    });
  }

  if (panel.timeFrom || panel.timeShift || panel.timeCompare) {
    vizPanelState.$timeRange = new PanelTimeRange({
      timeFrom: panel.timeFrom,
      timeShift: panel.timeShift,
      hideTimeOverride: panel.hideTimeOverride,
      compareWith: panel.timeCompare,
    });
  }

  if (panel.scopedVars && panel.targets?.[0]?.queryType === 'snapshot') {
    vizPanelState.$variables = new SceneVariableSet({
      variables: Object.entries(panel.scopedVars).map(
        ([key, variable]) =>
          new LocalValueVariable({
            name: key,
            value: variable?.value,
            text: variable?.text,
            isMulti: true,
            includeAll: true,
          })
      ),
    });
  }

  const body = new VizPanel(vizPanelState);

  return new DashboardGridItem({
    key: `grid-item-${panel.id}`,
    x: panel.gridPos.x,
    y: panel.gridPos.y,
    width: repeatOptions.repeatDirection === 'h' ? 24 : panel.gridPos.w,
    height: panel.gridPos.h,
    itemHeight: panel.gridPos.h,
    body,
    maxPerRow: panel.maxPerRow,
    ...repeatOptions,
  });
}

export function registerPanelInteractionsReporter(scene: DashboardScene) {
  // Subscriptions set with subscribeToEvent are automatically unsubscribed when the scene deactivated
  scene.subscribeToEvent(UserActionEvent, (e) => {
    const { interaction } = e.payload;
    switch (interaction) {
      case 'panel-status-message-clicked':
        DashboardInteractions.panelStatusMessageClicked();
        break;
      case 'panel-cancel-query-clicked':
        DashboardInteractions.panelCancelQueryClicked();
        break;
    }
  });
}

const convertSnapshotData = (snapshotData: DataFrameDTO[]): DataFrameJSON[] => {
  return snapshotData.map((data) => {
    return {
      data: {
        values: data.fields.map((field) => field.values).filter((values): values is unknown[] => values !== undefined),
      },
      schema: {
        fields: data.fields.map((field) => ({
          name: field.name,
          type: field.type,
          config: field.config,
        })),
      },
    };
  });
};

// override panel datasource and targets with snapshot data using the Grafana datasource
export const convertOldSnapshotToScenesSnapshot = (panel: PanelModel) => {
  // only old snapshots created with old dashboards contains snapshotData
  if (panel.snapshotData) {
    panel.datasource = GRAFANA_DATASOURCE_REF;
    panel.targets = [
      {
        refId: panel.snapshotData[0]?.refId ?? '',
        datasource: panel.datasource,
        queryType: 'snapshot',
        // @ts-ignore
        snapshot: convertSnapshotData(panel.snapshotData),
      },
    ];
    panel.snapshotData = [];
  }
};<|MERGE_RESOLUTION|>--- conflicted
+++ resolved
@@ -45,11 +45,8 @@
 import { VizPanelLinks, VizPanelLinksMenu } from '../scene/PanelLinks';
 import { panelLinksBehavior, panelMenuBehavior } from '../scene/PanelMenuBehavior';
 import { PanelNotices } from '../scene/PanelNotices';
-<<<<<<< HEAD
 import { VizPanelHeaderActions } from '../scene/VizPanelHeaderActions';
-=======
 import { VizPanelSubHeader } from '../scene/VizPanelSubHeader';
->>>>>>> 67ad43a7
 import { DashboardGridItem, RepeatDirection } from '../scene/layout-default/DashboardGridItem';
 import { DefaultGridLayoutManager } from '../scene/layout-default/DefaultGridLayoutManager';
 import { RowRepeaterBehavior } from '../scene/layout-default/RowRepeaterBehavior';
@@ -445,13 +442,11 @@
     hoverHeaderOffset: 0,
     $data: createPanelDataProvider(panel),
     titleItems,
-<<<<<<< HEAD
     headerActions: new VizPanelHeaderActions({
       hideGroupByAction: !config.featureToggles.panelGroupBy,
-=======
+    }),
     subHeader: new VizPanelSubHeader({
       hideNonApplicableDrilldowns: !config.featureToggles.perPanelNonApplicableDrilldowns,
->>>>>>> 67ad43a7
     }),
     $behaviors: [],
     extendPanelContext: setDashboardPanelContext,
