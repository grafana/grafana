import { uniqueId } from 'lodash';

import { DataFrameDTO, DataFrameJSON } from '@grafana/data';
import { config, reportInteraction } from '@grafana/runtime';
import { logMeasurement } from '@grafana/runtime/src/utils/logging';
import {
  VizPanel,
  SceneTimePicker,
  SceneGridLayout,
  SceneGridRow,
  SceneTimeRange,
  SceneVariableSet,
  VariableValueSelectors,
  SceneRefreshPicker,
  SceneObject,
  VizPanelMenu,
  behaviors,
  VizPanelState,
  SceneGridItemLike,
  SceneDataLayerProvider,
  SceneDataLayerControls,
  UserActionEvent,
<<<<<<< HEAD
  SceneInteractionProfileEvent,
=======
  SceneObjectState,
>>>>>>> 8ab12aed
} from '@grafana/scenes';
import { DashboardModel } from 'app/features/dashboard/state/DashboardModel';
import { PanelModel } from 'app/features/dashboard/state/PanelModel';
import { DashboardDTO, DashboardDataDTO } from 'app/types';

import { addPanelsOnLoadBehavior } from '../addToDashboard/addPanelsOnLoadBehavior';
import { DashboardEditPaneBehavior } from '../edit-pane/DashboardEditPaneBehavior';
import { AlertStatesDataLayer } from '../scene/AlertStatesDataLayer';
import { DashboardAnnotationsDataLayer } from '../scene/DashboardAnnotationsDataLayer';
import { DashboardControls } from '../scene/DashboardControls';
import { DashboardDataLayerSet } from '../scene/DashboardDataLayerSet';
import { registerDashboardMacro } from '../scene/DashboardMacro';
import { DashboardReloadBehavior } from '../scene/DashboardReloadBehavior';
import { DashboardScene } from '../scene/DashboardScene';
import { DashboardScopesFacade } from '../scene/DashboardScopesFacade';
import { LibraryPanelBehavior } from '../scene/LibraryPanelBehavior';
import { VizPanelLinks, VizPanelLinksMenu } from '../scene/PanelLinks';
import { panelLinksBehavior, panelMenuBehavior } from '../scene/PanelMenuBehavior';
import { PanelNotices } from '../scene/PanelNotices';
import { PanelTimeRange } from '../scene/PanelTimeRange';
import { RowRepeaterBehavior } from '../scene/RowRepeaterBehavior';
import { AngularDeprecation } from '../scene/angular/AngularDeprecation';
import { DashboardGridItem, RepeatDirection } from '../scene/layout-default/DashboardGridItem';
import { DefaultGridLayoutManager } from '../scene/layout-default/DefaultGridLayoutManager';
import { RowActions } from '../scene/row-actions/RowActions';
import { setDashboardPanelContext } from '../scene/setDashboardPanelContext';
import { createPanelDataProvider } from '../utils/createPanelDataProvider';
import { preserveDashboardSceneStateInLocalStorage } from '../utils/dashboardSessionState';
import { DashboardInteractions } from '../utils/interactions';
import { getDashboardSceneFor, getVizPanelKeyForPanelId } from '../utils/utils';
import { createVariablesForDashboard, createVariablesForSnapshot } from '../utils/variables';

import { getAngularPanelMigrationHandler } from './angularMigration';
import { GRAFANA_DATASOURCE_REF } from './const';

export interface DashboardLoaderState {
  dashboard?: DashboardScene;
  isLoading?: boolean;
  loadError?: string;
}

export interface SaveModelToSceneOptions {
  isEmbedded?: boolean;
}

export function transformSaveModelToScene(rsp: DashboardDTO): DashboardScene {
  // Just to have migrations run
  const oldModel = new DashboardModel(rsp.dashboard, rsp.meta);

  const scene = createDashboardSceneFromDashboardModel(oldModel, rsp.dashboard);
  // TODO: refactor createDashboardSceneFromDashboardModel to work on Dashboard schema model
  scene.setInitialSaveModel(rsp.dashboard);

  return scene;
}

export function createSceneObjectsForPanels(oldPanels: PanelModel[]): SceneGridItemLike[] {
  // collects all panels and rows
  const panels: SceneGridItemLike[] = [];

  // indicates expanded row that's currently processed
  let currentRow: PanelModel | null = null;
  // collects panels in the currently processed, expanded row
  let currentRowPanels: SceneGridItemLike[] = [];

  for (const panel of oldPanels) {
    if (panel.type === 'row') {
      if (!currentRow) {
        if (Boolean(panel.collapsed)) {
          // collapsed rows contain their panels within the row model
          panels.push(createRowFromPanelModel(panel, []));
        } else {
          // indicate new row to be processed
          currentRow = panel;
        }
      } else {
        // when a row has been processed, and we hit a next one for processing
        if (currentRow.id !== panel.id) {
          // commit previous row panels
          panels.push(createRowFromPanelModel(currentRow, currentRowPanels));

          if (Boolean(panel.collapsed)) {
            // collapsed rows contain their panels within the row model
            panels.push(createRowFromPanelModel(panel, []));
            currentRow = null;
          } else {
            // indicate new row to be processed
            currentRow = panel;
          }

          currentRowPanels = [];
        }
      }
    } else {
      // when rendering a snapshot created with the legacy Dashboards convert data to new snapshot format to be compatible with Scenes
      if (panel.snapshotData) {
        convertOldSnapshotToScenesSnapshot(panel);
      }

      const panelObject = buildGridItemForPanel(panel);

      // when processing an expanded row, collect its panels
      if (currentRow) {
        currentRowPanels.push(panelObject);
      } else {
        panels.push(panelObject);
      }
    }
  }

  // commit a row if it's the last one
  if (currentRow) {
    panels.push(createRowFromPanelModel(currentRow, currentRowPanels));
  }

  return panels;
}

function createRowFromPanelModel(row: PanelModel, content: SceneGridItemLike[]): SceneGridItemLike {
  if (Boolean(row.collapsed)) {
    if (row.panels) {
      content = row.panels.map((saveModel) => {
        // Collapsed panels are not actually PanelModel instances
        if (!(saveModel instanceof PanelModel)) {
          saveModel = new PanelModel(saveModel);
        }

        return buildGridItemForPanel(saveModel);
      });
    }
  }

  let behaviors: SceneObject[] | undefined;
  let children = content;

  if (row.repeat) {
    // For repeated rows the children are stored in the behavior
    behaviors = [new RowRepeaterBehavior({ variableName: row.repeat })];
  }

  return new SceneGridRow({
    key: getVizPanelKeyForPanelId(row.id),
    title: row.title,
    y: row.gridPos.y,
    isCollapsed: row.collapsed,
    children: children,
    $behaviors: behaviors,
    actions: new RowActions({}),
  });
}

export function createDashboardSceneFromDashboardModel(oldModel: DashboardModel, dto: DashboardDataDTO) {
  let variables: SceneVariableSet | undefined;
  let annotationLayers: SceneDataLayerProvider[] = [];
  let alertStatesLayer: AlertStatesDataLayer | undefined;

  if (oldModel.templating?.list?.length) {
    if (oldModel.meta.isSnapshot) {
      variables = createVariablesForSnapshot(oldModel);
    } else {
      variables = createVariablesForDashboard(oldModel);
    }
  } else {
    // Create empty variable set
    variables = new SceneVariableSet({
      variables: [],
    });
  }

  if (oldModel.annotations?.list?.length && !oldModel.isSnapshot()) {
    annotationLayers = oldModel.annotations?.list.map((a) => {
      // Each annotation query is an individual data layer
      return new DashboardAnnotationsDataLayer({
        key: uniqueId('annotations-'),
        query: a,
        name: a.name,
        isEnabled: Boolean(a.enable),
        isHidden: Boolean(a.hide),
      });
    });
  }

  let shouldUseAlertStatesLayer = config.unifiedAlertingEnabled;
  if (!shouldUseAlertStatesLayer) {
    if (oldModel.panels.find((panel) => Boolean(panel.alert))) {
      shouldUseAlertStatesLayer = true;
    }
  }

  if (shouldUseAlertStatesLayer) {
    alertStatesLayer = new AlertStatesDataLayer({
      key: 'alert-states',
      name: 'Alert States',
    });
  }
<<<<<<< HEAD
=======

  const behaviorList: SceneObjectState['$behaviors'] = [
    new behaviors.CursorSync({
      sync: oldModel.graphTooltip,
    }),
    new behaviors.SceneQueryController(),
    registerDashboardMacro,
    registerPanelInteractionsReporter,
    new DashboardEditPaneBehavior({}),
    new behaviors.LiveNowTimer({ enabled: oldModel.liveNow }),
    preserveDashboardSceneStateInLocalStorage,
    addPanelsOnLoadBehavior,
    new DashboardScopesFacade({
      reloadOnParamsChange: config.featureToggles.reloadDashboardsOnParamsChange && oldModel.meta.reloadOnParamsChange,
      uid: oldModel.uid,
    }),
    new DashboardReloadBehavior({
      reloadOnParamsChange: config.featureToggles.reloadDashboardsOnParamsChange && oldModel.meta.reloadOnParamsChange,
      uid: oldModel.uid,
      version: oldModel.version,
    }),
  ];

  if (config.featureToggles.dashboardNewLayouts) {
    behaviorList.push(new DashboardEditPaneBehavior({}));
  }

>>>>>>> 8ab12aed
  const dashboardScene = new DashboardScene({
    description: oldModel.description,
    editable: oldModel.editable,
    preload: dto.preload ?? false,
    id: oldModel.id,
    isDirty: false,
    links: oldModel.links || [],
    meta: oldModel.meta,
    tags: oldModel.tags || [],
    title: oldModel.title,
    uid: oldModel.uid,
    version: oldModel.version,
    body: new DefaultGridLayoutManager({
      grid: new SceneGridLayout({
        isLazy: dto.preload ? false : true,
        children: createSceneObjectsForPanels(oldModel.panels),
        $behaviors: [trackIfEmpty],
      }),
    }),
    $timeRange: new SceneTimeRange({
      from: oldModel.time.from,
      to: oldModel.time.to,
      fiscalYearStartMonth: oldModel.fiscalYearStartMonth,
      timeZone: oldModel.timezone,
      weekStart: oldModel.weekStart,
      UNSAFE_nowDelay: oldModel.timepicker?.nowDelay,
    }),
    $variables: variables,
<<<<<<< HEAD
    $behaviors: [
      new behaviors.CursorSync({
        sync: oldModel.graphTooltip,
      }),
      new behaviors.SceneQueryController({
        enableProfiling:
          config.dashboardPerformanceMetrics.findIndex((uid) => uid === '*' || uid === oldModel.uid) !== -1,
        onProfileComplete: getDashboardInteractionCallback(oldModel.uid, oldModel.title),
      }),
      registerDashboardMacro,
      registerPanelInteractionsReporter,
      new behaviors.LiveNowTimer({ enabled: oldModel.liveNow }),
      preserveDashboardSceneStateInLocalStorage,
      addPanelsOnLoadBehavior,
      new DashboardScopesFacade({
        reloadOnParamsChange:
          config.featureToggles.reloadDashboardsOnParamsChange && oldModel.meta.reloadOnParamsChange,
        uid: oldModel.uid,
      }),
      new DashboardReloadBehavior({
        reloadOnParamsChange:
          config.featureToggles.reloadDashboardsOnParamsChange && oldModel.meta.reloadOnParamsChange,
        uid: oldModel.uid,
        version: oldModel.version,
      }),
    ],
=======
    $behaviors: behaviorList,
>>>>>>> 8ab12aed
    $data: new DashboardDataLayerSet({ annotationLayers, alertStatesLayer }),
    controls: new DashboardControls({
      variableControls: [new VariableValueSelectors({}), new SceneDataLayerControls()],
      timePicker: new SceneTimePicker({}),
      refreshPicker: new SceneRefreshPicker({
        refresh: oldModel.refresh,
        intervals: oldModel.timepicker.refresh_intervals,
        withText: true,
      }),
      hideTimeControls: oldModel.timepicker.hidden,
    }),
  });

  return dashboardScene;
}

export function buildGridItemForPanel(panel: PanelModel): DashboardGridItem {
  const repeatOptions: Partial<{ variableName: string; repeatDirection: RepeatDirection }> = panel.repeat
    ? {
        variableName: panel.repeat,
        repeatDirection: panel.repeatDirection === 'v' ? 'v' : 'h',
      }
    : {};

  const titleItems: SceneObject[] = [];

  if (config.featureToggles.angularDeprecationUI) {
    titleItems.push(new AngularDeprecation());
  }
  titleItems.push(
    new VizPanelLinks({
      rawLinks: panel.links,
      menu: new VizPanelLinksMenu({ $behaviors: [panelLinksBehavior] }),
    })
  );

  titleItems.push(new PanelNotices());

  const timeOverrideShown = (panel.timeFrom || panel.timeShift) && !panel.hideTimeOverride;

  const vizPanelState: VizPanelState = {
    key: getVizPanelKeyForPanelId(panel.id),
    title: panel.title,
    description: panel.description,
    pluginId: panel.type ?? 'timeseries',
    options: panel.options ?? {},
    fieldConfig: panel.fieldConfig,
    pluginVersion: panel.pluginVersion,
    displayMode: panel.transparent ? 'transparent' : undefined,
    // To be replaced with it's own option persited option instead derived
    hoverHeader: !panel.title && !timeOverrideShown,
    hoverHeaderOffset: 0,
    $data: createPanelDataProvider(panel),
    titleItems,
    $behaviors: [],
    extendPanelContext: setDashboardPanelContext,
    _UNSAFE_customMigrationHandler: getAngularPanelMigrationHandler(panel),
  };

  if (panel.libraryPanel) {
    vizPanelState.$behaviors!.push(
      new LibraryPanelBehavior({ uid: panel.libraryPanel.uid, name: panel.libraryPanel.name })
    );
    vizPanelState.pluginId = LibraryPanelBehavior.LOADING_VIZ_PANEL_PLUGIN_ID;
    vizPanelState.$data = undefined;
  }

  if (!config.publicDashboardAccessToken) {
    vizPanelState.menu = new VizPanelMenu({
      $behaviors: [panelMenuBehavior],
    });
  }

  if (panel.timeFrom || panel.timeShift) {
    vizPanelState.$timeRange = new PanelTimeRange({
      timeFrom: panel.timeFrom,
      timeShift: panel.timeShift,
      hideTimeOverride: panel.hideTimeOverride,
    });
  }

  const body = new VizPanel(vizPanelState);

  return new DashboardGridItem({
    key: `grid-item-${panel.id}`,
    x: panel.gridPos.x,
    y: panel.gridPos.y,
    width: repeatOptions.repeatDirection === 'h' ? 24 : panel.gridPos.w,
    height: panel.gridPos.h,
    itemHeight: panel.gridPos.h,
    body,
    maxPerRow: panel.maxPerRow,
    ...repeatOptions,
  });
}

export function registerPanelInteractionsReporter(scene: DashboardScene) {
  // Subscriptions set with subscribeToEvent are automatically unsubscribed when the scene deactivated
  scene.subscribeToEvent(UserActionEvent, (e) => {
    const { interaction } = e.payload;
    switch (interaction) {
      case 'panel-status-message-clicked':
        DashboardInteractions.panelStatusMessageClicked();
        break;
      case 'panel-cancel-query-clicked':
        DashboardInteractions.panelCancelQueryClicked();
        break;
    }
  });
}

const convertSnapshotData = (snapshotData: DataFrameDTO[]): DataFrameJSON[] => {
  return snapshotData.map((data) => {
    return {
      data: {
        values: data.fields.map((field) => field.values).filter((values): values is unknown[] => values !== undefined),
      },
      schema: {
        fields: data.fields.map((field) => ({
          name: field.name,
          type: field.type,
          config: field.config,
        })),
      },
    };
  });
};

// override panel datasource and targets with snapshot data using the Grafana datasource
export const convertOldSnapshotToScenesSnapshot = (panel: PanelModel) => {
  // only old snapshots created with old dashboards contains snapshotData
  if (panel.snapshotData) {
    panel.datasource = GRAFANA_DATASOURCE_REF;
    panel.targets = [
      {
        refId: panel.snapshotData[0]?.refId ?? '',
        datasource: panel.datasource,
        queryType: 'snapshot',
        // @ts-ignore
        snapshot: convertSnapshotData(panel.snapshotData),
      },
    ];
    panel.snapshotData = [];
  }
};

function trackIfEmpty(grid: SceneGridLayout) {
  getDashboardSceneFor(grid).setState({ isEmpty: grid.state.children.length === 0 });

  const sub = grid.subscribeToState((n, p) => {
    if (n.children.length !== p.children.length || n.children !== p.children) {
      getDashboardSceneFor(grid).setState({ isEmpty: n.children.length === 0 });
    }
  });

  return () => {
    sub.unsubscribe();
  };
}

function getDashboardInteractionCallback(uid: string, title: string) {
  return (e: SceneInteractionProfileEvent) => {
    let interactionType = '';

    if (e.origin === 'SceneTimeRange') {
      interactionType = 'time-range-change';
    } else if (e.origin === 'SceneRefreshPicker') {
      interactionType = 'refresh';
    } else if (e.origin === 'DashboardScene') {
      interactionType = 'view';
    } else if (e.origin.indexOf('Variable') > -1) {
      interactionType = 'variable-change';
    }
    reportInteraction('dashboard-render', {
      interactionType,
      duration: e.duration,
      networkDuration: e.networkDuration,
      totalJSHeapSize: e.totalJSHeapSize,
      usedJSHeapSize: e.usedJSHeapSize,
      jsHeapSizeLimit: e.jsHeapSizeLimit,
    });

    logMeasurement(
      `dashboard.${interactionType}`,
      {
        duration: e.duration,
        networkDuration: e.networkDuration,
        totalJSHeapSize: e.totalJSHeapSize,
        usedJSHeapSize: e.usedJSHeapSize,
        jsHeapSizeLimit: e.jsHeapSizeLimit,
        timeSinceBoot: performance.measure('time_since_boot', 'frontend_boot_js_done_time_seconds').duration,
      },
      { dashboard: uid, title: title }
    );
  };
}<|MERGE_RESOLUTION|>--- conflicted
+++ resolved
@@ -20,11 +20,8 @@
   SceneDataLayerProvider,
   SceneDataLayerControls,
   UserActionEvent,
-<<<<<<< HEAD
   SceneInteractionProfileEvent,
-=======
   SceneObjectState,
->>>>>>> 8ab12aed
 } from '@grafana/scenes';
 import { DashboardModel } from 'app/features/dashboard/state/DashboardModel';
 import { PanelModel } from 'app/features/dashboard/state/PanelModel';
@@ -220,14 +217,16 @@
       name: 'Alert States',
     });
   }
-<<<<<<< HEAD
-=======
 
   const behaviorList: SceneObjectState['$behaviors'] = [
     new behaviors.CursorSync({
       sync: oldModel.graphTooltip,
     }),
-    new behaviors.SceneQueryController(),
+    new behaviors.SceneQueryController({
+      enableProfiling:
+        config.dashboardPerformanceMetrics.findIndex((uid) => uid === '*' || uid === oldModel.uid) !== -1,
+      onProfileComplete: getDashboardInteractionCallback(oldModel.uid, oldModel.title),
+    }),
     registerDashboardMacro,
     registerPanelInteractionsReporter,
     new DashboardEditPaneBehavior({}),
@@ -249,7 +248,6 @@
     behaviorList.push(new DashboardEditPaneBehavior({}));
   }
 
->>>>>>> 8ab12aed
   const dashboardScene = new DashboardScene({
     description: oldModel.description,
     editable: oldModel.editable,
@@ -278,36 +276,7 @@
       UNSAFE_nowDelay: oldModel.timepicker?.nowDelay,
     }),
     $variables: variables,
-<<<<<<< HEAD
-    $behaviors: [
-      new behaviors.CursorSync({
-        sync: oldModel.graphTooltip,
-      }),
-      new behaviors.SceneQueryController({
-        enableProfiling:
-          config.dashboardPerformanceMetrics.findIndex((uid) => uid === '*' || uid === oldModel.uid) !== -1,
-        onProfileComplete: getDashboardInteractionCallback(oldModel.uid, oldModel.title),
-      }),
-      registerDashboardMacro,
-      registerPanelInteractionsReporter,
-      new behaviors.LiveNowTimer({ enabled: oldModel.liveNow }),
-      preserveDashboardSceneStateInLocalStorage,
-      addPanelsOnLoadBehavior,
-      new DashboardScopesFacade({
-        reloadOnParamsChange:
-          config.featureToggles.reloadDashboardsOnParamsChange && oldModel.meta.reloadOnParamsChange,
-        uid: oldModel.uid,
-      }),
-      new DashboardReloadBehavior({
-        reloadOnParamsChange:
-          config.featureToggles.reloadDashboardsOnParamsChange && oldModel.meta.reloadOnParamsChange,
-        uid: oldModel.uid,
-        version: oldModel.version,
-      }),
-    ],
-=======
     $behaviors: behaviorList,
->>>>>>> 8ab12aed
     $data: new DashboardDataLayerSet({ annotationLayers, alertStatesLayer }),
     controls: new DashboardControls({
       variableControls: [new VariableValueSelectors({}), new SceneDataLayerControls()],
