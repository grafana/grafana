import { of } from 'rxjs';

import {
  DataSourceApi,
  FieldType,
  getDefaultTimeRange,
  LoadingState,
  PanelData,
  PluginType,
  ScopedVars,
  toDataFrame,
  VariableSupportType,
} from '@grafana/data';
import { setRunRequest } from '@grafana/runtime';
import { ConstantVariable, CustomVariable, DataSourceVariable, QueryVariable, SceneVariableSet } from '@grafana/scenes';
import { DataSourceRef } from '@grafana/schema';

import { sceneVariablesSetToVariables } from './sceneVariablesSetToVariables';

const runRequestMock = jest.fn().mockReturnValue(
  of<PanelData>({
    state: LoadingState.Done,
    series: [
      toDataFrame({
        fields: [{ name: 'text', type: FieldType.string, values: ['val1', 'val2', 'val11'] }],
      }),
    ],
    timeRange: getDefaultTimeRange(),
  })
);

setRunRequest(runRequestMock);

const getDataSourceMock = jest.fn();

const fakeDsMock: DataSourceApi = {
  name: 'fake-std',
  type: 'fake-std',
  getRef: () => ({ type: 'fake-std', uid: 'fake-std' }),
  query: () =>
    Promise.resolve({
      data: [],
    }),
  testDatasource: () => Promise.resolve({ status: 'success', message: 'abc' }),
  meta: {
    id: 'fake-std',
    type: PluginType.datasource,
    module: 'fake-std',
    baseUrl: '',
    name: 'fake-std',
    info: {
      author: { name: '' },
      description: '',
      links: [],
      logos: { large: '', small: '' },
      updated: '',
      version: '',
      screenshots: [],
    },
  },
  // Standard variable support
  variables: {
    getType: () => VariableSupportType.Standard,
    toDataQuery: (q) => ({ ...q, refId: 'FakeDataSource-refId' }),
  },
  id: 1,
  uid: 'fake-std',
};

jest.mock('@grafana/runtime', () => ({
  ...jest.requireActual('@grafana/runtime'),
  getDataSourceSrv: () => ({
    get: (ds: DataSourceRef, vars: ScopedVars): Promise<DataSourceApi> => {
      getDataSourceMock(ds, vars);
      return Promise.resolve(fakeDsMock);
    },
  }),
}));

describe('sceneVariablesSetToVariables', () => {
  it('should handle QueryVariable', () => {
    const variable = new QueryVariable({
      name: 'test',
      label: 'test-label',
      description: 'test-desc',
      value: ['selected-value'],
      text: ['selected-value-text'],
      datasource: { uid: 'fake-std', type: 'fake-std' },
      query: 'query',
      includeAll: true,
      allValue: 'test-all',
      isMulti: true,
    });
    const set = new SceneVariableSet({
      variables: [variable],
    });

    const result = sceneVariablesSetToVariables(set);

    expect(result).toHaveLength(1);
    expect(result[0]).toMatchInlineSnapshot(`
    {
      "allValue": "test-all",
      "current": {
        "text": [
          "selected-value-text",
        ],
        "value": [
          "selected-value",
        ],
      },
      "datasource": {
        "type": "fake-std",
        "uid": "fake-std",
      },
      "description": "test-desc",
      "includeAll": true,
      "label": "test-label",
      "multi": true,
      "name": "test",
      "options": [],
      "query": "query",
      "refresh": 1,
      "regex": "",
      "sort": 1,
      "type": "query",
    }
    `);
  });

  it('should handle DatasourceVariable', () => {
    const variable = new DataSourceVariable({
      name: 'test',
      label: 'test-label',
      description: 'test-desc',
      value: ['selected-ds-1', 'selected-ds-2'],
      text: ['selected-ds-1-text', 'selected-ds-2-text'],
      pluginId: 'fake-std',
      includeAll: true,
      allValue: 'test-all',
      isMulti: true,
    });
    const set = new SceneVariableSet({
      variables: [variable],
    });

    const result = sceneVariablesSetToVariables(set);

    expect(result).toHaveLength(1);
    expect(result[0]).toMatchInlineSnapshot(`
    {
      "allValue": "test-all",
      "current": {
        "text": [
          "selected-ds-1-text",
          "selected-ds-2-text",
        ],
        "value": [
          "selected-ds-1",
          "selected-ds-2",
        ],
      },
      "description": "test-desc",
      "includeAll": true,
      "label": "test-label",
      "multi": true,
      "name": "test",
      "options": [],
      "query": "fake-std",
      "refresh": 1,
      "regex": "",
<<<<<<< HEAD
      "skipUrlSync": false,
      "type": "datasource",
=======
>>>>>>> ea741dda
    }
    `);
  });

  it('should handle CustomVariable', () => {
    const variable = new CustomVariable({
      name: 'test',
      label: 'test-label',
      description: 'test-desc',
      value: ['test', 'test2'],
      text: ['test', 'test2'],
      query: 'test,test1,test2',
      options: [
        { label: 'test', value: 'test' },
        { label: 'test1', value: 'test1' },
        { label: 'test2', value: 'test2' },
      ],
      includeAll: true,
      allValue: 'test-all',
      isMulti: true,
    });
    const set = new SceneVariableSet({
      variables: [variable],
    });

    const result = sceneVariablesSetToVariables(set);

    expect(result).toHaveLength(1);
    expect(result[0]).toMatchInlineSnapshot(`
    {
      "allValue": "test-all",
      "current": {
        "text": [
          "test",
          "test2",
        ],
        "value": [
          "test",
          "test2",
        ],
      },
      "description": "test-desc",
      "includeAll": true,
      "label": "test-label",
      "multi": true,
      "name": "test",
      "options": [],
      "query": "test,test1,test2",
<<<<<<< HEAD
      "skipUrlSync": false,
      "type": "custom",
=======
>>>>>>> ea741dda
    }
    `);
  });

  it('should handle ConstantVariable', () => {
    const variable = new ConstantVariable({
      name: 'test',
      label: 'test-label',
      description: 'test-desc',
      value: 'constant value',
      skipUrlSync: true,
    });
    const set = new SceneVariableSet({
      variables: [variable],
    });

    const result = sceneVariablesSetToVariables(set);

    expect(result).toHaveLength(1);
    expect(result[0]).toMatchInlineSnapshot(`
    {
      "current": {
        "text": "constant value",
        "value": "constant value",
      },
      "description": "test-desc",
      "hide": 2,
      "label": "test-label",
      "name": "test",
      "query": "constant value",
      "skipUrlSync": true,
      "type": "constant",
    }
    `);
  });
});<|MERGE_RESOLUTION|>--- conflicted
+++ resolved
@@ -169,11 +169,6 @@
       "query": "fake-std",
       "refresh": 1,
       "regex": "",
-<<<<<<< HEAD
-      "skipUrlSync": false,
-      "type": "datasource",
-=======
->>>>>>> ea741dda
     }
     `);
   });
@@ -222,11 +217,6 @@
       "name": "test",
       "options": [],
       "query": "test,test1,test2",
-<<<<<<< HEAD
-      "skipUrlSync": false,
-      "type": "custom",
-=======
->>>>>>> ea741dda
     }
     `);
   });
