import { useState } from 'react';

import { selectors } from '@grafana/e2e-selectors';
import { Button, Checkbox, TextArea, Stack, Alert, Box, Field } from '@grafana/ui';
import { Trans, t } from 'app/core/internationalization';
import { SaveDashboardOptions } from 'app/features/dashboard/components/SaveDashboard/types';

import { DashboardScene } from '../scene/DashboardScene';

import { SaveDashboardDrawer } from './SaveDashboardDrawer';
import {
  DashboardChangeInfo,
  NameAlreadyExistsError,
  SaveButton,
  isNameExistsError,
  isPluginDashboardError,
  isVersionMismatchError,
} from './shared';
import { useSaveDashboard } from './useSaveDashboard';

export interface Props {
  dashboard: DashboardScene;
  drawer: SaveDashboardDrawer;
  changeInfo: DashboardChangeInfo;
}

export function SaveDashboardForm({ dashboard, drawer, changeInfo }: Props) {
<<<<<<< HEAD
  const { hasChanges, hasMigratedToV2 } = changeInfo;
=======
  const { hasChanges, changedSaveModel } = changeInfo;
>>>>>>> bbfeb8d2

  const { state, onSaveDashboard } = useSaveDashboard(false);
  const [options, setOptions] = useState<SaveDashboardOptions>({
    folderUid: dashboard.state.meta.folderUid,
    // we need to set the uid here in order to save the dashboard
    // in schema v2 we don't have the uid in the spec
    k8s: {
      ...dashboard.state.meta.k8s,
    },
  });

  const onSave = async (overwrite: boolean) => {
    const result = await onSaveDashboard(dashboard, { ...options, rawDashboardJSON: changedSaveModel, overwrite });
    if (result.status === 'success') {
      dashboard.closeModal();
      drawer.state.onSaveSuccess?.();
    }
  };

  const cancelButton = (
    <Button variant="secondary" onClick={() => dashboard.closeModal()} fill="outline">
      Cancel
    </Button>
  );

  const saveButton = (overwrite: boolean) => (
    <SaveButton isValid={hasChanges} isLoading={state.loading} onSave={onSave} overwrite={overwrite} />
  );

  const isMessageTooLongError = (message?: string) => {
    return message && message.length > 500;
  };

  function renderFooter(error?: Error) {
    if (isMessageTooLongError(options.message)) {
      const messageLength = options.message?.length ?? 0;

      return (
        <Alert title={t('save-dashboards.message-length.title', 'Message too long')} severity="error">
          <p>
            <Trans i18nKey="save-dashboards.message-length.info">
              The message is {{ messageLength }} characters, which exceeds the maximum length of 500 characters. Please
              shorten it before saving.
            </Trans>
          </p>
        </Alert>
      );
    }

    if (isVersionMismatchError(error)) {
      return (
        <Alert title="Someone else has updated this dashboard" severity="error">
          <p>Would you still like to save this dashboard?</p>
          <Box paddingTop={2}>
            <Stack alignItems="center">
              {cancelButton}
              {saveButton(true)}
            </Stack>
          </Box>
        </Alert>
      );
    }

    if (isNameExistsError(error)) {
      return <NameAlreadyExistsError cancelButton={cancelButton} saveButton={saveButton} />;
    }

    if (isPluginDashboardError(error)) {
      return (
        <Alert title="Plugin dashboard" severity="error">
          <p>
            Your changes will be lost when you update the plugin. Use <strong>Save As</strong> to create custom version.
          </p>
          <Box paddingTop={2}>
            <Stack alignItems="center">
              {cancelButton}
              {saveButton(true)}
            </Stack>
          </Box>
        </Alert>
      );
    }

    return (
      <>
        {error && (
          <Alert title="Failed to save dashboard" severity="error">
            <p>{error.message}</p>
          </Alert>
        )}
        <Stack alignItems="center">
          {cancelButton}
          {saveButton(false)}
          {!hasChanges && <div>No changes to save</div>}
        </Stack>
      </>
    );
  }

  return (
    <Stack gap={2} direction="column">
      <SaveDashboardFormCommonOptions drawer={drawer} changeInfo={changeInfo} />
      {hasMigratedToV2 && (
        <Alert title="Dashboard drastically changed" severity="warning">
          <p>
            Because you're using new dashboards features only supported on new Grafana dashboard schema format, the
            dashboard will be saved in the new format. Please make sure you want to perform this action or you prefer to
            save the dashboard as a new copy.
          </p>
        </Alert>
      )}
      <Field label="Message">
        <TextArea
          aria-label="message"
          value={options.message ?? ''}
          onChange={(e) => {
            setOptions({
              ...options,
              message: e.currentTarget.value,
            });
          }}
          placeholder="Add a note to describe your changes (optional)."
          autoFocus
          rows={5}
        />
      </Field>
      {renderFooter(state.error)}
    </Stack>
  );
}

export interface SaveDashboardFormCommonOptionsProps {
  drawer: SaveDashboardDrawer;
  changeInfo: DashboardChangeInfo;
}

export function SaveDashboardFormCommonOptions({ drawer, changeInfo }: SaveDashboardFormCommonOptionsProps) {
  const { saveVariables = false, saveTimeRange = false, saveRefresh = false } = drawer.useState();
  const { hasTimeChanges, hasVariableValueChanges, hasRefreshChange } = changeInfo;

  return (
    <Stack direction={'column'} alignItems={'flex-start'}>
      {hasTimeChanges && (
        <Checkbox
          id="save-timerange"
          checked={saveTimeRange}
          onChange={drawer.onToggleSaveTimeRange}
          label="Update default time range"
          description={'Will make current time range the new default'}
          data-testid={selectors.pages.SaveDashboardModal.saveTimerange}
        />
      )}
      {hasRefreshChange && (
        <Checkbox
          id="save-refresh"
          label="Update default refresh value"
          description="Will make the current refresh the new default"
          checked={saveRefresh}
          onChange={drawer.onToggleSaveRefresh}
          data-testid={selectors.pages.SaveDashboardModal.saveRefresh}
        />
      )}
      {hasVariableValueChanges && (
        <Checkbox
          id="save-variables"
          label="Update default variable values"
          description="Will make the current values the new default"
          checked={saveVariables}
          onChange={drawer.onToggleSaveVariables}
          data-testid={selectors.pages.SaveDashboardModal.saveVariables}
        />
      )}
    </Stack>
  );
}<|MERGE_RESOLUTION|>--- conflicted
+++ resolved
@@ -25,11 +25,7 @@
 }
 
 export function SaveDashboardForm({ dashboard, drawer, changeInfo }: Props) {
-<<<<<<< HEAD
-  const { hasChanges, hasMigratedToV2 } = changeInfo;
-=======
-  const { hasChanges, changedSaveModel } = changeInfo;
->>>>>>> bbfeb8d2
+  const { hasChanges, hasMigratedToV2, changedSaveModel } = changeInfo;
 
   const { state, onSaveDashboard } = useSaveDashboard(false);
   const [options, setOptions] = useState<SaveDashboardOptions>({
