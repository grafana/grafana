import { useAsyncFn } from 'react-use';

import { locationUtil } from '@grafana/data';
import { t } from '@grafana/i18n';
import { locationService } from '@grafana/runtime';
import { Dashboard } from '@grafana/schema';
import { Spec as DashboardV2Spec } from '@grafana/schema/dist/esm/schema/dashboard/v2';
import appEvents from 'app/core/app_events';
import { useAppNotification } from 'app/core/copy/appNotification';
import { updateDashboardName } from 'app/core/reducers/navBarTree';
import { useSaveDashboardMutation } from 'app/features/browse-dashboards/api/browseDashboardsAPI';
import { SaveDashboardAsOptions, SaveDashboardOptions } from 'app/features/dashboard/components/SaveDashboard/types';
import { DashboardSavedEvent } from 'app/types/events';
import { useDispatch } from 'app/types/store';

import { updateDashboardUidLastUsedDatasource } from '../../dashboard/utils/dashboard';
import { DashboardScene } from '../scene/DashboardScene';
import { DashboardInteractions } from '../utils/interactions';
import { trackDashboardSceneCreatedOrSaved } from '../utils/tracking';

export function useSaveDashboard(isCopy = false) {
  const dispatch = useDispatch();
  const notifyApp = useAppNotification();
  const [saveDashboardRtkQuery] = useSaveDashboardMutation();

  const [state, onSaveDashboard] = useAsyncFn(
    async (
      scene: DashboardScene,
      options: SaveDashboardOptions &
        SaveDashboardAsOptions & {
          // When provided, will take precedence over the scene's save model
          rawDashboardJSON?: Dashboard | DashboardV2Spec;
        }
    ) => {
      {
        let saveModel = options.rawDashboardJSON ?? scene.getSaveModel();

        if (options.saveAsCopy) {
          saveModel = scene.getSaveAsModel({
            isNew: options.isNew,
            title: options.title,
            description: options.description,
            copyTags: options.copyTags,
          });
        }

        const result = await saveDashboardRtkQuery({
          dashboard: saveModel,
          folderUid: options.folderUid,
          message: options.message,
          overwrite: options.overwrite,
          showErrorAlert: false,
          k8s: options.k8s,
        });

        if ('error' in result) {
          throw result.error;
        }

        // result.data is readonly so spreading to allow for slug edits
        const resultData: typeof result.data = { ...result.data };

        // TODO: use slug from response once implemented
        // reuse existing slug to avoid "Unsaved changes" modal after save
        //   due to slugify logic difference between frontend and backend
        if (!result.data.slug && scene.state.meta.slug) {
          const slug = scene.state.meta.slug;
          resultData.slug = slug;
          resultData.url = `${result.data.url}/${slug}`;
        }

        scene.saveCompleted(saveModel, resultData, options.folderUid);

        // important that these happen before location redirect below
        appEvents.publish(new DashboardSavedEvent());
        notifyApp.success(t('dashboard-scene.use-save-dashboard.message-dashboard-saved', 'Dashboard saved'));

        updateDashboardUidLastUsedDatasource(resultData.uid);

        // For analytics tracking, get all expression types used in dashboard
        const expressionTypes = scene.getExpressionTypes(saveModel);

        if (isCopy) {
<<<<<<< HEAD
          reportInteraction('grafana_dashboard_copied', {
            name: saveModel.title,
            url: resultData.url,
            hasExpression: expressionTypes.length > 0,
            expression_types: expressionTypes,
          });
        } else {
          reportInteraction(`grafana_dashboard_${options.isNew ? 'created' : 'saved'}`, {
            name: saveModel.title,
            url: resultData.url,
            hasExpression: expressionTypes.length > 0,
            expression_types: expressionTypes,
=======
          DashboardInteractions.dashboardCopied({ name: saveModel.title || '', url: resultData.url });
        } else {
          trackDashboardSceneCreatedOrSaved(!!options.isNew, scene, {
            name: saveModel.title || '',
            url: resultData.url || '',
>>>>>>> b90cb220
          });
        }

        const currentLocation = locationService.getLocation();
        const newUrl = locationUtil.stripBaseFromUrl(resultData.url);

        if (newUrl !== currentLocation.pathname) {
          setTimeout(() => {
            locationService.push({ pathname: newUrl, search: currentLocation.search });
          });
        }

        if (scene.state.meta.isStarred) {
          dispatch(
            updateDashboardName({
              id: resultData.uid,
              title: scene.state.title,
              url: newUrl,
            })
          );
        }

        return result.data;
      }
    },
    [dispatch, notifyApp]
  );

  return { state, onSaveDashboard };
}<|MERGE_RESOLUTION|>--- conflicted
+++ resolved
@@ -81,26 +81,11 @@
         const expressionTypes = scene.getExpressionTypes(saveModel);
 
         if (isCopy) {
-<<<<<<< HEAD
-          reportInteraction('grafana_dashboard_copied', {
-            name: saveModel.title,
-            url: resultData.url,
-            hasExpression: expressionTypes.length > 0,
-            expression_types: expressionTypes,
-          });
-        } else {
-          reportInteraction(`grafana_dashboard_${options.isNew ? 'created' : 'saved'}`, {
-            name: saveModel.title,
-            url: resultData.url,
-            hasExpression: expressionTypes.length > 0,
-            expression_types: expressionTypes,
-=======
           DashboardInteractions.dashboardCopied({ name: saveModel.title || '', url: resultData.url });
         } else {
           trackDashboardSceneCreatedOrSaved(!!options.isNew, scene, {
             name: saveModel.title || '',
             url: resultData.url || '',
->>>>>>> b90cb220
           });
         }
 
