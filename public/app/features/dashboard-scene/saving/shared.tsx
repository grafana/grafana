import * as React from 'react';

import { selectors } from '@grafana/e2e-selectors';
import { Trans, t } from '@grafana/i18n';
import { config, isFetchError } from '@grafana/runtime';
import { Dashboard } from '@grafana/schema';
<<<<<<< HEAD
import { Spec as DashboardV2Spec } from '@grafana/schema/dist/esm/schema/dashboard/v2alpha2/types.spec.gen';
=======
import { Spec as DashboardV2Spec } from '@grafana/schema/dist/esm/schema/dashboard/v2';
>>>>>>> 2307a6ac
import { Alert, Box, Button, Stack } from '@grafana/ui';
import { WorkflowOption } from 'app/features/provisioning/types';

import { Diffs } from '../settings/version-history/utils';

export interface DashboardChangeInfo {
  changedSaveModel: Dashboard | DashboardV2Spec;
  initialSaveModel: Dashboard | DashboardV2Spec;
  diffs: Diffs;
  diffCount: number;
  hasChanges: boolean;
  hasTimeChanges: boolean;
  hasVariableValueChanges: boolean;
  hasRefreshChange: boolean;
  isNew?: boolean;
  hasFolderChanges?: boolean;
  hasMigratedToV2?: boolean;
}

export interface BaseProvisionedFormData {
  ref?: string;
  path: string;
  comment?: string;
  repo: string;
  workflow?: WorkflowOption;
  title: string;
}

export interface ProvisionedDashboardFormData extends BaseProvisionedFormData {
  description: string;
  folder: {
    uid?: string;
    title?: string;
  };
}

export function isVersionMismatchError(error?: Error) {
  return isFetchError(error) && error.data && error.data.status === 'version-mismatch';
}

export function isNameExistsError(error?: Error) {
  return isFetchError(error) && error.data && error.data.status === 'name-exists';
}

export function isPluginDashboardError(error?: Error) {
  return isFetchError(error) && error.data && error.data.status === 'plugin-dashboard';
}

export interface NameAlreadyExistsErrorProps {
  cancelButton: React.ReactNode;
  saveButton: (overwrite: boolean) => React.ReactNode;
}

export function NameAlreadyExistsError({ cancelButton, saveButton }: NameAlreadyExistsErrorProps) {
  const isRestoreDashboardsEnabled = config.featureToggles.restoreDashboards;
  return isRestoreDashboardsEnabled ? (
    <Alert title={t('save-dashboards.name-exists.title', 'Dashboard name already exists')} severity="error">
      <p>
        <Trans i18nKey="save-dashboards.name-exists.message-info">
          A dashboard with the same name in the selected folder already exists, including recently deleted dashboards.
        </Trans>
      </p>
      <p>
        <Trans i18nKey="save-dashboards.name-exists.message-suggestion">
          Please choose a different name or folder.
        </Trans>
      </p>
    </Alert>
  ) : (
    <Alert
      title={t('dashboard-scene.name-already-exists-error.title-name-already-exists', 'Name already exists')}
      severity="error"
    >
      <p>
        <Trans i18nKey="dashboard-scene.name-already-exists-error.body-name-already-exists">
          A dashboard with the same name in selected folder already exists. Would you still like to save this dashboard?
        </Trans>
      </p>
      <Box paddingTop={2}>
        <Stack alignItems="center">
          {cancelButton}
          {saveButton(true)}
        </Stack>
      </Box>
    </Alert>
  );
}

export interface SaveButtonProps {
  overwrite: boolean;
  onSave: (overwrite: boolean) => void;
  isLoading: boolean;
  isValid?: boolean;
}

export function SaveButton({ overwrite, isLoading, isValid, onSave }: SaveButtonProps) {
  return (
    <Button
      disabled={!isValid || isLoading}
      icon={isLoading ? 'spinner' : undefined}
      onClick={() => onSave(overwrite)}
      variant={overwrite ? 'destructive' : 'primary'}
      data-testid={selectors.components.Drawer.DashboardSaveDrawer.saveButton}
    >
      {isLoading
        ? t('dashboard-scene.save-button.saving', 'Saving...')
        : overwrite
          ? t('dashboard-scene.save-button.save-and-overwrite', 'Save and overwrite')
          : t('dashboard-scene.save-button.save', 'Save')}
    </Button>
  );
}<|MERGE_RESOLUTION|>--- conflicted
+++ resolved
@@ -4,11 +4,7 @@
 import { Trans, t } from '@grafana/i18n';
 import { config, isFetchError } from '@grafana/runtime';
 import { Dashboard } from '@grafana/schema';
-<<<<<<< HEAD
-import { Spec as DashboardV2Spec } from '@grafana/schema/dist/esm/schema/dashboard/v2alpha2/types.spec.gen';
-=======
 import { Spec as DashboardV2Spec } from '@grafana/schema/dist/esm/schema/dashboard/v2';
->>>>>>> 2307a6ac
 import { Alert, Box, Button, Stack } from '@grafana/ui';
 import { WorkflowOption } from 'app/features/provisioning/types';
 
