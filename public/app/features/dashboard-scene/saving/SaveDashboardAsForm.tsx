import debounce from 'debounce-promise';
import { ChangeEvent, useState } from 'react';
import { UseFormSetValue, useForm } from 'react-hook-form';

import { selectors } from '@grafana/e2e-selectors';
import { Button, Input, Switch, Field, Label, TextArea, Stack, Alert, Box } from '@grafana/ui';
import { FolderPicker } from 'app/core/components/Select/FolderPicker';
import { validationSrv } from 'app/features/manage-dashboards/services/ValidationSrv';

<<<<<<< HEAD
import { AnnoKeyRepoName } from '../../apiserver/types';
=======
import { AnnoKeyManagerIdentity } from '../../apiserver/types';
>>>>>>> 66b137dd
import { RepositoryView } from '../../provisioning/api';
import { DashboardScene } from '../scene/DashboardScene';

import { DashboardChangeInfo, NameAlreadyExistsError, SaveButton, isNameExistsError } from './shared';
import { useSaveDashboard } from './useSaveDashboard';

interface SaveDashboardAsFormDTO {
  firstName?: string;
  title: string;
  description: string;
  folder: { uid?: string; title?: string };
  copyTags: boolean;
}

export interface Props {
  dashboard: DashboardScene;
  changeInfo: DashboardChangeInfo;
}

export function SaveDashboardAsForm({ dashboard, changeInfo }: Props) {
  const { changedSaveModel } = changeInfo;

  const { register, handleSubmit, setValue, formState, getValues, watch } = useForm<SaveDashboardAsFormDTO>({
    mode: 'onBlur',
    defaultValues: {
      title: changeInfo.isNew ? changedSaveModel.title! : `${changedSaveModel.title} Copy`,
      description: changedSaveModel.description ?? '',
      folder: {
        uid: dashboard.state.meta.folderUid,
        title: dashboard.state.meta.folderTitle,
      },
      copyTags: false,
    },
  });

  const { errors, isValid, defaultValues } = formState;
  const formValues = watch();

  const { state, onSaveDashboard } = useSaveDashboard(false);

  const [contentSent, setContentSent] = useState<{ title?: string; folderUid?: string }>({});
  const [hasFolderChanged, setHasFolderChanged] = useState(false);
  const onSave = async (overwrite: boolean) => {
    const data = getValues();

    const result = await onSaveDashboard(dashboard, {
      overwrite,
      folderUid: data.folder.uid,
      rawDashboardJSON: changedSaveModel,

      // save as config
      saveAsCopy: true,
      isNew: changeInfo.isNew,
      copyTags: data.copyTags,
      title: data.title,
      description: data.description,
    });

    if (result.status === 'success') {
      dashboard.closeModal();
    } else {
      setContentSent({
        title: data.title,
        folderUid: data.folder.uid,
      });
    }
  };

  const cancelButton = (
    <Button variant="secondary" onClick={() => dashboard.closeModal()} fill="outline">
      Cancel
    </Button>
  );

  const saveButton = (overwrite: boolean) => {
    const showSaveButton = !isValid && hasFolderChanged ? true : isValid;
    return <SaveButton isValid={showSaveButton} isLoading={state.loading} onSave={onSave} overwrite={overwrite} />;
  };
  function renderFooter(error?: Error) {
    const formValuesMatchContentSent =
      formValues.title.trim() === contentSent.title && formValues.folder.uid === contentSent.folderUid;
    if (isNameExistsError(error) && formValuesMatchContentSent) {
      return <NameAlreadyExistsError cancelButton={cancelButton} saveButton={saveButton} />;
    }
    return (
      <>
        {error && formValuesMatchContentSent && (
          <Alert title="Failed to save dashboard" severity="error">
            {error.message && <p>{error.message}</p>}
          </Alert>
        )}
        <Stack alignItems="center">
          {cancelButton}
          {saveButton(false)}
        </Stack>
      </>
    );
  }

  return (
    <form onSubmit={handleSubmit(() => onSave(false))}>
      <Field label={<TitleFieldLabel onChange={setValue} />} invalid={!!errors.title} error={errors.title?.message}>
        <Input
          {...register('title', { required: 'Required', validate: validateDashboardName })}
          aria-label="Save dashboard title field"
          data-testid={selectors.components.Drawer.DashboardSaveDrawer.saveAsTitleInput}
          onChange={debounce(async (e: ChangeEvent<HTMLInputElement>) => {
            setValue('title', e.target.value, { shouldValidate: true });
          }, 400)}
        />
      </Field>
      <Field
        label={<DescriptionLabel onChange={setValue} />}
        invalid={!!errors.description}
        error={errors.description?.message}
      >
        <TextArea
          {...register('description', { required: false })}
          aria-label="Save dashboard description field"
          autoFocus
        />
      </Field>

      <Field label="Folder">
        <FolderPicker
          onChange={(uid: string | undefined, title: string | undefined, repository?: RepositoryView) => {
            const name = repository?.name;
            setValue('folder', { uid, title });
            const folderUid = dashboard.state.meta.folderUid;
            setHasFolderChanged(uid !== folderUid);
            dashboard.setState({
              meta: {
<<<<<<< HEAD
                k8s: name ? { annotations: { [AnnoKeyRepoName]: name } } : undefined,
=======
                k8s: name ? { annotations: { [AnnoKeyManagerIdentity]: name } } : undefined,
>>>>>>> 66b137dd
                folderUid: uid,
              },
            });
          }}
          // Old folder picker fields
          value={formValues.folder?.uid}
          initialTitle={defaultValues!.folder!.title}
          dashboardId={dashboard.state.id ?? undefined}
          enableCreateNew
        />
      </Field>
      {!changeInfo.isNew && (
        <Field label="Copy tags">
          <Switch {...register('copyTags')} />
        </Field>
      )}
      <Box paddingTop={2}>{renderFooter(state.error)}</Box>
    </form>
  );
}

export interface TitleLabelProps {
  onChange: UseFormSetValue<SaveDashboardAsFormDTO>;
}

export function TitleFieldLabel(props: TitleLabelProps) {
  return (
    <Stack justifyContent="space-between">
      <Label htmlFor="description">Title</Label>
      {/* {config.featureToggles.dashgpt && isNew && (
                <GenAIDashDescriptionButton
                  onGenerate={(description) => field.onChange(description)}
                  dashboard={dashboard}
                />
              )} */}
    </Stack>
  );
}

export interface DescriptionLabelProps {
  onChange: UseFormSetValue<SaveDashboardAsFormDTO>;
}

export function DescriptionLabel(props: DescriptionLabelProps) {
  return (
    <Stack justifyContent="space-between">
      <Label htmlFor="description">Description</Label>
      {/* {config.featureToggles.dashgpt && isNew && (
                <GenAIDashDescriptionButton
                  onGenerate={(description) => field.onChange(description)}
                  dashboard={dashboard}
                />
              )} */}
    </Stack>
  );
}

async function validateDashboardName(title: string, formValues: SaveDashboardAsFormDTO) {
  if (title === formValues.folder.title?.trim()) {
    return 'Dashboard name cannot be the same as folder name';
  }

  try {
    await validationSrv.validateNewDashboardName(formValues.folder.uid ?? 'general', title);
    return true;
  } catch (e) {
    return e instanceof Error ? e.message : 'Dashboard name is invalid';
  }
}<|MERGE_RESOLUTION|>--- conflicted
+++ resolved
@@ -7,11 +7,7 @@
 import { FolderPicker } from 'app/core/components/Select/FolderPicker';
 import { validationSrv } from 'app/features/manage-dashboards/services/ValidationSrv';
 
-<<<<<<< HEAD
-import { AnnoKeyRepoName } from '../../apiserver/types';
-=======
 import { AnnoKeyManagerIdentity } from '../../apiserver/types';
->>>>>>> 66b137dd
 import { RepositoryView } from '../../provisioning/api';
 import { DashboardScene } from '../scene/DashboardScene';
 
@@ -144,11 +140,7 @@
             setHasFolderChanged(uid !== folderUid);
             dashboard.setState({
               meta: {
-<<<<<<< HEAD
-                k8s: name ? { annotations: { [AnnoKeyRepoName]: name } } : undefined,
-=======
                 k8s: name ? { annotations: { [AnnoKeyManagerIdentity]: name } } : undefined,
->>>>>>> 66b137dd
                 folderUid: uid,
               },
             });
