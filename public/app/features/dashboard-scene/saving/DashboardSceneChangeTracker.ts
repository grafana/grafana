--- conflicted
+++ resolved
@@ -1,12 +1,7 @@
 import { Unsubscribable } from 'rxjs';
 
 import {
-<<<<<<< HEAD
   SceneDataLayerSet,
-  SceneGridItem,
-=======
-  SceneDataLayers,
->>>>>>> a64977d1
   SceneGridLayout,
   SceneObjectStateChangedEvent,
   SceneRefreshPicker,
