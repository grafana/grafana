import { Unsubscribable } from 'rxjs';

import {
  SceneDataLayerSet,
  SceneDataTransformer,
  SceneGridLayout,
  SceneObjectStateChangedEvent,
  SceneQueryRunner,
  SceneRefreshPicker,
  SceneTimeRange,
  SceneVariableSet,
  VizPanel,
  behaviors,
} from '@grafana/scenes';
import { createWorker } from 'app/features/dashboard-scene/saving/createDetectChangesWorker';

import { DashboardAnnotationsDataLayer } from '../scene/DashboardAnnotationsDataLayer';
import { DashboardControls } from '../scene/DashboardControls';
import { DashboardGridItem } from '../scene/DashboardGridItem';
import { DashboardScene, PERSISTED_PROPS } from '../scene/DashboardScene';
import { LibraryVizPanel } from '../scene/LibraryVizPanel';
import { VizPanelLinks } from '../scene/PanelLinks';
import { PanelTimeRange } from '../scene/PanelTimeRange';
import { transformSceneToSaveModel } from '../serialization/transformSceneToSaveModel';
import { isSceneVariableInstance } from '../settings/variables/utils';

import { DashboardChangeInfo } from './shared';

export class DashboardSceneChangeTracker {
  private _changeTrackerSub: Unsubscribable | undefined;
  private _changesWorker?: Worker;
  private _dashboard: DashboardScene;

  constructor(dashboard: DashboardScene) {
    this._dashboard = dashboard;
  }

  private onStateChanged({ payload }: SceneObjectStateChangedEvent) {
    // If there are no changes in the sate, the check is not needed
    if (Object.keys(payload.partialUpdate).length === 0) {
      return;
    }

    // Any change in the panel should trigger a change detection
    // The VizPanelManager includes configuration for the panel like repeat
    // The PanelTimeRange includes the overrides configuration
    if (
      payload.changedObject instanceof VizPanel ||
      payload.changedObject instanceof DashboardGridItem ||
      payload.changedObject instanceof PanelTimeRange
    ) {
      return this.detectChanges();
    }
    // SceneQueryRunner includes the DS configuration
    if (payload.changedObject instanceof SceneQueryRunner) {
      if (!Object.prototype.hasOwnProperty.call(payload.partialUpdate, 'data')) {
        return this.detectChanges();
      }
    }
    // SceneDataTransformer includes the transformation configuration
    if (payload.changedObject instanceof SceneDataTransformer) {
      if (!Object.prototype.hasOwnProperty.call(payload.partialUpdate, 'data')) {
        return this.detectChanges();
      }
    }
    if (payload.changedObject instanceof VizPanelLinks) {
      return this.detectChanges();
    }
    if (payload.changedObject instanceof LibraryVizPanel) {
      if (Object.prototype.hasOwnProperty.call(payload.partialUpdate, 'name')) {
        return this.detectChanges();
      }
    }
    if (payload.changedObject instanceof SceneRefreshPicker) {
      if (
        Object.prototype.hasOwnProperty.call(payload.partialUpdate, 'intervals') ||
        Object.prototype.hasOwnProperty.call(payload.partialUpdate, 'refresh')
      ) {
<<<<<<< HEAD
        return this.detectChanges();
      }
    }
    if (payload.changedObject instanceof behaviors.CursorSync) {
      return this.detectChanges();
    }
    if (payload.changedObject instanceof SceneDataLayerSet) {
      return this.detectChanges();
    }
    if (payload.changedObject instanceof DashboardGridItem) {
      return this.detectChanges();
    }
    if (payload.changedObject instanceof SceneGridLayout) {
      return this.detectChanges();
    }
    if (payload.changedObject instanceof DashboardScene) {
      if (Object.keys(payload.partialUpdate).some((key) => PERSISTED_PROPS.includes(key))) {
        return this.detectChanges();
      }
    }
    if (payload.changedObject instanceof SceneTimeRange) {
      return this.detectChanges();
    }
    if (payload.changedObject instanceof DashboardControls) {
      if (Object.prototype.hasOwnProperty.call(payload.partialUpdate, 'hideTimeControls')) {
        return this.detectChanges();
      }
    }
    if (payload.changedObject instanceof SceneVariableSet) {
      return this.detectChanges();
    }
    if (payload.changedObject instanceof DashboardAnnotationsDataLayer) {
      if (!Object.prototype.hasOwnProperty.call(payload.partialUpdate, 'data')) {
        return this.detectChanges();
      }
    }
    if (payload.changedObject instanceof behaviors.LiveNowTimer) {
      return this.detectChanges();
    }
    if (isSceneVariableInstance(payload.changedObject)) {
      return this.detectChanges();
=======
        this.detectSaveModelChanges();
      }
    }
    if (payload.changedObject instanceof behaviors.CursorSync) {
      this.detectSaveModelChanges();
    }
    if (payload.changedObject instanceof SceneDataLayerSet) {
      this.detectSaveModelChanges();
    }
    if (payload.changedObject instanceof DashboardGridItem) {
      this.detectSaveModelChanges();
    }
    if (payload.changedObject instanceof SceneGridLayout) {
      this.detectSaveModelChanges();
    }
    if (payload.changedObject instanceof DashboardScene) {
      if (Object.keys(payload.partialUpdate).some((key) => PERSISTED_PROPS.includes(key))) {
        this.detectSaveModelChanges();
      }
    }
    if (payload.changedObject instanceof SceneTimeRange) {
      this.detectSaveModelChanges();
    }
    if (payload.changedObject instanceof DashboardControls) {
      if (Object.prototype.hasOwnProperty.call(payload.partialUpdate, 'hideTimeControls')) {
        this.detectSaveModelChanges();
      }
    }
    if (payload.changedObject instanceof SceneVariableSet) {
      this.detectSaveModelChanges();
    }
    if (payload.changedObject instanceof DashboardAnnotationsDataLayer) {
      if (!Object.prototype.hasOwnProperty.call(payload.partialUpdate, 'data')) {
        this.detectSaveModelChanges();
      }
    }
    if (payload.changedObject instanceof behaviors.LiveNowTimer) {
      this.detectSaveModelChanges();
    }
    if (isSceneVariableInstance(payload.changedObject)) {
      this.detectSaveModelChanges();
>>>>>>> 5aa56c93
    }
  }

  private detectSaveModelChanges() {
    this._changesWorker?.postMessage({
      changed: transformSceneToSaveModel(this._dashboard),
      initial: this._dashboard.getInitialSaveModel(),
    });
  }

  private hasMetadataChanges() {
    return this._dashboard.state.meta.folderUid !== this._dashboard.getInitialState()?.meta.folderUid;
  }

  private updateIsDirty(result: DashboardChangeInfo) {
    const { hasChanges } = result;

    if (hasChanges || this.hasMetadataChanges()) {
      if (!this._dashboard.state.isDirty) {
        this._dashboard.setState({ isDirty: true });
      }
    } else {
      if (this._dashboard.state.isDirty) {
        this._dashboard.setState({ isDirty: false });
      }
    }
  }

  private init() {
    this._changesWorker = createWorker();
  }

  public startTrackingChanges() {
    if (!this._changesWorker) {
      this.init();
    }
    this._changesWorker!.onmessage = (e: MessageEvent<DashboardChangeInfo>) => {
      this.updateIsDirty(e.data);
    };

    this._changeTrackerSub = this._dashboard.subscribeToEvent(
      SceneObjectStateChangedEvent,
      this.onStateChanged.bind(this)
    );
  }

  public stopTrackingChanges() {
    this._changeTrackerSub?.unsubscribe();
  }

  public terminate() {
    this.stopTrackingChanges();
    this._changesWorker?.terminate();
  }
}<|MERGE_RESOLUTION|>--- conflicted
+++ resolved
@@ -49,26 +49,26 @@
       payload.changedObject instanceof DashboardGridItem ||
       payload.changedObject instanceof PanelTimeRange
     ) {
-      return this.detectChanges();
+      return this.detectSaveModelChanges();
     }
     // SceneQueryRunner includes the DS configuration
     if (payload.changedObject instanceof SceneQueryRunner) {
       if (!Object.prototype.hasOwnProperty.call(payload.partialUpdate, 'data')) {
-        return this.detectChanges();
+        return this.detectSaveModelChanges();
       }
     }
     // SceneDataTransformer includes the transformation configuration
     if (payload.changedObject instanceof SceneDataTransformer) {
       if (!Object.prototype.hasOwnProperty.call(payload.partialUpdate, 'data')) {
-        return this.detectChanges();
+        return this.detectSaveModelChanges();
       }
     }
     if (payload.changedObject instanceof VizPanelLinks) {
-      return this.detectChanges();
+      return this.detectSaveModelChanges();
     }
     if (payload.changedObject instanceof LibraryVizPanel) {
       if (Object.prototype.hasOwnProperty.call(payload.partialUpdate, 'name')) {
-        return this.detectChanges();
+        return this.detectSaveModelChanges();
       }
     }
     if (payload.changedObject instanceof SceneRefreshPicker) {
@@ -76,91 +76,47 @@
         Object.prototype.hasOwnProperty.call(payload.partialUpdate, 'intervals') ||
         Object.prototype.hasOwnProperty.call(payload.partialUpdate, 'refresh')
       ) {
-<<<<<<< HEAD
-        return this.detectChanges();
+        return this.detectSaveModelChanges();
       }
     }
     if (payload.changedObject instanceof behaviors.CursorSync) {
-      return this.detectChanges();
+      return this.detectSaveModelChanges();
     }
     if (payload.changedObject instanceof SceneDataLayerSet) {
-      return this.detectChanges();
+      return this.detectSaveModelChanges();
     }
     if (payload.changedObject instanceof DashboardGridItem) {
-      return this.detectChanges();
+      return this.detectSaveModelChanges();
     }
     if (payload.changedObject instanceof SceneGridLayout) {
-      return this.detectChanges();
+      return this.detectSaveModelChanges();
     }
     if (payload.changedObject instanceof DashboardScene) {
       if (Object.keys(payload.partialUpdate).some((key) => PERSISTED_PROPS.includes(key))) {
-        return this.detectChanges();
+        return this.detectSaveModelChanges();
       }
     }
     if (payload.changedObject instanceof SceneTimeRange) {
-      return this.detectChanges();
+      return this.detectSaveModelChanges();
     }
     if (payload.changedObject instanceof DashboardControls) {
       if (Object.prototype.hasOwnProperty.call(payload.partialUpdate, 'hideTimeControls')) {
-        return this.detectChanges();
+        return this.detectSaveModelChanges();
       }
     }
     if (payload.changedObject instanceof SceneVariableSet) {
-      return this.detectChanges();
+      return this.detectSaveModelChanges();
     }
     if (payload.changedObject instanceof DashboardAnnotationsDataLayer) {
       if (!Object.prototype.hasOwnProperty.call(payload.partialUpdate, 'data')) {
-        return this.detectChanges();
+        return this.detectSaveModelChanges();
       }
     }
     if (payload.changedObject instanceof behaviors.LiveNowTimer) {
-      return this.detectChanges();
+      return this.detectSaveModelChanges();
     }
     if (isSceneVariableInstance(payload.changedObject)) {
-      return this.detectChanges();
-=======
-        this.detectSaveModelChanges();
-      }
-    }
-    if (payload.changedObject instanceof behaviors.CursorSync) {
-      this.detectSaveModelChanges();
-    }
-    if (payload.changedObject instanceof SceneDataLayerSet) {
-      this.detectSaveModelChanges();
-    }
-    if (payload.changedObject instanceof DashboardGridItem) {
-      this.detectSaveModelChanges();
-    }
-    if (payload.changedObject instanceof SceneGridLayout) {
-      this.detectSaveModelChanges();
-    }
-    if (payload.changedObject instanceof DashboardScene) {
-      if (Object.keys(payload.partialUpdate).some((key) => PERSISTED_PROPS.includes(key))) {
-        this.detectSaveModelChanges();
-      }
-    }
-    if (payload.changedObject instanceof SceneTimeRange) {
-      this.detectSaveModelChanges();
-    }
-    if (payload.changedObject instanceof DashboardControls) {
-      if (Object.prototype.hasOwnProperty.call(payload.partialUpdate, 'hideTimeControls')) {
-        this.detectSaveModelChanges();
-      }
-    }
-    if (payload.changedObject instanceof SceneVariableSet) {
-      this.detectSaveModelChanges();
-    }
-    if (payload.changedObject instanceof DashboardAnnotationsDataLayer) {
-      if (!Object.prototype.hasOwnProperty.call(payload.partialUpdate, 'data')) {
-        this.detectSaveModelChanges();
-      }
-    }
-    if (payload.changedObject instanceof behaviors.LiveNowTimer) {
-      this.detectSaveModelChanges();
-    }
-    if (isSceneVariableInstance(payload.changedObject)) {
-      this.detectSaveModelChanges();
->>>>>>> 5aa56c93
+      return this.detectSaveModelChanges();
     }
   }
 
