--- conflicted
+++ resolved
@@ -844,10 +844,7 @@
       dashboardUID: this.state.uid,
       panelId,
       panelPluginId: panel?.state.pluginId,
-<<<<<<< HEAD
-=======
       scopes: this.state.scopes?.getSelectedScopes(),
->>>>>>> 5b85c4c2
     };
   }
 
