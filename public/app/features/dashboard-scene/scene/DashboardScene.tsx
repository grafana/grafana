--- conflicted
+++ resolved
@@ -3,13 +3,8 @@
 import React from 'react';
 import { Unsubscribable } from 'rxjs';
 
-<<<<<<< HEAD
-import { AppEvents, CoreApp, DataQueryRequest, NavIndex, NavModelItem, locationUtil } from '@grafana/data';
-import { locationService } from '@grafana/runtime';
-=======
-import { CoreApp, DataQueryRequest, NavIndex, NavModelItem, locationUtil, textUtil } from '@grafana/data';
+import { AppEvents, CoreApp, DataQueryRequest, NavIndex, NavModelItem, locationUtil, textUtil } from '@grafana/data';
 import { locationService, config } from '@grafana/runtime';
->>>>>>> f59e76d5
 import {
   getUrlSyncManager,
   SceneFlexLayout,
