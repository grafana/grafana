import * as H from 'history';
import { Unsubscribable } from 'rxjs';

import { locationUtil, NavModelItem, UrlQueryMap } from '@grafana/data';
import { locationService } from '@grafana/runtime';
import {
  getUrlSyncManager,
  SceneGridItem,
  SceneGridLayout,
  SceneObject,
  SceneObjectBase,
  SceneObjectState,
  SceneObjectStateChangedEvent,
  sceneUtils,
} from '@grafana/scenes';

import { DashboardSceneRenderer } from '../scene/DashboardSceneRenderer';
import { SaveDashboardDrawer } from '../serialization/SaveDashboardDrawer';
import { findVizPanelById, forceRenderChildren } from '../utils/utils';

import { DashboardSceneUrlSync } from './DashboardSceneUrlSync';

export interface DashboardSceneState extends SceneObjectState {
  title: string;
  uid?: string;
  body: SceneObject;
  actions?: SceneObject[];
  controls?: SceneObject[];
  isEditing?: boolean;
  isDirty?: boolean;
  /** Panel to inspect */
  inspectPanelId?: string;
  /** Panel to view in full screen */
  viewPanelId?: string;
  /** Scene object that handles the current drawer */
  drawer?: SceneObject;
}

export class DashboardScene extends SceneObjectBase<DashboardSceneState> {
  static Component = DashboardSceneRenderer;

  /**
   * Handles url sync
   */
  protected _urlSync = new DashboardSceneUrlSync(this);
  /**
   * State before editing started
   */
  private _initialState?: DashboardSceneState;
  /**
   * Url state before editing started
   */
  private _initiallUrlState?: UrlQueryMap;
  /**
   * change tracking subscription
   */
  private _changeTrackerSub?: Unsubscribable;

  public constructor(state: DashboardSceneState) {
    super(state);

    this.addActivationHandler(() => this.onActivate());
  }

<<<<<<< HEAD
  onChildStateChanged = (event: SceneObjectStateChangedEvent) => {
    // Temporary hacky way to detect changes
    if (event.payload.changedObject instanceof SceneGridItem) {
      this.setState({ isDirty: true });
=======
  private onActivate() {
    if (this.state.isEditing) {
      this.startTrackingChanges();
>>>>>>> f4ad247d
    }

    // Deactivation logic
    return () => {
      this.stopTrackingChanges();
      this.stopUrlSync();
    };
  }

  public startUrlSync() {
    getUrlSyncManager().initSync(this);
  }

  public stopUrlSync() {
    getUrlSyncManager().cleanUp(this);
  }

  public onEnterEditMode = () => {
    // Save this state
    this._initialState = sceneUtils.cloneSceneObjectState(this.state);
    this._initiallUrlState = locationService.getSearchObject();

    // Switch to edit mode
    this.setState({ isEditing: true });

    // Propagate change edit mode change to children
    if (this.state.body instanceof SceneGridLayout) {
      this.state.body.setState({ isDraggable: true, isResizable: true });
      forceRenderChildren(this.state.body, true);
    }

    this.startTrackingChanges();
  };

  public onDiscard = () => {
    // No need to listen to changes anymore
    this.stopTrackingChanges();
    // Stop url sync before updating url
    this.stopUrlSync();
    // Now we can update url
    locationService.partial(this._initiallUrlState!, true);
    // Update state and disable editing
    this.setState({ ...this._initialState, isEditing: false });
    // and start url sync again
    this.startUrlSync();

    // Disable grid dragging
    if (this.state.body instanceof SceneGridLayout) {
      this.state.body.setState({ isDraggable: false, isResizable: false });
      forceRenderChildren(this.state.body, true);
    }
  };

  public onSave = () => {
    this.setState({ drawer: new SaveDashboardDrawer(this) });
  };

  public getPageNav(location: H.Location) {
    let pageNav: NavModelItem = {
      text: this.state.title,
      url: locationUtil.getUrlForPartial(location, { viewPanel: null, inspect: null }),
    };

    if (this.state.viewPanelId) {
      pageNav = {
        text: 'View panel',
        parentItem: pageNav,
      };
    }

    return pageNav;
  }

  /**
   * Returns the body (layout) or the full view panel
   */
  public getBodyToRender(viewPanelId?: string): SceneObject {
    const viewPanel = findVizPanelById(this, viewPanelId);
    return viewPanel ?? this.state.body;
  }

  private startTrackingChanges() {
    this._changeTrackerSub = this.subscribeToEvent(
      SceneObjectStateChangedEvent,
      (event: SceneObjectStateChangedEvent) => {
        if (event.payload.changedObject instanceof SceneGridItem) {
          this.setState({ isDirty: true });
        }
      }
    );
  }

  private stopTrackingChanges() {
    this._changeTrackerSub?.unsubscribe();
  }

  public getInitialState(): DashboardSceneState | undefined {
    return this._initialState;
  }
}<|MERGE_RESOLUTION|>--- conflicted
+++ resolved
@@ -62,16 +62,9 @@
     this.addActivationHandler(() => this.onActivate());
   }
 
-<<<<<<< HEAD
-  onChildStateChanged = (event: SceneObjectStateChangedEvent) => {
-    // Temporary hacky way to detect changes
-    if (event.payload.changedObject instanceof SceneGridItem) {
-      this.setState({ isDirty: true });
-=======
   private onActivate() {
     if (this.state.isEditing) {
       this.startTrackingChanges();
->>>>>>> f4ad247d
     }
 
     // Deactivation logic
