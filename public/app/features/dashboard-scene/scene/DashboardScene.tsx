--- conflicted
+++ resolved
@@ -128,11 +128,7 @@
   };
 
   public onSave = () => {
-<<<<<<< HEAD
-    this.setState({ drawer: new SaveDashboardDrawer({ dashboardRef: this.getRef() }) });
-=======
-    this.setState({ overlay: new SaveDashboardDrawer({ dashboardRef: new SceneObjectRef(this) }) });
->>>>>>> 7896df75
+    this.setState({ overlay: new SaveDashboardDrawer({ dashboardRef: this.getRef() }) });
   };
 
   public getPageNav(location: H.Location) {
