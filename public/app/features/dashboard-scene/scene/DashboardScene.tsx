--- conflicted
+++ resolved
@@ -127,12 +127,6 @@
   overlay?: SceneObject;
   /** The dashboard doesn't have panels */
   isEmpty?: boolean;
-<<<<<<< HEAD
-  /** Scene object that handles the scopes selector */
-  scopes?: ScopesScene;
-  /** Kiosk mode */
-  kioskMode?: KioskMode;
-=======
   /** Kiosk mode */
   kioskMode?: KioskMode;
   /** Share view */
@@ -143,7 +137,6 @@
   panelsPerRow?: number;
   /** options pane */
   editPane: DashboardEditPane;
->>>>>>> 9e942dcb
 }
 
 export class DashboardScene extends SceneObjectBase<DashboardSceneState> {
@@ -194,10 +187,6 @@
       $timeRange: state.$timeRange ?? new SceneTimeRange({}),
       body: state.body ?? DefaultGridLayoutManager.fromVizPanels(),
       links: state.links ?? [],
-<<<<<<< HEAD
-      scopes: state.uid && config.featureToggles.scopeFilters ? new ScopesScene() : undefined,
-=======
->>>>>>> 9e942dcb
       ...state,
       editPane: new DashboardEditPane(),
     });
@@ -537,41 +526,6 @@
 
     this.addPanel(panel);
 
-<<<<<<< HEAD
-    if (gridItem instanceof DashboardGridItem && gridItem.state.body instanceof LibraryVizPanel) {
-      const panelKey = getVizPanelKeyForPanelId(panelId);
-
-      gridItem.state.body.setState({ panelKey });
-
-      const vizPanel = gridItem.state.body.state.panel;
-
-      if (vizPanel instanceof VizPanel) {
-        vizPanel.setState({ key: panelKey });
-      }
-    } else if (gridItem instanceof DashboardGridItem && gridItem.state.body) {
-      gridItem.state.body.setState({
-        key: getVizPanelKeyForPanelId(panelId),
-      });
-    } else if (gridItem instanceof DashboardGridItem) {
-      gridItem.state.body.setState({
-        key: getVizPanelKeyForPanelId(panelId),
-      });
-    }
-
-    gridItem.setState({
-      height: NEW_PANEL_HEIGHT,
-      width: NEW_PANEL_WIDTH,
-      x: 0,
-      y: 0,
-      key: `grid-item-${panelId}`,
-    });
-
-    sceneGridLayout.setState({
-      children: [gridItem, ...sceneGridLayout.state.children],
-    });
-
-=======
->>>>>>> 9e942dcb
     store.delete(LS_PANEL_COPY_KEY);
   }
 
