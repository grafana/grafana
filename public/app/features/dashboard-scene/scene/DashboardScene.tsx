import * as H from 'history';

import { AppEvents, locationUtil, NavModelItem } from '@grafana/data';
import { locationService } from '@grafana/runtime';
import {
  getUrlSyncManager,
  SceneGridLayout,
  SceneObject,
  SceneObjectBase,
  SceneObjectState,
  SceneObjectUrlSyncHandler,
  SceneObjectUrlValues,
} from '@grafana/scenes';
import appEvents from 'app/core/app_events';

import { PanelInspectDrawer } from '../inspect/PanelInspectDrawer';
import { DashboardSceneRenderer } from '../scene/DashboardSceneRenderer';
import { DashboardChangeTracker } from '../serialization/DashboardChangeTracker';
import { SaveDashboardDrawer } from '../serialization/SaveDashboardDrawer';
import { findVizPanel } from '../utils/findVizPanel';
import { forceRenderChildren } from '../utils/utils';

export interface DashboardSceneState extends SceneObjectState {
  title: string;
  uid?: string;
  body: SceneObject;
  actions?: SceneObject[];
  controls?: SceneObject[];
  isEditing?: boolean;
  isDirty?: boolean;
  /** Scene object key for object to inspect */
  inspectPanelKey?: string;
  /** Scene object key for object to view in fullscreen */
  viewPanelKey?: string;
  /** Scene object that handles the current drawer */
  drawer?: SceneObject;
}

export class DashboardScene extends SceneObjectBase<DashboardSceneState> {
  static Component = DashboardSceneRenderer;

  protected _urlSync = new DashboardSceneUrlSync(this);
  private _changeTracker?: DashboardChangeTracker;

  constructor(state: DashboardSceneState) {
    super(state);

    this.addActivationHandler(() => this.onActivate());
  }

<<<<<<< HEAD
  private onActivate() {
    if (this.state.isEditing) {
      this._changeTracker?.startTracking();
=======
  public onChildStateChanged = (event: SceneObjectStateChangedEvent) => {
    // Temporary hacky way to detect changes
    if (event.payload.changedObject instanceof SceneGridItem) {
      this.setState({ isDirty: true });
>>>>>>> 6742be0c
    }

    // Deactivation logic
    return () => {
      this._changeTracker?.stopTracking();
    };
  }

  startUrlSync() {
    getUrlSyncManager().initSync(this);
  }

  stopUrlSync() {
    getUrlSyncManager().cleanUp(this);
  }

  onEnterEditMode = () => {
    this.setState({ isEditing: true });

    // Make grid draggable
    if (this.state.body instanceof SceneGridLayout) {
      this.state.body.setState({ isDraggable: true, isResizable: true });
      forceRenderChildren(this.state.body, true);
    }

    this._changeTracker = new DashboardChangeTracker(this);
    this._changeTracker.startTracking();
  };

  onDiscard = () => {
    // TODO open confirm modal if dirty
    // TODO actually discard changes
    this.setState({ isEditing: false });

    // Disable grid dragging
    if (this.state.body instanceof SceneGridLayout) {
      this.state.body.setState({ isDraggable: false, isResizable: false });
      forceRenderChildren(this.state.body, true);
    }

    this._changeTracker?.discard();
  };

  onSave = () => {
    this.setState({ drawer: new SaveDashboardDrawer(this, this._changeTracker!) });
  };

  getPageNav(location: H.Location) {
    let pageNav: NavModelItem = {
      text: this.state.title,
      url: locationUtil.getUrlForPartial(location, { viewPanel: null, inspect: null }),
    };

    if (this.state.viewPanelKey) {
      pageNav = {
        text: 'View panel',
        parentItem: pageNav,
      };
    }

    return pageNav;
  }

  /**
   * Returns the body (layout) or the full view panel
   */
  getBodyToRender(viewPanelKey?: string): SceneObject {
    const viewPanel = findVizPanel(this, viewPanelKey);
    return viewPanel ?? this.state.body;
  }
}

class DashboardSceneUrlSync implements SceneObjectUrlSyncHandler {
  constructor(private _scene: DashboardScene) {}

  getKeys(): string[] {
    return ['inspect', 'viewPanel'];
  }

  getUrlState(): SceneObjectUrlValues {
    const state = this._scene.state;
    return { inspect: state.inspectPanelKey, viewPanel: state.viewPanelKey };
  }

  updateFromUrl(values: SceneObjectUrlValues): void {
    const { inspectPanelKey, viewPanelKey } = this._scene.state;
    const update: Partial<DashboardSceneState> = {};

    // Handle inspect object state
    if (typeof values.inspect === 'string') {
      const panel = findVizPanel(this._scene, values.inspect);
      if (!panel) {
        appEvents.emit(AppEvents.alertError, ['Panel not found']);
        locationService.partial({ inspect: null });
        return;
      }

      update.inspectPanelKey = values.inspect;
      update.drawer = new PanelInspectDrawer(panel);
    } else if (inspectPanelKey) {
      update.inspectPanelKey = undefined;
      update.drawer = undefined;
    }

    // Handle view panel state
    if (typeof values.viewPanel === 'string') {
      const panel = findVizPanel(this._scene, values.viewPanel);
      if (!panel) {
        appEvents.emit(AppEvents.alertError, ['Panel not found']);
        locationService.partial({ viewPanel: null });
        return;
      }

      update.viewPanelKey = values.viewPanel;
    } else if (viewPanelKey) {
      update.viewPanelKey = undefined;
    }

    if (Object.keys(update).length > 0) {
      this._scene.setState(update);
    }
  }
}<|MERGE_RESOLUTION|>--- conflicted
+++ resolved
@@ -1,24 +1,15 @@
 import * as H from 'history';
 
-import { AppEvents, locationUtil, NavModelItem } from '@grafana/data';
-import { locationService } from '@grafana/runtime';
-import {
-  getUrlSyncManager,
-  SceneGridLayout,
-  SceneObject,
-  SceneObjectBase,
-  SceneObjectState,
-  SceneObjectUrlSyncHandler,
-  SceneObjectUrlValues,
-} from '@grafana/scenes';
-import appEvents from 'app/core/app_events';
+import { locationUtil, NavModelItem } from '@grafana/data';
+import { getUrlSyncManager, SceneGridLayout, SceneObject, SceneObjectBase, SceneObjectState } from '@grafana/scenes';
 
-import { PanelInspectDrawer } from '../inspect/PanelInspectDrawer';
 import { DashboardSceneRenderer } from '../scene/DashboardSceneRenderer';
 import { DashboardChangeTracker } from '../serialization/DashboardChangeTracker';
 import { SaveDashboardDrawer } from '../serialization/SaveDashboardDrawer';
 import { findVizPanel } from '../utils/findVizPanel';
 import { forceRenderChildren } from '../utils/utils';
+
+import { DashboardSceneUrlSync } from './DashboardSceneUrlSync';
 
 export interface DashboardSceneState extends SceneObjectState {
   title: string;
@@ -48,33 +39,27 @@
     this.addActivationHandler(() => this.onActivate());
   }
 
-<<<<<<< HEAD
   private onActivate() {
     if (this.state.isEditing) {
       this._changeTracker?.startTracking();
-=======
-  public onChildStateChanged = (event: SceneObjectStateChangedEvent) => {
-    // Temporary hacky way to detect changes
-    if (event.payload.changedObject instanceof SceneGridItem) {
-      this.setState({ isDirty: true });
->>>>>>> 6742be0c
     }
 
     // Deactivation logic
     return () => {
       this._changeTracker?.stopTracking();
+      this.stopUrlSync();
     };
   }
 
-  startUrlSync() {
+  public startUrlSync() {
     getUrlSyncManager().initSync(this);
   }
 
-  stopUrlSync() {
+  public stopUrlSync() {
     getUrlSyncManager().cleanUp(this);
   }
 
-  onEnterEditMode = () => {
+  public onEnterEditMode = () => {
     this.setState({ isEditing: true });
 
     // Make grid draggable
@@ -87,7 +72,7 @@
     this._changeTracker.startTracking();
   };
 
-  onDiscard = () => {
+  public onDiscard = () => {
     // TODO open confirm modal if dirty
     // TODO actually discard changes
     this.setState({ isEditing: false });
@@ -101,11 +86,11 @@
     this._changeTracker?.discard();
   };
 
-  onSave = () => {
+  public onSave = () => {
     this.setState({ drawer: new SaveDashboardDrawer(this, this._changeTracker!) });
   };
 
-  getPageNav(location: H.Location) {
+  public getPageNav(location: H.Location) {
     let pageNav: NavModelItem = {
       text: this.state.title,
       url: locationUtil.getUrlForPartial(location, { viewPanel: null, inspect: null }),
@@ -124,60 +109,8 @@
   /**
    * Returns the body (layout) or the full view panel
    */
-  getBodyToRender(viewPanelKey?: string): SceneObject {
+  public getBodyToRender(viewPanelKey?: string): SceneObject {
     const viewPanel = findVizPanel(this, viewPanelKey);
     return viewPanel ?? this.state.body;
   }
-}
-
-class DashboardSceneUrlSync implements SceneObjectUrlSyncHandler {
-  constructor(private _scene: DashboardScene) {}
-
-  getKeys(): string[] {
-    return ['inspect', 'viewPanel'];
-  }
-
-  getUrlState(): SceneObjectUrlValues {
-    const state = this._scene.state;
-    return { inspect: state.inspectPanelKey, viewPanel: state.viewPanelKey };
-  }
-
-  updateFromUrl(values: SceneObjectUrlValues): void {
-    const { inspectPanelKey, viewPanelKey } = this._scene.state;
-    const update: Partial<DashboardSceneState> = {};
-
-    // Handle inspect object state
-    if (typeof values.inspect === 'string') {
-      const panel = findVizPanel(this._scene, values.inspect);
-      if (!panel) {
-        appEvents.emit(AppEvents.alertError, ['Panel not found']);
-        locationService.partial({ inspect: null });
-        return;
-      }
-
-      update.inspectPanelKey = values.inspect;
-      update.drawer = new PanelInspectDrawer(panel);
-    } else if (inspectPanelKey) {
-      update.inspectPanelKey = undefined;
-      update.drawer = undefined;
-    }
-
-    // Handle view panel state
-    if (typeof values.viewPanel === 'string') {
-      const panel = findVizPanel(this._scene, values.viewPanel);
-      if (!panel) {
-        appEvents.emit(AppEvents.alertError, ['Panel not found']);
-        locationService.partial({ viewPanel: null });
-        return;
-      }
-
-      update.viewPanelKey = values.viewPanel;
-    } else if (viewPanelKey) {
-      update.viewPanelKey = undefined;
-    }
-
-    if (Object.keys(update).length > 0) {
-      this._scene.setState(update);
-    }
-  }
 }