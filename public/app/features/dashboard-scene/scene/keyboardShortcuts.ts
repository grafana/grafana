--- conflicted
+++ resolved
@@ -44,12 +44,8 @@
     key: 'v',
     onTrigger: withFocusedPanel(scene, (vizPanel: VizPanel) => {
       if (!scene.state.viewPanelScene) {
-<<<<<<< HEAD
-        locationService.push(getViewPanelUrl(vizPanel));
-=======
         const url = locationUtil.stripBaseFromUrl(getViewPanelUrl(vizPanel));
         locationService.push(url);
->>>>>>> 9e942dcb
       }
     }),
   });
@@ -183,12 +179,8 @@
         if (sceneRoot instanceof DashboardScene) {
           const panelId = getPanelIdForVizPanel(vizPanel);
           if (!scene.state.editPanel) {
-<<<<<<< HEAD
-            locationService.push(getEditPanelUrl(panelId));
-=======
             const url = locationUtil.stripBaseFromUrl(getEditPanelUrl(panelId));
             locationService.push(url);
->>>>>>> 9e942dcb
           }
         }
       }),
@@ -199,7 +191,6 @@
       key: 'd s',
       onTrigger: scene.onOpenSettings,
     });
-<<<<<<< HEAD
 
     // Open save drawer
     keybindings.addBinding({
@@ -226,35 +217,6 @@
         }
       }),
     });
-  }
-
-=======
-
-    // Open save drawer
-    keybindings.addBinding({
-      key: 'mod+s',
-      onTrigger: () => scene.openSaveDrawer({}),
-    });
-
-    // delete panel
-    keybindings.addBinding({
-      key: 'p r',
-      onTrigger: withFocusedPanel(scene, (vizPanel: VizPanel) => {
-        if (scene.state.isEditing) {
-          onRemovePanel(scene, vizPanel);
-        }
-      }),
-    });
-
-    // duplicate panel
-    keybindings.addBinding({
-      key: 'p d',
-      onTrigger: withFocusedPanel(scene, (vizPanel: VizPanel) => {
-        if (scene.state.isEditing) {
-          scene.duplicatePanel(vizPanel);
-        }
-      }),
-    });
 
     // collapse all rows
     keybindings.addBinding({
@@ -277,7 +239,6 @@
     });
   }
 
->>>>>>> 9e942dcb
   // toggle all panel legends (TODO)
   // toggle all exemplars (TODO)
 
