--- conflicted
+++ resolved
@@ -5,11 +5,8 @@
 import { t } from 'app/core/internationalization';
 import { KeybindingSet } from 'app/core/services/KeybindingSet';
 
-<<<<<<< HEAD
+import { ShareDrawer } from '../sharing/ShareDrawer/ShareDrawer';
 import { ShareSnapshot } from '../sharing/ShareButton/share-snapshot/ShareSnapshot';
-=======
->>>>>>> 397dfaf6
-import { ShareDrawer } from '../sharing/ShareDrawer/ShareDrawer';
 import { ShareModal } from '../sharing/ShareModal';
 import { SharePanelInternally } from '../sharing/panel-share/SharePanelInternally';
 import { dashboardSceneGraph } from '../utils/dashboardSceneGraph';
@@ -64,7 +61,6 @@
         scene.showModal(drawer);
       }),
     });
-<<<<<<< HEAD
 
     keybindings.addBinding({
       key: 'p s',
@@ -77,8 +73,6 @@
         scene.showModal(drawer);
       }),
     });
-=======
->>>>>>> 397dfaf6
   } else {
     keybindings.addBinding({
       key: 'p s',
