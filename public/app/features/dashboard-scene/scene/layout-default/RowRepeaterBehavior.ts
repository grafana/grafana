import { isEqual } from 'lodash';

import {
  MultiValueVariable,
  sceneGraph,
  SceneGridItemLike,
  SceneGridLayout,
  SceneGridRow,
  SceneObjectBase,
  SceneObjectState,
  VariableDependencyConfig,
  VariableValueSingle,
} from '@grafana/scenes';

<<<<<<< HEAD
import { getCloneKey } from '../../utils/clone';
=======
import {
  containsCloneKey,
  getLastKeyFromClone,
  isClonedKeyOf,
  joinCloneKeys,
  getCloneKey,
  isClonedKey,
  getOriginalKey,
  getLocalVariableValueSet,
} from '../../utils/clone';
>>>>>>> c25f7245
import { getMultiVariableValues } from '../../utils/utils';
import { DashboardRepeatsProcessedEvent } from '../types/DashboardRepeatsProcessedEvent';

interface RowRepeaterBehaviorState extends SceneObjectState {
  variableName: string;
}

export class RowRepeaterBehavior extends SceneObjectBase<RowRepeaterBehaviorState> {
  protected _variableDependency = new VariableDependencyConfig(this, {
    variableNames: [this.state.variableName],
    onVariableUpdateCompleted: () => this.performRepeat(),
  });

  private _prevRepeatValues?: VariableValueSingle[];
  private _clonedRows?: SceneGridRow[];

  public constructor(state: RowRepeaterBehaviorState) {
    super(state);

    this.addActivationHandler(() => this._activationHandler());
  }

  private _activationHandler() {
    this.performRepeat();

    const layout = this._getLayout();
    const originalRow = this._getRow();

    const sub = layout.subscribeToState(() => {
      const repeatedRows = layout.state.children.filter(
        (child) => child instanceof SceneGridRow && child.state.repeatSourceKey === originalRow.state.key
      );

      // go through cloned rows, search for panels that are not clones
      for (const row of repeatedRows) {
        if (!(row instanceof SceneGridRow)) {
          continue;
        }

        // if no differences in row children compared to original, then no new panel added to clone
        if (row.state.children.length === originalRow.state.children.length) {
          continue;
        }

        this.performRepeat(true);
      }
    });

    return () => {
      sub.unsubscribe();
    };
  }

  private _getRow(): SceneGridRow {
    if (!(this.parent instanceof SceneGridRow)) {
      throw new Error('RepeatedRowBehavior: Parent is not a SceneGridRow');
    }

    return this.parent;
  }

  private _getLayout(): SceneGridLayout {
    const layout = sceneGraph.getLayout(this);

    if (!(layout instanceof SceneGridLayout)) {
      throw new Error('RepeatedRowBehavior: Layout is not a SceneGridLayout');
    }

    return layout;
  }

  public performRepeat(force = false) {
    if (this._variableDependency.hasDependencyInLoadingState()) {
      return;
    }

    const variable = sceneGraph.lookupVariable(this.state.variableName, this.parent?.parent!);

    if (!variable) {
      console.error('RepeatedRowBehavior: Variable not found');
      return;
    }

    if (!(variable instanceof MultiValueVariable)) {
      console.error('RepeatedRowBehavior: Variable is not a MultiValueVariable');
      return;
    }

    const rowToRepeat = this._getRow();
    const layout = this._getLayout();
    const { values, texts } = getMultiVariableValues(variable);

    // Do nothing if values are the same
    if (isEqual(this._prevRepeatValues, values) && !force) {
      return;
    }

    this._prevRepeatValues = values;

    this._clonedRows = [];

    const rowContent = rowToRepeat.state.children;
    const rowContentHeight = getRowContentHeight(rowContent);

    let maxYOfRows = 0;

    // when variable has no options (due to error or similar) it will not render any panels at all
    // adding a placeholder in this case so that there is at least empty panel that can display error
    const emptyVariablePlaceholderOption = {
      values: [''],
      texts: variable.hasAllValue() ? ['All'] : ['None'],
    };

    const variableValues = values.length ? values : emptyVariablePlaceholderOption.values;
    const variableTexts = texts.length ? texts : emptyVariablePlaceholderOption.texts;

    for (let rowIndex = 0; rowIndex < variableValues.length; rowIndex++) {
      const isSourceRow = rowIndex === 0;
      const rowClone = isSourceRow
        ? rowToRepeat
        : rowToRepeat.clone({
            key: getCloneKey(rowToRepeat.state.key!, rowIndex),
            repeatSourceKey: rowToRepeat.state.key,
            y: (rowToRepeat.state.y ?? 0) + rowContentHeight * rowIndex + rowIndex,
            $behaviors: [],
            actions: undefined,
          });

      rowClone.setState({
<<<<<<< HEAD
        $variables: new SceneVariableSet({
          variables: [
            new LocalValueVariable({
              name: this.state.variableName,
              value: variableValues[rowIndex],
              text: String(variableTexts[rowIndex]),
              isMulti: variable.state.isMulti,
              includeAll: variable.state.includeAll,
            }),
          ],
        }),
=======
        key: rowCloneKey,
        $variables: getLocalVariableValueSet(variable, variableValues[rowIndex], variableTexts[rowIndex]),
>>>>>>> c25f7245
        children: [],
      });

      const children: SceneGridItemLike[] = [];

      for (const sourceItem of rowContent) {
        const sourceItemY = sourceItem.state.y ?? 0;
        const cloneItem = rowIndex > 0 ? sourceItem.clone() : sourceItem;
        const cloneItemY = sourceItemY + (rowContentHeight + 1) * rowIndex;

        // Update grid item keys on clone rows (not needed on source row)
        // Needed to not have duplicate grid items keys in the same grid
        if (rowIndex > 0) {
          cloneItem.setState({ y: cloneItemY, key: rowClone.state.key + sourceItem.state.key! });
        }

        children.push(cloneItem);

        if (maxYOfRows < cloneItemY + cloneItem.state.height!) {
          maxYOfRows = cloneItemY + cloneItem.state.height!;
        }
      }

      rowClone.setState({ children });

      this._clonedRows.push(rowClone);
    }

    updateLayout(layout, this._clonedRows, maxYOfRows, rowToRepeat.state.key!);

    // Used from dashboard url sync
    this.publishEvent(new DashboardRepeatsProcessedEvent({ source: this }), true);
  }

  public removeBehavior() {
    const row = this._getRow();
    const layout = this._getLayout();
    const children = getLayoutChildrenFilterOutRepeatClones(layout, row.state.key!);

    layout.setState({ children: children });

    // Remove behavior and the scoped local variable
    row.setState({ $behaviors: row.state.$behaviors!.filter((b) => b !== this), $variables: undefined });
  }
}

function getRowContentHeight(panels: SceneGridItemLike[]): number {
  let maxY = 0;
  let minY = Number.MAX_VALUE;

  if (panels.length === 0) {
    return 0;
  }

  for (const panel of panels) {
    if (panel.state.y! + panel.state.height! > maxY) {
      maxY = panel.state.y! + panel.state.height!;
    }
    if (panel.state.y! < minY) {
      minY = panel.state.y!;
    }
  }

  return maxY - minY;
}

function updateLayout(layout: SceneGridLayout, rows: SceneGridRow[], maxYOfRows: number, rowKey: string) {
  const allChildren = getLayoutChildrenFilterOutRepeatClones(layout, rowKey);
  const index = allChildren.findIndex((child) => child instanceof SceneGridRow && child.state.key === rowKey);

  if (index === -1) {
    throw new Error('RowRepeaterBehavior: Parent row not found in layout children');
  }

  const newChildren = [...allChildren.slice(0, index), ...rows, ...allChildren.slice(index + 1)];

  // Is there grid items after rows?
  if (allChildren.length > index + 1) {
    const childrenAfter = allChildren.slice(index + 1);
    const firstChildAfterY = childrenAfter[0].state.y!;
    const diff = maxYOfRows - firstChildAfterY;

    for (const child of childrenAfter) {
      child.setState({ y: child.state.y! + diff });

      if (child instanceof SceneGridRow) {
        for (const rowChild of child.state.children) {
          rowChild.setState({ y: rowChild.state.y! + diff });
        }
      }
    }
  }

  layout.setState({ children: newChildren });
}

function getLayoutChildrenFilterOutRepeatClones(layout: SceneGridLayout, rowKey: string) {
  return layout.state.children.filter(
    (child) => !(child instanceof SceneGridRow) || child.state.repeatSourceKey !== rowKey
  );
}<|MERGE_RESOLUTION|>--- conflicted
+++ resolved
@@ -12,20 +12,7 @@
   VariableValueSingle,
 } from '@grafana/scenes';
 
-<<<<<<< HEAD
-import { getCloneKey } from '../../utils/clone';
-=======
-import {
-  containsCloneKey,
-  getLastKeyFromClone,
-  isClonedKeyOf,
-  joinCloneKeys,
-  getCloneKey,
-  isClonedKey,
-  getOriginalKey,
-  getLocalVariableValueSet,
-} from '../../utils/clone';
->>>>>>> c25f7245
+import { getCloneKey, getLocalVariableValueSet } from '../../utils/clone';
 import { getMultiVariableValues } from '../../utils/utils';
 import { DashboardRepeatsProcessedEvent } from '../types/DashboardRepeatsProcessedEvent';
 
@@ -155,22 +142,7 @@
           });
 
       rowClone.setState({
-<<<<<<< HEAD
-        $variables: new SceneVariableSet({
-          variables: [
-            new LocalValueVariable({
-              name: this.state.variableName,
-              value: variableValues[rowIndex],
-              text: String(variableTexts[rowIndex]),
-              isMulti: variable.state.isMulti,
-              includeAll: variable.state.includeAll,
-            }),
-          ],
-        }),
-=======
-        key: rowCloneKey,
         $variables: getLocalVariableValueSet(variable, variableValues[rowIndex], variableTexts[rowIndex]),
->>>>>>> c25f7245
         children: [],
       });
 
