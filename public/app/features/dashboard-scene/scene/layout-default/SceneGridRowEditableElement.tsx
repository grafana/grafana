import { useMemo } from 'react';

import { selectors } from '@grafana/e2e-selectors';
import { Trans, t } from '@grafana/i18n';
import { sceneGraph, SceneGridRow, VizPanel } from '@grafana/scenes';
import { Alert, Input, TextLink } from '@grafana/ui';
import { OptionsPaneCategoryDescriptor } from 'app/features/dashboard/components/PanelEditor/OptionsPaneCategoryDescriptor';
import { OptionsPaneItemDescriptor } from 'app/features/dashboard/components/PanelEditor/OptionsPaneItemDescriptor';
import { RepeatRowSelect2 } from 'app/features/dashboard/components/RepeatRowSelect/RepeatRowSelect';
import { SHARED_DASHBOARD_QUERY } from 'app/plugins/datasource/dashboard/constants';
import { MIXED_DATASOURCE_NAME } from 'app/plugins/datasource/mixed/MixedDataSource';

import { getDashboardSceneFor, getLayoutManagerFor, getQueryRunnerFor } from '../../utils/utils';
import { DashboardScene } from '../DashboardScene';
import { BulkActionElement } from '../types/BulkActionElement';
import { EditableDashboardElement, EditableDashboardElementInfo } from '../types/EditableDashboardElement';

import { DefaultGridLayoutManager } from './DefaultGridLayoutManager';
import { RowRepeaterBehavior } from './RowRepeaterBehavior';

function useEditPaneOptions(this: SceneGridRowEditableElement, row: SceneGridRow): OptionsPaneCategoryDescriptor[] {
  const rowOptions = useMemo(() => {
    return new OptionsPaneCategoryDescriptor({
      title: t('dashboard.default-layout.row-options.title', 'Row options'),
      id: 'row-options',
      isOpenDefault: true,
    }).addItem(
      new OptionsPaneItemDescriptor({
        title: t('dashboard.default-layout.row-options.form.title', 'Title'),
        render: () => <RowTitleInput row={row} />,
      })
    );
  }, [row]);

  const rowRepeatOptions = useMemo(() => {
    const dashboard = getDashboardSceneFor(row);

    return new OptionsPaneCategoryDescriptor({
      title: t('dashboard.default-layout.row-options.repeat.title', 'Repeat options'),
      id: 'row-repeat-options',
      isOpenDefault: true,
    }).addItem(
      new OptionsPaneItemDescriptor({
        title: t('dashboard.default-layout.row-options.repeat.variable.title', 'Variable'),
        render: () => <RowRepeatSelect row={row} dashboard={dashboard} />,
      })
    );
  }, [row]);

  return [rowOptions, rowRepeatOptions];
}

export class SceneGridRowEditableElement implements EditableDashboardElement, BulkActionElement {
  public readonly isEditableDashboardElement = true;

  public constructor(private _row: SceneGridRow) {}

  public getEditableElementInfo(): EditableDashboardElementInfo {
    return {
      typeName: t('dashboard.edit-pane.elements.row', 'Row'),
      instanceName: sceneGraph.interpolate(this._row, this._row.state.title, undefined, 'text'),
      icon: 'list-ul',
    };
  }

  public getOutlineChildren() {
    return this._row.state.children;
  }

<<<<<<< HEAD
  public useEditPaneOptions = useEditPaneOptions.bind(this, this._row);
=======
  public useEditPaneOptions(): OptionsPaneCategoryDescriptor[] {
    const row = this._row;

    const rowOptions = useMemo(() => {
      return new OptionsPaneCategoryDescriptor({
        title: t('dashboard.default-layout.row-options.title', 'Row options'),
        id: 'row-options',
        isOpenDefault: true,
      }).addItem(
        new OptionsPaneItemDescriptor({
          title: t('dashboard.default-layout.row-options.form.title', 'Title'),
          id: 'row-options-title',
          render: (descriptor) => <RowTitleInput id={descriptor.props.id} row={row} />,
        })
      );
    }, [row]);

    const rowRepeatOptions = useMemo(() => {
      const dashboard = getDashboardSceneFor(row);

      return new OptionsPaneCategoryDescriptor({
        title: t('dashboard.default-layout.row-options.repeat.title', 'Repeat options'),
        id: 'row-repeat-options',
        isOpenDefault: true,
      }).addItem(
        new OptionsPaneItemDescriptor({
          title: t('dashboard.default-layout.row-options.repeat.variable.title', 'Variable'),
          id: 'row-options-repeat-variable',
          render: (descriptor) => <RowRepeatSelect id={descriptor.props.id} row={row} dashboard={dashboard} />,
        })
      );
    }, [row]);

    return [rowOptions, rowRepeatOptions];
  }
>>>>>>> dd4ffc99

  public onDelete() {
    const layoutManager = getLayoutManagerFor(this._row);

    if (layoutManager instanceof DefaultGridLayoutManager) {
      layoutManager.removeRow(this._row);
    }
  }
}

function RowTitleInput({ row, id }: { row: SceneGridRow; id?: string }) {
  const { title } = row.useState();

  return <Input id={id} value={title} onChange={(e) => row.setState({ title: e.currentTarget.value })} />;
}

function RowRepeatSelect({ row, dashboard, id }: { row: SceneGridRow; dashboard: DashboardScene; id?: string }) {
  const { $behaviors, children } = row.useState();
  let repeatBehavior = $behaviors?.find((b) => b instanceof RowRepeaterBehavior);
  const vizPanels = useMemo(
    () => children.reduce<VizPanel[]>((acc, child) => [...acc, ...sceneGraph.findDescendents(child, VizPanel)], []),
    [children]
  );

  const isAnyPanelUsingDashboardDS = vizPanels.some((vizPanel) => {
    const runner = getQueryRunnerFor(vizPanel);
    return (
      runner?.state.datasource?.uid === SHARED_DASHBOARD_QUERY ||
      (runner?.state.datasource?.uid === MIXED_DATASOURCE_NAME &&
        runner?.state.queries.some((query) => query.datasource?.uid === SHARED_DASHBOARD_QUERY))
    );
  });

  return (
    <>
      <RepeatRowSelect2
        id={id}
        sceneContext={dashboard}
        repeat={repeatBehavior?.state.variableName}
        onChange={(repeat) => {
          if (repeat) {
            repeatBehavior?.removeBehavior();
            repeatBehavior = new RowRepeaterBehavior({ variableName: repeat });
            row.setState({ $behaviors: [...(row.state.$behaviors ?? []), repeatBehavior] });
          } else {
            repeatBehavior?.removeBehavior();
          }
        }}
      />
      {isAnyPanelUsingDashboardDS ? (
        <Alert
          data-testid={selectors.pages.Dashboard.Rows.Repeated.ConfigSection.warningMessage}
          severity="warning"
          title=""
          topSpacing={3}
          bottomSpacing={0}
        >
          <p>
            <Trans i18nKey="dashboard.default-layout.row-options.form.repeat-for.warning.text">
              Panels in this row use the {{ SHARED_DASHBOARD_QUERY }} data source. These panels will reference the panel
              in the original row, not the ones in the repeated rows.
            </Trans>
          </p>
          <TextLink
            external
            href={
              'https://grafana.com/docs/grafana/latest/dashboards/build-dashboards/create-dashboard/#configure-repeating-rows'
            }
          >
            <Trans i18nKey="dashboard.default-layout.row-options.form.repeat-for.learn-more">Learn more</Trans>
          </TextLink>
        </Alert>
      ) : undefined}
    </>
  );
}<|MERGE_RESOLUTION|>--- conflicted
+++ resolved
@@ -27,6 +27,7 @@
     }).addItem(
       new OptionsPaneItemDescriptor({
         title: t('dashboard.default-layout.row-options.form.title', 'Title'),
+        id: 'row-options-title',
         render: () => <RowTitleInput row={row} />,
       })
     );
@@ -42,6 +43,7 @@
     }).addItem(
       new OptionsPaneItemDescriptor({
         title: t('dashboard.default-layout.row-options.repeat.variable.title', 'Variable'),
+        id: 'row-options-repeat-variable',
         render: () => <RowRepeatSelect row={row} dashboard={dashboard} />,
       })
     );
@@ -67,45 +69,7 @@
     return this._row.state.children;
   }
 
-<<<<<<< HEAD
   public useEditPaneOptions = useEditPaneOptions.bind(this, this._row);
-=======
-  public useEditPaneOptions(): OptionsPaneCategoryDescriptor[] {
-    const row = this._row;
-
-    const rowOptions = useMemo(() => {
-      return new OptionsPaneCategoryDescriptor({
-        title: t('dashboard.default-layout.row-options.title', 'Row options'),
-        id: 'row-options',
-        isOpenDefault: true,
-      }).addItem(
-        new OptionsPaneItemDescriptor({
-          title: t('dashboard.default-layout.row-options.form.title', 'Title'),
-          id: 'row-options-title',
-          render: (descriptor) => <RowTitleInput id={descriptor.props.id} row={row} />,
-        })
-      );
-    }, [row]);
-
-    const rowRepeatOptions = useMemo(() => {
-      const dashboard = getDashboardSceneFor(row);
-
-      return new OptionsPaneCategoryDescriptor({
-        title: t('dashboard.default-layout.row-options.repeat.title', 'Repeat options'),
-        id: 'row-repeat-options',
-        isOpenDefault: true,
-      }).addItem(
-        new OptionsPaneItemDescriptor({
-          title: t('dashboard.default-layout.row-options.repeat.variable.title', 'Variable'),
-          id: 'row-options-repeat-variable',
-          render: (descriptor) => <RowRepeatSelect id={descriptor.props.id} row={row} dashboard={dashboard} />,
-        })
-      );
-    }, [row]);
-
-    return [rowOptions, rowRepeatOptions];
-  }
->>>>>>> dd4ffc99
 
   public onDelete() {
     const layoutManager = getLayoutManagerFor(this._row);
