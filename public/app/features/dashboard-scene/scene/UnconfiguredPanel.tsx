import { css } from '@emotion/css';
import { useCallback, useEffect, useState } from 'react';

import { CoreApp, GrafanaTheme2, PanelPlugin, PanelProps } from '@grafana/data';
import { Trans, t } from '@grafana/i18n';
import { config, locationService } from '@grafana/runtime';
import { sceneUtils } from '@grafana/scenes';
import { Box, Button, ButtonGroup, Dropdown, Icon, Menu, Stack, Text, usePanelContext, useStyles2 } from '@grafana/ui';

<<<<<<< HEAD
import { NEW_PANEL_TITLE } from '../../dashboard/utils/dashboard';
=======
import { DashboardInteractions } from '../utils/interactions';
>>>>>>> 6f9c8676
import { findVizPanelByKey, getVizPanelKeyForPanelId } from '../utils/utils';

import { DashboardScene } from './DashboardScene';

export const UNCONFIGURED_PANEL_PLUGIN_ID = '__unconfigured-panel';
const UnconfiguredPanel = new PanelPlugin(UnconfiguredPanelComp);

function UnconfiguredPanelComp(props: PanelProps) {
  const [isOpen, setIsOpen] = useState(false);
  const panelContext = usePanelContext();
  const styles = useStyles2(getStyles);

  const onMenuClick = useCallback((isOpen: boolean) => {
    setIsOpen(isOpen);
  }, []);

  const onConfigure = () => {
    locationService.partial({ editPanel: props.id });
    DashboardInteractions.panelActionClicked('configure', props.id, 'panel');
  };

  const dashboard = window.__grafanaSceneContext;
  const panel =
    dashboard instanceof DashboardScene ? findVizPanelByKey(dashboard, getVizPanelKeyForPanelId(props.id)) : null;

  const onUseLibraryPanel = () => {
    if (!dashboard || !(dashboard instanceof DashboardScene)) {
      throw new Error('DashboardScene not found');
    }

    if (!panel) {
      throw new Error('Panel not found');
    }

    dashboard.onShowAddLibraryPanelDrawer(panel.getRef());
  };

  useEffect(() => {
    if (!panel || !config.featureToggles.newVizSuggestions) {
      return;
    }

    if (panelContext.app === CoreApp.PanelEditor) {
      panel.setState({ title: '' });
    } else if (!panel.state.title) {
      panel.setState({ title: NEW_PANEL_TITLE });
    }
  }, [panel, panelContext.app]);

  const MenuActions = () => (
    <Menu>
      <Menu.Item
        icon="pen"
        label={t('dashboard.new-panel.menu-open-panel-editor', 'Configure')}
        onClick={onConfigure}
      ></Menu.Item>
      <Menu.Item
        icon="library-panel"
        label={t('dashboard.new-panel.menu-use-library-panel', 'Use library panel')}
        onClick={onUseLibraryPanel}
      ></Menu.Item>
    </Menu>
  );

  const showEmptyState = config.featureToggles.newVizSuggestions && panelContext.app === CoreApp.PanelEditor;

  if (showEmptyState) {
    const defaultContent = (
      <Trans i18nKey="dashboard.new-panel.empty-state-message">
        Run a query to visualize it here or go to all visualizations to add other panel types
      </Trans>
    );

    return (
      <div className={styles.emptyStateWrapper}>
        <Icon name="chart-line" size="xxxl" className={styles.emptyStateIcon} />
        <Text element="p" textAlignment="center" color="secondary">
          {defaultContent}
        </Text>
      </div>
    );
  }

  return (
    <Stack direction={'row'} alignItems={'center'} height={'100%'} justifyContent={'center'}>
      <Box paddingBottom={2}>
        <ButtonGroup>
          <Button icon="sliders-v-alt" onClick={onConfigure}>
            <Trans i18nKey="dashboard.new-panel.configure-button">Configure</Trans>
          </Button>
          <Dropdown overlay={MenuActions} placement="bottom-end" onVisibleChange={onMenuClick}>
            <Button
              aria-label={t('dashboard.new-panel.configure-button-menu', 'Toggle menu')}
              icon={isOpen ? 'angle-up' : 'angle-down'}
            />
          </Dropdown>
        </ButtonGroup>
      </Box>
    </Stack>
  );
}

sceneUtils.registerRuntimePanelPlugin({
  pluginId: UNCONFIGURED_PANEL_PLUGIN_ID,
  plugin: UnconfiguredPanel,
});

function getStyles(theme: GrafanaTheme2) {
  return {
    emptyStateWrapper: css({
      display: 'flex',
      flexDirection: 'column',
      alignItems: 'center',
      justifyContent: 'center',
      height: '100%',
      textAlign: 'center',
    }),
    emptyStateIcon: css({
      color: theme.colors.text.secondary,
      marginBottom: theme.spacing(2),
    }),
  };
}<|MERGE_RESOLUTION|>--- conflicted
+++ resolved
@@ -7,11 +7,8 @@
 import { sceneUtils } from '@grafana/scenes';
 import { Box, Button, ButtonGroup, Dropdown, Icon, Menu, Stack, Text, usePanelContext, useStyles2 } from '@grafana/ui';
 
-<<<<<<< HEAD
 import { NEW_PANEL_TITLE } from '../../dashboard/utils/dashboard';
-=======
 import { DashboardInteractions } from '../utils/interactions';
->>>>>>> 6f9c8676
 import { findVizPanelByKey, getVizPanelKeyForPanelId } from '../utils/utils';
 
 import { DashboardScene } from './DashboardScene';
