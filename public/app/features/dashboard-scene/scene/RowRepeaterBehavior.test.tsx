import { VariableRefresh } from '@grafana/data';
import { getPanelPlugin } from '@grafana/data/test/__mocks__/pluginMocks';
import { setPluginImportUtils } from '@grafana/runtime';
import {
  SceneCanvasText,
  SceneGridLayout,
  SceneGridRow,
  SceneGridItem,
  SceneTimeRange,
  SceneVariableSet,
  TestVariable,
  VariableValueOption,
<<<<<<< HEAD
=======
  VizPanel,
  VizPanelMenu,
>>>>>>> 9e942dcb
} from '@grafana/scenes';
import { ALL_VARIABLE_TEXT, ALL_VARIABLE_VALUE } from 'app/features/variables/constants';

import { activateFullSceneTree } from '../utils/test-utils';

import { DashboardScene } from './DashboardScene';
import { panelMenuBehavior, repeatPanelMenuBehavior } from './PanelMenuBehavior';
import { RowRepeaterBehavior } from './RowRepeaterBehavior';
import { DashboardGridItem, RepeatDirection } from './layout-default/DashboardGridItem';
import { DefaultGridLayoutManager } from './layout-default/DefaultGridLayoutManager';
import { RowActions } from './row-actions/RowActions';

jest.mock('@grafana/runtime', () => ({
  ...jest.requireActual('@grafana/runtime'),
  setPluginExtensionGetter: jest.fn(),
  getPluginLinkExtensions: jest.fn().mockReturnValue({ extensions: [] }),
}));

setPluginImportUtils({
  importPanelPlugin: (id: string) => Promise.resolve(getPanelPlugin({})),
  getPanelPluginFromCache: (id: string) => undefined,
});

describe('RowRepeaterBehavior', () => {
  describe('Given scene with variable with 5 values', () => {
    let scene: DashboardScene, grid: SceneGridLayout, repeatBehavior: RowRepeaterBehavior;
    let gridStateUpdates: unknown[];

    beforeEach(async () => {
      ({ scene, grid, repeatBehavior } = buildScene({ variableQueryTime: 0 }));

      gridStateUpdates = [];
      grid.subscribeToState((state) => gridStateUpdates.push(state));

      activateFullSceneTree(scene);
      await new Promise((r) => setTimeout(r, 1));
    });

    it('Should repeat row', () => {
      // Verify that panel above row remains
      expect(grid.state.children[0]).toBeInstanceOf(SceneGridItem);

      // Verify that first row still has repeat behavior
      const row1 = grid.state.children[1] as SceneGridRow;
      expect(row1.state.$behaviors?.[0]).toBeInstanceOf(RowRepeaterBehavior);
      expect(row1.state.$variables!.state.variables[0].getValue()).toBe('A1');
      expect(row1.state.actions).toBeDefined();

      const row2 = grid.state.children[2] as SceneGridRow;
      expect(row2.state.$variables!.state.variables[0].getValueText?.()).toBe('B');
      expect(row2.state.actions).toBeUndefined();

      // Should give repeated panels unique keys
      const gridItem = row2.state.children[0] as SceneGridItem;
      expect(gridItem.state.body?.state.key).toBe('canvas-1-clone-B1');
    });

    it('Should update all rows when a panel is added to a clone', async () => {
      const originalRow = grid.state.children[1] as SceneGridRow;
      const clone1 = grid.state.children[2] as SceneGridRow;
      const clone2 = grid.state.children[3] as SceneGridRow;

      expect(originalRow.state.children.length).toBe(1);
      expect(clone1.state.children.length).toBe(1);
      expect(clone2.state.children.length).toBe(1);

      clone1.setState({
        children: [
          ...clone1.state.children,
          new SceneGridItem({
            x: 0,
            y: 16,
            width: 24,
            height: 5,
            key: 'griditem-4',
            body: new SceneCanvasText({
              text: 'new panel',
            }),
          }),
        ],
      });

      grid.forceRender();

      // repeater has run so there are new clone row objects
      const newClone1 = grid.state.children[2] as SceneGridRow;
      const newClone2 = grid.state.children[3] as SceneGridRow;

      expect(originalRow.state.children.length).toBe(2);
      expect(newClone1.state.children.length).toBe(2);
      expect(newClone2.state.children.length).toBe(2);
    });

    it('Should push row at the bottom down', () => {
      // Should push row at the bottom down
      const rowAtTheBottom = grid.state.children[6] as SceneGridRow;
      expect(rowAtTheBottom.state.title).toBe('Row at the bottom');

      // Panel at the top is 10, each row is (1+5)*5 = 30, so the grid item below it should be 40
      expect(rowAtTheBottom.state.y).toBe(40);
    });

    it('Should push row at the bottom down and also offset its children', () => {
      const rowAtTheBottom = grid.state.children[6] as SceneGridRow;
      const rowChildOne = rowAtTheBottom.state.children[0] as SceneGridItem;
      const rowChildTwo = rowAtTheBottom.state.children[1] as SceneGridItem;

      expect(rowAtTheBottom.state.title).toBe('Row at the bottom');

      // Panel at the top is 10, each row is (1+5)*5 = 30, so the grid item below it should be 40
      expect(rowAtTheBottom.state.y).toBe(40);
      expect(rowChildOne.state.y).toBe(41);
      expect(rowChildTwo.state.y).toBe(49);
    });

    it('Should handle second repeat cycle and update remove old repeats', async () => {
      // trigger another repeat cycle by changing the variable
      const variable = scene.state.$variables!.state.variables[0] as TestVariable;
      variable.changeValueTo(['B1', 'C1']);

      await new Promise((r) => setTimeout(r, 1));

      // should now only have 2 repeated rows (and the panel above + the row at the bottom)
      expect(grid.state.children.length).toBe(4);
    });

    it('Should ignore repeat process if variable values are the same', async () => {
      // trigger another repeat cycle by changing the variable
      repeatBehavior.performRepeat();

      await new Promise((r) => setTimeout(r, 1));

      expect(gridStateUpdates.length).toBe(1);
    });

    it('Should update panels on refresh if variables load on time range change', async () => {
      const { scene, repeatBehavior } = buildScene({
        variableQueryTime: 0,
        variableRefresh: VariableRefresh.onTimeRangeChanged,
      });

      const notifyPanelsSpy = jest.spyOn(repeatBehavior, 'notifyRepeatedPanelsWaitingForVariables');

      activateFullSceneTree(scene);

      expect(notifyPanelsSpy).toHaveBeenCalledTimes(0);

      scene.state.$timeRange?.onRefresh();

      //make sure notifier is called
      expect(notifyPanelsSpy).toHaveBeenCalledTimes(1);

      notifyPanelsSpy.mockRestore();
    });
  });

  describe('Given scene with DashboardGridItem', () => {
    let scene: DashboardScene;
    let grid: SceneGridLayout;
    let rowToRepeat: SceneGridRow;

    beforeEach(async () => {
      const menu = new VizPanelMenu({
        $behaviors: [panelMenuBehavior],
      });

      ({ scene, grid, rowToRepeat } = buildScene({ variableQueryTime: 0 }));
      const panel = new VizPanel({ pluginId: 'text', menu });
      panel.getPlugin = () => getPanelPlugin({ skipDataQuery: false });

      rowToRepeat.setState({
        children: [
          new DashboardGridItem({
            body: panel,
          }),
        ],
      });

      activateFullSceneTree(scene);
      await new Promise((r) => setTimeout(r, 1));
    });

    it('Should set repeat specific panel menu for repeated rows but not original one', () => {
      const row1 = grid.state.children[1] as SceneGridRow;
      const row2 = grid.state.children[2] as SceneGridRow;
      const panelMenuBehaviorOriginal = (
        ((row1.state.children[0] as DashboardGridItem).state.body as VizPanel).state.menu as VizPanelMenu
      ).state.$behaviors;
      const panelMenuBehaviorClone = (
        ((row2.state.children[0] as DashboardGridItem).state.body as VizPanel).state.menu as VizPanelMenu
      ).state.$behaviors;

      expect(panelMenuBehaviorOriginal).toBeDefined();
      expect(panelMenuBehaviorOriginal![0]).toBe(panelMenuBehavior);

      expect(panelMenuBehaviorClone).toBeDefined();
      expect(panelMenuBehaviorClone![0]).toBe(repeatPanelMenuBehavior);
    });
  });

  describe('Given scene empty row', () => {
    let scene: DashboardScene;
    let grid: SceneGridLayout;
    let rowToRepeat: SceneGridRow;

    beforeEach(async () => {
      ({ scene, grid, rowToRepeat } = buildScene({ variableQueryTime: 0 }));

      rowToRepeat.setState({ children: [] });

      activateFullSceneTree(scene);
      await new Promise((r) => setTimeout(r, 1));
    });

    it('Should repeat row', () => {
      // Verify that panel above row remains
      expect(grid.state.children[0]).toBeInstanceOf(SceneGridItem);
      // Verify that first row still has repeat behavior
      const row1 = grid.state.children[1] as SceneGridRow;
      const row2 = grid.state.children[2] as SceneGridRow;
      expect(row1.state.y).toBe(10);
      expect(row2.state.y).toBe(11);
    });
  });

  describe('Given a scene with empty variable', () => {
    it('Should preserve repeat row', async () => {
      const { scene, grid } = buildScene({ variableQueryTime: 0 }, []);
      activateFullSceneTree(scene);
      await new Promise((r) => setTimeout(r, 1));

      // Should have 3 rows, two without repeat and one with the dummy row
      expect(grid.state.children.length).toBe(3);
      expect(grid.state.children[1].state.$behaviors?.[0]).toBeInstanceOf(RowRepeaterBehavior);
    });
  });
});

interface SceneOptions {
  variableQueryTime: number;
  maxPerRow?: number;
  itemHeight?: number;
  repeatDirection?: RepeatDirection;
  variableRefresh?: VariableRefresh;
}

<<<<<<< HEAD
function buildScene(options: SceneOptions, variableOptions?: VariableValueOption[]) {
=======
function buildScene(
  options: SceneOptions,
  variableOptions?: VariableValueOption[],
  variableStateOverrides?: { isMulti: boolean }
) {
>>>>>>> 9e942dcb
  const repeatBehavior = new RowRepeaterBehavior({ variableName: 'server' });

  const grid = new SceneGridLayout({
    children: [
      new SceneGridItem({
        x: 0,
        y: 0,
        width: 24,
        height: 10,
        body: new SceneCanvasText({
          text: 'Panel above row',
        }),
      }),
      new SceneGridRow({
        x: 0,
        y: 10,
        width: 24,
        height: 1,
        actions: new RowActions({}),
        $behaviors: [repeatBehavior],
        children: [
          new SceneGridItem({
            x: 0,
            y: 11,
            width: 24,
            height: 5,
            body: new SceneCanvasText({
              key: 'canvas-1',
              text: 'Panel inside repeated row, server = $server',
            }),
          }),
        ],
      }),
      new SceneGridRow({
        x: 0,
        y: 16,
        width: 24,
        height: 5,
        title: 'Row at the bottom',

        children: [
          new SceneGridItem({
            key: 'griditem-2',
            x: 0,
            y: 17,
            body: new SceneCanvasText({
              key: 'canvas-2',
              text: 'Panel inside row, server = $server',
            }),
          }),
          new SceneGridItem({
            key: 'griditem-3',
            x: 0,
            y: 25,
            body: new SceneCanvasText({
              key: 'canvas-3',
              text: 'Panel inside row, server = $server',
            }),
          }),
        ],
      }),
    ],
  });

  const scene = new DashboardScene({
    $timeRange: new SceneTimeRange({ from: 'now-6h', to: 'now' }),
    $variables: new SceneVariableSet({
      variables: [
        new TestVariable({
          name: 'server',
          query: 'A.*',
          value: ALL_VARIABLE_VALUE,
          text: ALL_VARIABLE_TEXT,
          isMulti: true,
          includeAll: true,
          delayMs: options.variableQueryTime,
<<<<<<< HEAD
=======
          refresh: options.variableRefresh,
>>>>>>> 9e942dcb
          optionsToReturn: variableOptions ?? [
            { label: 'A', value: 'A1' },
            { label: 'B', value: 'B1' },
            { label: 'C', value: 'C1' },
            { label: 'D', value: 'D1' },
            { label: 'E', value: 'E1' },
          ],
          ...variableStateOverrides,
        }),
      ],
    }),
    body: new DefaultGridLayoutManager({ grid }),
  });

  const rowToRepeat = repeatBehavior.parent as SceneGridRow;

  return { scene, grid, repeatBehavior, rowToRepeat };
}<|MERGE_RESOLUTION|>--- conflicted
+++ resolved
@@ -10,11 +10,8 @@
   SceneVariableSet,
   TestVariable,
   VariableValueOption,
-<<<<<<< HEAD
-=======
   VizPanel,
   VizPanelMenu,
->>>>>>> 9e942dcb
 } from '@grafana/scenes';
 import { ALL_VARIABLE_TEXT, ALL_VARIABLE_VALUE } from 'app/features/variables/constants';
 
@@ -261,15 +258,11 @@
   variableRefresh?: VariableRefresh;
 }
 
-<<<<<<< HEAD
-function buildScene(options: SceneOptions, variableOptions?: VariableValueOption[]) {
-=======
 function buildScene(
   options: SceneOptions,
   variableOptions?: VariableValueOption[],
   variableStateOverrides?: { isMulti: boolean }
 ) {
->>>>>>> 9e942dcb
   const repeatBehavior = new RowRepeaterBehavior({ variableName: 'server' });
 
   const grid = new SceneGridLayout({
@@ -346,10 +339,7 @@
           isMulti: true,
           includeAll: true,
           delayMs: options.variableQueryTime,
-<<<<<<< HEAD
-=======
           refresh: options.variableRefresh,
->>>>>>> 9e942dcb
           optionsToReturn: variableOptions ?? [
             { label: 'A', value: 'A1' },
             { label: 'B', value: 'B1' },
