import { useMemo } from 'react';

import { selectors } from '@grafana/e2e-selectors';
import { Trans, t } from '@grafana/i18n';
import { Alert, Input, Field, TextLink } from '@grafana/ui';
import { OptionsPaneCategoryDescriptor } from 'app/features/dashboard/components/PanelEditor/OptionsPaneCategoryDescriptor';
import { OptionsPaneItemDescriptor } from 'app/features/dashboard/components/PanelEditor/OptionsPaneItemDescriptor';
import { RepeatRowSelect2 } from 'app/features/dashboard/components/RepeatRowSelect/RepeatRowSelect';
import { SHARED_DASHBOARD_QUERY } from 'app/plugins/datasource/dashboard/constants';
import { MIXED_DATASOURCE_NAME } from 'app/plugins/datasource/mixed/MixedDataSource';

import { useConditionalRenderingEditor } from '../../conditional-rendering/ConditionalRenderingEditor';
import { getQueryRunnerFor, useDashboard } from '../../utils/utils';
import { useLayoutCategory } from '../layouts-shared/DashboardLayoutSelector';
import { useEditPaneInputAutoFocus } from '../layouts-shared/utils';

import { TabItem } from './TabItem';

export function useEditOptions(this: TabItem, isNewElement: boolean): OptionsPaneCategoryDescriptor[] {
  const { layout } = this.useState();

  const tabCategory = useMemo(
    () =>
      new OptionsPaneCategoryDescriptor({ title: '', id: 'tab-item-options' }).addItem(
        new OptionsPaneItemDescriptor({
          title: t('dashboard.tabs-layout.tab-options.title-option', 'Title'),
<<<<<<< HEAD
          render: () => <TabTitleInput tab={this} isNewElement={isNewElement} />,
=======
          id: 'tab-options-title',
          render: (descriptor) => <TabTitleInput id={descriptor.props.id} tab={model} isNewElement={isNewElement} />,
>>>>>>> dd4ffc99
        })
      ),
    [isNewElement]
  );

<<<<<<< HEAD
  const repeatCategory = new OptionsPaneCategoryDescriptor({
    title: t('dashboard.tabs-layout.tab-options.repeat.title', 'Repeat options'),
    id: 'repeat-options',
    isOpenDefault: false,
  }).addItem(
    new OptionsPaneItemDescriptor({
      title: t('dashboard.tabs-layout.tab-options.repeat.variable.title', 'Repeat by variable'),
      description: t(
        'dashboard.tabs-layout.tab-options.repeat.variable.description',
        'Repeat this tab for each value in the selected variable.'
=======
  const repeatCategory = useMemo(
    () =>
      new OptionsPaneCategoryDescriptor({
        title: t('dashboard.tabs-layout.tab-options.repeat.title', 'Repeat options'),
        id: 'repeat-options',
        isOpenDefault: false,
      }).addItem(
        new OptionsPaneItemDescriptor({
          title: t('dashboard.tabs-layout.tab-options.repeat.variable.title', 'Repeat by variable'),
          id: 'tab-options-repeat-variable',
          description: t(
            'dashboard.tabs-layout.tab-options.repeat.variable.description',
            'Repeat this tab for each value in the selected variable.'
          ),
          render: (descriptor) => <TabRepeatSelect id={descriptor.props.id} tab={model} />,
        })
>>>>>>> dd4ffc99
      ),
      render: () => <TabRepeatSelect tab={this} />,
    })
  );

  const layoutCategory = useLayoutCategory(layout);

  const editOptions = [tabCategory, ...layoutCategory, repeatCategory];

  const conditionalRenderingCategory = useConditionalRenderingEditor(this.state.conditionalRendering);

  if (conditionalRenderingCategory) {
    editOptions.push(conditionalRenderingCategory);
  }

  return editOptions;
}

function TabTitleInput({ tab, isNewElement, id }: { tab: TabItem; isNewElement: boolean; id?: string }) {
  const { title } = tab.useState();

  const ref = useEditPaneInputAutoFocus({ autoFocus: isNewElement });
  const hasUniqueTitle = tab.hasUniqueTitle();

  return (
    <Field
      invalid={!hasUniqueTitle}
      error={
        !hasUniqueTitle ? t('dashboard.tabs-layout.tab-options.title-not-unique', 'Title should be unique') : undefined
      }
    >
      <Input
        id={id}
        ref={ref}
        title={t('dashboard.tabs-layout.tab-options.title-option', 'Title')}
        value={title}
        onChange={(e) => tab.onChangeTitle(e.currentTarget.value)}
      />
    </Field>
  );
}

function TabRepeatSelect({ tab, id }: { tab: TabItem; id?: string }) {
  const { layout } = tab.useState();
  const dashboard = useDashboard(tab);

  const isAnyPanelUsingDashboardDS = layout.getVizPanels().some((vizPanel) => {
    const runner = getQueryRunnerFor(vizPanel);
    return (
      runner?.state.datasource?.uid === SHARED_DASHBOARD_QUERY ||
      (runner?.state.datasource?.uid === MIXED_DATASOURCE_NAME &&
        runner?.state.queries.some((query) => query.datasource?.uid === SHARED_DASHBOARD_QUERY))
    );
  });

  return (
    <>
      <RepeatRowSelect2
        id={id}
        sceneContext={dashboard}
        repeat={tab.state.repeatByVariable}
        onChange={(repeat) => tab.onChangeRepeat(repeat)}
      />
      {isAnyPanelUsingDashboardDS ? (
        <Alert
          data-testid={selectors.pages.Dashboard.Rows.Repeated.ConfigSection.warningMessage}
          severity="warning"
          title=""
          topSpacing={3}
          bottomSpacing={0}
        >
          <p>
            <Trans i18nKey="dashboard.tabs-layout.tab.repeat.warning">
              Panels in this tab use the {{ SHARED_DASHBOARD_QUERY }} data source. These panels will reference the panel
              in the original tab, not the ones in the repeated tabs.
            </Trans>
          </p>
          <TextLink
            external
            href={
              'https://grafana.com/docs/grafana/latest/dashboards/build-dashboards/create-dashboard/#configure-repeating-tabs'
            }
          >
            <Trans i18nKey="dashboard.tabs-layout.tab.repeat.learn-more">Learn more</Trans>
          </TextLink>
        </Alert>
      ) : undefined}
    </>
  );
}<|MERGE_RESOLUTION|>--- conflicted
+++ resolved
@@ -24,18 +24,13 @@
       new OptionsPaneCategoryDescriptor({ title: '', id: 'tab-item-options' }).addItem(
         new OptionsPaneItemDescriptor({
           title: t('dashboard.tabs-layout.tab-options.title-option', 'Title'),
-<<<<<<< HEAD
-          render: () => <TabTitleInput tab={this} isNewElement={isNewElement} />,
-=======
           id: 'tab-options-title',
-          render: (descriptor) => <TabTitleInput id={descriptor.props.id} tab={model} isNewElement={isNewElement} />,
->>>>>>> dd4ffc99
+          render: (descriptor) => <TabTitleInput id={descriptor.props.id} tab={this} isNewElement={isNewElement} />,
         })
       ),
     [isNewElement]
   );
 
-<<<<<<< HEAD
   const repeatCategory = new OptionsPaneCategoryDescriptor({
     title: t('dashboard.tabs-layout.tab-options.repeat.title', 'Repeat options'),
     id: 'repeat-options',
@@ -43,29 +38,12 @@
   }).addItem(
     new OptionsPaneItemDescriptor({
       title: t('dashboard.tabs-layout.tab-options.repeat.variable.title', 'Repeat by variable'),
+      id: 'tab-options-repeat-variable',
       description: t(
         'dashboard.tabs-layout.tab-options.repeat.variable.description',
         'Repeat this tab for each value in the selected variable.'
-=======
-  const repeatCategory = useMemo(
-    () =>
-      new OptionsPaneCategoryDescriptor({
-        title: t('dashboard.tabs-layout.tab-options.repeat.title', 'Repeat options'),
-        id: 'repeat-options',
-        isOpenDefault: false,
-      }).addItem(
-        new OptionsPaneItemDescriptor({
-          title: t('dashboard.tabs-layout.tab-options.repeat.variable.title', 'Repeat by variable'),
-          id: 'tab-options-repeat-variable',
-          description: t(
-            'dashboard.tabs-layout.tab-options.repeat.variable.description',
-            'Repeat this tab for each value in the selected variable.'
-          ),
-          render: (descriptor) => <TabRepeatSelect id={descriptor.props.id} tab={model} />,
-        })
->>>>>>> dd4ffc99
       ),
-      render: () => <TabRepeatSelect tab={this} />,
+      render: (descriptor) => <TabRepeatSelect id={descriptor.props.id} tab={this} />,
     })
   );
 
