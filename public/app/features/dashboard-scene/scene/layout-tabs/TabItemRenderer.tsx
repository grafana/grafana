<<<<<<< HEAD
import { css, cx } from '@emotion/css';
import { useLocation } from 'react-router';

import { GrafanaTheme2, locationUtil } from '@grafana/data';
=======
import { useMemo } from 'react';
import { useLocation } from 'react-router';

import { locationUtil } from '@grafana/data';
>>>>>>> 99870418
import { SceneComponentProps, sceneGraph } from '@grafana/scenes';
import { Tab, useElementSelection } from '@grafana/ui';
// eslint-disable-next-line no-restricted-imports

<<<<<<< HEAD
=======
import { isClonedKey } from '../../utils/clone';
import { getDashboardSceneFor } from '../../utils/utils';

>>>>>>> 99870418
import { TabItem } from './TabItem';

export function TabItemRenderer({ model }: SceneComponentProps<TabItem>) {
  const { title, key } = model.useState();
<<<<<<< HEAD
  const parentLayout = model.getParentLayout();
  const { tabs, currentTabIndex } = parentLayout.useState();
=======
  const isClone = useMemo(() => isClonedKey(key!), [key]);
  const parentLayout = model.getParentLayout();
  const { tabs, currentTabIndex } = parentLayout.useState();
  const dashboard = getDashboardSceneFor(model);
  const { isEditing } = dashboard.useState();
>>>>>>> 99870418
  const titleInterpolated = sceneGraph.interpolate(model, title, undefined, 'text');
  const { isSelected, onSelect } = useElementSelection(key);
  const myIndex = tabs.findIndex((tab) => tab === model);
  const isActive = myIndex === currentTabIndex;
  const location = useLocation();
  const href = locationUtil.getUrlForPartial(location, { tab: myIndex });
<<<<<<< HEAD
  const styles = useStyles2(getStyles);
  const clearStyles = useStyles2(clearButtonStyles);

  return (
    <>
      <div className={cx(styles.container, isSelected && 'dashboard-selected-element')} role="presentation">
        <span onPointerDown={onSelect}>
          <Checkbox value={!!isSelected} />
        </span>

        <a
          href={href}
          className={cx(clearStyles, styles.label, isActive ? styles.labelActive : styles.labelNotActive)}
          role="tab"
          aria-selected={isActive}
        >
          {titleInterpolated}
        </a>
      </div>

      {/* <Tab
        className={!isClone && isSelected ? 'dashboard-selected-element' : undefined}
        label={titleInterpolated}
        active={isActive}
        href={href}
        onPointerDown={(evt) => {
          if (isEditing && isActive && !isClone) {
            evt.stopPropagation();
            onSelect?.(evt);
          }
        }}
      /> */}
    </>
  );
}

function getStyles(theme: GrafanaTheme2) {
  return {
    container: css({
      listStyle: 'none',
      position: 'relative',
      display: 'flex',
      whiteSpace: 'nowrap',
      alignItems: 'center',
    }),
    label: css({
      color: theme.colors.text.secondary,
      padding: theme.spacing(1, 1.5, 0.5),
      borderRadius: theme.shape.radius.default,
      userSelect: 'none',

      display: 'block',
      height: '100%',

      svg: {
        marginRight: theme.spacing(1),
      },

      '&:focus-visible': getFocusStyles(theme),

      '&::before': {
        display: 'block',
        content: '" "',
        position: 'absolute',
        left: 0,
        right: 0,
        height: '4px',
        borderRadius: theme.shape.radius.default,
        bottom: 0,
      },
    }),
    labelNotActive: css({
      'a:hover, &:hover, &:focus': {
        color: theme.colors.text.primary,

        '&::before': {
          backgroundColor: theme.colors.action.hover,
        },
      },
    }),
    labelActive: css({
      color: theme.colors.text.primary,
      overflow: 'hidden',

      '&::before': {
        backgroundImage: theme.colors.gradients.brandHorizontal,
      },
    }),
    affix: css({
      marginRight: theme.spacing(1),
    }),
    suffix: css({
      marginLeft: theme.spacing(1),
    }),
  };
=======

  return (
    <Tab
      className={!isClone && isSelected ? 'dashboard-selected-element' : undefined}
      label={titleInterpolated}
      active={isActive}
      href={href}
      onPointerDown={(evt) => {
        if (isEditing && isActive && !isClone) {
          evt.stopPropagation();
          onSelect?.(evt);
        }
      }}
    />
  );
>>>>>>> 99870418
}<|MERGE_RESOLUTION|>--- conflicted
+++ resolved
@@ -1,45 +1,23 @@
-<<<<<<< HEAD
 import { css, cx } from '@emotion/css';
 import { useLocation } from 'react-router';
 
 import { GrafanaTheme2, locationUtil } from '@grafana/data';
-=======
-import { useMemo } from 'react';
-import { useLocation } from 'react-router';
-
-import { locationUtil } from '@grafana/data';
->>>>>>> 99870418
 import { SceneComponentProps, sceneGraph } from '@grafana/scenes';
 import { Tab, useElementSelection } from '@grafana/ui';
 // eslint-disable-next-line no-restricted-imports
 
-<<<<<<< HEAD
-=======
-import { isClonedKey } from '../../utils/clone';
-import { getDashboardSceneFor } from '../../utils/utils';
-
->>>>>>> 99870418
 import { TabItem } from './TabItem';
 
 export function TabItemRenderer({ model }: SceneComponentProps<TabItem>) {
   const { title, key } = model.useState();
-<<<<<<< HEAD
   const parentLayout = model.getParentLayout();
   const { tabs, currentTabIndex } = parentLayout.useState();
-=======
-  const isClone = useMemo(() => isClonedKey(key!), [key]);
-  const parentLayout = model.getParentLayout();
-  const { tabs, currentTabIndex } = parentLayout.useState();
-  const dashboard = getDashboardSceneFor(model);
-  const { isEditing } = dashboard.useState();
->>>>>>> 99870418
   const titleInterpolated = sceneGraph.interpolate(model, title, undefined, 'text');
   const { isSelected, onSelect } = useElementSelection(key);
   const myIndex = tabs.findIndex((tab) => tab === model);
   const isActive = myIndex === currentTabIndex;
   const location = useLocation();
   const href = locationUtil.getUrlForPartial(location, { tab: myIndex });
-<<<<<<< HEAD
   const styles = useStyles2(getStyles);
   const clearStyles = useStyles2(clearButtonStyles);
 
@@ -135,21 +113,4 @@
       marginLeft: theme.spacing(1),
     }),
   };
-=======
-
-  return (
-    <Tab
-      className={!isClone && isSelected ? 'dashboard-selected-element' : undefined}
-      label={titleInterpolated}
-      active={isActive}
-      href={href}
-      onPointerDown={(evt) => {
-        if (isEditing && isActive && !isClone) {
-          evt.stopPropagation();
-          onSelect?.(evt);
-        }
-      }}
-    />
-  );
->>>>>>> 99870418
 }