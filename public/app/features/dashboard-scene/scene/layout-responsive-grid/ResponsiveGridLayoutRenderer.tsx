import { css, cx } from '@emotion/css';
import { useEffect } from 'react';

import { GrafanaTheme2 } from '@grafana/data';
import { LazyLoader, SceneComponentProps, sceneGraph } from '@grafana/scenes';
import { Button, Dropdown, Menu, useStyles2 } from '@grafana/ui';
import { Trans } from 'app/core/internationalization';

import { getDefaultVizPanel, useDashboardState } from '../../utils/utils';
import { addNewRowTo, addNewTabTo } from '../layouts-shared/addNew';

<<<<<<< HEAD
import { ResponsiveGridLayout, ResponsiveGridLayoutState } from './ResponsiveGridLayout';
import { ResponsiveGridLayoutManager } from './ResponsiveGridLayoutManager';
=======
import { AutoGridLayout, AutoGridLayoutState } from './ResponsiveGridLayout';
>>>>>>> 9094c73e

export function AutoGridLayoutRenderer({ model }: SceneComponentProps<AutoGridLayout>) {
  const { children, isHidden, isLazy } = model.useState();
  const styles = useStyles2(getStyles, model.state);
  const { layoutOrchestrator, isEditing } = useDashboardState(model);

  const { activeLayoutItemRef } = layoutOrchestrator.useState();
  const activeLayoutItem = activeLayoutItemRef?.resolve();
  const currentLayoutIsActive = children.some((c) => c === activeLayoutItem);
  const layoutManager = sceneGraph.getAncestor(model, ResponsiveGridLayoutManager);
  const { fillScreen } = layoutManager.useState();

  useEffect(() => {
    if (model.containerRef.current) {
      const computedStyles = getComputedStyle(model.containerRef.current);
      model.columnCount = computedStyles.gridTemplateColumns.split(' ').length;
      model.rowCount = computedStyles.gridTemplateRows.split(' ').length;

      // when the contents of a scrollable area are changed, most (all?) browsers
      // seem to automatically adjust the scroll position
      // this hack keeps the scroll position fixed
      if (currentLayoutIsActive && model.scrollPos) {
        model.scrollPos.wrapper?.scrollTo(0, model.scrollPos.scrollTop);
      }
    }
  });

  if (isHidden || !layoutOrchestrator) {
    return null;
  }

  return (
    <div
      className={cx(styles.container, fillScreen && styles.containerFillScreen, isEditing && styles.containerEditing)}
      ref={model.containerRef}
    >
      <div
        style={{
          gridRow: model.activeGridCell.row,
          gridColumn: model.activeGridCell.column,
          display: currentLayoutIsActive && model.activeIndex !== undefined ? 'grid' : 'none',
        }}
      />
      {children.map((item) => {
        const Wrapper = isLazy ? LazyLoader : 'div';
        const isDragging = activeLayoutItem === item;

        return (
          <Wrapper
            key={item.state.key!}
            className={cx(styles.wrapper, { [styles.dragging]: isDragging })}
            style={
              isDragging && layoutOrchestrator && item.cachedBoundingBox
                ? {
                    width: item.cachedBoundingBox.right - item.cachedBoundingBox.left,
                    height: item.cachedBoundingBox.bottom - item.cachedBoundingBox.top,
                    // adjust the panel position to mouse position
                    translate: `${-layoutOrchestrator.dragOffset.left}px ${-layoutOrchestrator.dragOffset.top}px`,
                    // adjust the panel position on the screen
                    transform: `translate(var(--x-pos), var(--y-pos))`,
                  }
                : {}
            }
            ref={item.containerRef}
          >
            <item.Component model={item} />
          </Wrapper>
        );
      })}
      {isEditing && (
        <div className={cx(styles.addAction, 'dashboard-canvas-add-button')}>
          <Button
            variant="primary"
            fill="text"
            icon="plus"
            onClick={() => layoutManager.addPanel(getDefaultVizPanel())}
          >
            <Trans i18nKey="dashboard.canvas-actions.add-panel">Add panel</Trans>
          </Button>
          <Dropdown
            overlay={
              <Menu>
                <Menu.Item
                  icon="list-ul"
                  label="Group into row"
                  onClick={() => {
                    addNewRowTo(layoutManager);
                  }}
                ></Menu.Item>
                <Menu.Item
                  icon="layers"
                  label="Group into tab"
                  onClick={() => {
                    addNewTabTo(layoutManager);
                  }}
                ></Menu.Item>
              </Menu>
            }
          >
            <Button
              variant="primary"
              fill="text"
              icon="layers"
              onClick={() => layoutManager.addPanel(getDefaultVizPanel())}
            >
              <Trans i18nKey="dashboard.canvas-actions.group-panels">Group panels</Trans>
            </Button>
          </Dropdown>
        </div>
      )}
    </div>
  );
}

const getStyles = (theme: GrafanaTheme2, state: AutoGridLayoutState) => ({
  container: css({
    display: 'grid',
    position: 'relative',
    gridTemplateColumns: state.templateColumns,
    gridTemplateRows: state.templateRows || 'unset',
    gridAutoRows: state.autoRows || 'unset',
    rowGap: theme.spacing(state.rowGap ?? 1),
    columnGap: theme.spacing(state.columnGap ?? 1),
    justifyItems: state.justifyItems || 'unset',
    alignItems: state.alignItems || 'unset',
    justifyContent: state.justifyContent || 'unset',
    [theme.breakpoints.down('md')]: state.md
      ? {
          gridTemplateRows: state.md.templateRows,
          gridTemplateColumns: state.md.templateColumns,
          rowGap: state.md.rowGap ? theme.spacing(state.md.rowGap ?? 1) : undefined,
          columnGap: state.md.columnGap ? theme.spacing(state.md.rowGap ?? 1) : undefined,
          justifyItems: state.md.justifyItems,
          alignItems: state.md.alignItems,
          justifyContent: state.md.justifyContent,
        }
      : undefined,
    // Show add action when hovering over the grid
    '&:hover': {
      '.dashboard-canvas-add-button': {
        opacity: 1,
        filter: 'unset',
      },
    },
  }),
  containerFillScreen: css({
    flexGrow: 1,
  }),
  containerEditing: css({
    paddingBottom: theme.spacing(5),
    position: 'relative',
  }),
  wrapper: css({
    display: 'grid',
    position: 'relative',
    width: '100%',
    height: '100%',
  }),
  addAction: css({
    position: 'absolute',
    padding: theme.spacing(1, 0),
    height: theme.spacing(5),
    bottom: 0,
    left: 0,
    right: 0,
    opacity: 0,
    [theme.transitions.handleMotion('no-preference', 'reduce')]: {
      transition: theme.transitions.create('opacity'),
    },
  }),
  dragging: css({
    position: 'fixed',
    top: 0,
    left: 0,
    zIndex: theme.zIndex.portal + 1,
    pointerEvents: 'none',
  }),
});<|MERGE_RESOLUTION|>--- conflicted
+++ resolved
@@ -4,17 +4,13 @@
 import { GrafanaTheme2 } from '@grafana/data';
 import { LazyLoader, SceneComponentProps, sceneGraph } from '@grafana/scenes';
 import { Button, Dropdown, Menu, useStyles2 } from '@grafana/ui';
-import { Trans } from 'app/core/internationalization';
+import { t, Trans } from 'app/core/internationalization';
 
 import { getDefaultVizPanel, useDashboardState } from '../../utils/utils';
 import { addNewRowTo, addNewTabTo } from '../layouts-shared/addNew';
 
-<<<<<<< HEAD
-import { ResponsiveGridLayout, ResponsiveGridLayoutState } from './ResponsiveGridLayout';
-import { ResponsiveGridLayoutManager } from './ResponsiveGridLayoutManager';
-=======
 import { AutoGridLayout, AutoGridLayoutState } from './ResponsiveGridLayout';
->>>>>>> 9094c73e
+import { AutoGridLayoutManager } from './ResponsiveGridLayoutManager';
 
 export function AutoGridLayoutRenderer({ model }: SceneComponentProps<AutoGridLayout>) {
   const { children, isHidden, isLazy } = model.useState();
@@ -24,7 +20,7 @@
   const { activeLayoutItemRef } = layoutOrchestrator.useState();
   const activeLayoutItem = activeLayoutItemRef?.resolve();
   const currentLayoutIsActive = children.some((c) => c === activeLayoutItem);
-  const layoutManager = sceneGraph.getAncestor(model, ResponsiveGridLayoutManager);
+  const layoutManager = sceneGraph.getAncestor(model, AutoGridLayoutManager);
   const { fillScreen } = layoutManager.useState();
 
   useEffect(() => {
@@ -99,14 +95,14 @@
               <Menu>
                 <Menu.Item
                   icon="list-ul"
-                  label="Group into row"
+                  label={t('dashboard.canvas-actions.group-into-row', 'Group into row')}
                   onClick={() => {
                     addNewRowTo(layoutManager);
                   }}
                 ></Menu.Item>
                 <Menu.Item
                   icon="layers"
-                  label="Group into tab"
+                  label={t('dashboard.canvas-actions.group-into-tab', 'Group into tab')}
                   onClick={() => {
                     addNewTabTo(layoutManager);
                   }}
