import { isEqual } from 'lodash';

import {
  CustomVariable,
  LocalValueVariable,
  MultiValueVariable,
  sceneGraph,
  SceneObjectBase,
  SceneObjectState,
  SceneVariableSet,
  VariableDependencyConfig,
  VariableValueSingle,
  VizPanel,
  VizPanelState,
} from '@grafana/scenes';
import { OptionsPaneCategoryDescriptor } from 'app/features/dashboard/components/PanelEditor/OptionsPaneCategoryDescriptor';

import { ConditionalRendering } from '../../conditional-rendering/ConditionalRendering';
import { getCloneKey } from '../../utils/clone';
import { getMultiVariableValues } from '../../utils/utils';
<<<<<<< HEAD
import { Point, Rect } from '../layout-manager/utils';
import { scrollCanvasElementIntoView } from '../layouts-shared/scrollCanvasElementIntoView';
import { DashboardLayoutItem, IntermediateLayoutItem } from '../types/DashboardLayoutItem';
=======
import { DashboardLayoutItem } from '../types/DashboardLayoutItem';
>>>>>>> cd53070a
import { DashboardRepeatsProcessedEvent } from '../types/DashboardRepeatsProcessedEvent';

import { getOptions } from './ResponsiveGridItemEditor';
import { AutoGridItemRenderer } from './ResponsiveGridItemRenderer';
import { AutoGridLayout } from './ResponsiveGridLayout';

export interface AutoGridItemState extends SceneObjectState {
  body: VizPanel;
  hideWhenNoData?: boolean;
  repeatedPanels?: VizPanel[];
  variableName?: string;
  isHidden?: boolean;
  conditionalRendering?: ConditionalRendering;
}

export class AutoGridItem extends SceneObjectBase<AutoGridItemState> implements DashboardLayoutItem {
  public static Component = AutoGridItemRenderer;

  protected _variableDependency = new VariableDependencyConfig(this, {
    variableNames: this.state.variableName ? [this.state.variableName] : [],
    onVariableUpdateCompleted: () => this.performRepeat(),
  });

  public readonly isDashboardLayoutItem = true;

  public _containerRef: HTMLDivElement | null = null;

  private _prevRepeatValues?: VariableValueSingle[];

  public constructor(state: AutoGridItemState) {
    super({ ...state, conditionalRendering: state?.conditionalRendering ?? ConditionalRendering.createEmpty() });
    this.addActivationHandler(() => this._activationHandler());
  }

  private _activationHandler() {
    if (this.state.variableName) {
      this.performRepeat();
    }

    const deactivate = this.state.conditionalRendering?.activate();

    return () => {
      if (deactivate) {
        deactivate();
      }
    };
  }

  public getOptions(): OptionsPaneCategoryDescriptor[] {
    return getOptions(this);
  }

  public performRepeat() {
    if (!this.state.variableName || sceneGraph.hasVariableDependencyInLoadingState(this)) {
      return;
    }

    const variable =
      sceneGraph.lookupVariable(this.state.variableName, this) ??
      new CustomVariable({
        name: '_____default_sys_repeat_var_____',
        options: [],
        value: '',
        text: '',
        query: 'A',
      });

    if (!(variable instanceof MultiValueVariable)) {
      console.error('DashboardGridItem: Variable is not a MultiValueVariable');
      return;
    }

    const { values, texts } = getMultiVariableValues(variable);

    if (isEqual(this._prevRepeatValues, values)) {
      return;
    }

    const panelToRepeat = this.state.body;
    const repeatedPanels: VizPanel[] = [];

    // when variable has no options (due to error or similar) it will not render any panels at all
    // adding a placeholder in this case so that there is at least empty panel that can display error
    const emptyVariablePlaceholderOption = {
      values: [''],
      texts: variable.hasAllValue() ? ['All'] : ['None'],
    };

    const variableValues = values.length ? values : emptyVariablePlaceholderOption.values;
    const variableTexts = texts.length ? texts : emptyVariablePlaceholderOption.texts;
    for (let index = 0; index < variableValues.length; index++) {
      const cloneState: Partial<VizPanelState> = {
        $variables: new SceneVariableSet({
          variables: [
            new LocalValueVariable({
              name: variable.state.name,
              value: variableValues[index],
              text: String(variableTexts[index]),
            }),
          ],
        }),
        key: getCloneKey(panelToRepeat.state.key!, index),
      };
      const clone = panelToRepeat.clone(cloneState);
      repeatedPanels.push(clone);
    }

    this.setState({ repeatedPanels });
    this._prevRepeatValues = values;

    this.publishEvent(new DashboardRepeatsProcessedEvent({ source: this }), true);
  }

  public setRepeatByVariable(variableName: string | undefined) {
    const stateUpdate: Partial<AutoGridItemState> = { variableName };

    if (this.state.body.state.$variables) {
      this.state.body.setState({ $variables: undefined });
    }

    this._variableDependency.setVariableNames(variableName ? [variableName] : []);

    this.setState(stateUpdate);
    this.performRepeat();
  }

  public getParentGrid(): AutoGridLayout {
    if (!(this.parent instanceof AutoGridLayout)) {
      throw new Error('Parent is not a ResponsiveGridLayout');
    }

    return this.parent;
  }

  public setRef(ref: HTMLDivElement | null) {
    this._containerRef = ref;
  }

  public getBoundingBox(): { width: number; height: number; top: number; left: number } {
    const rect = this._containerRef!.getBoundingClientRect();

    return {
      width: rect.width,
      height: rect.height,
      top: this._containerRef!.offsetTop,
      left: this._containerRef!.offsetLeft,
    };
  }
<<<<<<< HEAD

  public scrollIntoView() {
    scrollCanvasElementIntoView(this, this.containerRef);
  }
}

// todo@kay: tests
function closestPoint(referencePoint: Point, ...points: Point[]): { point: Point; distance: number } {
  let minDistance = Number.POSITIVE_INFINITY;
  let closestPoint = points[0];
  for (const currentPoint of points) {
    const distance = euclideanDistance(referencePoint, currentPoint);
    if (distance < minDistance) {
      minDistance = distance;
      closestPoint = currentPoint;
    }
  }

  return { point: closestPoint, distance: minDistance };
}

function euclideanDistance(a: Point, b: Point): number {
  return Math.hypot(a.x - b.x, a.y - b.y);
=======
>>>>>>> cd53070a
}<|MERGE_RESOLUTION|>--- conflicted
+++ resolved
@@ -1,4 +1,5 @@
 import { isEqual } from 'lodash';
+import React from 'react';
 
 import {
   CustomVariable,
@@ -18,13 +19,8 @@
 import { ConditionalRendering } from '../../conditional-rendering/ConditionalRendering';
 import { getCloneKey } from '../../utils/clone';
 import { getMultiVariableValues } from '../../utils/utils';
-<<<<<<< HEAD
-import { Point, Rect } from '../layout-manager/utils';
 import { scrollCanvasElementIntoView } from '../layouts-shared/scrollCanvasElementIntoView';
-import { DashboardLayoutItem, IntermediateLayoutItem } from '../types/DashboardLayoutItem';
-=======
 import { DashboardLayoutItem } from '../types/DashboardLayoutItem';
->>>>>>> cd53070a
 import { DashboardRepeatsProcessedEvent } from '../types/DashboardRepeatsProcessedEvent';
 
 import { getOptions } from './ResponsiveGridItemEditor';
@@ -49,9 +45,7 @@
   });
 
   public readonly isDashboardLayoutItem = true;
-
-  public _containerRef: HTMLDivElement | null = null;
-
+  public containerRef = React.createRef<HTMLDivElement>();
   private _prevRepeatValues?: VariableValueSingle[];
 
   public constructor(state: AutoGridItemState) {
@@ -159,44 +153,18 @@
     return this.parent;
   }
 
-  public setRef(ref: HTMLDivElement | null) {
-    this._containerRef = ref;
-  }
-
   public getBoundingBox(): { width: number; height: number; top: number; left: number } {
-    const rect = this._containerRef!.getBoundingClientRect();
+    const rect = this.containerRef.current!.getBoundingClientRect();
 
     return {
       width: rect.width,
       height: rect.height,
-      top: this._containerRef!.offsetTop,
-      left: this._containerRef!.offsetLeft,
+      top: this.containerRef.current!.offsetTop,
+      left: this.containerRef.current!.offsetLeft,
     };
   }
-<<<<<<< HEAD
 
   public scrollIntoView() {
     scrollCanvasElementIntoView(this, this.containerRef);
   }
-}
-
-// todo@kay: tests
-function closestPoint(referencePoint: Point, ...points: Point[]): { point: Point; distance: number } {
-  let minDistance = Number.POSITIVE_INFINITY;
-  let closestPoint = points[0];
-  for (const currentPoint of points) {
-    const distance = euclideanDistance(referencePoint, currentPoint);
-    if (distance < minDistance) {
-      minDistance = distance;
-      closestPoint = currentPoint;
-    }
-  }
-
-  return { point: closestPoint, distance: minDistance };
-}
-
-function euclideanDistance(a: Point, b: Point): number {
-  return Math.hypot(a.x - b.x, a.y - b.y);
-=======
->>>>>>> cd53070a
 }