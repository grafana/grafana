--- conflicted
+++ resolved
@@ -25,12 +25,9 @@
 
 export interface ResponsiveGridItemState extends SceneObjectState {
   body: VizPanel;
-<<<<<<< HEAD
-=======
   hideWhenNoData?: boolean;
   repeatedPanels?: VizPanel[];
   variableName?: string;
->>>>>>> caabb06c
 }
 
 export class ResponsiveGridItem extends SceneObjectBase<ResponsiveGridItemState> implements DashboardLayoutItem {
@@ -56,8 +53,6 @@
   public getOptions(): OptionsPaneCategoryDescriptor {
     return getOptions(this);
   }
-<<<<<<< HEAD
-=======
 
   public toggleHideWhenNoData() {
     this.setState({ hideWhenNoData: !this.state.hideWhenNoData });
@@ -136,5 +131,4 @@
     this.setState(stateUpdate);
     this.performRepeat();
   }
->>>>>>> caabb06c
 }