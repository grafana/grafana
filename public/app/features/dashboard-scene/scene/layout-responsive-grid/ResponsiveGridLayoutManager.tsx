import { SelectableValue } from '@grafana/data';
import { SceneComponentProps, SceneCSSGridLayout, SceneObjectBase, SceneObjectState, VizPanel } from '@grafana/scenes';
import { Select } from '@grafana/ui';
import { OptionsPaneItemDescriptor } from 'app/features/dashboard/components/PanelEditor/OptionsPaneItemDescriptor';

import { dashboardSceneGraph } from '../../utils/dashboardSceneGraph';
import { getDashboardSceneFor, getPanelIdForVizPanel, getVizPanelKeyForPanelId } from '../../utils/utils';
import { RowsLayoutManager } from '../layout-rows/RowsLayoutManager';
import { DashboardLayoutManager } from '../types/DashboardLayoutManager';

import { ResponsiveGridItem } from './ResponsiveGridItem';

interface ResponsiveGridLayoutManagerState extends SceneObjectState {
  layout: SceneCSSGridLayout;
}

export class ResponsiveGridLayoutManager
  extends SceneObjectBase<ResponsiveGridLayoutManagerState>
  implements DashboardLayoutManager
{
  public readonly isDashboardLayoutManager = true;

  public static readonly descriptor = {
    name: 'Responsive grid',
    description: 'CSS layout that adjusts to the available space',
    id: 'responsive-grid',
    createFromLayout: ResponsiveGridLayoutManager.createFromLayout,
  };

  public readonly descriptor = ResponsiveGridLayoutManager.descriptor;

  public constructor(state: ResponsiveGridLayoutManagerState) {
    super(state);

    //@ts-ignore
    this.state.layout.getDragClassCancel = () => 'drag-cancel';
  }

  public editModeChanged(isEditing: boolean): void {}

  public addPanel(vizPanel: VizPanel): void {
    const panelId = dashboardSceneGraph.getNextPanelId(this);

    vizPanel.setState({ key: getVizPanelKeyForPanelId(panelId) });
    vizPanel.clearParent();

    this.state.layout.setState({
      children: [new ResponsiveGridItem({ body: vizPanel }), ...this.state.layout.state.children],
    });
  }

  public addNewRow(): void {
    const rowsLayout = RowsLayoutManager.createFromLayout(this);
    rowsLayout.addNewRow();
    getDashboardSceneFor(this).switchLayout(rowsLayout);
  }

  public getMaxPanelId(): number {
    let max = 0;

    for (const child of this.state.layout.state.children) {
      if (child instanceof VizPanel) {
        let panelId = getPanelIdForVizPanel(child);

        if (panelId > max) {
          max = panelId;
        }
      }
    }

    return max;
  }

  public removePanel(panel: VizPanel) {
    const element = panel.parent;
    this.state.layout.setState({ children: this.state.layout.state.children.filter((child) => child !== element) });
  }

  public duplicatePanel(panel: VizPanel): void {
    const gridItem = panel.parent;
    if (!(gridItem instanceof ResponsiveGridItem)) {
      console.error('Trying to duplicate a panel that is not inside a DashboardGridItem');
      return;
    }

    const newPanelId = dashboardSceneGraph.getNextPanelId(this);
    const grid = this.state.layout;

    const newGridItem = gridItem.clone({
      key: `grid-item-${newPanelId}`,
      body: panel.clone({
        key: getVizPanelKeyForPanelId(newPanelId),
      }),
    });

    const sourceIndex = grid.state.children.indexOf(gridItem);
    const newChildren = [...grid.state.children];

    // insert after
    newChildren.splice(sourceIndex + 1, 0, newGridItem);

    grid.setState({ children: newChildren });
  }

  public getVizPanels(): VizPanel[] {
    const panels: VizPanel[] = [];

    for (const child of this.state.layout.state.children) {
      if (child instanceof ResponsiveGridItem) {
        panels.push(child.state.body);
      }
    }

    return panels;
  }

  public getOptions(): OptionsPaneItemDescriptor[] {
    return getOptions(this);
  }

  public static createEmpty() {
    return new ResponsiveGridLayoutManager({
      layout: new SceneCSSGridLayout({
        children: [],
        templateColumns: 'repeat(auto-fit, minmax(400px, auto))',
        autoRows: 'minmax(300px, auto)',
      }),
    });
  }

  public static createFromLayout(layout: DashboardLayoutManager): ResponsiveGridLayoutManager {
    const panels = layout.getVizPanels();
    const children: ResponsiveGridItem[] = [];

    for (let panel of panels) {
      children.push(new ResponsiveGridItem({ body: panel.clone() }));
    }

    return new ResponsiveGridLayoutManager({
      layout: new SceneCSSGridLayout({
        children,
        templateColumns: 'repeat(auto-fit, minmax(400px, auto))',
        autoRows: 'minmax(300px, auto)',
      }),
    });
  }

<<<<<<< HEAD
  toSaveModel?() {
    throw new Error('Method not implemented.');
  }

  /**
   * Might as well implement this as a no-top function as vs-code very eagerly adds optional functions that throw Method not implemented
   */
  public activateRepeaters(): void {}
=======
  activateRepeaters?(): void {
    throw new Error('Method not implemented.');
  }
>>>>>>> f51571db

  public static Component = ({ model }: SceneComponentProps<ResponsiveGridLayoutManager>) => {
    return <model.state.layout.Component model={model.state.layout} />;
  };
}

function getOptions(layoutManager: ResponsiveGridLayoutManager): OptionsPaneItemDescriptor[] {
  const options: OptionsPaneItemDescriptor[] = [];

  const cssLayout = layoutManager.state.layout;

  const rowOptions: Array<SelectableValue<string>> = [];
  const sizes = [100, 150, 200, 250, 300, 350, 400, 450, 500, 550, 650];
  const colOptions: Array<SelectableValue<string>> = [
    { label: `1 column`, value: `1fr` },
    { label: `2 columns`, value: `1fr 1fr` },
    { label: `3 columns`, value: `1fr 1fr 1fr` },
  ];

  for (const size of sizes) {
    colOptions.push({ label: `Min: ${size}px`, value: `repeat(auto-fit, minmax(${size}px, auto))` });
  }

  for (const size of sizes) {
    rowOptions.push({ label: `Min: ${size}px`, value: `minmax(${size}px, auto)` });
  }

  for (const size of sizes) {
    rowOptions.push({ label: `Fixed: ${size}px`, value: `${size}px` });
  }

  options.push(
    new OptionsPaneItemDescriptor({
      title: 'Columns',
      render: () => {
        const { templateColumns } = cssLayout.useState();
        return (
          <Select
            options={colOptions}
            value={String(templateColumns)}
            onChange={(value) => {
              cssLayout.setState({ templateColumns: value.value });
            }}
            allowCustomValue={true}
          />
        );
      },
    })
  );

  options.push(
    new OptionsPaneItemDescriptor({
      title: 'Rows',
      render: () => {
        const { autoRows } = cssLayout.useState();
        return (
          <Select
            options={rowOptions}
            value={String(autoRows)}
            onChange={(value) => {
              cssLayout.setState({ autoRows: value.value });
            }}
            allowCustomValue={true}
          />
        );
      },
    })
  );

  return options;
}<|MERGE_RESOLUTION|>--- conflicted
+++ resolved
@@ -4,7 +4,7 @@
 import { OptionsPaneItemDescriptor } from 'app/features/dashboard/components/PanelEditor/OptionsPaneItemDescriptor';
 
 import { dashboardSceneGraph } from '../../utils/dashboardSceneGraph';
-import { getDashboardSceneFor, getPanelIdForVizPanel, getVizPanelKeyForPanelId } from '../../utils/utils';
+import { getDashboardSceneFor, getGridItemKeyForPanelId, getVizPanelKeyForPanelId } from '../../utils/utils';
 import { RowsLayoutManager } from '../layout-rows/RowsLayoutManager';
 import { DashboardLayoutManager } from '../types/DashboardLayoutManager';
 
@@ -55,22 +55,6 @@
     getDashboardSceneFor(this).switchLayout(rowsLayout);
   }
 
-  public getMaxPanelId(): number {
-    let max = 0;
-
-    for (const child of this.state.layout.state.children) {
-      if (child instanceof VizPanel) {
-        let panelId = getPanelIdForVizPanel(child);
-
-        if (panelId > max) {
-          max = panelId;
-        }
-      }
-    }
-
-    return max;
-  }
-
   public removePanel(panel: VizPanel) {
     const element = panel.parent;
     this.state.layout.setState({ children: this.state.layout.state.children.filter((child) => child !== element) });
@@ -87,7 +71,7 @@
     const grid = this.state.layout;
 
     const newGridItem = gridItem.clone({
-      key: `grid-item-${newPanelId}`,
+      key: getGridItemKeyForPanelId(newPanelId),
       body: panel.clone({
         key: getVizPanelKeyForPanelId(newPanelId),
       }),
@@ -145,20 +129,10 @@
     });
   }
 
-<<<<<<< HEAD
-  toSaveModel?() {
-    throw new Error('Method not implemented.');
-  }
-
   /**
    * Might as well implement this as a no-top function as vs-code very eagerly adds optional functions that throw Method not implemented
    */
   public activateRepeaters(): void {}
-=======
-  activateRepeaters?(): void {
-    throw new Error('Method not implemented.');
-  }
->>>>>>> f51571db
 
   public static Component = ({ model }: SceneComponentProps<ResponsiveGridLayoutManager>) => {
     return <model.state.layout.Component model={model.state.layout} />;
