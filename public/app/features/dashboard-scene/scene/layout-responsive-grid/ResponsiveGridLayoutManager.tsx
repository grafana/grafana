--- conflicted
+++ resolved
@@ -34,19 +34,17 @@
 
   public readonly descriptor = ResponsiveGridLayoutManager.descriptor;
 
-<<<<<<< HEAD
   public static defaultCSS = {
     templateColumns: 'repeat(auto-fit, minmax(400px, auto))',
     autoRows: 'minmax(300px, auto)',
   };
-=======
+
   public constructor(state: ResponsiveGridLayoutManagerState) {
     super(state);
 
     //@ts-ignore
     this.state.layout.getDragClassCancel = () => 'drag-cancel';
   }
->>>>>>> 0916994d
 
   public editModeChanged(isEditing: boolean): void {}
 
