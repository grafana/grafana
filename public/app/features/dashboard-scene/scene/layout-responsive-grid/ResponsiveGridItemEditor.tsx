--- conflicted
+++ resolved
@@ -1,61 +1,53 @@
 import { OptionsPaneCategoryDescriptor } from 'app/features/dashboard/components/PanelEditor/OptionsPaneCategoryDescriptor';
-<<<<<<< HEAD
 
 import { useConditionalRenderingEditor } from '../../conditional-rendering/ConditionalRenderingEditor';
-=======
-import { OptionsPaneItemDescriptor } from 'app/features/dashboard/components/PanelEditor/OptionsPaneItemDescriptor';
-import { RepeatRowSelect2 } from 'app/features/dashboard/components/RepeatRowSelect/RepeatRowSelect';
->>>>>>> caabb06c
 
 import { ResponsiveGridItem } from './ResponsiveGridItem';
 
 export function getOptions(model: ResponsiveGridItem): OptionsPaneCategoryDescriptor {
-<<<<<<< HEAD
   return useConditionalRenderingEditor(model)!;
-=======
-  const category = new OptionsPaneCategoryDescriptor({
-    title: t('dashboard.responsive-layout.item-options.title', 'Layout options'),
-    id: 'layout-options',
-    isOpenDefault: false,
-  });
+  // const category = new OptionsPaneCategoryDescriptor({
+  //   title: t('dashboard.responsive-layout.item-options.title', 'Layout options'),
+  //   id: 'layout-options',
+  //   isOpenDefault: false,
+  // });
 
-  category.addItem(
-    new OptionsPaneItemDescriptor({
-      title: t('dashboard.responsive-layout.item-options.hide-no-data', 'Hide when no data'),
-      render: () => <GridItemNoDataToggle item={model} />,
-    })
-  );
+  // category.addItem(
+  //   new OptionsPaneItemDescriptor({
+  //     title: t('dashboard.responsive-layout.item-options.hide-no-data', 'Hide when no data'),
+  //     render: () => <GridItemNoDataToggle item={model} />,
+  //   })
+  // );
 
-  category.addItem(
-    new OptionsPaneItemDescriptor({
-      title: t('dashboard.responsive-layout.item-options.repeat.variable.title', 'Repeat by variable'),
-      description: t(
-        'dashboard.responsive-layout.item-options.repeat.variable.description',
-        'Repeat this panel for each value in the selected variable. This is not visible while in edit mode. You need to go back to dashboard and then update the variable or reload the dashboard.'
-      ),
-      render: () => <RepeatByOption item={model} />,
-    })
-  );
+  // category.addItem(
+  //   new OptionsPaneItemDescriptor({
+  //     title: t('dashboard.responsive-layout.item-options.repeat.variable.title', 'Repeat by variable'),
+  //     description: t(
+  //       'dashboard.responsive-layout.item-options.repeat.variable.description',
+  //       'Repeat this panel for each value in the selected variable. This is not visible while in edit mode. You need to go back to dashboard and then update the variable or reload the dashboard.'
+  //     ),
+  //     render: () => <RepeatByOption item={model} />,
+  //   })
+  // );
 
-  return category;
+  // return category;
 }
 
-function GridItemNoDataToggle({ item }: { item: ResponsiveGridItem }) {
-  const { hideWhenNoData } = item.useState();
+// function GridItemNoDataToggle({ item }: { item: ResponsiveGridItem }) {
+//   const { hideWhenNoData } = item.useState();
 
-  return <Switch value={hideWhenNoData} id="hide-when-no-data" onChange={() => item.toggleHideWhenNoData()} />;
-}
+//   return <Switch value={hideWhenNoData} id="hide-when-no-data" onChange={() => item.toggleHideWhenNoData()} />;
+// }
 
-function RepeatByOption({ item }: { item: ResponsiveGridItem }) {
-  const { variableName } = item.useState();
+// function RepeatByOption({ item }: { item: ResponsiveGridItem }) {
+//   const { variableName } = item.useState();
 
-  return (
-    <RepeatRowSelect2
-      id="repeat-by-variable-select"
-      sceneContext={item}
-      repeat={variableName}
-      onChange={(value?: string) => item.setRepeatByVariable(value)}
-    />
-  );
->>>>>>> caabb06c
-}+//   return (
+//     <RepeatRowSelect2
+//       id="repeat-by-variable-select"
+//       sceneContext={item}
+//       repeat={variableName}
+//       onChange={(value?: string) => item.setRepeatByVariable(value)}
+//     />
+//   );
+// }