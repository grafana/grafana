--- conflicted
+++ resolved
@@ -106,17 +106,11 @@
       >
         {isStandardMinWidth ? (
           <Combobox
-<<<<<<< HEAD
+            id="min-column-width"
             options={minWidthOptions}
             value={columnWidth}
             onChange={onNamedMinWidthChanged}
             data-testid={selectors.components.PanelEditor.ElementEditPane.AutoGridLayout.minColumnWidth}
-=======
-            id="min-column-width"
-            options={minWidthOptions}
-            value={columnWidth}
-            onChange={onNamedMinWidthChanged}
->>>>>>> 7e88d8a7
           />
         ) : (
           <Input
@@ -228,16 +222,13 @@
         className={styles.wideSelector}
       >
         {isStandardHeight ? (
-<<<<<<< HEAD
           <Combobox
+            id="min-height"
             options={minWidthOptions}
             value={rowHeight}
             onChange={onNamedMinHeightChanged}
             data-testid={selectors.components.PanelEditor.ElementEditPane.AutoGridLayout.rowHeight}
           />
-=======
-          <Combobox id="min-height" options={minWidthOptions} value={rowHeight} onChange={onNamedMinHeightChanged} />
->>>>>>> 7e88d8a7
         ) : (
           <Input
             id="min-height"
@@ -266,15 +257,10 @@
       </Field>
       <Field label={t('dashboard.auto-grid.options.height-fill', 'Fill screen')} className={styles.narrowSelector}>
         <InlineSwitch
-<<<<<<< HEAD
+          id="fill-screen-toggle"
           value={fillScreen}
           onChange={() => layoutManager.onFillScreenChanged(!fillScreen)}
           data-testid={selectors.components.PanelEditor.ElementEditPane.AutoGridLayout.fillScreen}
-=======
-          id="fill-screen-toggle"
-          value={fillScreen}
-          onChange={() => layoutManager.onFillScreenChanged(!fillScreen)}
->>>>>>> 7e88d8a7
         />
       </Field>
     </Stack>
