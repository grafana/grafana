--- conflicted
+++ resolved
@@ -176,17 +176,13 @@
             <refreshPicker.Component model={refreshPicker} />
           </div>
         )}
-<<<<<<< HEAD
         {!hideDashboardControls && model.hasDashboardControls() && (
           <div className={styles.dashboardControlsButton}>
             <DashboardControlsButton dashboard={dashboard} />
           </div>
         )}
+        {config.featureToggles.dashboardNewLayouts && <DashboardControlActions dashboard={dashboard} />}
         {!hideLinksControls && !editPanel && <DashboardLinksControls links={links} dashboard={dashboard} />}
-=======
-        {!hideDashboardControls && model.hasDashboardControls() && <DashboardControlsButton dashboard={dashboard} />}
-        {config.featureToggles.dashboardNewLayouts && <DashboardControlActions dashboard={dashboard} />}
->>>>>>> 8e7ba60b
       </div>
       {!hideVariableControls && (
         <>
@@ -278,14 +274,10 @@
       display: 'flex',
       gap: theme.spacing(1),
       float: 'right',
-<<<<<<< HEAD
       alignItems: 'center',
       flexWrap: 'wrap',
       maxWidth: '100%',
       minWidth: 0,
-=======
-      alignItems: 'flex-start',
->>>>>>> 8e7ba60b
     }),
     timeControls: css({
       display: 'flex',
