import { CoreApp, GrafanaConfig, LoadingState, getDefaultTimeRange, locationUtil, store } from '@grafana/data';
import { locationService, RefreshEvent } from '@grafana/runtime';
import {
  sceneGraph,
  SceneGridLayout,
  SceneTimeRange,
  SceneQueryRunner,
  SceneVariableSet,
  TestVariable,
  VizPanel,
  SceneGridRow,
  behaviors,
  SceneDataTransformer,
} from '@grafana/scenes';
import { Dashboard, DashboardCursorSync, LibraryPanel } from '@grafana/schema';
import appEvents from 'app/core/app_events';
import { LS_PANEL_COPY_KEY } from 'app/core/constants';
<<<<<<< HEAD
import store from 'app/core/store';
=======
>>>>>>> 9e942dcb
import { getDashboardSrv } from 'app/features/dashboard/services/DashboardSrv';
import { VariablesChanged } from 'app/features/variables/types';

import { buildPanelEditScene } from '../panel-edit/PanelEditor';
import { createWorker } from '../saving/createDetectChangesWorker';
import { buildGridItemForPanel, transformSaveModelToScene } from '../serialization/transformSaveModelToScene';
import { DecoratedRevisionModel } from '../settings/VersionsEditView';
import { historySrv } from '../settings/version-history/HistorySrv';
import { dashboardSceneGraph } from '../utils/dashboardSceneGraph';
import { djb2Hash } from '../utils/djb2Hash';
import { findVizPanelByKey, getLibraryPanelBehavior, isLibraryPanel } from '../utils/utils';

import { DashboardControls } from './DashboardControls';
import { DashboardScene, DashboardSceneState } from './DashboardScene';
import { LibraryPanelBehavior } from './LibraryPanelBehavior';
import { PanelTimeRange } from './PanelTimeRange';
import { DashboardGridItem } from './layout-default/DashboardGridItem';
import { DefaultGridLayoutManager } from './layout-default/DefaultGridLayoutManager';
import { RowActions } from './row-actions/RowActions';

jest.mock('../settings/version-history/HistorySrv');
jest.mock('../serialization/transformSaveModelToScene');
jest.mock('../serialization/transformSceneToSaveModel');
jest.mock('@grafana/runtime', () => ({
  ...jest.requireActual('@grafana/runtime'),
  getDataSourceSrv: () => {
    return {
      getInstanceSettings: jest.fn().mockResolvedValue({ uid: 'ds1' }),
    };
  },
  config: {
    ...jest.requireActual('@grafana/runtime').config,
    angularSupportEnabled: true,
    panels: {
      'briangann-datatable-panel': {
        id: 'briangann-datatable-panel',
        state: 'deprecated',
        angular: { detected: true, hideDeprecation: false },
      },
    },
  },
}));

jest.mock('app/features/playlist/PlaylistSrv', () => ({
  ...jest.requireActual('app/features/playlist/PlaylistSrv'),
  playlistSrv: {
    isPlaying: false,
    next: jest.fn(),
    prev: jest.fn(),
    stop: jest.fn(),
  },
}));

jest.mock('app/features/manage-dashboards/state/actions', () => ({
  ...jest.requireActual('app/features/manage-dashboards/state/actions'),
  deleteDashboard: jest.fn().mockResolvedValue({}),
}));

locationUtil.initialize({
  config: { appSubUrl: '/subUrl' } as GrafanaConfig,
  getVariablesUrlParams: jest.fn(),
  getTimeRangeForUrl: jest.fn(),
});

const worker = createWorker();
mockResultsOfDetectChangesWorker({ hasChanges: true, hasTimeChanges: false, hasVariableValueChanges: false });

describe('DashboardScene', () => {
  describe('DashboardSrv.getCurrent compatibility', () => {
    it('Should set to compatibility wrapper', () => {
      const scene = buildTestScene();
      scene.activate();

      expect(getDashboardSrv().getCurrent()?.uid).toBe('dash-1');
    });
  });

  describe('Editing and discarding', () => {
    describe('Given scene in view mode', () => {
      it('Should set isEditing to false', () => {
        const scene = buildTestScene();
        scene.activate();

        expect(scene.state.isEditing).toBeFalsy();
      });

      it('Should not start the detect changes worker', () => {
        const scene = buildTestScene();
        scene.activate();

        // @ts-expect-error it is a private property
        expect(scene._changesWorker).toBeUndefined();
      });
    });

    describe('Given new dashboard in edit mode', () => {
      it('when saving it should clear isNew state', () => {
        const scene = buildTestScene({
          meta: { isNew: true },
        });

        scene.activate();
        scene.onEnterEditMode();
        scene.saveCompleted({} as Dashboard, {
          id: 1,
          slug: 'slug',
          uid: 'dash-1',
          url: 'sss',
          version: 2,
          status: 'aaa',
        });

        expect(scene.state.meta.isNew).toBeFalsy();
      });
    });

    describe('Given scene in edit mode', () => {
      let scene: DashboardScene;
      let deactivateScene: () => void;

      beforeEach(() => {
        scene = buildTestScene();
        locationService.push('/d/dash-1');
        deactivateScene = scene.activate();
        scene.onEnterEditMode();
        jest.clearAllMocks();
      });

      it('Should set isEditing to true', () => {
        expect(scene.state.isEditing).toBe(true);
      });

      it('Can exit edit mode', () => {
        scene.exitEditMode({ skipConfirm: true });
        expect(locationService.getLocation().pathname).toBe('/d/dash-1');
      });

      it('Exiting already saved dashboard should not restore initial state', () => {
        scene.setState({ title: 'Updated title' });
        expect(scene.state.isDirty).toBe(true);

        scene.saveCompleted({} as Dashboard, {
          id: 1,
          slug: 'slug',
          uid: 'dash-1',
          url: 'sss',
          version: 2,
          status: 'aaa',
        });

        expect(scene.state.isDirty).toBe(false);
        scene.exitEditMode({ skipConfirm: true });
        expect(scene.state.title).toEqual('Updated title');
        expect(scene.state.meta.version).toEqual(2);
      });

      it('Should start the detect changes worker', () => {
        expect(worker.onmessage).toBeDefined();
      });

      it('Should terminate the detect changes worker when deactivate', () => {
        expect(worker.terminate).toHaveBeenCalledTimes(0);
        deactivateScene();
        expect(worker.terminate).toHaveBeenCalledTimes(1);
      });

      it('A change to griditem pos should set isDirty true', () => {
        const gridItem = sceneGraph.findObject(scene, (p) => p.state.key === 'griditem-1') as DashboardGridItem;
        gridItem.setState({ x: 10, y: 0, width: 10, height: 10 });

        expect(scene.state.isDirty).toBe(true);

        scene.exitEditMode({ skipConfirm: true });
        const gridItem2 = sceneGraph.findObject(scene, (p) => p.state.key === 'griditem-1') as DashboardGridItem;
        expect(gridItem2.state.x).toBe(0);
      });

      it('A change to gridlayout children order should set isDirty true', () => {
        const layout = sceneGraph.findObject(scene, (p) => p instanceof SceneGridLayout) as SceneGridLayout;
        const originalPanelOrder = layout.state.children.map((c) => c.state.key);

        // Change the order of the children. This happen when panels move around, then the children are re-ordered
        layout.setState({
          children: [layout.state.children[1], layout.state.children[0], layout.state.children[2]],
        });

        expect(scene.state.isDirty).toBe(true);

        scene.exitEditMode({ skipConfirm: true });
        const resoredLayout = sceneGraph.findObject(scene, (p) => p instanceof SceneGridLayout) as SceneGridLayout;
        expect(resoredLayout.state.children.map((c) => c.state.key)).toEqual(originalPanelOrder);
      });

      it('Should exit edit mode and discard panel changes if leaving the dashboard while in panel edit', async () => {
        const panel = findVizPanelByKey(scene, 'panel-1')!;
        const editPanel = buildPanelEditScene(panel!);
        scene.setState({ editPanel });

        panel.setState({ title: 'new title' });
        scene.exitEditMode({ skipConfirm: true });

        const discardPanel = findVizPanelByKey(scene, panel.state.key)!;
        expect(discardPanel.state.title).toBe('Panel A');
      });

      it.each`
        prop             | value
        ${'title'}       | ${'new title'}
        ${'description'} | ${'new description'}
        ${'tags'}        | ${['tag3', 'tag4']}
        ${'editable'}    | ${false}
        ${'links'}       | ${[]}
      `(
        'A change to $prop should set isDirty true',
        ({ prop, value }: { prop: keyof DashboardSceneState; value: unknown }) => {
          const prevState = scene.state[prop];
          scene.setState({ [prop]: value });

          expect(scene.state.isDirty).toBe(true);

          scene.exitEditMode({ skipConfirm: true });
          expect(scene.state[prop]).toEqual(prevState);
        }
      );

      it('A change to folderUid should set isDirty true', () => {
        const prevMeta = { ...scene.state.meta };

        // The worker only detects changes in the model, so the folder change should be detected anyway
        mockResultsOfDetectChangesWorker({ hasChanges: false, hasTimeChanges: false, hasVariableValueChanges: false });

        scene.setState({
          meta: {
            ...prevMeta,
            folderUid: 'new-folder-uid',
            folderTitle: 'new-folder-title',
          },
        });

        expect(scene.state.isDirty).toBe(true);

        scene.exitEditMode({ skipConfirm: true });
        expect(scene.state.meta).toEqual(prevMeta);
      });

      it('A change to refresh picker interval settings should set isDirty true', () => {
        const refreshPicker = dashboardSceneGraph.getRefreshPicker(scene)!;
        const prevState = [...refreshPicker.state.intervals!];
        refreshPicker.setState({ intervals: ['10s'] });

        expect(scene.state.isDirty).toBe(true);

        scene.exitEditMode({ skipConfirm: true });
        expect(dashboardSceneGraph.getRefreshPicker(scene)!.state.intervals).toEqual(prevState);
      });

      it('A enabling/disabling live now setting should set isDirty true', () => {
        const liveNowTimer = scene.state.$behaviors?.find(
          (b) => b instanceof behaviors.LiveNowTimer
        ) as behaviors.LiveNowTimer;
        liveNowTimer.enable();

        expect(scene.state.isDirty).toBe(true);

        scene.exitEditMode({ skipConfirm: true });
        const restoredLiveNowTimer = scene.state.$behaviors?.find(
          (b) => b instanceof behaviors.LiveNowTimer
        ) as behaviors.LiveNowTimer;
        expect(restoredLiveNowTimer.state.enabled).toBeFalsy();
      });

      it('A change to time picker visibility settings should set isDirty true', () => {
        const dashboardControls = scene.state.controls!;
        const prevState = dashboardControls.state.hideTimeControls;
        dashboardControls.setState({ hideTimeControls: true });

        expect(scene.state.isDirty).toBe(true);

        scene.exitEditMode({ skipConfirm: true });
        expect(scene.state.controls!.state.hideTimeControls).toEqual(prevState);
      });

      it('A change to time zone should set isDirty true', () => {
        const timeRange = sceneGraph.getTimeRange(scene)!;
        const prevState = timeRange.state.timeZone;
        timeRange.setState({ timeZone: 'UTC' });

        expect(scene.state.isDirty).toBe(true);

        scene.exitEditMode({ skipConfirm: true });
        expect(sceneGraph.getTimeRange(scene)!.state.timeZone).toBe(prevState);
      });

      it('A change to a cursor sync config should set isDirty true', () => {
        const cursorSync = dashboardSceneGraph.getCursorSync(scene)!;
        const initialState = cursorSync.state;

        cursorSync.setState({
          sync: DashboardCursorSync.Tooltip,
        });

        expect(scene.state.isDirty).toBe(true);

        scene.exitEditMode({ skipConfirm: true });
        expect(dashboardSceneGraph.getCursorSync(scene)!.state).toEqual(initialState);
      });

      it('A change to a any VizPanel state should set isDirty true', () => {
        const panel = sceneGraph.findObject(scene, (p) => p instanceof VizPanel) as VizPanel;
        const prevTitle = panel.state.title;
        panel.setState({ title: 'new title' });

        expect(scene.state.isDirty).toBe(true);

        scene.exitEditMode({ skipConfirm: true });
        const restoredPanel = sceneGraph.findObject(scene, (p) => p instanceof VizPanel) as VizPanel;
        expect(restoredPanel.state.title).toBe(prevTitle);
      });

      it('A change to any DashboardGridItem state should set isDirty true', () => {
        const dashboardGridItem = sceneGraph.findObject(
          scene,
          (p) => p instanceof DashboardGridItem
        ) as DashboardGridItem;
        const prevValue = dashboardGridItem.state.variableName;

        dashboardGridItem.setState({ variableName: 'var1', repeatDirection: 'h', maxPerRow: 2 });

        expect(scene.state.isDirty).toBe(true);

        scene.exitEditMode({ skipConfirm: true });
        const restoredDashboardGridItem = sceneGraph.findObject(
          scene,
          (p) => p instanceof DashboardGridItem
        ) as DashboardGridItem;
        expect(restoredDashboardGridItem.state.variableName).toBe(prevValue);
      });

      it('A change to any library panel name should set isDirty true', () => {
        const panel = findVizPanelByKey(scene, 'panel-5')!;
        const behavior = getLibraryPanelBehavior(panel)!;
        const prevValue = behavior.state.name;

        behavior.setState({ name: 'new name' });

        expect(scene.state.isDirty).toBe(true);

        scene.exitEditMode({ skipConfirm: true });

        const restoredPanel = findVizPanelByKey(scene, 'panel-5')!;
        const restoredBehavior = getLibraryPanelBehavior(restoredPanel)!;
        expect(restoredBehavior.state.name).toBe(prevValue);
      });

      it('A change to any PanelTimeRange state should set isDirty true', () => {
        const panelTimeRange = sceneGraph.findObject(scene, (p) => p instanceof PanelTimeRange) as PanelTimeRange;
        const prevValue = panelTimeRange.state.from;

        panelTimeRange.setState({ from: 'now-1h', to: 'now' });

        expect(scene.state.isDirty).toBe(true);

        scene.exitEditMode({ skipConfirm: true });
        const restoredPanelTimeRange = sceneGraph.findObject(
          scene,
          (p) => p instanceof PanelTimeRange
        ) as PanelTimeRange;
        expect(restoredPanelTimeRange.state.from).toEqual(prevValue);
      });

      it('A change to any SceneQueryRunner state should set isDirty true', () => {
        const queryRunner = sceneGraph.findObject(scene, (p) => p instanceof SceneQueryRunner) as SceneQueryRunner;
        const prevValue = queryRunner.state.queries;

        queryRunner.setState({ queries: [{ refId: 'A', datasource: { uid: 'fake-uid', type: 'test' } }] });

        expect(scene.state.isDirty).toBe(true);

        scene.exitEditMode({ skipConfirm: true });
        const restoredQueryRunner = sceneGraph.findObject(
          scene,
          (p) => p instanceof SceneQueryRunner
        ) as SceneQueryRunner;
        expect(restoredQueryRunner.state.queries).toEqual(prevValue);
      });

      it('A change to any SceneDataTransformer state should set isDirty true', () => {
        const dataTransformer = sceneGraph.findObject(
          scene,
          (p) => p instanceof SceneDataTransformer
        ) as SceneDataTransformer;
        const prevValue = dataTransformer.state.transformations;

        dataTransformer.setState({ transformations: [{ id: 'fake-transformation', options: {} }] });

        expect(scene.state.isDirty).toBe(true);

        scene.exitEditMode({ skipConfirm: true });
        const restoredDataTransformer = sceneGraph.findObject(
          scene,
          (p) => p instanceof SceneDataTransformer
        ) as SceneDataTransformer;
        expect(restoredDataTransformer.state.transformations).toEqual(prevValue);
      });

      it('A change to any SceneDataTransformer data should NOT set isDirty true', () => {
        const dataTransformer = sceneGraph.findObject(
          scene,
          (p) => p instanceof SceneDataTransformer
        ) as SceneDataTransformer;
        const prevValue = dataTransformer.state.data;
        const newData = { state: LoadingState.Done, timeRange: getDefaultTimeRange(), series: [] };

        dataTransformer.setState({ data: newData });

        expect(scene.state.isDirty).toBeFalsy();

        scene.exitEditMode({ skipConfirm: true });

        const restoredDataTransformer = sceneGraph.findObject(
          scene,
          (p) => p instanceof SceneDataTransformer
        ) as SceneDataTransformer;
        expect(restoredDataTransformer.state.data).toEqual(prevValue);
      });

      it.each([
        { hasChanges: true, hasTimeChanges: false, hasVariableValueChanges: false },
        { hasChanges: true, hasTimeChanges: true, hasVariableValueChanges: false },
        { hasChanges: true, hasTimeChanges: false, hasVariableValueChanges: true },
      ])('should set the state to true if there are changes detected in the saving model', (diffResults) => {
        mockResultsOfDetectChangesWorker(diffResults);
        scene.setState({ title: 'hello' });
        expect(scene.state.isDirty).toBeTruthy();
      });

      it.each([
        { hasChanges: false, hasTimeChanges: false, hasVariableValueChanges: false },
        { hasChanges: false, hasTimeChanges: true, hasVariableValueChanges: false },
        { hasChanges: false, hasTimeChanges: false, hasVariableValueChanges: true },
      ])('should not set the state to true if there are no change detected in the dashboard', (diffResults) => {
        mockResultsOfDetectChangesWorker(diffResults);
        scene.setState({ title: 'hello' });
        expect(scene.state.isDirty).toBeFalsy();
      });

      it('Should create and add a new panel to the dashboard', () => {
        scene.exitEditMode({ skipConfirm: true });
        expect(scene.state.isEditing).toBe(false);

        const panel = scene.onCreateNewPanel();

        expect(scene.state.isEditing).toBe(true);
        expect(scene.state.body.getVizPanels().length).toBe(7);
        expect(panel.state.key).toBe('panel-7');
      });

      it('Should fail to copy a panel if it does not have a grid item parent', () => {
        const vizPanel = new VizPanel({
          title: 'Panel Title',
          key: 'panel-5',
          pluginId: 'timeseries',
        });

        scene.copyPanel(vizPanel);

        expect(store.exists(LS_PANEL_COPY_KEY)).toBe(false);
      });

      it('Should fail to copy a library panel if it does not have a grid item parent', () => {
        const libVizPanel = new VizPanel({
          title: 'Library Panel',
          pluginId: 'table',
          key: 'panel-4',
          $behaviors: [new LibraryPanelBehavior({ name: 'libraryPanel', uid: 'uid' })],
        });

        scene.copyPanel(libVizPanel);

        expect(store.exists(LS_PANEL_COPY_KEY)).toBe(false);
      });

      it('Should copy a panel', () => {
        const vizPanel = findVizPanelByKey(scene, 'panel-1')!;
        scene.copyPanel(vizPanel as VizPanel);

        expect(store.exists(LS_PANEL_COPY_KEY)).toBe(true);
      });

      it('Should copy a library viz panel', () => {
        const libVizPanel = findVizPanelByKey(scene, 'panel-6')!;

        expect(isLibraryPanel(libVizPanel)).toBe(true);

<<<<<<< HEAD
=======
        scene.copyPanel(libVizPanel);

>>>>>>> 9e942dcb
        expect(store.exists(LS_PANEL_COPY_KEY)).toBe(true);
      });

      it('Should paste a panel', () => {
        store.set(LS_PANEL_COPY_KEY, JSON.stringify({ key: 'panel-7' }));
<<<<<<< HEAD
        jest.spyOn(JSON, 'parse').mockReturnThis();
=======
>>>>>>> 9e942dcb
        jest.mocked(buildGridItemForPanel).mockReturnValue(
          new DashboardGridItem({
            key: 'griditem-9',
            body: new VizPanel({
              title: 'Panel A',
              key: 'panel-9',
              pluginId: 'table',
            }),
          })
        );

        scene.pastePanel();

        expect(buildGridItemForPanel).toHaveBeenCalledTimes(1);
<<<<<<< HEAD
        expect(body.state.children.length).toBe(6);
        expect(gridItem.state.body!.state.key).toBe('panel-7');
        expect(gridItem.state.y).toBe(0);
=======

        const addedPanel = findVizPanelByKey(scene, 'panel-7')!;
        expect(addedPanel).toBeDefined();
>>>>>>> 9e942dcb
        expect(store.exists(LS_PANEL_COPY_KEY)).toBe(false);
      });

      it('Should paste a library viz panel', () => {
        store.set(LS_PANEL_COPY_KEY, JSON.stringify({ key: 'panel-7' }));
<<<<<<< HEAD
        jest.spyOn(JSON, 'parse').mockReturnValue({ libraryPanel: { uid: 'uid', name: 'libraryPanel' } });
        jest.mocked(buildGridItemForLibPanel).mockReturnValue(
=======
        jest.mocked(buildGridItemForPanel).mockReturnValue(
>>>>>>> 9e942dcb
          new DashboardGridItem({
            body: new VizPanel({
              title: 'Library Panel',
              pluginId: 'table',
              key: 'panel-4',
              $behaviors: [new LibraryPanelBehavior({ name: 'libraryPanel', uid: 'uid' })],
            }),
          })
        );

        scene.pastePanel();

<<<<<<< HEAD
        const body = scene.state.body as SceneGridLayout;
        const gridItem = body.state.children[0] as DashboardGridItem;

        const libVizPanel = gridItem.state.body as LibraryVizPanel;

        expect(buildGridItemForLibPanel).toHaveBeenCalledTimes(1);
        expect(body.state.children.length).toBe(6);
        expect(libVizPanel.state.panelKey).toBe('panel-7');
        expect(libVizPanel.state.panel?.state.key).toBe('panel-7');
        expect(gridItem.state.y).toBe(0);
        expect(store.exists(LS_PANEL_COPY_KEY)).toBe(false);
      });

      it('Should remove a panel', () => {
        const vizPanel = ((scene.state.body as SceneGridLayout).state.children[0] as DashboardGridItem).state.body;
        scene.removePanel(vizPanel as VizPanel);

        const body = scene.state.body as SceneGridLayout;
        expect(body.state.children.length).toBe(4);
      });

      it('Should remove a panel within a row', () => {
        const vizPanel = (
          ((scene.state.body as SceneGridLayout).state.children[2] as SceneGridRow).state
            .children[0] as DashboardGridItem
        ).state.body;
        scene.removePanel(vizPanel as VizPanel);

        const body = scene.state.body as SceneGridLayout;
        const gridRow = body.state.children[2] as SceneGridRow;

        expect(gridRow.state.children.length).toBe(1);
      });

      it('Should remove a library panel', () => {
        const libraryPanel = ((scene.state.body as SceneGridLayout).state.children[4] as DashboardGridItem).state.body;
        const vizPanel = (libraryPanel as LibraryVizPanel).state.panel;
        scene.removePanel(vizPanel as VizPanel);

        const body = scene.state.body as SceneGridLayout;
        expect(body.state.children.length).toBe(4);
      });

      it('Should remove a library panel within a row', () => {
        const libraryPanel = (
          ((scene.state.body as SceneGridLayout).state.children[2] as SceneGridRow).state
            .children[1] as DashboardGridItem
        ).state.body;
        const vizPanel = (libraryPanel as LibraryVizPanel).state.panel;

        scene.removePanel(vizPanel as VizPanel);

        const body = scene.state.body as SceneGridLayout;
        const gridRow = body.state.children[2] as SceneGridRow;
        expect(gridRow.state.children.length).toBe(1);
      });

      it('Should duplicate a panel', () => {
        const vizPanel = ((scene.state.body as SceneGridLayout).state.children[0] as DashboardGridItem).state.body;
        scene.duplicatePanel(vizPanel as VizPanel);

        const body = scene.state.body as SceneGridLayout;
        const gridItem = body.state.children[5] as DashboardGridItem;

        expect(body.state.children.length).toBe(6);
        expect(gridItem.state.body!.state.key).toBe('panel-7');
      });

      it('Should duplicate a library panel', () => {
        const libraryPanel = ((scene.state.body as SceneGridLayout).state.children[4] as DashboardGridItem).state.body;
        const vizPanel = (libraryPanel as LibraryVizPanel).state.panel;
        scene.duplicatePanel(vizPanel as VizPanel);

        const body = scene.state.body as SceneGridLayout;
        const gridItem = body.state.children[5] as DashboardGridItem;

        const libVizPanel = gridItem.state.body as LibraryVizPanel;

        expect(body.state.children.length).toBe(6);
        expect(libVizPanel.state.panelKey).toBe('panel-7');
        expect(libVizPanel.state.panel?.state.key).toBe('panel-7');
      });

      it('Should duplicate a repeated panel', () => {
        const scene = buildTestScene({
          body: new SceneGridLayout({
            children: [
              new DashboardGridItem({
                key: `grid-item-1`,
                width: 24,
                height: 8,
                repeatedPanels: [
                  new VizPanel({
                    title: 'Library Panel',
                    key: 'panel-1',
                    pluginId: 'table',
                  }),
                ],
                body: new VizPanel({
                  title: 'Library Panel',
                  key: 'panel-1',
                  pluginId: 'table',
                }),
                variableName: 'custom',
              }),
            ],
          }),
        });

        const vizPanel = ((scene.state.body as SceneGridLayout).state.children[0] as DashboardGridItem).state
          .repeatedPanels![0];

        scene.duplicatePanel(vizPanel as VizPanel);

        const body = scene.state.body as SceneGridLayout;
        const gridItem = body.state.children[1] as DashboardGridItem;

        expect(body.state.children.length).toBe(2);
        expect(gridItem.state.body!.state.key).toBe('panel-2');
      });

      it('Should duplicate a panel in a row', () => {
        const vizPanel = (
          ((scene.state.body as SceneGridLayout).state.children[2] as SceneGridRow).state
            .children[0] as DashboardGridItem
        ).state.body;
        scene.duplicatePanel(vizPanel as VizPanel);

        const body = scene.state.body as SceneGridLayout;
        const gridRow = body.state.children[2] as SceneGridRow;
        const gridItem = gridRow.state.children[2] as DashboardGridItem;

        expect(gridRow.state.children.length).toBe(3);
        expect(gridItem.state.body!.state.key).toBe('panel-7');
      });

      it('Should duplicate a library panel in a row', () => {
        const libraryPanel = (
          ((scene.state.body as SceneGridLayout).state.children[2] as SceneGridRow).state
            .children[1] as DashboardGridItem
        ).state.body;
        const vizPanel = (libraryPanel as LibraryVizPanel).state.panel;

        scene.duplicatePanel(vizPanel as VizPanel);

        const body = scene.state.body as SceneGridLayout;
        const gridRow = body.state.children[2] as SceneGridRow;
        const gridItem = gridRow.state.children[2] as DashboardGridItem;

        const libVizPanel = gridItem.state.body as LibraryVizPanel;

        expect(gridRow.state.children.length).toBe(3);
        expect(libVizPanel.state.panelKey).toBe('panel-7');
        expect(libVizPanel.state.panel?.state.key).toBe('panel-7');
      });

      it('Should fail to duplicate a panel if it does not have a grid item parent', () => {
        const vizPanel = new VizPanel({
          title: 'Panel Title',
          key: 'panel-5',
          pluginId: 'timeseries',
        });

        scene.duplicatePanel(vizPanel);

        const body = scene.state.body as SceneGridLayout;
=======
        expect(buildGridItemForPanel).toHaveBeenCalledTimes(1);
>>>>>>> 9e942dcb

        const addedPanel = findVizPanelByKey(scene, 'panel-7')!;
        expect(addedPanel).toBeDefined();
        expect(addedPanel.state.key).toBe('panel-7');
        expect(store.exists(LS_PANEL_COPY_KEY)).toBe(false);
      });

      it('Should unlink a library panel', () => {
        const libPanel = new VizPanel({
          title: 'Panel B',
          pluginId: 'table',
          $behaviors: [new LibraryPanelBehavior({ name: 'lib panel', uid: 'abc', isLoaded: true })],
        });

        const scene = buildTestScene({
          body: DefaultGridLayoutManager.fromVizPanels([libPanel]),
        });

        expect(isLibraryPanel(libPanel)).toBe(true);

        scene.unlinkLibraryPanel(libPanel);

        expect(isLibraryPanel(libPanel)).toBe(false);
      });

      it('Should create a library panel', () => {
        const vizPanel = new VizPanel({
          title: 'Panel A',
          key: 'panel-1',
          pluginId: 'table',
        });

        const gridItem = new DashboardGridItem({
          key: 'griditem-1',
          body: vizPanel,
        });

        const grid = new SceneGridLayout({ children: [gridItem] });
        const scene = buildTestScene({
          body: new DefaultGridLayoutManager({ grid }),
        });

        const libPanel = {
          uid: 'uid',
          name: 'name',
        };

        scene.createLibraryPanel(vizPanel, libPanel as LibraryPanel);

        const newGridItem = grid.state.children[0] as DashboardGridItem;
        const behavior = newGridItem.state.body.state.$behaviors![0] as LibraryPanelBehavior;

        expect(grid.state.children.length).toBe(1);
        expect(newGridItem.state.body).toBeInstanceOf(VizPanel);
        expect(behavior.state.uid).toBe('uid');
        expect(behavior.state.name).toBe('name');
      });
    });
  });

  describe('Deleting dashboard', () => {
    it('Should mark it non dirty before navigating to root', async () => {
      const scene = buildTestScene();
      scene.setState({ isDirty: true });

      locationService.push('/d/adsdas');
      await scene.onDashboardDelete();

      expect(scene.state.isDirty).toBe(false);
    });
  });

  describe('Enriching data requests', () => {
    let scene: DashboardScene;

    beforeEach(() => {
      scene = buildTestScene();
      scene.onEnterEditMode();
    });

    describe('Should add app, uid, panelId and panelPluginId', () => {
      test('when viewing', () => {
        const queryRunner = sceneGraph.findObject(scene, (o) => o.state.key === 'data-query-runner')!;
        expect(scene.enrichDataRequest(queryRunner)).toEqual({
          app: CoreApp.Dashboard,
          dashboardUID: 'dash-1',
          panelId: 1,
          panelName: 'Panel A',
          panelPluginId: 'table',
        });
      });

      test('when editing', () => {
        const panel = findVizPanelByKey(scene, 'panel-1');
        const editPanel = buildPanelEditScene(panel!);
        scene.setState({ editPanel });

        const queryRunner = editPanel.getPanel().state.$data!;

        expect(scene.enrichDataRequest(queryRunner)).toEqual({
          app: CoreApp.Dashboard,
          dashboardUID: 'dash-1',
          panelId: 1,
          panelName: 'Panel A',
          panelPluginId: 'table',
        });
      });
    });

    it('Should hash the key of the cloned panels and set it as panelId', () => {
      const queryRunner = sceneGraph.findObject(scene, (o) => o.state.key === 'data-query-runner2')!;
      const expectedPanelId = djb2Hash('panel-2-clone-1');
      expect(scene.enrichDataRequest(queryRunner).panelId).toEqual(expectedPanelId);
    });
  });

  describe('When variables change', () => {
    beforeEach(() => {
      jest.clearAllMocks();
    });

    it('A change to variable values should trigger VariablesChanged event', () => {
      const varA = new TestVariable({ name: 'A', query: 'A.*', value: 'A.AA', text: '', options: [], delayMs: 0 });
      const scene = buildTestScene({
        $variables: new SceneVariableSet({ variables: [varA] }),
      });

      scene.activate();

      const eventHandler = jest.fn();
      appEvents.subscribe(VariablesChanged, eventHandler);

      varA.changeValueTo('A.AB');

      expect(eventHandler).toHaveBeenCalledTimes(1);
    });

    it('A change to the variable set should set isDirty true', () => {
      const varA = new TestVariable({ name: 'A', query: 'A.*', value: 'A.AA', text: '', options: [], delayMs: 0 });
      const scene = buildTestScene({
        $variables: new SceneVariableSet({ variables: [varA] }),
      });

      scene.activate();
      scene.onEnterEditMode();

      const variableSet = sceneGraph.getVariables(scene);
      variableSet.setState({ variables: [] });

      expect(scene.state.isDirty).toBe(true);
    });

    it('A change to a variable state should set isDirty true', () => {
      mockResultsOfDetectChangesWorker({ hasChanges: true, hasTimeChanges: false, hasVariableValueChanges: true });
      const variable = new TestVariable({ name: 'A' });
      const scene = buildTestScene({
        $variables: new SceneVariableSet({ variables: [variable] }),
      });

      scene.activate();
      scene.onEnterEditMode();

      variable.setState({ name: 'new-name' });

      expect(variable.state.name).toBe('new-name');
      expect(scene.state.isDirty).toBe(true);
    });

    it('A change to variable name is restored to original name should set isDirty back to false', () => {
      const variable = new TestVariable({ name: 'A' });
      const scene = buildTestScene({
        $variables: new SceneVariableSet({ variables: [variable] }),
      });

      scene.activate();
      scene.onEnterEditMode();

      mockResultsOfDetectChangesWorker({ hasChanges: true, hasTimeChanges: false, hasVariableValueChanges: false });
      variable.setState({ name: 'B' });
      expect(scene.state.isDirty).toBe(true);
      mockResultsOfDetectChangesWorker(
        // No changes, it is the same name than before comparing saving models
        { hasChanges: false, hasTimeChanges: false, hasVariableValueChanges: false }
      );
      variable.setState({ name: 'A' });
      expect(scene.state.isDirty).toBe(false);
    });

    it('should trigger scene RefreshEvent when a scene variable changes', () => {
      const varA = new TestVariable({ name: 'A', query: 'A.*', value: 'A.AA', text: '', options: [], delayMs: 0 });
      const scene = buildTestScene({
        $variables: new SceneVariableSet({ variables: [varA] }),
      });

      scene.activate();

      const eventHandler = jest.fn();
      // this RefreshEvent is from the scenes library
      scene.subscribeToEvent(RefreshEvent, eventHandler);
      varA.changeValueTo('A.AB');
      expect(eventHandler).toHaveBeenCalledTimes(1);
    });
  });

  describe('When a dashboard is restored', () => {
    let scene: DashboardScene;

    beforeEach(async () => {
      scene = buildTestScene();
      scene.onEnterEditMode();
    });

    it('should restore the dashboard to the selected version and exit edit mode', () => {
      const newVersion = 3;

      const mockScene = new DashboardScene({
        title: 'new name',
        uid: 'dash-1',
        version: 4,
      });

      jest.mocked(historySrv.restoreDashboard).mockResolvedValue({ version: newVersion });
      jest.mocked(transformSaveModelToScene).mockReturnValue(mockScene);

      return scene.onRestore(getVersionMock()).then((res) => {
        expect(res).toBe(true);

        expect(scene.state.version).toBe(newVersion);
        expect(scene.state.isEditing).toBe(false);
      });
    });

    it('should return early if historySrv does not return a valid version number', () => {
      jest
        .mocked(historySrv.restoreDashboard)
        .mockResolvedValueOnce({ version: null })
        .mockResolvedValueOnce({ version: undefined })
        .mockResolvedValueOnce({ version: Infinity })
        .mockResolvedValueOnce({ version: NaN })
        .mockResolvedValue({ version: '10' });

      for (let i = 0; i < 5; i++) {
        scene.onRestore(getVersionMock()).then((res) => {
          expect(res).toBe(false);
        });
      }
    });
  });

  describe('When a dashboard contain angular panels', () => {
    it('should return true if the dashboard contains angular panels', () => {
      // create a scene with angular panels inside
      const scene = buildTestScene({
        body: new DefaultGridLayoutManager({
          grid: new SceneGridLayout({
            children: [
              new DashboardGridItem({
                key: 'griditem-1',
                x: 0,
                body: new VizPanel({
                  title: 'Panel A',
                  key: 'panel-1',
                  pluginId: 'briangann-datatable-panel',
                  $data: new SceneQueryRunner({ key: 'data-query-runner', queries: [{ refId: 'A' }] }),
                }),
              }),
              new DashboardGridItem({
                key: 'griditem-2',
                body: new VizPanel({
                  title: 'Panel B',
                  key: 'panel-2',
                  pluginId: 'table',
                }),
              }),
            ],
          }),
        }),
      });

      scene.activate();

      expect(scene.hasDashboardAngularPlugins()).toBe(true);
    });
    it('should return true if the dashboard contains explicitControllerMigration panels', () => {
      // create a scene with angular panels inside
      const scene = buildTestScene({
        body: new DefaultGridLayoutManager({
          grid: new SceneGridLayout({
            children: [
              new DashboardGridItem({
                key: 'griditem-1',
                x: 0,
                body: new VizPanel({
                  title: 'Panel A',
                  key: 'panel-1',
                  pluginId: 'graph',
                  $data: new SceneQueryRunner({ key: 'data-query-runner', queries: [{ refId: 'A' }] }),
                }),
              }),
              new DashboardGridItem({
                key: 'griditem-2',
                body: new VizPanel({
                  title: 'Panel B',
                  key: 'panel-2',
                  pluginId: 'table',
                }),
              }),
            ],
          }),
        }),
      });

      scene.activate();

      expect(scene.hasDashboardAngularPlugins()).toBe(true);
    });
  });
});

function buildTestScene(overrides?: Partial<DashboardSceneState>) {
  const scene = new DashboardScene({
    title: 'hello',
    uid: 'dash-1',
    description: 'hello description',
    tags: ['tag1', 'tag2'],
    editable: true,
    $timeRange: new SceneTimeRange({
      timeZone: 'browser',
    }),
    controls: new DashboardControls({}),
    $behaviors: [new behaviors.CursorSync({}), new behaviors.LiveNowTimer({})],
    body: new DefaultGridLayoutManager({
      grid: new SceneGridLayout({
        children: [
          new DashboardGridItem({
            key: 'griditem-1',
            x: 0,
            body: new VizPanel({
              title: 'Panel A',
              key: 'panel-1',
              pluginId: 'table',
              $timeRange: new PanelTimeRange({
                from: 'now-12h',
                to: 'now',
                timeZone: 'browser',
              }),
              $data: new SceneDataTransformer({
                transformations: [],
                $data: new SceneQueryRunner({ key: 'data-query-runner', queries: [{ refId: 'A' }] }),
              }),
            }),
          }),
          new DashboardGridItem({
            key: 'griditem-2',
            body: new VizPanel({
              title: 'Panel B',
              key: 'panel-2',
              pluginId: 'table',
            }),
          }),
          new SceneGridRow({
            key: 'panel-3',
            actions: new RowActions({}),
            children: [
              new DashboardGridItem({
                body: new VizPanel({
                  title: 'Panel C',
                  key: 'panel-4',
                  pluginId: 'table',
                }),
              }),
              new DashboardGridItem({
                body: new VizPanel({
                  title: 'Library Panel',
                  pluginId: 'table',
                  key: 'panel-5',
                  $behaviors: [new LibraryPanelBehavior({ name: 'libraryPanel', uid: 'uid' })],
                }),
              }),
            ],
          }),
          new DashboardGridItem({
            body: new VizPanel({
              title: 'Panel B',
              key: 'panel-2-clone-1',
              pluginId: 'table',
              $data: new SceneQueryRunner({ key: 'data-query-runner2', queries: [{ refId: 'A' }] }),
            }),
          }),
          new DashboardGridItem({
            body: new VizPanel({
              title: 'Library Panel',
              pluginId: 'table',
              key: 'panel-6',
              $behaviors: [new LibraryPanelBehavior({ name: 'libraryPanel', uid: 'uid' })],
            }),
          }),
        ],
      }),
    }),
    ...overrides,
  });

  return scene;
}

function mockResultsOfDetectChangesWorker({
  hasChanges,
  hasTimeChanges,
  hasVariableValueChanges,
}: {
  hasChanges: boolean;
  hasTimeChanges: boolean;
  hasVariableValueChanges: boolean;
}) {
  jest.mocked(worker.postMessage).mockImplementationOnce(() => {
    worker.onmessage?.({
      data: {
        hasChanges: hasChanges ?? true,
        hasTimeChanges: hasTimeChanges ?? true,
        hasVariableValueChanges: hasVariableValueChanges ?? true,
      },
    } as unknown as MessageEvent);
  });
}

function getVersionMock(): DecoratedRevisionModel {
  const dash: Dashboard = {
    title: 'new name',
    id: 5,
    schemaVersion: 30,
  };

  return {
    id: 2,
    checked: false,
    uid: 'uid',
    parentVersion: 1,
    version: 2,
    created: new Date(),
    createdBy: 'admin',
    message: '',
    data: dash,
    createdDateString: '2017-02-22 20:43:01',
    ageString: '7 years ago',
  };
}<|MERGE_RESOLUTION|>--- conflicted
+++ resolved
@@ -15,10 +15,6 @@
 import { Dashboard, DashboardCursorSync, LibraryPanel } from '@grafana/schema';
 import appEvents from 'app/core/app_events';
 import { LS_PANEL_COPY_KEY } from 'app/core/constants';
-<<<<<<< HEAD
-import store from 'app/core/store';
-=======
->>>>>>> 9e942dcb
 import { getDashboardSrv } from 'app/features/dashboard/services/DashboardSrv';
 import { VariablesChanged } from 'app/features/variables/types';
 
@@ -513,20 +509,13 @@
 
         expect(isLibraryPanel(libVizPanel)).toBe(true);
 
-<<<<<<< HEAD
-=======
         scene.copyPanel(libVizPanel);
 
->>>>>>> 9e942dcb
         expect(store.exists(LS_PANEL_COPY_KEY)).toBe(true);
       });
 
       it('Should paste a panel', () => {
         store.set(LS_PANEL_COPY_KEY, JSON.stringify({ key: 'panel-7' }));
-<<<<<<< HEAD
-        jest.spyOn(JSON, 'parse').mockReturnThis();
-=======
->>>>>>> 9e942dcb
         jest.mocked(buildGridItemForPanel).mockReturnValue(
           new DashboardGridItem({
             key: 'griditem-9',
@@ -541,26 +530,15 @@
         scene.pastePanel();
 
         expect(buildGridItemForPanel).toHaveBeenCalledTimes(1);
-<<<<<<< HEAD
-        expect(body.state.children.length).toBe(6);
-        expect(gridItem.state.body!.state.key).toBe('panel-7');
-        expect(gridItem.state.y).toBe(0);
-=======
 
         const addedPanel = findVizPanelByKey(scene, 'panel-7')!;
         expect(addedPanel).toBeDefined();
->>>>>>> 9e942dcb
         expect(store.exists(LS_PANEL_COPY_KEY)).toBe(false);
       });
 
       it('Should paste a library viz panel', () => {
         store.set(LS_PANEL_COPY_KEY, JSON.stringify({ key: 'panel-7' }));
-<<<<<<< HEAD
-        jest.spyOn(JSON, 'parse').mockReturnValue({ libraryPanel: { uid: 'uid', name: 'libraryPanel' } });
-        jest.mocked(buildGridItemForLibPanel).mockReturnValue(
-=======
         jest.mocked(buildGridItemForPanel).mockReturnValue(
->>>>>>> 9e942dcb
           new DashboardGridItem({
             body: new VizPanel({
               title: 'Library Panel',
@@ -573,176 +551,7 @@
 
         scene.pastePanel();
 
-<<<<<<< HEAD
-        const body = scene.state.body as SceneGridLayout;
-        const gridItem = body.state.children[0] as DashboardGridItem;
-
-        const libVizPanel = gridItem.state.body as LibraryVizPanel;
-
-        expect(buildGridItemForLibPanel).toHaveBeenCalledTimes(1);
-        expect(body.state.children.length).toBe(6);
-        expect(libVizPanel.state.panelKey).toBe('panel-7');
-        expect(libVizPanel.state.panel?.state.key).toBe('panel-7');
-        expect(gridItem.state.y).toBe(0);
-        expect(store.exists(LS_PANEL_COPY_KEY)).toBe(false);
-      });
-
-      it('Should remove a panel', () => {
-        const vizPanel = ((scene.state.body as SceneGridLayout).state.children[0] as DashboardGridItem).state.body;
-        scene.removePanel(vizPanel as VizPanel);
-
-        const body = scene.state.body as SceneGridLayout;
-        expect(body.state.children.length).toBe(4);
-      });
-
-      it('Should remove a panel within a row', () => {
-        const vizPanel = (
-          ((scene.state.body as SceneGridLayout).state.children[2] as SceneGridRow).state
-            .children[0] as DashboardGridItem
-        ).state.body;
-        scene.removePanel(vizPanel as VizPanel);
-
-        const body = scene.state.body as SceneGridLayout;
-        const gridRow = body.state.children[2] as SceneGridRow;
-
-        expect(gridRow.state.children.length).toBe(1);
-      });
-
-      it('Should remove a library panel', () => {
-        const libraryPanel = ((scene.state.body as SceneGridLayout).state.children[4] as DashboardGridItem).state.body;
-        const vizPanel = (libraryPanel as LibraryVizPanel).state.panel;
-        scene.removePanel(vizPanel as VizPanel);
-
-        const body = scene.state.body as SceneGridLayout;
-        expect(body.state.children.length).toBe(4);
-      });
-
-      it('Should remove a library panel within a row', () => {
-        const libraryPanel = (
-          ((scene.state.body as SceneGridLayout).state.children[2] as SceneGridRow).state
-            .children[1] as DashboardGridItem
-        ).state.body;
-        const vizPanel = (libraryPanel as LibraryVizPanel).state.panel;
-
-        scene.removePanel(vizPanel as VizPanel);
-
-        const body = scene.state.body as SceneGridLayout;
-        const gridRow = body.state.children[2] as SceneGridRow;
-        expect(gridRow.state.children.length).toBe(1);
-      });
-
-      it('Should duplicate a panel', () => {
-        const vizPanel = ((scene.state.body as SceneGridLayout).state.children[0] as DashboardGridItem).state.body;
-        scene.duplicatePanel(vizPanel as VizPanel);
-
-        const body = scene.state.body as SceneGridLayout;
-        const gridItem = body.state.children[5] as DashboardGridItem;
-
-        expect(body.state.children.length).toBe(6);
-        expect(gridItem.state.body!.state.key).toBe('panel-7');
-      });
-
-      it('Should duplicate a library panel', () => {
-        const libraryPanel = ((scene.state.body as SceneGridLayout).state.children[4] as DashboardGridItem).state.body;
-        const vizPanel = (libraryPanel as LibraryVizPanel).state.panel;
-        scene.duplicatePanel(vizPanel as VizPanel);
-
-        const body = scene.state.body as SceneGridLayout;
-        const gridItem = body.state.children[5] as DashboardGridItem;
-
-        const libVizPanel = gridItem.state.body as LibraryVizPanel;
-
-        expect(body.state.children.length).toBe(6);
-        expect(libVizPanel.state.panelKey).toBe('panel-7');
-        expect(libVizPanel.state.panel?.state.key).toBe('panel-7');
-      });
-
-      it('Should duplicate a repeated panel', () => {
-        const scene = buildTestScene({
-          body: new SceneGridLayout({
-            children: [
-              new DashboardGridItem({
-                key: `grid-item-1`,
-                width: 24,
-                height: 8,
-                repeatedPanels: [
-                  new VizPanel({
-                    title: 'Library Panel',
-                    key: 'panel-1',
-                    pluginId: 'table',
-                  }),
-                ],
-                body: new VizPanel({
-                  title: 'Library Panel',
-                  key: 'panel-1',
-                  pluginId: 'table',
-                }),
-                variableName: 'custom',
-              }),
-            ],
-          }),
-        });
-
-        const vizPanel = ((scene.state.body as SceneGridLayout).state.children[0] as DashboardGridItem).state
-          .repeatedPanels![0];
-
-        scene.duplicatePanel(vizPanel as VizPanel);
-
-        const body = scene.state.body as SceneGridLayout;
-        const gridItem = body.state.children[1] as DashboardGridItem;
-
-        expect(body.state.children.length).toBe(2);
-        expect(gridItem.state.body!.state.key).toBe('panel-2');
-      });
-
-      it('Should duplicate a panel in a row', () => {
-        const vizPanel = (
-          ((scene.state.body as SceneGridLayout).state.children[2] as SceneGridRow).state
-            .children[0] as DashboardGridItem
-        ).state.body;
-        scene.duplicatePanel(vizPanel as VizPanel);
-
-        const body = scene.state.body as SceneGridLayout;
-        const gridRow = body.state.children[2] as SceneGridRow;
-        const gridItem = gridRow.state.children[2] as DashboardGridItem;
-
-        expect(gridRow.state.children.length).toBe(3);
-        expect(gridItem.state.body!.state.key).toBe('panel-7');
-      });
-
-      it('Should duplicate a library panel in a row', () => {
-        const libraryPanel = (
-          ((scene.state.body as SceneGridLayout).state.children[2] as SceneGridRow).state
-            .children[1] as DashboardGridItem
-        ).state.body;
-        const vizPanel = (libraryPanel as LibraryVizPanel).state.panel;
-
-        scene.duplicatePanel(vizPanel as VizPanel);
-
-        const body = scene.state.body as SceneGridLayout;
-        const gridRow = body.state.children[2] as SceneGridRow;
-        const gridItem = gridRow.state.children[2] as DashboardGridItem;
-
-        const libVizPanel = gridItem.state.body as LibraryVizPanel;
-
-        expect(gridRow.state.children.length).toBe(3);
-        expect(libVizPanel.state.panelKey).toBe('panel-7');
-        expect(libVizPanel.state.panel?.state.key).toBe('panel-7');
-      });
-
-      it('Should fail to duplicate a panel if it does not have a grid item parent', () => {
-        const vizPanel = new VizPanel({
-          title: 'Panel Title',
-          key: 'panel-5',
-          pluginId: 'timeseries',
-        });
-
-        scene.duplicatePanel(vizPanel);
-
-        const body = scene.state.body as SceneGridLayout;
-=======
         expect(buildGridItemForPanel).toHaveBeenCalledTimes(1);
->>>>>>> 9e942dcb
 
         const addedPanel = findVizPanelByKey(scene, 'panel-7')!;
         expect(addedPanel).toBeDefined();
