import { CoreApp, LoadingState, getDefaultTimeRange } from '@grafana/data';
import { locationService } from '@grafana/runtime';
import {
  sceneGraph,
  SceneGridLayout,
  SceneTimeRange,
  SceneQueryRunner,
  SceneVariableSet,
  TestVariable,
  VizPanel,
  SceneGridRow,
  behaviors,
  SceneDataTransformer,
} from '@grafana/scenes';
import { Dashboard, DashboardCursorSync, LibraryPanel } from '@grafana/schema';
import appEvents from 'app/core/app_events';
import { getDashboardSrv } from 'app/features/dashboard/services/DashboardSrv';
import { VariablesChanged } from 'app/features/variables/types';

import { PanelEditor, buildPanelEditScene } from '../panel-edit/PanelEditor';
import { createWorker } from '../saving/createDetectChangesWorker';
import {
  buildGridItemForLibPanel,
  buildGridItemForPanel,
  transformSaveModelToScene,
} from '../serialization/transformSaveModelToScene';
import { DecoratedRevisionModel } from '../settings/VersionsEditView';
import { historySrv } from '../settings/version-history/HistorySrv';
import { dashboardSceneGraph } from '../utils/dashboardSceneGraph';
import { djb2Hash } from '../utils/djb2Hash';
import { findVizPanelByKey } from '../utils/utils';

import { DashboardControls } from './DashboardControls';
import { DashboardGridItem } from './DashboardGridItem';
import { DashboardScene, DashboardSceneState } from './DashboardScene';
import { LibraryVizPanel } from './LibraryVizPanel';
import { PanelTimeRange } from './PanelTimeRange';
import { RowActions } from './row-actions/RowActions';

jest.mock('../settings/version-history/HistorySrv');
jest.mock('../serialization/transformSaveModelToScene');
jest.mock('../saving/getDashboardChangesFromScene', () => ({
  // It compares the initial and changed save models and returns the differences
  // By default we assume there are differences to have the dirty state test logic tested
  getDashboardChangesFromScene: jest.fn(() => ({
    changedSaveModel: {},
    initialSaveModel: {},
    diffs: [],
    diffCount: 0,
    hasChanges: true,
    hasTimeChanges: false,
    isNew: false,
    hasVariableValueChanges: false,
  })),
}));
jest.mock('../serialization/transformSceneToSaveModel');
jest.mock('@grafana/runtime', () => ({
  ...jest.requireActual('@grafana/runtime'),
  getDataSourceSrv: () => {
    return {
      getInstanceSettings: jest.fn().mockResolvedValue({ uid: 'ds1' }),
    };
  },
}));

jest.mock('app/features/playlist/PlaylistSrv', () => ({
  ...jest.requireActual('app/features/playlist/PlaylistSrv'),
  playlistSrv: {
    isPlaying: false,
    next: jest.fn(),
    prev: jest.fn(),
    stop: jest.fn(),
  },
}));

jest.mock('app/features/manage-dashboards/state/actions', () => ({
  ...jest.requireActual('app/features/manage-dashboards/state/actions'),
  deleteDashboard: jest.fn().mockResolvedValue({}),
}));

const worker = createWorker();
mockResultsOfDetectChangesWorker({ hasChanges: true, hasTimeChanges: false, hasVariableValueChanges: false });

describe('DashboardScene', () => {
  describe('DashboardSrv.getCurrent compatibility', () => {
    it('Should set to compatibility wrapper', () => {
      const scene = buildTestScene();
      scene.activate();

      expect(getDashboardSrv().getCurrent()?.uid).toBe('dash-1');
    });
  });

  describe('Editing and discarding', () => {
    describe('Given scene in view mode', () => {
      it('Should set isEditing to false', () => {
        const scene = buildTestScene();
        scene.activate();

        expect(scene.state.isEditing).toBeFalsy();
      });

      it('Should not start the detect changes worker', () => {
        const scene = buildTestScene();
        scene.activate();

        // @ts-expect-error it is a private property
        expect(scene._changesWorker).toBeUndefined();
      });
    });

    describe('Given new dashboard in edit mode', () => {
      it('when saving it should clear isNew state', () => {
        const scene = buildTestScene({
          meta: { isNew: true },
        });

        scene.activate();
        scene.onEnterEditMode();
        scene.saveCompleted({} as Dashboard, {
          id: 1,
          slug: 'slug',
          uid: 'dash-1',
          url: 'sss',
          version: 2,
          status: 'aaa',
        });

        expect(scene.state.meta.isNew).toBeFalsy();
      });
    });

    describe('Given scene in edit mode', () => {
      let scene: DashboardScene;
      let deactivateScene: () => void;

      beforeEach(() => {
        scene = buildTestScene();
        deactivateScene = scene.activate();
        scene.onEnterEditMode();
        jest.clearAllMocks();
      });

      it('Should set isEditing to true', () => {
        expect(scene.state.isEditing).toBe(true);
      });

      it('Exiting already saved dashboard should not restore initial state', () => {
        scene.setState({ title: 'Updated title' });
        expect(scene.state.isDirty).toBe(true);

        scene.saveCompleted({} as Dashboard, {
          id: 1,
          slug: 'slug',
          uid: 'dash-1',
          url: 'sss',
          version: 2,
          status: 'aaa',
        });

        expect(scene.state.isDirty).toBe(false);
        scene.exitEditMode({ skipConfirm: true });
        expect(scene.state.title).toEqual('Updated title');
      });

      it('Should start the detect changes worker', () => {
        expect(worker.onmessage).toBeDefined();
      });

      it('Should terminate the detect changes worker when deactivate', () => {
        expect(worker.terminate).toHaveBeenCalledTimes(0);
        deactivateScene();
        expect(worker.terminate).toHaveBeenCalledTimes(1);
      });

      it('A change to griditem pos should set isDirty true', () => {
        const gridItem = sceneGraph.findObject(scene, (p) => p.state.key === 'griditem-1') as DashboardGridItem;
        gridItem.setState({ x: 10, y: 0, width: 10, height: 10 });

        expect(scene.state.isDirty).toBe(true);

        scene.exitEditMode({ skipConfirm: true });
        const gridItem2 = sceneGraph.findObject(scene, (p) => p.state.key === 'griditem-1') as DashboardGridItem;
        expect(gridItem2.state.x).toBe(0);
      });

      it('A change to gridlayout children order should set isDirty true', () => {
        const layout = sceneGraph.findObject(scene, (p) => p instanceof SceneGridLayout) as SceneGridLayout;
        const originalPanelOrder = layout.state.children.map((c) => c.state.key);

        // Change the order of the children. This happen when panels move around, then the children are re-ordered
        layout.setState({
          children: [layout.state.children[1], layout.state.children[0], layout.state.children[2]],
        });

        expect(scene.state.isDirty).toBe(true);

        scene.exitEditMode({ skipConfirm: true });
        const resoredLayout = sceneGraph.findObject(scene, (p) => p instanceof SceneGridLayout) as SceneGridLayout;
        expect(resoredLayout.state.children.map((c) => c.state.key)).toEqual(originalPanelOrder);
      });

      it.each`
        prop             | value
        ${'title'}       | ${'new title'}
        ${'description'} | ${'new description'}
        ${'tags'}        | ${['tag3', 'tag4']}
        ${'editable'}    | ${false}
        ${'links'}       | ${[]}
      `(
        'A change to $prop should set isDirty true',
        ({ prop, value }: { prop: keyof DashboardSceneState; value: unknown }) => {
          const prevState = scene.state[prop];
          scene.setState({ [prop]: value });

          expect(scene.state.isDirty).toBe(true);

          scene.exitEditMode({ skipConfirm: true });
          expect(scene.state[prop]).toEqual(prevState);
        }
      );

      it('A change to folderUid should set isDirty true', () => {
        const prevMeta = { ...scene.state.meta };

        // The worker only detects changes in the model, so the folder change should be detected anyway
        mockResultsOfDetectChangesWorker({ hasChanges: false, hasTimeChanges: false, hasVariableValueChanges: false });

        scene.setState({
          meta: {
            ...prevMeta,
            folderUid: 'new-folder-uid',
            folderTitle: 'new-folder-title',
          },
        });

        expect(scene.state.isDirty).toBe(true);

        scene.exitEditMode({ skipConfirm: true });
        expect(scene.state.meta).toEqual(prevMeta);
      });

      it('A change to refresh picker interval settings should set isDirty true', () => {
        const refreshPicker = dashboardSceneGraph.getRefreshPicker(scene)!;
        const prevState = [...refreshPicker.state.intervals!];
        refreshPicker.setState({ intervals: ['10s'] });

        expect(scene.state.isDirty).toBe(true);

        scene.exitEditMode({ skipConfirm: true });
        expect(dashboardSceneGraph.getRefreshPicker(scene)!.state.intervals).toEqual(prevState);
      });

      it('A enabling/disabling live now setting should set isDirty true', () => {
        const liveNowTimer = scene.state.$behaviors?.find(
          (b) => b instanceof behaviors.LiveNowTimer
        ) as behaviors.LiveNowTimer;
        liveNowTimer.enable();

        expect(scene.state.isDirty).toBe(true);

        scene.exitEditMode({ skipConfirm: true });
        const restoredLiveNowTimer = scene.state.$behaviors?.find(
          (b) => b instanceof behaviors.LiveNowTimer
        ) as behaviors.LiveNowTimer;
        expect(restoredLiveNowTimer.state.enabled).toBeFalsy();
      });

      it('A change to time picker visibility settings should set isDirty true', () => {
        const dashboardControls = scene.state.controls!;
        const prevState = dashboardControls.state.hideTimeControls;
        dashboardControls.setState({ hideTimeControls: true });

        expect(scene.state.isDirty).toBe(true);

        scene.exitEditMode({ skipConfirm: true });
        expect(scene.state.controls!.state.hideTimeControls).toEqual(prevState);
      });

      it('A change to time zone should set isDirty true', () => {
        const timeRange = sceneGraph.getTimeRange(scene)!;
        const prevState = timeRange.state.timeZone;
        timeRange.setState({ timeZone: 'UTC' });

        expect(scene.state.isDirty).toBe(true);

        scene.exitEditMode({ skipConfirm: true });
        expect(sceneGraph.getTimeRange(scene)!.state.timeZone).toBe(prevState);
      });

      it('A change to a cursor sync config should set isDirty true', () => {
        const cursorSync = dashboardSceneGraph.getCursorSync(scene)!;
        const initialState = cursorSync.state;

        cursorSync.setState({
          sync: DashboardCursorSync.Tooltip,
        });

        expect(scene.state.isDirty).toBe(true);

        scene.exitEditMode({ skipConfirm: true });
        expect(dashboardSceneGraph.getCursorSync(scene)!.state).toEqual(initialState);
      });

      it('A change to a any VizPanel state should set isDirty true', () => {
        const panel = sceneGraph.findObject(scene, (p) => p instanceof VizPanel) as VizPanel;
        const prevTitle = panel.state.title;
        panel.setState({ title: 'new title' });

        expect(scene.state.isDirty).toBe(true);

        scene.exitEditMode({ skipConfirm: true });
        const restoredPanel = sceneGraph.findObject(scene, (p) => p instanceof VizPanel) as VizPanel;
        expect(restoredPanel.state.title).toBe(prevTitle);
      });

      it('A change to any DashboardGridItem state should set isDirty true', () => {
        const dashboardGridItem = sceneGraph.findObject(
          scene,
          (p) => p instanceof DashboardGridItem
        ) as DashboardGridItem;
        const prevValue = dashboardGridItem.state.variableName;

        dashboardGridItem.setState({ variableName: 'var1', repeatDirection: 'h', maxPerRow: 2 });

        expect(scene.state.isDirty).toBe(true);

        scene.exitEditMode({ skipConfirm: true });
        const restoredDashboardGridItem = sceneGraph.findObject(
          scene,
          (p) => p instanceof DashboardGridItem
        ) as DashboardGridItem;
        expect(restoredDashboardGridItem.state.variableName).toBe(prevValue);
      });

      it('A change to any LibraryVizPanel name should set isDirty true', () => {
        const libraryVizPanel = sceneGraph.findObject(scene, (p) => p instanceof LibraryVizPanel) as LibraryVizPanel;
        const prevValue = libraryVizPanel.state.name;

        libraryVizPanel.setState({ name: 'new name' });

        expect(scene.state.isDirty).toBe(true);

        scene.exitEditMode({ skipConfirm: true });
        const restoredLibraryVizPanel = sceneGraph.findObject(
          scene,
          (p) => p instanceof LibraryVizPanel
        ) as LibraryVizPanel;
        expect(restoredLibraryVizPanel.state.name).toBe(prevValue);
      });

      it('A change to any PanelTimeRange state should set isDirty true', () => {
        const panelTimeRange = sceneGraph.findObject(scene, (p) => p instanceof PanelTimeRange) as PanelTimeRange;
        const prevValue = panelTimeRange.state.from;

        panelTimeRange.setState({ from: 'now-1h', to: 'now' });

        expect(scene.state.isDirty).toBe(true);

        scene.exitEditMode({ skipConfirm: true });
        const restoredPanelTimeRange = sceneGraph.findObject(
          scene,
          (p) => p instanceof PanelTimeRange
        ) as PanelTimeRange;
        expect(restoredPanelTimeRange.state.from).toEqual(prevValue);
      });

      it('A change to any SceneQueryRunner state should set isDirty true', () => {
        const queryRunner = sceneGraph.findObject(scene, (p) => p instanceof SceneQueryRunner) as SceneQueryRunner;
        const prevValue = queryRunner.state.queries;

        queryRunner.setState({ queries: [{ refId: 'A', datasource: { uid: 'fake-uid', type: 'test' } }] });

        expect(scene.state.isDirty).toBe(true);

        scene.exitEditMode({ skipConfirm: true });
        const restoredQueryRunner = sceneGraph.findObject(
          scene,
          (p) => p instanceof SceneQueryRunner
        ) as SceneQueryRunner;
        expect(restoredQueryRunner.state.queries).toEqual(prevValue);
      });

      it('A change to any SceneDataTransformer state should set isDirty true', () => {
        const dataTransformer = sceneGraph.findObject(
          scene,
          (p) => p instanceof SceneDataTransformer
        ) as SceneDataTransformer;
        const prevValue = dataTransformer.state.transformations;

        dataTransformer.setState({ transformations: [{ id: 'fake-transformation', options: {} }] });

        expect(scene.state.isDirty).toBe(true);

        scene.exitEditMode({ skipConfirm: true });
        const restoredDataTransformer = sceneGraph.findObject(
          scene,
          (p) => p instanceof SceneDataTransformer
        ) as SceneDataTransformer;
        expect(restoredDataTransformer.state.transformations).toEqual(prevValue);
      });

      it('A change to any SceneDataTransformer data should NOT set isDirty true', () => {
        const dataTransformer = sceneGraph.findObject(
          scene,
          (p) => p instanceof SceneDataTransformer
        ) as SceneDataTransformer;
        const prevValue = dataTransformer.state.data;
        const newData = { state: LoadingState.Done, timeRange: getDefaultTimeRange(), series: [] };

        dataTransformer.setState({ data: newData });

        expect(scene.state.isDirty).toBeFalsy();

        scene.exitEditMode({ skipConfirm: true });

        const restoredDataTransformer = sceneGraph.findObject(
          scene,
          (p) => p instanceof SceneDataTransformer
        ) as SceneDataTransformer;
        expect(restoredDataTransformer.state.data).toEqual(prevValue);
      });

      it.each([
        { hasChanges: true, hasTimeChanges: false, hasVariableValueChanges: false },
        { hasChanges: true, hasTimeChanges: true, hasVariableValueChanges: false },
        { hasChanges: true, hasTimeChanges: false, hasVariableValueChanges: true },
      ])('should set the state to true if there are changes detected in the saving model', (diffResults) => {
        mockResultsOfDetectChangesWorker(diffResults);
        scene.setState({ title: 'hello' });
        expect(scene.state.isDirty).toBeTruthy();
      });

      it.each([
        { hasChanges: false, hasTimeChanges: false, hasVariableValueChanges: false },
        { hasChanges: false, hasTimeChanges: true, hasVariableValueChanges: false },
        { hasChanges: false, hasTimeChanges: false, hasVariableValueChanges: true },
      ])('should not set the state to true if there are no change detected in the dashboard', (diffResults) => {
        mockResultsOfDetectChangesWorker(diffResults);
        scene.setState({ title: 'hello' });
        expect(scene.state.isDirty).toBeFalsy();
      });

      it('Should throw an error when adding a panel to a layout that is not SceneGridLayout', () => {
        const scene = buildTestScene({ body: undefined });

        expect(() => {
          scene.addPanel(new VizPanel({ title: 'Panel Title', key: 'panel-4', pluginId: 'timeseries' }));
        }).toThrow('Trying to add a panel in a layout that is not SceneGridLayout');
      });

      it('Should add a new panel to the dashboard', () => {
        const vizPanel = new VizPanel({
          title: 'Panel Title',
          key: 'panel-5',
          pluginId: 'timeseries',
          $data: new SceneQueryRunner({ key: 'data-query-runner', queries: [{ refId: 'A' }] }),
        });

        scene.addPanel(vizPanel);

        const body = scene.state.body as SceneGridLayout;
        const gridItem = body.state.children[0] as DashboardGridItem;

        expect(body.state.children.length).toBe(6);
        expect(gridItem.state.body!.state.key).toBe('panel-5');
        expect(gridItem.state.y).toBe(0);
      });

      it('Should create and add a new panel to the dashboard', () => {
        scene.exitEditMode({ skipConfirm: true });
        expect(scene.state.isEditing).toBe(false);

        scene.onCreateNewPanel();

        const body = scene.state.body as SceneGridLayout;
        const gridItem = body.state.children[0] as DashboardGridItem;

        expect(scene.state.isEditing).toBe(true);
        expect(body.state.children.length).toBe(6);
        expect(gridItem.state.body!.state.key).toBe('panel-7');
      });

      it('Should create and add a new row to the dashboard', () => {
        scene.onCreateNewRow();

        const body = scene.state.body as SceneGridLayout;
        const gridRow = body.state.children[0] as SceneGridRow;

        expect(scene.state.isEditing).toBe(true);
        expect(body.state.children.length).toBe(4);
        expect(gridRow.state.key).toBe('panel-7');
        expect(gridRow.state.children[0].state.key).toBe('griditem-1');
        expect(gridRow.state.children[1].state.key).toBe('griditem-2');
      });

      it('Should create a row and add all panels in the dashboard under it', () => {
        const scene = buildTestScene({
          body: new SceneGridLayout({
            children: [
              new DashboardGridItem({
                key: 'griditem-1',
                x: 0,
                body: new VizPanel({
                  title: 'Panel A',
                  key: 'panel-1',
                  pluginId: 'table',
                  $data: new SceneQueryRunner({ key: 'data-query-runner', queries: [{ refId: 'A' }] }),
                }),
              }),
              new DashboardGridItem({
                key: 'griditem-2',
                body: new VizPanel({
                  title: 'Panel B',
                  key: 'panel-2',
                  pluginId: 'table',
                }),
              }),
            ],
          }),
        });

        scene.onCreateNewRow();

        const body = scene.state.body as SceneGridLayout;
        const gridRow = body.state.children[0] as SceneGridRow;

        expect(body.state.children.length).toBe(1);
        expect(gridRow.state.children.length).toBe(2);
      });

      it('Should create and add two new rows, but the second has no children', () => {
        scene.onCreateNewRow();
        scene.onCreateNewRow();

        const body = scene.state.body as SceneGridLayout;
        const gridRow = body.state.children[0] as SceneGridRow;

        expect(body.state.children.length).toBe(5);
        expect(gridRow.state.children.length).toBe(0);
      });

      it('Should create an empty row when nothing else in dashboard', () => {
        const scene = buildTestScene({
          body: new SceneGridLayout({
            children: [],
          }),
        });

        scene.onCreateNewRow();

        const body = scene.state.body as SceneGridLayout;
        const gridRow = body.state.children[0] as SceneGridRow;

        expect(body.state.children.length).toBe(1);
        expect(gridRow.state.children.length).toBe(0);
      });

      it('Should remove a row and move its children to the grid layout', () => {
        const body = scene.state.body as SceneGridLayout;
        const row = body.state.children[2] as SceneGridRow;

        scene.removeRow(row);

        const vizPanel = (body.state.children[2] as DashboardGridItem).state.body as VizPanel;

        expect(body.state.children.length).toBe(6);
        expect(vizPanel.state.key).toBe('panel-4');
      });

      it('Should remove a row and its children', () => {
        const body = scene.state.body as SceneGridLayout;
        const row = body.state.children[2] as SceneGridRow;

        scene.removeRow(row, true);

        expect(body.state.children.length).toBe(4);
      });

      it('Should remove an empty row from the layout', () => {
        const row = new SceneGridRow({
          key: 'panel-1',
        });

        const scene = buildTestScene({
          body: new SceneGridLayout({
            children: [row],
          }),
        });

        const body = scene.state.body as SceneGridLayout;

        expect(body.state.children.length).toBe(1);

        scene.removeRow(row);

        expect(body.state.children.length).toBe(0);
      });

      it('Should fail to copy a panel if it does not have a grid item parent', () => {
        const vizPanel = new VizPanel({
          title: 'Panel Title',
          key: 'panel-5',
          pluginId: 'timeseries',
        });

        scene.copyPanel(vizPanel);

        expect(scene.state.hasCopiedPanel).toBe(false);
      });

      it('Should fail to copy a library panel if it does not have a grid item parent', () => {
        const libVizPanel = new LibraryVizPanel({
          uid: 'uid',
          name: 'libraryPanel',
          panelKey: 'panel-4',
          title: 'Library Panel',
          panel: new VizPanel({
            title: 'Library Panel',
            key: 'panel-4',
            pluginId: 'table',
          }),
        });

        scene.copyPanel(libVizPanel.state.panel as VizPanel);

        expect(scene.state.hasCopiedPanel).toBe(false);
      });

      it('Should copy a panel', () => {
        const vizPanel = ((scene.state.body as SceneGridLayout).state.children[0] as DashboardGridItem).state.body;
        scene.copyPanel(vizPanel as VizPanel);

        expect(scene.state.hasCopiedPanel).toBe(true);
      });

      it('Should copy a library viz panel', () => {
        const libVizPanel = ((scene.state.body as SceneGridLayout).state.children[4] as DashboardGridItem).state
          .body as LibraryVizPanel;

        scene.copyPanel(libVizPanel.state.panel as VizPanel);

        expect(scene.state.hasCopiedPanel).toBe(true);
      });

      it('Should paste a panel', () => {
        scene.setState({ hasCopiedPanel: true });
        jest.spyOn(JSON, 'parse').mockReturnThis();
        jest.mocked(buildGridItemForPanel).mockReturnValue(
          new DashboardGridItem({
            key: 'griditem-9',
            body: new VizPanel({
              title: 'Panel A',
              key: 'panel-9',
              pluginId: 'table',
            }),
          })
        );

        scene.pastePanel();

        const body = scene.state.body as SceneGridLayout;
        const gridItem = body.state.children[0] as DashboardGridItem;

        expect(buildGridItemForPanel).toHaveBeenCalledTimes(1);
        expect(body.state.children.length).toBe(6);
        expect(gridItem.state.body!.state.key).toBe('panel-7');
        expect(gridItem.state.y).toBe(0);
        expect(scene.state.hasCopiedPanel).toBe(false);
      });

      it('Should paste a library viz panel', () => {
        scene.setState({ hasCopiedPanel: true });
        jest.spyOn(JSON, 'parse').mockReturnValue({ libraryPanel: { uid: 'uid', name: 'libraryPanel' } });
        jest.mocked(buildGridItemForLibPanel).mockReturnValue(
          new DashboardGridItem({
            body: new LibraryVizPanel({
              title: 'Library Panel',
              uid: 'uid',
              name: 'libraryPanel',
              panelKey: 'panel-4',
            }),
          })
        );

        scene.pastePanel();

        const body = scene.state.body as SceneGridLayout;
        const gridItem = body.state.children[0] as DashboardGridItem;

        const libVizPanel = gridItem.state.body as LibraryVizPanel;

        expect(buildGridItemForLibPanel).toHaveBeenCalledTimes(1);
        expect(body.state.children.length).toBe(6);
        expect(libVizPanel.state.panelKey).toBe('panel-7');
        expect(libVizPanel.state.panel?.state.key).toBe('panel-7');
        expect(gridItem.state.y).toBe(0);
        expect(scene.state.hasCopiedPanel).toBe(false);
      });

      it('Should remove a panel', () => {
        const vizPanel = ((scene.state.body as SceneGridLayout).state.children[0] as DashboardGridItem).state.body;
        scene.removePanel(vizPanel as VizPanel);

        const body = scene.state.body as SceneGridLayout;
        expect(body.state.children.length).toBe(4);
      });

      it('Should remove a panel within a row', () => {
        const vizPanel = (
          ((scene.state.body as SceneGridLayout).state.children[2] as SceneGridRow).state
            .children[0] as DashboardGridItem
        ).state.body;
        scene.removePanel(vizPanel as VizPanel);

        const body = scene.state.body as SceneGridLayout;
        const gridRow = body.state.children[2] as SceneGridRow;

        expect(gridRow.state.children.length).toBe(1);
      });

      it('Should remove a library panel', () => {
        const libraryPanel = ((scene.state.body as SceneGridLayout).state.children[4] as DashboardGridItem).state.body;
        const vizPanel = (libraryPanel as LibraryVizPanel).state.panel;
        scene.removePanel(vizPanel as VizPanel);

        const body = scene.state.body as SceneGridLayout;
        expect(body.state.children.length).toBe(4);
      });

      it('Should remove a library panel within a row', () => {
        const libraryPanel = (
          ((scene.state.body as SceneGridLayout).state.children[2] as SceneGridRow).state
            .children[1] as DashboardGridItem
        ).state.body;
        const vizPanel = (libraryPanel as LibraryVizPanel).state.panel;

        scene.removePanel(vizPanel as VizPanel);

        const body = scene.state.body as SceneGridLayout;
        const gridRow = body.state.children[2] as SceneGridRow;
        expect(gridRow.state.children.length).toBe(1);
      });

      it('Should duplicate a panel', () => {
        const vizPanel = ((scene.state.body as SceneGridLayout).state.children[0] as DashboardGridItem).state.body;
        scene.duplicatePanel(vizPanel as VizPanel);

        const body = scene.state.body as SceneGridLayout;
        const gridItem = body.state.children[5] as DashboardGridItem;

        expect(body.state.children.length).toBe(6);
        expect(gridItem.state.body!.state.key).toBe('panel-7');
      });

      it('Should duplicate a library panel', () => {
        const libraryPanel = ((scene.state.body as SceneGridLayout).state.children[4] as DashboardGridItem).state.body;
        const vizPanel = (libraryPanel as LibraryVizPanel).state.panel;
        scene.duplicatePanel(vizPanel as VizPanel);

        const body = scene.state.body as SceneGridLayout;
        const gridItem = body.state.children[5] as DashboardGridItem;

        const libVizPanel = gridItem.state.body as LibraryVizPanel;

        expect(body.state.children.length).toBe(6);
        expect(libVizPanel.state.panelKey).toBe('panel-7');
        expect(libVizPanel.state.panel?.state.key).toBe('panel-7');
      });

      it('Should duplicate a repeated panel', () => {
        const scene = buildTestScene({
          body: new SceneGridLayout({
            children: [
              new DashboardGridItem({
                key: `grid-item-1`,
                width: 24,
                height: 8,
                repeatedPanels: [
                  new VizPanel({
                    title: 'Library Panel',
                    key: 'panel-1',
                    pluginId: 'table',
                  }),
                ],
                body: new VizPanel({
                  title: 'Library Panel',
                  key: 'panel-1',
                  pluginId: 'table',
                }),
                variableName: 'custom',
              }),
            ],
          }),
        });

        const vizPanel = ((scene.state.body as SceneGridLayout).state.children[0] as DashboardGridItem).state
          .repeatedPanels![0];

        scene.duplicatePanel(vizPanel as VizPanel);

        const body = scene.state.body as SceneGridLayout;
        const gridItem = body.state.children[1] as DashboardGridItem;

        expect(body.state.children.length).toBe(2);
        expect(gridItem.state.body!.state.key).toBe('panel-2');
      });

      it('Should duplicate a panel in a row', () => {
        const vizPanel = (
          ((scene.state.body as SceneGridLayout).state.children[2] as SceneGridRow).state
            .children[0] as DashboardGridItem
        ).state.body;
        scene.duplicatePanel(vizPanel as VizPanel);

        const body = scene.state.body as SceneGridLayout;
        const gridRow = body.state.children[2] as SceneGridRow;
        const gridItem = gridRow.state.children[2] as DashboardGridItem;

        expect(gridRow.state.children.length).toBe(3);
        expect(gridItem.state.body!.state.key).toBe('panel-7');
      });

      it('Should duplicate a library panel in a row', () => {
        const libraryPanel = (
          ((scene.state.body as SceneGridLayout).state.children[2] as SceneGridRow).state
            .children[1] as DashboardGridItem
        ).state.body;
        const vizPanel = (libraryPanel as LibraryVizPanel).state.panel;

        scene.duplicatePanel(vizPanel as VizPanel);

        const body = scene.state.body as SceneGridLayout;
        const gridRow = body.state.children[2] as SceneGridRow;
        const gridItem = gridRow.state.children[2] as DashboardGridItem;

        const libVizPanel = gridItem.state.body as LibraryVizPanel;

        expect(gridRow.state.children.length).toBe(3);
        expect(libVizPanel.state.panelKey).toBe('panel-7');
        expect(libVizPanel.state.panel?.state.key).toBe('panel-7');
      });

      it('Should fail to duplicate a panel if it does not have a grid item parent', () => {
        const vizPanel = new VizPanel({
          title: 'Panel Title',
          key: 'panel-5',
          pluginId: 'timeseries',
        });

        scene.duplicatePanel(vizPanel);

        const body = scene.state.body as SceneGridLayout;

        // length remains unchanged
        expect(body.state.children.length).toBe(5);
      });

      it('Should unlink a library panel', () => {
        const libPanel = new LibraryVizPanel({
          title: 'title',
          uid: 'abc',
          name: 'lib panel',
          panelKey: 'panel-1',
          isLoaded: true,
          panel: new VizPanel({
            title: 'Panel B',
            pluginId: 'table',
          }),
        });

        const scene = buildTestScene({
          body: new SceneGridLayout({
            children: [
              new DashboardGridItem({
                key: 'griditem-2',
                body: libPanel,
              }),
            ],
          }),
        });

        scene.unlinkLibraryPanel(libPanel);

        const body = scene.state.body as SceneGridLayout;
        const gridItem = body.state.children[0] as DashboardGridItem;

        expect(body.state.children.length).toBe(1);
        expect(gridItem.state.body).toBeInstanceOf(VizPanel);
      });

      it('Should create a library panel', () => {
        const vizPanel = new VizPanel({
          title: 'Panel A',
          key: 'panel-1',
          pluginId: 'table',
        });

        const gridItem = new DashboardGridItem({
          key: 'griditem-1',
          body: vizPanel,
        });

        const scene = buildTestScene({
          body: new SceneGridLayout({
            children: [gridItem],
          }),
        });

        const libPanel = {
          uid: 'uid',
          name: 'name',
        };

        scene.createLibraryPanel(vizPanel, libPanel as LibraryPanel);

        const layout = scene.state.body as SceneGridLayout;
        const newGridItem = layout.state.children[0] as DashboardGridItem;

        expect(layout.state.children.length).toBe(1);
        expect(newGridItem.state.body).toBeInstanceOf(LibraryVizPanel);
        expect((newGridItem.state.body as LibraryVizPanel).state.uid).toBe('uid');
        expect((newGridItem.state.body as LibraryVizPanel).state.name).toBe('name');
      });

      it('Should create a library panel under a row', () => {
        const vizPanel = new VizPanel({
          title: 'Panel A',
          key: 'panel-1',
          pluginId: 'table',
        });

        const gridItem = new DashboardGridItem({
          key: 'griditem-1',
          body: vizPanel,
        });

        const scene = buildTestScene({
          body: new SceneGridLayout({
            children: [
              new SceneGridRow({
                key: 'row-1',
                children: [gridItem],
              }),
            ],
          }),
        });

        const libPanel = {
          uid: 'uid',
          name: 'name',
        };

        scene.createLibraryPanel(vizPanel, libPanel as LibraryPanel);

        const layout = scene.state.body as SceneGridLayout;
        const newGridItem = (layout.state.children[0] as SceneGridRow).state.children[0] as DashboardGridItem;

        expect(layout.state.children.length).toBe(1);
        expect((layout.state.children[0] as SceneGridRow).state.children.length).toBe(1);
        expect(newGridItem.state.body).toBeInstanceOf(LibraryVizPanel);
        expect((newGridItem.state.body as LibraryVizPanel).state.uid).toBe('uid');
        expect((newGridItem.state.body as LibraryVizPanel).state.name).toBe('name');
      });
    });
  });

  describe('Deleting dashboard', () => {
    it('Should mark it non dirty before navigating to root', async () => {
      const scene = buildTestScene();
      scene.setState({ isDirty: true });

      locationService.push('/d/adsdas');
      await scene.deleteDashboard();

      expect(scene.state.isDirty).toBe(false);
    });
  });

  describe('Enriching data requests', () => {
    let scene: DashboardScene;

    beforeEach(() => {
      scene = buildTestScene();
      scene.onEnterEditMode();
    });

<<<<<<< HEAD
    it('Should add app, uid, panelId and panelPluginId', () => {
      const queryRunner = sceneGraph.findObject(scene, (o) => o.state.key === 'data-query-runner')!;
      expect(scene.enrichDataRequest(queryRunner)).toEqual({
        app: CoreApp.Dashboard,
        dashboardUID: 'dash-1',
        panelId: 1,
        panelPluginId: 'table',
=======
    describe('Should add app, uid, panelId and panelPluginId', () => {
      test('when viewing', () => {
        const queryRunner = sceneGraph.findObject(scene, (o) => o.state.key === 'data-query-runner')!;
        expect(scene.enrichDataRequest(queryRunner)).toEqual({
          app: CoreApp.Dashboard,
          dashboardUID: 'dash-1',
          panelId: 1,
          panelPluginId: 'table',
        });
      });
      test('when editing', () => {
        const panel = findVizPanelByKey(scene, 'panel-1');
        const editPanel = buildPanelEditScene(panel!);
        scene.setState({
          editPanel,
        });

        const queryRunner = (scene.state.editPanel as PanelEditor).state.vizManager.queryRunner;
        expect(scene.enrichDataRequest(queryRunner)).toEqual({
          app: CoreApp.Dashboard,
          dashboardUID: 'dash-1',
          panelId: 1,
          panelPluginId: 'table',
        });
>>>>>>> 5b85c4c2
      });
    });

    it('Should hash the key of the cloned panels and set it as panelId', () => {
      const queryRunner = sceneGraph.findObject(scene, (o) => o.state.key === 'data-query-runner2')!;
      const expectedPanelId = djb2Hash('panel-2-clone-1');
      expect(scene.enrichDataRequest(queryRunner).panelId).toEqual(expectedPanelId);
    });
  });

  describe('When variables change', () => {
    beforeEach(() => {
      jest.clearAllMocks();
    });

    it('A change to variable values should trigger VariablesChanged event', () => {
      const varA = new TestVariable({ name: 'A', query: 'A.*', value: 'A.AA', text: '', options: [], delayMs: 0 });
      const scene = buildTestScene({
        $variables: new SceneVariableSet({ variables: [varA] }),
      });

      scene.activate();

      const eventHandler = jest.fn();
      appEvents.subscribe(VariablesChanged, eventHandler);

      varA.changeValueTo('A.AB');

      expect(eventHandler).toHaveBeenCalledTimes(1);
    });

    it('A change to the variable set should set isDirty true', () => {
      const varA = new TestVariable({ name: 'A', query: 'A.*', value: 'A.AA', text: '', options: [], delayMs: 0 });
      const scene = buildTestScene({
        $variables: new SceneVariableSet({ variables: [varA] }),
      });

      scene.activate();
      scene.onEnterEditMode();

      const variableSet = sceneGraph.getVariables(scene);
      variableSet.setState({ variables: [] });

      expect(scene.state.isDirty).toBe(true);
    });

    it('A change to a variable state should set isDirty true', () => {
      mockResultsOfDetectChangesWorker({ hasChanges: true, hasTimeChanges: false, hasVariableValueChanges: true });
      const variable = new TestVariable({ name: 'A' });
      const scene = buildTestScene({
        $variables: new SceneVariableSet({ variables: [variable] }),
      });

      scene.activate();
      scene.onEnterEditMode();

      variable.setState({ name: 'new-name' });

      expect(variable.state.name).toBe('new-name');
      expect(scene.state.isDirty).toBe(true);
    });

    it('A change to variable name is restored to original name should set isDirty back to false', () => {
      const variable = new TestVariable({ name: 'A' });
      const scene = buildTestScene({
        $variables: new SceneVariableSet({ variables: [variable] }),
      });

      scene.activate();
      scene.onEnterEditMode();

      mockResultsOfDetectChangesWorker({ hasChanges: true, hasTimeChanges: false, hasVariableValueChanges: false });
      variable.setState({ name: 'B' });
      expect(scene.state.isDirty).toBe(true);
      mockResultsOfDetectChangesWorker(
        // No changes, it is the same name than before comparing saving models
        { hasChanges: false, hasTimeChanges: false, hasVariableValueChanges: false }
      );
      variable.setState({ name: 'A' });
      expect(scene.state.isDirty).toBe(false);
    });
  });

  describe('When a dashboard is restored', () => {
    let scene: DashboardScene;

    beforeEach(async () => {
      scene = buildTestScene();
      scene.onEnterEditMode();
    });

    it('should restore the dashboard to the selected version and exit edit mode', () => {
      const newVersion = 3;

      const mockScene = new DashboardScene({
        title: 'new name',
        uid: 'dash-1',
        version: 4,
      });

      jest.mocked(historySrv.restoreDashboard).mockResolvedValue({ version: newVersion });
      jest.mocked(transformSaveModelToScene).mockReturnValue(mockScene);

      return scene.onRestore(getVersionMock()).then((res) => {
        expect(res).toBe(true);

        expect(scene.state.version).toBe(newVersion);
        expect(scene.state.isEditing).toBe(false);
      });
    });

    it('should return early if historySrv does not return a valid version number', () => {
      jest
        .mocked(historySrv.restoreDashboard)
        .mockResolvedValueOnce({ version: null })
        .mockResolvedValueOnce({ version: undefined })
        .mockResolvedValueOnce({ version: Infinity })
        .mockResolvedValueOnce({ version: NaN })
        .mockResolvedValue({ version: '10' });

      for (let i = 0; i < 5; i++) {
        scene.onRestore(getVersionMock()).then((res) => {
          expect(res).toBe(false);
        });
      }
    });
  });

  describe('When coming from explore', () => {
    // When coming from Explore the first panel in a dashboard is a temporary panel
    it('should remove first panel from the grid when discarding changes', () => {
      const scene = new DashboardScene({
        title: 'hello',
        uid: 'dash-1',
        description: 'hello description',
        editable: true,
        $timeRange: new SceneTimeRange({
          timeZone: 'browser',
        }),
        controls: new DashboardControls({}),
        $behaviors: [new behaviors.CursorSync({})],
        body: new SceneGridLayout({
          children: [
            new DashboardGridItem({
              key: 'griditem-1',
              x: 0,
              body: new VizPanel({
                title: 'Panel A',
                key: 'panel-1',
                pluginId: 'table',
                $data: new SceneQueryRunner({ key: 'data-query-runner', queries: [{ refId: 'A' }] }),
              }),
            }),
            new DashboardGridItem({
              key: 'griditem-2',
              body: new VizPanel({
                title: 'Panel B',
                key: 'panel-2',
                pluginId: 'table',
              }),
            }),
          ],
        }),
      });

      scene.onEnterEditMode(true);
      expect(scene.state.isEditing).toBe(true);
      expect((scene.state.body as SceneGridLayout).state.children.length).toBe(2);

      scene.exitEditMode({ skipConfirm: true });
      expect(scene.state.isEditing).toBe(false);
      expect((scene.state.body as SceneGridLayout).state.children.length).toBe(1);
    });
  });
});

function buildTestScene(overrides?: Partial<DashboardSceneState>) {
  const scene = new DashboardScene({
    title: 'hello',
    uid: 'dash-1',
    description: 'hello description',
    tags: ['tag1', 'tag2'],
    editable: true,
    $timeRange: new SceneTimeRange({
      timeZone: 'browser',
    }),
    controls: new DashboardControls({}),
    $behaviors: [new behaviors.CursorSync({}), new behaviors.LiveNowTimer({})],
    body: new SceneGridLayout({
      children: [
        new DashboardGridItem({
          key: 'griditem-1',
          x: 0,
          body: new VizPanel({
            title: 'Panel A',
            key: 'panel-1',
            pluginId: 'table',
            $timeRange: new PanelTimeRange({
              from: 'now-12h',
              to: 'now',
              timeZone: 'browser',
            }),
            $data: new SceneDataTransformer({
              transformations: [],
              $data: new SceneQueryRunner({ key: 'data-query-runner', queries: [{ refId: 'A' }] }),
            }),
          }),
        }),
        new DashboardGridItem({
          key: 'griditem-2',
          body: new VizPanel({
            title: 'Panel B',
            key: 'panel-2',
            pluginId: 'table',
          }),
        }),
        new SceneGridRow({
          key: 'panel-3',
          actions: new RowActions({}),
          children: [
            new DashboardGridItem({
              body: new VizPanel({
                title: 'Panel C',
                key: 'panel-4',
                pluginId: 'table',
              }),
            }),
            new DashboardGridItem({
              body: new LibraryVizPanel({
                uid: 'uid',
                name: 'libraryPanel',
                panelKey: 'panel-5',
                title: 'Library Panel',
                panel: new VizPanel({
                  title: 'Library Panel',
                  key: 'panel-5',
                  pluginId: 'table',
                }),
              }),
            }),
          ],
        }),
        new DashboardGridItem({
          body: new VizPanel({
            title: 'Panel B',
            key: 'panel-2-clone-1',
            pluginId: 'table',
            $data: new SceneQueryRunner({ key: 'data-query-runner2', queries: [{ refId: 'A' }] }),
          }),
        }),
        new DashboardGridItem({
          body: new LibraryVizPanel({
            uid: 'uid',
            name: 'libraryPanel',
            panelKey: 'panel-6',
            title: 'Library Panel',
            panel: new VizPanel({
              title: 'Library Panel',
              key: 'panel-6',
              pluginId: 'table',
            }),
          }),
        }),
      ],
    }),
    ...overrides,
  });

  return scene;
}

function mockResultsOfDetectChangesWorker({
  hasChanges,
  hasTimeChanges,
  hasVariableValueChanges,
}: {
  hasChanges: boolean;
  hasTimeChanges: boolean;
  hasVariableValueChanges: boolean;
}) {
  jest.mocked(worker.postMessage).mockImplementationOnce(() => {
    worker.onmessage?.({
      data: {
        hasChanges: hasChanges ?? true,
        hasTimeChanges: hasTimeChanges ?? true,
        hasVariableValueChanges: hasVariableValueChanges ?? true,
      },
    } as unknown as MessageEvent);
  });
}

function getVersionMock(): DecoratedRevisionModel {
  const dash: Dashboard = {
    title: 'new name',
    id: 5,
    schemaVersion: 30,
  };

  return {
    id: 2,
    checked: false,
    uid: 'uid',
    parentVersion: 1,
    version: 2,
    created: new Date(),
    createdBy: 'admin',
    message: '',
    data: dash,
    createdDateString: '2017-02-22 20:43:01',
    ageString: '7 years ago',
  };
}<|MERGE_RESOLUTION|>--- conflicted
+++ resolved
@@ -985,15 +985,6 @@
       scene.onEnterEditMode();
     });
 
-<<<<<<< HEAD
-    it('Should add app, uid, panelId and panelPluginId', () => {
-      const queryRunner = sceneGraph.findObject(scene, (o) => o.state.key === 'data-query-runner')!;
-      expect(scene.enrichDataRequest(queryRunner)).toEqual({
-        app: CoreApp.Dashboard,
-        dashboardUID: 'dash-1',
-        panelId: 1,
-        panelPluginId: 'table',
-=======
     describe('Should add app, uid, panelId and panelPluginId', () => {
       test('when viewing', () => {
         const queryRunner = sceneGraph.findObject(scene, (o) => o.state.key === 'data-query-runner')!;
@@ -1018,7 +1009,6 @@
           panelId: 1,
           panelPluginId: 'table',
         });
->>>>>>> 5b85c4c2
       });
     });
 
