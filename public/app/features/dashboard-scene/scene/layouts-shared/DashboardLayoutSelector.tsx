--- conflicted
+++ resolved
@@ -74,9 +74,8 @@
   });
 
   return (
-<<<<<<< HEAD
     <>
-      <Box paddingBottom={2} display="flex" grow={1} alignItems="center">
+      <Box paddingBottom={2} display="flex" grow={1} alignItems="stretch" gap={2} direction={'column'}>
         <RadioButtonGroup
           fullWidth
           value={layoutManager.descriptor}
@@ -94,15 +93,6 @@
         confirmButtonVariant="primary"
         onConfirm={onConfirmNewLayout}
         onDismiss={onDismissNewLayout}
-=======
-    <Box paddingBottom={2} display="flex" grow={1} alignItems="stretch" gap={2} direction={'column'}>
-      <RadioButtonGroup
-        fullWidth
-        value={layoutManager.descriptor}
-        options={radioOptions}
-        onChange={onChangeLayout}
-        disabledOptions={disabledOptions}
->>>>>>> 92a8dd8b
       />
     </>
   );
