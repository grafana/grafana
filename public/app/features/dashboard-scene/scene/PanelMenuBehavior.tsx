--- conflicted
+++ resolved
@@ -86,11 +86,7 @@
       shortcut: 'p s',
     });
 
-<<<<<<< HEAD
-    if (!isRepeat) {
-=======
-    if (dashboard.state.isEditing) {
->>>>>>> 0a12377a
+    if (dashboard.state.isEditing || !isRepeat) {
       moreSubMenu.push({
         text: t('panel.header-menu.duplicate', `Duplicate`),
         onClick: () => {
@@ -109,11 +105,7 @@
       },
     });
 
-<<<<<<< HEAD
-    if (!isRepeat) {
-=======
-    if (dashboard.state.isEditing) {
->>>>>>> 0a12377a
+    if (dashboard.state.isEditing || !isRepeat) {
       if (parent instanceof LibraryVizPanel) {
         moreSubMenu.push({
           text: t('panel.header-menu.unlink-library-panel', `Unlink library panel`),
@@ -208,11 +200,7 @@
       });
     }
 
-<<<<<<< HEAD
-    if (!isRepeat) {
-=======
-    if (dashboard.state.isEditing) {
->>>>>>> 0a12377a
+    if (dashboard.state.isEditing || !isRepeat) {
       items.push({
         text: '',
         type: 'divider',
