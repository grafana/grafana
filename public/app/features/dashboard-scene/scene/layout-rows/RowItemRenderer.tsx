--- conflicted
+++ resolved
@@ -115,10 +115,7 @@
     checkboxWrapper: css({
       display: 'flex',
       alignItems: 'center',
-<<<<<<< HEAD
       paddingLeft: theme.spacing(1),
-=======
->>>>>>> 7426ddff
     }),
   };
 }