import { css } from '@emotion/css';
import { DragDropContext, Droppable } from '@hello-pangea/dnd';

import { GrafanaTheme2 } from '@grafana/data';
<<<<<<< HEAD
import { MultiValueVariable, SceneComponentProps, sceneGraph, useSceneObjectState } from '@grafana/scenes';
=======
import { selectors } from '@grafana/e2e-selectors';
import { Trans } from '@grafana/i18n';
import { SceneComponentProps } from '@grafana/scenes';
>>>>>>> ff5d0673
import { Button, useStyles2 } from '@grafana/ui';

import { useDashboardState } from '../../utils/utils';
import { useClipboardState } from '../layouts-shared/useClipboardState';

import { RowItem } from './RowItem';
import { RowItemRepeater } from './RowItemRepeater';
import { RowsLayoutManager } from './RowsLayoutManager';

export function RowLayoutManagerRenderer({ model }: SceneComponentProps<RowsLayoutManager>) {
  const { rows, key } = model.useState();
  const { isEditing } = useDashboardState(model);
  const styles = useStyles2(getStyles);
  const { hasCopiedRow } = useClipboardState();

  return (
    <DragDropContext
      onBeforeDragStart={(start) => model.forceSelectRow(start.draggableId)}
      onDragEnd={(result) => {
        if (!result.destination) {
          return;
        }

        if (result.destination.index === result.source.index) {
          return;
        }

        model.moveRow(result.draggableId, result.source.index, result.destination.index);
      }}
    >
      <Droppable droppableId={key!} direction="vertical">
        {(dropProvided) => (
          <div className={styles.wrapper} ref={dropProvided.innerRef} {...dropProvided.droppableProps}>
            {rows.map((row) => (
              <RowWrapper row={row} manager={model} key={row.state.key!} />
            ))}
            {dropProvided.placeholder}
            {isEditing && (
              <div className="dashboard-canvas-add-button">
                <Button
                  icon="plus"
                  variant="primary"
                  fill="text"
                  onClick={() => model.addNewRow()}
                  data-testid={selectors.components.CanvasGridAddActions.addRow}
                >
                  <Trans i18nKey="dashboard.canvas-actions.new-row">New row</Trans>
                </Button>
                {hasCopiedRow && (
                  <Button
                    icon="clipboard-alt"
                    variant="primary"
                    fill="text"
                    onClick={() => model.pasteRow()}
                    data-testid={selectors.components.CanvasGridAddActions.pasteRow}
                  >
                    <Trans i18nKey="dashboard.canvas-actions.paste-row">Paste row</Trans>
                  </Button>
                )}
              </div>
            )}
          </div>
        )}
      </Droppable>
    </DragDropContext>
  );
}

function RowWrapper({ row, manager }: { row: RowItem; manager: RowsLayoutManager }) {
  const { repeatByVariable } = useSceneObjectState(row, { shouldActivateOrKeepAlive: true });

  if (repeatByVariable) {
    const variable = sceneGraph.lookupVariable(repeatByVariable, manager);

    if (variable && variable instanceof MultiValueVariable) {
      return <RowItemRepeater row={row} key={row.state.key!} manager={manager} variable={variable} />;
    }
  }

  return <row.Component model={row} key={row.state.key!} />;
}

function getStyles(theme: GrafanaTheme2) {
  return {
    wrapper: css({
      display: 'flex',
      flexDirection: 'column',
      gap: theme.spacing(1),
      flexGrow: 1,
      width: '100%',
    }),
  };
}<|MERGE_RESOLUTION|>--- conflicted
+++ resolved
@@ -2,13 +2,9 @@
 import { DragDropContext, Droppable } from '@hello-pangea/dnd';
 
 import { GrafanaTheme2 } from '@grafana/data';
-<<<<<<< HEAD
-import { MultiValueVariable, SceneComponentProps, sceneGraph, useSceneObjectState } from '@grafana/scenes';
-=======
 import { selectors } from '@grafana/e2e-selectors';
 import { Trans } from '@grafana/i18n';
-import { SceneComponentProps } from '@grafana/scenes';
->>>>>>> ff5d0673
+import { MultiValueVariable, SceneComponentProps, sceneGraph, useSceneObjectState } from '@grafana/scenes';
 import { Button, useStyles2 } from '@grafana/ui';
 
 import { useDashboardState } from '../../utils/utils';
