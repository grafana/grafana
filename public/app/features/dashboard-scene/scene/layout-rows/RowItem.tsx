--- conflicted
+++ resolved
@@ -115,32 +115,6 @@
     this.getLayout().addPanel(panel);
   }
 
-<<<<<<< HEAD
-=======
-  public onAddRowAbove() {
-    this._getParentLayout().addRowAbove(this);
-  }
-
-  public onAddRowBelow() {
-    this._getParentLayout().addRowBelow(this);
-  }
-
-  public onMoveUp() {
-    this._getParentLayout().moveRowUp(this);
-  }
-
-  public onMoveDown() {
-    this._getParentLayout().moveRowDown(this);
-  }
-
-  public isFirstRow(): boolean {
-    return this._getParentLayout().isFirstRow(this);
-  }
-
-  public isLastRow(): boolean {
-    return this._getParentLayout().isLastRow(this);
-  }
-
   public setIsDropTarget(isDropTarget: boolean) {
     if (!!this.state.isDropTarget !== isDropTarget) {
       this.setState({ isDropTarget });
@@ -158,7 +132,6 @@
     this.setIsDropTarget(false);
   }
 
->>>>>>> f43d39f8
   public getRepeatVariable(): string | undefined {
     return this._getRepeatBehavior()?.state.variableName;
   }
