--- conflicted
+++ resolved
@@ -1,8 +1,5 @@
-<<<<<<< HEAD
 import React from 'react';
 
-import { sceneGraph, SceneObject, SceneObjectBase, SceneObjectState, VariableDependencyConfig } from '@grafana/scenes';
-=======
 import {
   sceneGraph,
   SceneObject,
@@ -11,7 +8,6 @@
   VariableDependencyConfig,
   VizPanel,
 } from '@grafana/scenes';
->>>>>>> cd53070a
 import { t } from 'app/core/internationalization';
 import kbn from 'app/core/utils/kbn';
 import { OptionsPaneCategoryDescriptor } from 'app/features/dashboard/components/PanelEditor/OptionsPaneCategoryDescriptor';
