import { useId, useMemo } from 'react';

import { selectors } from '@grafana/e2e-selectors';
import { Trans, t } from '@grafana/i18n';
import { Alert, Input, Switch, TextLink, Field } from '@grafana/ui';
import { OptionsPaneCategoryDescriptor } from 'app/features/dashboard/components/PanelEditor/OptionsPaneCategoryDescriptor';
import { OptionsPaneItemDescriptor } from 'app/features/dashboard/components/PanelEditor/OptionsPaneItemDescriptor';
import { RepeatRowSelect2 } from 'app/features/dashboard/components/RepeatRowSelect/RepeatRowSelect';
import { SHARED_DASHBOARD_QUERY } from 'app/plugins/datasource/dashboard/constants';
import { MIXED_DATASOURCE_NAME } from 'app/plugins/datasource/mixed/MixedDataSource';

import { useConditionalRenderingEditor } from '../../conditional-rendering/ConditionalRenderingEditor';
import { getQueryRunnerFor, useDashboard } from '../../utils/utils';
import { useLayoutCategory } from '../layouts-shared/DashboardLayoutSelector';
import { useEditPaneInputAutoFocus } from '../layouts-shared/utils';

import { RowItem } from './RowItem';

export function useEditOptions(this: RowItem, isNewElement: boolean): OptionsPaneCategoryDescriptor[] {
  const { layout } = this.useState();

  const rowCategory = useMemo(
    () =>
      new OptionsPaneCategoryDescriptor({ title: '', id: 'dash-row-edit' })
        .addItem(
          new OptionsPaneItemDescriptor({
            title: '',
            id: 'dash-row-title',
            skipField: true,
            render: () => <RowTitleInput row={this} isNewElement={isNewElement} />,
          })
        )
        .addItem(
          new OptionsPaneItemDescriptor({
            title: t('dashboard.rows-layout.row-options.row.fill-screen', 'Fill screen'),
<<<<<<< HEAD
            render: () => <FillScreenSwitch row={this} />,
=======
            id: 'dash-row-fill-screen',
            render: (descriptor) => <FillScreenSwitch id={descriptor.props.id} row={model} />,
>>>>>>> dd4ffc99
          })
        )
        .addItem(
          new OptionsPaneItemDescriptor({
            title: t('dashboard.rows-layout.row-options.row.hide-header', 'Hide row header'),
<<<<<<< HEAD
            render: () => <RowHeaderSwitch row={this} />,
=======
            id: 'dash-row-hide-header',
            render: (descriptor) => <RowHeaderSwitch id={descriptor.props.id} row={model} />,
>>>>>>> dd4ffc99
          })
        ),
    [isNewElement]
  );

<<<<<<< HEAD
  const repeatCategory = new OptionsPaneCategoryDescriptor({
    title: t('dashboard.rows-layout.row-options.repeat.title', 'Repeat options'),
    id: 'repeat-options',
    isOpenDefault: false,
  }).addItem(
    new OptionsPaneItemDescriptor({
      title: t('dashboard.rows-layout.row-options.repeat.variable.title', 'Repeat by variable'),
      description: t(
        'dashboard.rows-layout.row-options.repeat.variable.description',
        'Repeat this row for each value in the selected variable.'
=======
  const repeatCategory = useMemo(
    () =>
      new OptionsPaneCategoryDescriptor({
        title: t('dashboard.rows-layout.row-options.repeat.title', 'Repeat options'),
        id: 'dash-row-repeat',
        isOpenDefault: false,
      }).addItem(
        new OptionsPaneItemDescriptor({
          title: t('dashboard.rows-layout.row-options.repeat.variable.title', 'Repeat by variable'),
          id: `dash-row-repeat-by-variable`,
          description: t(
            'dashboard.rows-layout.row-options.repeat.variable.description',
            'Repeat this row for each value in the selected variable.'
          ),
          render: (descriptor) => <RowRepeatSelect id={descriptor.props.id} row={model} />,
        })
>>>>>>> dd4ffc99
      ),
      render: () => <RowRepeatSelect row={this} />,
    })
  );

  const layoutCategory = useLayoutCategory(layout);

  const editOptions = [rowCategory, ...layoutCategory, repeatCategory];

  const conditionalRenderingCategory = useConditionalRenderingEditor(this.state.conditionalRendering);

  if (conditionalRenderingCategory) {
    editOptions.push(conditionalRenderingCategory);
  }

  return editOptions;
}

function RowTitleInput({ row, isNewElement }: { row: RowItem; isNewElement: boolean }) {
  const { title } = row.useState();

  const ref = useEditPaneInputAutoFocus({ autoFocus: isNewElement });
  const hasUniqueTitle = row.hasUniqueTitle();

  return (
    <Field
      label={t('dashboard.rows-layout.row-options.row.title', 'Title')}
      invalid={!hasUniqueTitle}
      error={
        !hasUniqueTitle ? t('dashboard.rows-layout.row-options.title-not-unique', 'Title should be unique') : undefined
      }
    >
      <Input
        id={useId()}
        ref={ref}
        title={t('dashboard.rows-layout.row-options.title-option', 'Title')}
        value={title}
        onChange={(e) => row.onChangeTitle(e.currentTarget.value)}
      />
    </Field>
  );
}

function RowHeaderSwitch({ row, id }: { row: RowItem; id?: string }) {
  const { hideHeader: isHeaderHidden = false } = row.useState();

  return <Switch id={id} value={isHeaderHidden} onChange={() => row.onHeaderHiddenToggle()} />;
}

function FillScreenSwitch({ row, id }: { row: RowItem; id?: string }) {
  const { fillScreen } = row.useState();

  return <Switch id={id} value={fillScreen} onChange={() => row.onChangeFillScreen(!fillScreen)} />;
}

function RowRepeatSelect({ row, id }: { row: RowItem; id?: string }) {
  const { layout } = row.useState();
  const dashboard = useDashboard(row);

  const isAnyPanelUsingDashboardDS = layout.getVizPanels().some((vizPanel) => {
    const runner = getQueryRunnerFor(vizPanel);
    return (
      runner?.state.datasource?.uid === SHARED_DASHBOARD_QUERY ||
      (runner?.state.datasource?.uid === MIXED_DATASOURCE_NAME &&
        runner?.state.queries.some((query) => query.datasource?.uid === SHARED_DASHBOARD_QUERY))
    );
  });

  return (
    <>
      <RepeatRowSelect2
        id={id}
        sceneContext={dashboard}
        repeat={row.state.repeatByVariable}
        onChange={(repeat) => row.onChangeRepeat(repeat)}
      />
      {isAnyPanelUsingDashboardDS ? (
        <Alert
          data-testid={selectors.pages.Dashboard.Rows.Repeated.ConfigSection.warningMessage}
          severity="warning"
          title=""
          topSpacing={3}
          bottomSpacing={0}
        >
          <p>
            <Trans i18nKey="dashboard.rows-layout.row.repeat.warning">
              Panels in this row use the {{ SHARED_DASHBOARD_QUERY }} data source. These panels will reference the panel
              in the original row, not the ones in the repeated rows.
            </Trans>
          </p>
          <TextLink
            external
            href={
              'https://grafana.com/docs/grafana/latest/dashboards/build-dashboards/create-dashboard/#configure-repeating-rows'
            }
          >
            <Trans i18nKey="dashboard.rows-layout.row.repeat.learn-more">Learn more</Trans>
          </TextLink>
        </Alert>
      ) : undefined}
    </>
  );
}<|MERGE_RESOLUTION|>--- conflicted
+++ resolved
@@ -33,59 +33,33 @@
         .addItem(
           new OptionsPaneItemDescriptor({
             title: t('dashboard.rows-layout.row-options.row.fill-screen', 'Fill screen'),
-<<<<<<< HEAD
-            render: () => <FillScreenSwitch row={this} />,
-=======
             id: 'dash-row-fill-screen',
-            render: (descriptor) => <FillScreenSwitch id={descriptor.props.id} row={model} />,
->>>>>>> dd4ffc99
+            render: (descriptor) => <FillScreenSwitch id={descriptor.props.id} row={this} />,
           })
         )
         .addItem(
           new OptionsPaneItemDescriptor({
             title: t('dashboard.rows-layout.row-options.row.hide-header', 'Hide row header'),
-<<<<<<< HEAD
-            render: () => <RowHeaderSwitch row={this} />,
-=======
             id: 'dash-row-hide-header',
-            render: (descriptor) => <RowHeaderSwitch id={descriptor.props.id} row={model} />,
->>>>>>> dd4ffc99
+            render: (descriptor) => <RowHeaderSwitch id={descriptor.props.id} row={this} />,
           })
         ),
     [isNewElement]
   );
 
-<<<<<<< HEAD
   const repeatCategory = new OptionsPaneCategoryDescriptor({
     title: t('dashboard.rows-layout.row-options.repeat.title', 'Repeat options'),
-    id: 'repeat-options',
+    id: 'dash-row-repeat',
     isOpenDefault: false,
   }).addItem(
     new OptionsPaneItemDescriptor({
       title: t('dashboard.rows-layout.row-options.repeat.variable.title', 'Repeat by variable'),
+      id: 'dash-row-repeat-by-variable',
       description: t(
         'dashboard.rows-layout.row-options.repeat.variable.description',
         'Repeat this row for each value in the selected variable.'
-=======
-  const repeatCategory = useMemo(
-    () =>
-      new OptionsPaneCategoryDescriptor({
-        title: t('dashboard.rows-layout.row-options.repeat.title', 'Repeat options'),
-        id: 'dash-row-repeat',
-        isOpenDefault: false,
-      }).addItem(
-        new OptionsPaneItemDescriptor({
-          title: t('dashboard.rows-layout.row-options.repeat.variable.title', 'Repeat by variable'),
-          id: `dash-row-repeat-by-variable`,
-          description: t(
-            'dashboard.rows-layout.row-options.repeat.variable.description',
-            'Repeat this row for each value in the selected variable.'
-          ),
-          render: (descriptor) => <RowRepeatSelect id={descriptor.props.id} row={model} />,
-        })
->>>>>>> dd4ffc99
       ),
-      render: () => <RowRepeatSelect row={this} />,
+      render: (descriptor) => <RowRepeatSelect id={descriptor.props.id} row={this} />,
     })
   );
 
