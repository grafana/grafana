import { css } from '@emotion/css';
<<<<<<< HEAD
import React, { useEffect, useId, useState } from 'react';
=======
import { useEffect, useId, useState } from 'react';
import * as React from 'react';
>>>>>>> 9e942dcb

import { GrafanaTheme2, store } from '@grafana/data';
import { selectors } from '@grafana/e2e-selectors';
import { config, locationService } from '@grafana/runtime';
import {
  Badge,
  Button,
  ButtonGroup,
  Dropdown,
  Icon,
  Menu,
  Stack,
  ToolbarButton,
  ToolbarButtonRow,
  useStyles2,
} from '@grafana/ui';
import { AppChromeUpdate } from 'app/core/components/AppChrome/AppChromeUpdate';
import { NavToolbarSeparator } from 'app/core/components/AppChrome/NavToolbar/NavToolbarSeparator';
import { LS_PANEL_COPY_KEY } from 'app/core/constants';
import { contextSrv } from 'app/core/core';
import { Trans, t } from 'app/core/internationalization';
import store from 'app/core/store';
import { getDashboardSrv } from 'app/features/dashboard/services/DashboardSrv';
import { playlistSrv } from 'app/features/playlist/PlaylistSrv';
import { ScopesSelector } from 'app/features/scopes';

import { shareDashboardType } from '../../dashboard/components/ShareModal/utils';
import { PanelEditor, buildPanelEditScene } from '../panel-edit/PanelEditor';
import ExportButton from '../sharing/ExportButton/ExportButton';
import ShareButton from '../sharing/ShareButton/ShareButton';
import { DashboardInteractions } from '../utils/interactions';
import { DynamicDashNavButtonModel, dynamicDashNavActions } from '../utils/registerDynamicDashNavAction';
import { isLibraryPanel } from '../utils/utils';

import { DashboardScene } from './DashboardScene';
import { GoToSnapshotOriginButton } from './GoToSnapshotOriginButton';

interface Props {
  dashboard: DashboardScene;
}

export const NavToolbarActions = React.memo<Props>(({ dashboard }) => {
  const id = useId();

  const actions = <ToolbarActions dashboard={dashboard} key={id} />;
  return <AppChromeUpdate actions={actions} />;
});

NavToolbarActions.displayName = 'NavToolbarActions';

/**
 * This part is split into a separate component to help test this
 */
export function ToolbarActions({ dashboard }: Props) {
  const { isEditing, viewPanelScene, isDirty, uid, meta, editview, editPanel, editable } = dashboard.useState();
<<<<<<< HEAD
=======

>>>>>>> 9e942dcb
  const { isPlaying } = playlistSrv.useState();
  const [isAddPanelMenuOpen, setIsAddPanelMenuOpen] = useState(false);

  const canSaveAs = contextSrv.hasEditPermissionInFolders;
  const toolbarActions: ToolbarAction[] = [];
  const leftActions: ToolbarAction[] = [];
  const styles = useStyles2(getStyles);
  const isEditingPanel = Boolean(editPanel);
  const isViewingPanel = Boolean(viewPanelScene);
<<<<<<< HEAD
  const isEditedPanelDirty = useVizManagerDirty(editPanel);
  const isEditingLibraryPanel = useEditingLibraryPanel(editPanel);
=======
  const isEditedPanelDirty = usePanelEditDirty(editPanel);
  const isEditingLibraryPanel = editPanel && isLibraryPanel(editPanel.state.panelRef.resolve());
  const isNotFound = Boolean(meta.dashboardNotFound);
>>>>>>> 9e942dcb
  const hasCopiedPanel = store.exists(LS_PANEL_COPY_KEY);
  // Means we are not in settings view, fullscreen panel or edit panel
  const isShowingDashboard = !editview && !isViewingPanel && !isEditingPanel;
  const isEditingAndShowingDashboard = isEditing && isShowingDashboard;
  const showScopesSelector = config.featureToggles.scopeFilters && !isEditing;
  const dashboardNewLayouts = config.featureToggles.dashboardNewLayouts;

  if (isNotFound) {
    return null;
  }

  if (!isEditingPanel) {
    // This adds the precence indicators in enterprise
    addDynamicActions(toolbarActions, dynamicDashNavActions.left, 'left-actions');
  }

  toolbarActions.push({
    group: 'icon-actions',
    condition: uid && Boolean(meta.canStar) && isShowingDashboard && !isEditing,
    render: () => {
      let desc = meta.isStarred
        ? t('dashboard.toolbar.unmark-favorite', 'Unmark as favorite')
        : t('dashboard.toolbar.mark-favorite', 'Mark as favorite');
      return (
        <ToolbarButton
          tooltip={desc}
          icon={
            <Icon name={meta.isStarred ? 'favorite' : 'star'} size="lg" type={meta.isStarred ? 'mono' : 'default'} />
          }
          key="star-dashboard-button"
          data-testid={selectors.components.NavToolbar.markAsFavorite}
          onClick={() => {
            DashboardInteractions.toolbarFavoritesClick();
            dashboard.onStarDashboard();
          }}
        />
      );
    },
  });

  if (meta.publicDashboardEnabled) {
    toolbarActions.push({
      group: 'icon-actions',
      condition: uid && Boolean(meta.canStar) && isShowingDashboard && !isEditing,
      render: () => {
        return (
          <Badge
            color="blue"
            text="Public"
            key="public-dashboard-button-badge"
            className={styles.publicBadge}
            data-testid={selectors.pages.Dashboard.DashNav.publicDashboardTag}
          />
        );
      },
    });
  }

  const isDevEnv = config.buildInfo.env === 'development';

  toolbarActions.push({
    group: 'icon-actions',
    condition: isDevEnv && uid && isShowingDashboard && !isEditing,
    render: () => (
      <ToolbarButton
        key="view-in-old-dashboard-button"
        tooltip={'Switch to old dashboard page'}
        icon="apps"
        onClick={() => {
          locationService.partial({ scenes: false });
        }}
      />
    ),
  });

  toolbarActions.push({
    group: 'icon-actions',
    condition: meta.isSnapshot && !meta.dashboardNotFound && !isEditing,
    render: () => (
      <GoToSnapshotOriginButton key="go-to-snapshot-origin" originalURL={dashboard.getSnapshotUrl() ?? ''} />
    ),
  });

  if (!isEditingPanel && !isEditing) {
    // This adds the alert rules button and the dashboard insights button
    addDynamicActions(toolbarActions, dynamicDashNavActions.right, 'icon-actions');
  }

  if (dashboardNewLayouts) {
    leftActions.push({
      group: 'add-panel',
      condition: isEditingAndShowingDashboard,
      render: () => (
        <Button
          key="add-panel-button"
          variant="secondary"
          size="sm"
          icon="plus"
          fill="text"
          onClick={() => {
            dashboard.onCreateNewPanel();
          }}
          data-testid={selectors.components.PageToolbar.itemButton('add_visualization')}
        >
          Panel
        </Button>
      ),
    });
    leftActions.push({
      group: 'add-panel',
      condition: isEditingAndShowingDashboard,
      render: () => (
        <Button
          key="add-panel-button"
          variant="secondary"
          size="sm"
          icon="plus"
          fill="text"
          onClick={() => {
            dashboard.onCreateNewRow();
          }}
          data-testid={selectors.components.PageToolbar.itemButton('add_row')}
        >
          Row
        </Button>
      ),
    });
    leftActions.push({
      group: 'add-panel',
      condition: isEditingAndShowingDashboard,
      render: () => (
        <Button
          key="add-panel-lib"
          variant="secondary"
          size="sm"
          icon="plus"
          fill="text"
          data-testid={selectors.pages.AddDashboard.itemButton('Add new panel from panel library menu item')}
          onClick={() => {
            dashboard.onShowAddLibraryPanelDrawer();
            DashboardInteractions.toolbarAddButtonClicked({ item: 'add_library_panel' });
          }}
        >
          Import
        </Button>
      ),
    });
  } else {
    toolbarActions.push({
      group: 'add-panel',
      condition: isEditingAndShowingDashboard,
      render: () => (
        <Dropdown
          key="add-panel-dropdown"
          onVisibleChange={(isOpen) => {
            setIsAddPanelMenuOpen(isOpen);
            DashboardInteractions.toolbarAddClick();
          }}
          overlay={() => (
            <Menu>
              <Menu.Item
                key="add-visualization"
                testId={selectors.pages.AddDashboard.itemButton('Add new visualization menu item')}
                label={t('dashboard.add-menu.visualization', 'Visualization')}
                onClick={() => {
                  const vizPanel = dashboard.onCreateNewPanel();
                  DashboardInteractions.toolbarAddButtonClicked({ item: 'add_visualization' });
                  dashboard.setState({ editPanel: buildPanelEditScene(vizPanel, true) });
                }}
              />
              <Menu.Item
                key="add-panel-lib"
                testId={selectors.pages.AddDashboard.itemButton('Add new panel from panel library menu item')}
                label={t('dashboard.add-menu.import', 'Import from library')}
                onClick={() => {
                  dashboard.onShowAddLibraryPanelDrawer();
                  DashboardInteractions.toolbarAddButtonClicked({ item: 'add_library_panel' });
                }}
              />
              <Menu.Item
                key="add-row"
                testId={selectors.pages.AddDashboard.itemButton('Add new row menu item')}
                label={t('dashboard.add-menu.row', 'Row')}
                onClick={() => {
                  dashboard.onCreateNewRow();
                  DashboardInteractions.toolbarAddButtonClicked({ item: 'add_row' });
                }}
              />
              <Menu.Item
                key="paste-panel"
                disabled={!hasCopiedPanel}
                testId={selectors.pages.AddDashboard.itemButton('Add new panel from clipboard menu item')}
                label={t('dashboard.add-menu.paste-panel', 'Paste panel')}
                onClick={() => {
                  dashboard.pastePanel();
                  DashboardInteractions.toolbarAddButtonClicked({ item: 'paste_panel' });
                }}
              />
            </Menu>
          )}
          placement="bottom"
          offset={[0, 6]}
        >
          <Button
            key="add-panel-button"
            variant="primary"
            size="sm"
            fill="outline"
            data-testid={selectors.components.PageToolbar.itemButton('Add button')}
          >
            <Trans i18nKey="dashboard.toolbar.add">Add</Trans>
            <Icon name={isAddPanelMenuOpen ? 'angle-up' : 'angle-down'} size="lg" />
          </Button>
        </Dropdown>
      ),
    });
  }

  toolbarActions.push({
    group: 'playlist-actions',
    condition: isPlaying && isShowingDashboard && !isEditing,
    render: () => (
      <ToolbarButton
        key="play-list-prev"
        data-testid={selectors.pages.Dashboard.DashNav.playlistControls.prev}
        tooltip={t('dashboard.toolbar.playlist-previous', 'Go to previous dashboard')}
        icon="backward"
        onClick={() => playlistSrv.prev()}
      />
    ),
  });

  toolbarActions.push({
    group: 'playlist-actions',
    condition: isPlaying && isShowingDashboard && !isEditing,
    render: () => (
      <ToolbarButton
        key="play-list-stop"
        onClick={() => playlistSrv.stop()}
        data-testid={selectors.pages.Dashboard.DashNav.playlistControls.stop}
      >
        <Trans i18nKey="dashboard.toolbar.playlist-stop">Stop playlist</Trans>
      </ToolbarButton>
    ),
  });

  toolbarActions.push({
    group: 'playlist-actions',
    condition: isPlaying && isShowingDashboard && !isEditing,
    render: () => (
      <ToolbarButton
        key="play-list-next"
        data-testid={selectors.pages.Dashboard.DashNav.playlistControls.next}
        tooltip={t('dashboard.toolbar.playlist-next', 'Go to next dashboard')}
        icon="forward"
        onClick={() => playlistSrv.next()}
        narrow
      />
    ),
  });

  toolbarActions.push({
    group: 'back-button',
    condition: (isViewingPanel || isEditingPanel) && !isEditingLibraryPanel,
    render: () => (
      <Button
        onClick={() => {
          locationService.partial({ viewPanel: null, editPanel: null });
        }}
        tooltip=""
        key="back"
        variant="secondary"
        size="sm"
        icon="arrow-left"
        data-testid={selectors.components.NavToolbar.editDashboard.backToDashboardButton}
      >
        Back to dashboard
      </Button>
    ),
  });

  toolbarActions.push({
    group: 'back-button',
    condition: Boolean(editview),
    render: () => (
      <Button
        onClick={() => {
          locationService.partial({ editview: null });
        }}
        tooltip=""
        key="back"
        fill="text"
        variant="secondary"
        size="sm"
        icon="arrow-left"
        data-testid={selectors.components.NavToolbar.editDashboard.backToDashboardButton}
      >
        Back to dashboard
      </Button>
    ),
  });

  const showShareButton = uid && !isEditing && !meta.isSnapshot && !isPlaying;
  toolbarActions.push({
    group: 'main-buttons',
    condition: !config.featureToggles.newDashboardSharingComponent && showShareButton,
    render: () => (
      <Button
        key="share-dashboard-button"
        tooltip={t('dashboard.toolbar.share', 'Share dashboard')}
        size="sm"
        className={styles.buttonWithExtraMargin}
        fill="outline"
        onClick={() => {
          DashboardInteractions.toolbarShareClick();
          locationService.partial({ shareView: shareDashboardType.link });
        }}
        data-testid={selectors.components.NavToolbar.shareDashboard}
      >
        Share
      </Button>
    ),
  });

  toolbarActions.push({
    group: 'main-buttons',
    condition: !isEditing && dashboard.canEditDashboard() && !isViewingPanel && !isPlaying && editable,
    render: () => (
      <Button
        onClick={() => {
          dashboard.onEnterEditMode();
        }}
        tooltip="Enter edit mode"
        key="edit"
        className={styles.buttonWithExtraMargin}
        variant={config.featureToggles.newDashboardSharingComponent ? 'secondary' : 'primary'}
        size="sm"
        data-testid={selectors.components.NavToolbar.editDashboard.editButton}
      >
        Edit
      </Button>
    ),
  });

  toolbarActions.push({
    group: 'main-buttons',
    condition: !isEditing && dashboard.canEditDashboard() && !isViewingPanel && !isPlaying && !editable,
    render: () => (
      <Button
        onClick={() => {
          dashboard.onEnterEditMode();
          dashboard.setState({ editable: true, meta: { ...meta, canEdit: true } });
        }}
        tooltip="This dashboard was marked as read only"
        key="edit"
        className={styles.buttonWithExtraMargin}
        variant="secondary"
        size="sm"
        data-testid={selectors.components.NavToolbar.editDashboard.editButton}
      >
        Make editable
      </Button>
    ),
  });

  toolbarActions.push({
    group: 'new-share-dashboard-buttons',
    condition: config.featureToggles.newDashboardSharingComponent && showShareButton,
    render: () => <ExportButton key="new-export-dashboard-button" dashboard={dashboard} />,
  });

  toolbarActions.push({
    group: 'new-share-dashboard-buttons',
    condition: config.featureToggles.newDashboardSharingComponent && showShareButton,
    render: () => <ShareButton key="new-share-dashboard-button" dashboard={dashboard} />,
  });

  toolbarActions.push({
    group: 'settings',
    condition: isEditing && dashboard.canEditDashboard() && isShowingDashboard,
    render: () => (
      <Button
        onClick={() => {
          dashboard.onOpenSettings();
        }}
        tooltip="Dashboard settings"
        fill="text"
        size="sm"
        key="settings"
        variant="secondary"
        data-testid={selectors.components.NavToolbar.editDashboard.settingsButton}
      >
        Settings
      </Button>
    ),
  });

  toolbarActions.push({
    group: 'main-buttons',
    condition: isEditing && !meta.isNew && isShowingDashboard,
    render: () => (
      <Button
        onClick={() => dashboard.exitEditMode({ skipConfirm: false })}
        tooltip="Exits edit mode and discards unsaved changes"
        size="sm"
        key="discard"
        fill="text"
        variant="primary"
        data-testid={selectors.components.NavToolbar.editDashboard.exitButton}
      >
        Exit edit
      </Button>
    ),
  });

  toolbarActions.push({
    group: 'main-buttons',
    condition: isEditingPanel && !isEditingLibraryPanel && !editview && !isViewingPanel,
    render: () => (
      <Button
        onClick={editPanel?.onDiscard}
        tooltip={editPanel?.state.isNewPanel ? 'Discard panel' : 'Discard panel changes'}
        size="sm"
        disabled={!isEditedPanelDirty}
        key="discard"
        fill="outline"
        variant="destructive"
        data-testid={selectors.components.NavToolbar.editDashboard.discardChangesButton}
      >
        {editPanel?.state.isNewPanel ? 'Discard panel' : 'Discard panel changes'}
      </Button>
    ),
  });

  toolbarActions.push({
    group: 'main-buttons',
    condition: isEditingPanel && isEditingLibraryPanel && !editview && !isViewingPanel,
    render: () => (
      <Button
        onClick={editPanel?.onDiscard}
        tooltip="Discard library panel changes"
        size="sm"
        key="discardLibraryPanel"
        fill="outline"
        variant="destructive"
        data-testid={selectors.components.NavToolbar.editDashboard.discardChangesButton}
      >
        Discard library panel changes
      </Button>
    ),
  });

  toolbarActions.push({
    group: 'main-buttons',
    condition: isEditingPanel && isEditingLibraryPanel && !editview && !isViewingPanel,
    render: () => (
      <Button
        onClick={editPanel?.onUnlinkLibraryPanel}
        tooltip="Unlink library panel"
        size="sm"
        key="unlinkLibraryPanel"
        fill="outline"
        variant="secondary"
        data-testid={selectors.components.NavToolbar.editDashboard.unlinkLibraryPanelButton}
      >
        Unlink library panel
      </Button>
    ),
  });

  toolbarActions.push({
    group: 'main-buttons',
    condition: isEditingPanel && isEditingLibraryPanel && !editview && !isViewingPanel,
    render: () => (
      <Button
        onClick={editPanel?.onSaveLibraryPanel}
        tooltip="Save library panel"
        size="sm"
        key="saveLibraryPanel"
        fill="outline"
        variant="primary"
        data-testid={selectors.components.NavToolbar.editDashboard.saveLibraryPanelButton}
      >
        Save library panel
      </Button>
    ),
  });

  toolbarActions.push({
    group: 'main-buttons',
    condition: isEditing && !isEditingLibraryPanel && (meta.canSave || canSaveAs),
    render: () => {
      // if we  only can save
      if (meta.isNew) {
        return (
          <Button
            onClick={() => {
              dashboard.openSaveDrawer({});
            }}
            className={styles.buttonWithExtraMargin}
            tooltip="Save changes"
            key="save"
            size="sm"
            variant={'primary'}
            data-testid={selectors.components.NavToolbar.editDashboard.saveButton}
          >
            Save dashboard
          </Button>
        );
      }

      // If we only can save as copy
      if (canSaveAs && !meta.canSave && !meta.canMakeEditable) {
        return (
          <Button
            onClick={() => {
              dashboard.openSaveDrawer({ saveAsCopy: true });
            }}
            className={styles.buttonWithExtraMargin}
            tooltip="Save as copy"
            key="save"
            size="sm"
            variant={isDirty ? 'primary' : 'secondary'}
          >
            Save as copy
          </Button>
        );
      }

      // If we can do both save and save as copy we show a button group with dropdown menu
      const menu = (
        <Menu>
          <Menu.Item
            label="Save"
            icon="save"
            onClick={() => {
              dashboard.openSaveDrawer({});
            }}
          />
          <Menu.Item
            label="Save as copy"
            icon="copy"
            onClick={() => {
              dashboard.openSaveDrawer({ saveAsCopy: true });
            }}
          />
        </Menu>
      );

      return (
        <ButtonGroup className={styles.buttonWithExtraMargin} key="save">
          <Button
            onClick={() => {
              dashboard.openSaveDrawer({});
            }}
            tooltip="Save changes"
            size="sm"
            data-testid={selectors.components.NavToolbar.editDashboard.saveButton}
            variant={isDirty ? 'primary' : 'secondary'}
          >
            Save dashboard
          </Button>
          <Dropdown overlay={menu}>
            <Button
              aria-label="More save options"
              icon="angle-down"
              variant={isDirty ? 'primary' : 'secondary'}
              size="sm"
            />
          </Dropdown>
        </ButtonGroup>
      );
    },
  });

  // Will open a schema v2 editor drawer. Only available with useV2DashboardsAPI feature toggle on.
  toolbarActions.push({
    group: 'main-buttons',
    condition: uid && config.featureToggles.useV2DashboardsAPI,
    render: () => {
      return (
        <ToolbarButton
          tooltip={'Edit dashboard v2 schema'}
          icon={<Icon name="brackets-curly" size="lg" type="default" />}
          key="schema-v2-button"
          onClick={() => {
            dashboard.openV2SchemaEditor();
          }}
        />
      );
    },
  });

  const rigthActionsElements: React.ReactNode[] = renderActionElements(toolbarActions);
  const leftActionsElements: React.ReactNode[] = renderActionElements(leftActions);
  const hasActionsToLeftAndRight = showScopesSelector || leftActionsElements.length > 0;

  return (
    <Stack flex={1} minWidth={0} justifyContent={hasActionsToLeftAndRight ? 'space-between' : 'flex-end'}>
      {showScopesSelector && <ScopesSelector />}
      {leftActionsElements.length > 0 && <ToolbarButtonRow alignment="left">{leftActionsElements}</ToolbarButtonRow>}
      <ToolbarButtonRow alignment="right">{rigthActionsElements}</ToolbarButtonRow>
    </Stack>
  );
}

function renderActionElements(toolbarActions: ToolbarAction[]) {
  const actionElements: React.ReactNode[] = [];
  let lastGroup = '';

  for (const action of toolbarActions) {
    if (!action.condition) {
      continue;
    }

    if (lastGroup && lastGroup !== action.group) {
      lastGroup && actionElements.push(<NavToolbarSeparator key={`${action.group}-separator`} />);
    }

    actionElements.push(action.render());
    lastGroup = action.group;
  }
  return actionElements;
}

function addDynamicActions(
  toolbarActions: ToolbarAction[],
  registeredActions: DynamicDashNavButtonModel[],
  group: string
) {
  if (registeredActions.length > 0) {
    for (const action of registeredActions) {
      const props = { dashboard: getDashboardSrv().getCurrent()! };
      if (action.show(props)) {
        const Component = action.component;
        toolbarActions.push({
          group: group,
          condition: true,
          render: () => <Component {...props} key={toolbarActions.length} />,
        });
      }
    }
  }
}

// This hook handles when panelEditor is not defined to avoid conditionally hook usage
function usePanelEditDirty(panelEditor?: PanelEditor) {
  const [isDirty, setIsDirty] = useState<Boolean | undefined>();

  useEffect(() => {
    if (panelEditor) {
      const unsub = panelEditor.subscribeToState((state) => {
        if (state.isDirty !== isDirty) {
          setIsDirty(state.isDirty);
        }
      });

      return () => unsub.unsubscribe();
    }
    return;
  }, [panelEditor, isDirty]);

  return isDirty;
}

interface ToolbarAction {
  group: string;
  condition?: boolean | string;
  render: () => React.ReactNode;
}

function getStyles(theme: GrafanaTheme2) {
  return {
    buttonWithExtraMargin: css({
      margin: theme.spacing(0, 0.5),
    }),
    publicBadge: css({
      color: 'grey',
      backgroundColor: 'transparent',
      border: '1px solid',
    }),
  };
}<|MERGE_RESOLUTION|>--- conflicted
+++ resolved
@@ -1,10 +1,6 @@
 import { css } from '@emotion/css';
-<<<<<<< HEAD
-import React, { useEffect, useId, useState } from 'react';
-=======
 import { useEffect, useId, useState } from 'react';
 import * as React from 'react';
->>>>>>> 9e942dcb
 
 import { GrafanaTheme2, store } from '@grafana/data';
 import { selectors } from '@grafana/e2e-selectors';
@@ -60,10 +56,6 @@
  */
 export function ToolbarActions({ dashboard }: Props) {
   const { isEditing, viewPanelScene, isDirty, uid, meta, editview, editPanel, editable } = dashboard.useState();
-<<<<<<< HEAD
-=======
-
->>>>>>> 9e942dcb
   const { isPlaying } = playlistSrv.useState();
   const [isAddPanelMenuOpen, setIsAddPanelMenuOpen] = useState(false);
 
@@ -73,14 +65,9 @@
   const styles = useStyles2(getStyles);
   const isEditingPanel = Boolean(editPanel);
   const isViewingPanel = Boolean(viewPanelScene);
-<<<<<<< HEAD
-  const isEditedPanelDirty = useVizManagerDirty(editPanel);
-  const isEditingLibraryPanel = useEditingLibraryPanel(editPanel);
-=======
   const isEditedPanelDirty = usePanelEditDirty(editPanel);
   const isEditingLibraryPanel = editPanel && isLibraryPanel(editPanel.state.panelRef.resolve());
   const isNotFound = Boolean(meta.dashboardNotFound);
->>>>>>> 9e942dcb
   const hasCopiedPanel = store.exists(LS_PANEL_COPY_KEY);
   // Means we are not in settings view, fullscreen panel or edit panel
   const isShowingDashboard = !editview && !isViewingPanel && !isEditingPanel;
