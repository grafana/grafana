--- conflicted
+++ resolved
@@ -72,11 +72,7 @@
   const isViewingPanel = Boolean(viewPanelScene);
   const isEditedPanelDirty = usePanelEditDirty(editPanel);
   const isEditingLibraryPanel = editPanel && isLibraryPanel(editPanel.state.panelRef.resolve());
-<<<<<<< HEAD
-  const isNew = !Boolean(uid || dashboard.getRepoName());
-=======
   const isNew = !Boolean(uid || dashboard.isManaged());
->>>>>>> fcad628a
 
   const hasCopiedPanel = store.exists(LS_PANEL_COPY_KEY);
   // Means we are not in settings view, fullscreen panel or edit panel
@@ -84,12 +80,7 @@
   const isEditingAndShowingDashboard = isEditing && isShowingDashboard;
   const showScopesSelector = config.featureToggles.scopeFilters && !isEditing;
   const dashboardNewLayouts = config.featureToggles.dashboardNewLayouts;
-<<<<<<< HEAD
-  const folderRepo = useSelector((state) => selectFolderRepository(state, meta.folderUid));
-  const isProvisionedNG = Boolean(dashboard.isProvisioned() || folderRepo);
-=======
   const isManaged = Boolean(dashboard.isManaged());
->>>>>>> fcad628a
 
   if (!isEditingPanel) {
     // This adds the presence indicators in enterprise
@@ -138,22 +129,12 @@
     });
   }
 
-<<<<<<< HEAD
-  if (isProvisionedNG) {
-=======
   if (isManaged && meta.canEdit) {
->>>>>>> fcad628a
     toolbarActions.push({
       group: 'icon-actions',
       condition: true,
       render: () => {
-<<<<<<< HEAD
-        return (
-          <Badge color="darkgrey" icon="exchange-alt" text="Provisioned" key="provisioned-dashboard-button-badge" />
-        );
-=======
         return <ManagedDashboardNavBarBadge meta={meta} />;
->>>>>>> fcad628a
       },
     });
   }
@@ -581,11 +562,7 @@
       }
 
       // If we only can save as copy
-<<<<<<< HEAD
-      if (canSaveAs && !meta.canSave && !meta.canMakeEditable && !isProvisionedNG) {
-=======
       if (canSaveAs && !meta.canSave && !meta.canMakeEditable && !isManaged) {
->>>>>>> fcad628a
         return (
           <Button
             onClick={() => {
