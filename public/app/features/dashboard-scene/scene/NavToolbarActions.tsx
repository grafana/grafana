import { css } from '@emotion/css';
import { useEffect, useId, useState } from 'react';
import * as React from 'react';

import { GrafanaTheme2, store } from '@grafana/data';
import { selectors } from '@grafana/e2e-selectors';
import { config, locationService } from '@grafana/runtime';
import {
  Badge,
  Button,
  ButtonGroup,
  Dropdown,
  Icon,
  InlineLabel,
  Menu,
  Stack,
  Switch,
  ToolbarButton,
  ToolbarButtonRow,
  useStyles2,
} from '@grafana/ui';
import { AppChromeUpdate } from 'app/core/components/AppChrome/AppChromeUpdate';
import { NavToolbarSeparator } from 'app/core/components/AppChrome/NavToolbar/NavToolbarSeparator';
import { LS_PANEL_COPY_KEY } from 'app/core/constants';
import { contextSrv } from 'app/core/core';
import { Trans, t } from 'app/core/internationalization';
import { getDashboardSrv } from 'app/features/dashboard/services/DashboardSrv';
import { playlistSrv } from 'app/features/playlist/PlaylistSrv';
import { ScopesSelector } from 'app/features/scopes';

import { shareDashboardType } from '../../dashboard/components/ShareModal/utils';
import { PanelEditor, buildPanelEditScene } from '../panel-edit/PanelEditor';
import ExportButton from '../sharing/ExportButton/ExportButton';
import ShareButton from '../sharing/ShareButton/ShareButton';
import { DashboardInteractions } from '../utils/interactions';
import { DynamicDashNavButtonModel, dynamicDashNavActions } from '../utils/registerDynamicDashNavAction';
import { isLibraryPanel } from '../utils/utils';

import { DashboardScene } from './DashboardScene';
import { GoToSnapshotOriginButton } from './GoToSnapshotOriginButton';

interface Props {
  dashboard: DashboardScene;
}

export const NavToolbarActions = React.memo<Props>(({ dashboard }) => {
  const id = useId();

  const actions = <ToolbarActions dashboard={dashboard} key={id} />;
  return <AppChromeUpdate actions={actions} />;
});

NavToolbarActions.displayName = 'NavToolbarActions';

/**
 * This part is split into a separate component to help test this
 */
export function ToolbarActions({ dashboard }: Props) {
  const { isEditing, showHiddenElements, viewPanelScene, isDirty, uid, meta, editview, editPanel, editable } =
    dashboard.useState();

  const { isPlaying } = playlistSrv.useState();
  const [isAddPanelMenuOpen, setIsAddPanelMenuOpen] = useState(false);

  const canSaveAs = contextSrv.hasEditPermissionInFolders;
  const toolbarActions: ToolbarAction[] = [];
  const leftActions: ToolbarAction[] = [];
  const styles = useStyles2(getStyles);
  const isEditingPanel = Boolean(editPanel);
  const isViewingPanel = Boolean(viewPanelScene);
  const isEditedPanelDirty = usePanelEditDirty(editPanel);
  const isEditingLibraryPanel = editPanel && isLibraryPanel(editPanel.state.panelRef.resolve());
<<<<<<< HEAD
=======
  const isNotFound = Boolean(meta.dashboardNotFound);
  const isNew = !Boolean(uid);

>>>>>>> 103a8f07
  const hasCopiedPanel = store.exists(LS_PANEL_COPY_KEY);
  // Means we are not in settings view, fullscreen panel or edit panel
  const isShowingDashboard = !editview && !isViewingPanel && !isEditingPanel;
  const isEditingAndShowingDashboard = isEditing && isShowingDashboard;
  const showScopesSelector = config.featureToggles.scopeFilters && !isEditing;
  const dashboardNewLayouts = config.featureToggles.dashboardNewLayouts;

  if (!isEditingPanel) {
    // This adds the precence indicators in enterprise
    addDynamicActions(toolbarActions, dynamicDashNavActions.left, 'left-actions');
  }

  toolbarActions.push({
    group: 'icon-actions',
    condition: uid && Boolean(meta.canStar) && isShowingDashboard && !isEditing,
    render: () => {
      let desc = meta.isStarred
        ? t('dashboard.toolbar.unmark-favorite', 'Unmark as favorite')
        : t('dashboard.toolbar.mark-favorite', 'Mark as favorite');
      return (
        <ToolbarButton
          tooltip={desc}
          icon={
            <Icon name={meta.isStarred ? 'favorite' : 'star'} size="lg" type={meta.isStarred ? 'mono' : 'default'} />
          }
          key="star-dashboard-button"
          data-testid={selectors.components.NavToolbar.markAsFavorite}
          onClick={() => {
            DashboardInteractions.toolbarFavoritesClick();
            dashboard.onStarDashboard();
          }}
        />
      );
    },
  });

  if (meta.publicDashboardEnabled) {
    toolbarActions.push({
      group: 'icon-actions',
      condition: uid && Boolean(meta.canStar) && isShowingDashboard && !isEditing,
      render: () => {
        return (
          <Badge
            color="blue"
            text="Public"
            key="public-dashboard-button-badge"
            className={styles.publicBadge}
            data-testid={selectors.pages.Dashboard.DashNav.publicDashboardTag}
          />
        );
      },
    });
  }

  const isDevEnv = config.buildInfo.env === 'development';

  toolbarActions.push({
    group: 'icon-actions',
    condition: isDevEnv && uid && isShowingDashboard && !isEditing,
    render: () => (
      <ToolbarButton
        key="view-in-old-dashboard-button"
        tooltip={'Switch to old dashboard page'}
        icon="apps"
        onClick={() => {
          locationService.partial({ scenes: false });
        }}
      />
    ),
  });

  toolbarActions.push({
    group: 'icon-actions',
    condition: meta.isSnapshot && !isEditing,
    render: () => (
      <GoToSnapshotOriginButton key="go-to-snapshot-origin" originalURL={dashboard.getSnapshotUrl() ?? ''} />
    ),
  });

  if (!isEditingPanel && !isEditing) {
    // This adds the alert rules button and the dashboard insights button
    addDynamicActions(toolbarActions, dynamicDashNavActions.right, 'icon-actions');
  }

  if (dashboardNewLayouts) {
    leftActions.push({
      group: 'add-panel',
      condition: isEditingAndShowingDashboard,
      render: () => (
        <Button
          key="add-panel-button"
          variant="secondary"
          size="sm"
          icon="plus"
          fill="text"
          onClick={() => {
            dashboard.onCreateNewPanel();
          }}
          data-testid={selectors.components.PageToolbar.itemButton('add_visualization')}
        >
          Panel
        </Button>
      ),
    });
    leftActions.push({
      group: 'add-panel',
      condition: isEditingAndShowingDashboard,
      render: () => (
        <Button
          key="add-panel-button"
          variant="secondary"
          size="sm"
          icon="plus"
          fill="text"
          onClick={() => {
            dashboard.onCreateNewRow();
          }}
          data-testid={selectors.components.PageToolbar.itemButton('add_row')}
        >
          Row
        </Button>
      ),
    });
    leftActions.push({
      group: 'add-panel',
      condition: isEditingAndShowingDashboard,
      render: () => (
        <Button
          key="add-panel-lib"
          variant="secondary"
          size="sm"
          icon="plus"
          fill="text"
          data-testid={selectors.pages.AddDashboard.itemButton('Add new panel from panel library menu item')}
          onClick={() => {
            dashboard.onShowAddLibraryPanelDrawer();
            DashboardInteractions.toolbarAddButtonClicked({ item: 'add_library_panel' });
          }}
        >
          Import
        </Button>
      ),
    });
    leftActions.push({
      group: 'hidden-elements',
      condition: isEditingAndShowingDashboard,
      render: () => (
        <InlineLabel key="toggle-hidden-elements" transparent={true} className={styles.hiddenElementsContainer}>
          <Switch
            value={showHiddenElements}
            onChange={(evt) => {
              evt.stopPropagation();
              dashboard.onToggleHiddenElements();
            }}
            data-testid={selectors.components.PageToolbar.itemButton('toggle_hidden_elements')}
          />
          <span>
            <Trans i18nKey="dashboard.toolbar.show-hidden-elements">Show hidden</Trans>
          </span>
        </InlineLabel>
      ),
    });
  } else {
    toolbarActions.push({
      group: 'add-panel',
      condition: isEditingAndShowingDashboard,
      render: () => (
        <Dropdown
          key="add-panel-dropdown"
          onVisibleChange={(isOpen) => {
            setIsAddPanelMenuOpen(isOpen);
            DashboardInteractions.toolbarAddClick();
          }}
          overlay={() => (
            <Menu>
              <Menu.Item
                key="add-visualization"
                testId={selectors.pages.AddDashboard.itemButton('Add new visualization menu item')}
                label={t('dashboard.add-menu.visualization', 'Visualization')}
                onClick={() => {
                  const vizPanel = dashboard.onCreateNewPanel();
                  DashboardInteractions.toolbarAddButtonClicked({ item: 'add_visualization' });
                  dashboard.setState({ editPanel: buildPanelEditScene(vizPanel, true) });
                }}
              />
              <Menu.Item
                key="add-panel-lib"
                testId={selectors.pages.AddDashboard.itemButton('Add new panel from panel library menu item')}
                label={t('dashboard.add-menu.import', 'Import from library')}
                onClick={() => {
                  dashboard.onShowAddLibraryPanelDrawer();
                  DashboardInteractions.toolbarAddButtonClicked({ item: 'add_library_panel' });
                }}
              />
              <Menu.Item
                key="add-row"
                testId={selectors.pages.AddDashboard.itemButton('Add new row menu item')}
                label={t('dashboard.add-menu.row', 'Row')}
                onClick={() => {
                  dashboard.onCreateNewRow();
                  DashboardInteractions.toolbarAddButtonClicked({ item: 'add_row' });
                }}
              />
              <Menu.Item
                key="paste-panel"
                disabled={!hasCopiedPanel}
                testId={selectors.pages.AddDashboard.itemButton('Add new panel from clipboard menu item')}
                label={t('dashboard.add-menu.paste-panel', 'Paste panel')}
                onClick={() => {
                  dashboard.pastePanel();
                  DashboardInteractions.toolbarAddButtonClicked({ item: 'paste_panel' });
                }}
              />
            </Menu>
          )}
          placement="bottom"
          offset={[0, 6]}
        >
          <Button
            key="add-panel-button"
            variant="primary"
            size="sm"
            fill="outline"
            data-testid={selectors.components.PageToolbar.itemButton('Add button')}
          >
            <Trans i18nKey="dashboard.toolbar.add">Add</Trans>
            <Icon name={isAddPanelMenuOpen ? 'angle-up' : 'angle-down'} size="lg" />
          </Button>
        </Dropdown>
      ),
    });
  }

  toolbarActions.push({
    group: 'playlist-actions',
    condition: isPlaying && isShowingDashboard && !isEditing,
    render: () => (
      <ToolbarButton
        key="play-list-prev"
        data-testid={selectors.pages.Dashboard.DashNav.playlistControls.prev}
        tooltip={t('dashboard.toolbar.playlist-previous', 'Go to previous dashboard')}
        icon="backward"
        onClick={() => playlistSrv.prev()}
      />
    ),
  });

  toolbarActions.push({
    group: 'playlist-actions',
    condition: isPlaying && isShowingDashboard && !isEditing,
    render: () => (
      <ToolbarButton
        key="play-list-stop"
        onClick={() => playlistSrv.stop()}
        data-testid={selectors.pages.Dashboard.DashNav.playlistControls.stop}
      >
        <Trans i18nKey="dashboard.toolbar.playlist-stop">Stop playlist</Trans>
      </ToolbarButton>
    ),
  });

  toolbarActions.push({
    group: 'playlist-actions',
    condition: isPlaying && isShowingDashboard && !isEditing,
    render: () => (
      <ToolbarButton
        key="play-list-next"
        data-testid={selectors.pages.Dashboard.DashNav.playlistControls.next}
        tooltip={t('dashboard.toolbar.playlist-next', 'Go to next dashboard')}
        icon="forward"
        onClick={() => playlistSrv.next()}
        narrow
      />
    ),
  });

  toolbarActions.push({
    group: 'back-button',
    condition: (isViewingPanel || isEditingPanel) && !isEditingLibraryPanel,
    render: () => (
      <Button
        onClick={() => {
          locationService.partial({ viewPanel: null, editPanel: null });
        }}
        tooltip=""
        key="back"
        variant="secondary"
        size="sm"
        icon="arrow-left"
        data-testid={selectors.components.NavToolbar.editDashboard.backToDashboardButton}
      >
        Back to dashboard
      </Button>
    ),
  });

  toolbarActions.push({
    group: 'back-button',
    condition: Boolean(editview),
    render: () => (
      <Button
        onClick={() => {
          locationService.partial({ editview: null });
        }}
        tooltip=""
        key="back"
        fill="text"
        variant="secondary"
        size="sm"
        icon="arrow-left"
        data-testid={selectors.components.NavToolbar.editDashboard.backToDashboardButton}
      >
        Back to dashboard
      </Button>
    ),
  });

  const showShareButton = uid && !isEditing && !meta.isSnapshot && !isPlaying;
  toolbarActions.push({
    group: 'main-buttons',
    condition: !config.featureToggles.newDashboardSharingComponent && showShareButton,
    render: () => (
      <Button
        key="share-dashboard-button"
        tooltip={t('dashboard.toolbar.share', 'Share dashboard')}
        size="sm"
        className={styles.buttonWithExtraMargin}
        fill="outline"
        onClick={() => {
          DashboardInteractions.toolbarShareClick();
          locationService.partial({ shareView: shareDashboardType.link });
        }}
        data-testid={selectors.components.NavToolbar.shareDashboard}
      >
        Share
      </Button>
    ),
  });

  toolbarActions.push({
    group: 'main-buttons',
    condition: !isEditing && dashboard.canEditDashboard() && !isViewingPanel && !isPlaying && editable,
    render: () => (
      <Button
        onClick={() => {
          dashboard.onEnterEditMode();
        }}
        tooltip="Enter edit mode"
        key="edit"
        className={styles.buttonWithExtraMargin}
        variant={config.featureToggles.newDashboardSharingComponent ? 'secondary' : 'primary'}
        size="sm"
        data-testid={selectors.components.NavToolbar.editDashboard.editButton}
      >
        Edit
      </Button>
    ),
  });

  toolbarActions.push({
    group: 'main-buttons',
    condition: !isEditing && dashboard.canEditDashboard() && !isViewingPanel && !isPlaying && !editable,
    render: () => (
      <Button
        onClick={() => {
          dashboard.onEnterEditMode();
          dashboard.setState({ editable: true, meta: { ...meta, canEdit: true } });
        }}
        tooltip="This dashboard was marked as read only"
        key="edit"
        className={styles.buttonWithExtraMargin}
        variant="secondary"
        size="sm"
        data-testid={selectors.components.NavToolbar.editDashboard.editButton}
      >
        Make editable
      </Button>
    ),
  });

  toolbarActions.push({
    group: 'new-share-dashboard-buttons',
    condition: config.featureToggles.newDashboardSharingComponent && showShareButton,
    render: () => <ExportButton key="new-export-dashboard-button" dashboard={dashboard} />,
  });

  toolbarActions.push({
    group: 'new-share-dashboard-buttons',
    condition: config.featureToggles.newDashboardSharingComponent && showShareButton,
    render: () => <ShareButton key="new-share-dashboard-button" dashboard={dashboard} />,
  });

  toolbarActions.push({
    group: 'settings',
    condition: isEditing && dashboard.canEditDashboard() && isShowingDashboard,
    render: () => (
      <Button
        onClick={() => {
          dashboard.onOpenSettings();
        }}
        tooltip="Dashboard settings"
        fill="text"
        size="sm"
        key="settings"
        variant="secondary"
        data-testid={selectors.components.NavToolbar.editDashboard.settingsButton}
      >
        Settings
      </Button>
    ),
  });

  toolbarActions.push({
    group: 'main-buttons',
    condition: isEditing && !isNew && isShowingDashboard,
    render: () => (
      <Button
        onClick={() => dashboard.exitEditMode({ skipConfirm: false })}
        tooltip="Exits edit mode and discards unsaved changes"
        size="sm"
        key="discard"
        fill="text"
        variant="primary"
        data-testid={selectors.components.NavToolbar.editDashboard.exitButton}
      >
        Exit edit
      </Button>
    ),
  });

  toolbarActions.push({
    group: 'main-buttons',
    condition: isEditingPanel && !isEditingLibraryPanel && !editview && !isViewingPanel,
    render: () => (
      <Button
        onClick={editPanel?.onDiscard}
        tooltip={editPanel?.state.isNewPanel ? 'Discard panel' : 'Discard panel changes'}
        size="sm"
        disabled={!isEditedPanelDirty}
        key="discard"
        fill="outline"
        variant="destructive"
        data-testid={selectors.components.NavToolbar.editDashboard.discardChangesButton}
      >
        {editPanel?.state.isNewPanel ? 'Discard panel' : 'Discard panel changes'}
      </Button>
    ),
  });

  toolbarActions.push({
    group: 'main-buttons',
    condition: isEditingPanel && isEditingLibraryPanel && !editview && !isViewingPanel,
    render: () => (
      <Button
        onClick={editPanel?.onDiscard}
        tooltip="Discard library panel changes"
        size="sm"
        key="discardLibraryPanel"
        fill="outline"
        variant="destructive"
        data-testid={selectors.components.NavToolbar.editDashboard.discardChangesButton}
      >
        Discard library panel changes
      </Button>
    ),
  });

  toolbarActions.push({
    group: 'main-buttons',
    condition: isEditingPanel && isEditingLibraryPanel && !editview && !isViewingPanel,
    render: () => (
      <Button
        onClick={editPanel?.onUnlinkLibraryPanel}
        tooltip="Unlink library panel"
        size="sm"
        key="unlinkLibraryPanel"
        fill="outline"
        variant="secondary"
        data-testid={selectors.components.NavToolbar.editDashboard.unlinkLibraryPanelButton}
      >
        Unlink library panel
      </Button>
    ),
  });

  toolbarActions.push({
    group: 'main-buttons',
    condition: isEditingPanel && isEditingLibraryPanel && !editview && !isViewingPanel,
    render: () => (
      <Button
        onClick={editPanel?.onSaveLibraryPanel}
        tooltip="Save library panel"
        size="sm"
        key="saveLibraryPanel"
        fill="outline"
        variant="primary"
        data-testid={selectors.components.NavToolbar.editDashboard.saveLibraryPanelButton}
      >
        Save library panel
      </Button>
    ),
  });

  toolbarActions.push({
    group: 'main-buttons',
    condition: isEditing && !isEditingLibraryPanel && (meta.canSave || canSaveAs),
    render: () => {
      // if we  only can save
      if (isNew) {
        return (
          <Button
            onClick={() => {
              dashboard.openSaveDrawer({});
            }}
            className={styles.buttonWithExtraMargin}
            tooltip="Save changes"
            key="save"
            size="sm"
            variant={'primary'}
            data-testid={selectors.components.NavToolbar.editDashboard.saveButton}
          >
            Save dashboard
          </Button>
        );
      }

      // If we only can save as copy
      if (canSaveAs && !meta.canSave && !meta.canMakeEditable) {
        return (
          <Button
            onClick={() => {
              dashboard.openSaveDrawer({ saveAsCopy: true });
            }}
            className={styles.buttonWithExtraMargin}
            tooltip="Save as copy"
            key="save"
            size="sm"
            variant={isDirty ? 'primary' : 'secondary'}
          >
            Save as copy
          </Button>
        );
      }

      // If we can do both save and save as copy we show a button group with dropdown menu
      const menu = (
        <Menu>
          <Menu.Item
            label="Save"
            icon="save"
            onClick={() => {
              dashboard.openSaveDrawer({});
            }}
          />
          <Menu.Item
            label="Save as copy"
            icon="copy"
            onClick={() => {
              dashboard.openSaveDrawer({ saveAsCopy: true });
            }}
          />
        </Menu>
      );

      return (
        <ButtonGroup className={styles.buttonWithExtraMargin} key="save">
          <Button
            onClick={() => {
              dashboard.openSaveDrawer({});
            }}
            tooltip="Save changes"
            size="sm"
            data-testid={selectors.components.NavToolbar.editDashboard.saveButton}
            variant={isDirty ? 'primary' : 'secondary'}
          >
            Save dashboard
          </Button>
          <Dropdown overlay={menu}>
            <Button
              aria-label="More save options"
              icon="angle-down"
              variant={isDirty ? 'primary' : 'secondary'}
              size="sm"
            />
          </Dropdown>
        </ButtonGroup>
      );
    },
  });

  // Will open a schema v2 editor drawer. Only available with useV2DashboardsAPI feature toggle on.
  toolbarActions.push({
    group: 'main-buttons',
    condition: uid && config.featureToggles.useV2DashboardsAPI,
    render: () => {
      return (
        <ToolbarButton
          tooltip={'Edit dashboard v2 schema'}
          icon={<Icon name="brackets-curly" size="lg" type="default" />}
          key="schema-v2-button"
          onClick={() => {
            dashboard.openV2SchemaEditor();
          }}
        />
      );
    },
  });

  const rigthActionsElements: React.ReactNode[] = renderActionElements(toolbarActions);
  const leftActionsElements: React.ReactNode[] = renderActionElements(leftActions);
  const hasActionsToLeftAndRight = showScopesSelector || leftActionsElements.length > 0;

  return (
    <Stack flex={1} minWidth={0} justifyContent={hasActionsToLeftAndRight ? 'space-between' : 'flex-end'}>
      {showScopesSelector && <ScopesSelector />}
      {leftActionsElements.length > 0 && <ToolbarButtonRow alignment="left">{leftActionsElements}</ToolbarButtonRow>}
      <ToolbarButtonRow alignment="right">{rigthActionsElements}</ToolbarButtonRow>
    </Stack>
  );
}

function renderActionElements(toolbarActions: ToolbarAction[]) {
  const actionElements: React.ReactNode[] = [];
  let lastGroup = '';

  for (const action of toolbarActions) {
    if (!action.condition) {
      continue;
    }

    if (lastGroup && lastGroup !== action.group) {
      lastGroup && actionElements.push(<NavToolbarSeparator key={`${action.group}-separator`} />);
    }

    actionElements.push(action.render());
    lastGroup = action.group;
  }
  return actionElements;
}

function addDynamicActions(
  toolbarActions: ToolbarAction[],
  registeredActions: DynamicDashNavButtonModel[],
  group: string
) {
  if (registeredActions.length > 0) {
    for (const action of registeredActions) {
      const props = { dashboard: getDashboardSrv().getCurrent()! };
      if (action.show(props)) {
        const Component = action.component;
        toolbarActions.push({
          group: group,
          condition: true,
          render: () => <Component {...props} key={toolbarActions.length} />,
        });
      }
    }
  }
}

// This hook handles when panelEditor is not defined to avoid conditionally hook usage
function usePanelEditDirty(panelEditor?: PanelEditor) {
  const [isDirty, setIsDirty] = useState<Boolean | undefined>();

  useEffect(() => {
    if (panelEditor) {
      const unsub = panelEditor.subscribeToState((state) => {
        if (state.isDirty !== isDirty) {
          setIsDirty(state.isDirty);
        }
      });

      return () => unsub.unsubscribe();
    }
    return;
  }, [panelEditor, isDirty]);

  return isDirty;
}

interface ToolbarAction {
  group: string;
  condition?: boolean | string;
  render: () => React.ReactNode;
}

function getStyles(theme: GrafanaTheme2) {
  return {
    hiddenElementsContainer: css({
      display: 'flex',
      padding: 0,
      gap: theme.spacing(1),
      whiteSpace: 'nowrap',
    }),
    buttonWithExtraMargin: css({
      margin: theme.spacing(0, 0.5),
    }),
    publicBadge: css({
      color: 'grey',
      backgroundColor: 'transparent',
      border: '1px solid',
    }),
  };
}<|MERGE_RESOLUTION|>--- conflicted
+++ resolved
@@ -70,12 +70,8 @@
   const isViewingPanel = Boolean(viewPanelScene);
   const isEditedPanelDirty = usePanelEditDirty(editPanel);
   const isEditingLibraryPanel = editPanel && isLibraryPanel(editPanel.state.panelRef.resolve());
-<<<<<<< HEAD
-=======
-  const isNotFound = Boolean(meta.dashboardNotFound);
   const isNew = !Boolean(uid);
 
->>>>>>> 103a8f07
   const hasCopiedPanel = store.exists(LS_PANEL_COPY_KEY);
   // Means we are not in settings view, fullscreen panel or edit panel
   const isShowingDashboard = !editview && !isViewingPanel && !isEditingPanel;
