import { useEffect, useMemo } from 'react';
import { useLocation, useParams } from 'react-router-dom-v5-compat';

import { PageLayoutType } from '@grafana/data';
import { SceneComponentProps } from '@grafana/scenes';
import { Page } from 'app/core/components/Page/Page';
import { getNavModel } from 'app/core/selectors/navModel';
import { useSelector } from 'app/types';

import { DashboardEditPaneSplitter } from '../edit-pane/DashboardEditPaneSplitter';

import { DashboardScene } from './DashboardScene';
import { PanelSearchLayout } from './PanelSearchLayout';
import { DashboardAngularDeprecationBanner } from './angular/DashboardAngularDeprecationBanner';

export function DashboardSceneRenderer({ model }: SceneComponentProps<DashboardScene>) {
  const { controls, overlay, editview, editPanel, viewPanelScene, panelSearch, panelsPerRow, isEditing, scopesBridge } =
    model.useState();
  const { type } = useParams();
  const location = useLocation();
  const navIndex = useSelector((state) => state.navIndex);
  const pageNav = model.getPageNav(location, navIndex);
  const bodyToRender = model.getBodyToRender();
  const navModel = getNavModel(navIndex, `dashboards/${type === 'snapshot' ? 'snapshots' : 'browse'}`);
  const isSettingsOpen = editview !== undefined;

  // Remember scroll pos when going into view panel, edit panel or settings
  useMemo(() => {
    if (viewPanelScene || isSettingsOpen || editPanel) {
      model.rememberScrollPos();
    }
  }, [isSettingsOpen, editPanel, viewPanelScene, model]);

  // Restore scroll pos when coming back
  useEffect(() => {
    if (!viewPanelScene && !isSettingsOpen && !editPanel) {
      model.restoreScrollPos();
    }
  }, [isSettingsOpen, editPanel, viewPanelScene, model]);

  if (editview) {
    return (
      <>
        {scopesBridge && <scopesBridge.Component model={scopesBridge} />}
        <editview.Component model={editview} />
        {overlay && <overlay.Component model={overlay} />}
      </>
    );
  }

  function renderBody() {
    if (panelSearch || panelsPerRow) {
      return <PanelSearchLayout panelSearch={panelSearch} panelsPerRow={panelsPerRow} dashboard={model} />;
    }

    return (
      <>
        <DashboardAngularDeprecationBanner dashboard={model} key="angular-deprecation-banner" />
        <bodyToRender.Component model={bodyToRender} />
      </>
    );
  }

  return (
    <Page navModel={navModel} pageNav={pageNav} layout={PageLayoutType.Custom}>
<<<<<<< HEAD
      {editPanel ? (
        <editPanel.Component model={editPanel} />
      ) : (
=======
      {scopesBridge && <scopesBridge.Component model={scopesBridge} />}
      {editPanel && <editPanel.Component model={editPanel} />}
      {!editPanel && (
>>>>>>> 5a2cba7b
        <DashboardEditPaneSplitter
          dashboard={model}
          isEditing={isEditing}
          controls={controls && <controls.Component model={controls} />}
          body={renderBody()}
        />
      )}
      {overlay && <overlay.Component model={overlay} />}
    </Page>
  );
}<|MERGE_RESOLUTION|>--- conflicted
+++ resolved
@@ -63,15 +63,9 @@
 
   return (
     <Page navModel={navModel} pageNav={pageNav} layout={PageLayoutType.Custom}>
-<<<<<<< HEAD
-      {editPanel ? (
-        <editPanel.Component model={editPanel} />
-      ) : (
-=======
       {scopesBridge && <scopesBridge.Component model={scopesBridge} />}
       {editPanel && <editPanel.Component model={editPanel} />}
       {!editPanel && (
->>>>>>> 5a2cba7b
         <DashboardEditPaneSplitter
           dashboard={model}
           isEditing={isEditing}
