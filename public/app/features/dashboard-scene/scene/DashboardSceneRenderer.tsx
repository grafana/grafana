import { css, cx } from '@emotion/css';
import React from 'react';
import { useLocation } from 'react-router-dom';

import { GrafanaTheme2, PageLayoutType } from '@grafana/data';
import { selectors } from '@grafana/e2e-selectors';
import { SceneComponentProps } from '@grafana/scenes';
import { CustomScrollbar, useStyles2 } from '@grafana/ui';
import { Page } from 'app/core/components/Page/Page';
import { getNavModel } from 'app/core/selectors/navModel';
import DashboardEmpty from 'app/features/dashboard/dashgrid/DashboardEmpty';
import { useSelector } from 'app/types';

import { DashboardScene } from './DashboardScene';
import { NavToolbarActions } from './NavToolbarActions';

export function DashboardSceneRenderer({ model }: SceneComponentProps<DashboardScene>) {
  const { controls, overlay, editview, editPanel, isEmpty, scopes, meta } = model.useState();
  const { isExpanded: isScopesExpanded } = scopes?.useState() ?? {};
  const styles = useStyles2(getStyles);
  const location = useLocation();
  const navIndex = useSelector((state) => state.navIndex);
  const pageNav = model.getPageNav(location, navIndex);
  const bodyToRender = model.getBodyToRender();
  const navModel = getNavModel(navIndex, 'dashboards/browse');
  const isHomePage = !meta.url && !meta.slug && !meta.isNew;

  if (editview) {
    return (
      <>
        <editview.Component model={editview} />
        {overlay && <overlay.Component model={overlay} />}
      </>
    );
  }

  const emptyState = <DashboardEmpty dashboard={model} canCreate={!!model.state.meta.canEdit} />;

  const withPanels = (
    <div className={cx(styles.body)}>
      <bodyToRender.Component model={bodyToRender} />
    </div>
  );

  return (
    <Page navModel={navModel} pageNav={pageNav} layout={PageLayoutType.Custom}>
      {editPanel && <editPanel.Component model={editPanel} />}
      {!editPanel && (
        <div
          className={cx(
            styles.pageContainer,
            controls && !scopes && styles.pageContainerWithControls,
            scopes && styles.pageContainerWithScopes,
            scopes && isScopesExpanded && styles.pageContainerWithScopesExpanded
          )}
        >
          {scopes && <scopes.Component model={scopes} />}
          <NavToolbarActions dashboard={model} />
          {!isHomePage && controls && (
            <div
              className={cx(styles.controlsWrapper, scopes && !isScopesExpanded && styles.controlsWrapperWithScopes)}
            >
              <controls.Component model={controls} />
            </div>
          )}
<<<<<<< HEAD
          <CustomScrollbar
            autoHeightMin={'100%'}
            className={styles.scrollbarContainer}
            testId={selectors.pages.Dashboard.DashNav.scrollContainer}
          >
            <div className={styles.canvasContent}>
=======
          <CustomScrollbar autoHeightMin={'100%'} className={styles.scrollbarContainer}>
            <div className={cx(styles.canvasContent, isHomePage && styles.homePagePadding)}>
>>>>>>> c965c279
              <>{isEmpty && emptyState}</>
              {withPanels}
            </div>
          </CustomScrollbar>
        </div>
      )}
      {overlay && <overlay.Component model={overlay} />}
    </Page>
  );
}

function getStyles(theme: GrafanaTheme2) {
  return {
    pageContainer: css({
      display: 'grid',
      gridTemplateAreas: `
        "panels"`,
      gridTemplateColumns: `1fr`,
      gridTemplateRows: '1fr',
      height: '100%',
    }),
    pageContainerWithControls: css({
      gridTemplateAreas: `
        "controls"
        "panels"`,
      gridTemplateRows: 'auto 1fr',
    }),
    pageContainerWithScopes: css({
      gridTemplateAreas: `
        "scopes controls"
        "panels panels"`,
      gridTemplateColumns: `${theme.spacing(32)} 1fr`,
      gridTemplateRows: 'auto 1fr',
    }),
    pageContainerWithScopesExpanded: css({
      gridTemplateAreas: `
        "scopes controls"
        "scopes panels"`,
    }),
    scrollbarContainer: css({
      gridArea: 'panels',
    }),
    controlsWrapper: css({
      display: 'flex',
      flexDirection: 'column',
      flexGrow: 0,
      gridArea: 'controls',
      padding: theme.spacing(2),
    }),
    controlsWrapperWithScopes: css({
      padding: theme.spacing(2, 2, 2, 0),
    }),
    homePagePadding: css({
      padding: theme.spacing(2, 2),
    }),
    canvasContent: css({
      label: 'canvas-content',
      display: 'flex',
      flexDirection: 'column',
      padding: theme.spacing(0, 2),
      flexBasis: '100%',
      flexGrow: 1,
    }),
    body: css({
      label: 'body',
      flexGrow: 1,
      display: 'flex',
      gap: '8px',
      marginBottom: theme.spacing(2),
    }),
  };
}<|MERGE_RESOLUTION|>--- conflicted
+++ resolved
@@ -63,17 +63,12 @@
               <controls.Component model={controls} />
             </div>
           )}
-<<<<<<< HEAD
           <CustomScrollbar
             autoHeightMin={'100%'}
             className={styles.scrollbarContainer}
             testId={selectors.pages.Dashboard.DashNav.scrollContainer}
           >
-            <div className={styles.canvasContent}>
-=======
-          <CustomScrollbar autoHeightMin={'100%'} className={styles.scrollbarContainer}>
             <div className={cx(styles.canvasContent, isHomePage && styles.homePagePadding)}>
->>>>>>> c965c279
               <>{isEmpty && emptyState}</>
               {withPanels}
             </div>
