--- conflicted
+++ resolved
@@ -1,10 +1,7 @@
 import { css } from '@emotion/css';
 import { debounce } from 'lodash';
-<<<<<<< HEAD
-=======
-import React, { useMemo } from 'react';
+import { useMemo } from 'react';
 import Skeleton from 'react-loading-skeleton';
->>>>>>> 5bb10d84
 
 import { GrafanaTheme2 } from '@grafana/data';
 import { Checkbox, Icon, IconButton, Input, useStyles2 } from '@grafana/ui';
