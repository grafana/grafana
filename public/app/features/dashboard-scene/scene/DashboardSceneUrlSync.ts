import { Unsubscribable } from 'rxjs';

import { AppEvents } from '@grafana/data';
import { config, locationService } from '@grafana/runtime';
import { SceneObjectUrlSyncHandler, SceneObjectUrlValues, VizPanel } from '@grafana/scenes';
import appEvents from 'app/core/app_events';
import { contextSrv } from 'app/core/core';
import { KioskMode } from 'app/types/dashboard';

import { buildPanelEditScene } from '../panel-edit/PanelEditor';
import { createDashboardEditViewFor } from '../settings/utils';
import { ShareDrawer } from '../sharing/ShareDrawer/ShareDrawer';
import { ShareModal } from '../sharing/ShareModal';
import { containsPathIdSeparator, findVizPanelByPathId } from '../utils/pathId';
import { findEditPanel, findVizPanelByKey, getLibraryPanelBehavior } from '../utils/utils';

import { DashboardScene, DashboardSceneState } from './DashboardScene';
import { LibraryPanelBehavior } from './LibraryPanelBehavior';
import { ViewPanelScene } from './ViewPanelScene';
import { DefaultGridLayoutManager } from './layout-default/DefaultGridLayoutManager';
import { DashboardRepeatsProcessedEvent } from './types/DashboardRepeatsProcessedEvent';

export class DashboardSceneUrlSync implements SceneObjectUrlSyncHandler {
  private _viewEventSub?: Unsubscribable;

  constructor(private _scene: DashboardScene) {}

  getKeys(): string[] {
    return ['inspect', 'viewPanel', 'editPanel', 'editview', 'autofitpanels', 'kiosk', 'shareView'];
  }

  getUrlState(): SceneObjectUrlValues {
    const state = this._scene.state;

    return {
      autofitpanels: this.getAutoFitPanels(),
      viewPanel: state.viewPanelScene?.getUrlKey(),
      editview: state.editview?.getUrlKey(),
      editPanel: state.editPanel?.getUrlKey() || undefined,
      kiosk: state.kioskMode === KioskMode.Full ? '' : undefined,
      shareView: state.shareView,
      orgId: contextSrv.user.orgId.toString(),
    };
  }

  private getAutoFitPanels(): string | undefined {
    if (this._scene.state.body instanceof DefaultGridLayoutManager) {
      return this._scene.state.body.state.grid.state.UNSAFE_fitPanels ? 'true' : undefined;
    }

    return undefined;
  }

  updateFromUrl(values: SceneObjectUrlValues): void {
    const { viewPanelScene, isEditing, editPanel, shareView } = this._scene.state;
    const update: Partial<DashboardSceneState> = {};

    if (typeof values.editview === 'string' && this._scene.canEditDashboard()) {
      update.editview = createDashboardEditViewFor(values.editview);

      // If we are not in editing (for example after full page reload)
      if (!isEditing) {
        if (this._scene.state.editable) {
          // Not sure what is best to do here.
          // The reason for the timeout is for this change to happen after the url sync has completed
          setTimeout(() => this._scene.onEnterEditMode());
        } else {
          update.editview = undefined;
        }
      }
    } else if (values.hasOwnProperty('editview')) {
      update.editview = undefined;
    }

<<<<<<< HEAD
    // Handle inspect object state
    if (typeof values.inspect === 'string') {
      let panel = findVizPanelByKey(this._scene, values.inspect);
      if (!panel) {
        // If we are trying to view a repeat clone that can't be found it might be that the repeats have not been processed yet
        // Here we check if the key contains the clone key so we force the repeat processing
        // It doesn't matter if the element or the ancestors are clones or not, just that the key contains the clone key
        if (containsPathIdSeparator(values.inspect)) {
          this._handleInspectRepeatClone(values.inspect);
          return;
        }

        appEvents.emit(AppEvents.alertError, ['Panel not found']);
        locationService.partial({ inspect: null });
        return;
      }

      update.inspectPanelKey = values.inspect;
      update.overlay = new PanelInspectDrawer({ panelRef: panel.getRef() });
    } else if (inspectPanelKey) {
      update.inspectPanelKey = undefined;
      update.overlay = undefined;
    }

=======
>>>>>>> afa09154
    // Handle view panel state
    if (typeof values.viewPanel === 'string') {
      const panel = findVizPanelByPathId(this._scene, values.viewPanel);

      if (!panel) {
        // If we are trying to view a repeat clone that can't be found it might be that the repeats have not been processed yet
        // Here we check if the key contains the clone key so we force the repeat processing
        // It doesn't matter if the element or the ancestors are clones or not, just that the key contains the clone key
        if (containsPathIdSeparator(values.viewPanel)) {
          this._handleViewRepeatClone(values.viewPanel);
          return;
        }

        appEvents.emit(AppEvents.alertError, ['Panel not found']);
        locationService.partial({ viewPanel: null });
        return;
      }

      update.viewPanelScene = new ViewPanelScene({ panelRef: panel.getRef() });
    } else if (viewPanelScene && values.viewPanel === null) {
      update.viewPanelScene = undefined;
    }

    // Handle edit panel state
    if (typeof values.editPanel === 'string') {
      const panel = findEditPanel(this._scene, values.editPanel);

      if (!panel) {
        console.warn(`Panel ${values.editPanel} not found`);
        return;
      }

      // We cannot simultaneously be in edit and view panel state.
      if (this._scene.state.viewPanelScene) {
        this._scene.setState({ viewPanelScene: undefined });
      }

      // If we are not in editing (for example after full page reload)
      if (!isEditing) {
        this._scene.onEnterEditMode();
      }

      const libPanelBehavior = getLibraryPanelBehavior(panel);
      if (libPanelBehavior && !libPanelBehavior?.state.isLoaded) {
        this._waitForLibPanelToLoadBeforeEnteringPanelEdit(panel, libPanelBehavior);
        return;
      }

      update.editPanel = buildPanelEditScene(panel);
    } else if (editPanel && values.editPanel === null) {
      update.editPanel = undefined;
    }

    if (typeof values.shareView === 'string') {
      update.shareView = values.shareView;
      update.overlay = config.featureToggles.newDashboardSharingComponent
        ? new ShareDrawer({
            shareView: values.shareView,
          })
        : new ShareModal({
            activeTab: values.shareView,
          });
    } else if (shareView && values.shareView === null) {
      update.overlay = undefined;
      update.shareView = undefined;
    }

    const layout = this._scene.state.body;
    if (layout instanceof DefaultGridLayoutManager) {
      const UNSAFE_fitPanels = typeof values.autofitpanels === 'string';

      if (!!layout.state.grid.state.UNSAFE_fitPanels !== UNSAFE_fitPanels) {
        layout.state.grid.setState({ UNSAFE_fitPanels });
      }
    }

    if (typeof values.kiosk === 'string') {
      if (values.kiosk === 'true' || values.kiosk === '') {
        update.kioskMode = KioskMode.Full;
      }
    }

    if (Object.keys(update).length > 0) {
      this._scene.setState(update);
    }
  }

  private _handleViewRepeatClone(viewPanel: string) {
    if (!this._viewEventSub) {
      this._viewEventSub = this._scene.subscribeToEvent(DashboardRepeatsProcessedEvent, () => {
        const panel = findVizPanelByPathId(this._scene, viewPanel);
        if (panel) {
          this._viewEventSub?.unsubscribe();
          this._scene.setState({ viewPanelScene: new ViewPanelScene({ panelRef: panel.getRef() }) });
          this._viewEventSub = undefined;
        }
      });

      this._scene.state.body.activateRepeaters?.();
    }
  }

  /**
   * Temporary solution, with some refactoring of PanelEditor we can remove this
   */
  private _waitForLibPanelToLoadBeforeEnteringPanelEdit(panel: VizPanel, libPanel: LibraryPanelBehavior) {
    const sub = libPanel.subscribeToState((state) => {
      if (state.isLoaded) {
        this._scene.setState({ editPanel: buildPanelEditScene(panel) });
        sub.unsubscribe();
      }
    });
  }
}<|MERGE_RESOLUTION|>--- conflicted
+++ resolved
@@ -12,7 +12,7 @@
 import { ShareDrawer } from '../sharing/ShareDrawer/ShareDrawer';
 import { ShareModal } from '../sharing/ShareModal';
 import { containsPathIdSeparator, findVizPanelByPathId } from '../utils/pathId';
-import { findEditPanel, findVizPanelByKey, getLibraryPanelBehavior } from '../utils/utils';
+import { findEditPanel, getLibraryPanelBehavior } from '../utils/utils';
 
 import { DashboardScene, DashboardSceneState } from './DashboardScene';
 import { LibraryPanelBehavior } from './LibraryPanelBehavior';
@@ -72,33 +72,6 @@
       update.editview = undefined;
     }
 
-<<<<<<< HEAD
-    // Handle inspect object state
-    if (typeof values.inspect === 'string') {
-      let panel = findVizPanelByKey(this._scene, values.inspect);
-      if (!panel) {
-        // If we are trying to view a repeat clone that can't be found it might be that the repeats have not been processed yet
-        // Here we check if the key contains the clone key so we force the repeat processing
-        // It doesn't matter if the element or the ancestors are clones or not, just that the key contains the clone key
-        if (containsPathIdSeparator(values.inspect)) {
-          this._handleInspectRepeatClone(values.inspect);
-          return;
-        }
-
-        appEvents.emit(AppEvents.alertError, ['Panel not found']);
-        locationService.partial({ inspect: null });
-        return;
-      }
-
-      update.inspectPanelKey = values.inspect;
-      update.overlay = new PanelInspectDrawer({ panelRef: panel.getRef() });
-    } else if (inspectPanelKey) {
-      update.inspectPanelKey = undefined;
-      update.overlay = undefined;
-    }
-
-=======
->>>>>>> afa09154
     // Handle view panel state
     if (typeof values.viewPanel === 'string') {
       const panel = findVizPanelByPathId(this._scene, values.viewPanel);
