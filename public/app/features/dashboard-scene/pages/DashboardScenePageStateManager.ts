import { isEqual } from 'lodash';

import { locationUtil, UrlQueryMap } from '@grafana/data';
import { config, getBackendSrv, isFetchError, locationService } from '@grafana/runtime';
<<<<<<< HEAD
import { sceneGraph } from '@grafana/scenes';
import { defaultDashboard } from '@grafana/schema';
=======
>>>>>>> 7f560c13
import { StateManagerBase } from 'app/core/services/StateManagerBase';
import { getMessageFromError } from 'app/core/utils/errors';
import { startMeasure, stopMeasure } from 'app/core/utils/metrics';
import { dashboardLoaderSrv } from 'app/features/dashboard/services/DashboardLoaderSrv';
import { getDashboardSrv } from 'app/features/dashboard/services/DashboardSrv';
import { emitDashboardViewEvent } from 'app/features/dashboard/state/analyticsProcessor';
import { trackDashboardSceneLoaded } from 'app/features/dashboard/utils/tracking';
import { DashboardDTO, DashboardRoutes } from 'app/types';

import { PanelEditor } from '../panel-edit/PanelEditor';
import { DashboardScene } from '../scene/DashboardScene';
import { buildNewDashboardSaveModel } from '../serialization/buildNewDashboardSaveModel';
import { transformSaveModelToScene } from '../serialization/transformSaveModelToScene';
import { restoreDashboardStateFromLocalStorage } from '../utils/dashboardSessionState';

import { updateNavModel } from './utils';

export interface DashboardScenePageState {
  dashboard?: DashboardScene;
  options?: LoadDashboardOptions;
  panelEditor?: PanelEditor;
  isLoading?: boolean;
  loadError?: string;
}

export const DASHBOARD_CACHE_TTL = 500;

const LOAD_SCENE_MEASUREMENT = 'loadDashboardScene';

/** Only used by cache in loading home in DashboardPageProxy and initDashboard (Old arch), can remove this after old dashboard arch is gone */
export const HOME_DASHBOARD_CACHE_KEY = '__grafana_home_uid__';

interface DashboardCacheEntry {
  dashboard: DashboardDTO;
  ts: number;
  cacheKey: string;
}

export interface LoadDashboardOptions {
  uid: string;
  route: DashboardRoutes;
  urlFolderUid?: string;
  queryParams?: UrlQueryMap;
}

export class DashboardScenePageStateManager extends StateManagerBase<DashboardScenePageState> {
  private cache: Record<string, DashboardScene> = {};

  // This is a simplistic, short-term cache for DashboardDTOs to avoid fetching the same dashboard multiple times across a short time span.
  private dashboardCache?: DashboardCacheEntry;

  // To eventualy replace the fetchDashboard function from Dashboard redux state management.
  // For now it's a simplistic version to support Home and Normal dashboard routes.
  public async fetchDashboard({
    uid,
    route,
    urlFolderUid,
    queryParams,
  }: LoadDashboardOptions): Promise<DashboardDTO | null> {
    const cacheKey = route === DashboardRoutes.Home ? HOME_DASHBOARD_CACHE_KEY : uid;

    if (!queryParams) {
      const cachedDashboard = this.getDashboardFromCache(cacheKey);

      if (cachedDashboard) {
        return cachedDashboard;
      }
    }

    let rsp: DashboardDTO;

    try {
      switch (route) {
        case DashboardRoutes.New:
          rsp = await buildNewDashboardSaveModel(urlFolderUid);

          break;
        case DashboardRoutes.Home:
          rsp = await getBackendSrv().get('/api/dashboards/home');

          if (rsp.redirectUri) {
            return rsp;
          }

          if (rsp?.meta) {
            rsp.meta.canSave = false;
            rsp.meta.canShare = false;
            rsp.meta.canStar = false;
          }

          break;
        case DashboardRoutes.Public: {
          return await dashboardLoaderSrv.loadDashboard('public', '', uid);
        }
        default:
          rsp = await dashboardLoaderSrv.loadDashboard('db', '', uid, queryParams);

          if (route === DashboardRoutes.Embedded) {
            rsp.meta.isEmbedded = true;
          }
      }

      if (rsp.meta.url && route === DashboardRoutes.Normal) {
        const dashboardUrl = locationUtil.stripBaseFromUrl(rsp.meta.url);
        const currentPath = locationService.getLocation().pathname;

        if (dashboardUrl !== currentPath) {
          // Spread current location to persist search params used for navigation
          locationService.replace({
            ...locationService.getLocation(),
            pathname: dashboardUrl,
          });
          console.log('not correct url correcting', dashboardUrl, currentPath);
        }
      }

      // Populate nav model in global store according to the folder
      if (rsp.meta.folderUid) {
        await updateNavModel(rsp.meta.folderUid);
      }

      // Do not cache new dashboards
      this.setDashboardCache(cacheKey, rsp);
    } catch (e) {
      // Ignore cancelled errors
      if (isFetchError(e) && e.cancelled) {
        return null;
      }

      throw e;
    }

    return rsp;
  }

  public async loadSnapshot(slug: string) {
    try {
      const dashboard = await this.loadSnapshotScene(slug);

      this.setState({ dashboard: dashboard, isLoading: false });
    } catch (err) {
      this.setState({ isLoading: false, loadError: String(err) });
    }
  }

  private async loadSnapshotScene(slug: string): Promise<DashboardScene> {
    const rsp = await dashboardLoaderSrv.loadDashboard('snapshot', slug, '');

    if (rsp?.dashboard) {
      const scene = transformSaveModelToScene(rsp);
      return scene;
    }

    throw new Error('Snapshot not found');
  }

  public async loadDashboard(options: LoadDashboardOptions) {
    try {
      startMeasure(LOAD_SCENE_MEASUREMENT);
      const dashboard = await this.loadScene(options);
      if (!dashboard) {
        return;
      }

      if (config.featureToggles.preserveDashboardStateWhenNavigating && Boolean(options.uid)) {
        restoreDashboardStateFromLocalStorage(dashboard);
      }

      this.setState({ dashboard: dashboard, isLoading: false, options });
      const measure = stopMeasure(LOAD_SCENE_MEASUREMENT);
      const queryController = sceneGraph.getQueryController(dashboard);

      trackDashboardSceneLoaded(dashboard, measure?.duration);
      queryController?.startProfile(dashboard);

      if (options.route !== DashboardRoutes.New) {
        emitDashboardViewEvent({
          meta: dashboard.state.meta,
          uid: dashboard.state.uid,
          title: dashboard.state.title,
          id: dashboard.state.id,
        });
      }
    } catch (err) {
      const msg = getMessageFromError(err);
      this.setState({ isLoading: false, loadError: msg });
    }
  }

  public async reloadDashboard(queryParams?: LoadDashboardOptions['queryParams'] | undefined) {
    if (!this.state.options) {
      return;
    }

    const options = {
      ...this.state.options,
      queryParams,
    };

    if (isEqual(options, this.state.options)) {
      return;
    }

    try {
      this.setState({ isLoading: true });

      const rsp = await this.fetchDashboard(options);
      const fromCache = this.getSceneFromCache(options.uid);

      if (fromCache && fromCache.state.version === rsp?.dashboard.version) {
        this.setState({ isLoading: false });
        return;
      }

      if (!rsp?.dashboard) {
        this.setState({ isLoading: false, loadError: 'Dashboard not found' });
        return;
      }

      const scene = transformSaveModelToScene(rsp);

      this.setSceneCache(options.uid, scene);

      this.setState({ dashboard: scene, isLoading: false, options });
    } catch (err) {
      const msg = getMessageFromError(err);
      this.setState({ isLoading: false, loadError: msg });
    }
  }

  private async loadScene(options: LoadDashboardOptions): Promise<DashboardScene | null> {
    this.setState({ dashboard: undefined, isLoading: true });

    const rsp = await this.fetchDashboard(options);

    const fromCache = this.getSceneFromCache(options.uid);
    if (fromCache && fromCache.state.version === rsp?.dashboard.version) {
      return fromCache;
    }

    if (rsp?.dashboard) {
      const scene = transformSaveModelToScene(rsp);

      // Cache scene only if not coming from Explore, we don't want to cache temporary dashboard
      if (options.uid) {
        this.setSceneCache(options.uid, scene);
      }

      return scene;
    }

    if (rsp?.redirectUri) {
      const newUrl = locationUtil.stripBaseFromUrl(rsp.redirectUri);
      locationService.replace(newUrl);
      return null;
    }

    throw new Error('Dashboard not found');
  }

  public getDashboardFromCache(cacheKey: string) {
    const cachedDashboard = this.dashboardCache;

    if (
      cachedDashboard &&
      cachedDashboard.cacheKey === cacheKey &&
      Date.now() - cachedDashboard?.ts < DASHBOARD_CACHE_TTL
    ) {
      return cachedDashboard.dashboard;
    }

    return null;
  }

  public clearState() {
    getDashboardSrv().setCurrent(undefined);

    this.setState({
      dashboard: undefined,
      loadError: undefined,
      isLoading: false,
      panelEditor: undefined,
    });
  }

  public setDashboardCache(cacheKey: string, dashboard: DashboardDTO) {
    this.dashboardCache = { dashboard, ts: Date.now(), cacheKey };
  }

  public clearDashboardCache() {
    this.dashboardCache = undefined;
  }

  public getSceneFromCache(cacheKey: string) {
    return this.cache[cacheKey];
  }

  public setSceneCache(cacheKey: string, scene: DashboardScene) {
    this.cache[cacheKey] = scene;
  }

  public clearSceneCache() {
    this.cache = {};
  }
}

let stateManager: DashboardScenePageStateManager | null = null;

export function getDashboardScenePageStateManager(): DashboardScenePageStateManager {
  if (!stateManager) {
    stateManager = new DashboardScenePageStateManager({});
  }

  return stateManager;
}<|MERGE_RESOLUTION|>--- conflicted
+++ resolved
@@ -2,11 +2,7 @@
 
 import { locationUtil, UrlQueryMap } from '@grafana/data';
 import { config, getBackendSrv, isFetchError, locationService } from '@grafana/runtime';
-<<<<<<< HEAD
 import { sceneGraph } from '@grafana/scenes';
-import { defaultDashboard } from '@grafana/schema';
-=======
->>>>>>> 7f560c13
 import { StateManagerBase } from 'app/core/services/StateManagerBase';
 import { getMessageFromError } from 'app/core/utils/errors';
 import { startMeasure, stopMeasure } from 'app/core/utils/metrics';
