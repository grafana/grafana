import { locationUtil, UrlQueryMap } from '@grafana/data';
import { t } from '@grafana/i18n';
import { config, getBackendSrv, getDataSourceSrv, isFetchError, locationService } from '@grafana/runtime';
import { sceneGraph } from '@grafana/scenes';
import { Spec as DashboardV2Spec } from '@grafana/schema/dist/esm/schema/dashboard/v2';
import { GetRepositoryFilesWithPathApiResponse, provisioningAPIv0alpha1 } from 'app/api/clients/provisioning/v0alpha1';
import { StateManagerBase } from 'app/core/services/StateManagerBase';
import { contextSrv } from 'app/core/services/context_srv';
import { getMessageFromError, getMessageIdFromError, getStatusFromError } from 'app/core/utils/errors';
import { startMeasure, stopMeasure } from 'app/core/utils/metrics';
import {
  AnnoKeyEmbedded,
  AnnoKeyFolder,
  AnnoKeyManagerIdentity,
  AnnoKeyManagerKind,
  AnnoKeySourcePath,
} from 'app/features/apiserver/types';
import { ensureV2Response, transformDashboardV2SpecToV1 } from 'app/features/dashboard/api/ResponseTransformers';
import { DashboardVersionError, DashboardWithAccessInfo } from 'app/features/dashboard/api/types';
import { isDashboardV2Resource, isDashboardV2Spec, isV2StoredVersion } from 'app/features/dashboard/api/utils';
import { initializeDashboardAnalyticsAggregator } from 'app/features/dashboard/services/DashboardAnalyticsAggregator';
import { dashboardLoaderSrv, DashboardLoaderSrvV2 } from 'app/features/dashboard/services/DashboardLoaderSrv';
import { getDashboardSceneProfiler } from 'app/features/dashboard/services/DashboardProfiler';
import { getDashboardSrv } from 'app/features/dashboard/services/DashboardSrv';
import { initializeScenePerformanceLogger } from 'app/features/dashboard/services/ScenePerformanceLogger';
import { emitDashboardViewEvent } from 'app/features/dashboard/state/analyticsProcessor';
import { trackDashboardSceneLoaded } from 'app/features/dashboard-scene/utils/tracking';
import { playlistSrv } from 'app/features/playlist/PlaylistSrv';
import { ProvisioningPreview } from 'app/features/provisioning/types';
import { dispatch } from 'app/store/store';
import {
  DashboardDataDTO,
  DashboardDTO,
  DashboardRoutes,
  HomeDashboardRedirectDTO,
  isRedirectResponse,
} from 'app/types/dashboard';

import { PanelEditor } from '../panel-edit/PanelEditor';
import { DashboardScene } from '../scene/DashboardScene';
import { buildNewDashboardSaveModel, buildNewDashboardSaveModelV2 } from '../serialization/buildNewDashboardSaveModel';
import { transformSaveModelSchemaV2ToScene } from '../serialization/transformSaveModelSchemaV2ToScene';
import { transformSaveModelToScene } from '../serialization/transformSaveModelToScene';
import { restoreDashboardStateFromLocalStorage } from '../utils/dashboardSessionState';

import { processQueryParamsForDashboardLoad, updateNavModel } from './utils';

/**
 * Initialize both performance services to ensure they're ready before profiling starts
 */
function initializeDashboardPerformanceServices(): void {
  initializeScenePerformanceLogger();
  initializeDashboardAnalyticsAggregator();
}

export interface LoadError {
  status?: number;
  messageId?: string;
  message: string;
}

export interface DashboardScenePageState {
  dashboard?: DashboardScene;
  panelEditor?: PanelEditor;
  isLoading?: boolean;
  loadError?: LoadError;
}

export const DASHBOARD_CACHE_TTL = 500;

const LOAD_SCENE_MEASUREMENT = 'loadDashboardScene';

/** Only used by cache in loading home in DashboardPageProxy and initDashboard (Old arch), can remove this after old dashboard arch is gone */
export const HOME_DASHBOARD_CACHE_KEY = '__grafana_home_uid__';

interface DashboardCacheEntry<T> {
  dashboard: T;
  ts: number;
  cacheKey: string;
}

export interface LoadDashboardOptions {
  uid: string;
  route: DashboardRoutes;
  slug?: string;
  type?: string;
  urlFolderUid?: string;
}

export type HomeDashboardDTO = DashboardDTO & {
  dashboard: DashboardDataDTO | DashboardV2Spec;
};

interface DashboardScenePageStateManagerLike<T> {
  fetchDashboard(options: LoadDashboardOptions): Promise<T | null>;
  getDashboardFromCache(cacheKey: string): T | null;
  loadDashboard(options: LoadDashboardOptions): Promise<void>;
  transformResponseToScene(rsp: T | null, options: LoadDashboardOptions): DashboardScene | null;
  reloadDashboard(queryParams: UrlQueryMap): Promise<void>;
  loadSnapshot(slug: string): Promise<void>;
  setDashboardCache(cacheKey: string, dashboard: T): void;
  clearSceneCache(): void;
  clearDashboardCache(): void;
  clearState(): void;
  getCache(): Record<string, DashboardScene>;
  useState: () => DashboardScenePageState;
}

abstract class DashboardScenePageStateManagerBase<T>
  extends StateManagerBase<DashboardScenePageState>
  implements DashboardScenePageStateManagerLike<T>
{
  abstract fetchDashboard(options: LoadDashboardOptions): Promise<T | null>;
  abstract reloadDashboard(queryParams: UrlQueryMap): Promise<void>;
  abstract transformResponseToScene(rsp: T | null, options: LoadDashboardOptions): DashboardScene | null;
  abstract loadSnapshotScene(slug: string): Promise<DashboardScene>;

  protected cache: Record<string, DashboardScene> = {};

  // This is a simplistic, short-term cache for DashboardDTOs to avoid fetching the same dashboard multiple times across a short time span.
  protected dashboardCache?: DashboardCacheEntry<T>;

  getCache(): Record<string, DashboardScene> {
    return this.cache;
  }

  protected async fetchHomeDashboard(): Promise<DashboardDTO | null> {
    const rsp = await getBackendSrv().get<HomeDashboardDTO | HomeDashboardRedirectDTO>('/api/dashboards/home');

    if (isRedirectResponse(rsp)) {
      const newUrl = locationUtil.stripBaseFromUrl(rsp.redirectUri);
      locationService.replace(newUrl);
      return null;
    }

    // If dashboard is on v2 schema convert to v1 schema, there's curently no v2 API for home dashboard
    if (isDashboardV2Spec(rsp.dashboard)) {
      rsp.dashboard = transformDashboardV2SpecToV1(rsp.dashboard, {
        name: '',
        generation: 0,
        resourceVersion: '0',
        creationTimestamp: '',
      });
    }

    if (rsp?.meta) {
      rsp.meta.canSave = false;
      rsp.meta.canShare = false;
      rsp.meta.canStar = false;
    }

    return rsp;
  }

  private async loadHomeDashboard(): Promise<DashboardScene | null> {
    const rsp = await this.fetchHomeDashboard();
    if (rsp) {
      return transformSaveModelToScene(rsp);
    }

    return null;
  }

  public async loadSnapshot(slug: string) {
    try {
      const dashboard = await this.loadSnapshotScene(slug);

      this.setState({ dashboard: dashboard, isLoading: false });
    } catch (err) {
      const status = getStatusFromError(err);
      const message = getMessageFromError(err);
      const messageId = getMessageIdFromError(err);

      this.setState({
        isLoading: false,
        loadError: {
          status,
          message,
          messageId,
        },
      });
      // If the error is a DashboardVersionError, we want to throw it so that the error boundary is triggered
      // This enables us to switch to the correct version of the dashboard
      if (err instanceof DashboardVersionError) {
        throw err;
      }
    }
  }

  protected async loadProvisioningDashboard(repo: string, path: string): Promise<T> {
    const params = new URLSearchParams(window.location.search);
    const ref = params.get('ref') ?? undefined; // commit hash or branch

    const loadWithRef = async (refParam: string | undefined) => {
      const result = await dispatch(
        provisioningAPIv0alpha1.endpoints.getRepositoryFilesWithPath.initiate({
          name: repo,
          path: path,
          ref: refParam,
        })
      );

      if (result && 'error' in result) {
        throw result.error;
      }

      const v: GetRepositoryFilesWithPathApiResponse = structuredClone(result.data);
      // Load the results from dryRun
      const dryRun = v.resource.dryRun;
      if (!dryRun) {
        return Promise.reject('failed to read provisioned dashboard');
      }

      if (!dryRun.apiVersion.startsWith('dashboard.grafana.app')) {
        return Promise.reject('unexpected resource type: ' + dryRun.apiVersion);
      }

      return this.processDashboardFromProvisioning(repo, path, dryRun, {
        file: v.path ?? '',
        ref: refParam,
        repo: repo,
      });
    };

    try {
      return await loadWithRef(ref);
    } catch (err) {
      // If ref is not found (404), retry without ref to default to the main branch
      if (ref && isFetchError(err) && err.status === 404) {
        return await loadWithRef(undefined);
      }
      throw err;
    }
  }

  private processDashboardFromProvisioning(
    repo: string,
    path: string,
    // eslint-disable-next-line @typescript-eslint/no-explicit-any
    dryRun: any,
    provisioningPreview: ProvisioningPreview
  ) {
    if (dryRun.apiVersion.split('/')[1] === 'v2beta1') {
      return {
        ...dryRun,
        kind: 'DashboardWithAccessInfo',
        access: {
          canStar: false,
          isSnapshot: false,
          canShare: false,

          // Should come from the repo settings
          canDelete: true,
          canSave: true,
          canEdit: true,
        },
      };
    }

    let anno = dryRun.metadata.annotations;
    if (!anno) {
      dryRun.metadata.annotations = {};
    }
    anno[AnnoKeyManagerKind] = 'repo';
    anno[AnnoKeyManagerIdentity] = repo;
    anno[AnnoKeySourcePath] = provisioningPreview.ref ? path + '#' + provisioningPreview.ref : path;

    // Include version information to align with the current dashboard schema
    const specWithVersion = {
      ...dryRun.spec,
      version: dryRun.metadata.generation || 0,
    };

    return {
      meta: {
        canStar: false,
        isSnapshot: false,
        canShare: false,

        // Should come from the repo settings
        canDelete: true,
        canSave: true,
        canEdit: true,

        // Includes additional k8s metadata
        k8s: dryRun.metadata,

        // lookup info
        provisioning: provisioningPreview,
      },
      dashboard: specWithVersion,
    };
  }

  public async loadDashboard(options: LoadDashboardOptions) {
    try {
      startMeasure(LOAD_SCENE_MEASUREMENT);
      const dashboard = await this.loadScene(options);
      if (!dashboard) {
        return;
      }

      if (config.featureToggles.preserveDashboardStateWhenNavigating && Boolean(options.uid)) {
        restoreDashboardStateFromLocalStorage(dashboard);
      }

      this.setState({ dashboard: dashboard, isLoading: false });
      const measure = stopMeasure(LOAD_SCENE_MEASUREMENT);
      const queryController = sceneGraph.getQueryController(dashboard);

      trackDashboardSceneLoaded(dashboard, measure?.duration);

      const enableProfiling =
        config.dashboardPerformanceMetrics.findIndex((uid) => uid === '*' || uid === options.uid) !== -1;

      if (enableProfiling) {
        // Initialize both performance services before starting profiling to ensure observers are registered
        initializeDashboardPerformanceServices();
      }

      // Start dashboard_view profiling (both services are now guaranteed to be listening)
      queryController?.startProfile('dashboard_view');

      if (options.route !== DashboardRoutes.New) {
        emitDashboardViewEvent({
          meta: dashboard.state.meta,
          uid: dashboard.state.uid,
          title: dashboard.state.title,
          id: dashboard.state.id,
        });
      }
    } catch (err) {
      const status = getStatusFromError(err);
      const message = getMessageFromError(err);
      const messageId = getMessageIdFromError(err);

      this.setState({
        isLoading: false,
        loadError: {
          status,
          message,
          messageId,
        },
      });

      if (!isFetchError(err)) {
        console.error('Error loading dashboard:', err);
      }

      // If the error is a DashboardVersionError, we want to throw it so that the error boundary is triggered
      // This enables us to switch to the correct version of the dashboard
      if (err instanceof DashboardVersionError) {
        throw err;
      }
    }
  }

  private async loadScene(options: LoadDashboardOptions): Promise<DashboardScene | null> {
    this.setState({ dashboard: undefined, isLoading: true });

    // Home dashboard is not handled through legacy API and is not versioned.
    // Handling home dashboard flow separately from regular dashboard flow.
    if (options.route === DashboardRoutes.Home) {
      return await this.loadHomeDashboard();
    }

    const rsp = await this.fetchDashboard(options);

    if (!rsp) {
      return null;
    }

    return this.transformResponseToScene(rsp, options);
  }

  public getDashboardFromCache(cacheKey: string): T | null {
    const cachedDashboard = this.dashboardCache;

    if (
      cachedDashboard &&
      cachedDashboard.cacheKey === cacheKey &&
      Date.now() - cachedDashboard?.ts < DASHBOARD_CACHE_TTL
    ) {
      return cachedDashboard.dashboard;
    }

    return null;
  }

  public clearState() {
    getDashboardSrv().setCurrent(undefined);

    this.setState({
      dashboard: undefined,
      loadError: undefined,
      isLoading: false,
      panelEditor: undefined,
    });
  }

  public setDashboardCache(cacheKey: string, dashboard: T) {
    this.dashboardCache = { dashboard, ts: Date.now(), cacheKey };
  }

  public clearDashboardCache() {
    this.dashboardCache = undefined;
  }

  public getSceneFromCache(cacheKey: string) {
    return this.cache[cacheKey];
  }

  public setSceneCache(cacheKey: string, scene: DashboardScene) {
    this.cache[cacheKey] = scene;
  }

  public removeSceneCache(cacheKey: string) {
    delete this.cache[cacheKey];
  }

  public clearSceneCache() {
    this.cache = {};
  }
}

export class DashboardScenePageStateManager extends DashboardScenePageStateManagerBase<DashboardDTO> {
  transformResponseToScene(rsp: DashboardDTO | null, options: LoadDashboardOptions): DashboardScene | null {
    const fromCache = this.getSceneFromCache(options.uid);

    if (
      fromCache &&
      fromCache.state.version === rsp?.dashboard.version &&
      fromCache.state.meta.created === rsp?.meta.created
    ) {
      const profiler = getDashboardSceneProfiler();
      profiler.setMetadata({
        dashboardUID: fromCache.state.uid,
        dashboardTitle: fromCache.state.title,
      });
      return fromCache;
    }

    if (rsp?.dashboard) {
      const scene = transformSaveModelToScene(rsp);

      // Special handling for Template route - set up edit mode and dirty state
      if (config.featureToggles.dashboardLibrary && options.route === DashboardRoutes.Template) {
        scene.setInitialSaveModel(rsp.dashboard, rsp.meta);
        scene.onEnterEditMode();
        scene.setState({ isDirty: true });
      }

      // Cache scene only if not coming from Explore, we don't want to cache temporary dashboard
      if (options.uid) {
        this.setSceneCache(options.uid, scene);
      }

      return scene;
    }

    throw new Error('Dashboard not found');
  }

  public async loadSnapshotScene(slug: string): Promise<DashboardScene> {
    const rsp = await dashboardLoaderSrv.loadSnapshot(slug);

    if (rsp?.dashboard) {
      if (isDashboardV2Spec(rsp.dashboard)) {
        throw new DashboardVersionError('v2beta1', 'Using legacy snapshot API to get a V2 dashboard');
      }

      const scene = transformSaveModelToScene(rsp);
      return scene;
    }

    throw new Error('Snapshot not found');
  }

  private buildDashboardDTOFromInterpolated(interpolatedDashboard: DashboardDataDTO): DashboardDTO {
    return {
      dashboard: {
        ...interpolatedDashboard,
        uid: '',
        version: 0,
        id: null,
      },
      meta: {
        canSave: contextSrv.hasEditPermissionInFolders,
        canEdit: contextSrv.hasEditPermissionInFolders,
        canStar: false,
        canShare: false,
        canDelete: false,
        isNew: true,
        folderUid: '',
      },
    };
  }

  private async loadSuggestedDashboard(): Promise<DashboardDTO> {
    // Extract template parameters from URL
    const searchParams = new URLSearchParams(window.location.search);
    const datasource = searchParams.get('datasource');
    const gnetId = searchParams.get('gnetId');
    const pluginId = searchParams.get('pluginId');
    const path = searchParams.get('path');

    // Check if this is a community dashboard (has gnetId) or plugin dashboard
    if (gnetId) {
      return this.loadCommunityTemplateDashboard(gnetId);
    }

    // Original plugin dashboard flow
    if (!datasource || !pluginId || !path) {
      throw new Error('Missing required parameters for template dashboard');
    }

    const ds = getDataSourceSrv().getInstanceSettings(datasource);
    if (!ds) {
      throw new Error(`Datasource "${datasource}" not found. Please check your datasource configuration.`);
    }

    const data = {
      pluginId,
      path,
      overwrite: true,
      inputs: [
        {
          name: '*',
          type: 'datasource',
          pluginId,
          value: datasource,
        },
      ],
    };

    const interpolatedDashboard = await getBackendSrv().post('/api/dashboards/interpolate', data);
    return this.buildDashboardDTOFromInterpolated(interpolatedDashboard);
  }

  private async loadCommunityTemplateDashboard(gnetId: string): Promise<DashboardDTO> {
    // Extract mappings from URL params
    const location = locationService.getLocation();
    const searchParams = new URLSearchParams(location.search);
    const mappingsJson = searchParams.get('mappings');

    if (!mappingsJson) {
      throw new Error('Missing mappings parameter for community dashboard');
    }

    let mappings;
    try {
      mappings = JSON.parse(mappingsJson);
    } catch (err) {
      throw new Error('Invalid mappings parameter: ' + err);
    }

    // Fetch the community dashboard from grafana.com
    const gnetDashboard = await getBackendSrv().get(`/api/gnet/dashboards/${gnetId}`);

    // The dashboard JSON is in the 'json' property
    const dashboardJson = gnetDashboard.json;

    // Call interpolate endpoint with the dashboard JSON and mappings
    const data = {
      dashboard: dashboardJson,
      overwrite: true,
      inputs: mappings,
    };

    const interpolatedDashboard = await getBackendSrv().post('/api/dashboards/interpolate', data);
    return this.buildDashboardDTOFromInterpolated(interpolatedDashboard);
  }

  public async fetchDashboard({
    type,
    slug,
    uid,
    route,
    urlFolderUid,
  }: LoadDashboardOptions): Promise<DashboardDTO | null> {
    const cacheKey = route === DashboardRoutes.Home ? HOME_DASHBOARD_CACHE_KEY : uid;

    const cachedDashboard = this.getDashboardFromCache(cacheKey);

    if (cachedDashboard) {
      return cachedDashboard;
    }

    let rsp: DashboardDTO;

    try {
      switch (route) {
        case DashboardRoutes.Home:
          // For legacy dashboarding we keep this logic here, as dashboard can be loaded through state manager's fetchDashboard method directly
          // See DashboardPageProxy.
          const homeDashboard = await this.fetchHomeDashboard();

          if (!homeDashboard) {
            return null;
          }

          rsp = homeDashboard;
          break;
        case DashboardRoutes.New:
          rsp = await buildNewDashboardSaveModel(urlFolderUid);
          break;
        case DashboardRoutes.Template:
          rsp = await this.loadSuggestedDashboard();
          break;
        case DashboardRoutes.Provisioning:
          return this.loadProvisioningDashboard(slug || '', uid);
        case DashboardRoutes.Public: {
          const result = await dashboardLoaderSrv.loadDashboard('public', '', uid);
          // public dashboards use legacy API but can return V2 dashboards
          // in this case we need to throw a dashboard version error so that the call can be delegated
          // to V2 state manager which will run fetchDashboard
          if (isDashboardV2Spec(result.dashboard)) {
            throw new DashboardVersionError('v2beta1', 'Using legacy public dashboard API to get a V2 dashboard');
          }
          return result;
        }
        default:
          // If reloadDashboardsOnParamsChange is on, we need to process query params for dashboard load
          // Since the scene is not yet there, we need to process whatever came through URL
          if (config.featureToggles.reloadDashboardsOnParamsChange) {
            const queryParamsObject = processQueryParamsForDashboardLoad();
            rsp = await dashboardLoaderSrv.loadDashboard(type || 'db', slug || '', uid, queryParamsObject);
          } else {
            rsp = await dashboardLoaderSrv.loadDashboard(type || 'db', slug || '', uid);
          }

          if (route === DashboardRoutes.Embedded) {
            rsp.meta.isEmbedded = true;
          }
      }

      // Fix outdated URLs (e.g., old slugs from title changes) but skip during playlist navigation
      // Playlists manage their own URL generation and redirects would break the navigation flow
      if (rsp.meta.url && route === DashboardRoutes.Normal && !playlistSrv.state.isPlaying) {
        const dashboardUrl = locationUtil.stripBaseFromUrl(rsp.meta.url);
        const currentPath = locationService.getLocation().pathname;

        if (dashboardUrl !== currentPath) {
          // Spread current location to persist search params used for navigation
          locationService.replace({
            ...locationService.getLocation(),
            pathname: dashboardUrl,
          });
          console.log('not correct url correcting', dashboardUrl, currentPath);
        }
      }

      // Populate nav model in global store according to the folder
      if (rsp.meta.folderUid) {
        await updateNavModel(rsp.meta.folderUid);
      }

      // Do not cache new dashboards
      this.setDashboardCache(cacheKey, rsp);
    } catch (e) {
      // Ignore cancelled errors
      if (isFetchError(e) && e.cancelled) {
        return null;
      }

      throw e;
    }

    return rsp;
  }

  public async reloadDashboard(queryParams: UrlQueryMap): Promise<void> {
    const dashboard = this.state.dashboard;

    if (!dashboard || !dashboard.state.uid) {
      return;
    }

    const uid = dashboard.state.uid;

    try {
      this.setState({ isLoading: true });

      const rsp = await dashboardLoaderSrv.loadDashboard('db', dashboard.state.meta.slug, uid, queryParams);
      const fromCache = this.getSceneFromCache(uid);

      // check if cached db version is same as both
      // response and current db state. There are scenarios where they can differ
      // e.g: when reloadOnParamsChange ff is on the first loaded dashboard could be version 0
      // then on this reload call the rsp increments the version. When the cache is not set
      // it creates a new scene based on the new rsp. But if we navigate to another dashboard
      // and then back to the initial one, the cache is still set, but the dashboard will be loaded
      // again with version 0. Because the cache is set with the incremented version and the rsp on
      // reload will match the cached version we return and do nothing, but the set scene is still
      // the one for the version 0 dashboard, thus we verify dashboard state version as well
      if (
        fromCache &&
        fromCache.state.version === rsp?.dashboard.version &&
        fromCache.state.version === this.state.dashboard?.state.version
      ) {
        this.setState({ isLoading: false });
        return;
      }

      if (!rsp?.dashboard) {
        this.setState({
          isLoading: false,
          loadError: {
            status: 404,
            message: t(
              'dashboard-scene.dashboard-scene-page-state-manager.message.dashboard-not-found',
              'Dashboard not found'
            ),
          },
        });
        return;
      }

      const scene = transformSaveModelToScene(rsp);

      // we need to call and restore dashboard state on every reload that pulls a new dashboard version
      if (config.featureToggles.preserveDashboardStateWhenNavigating && Boolean(uid)) {
        restoreDashboardStateFromLocalStorage(scene);
      }

      this.setSceneCache(uid, scene);
      this.setState({ dashboard: scene, isLoading: false });
    } catch (err) {
      const status = getStatusFromError(err);
      const message = getMessageFromError(err);

      this.setState({
        isLoading: false,
        loadError: {
          message,
          status,
        },
      });

      if (err instanceof DashboardVersionError) {
        throw err;
      }
    }
  }
}

export class DashboardScenePageStateManagerV2 extends DashboardScenePageStateManagerBase<
  DashboardWithAccessInfo<DashboardV2Spec>
> {
  private dashboardLoader = new DashboardLoaderSrvV2();

  public async loadSnapshotScene(slug: string): Promise<DashboardScene> {
    const rsp = await this.dashboardLoader.loadSnapshot(slug);
    const v2Response = ensureV2Response(rsp);

    if (v2Response.spec) {
      const scene = transformSaveModelSchemaV2ToScene(v2Response);
      return scene;
    }

    throw new Error('Snapshot not found');
  }

  transformResponseToScene(
    rsp: DashboardWithAccessInfo<DashboardV2Spec> | null,
    options: LoadDashboardOptions
  ): DashboardScene | null {
    const fromCache = this.getSceneFromCache(options.uid);

    if (fromCache && fromCache.state.version === rsp?.metadata.generation) {
      const profiler = getDashboardSceneProfiler();
      profiler.setMetadata({
        dashboardUID: fromCache.state.uid,
        dashboardTitle: fromCache.state.title,
      });
      return fromCache;
    }

    if (rsp) {
      const scene = transformSaveModelSchemaV2ToScene(rsp);

      // Cache scene only if not coming from Explore, we don't want to cache temporary dashboard
      if (options.uid) {
        this.setSceneCache(options.uid, scene);
      }

      return scene;
    }

    throw new Error('Dashboard not found');
  }

  public async fetchDashboard({
    type,
    slug,
    uid,
    route,
    urlFolderUid,
  }: LoadDashboardOptions): Promise<DashboardWithAccessInfo<DashboardV2Spec> | null> {
    const cacheKey = route === DashboardRoutes.Home ? HOME_DASHBOARD_CACHE_KEY : uid;

    const cachedDashboard = this.getDashboardFromCache(cacheKey);
    if (cachedDashboard) {
      return cachedDashboard;
    }

    let rsp: DashboardWithAccessInfo<DashboardV2Spec>;
    try {
      switch (route) {
        case DashboardRoutes.New:
          rsp = await buildNewDashboardSaveModelV2(urlFolderUid);
          break;
        case DashboardRoutes.Provisioning: {
          return await this.loadProvisioningDashboard(slug || '', uid);
        }
        case DashboardRoutes.Public: {
          return await this.dashboardLoader.loadDashboard('public', '', uid);
        }
        default:
          rsp = await this.dashboardLoader.loadDashboard(type || 'db', slug || '', uid);

          if (route === DashboardRoutes.Embedded) {
            rsp.metadata.annotations = rsp.metadata.annotations || {};
            rsp.metadata.annotations[AnnoKeyEmbedded] = 'embedded';
          }
      }
      // Fix outdated URLs (e.g., old slugs from title changes) but skip during playlist navigation
      // Playlists manage their own URL generation and redirects would break the navigation flow
      if (rsp.access.url && route === DashboardRoutes.Normal && !playlistSrv.state.isPlaying) {
        const dashboardUrl = locationUtil.stripBaseFromUrl(rsp.access.url);
        const currentPath = locationService.getLocation().pathname;
        if (dashboardUrl !== currentPath) {
          // Spread current location to persist search params used for navigation
          locationService.replace({
            ...locationService.getLocation(),
            pathname: dashboardUrl,
          });
          console.log('not correct url correcting', dashboardUrl, currentPath);
        }
      }
      // Populate nav model in global store according to the folder
      if (rsp.metadata.annotations?.[AnnoKeyFolder]) {
        await updateNavModel(rsp.metadata.annotations?.[AnnoKeyFolder]);
      }
      // Do not cache new dashboards
      this.setDashboardCache(cacheKey, rsp);
    } catch (e) {
      // Ignore cancelled errors
      if (isFetchError(e) && e.cancelled) {
        return null;
      }
      throw e;
    }
    return rsp;
  }

  public async reloadDashboard(queryParams: UrlQueryMap): Promise<void> {
    const dashboard = this.state.dashboard;

    if (!dashboard || !dashboard.state.uid) {
      return;
    }

    const uid = dashboard.state.uid;

    try {
      this.setState({ isLoading: true });

      const rsp = await this.dashboardLoader.loadDashboard('db', dashboard.state.meta.slug, uid, queryParams);
      const fromCache = this.getSceneFromCache(uid);

      if (
        fromCache &&
        fromCache.state.version === rsp?.metadata.generation &&
        fromCache.state.version === this.state.dashboard?.state.version
      ) {
        this.setState({ isLoading: false });
        return;
      }

      if (!rsp?.spec) {
        this.setState({
          isLoading: false,
          loadError: {
            status: 404,
            message: t(
              'dashboard-scene.dashboard-scene-page-state-manager-v2.message.dashboard-not-found',
              'Dashboard not found'
            ),
          },
        });
        return;
      }

      const scene = transformSaveModelSchemaV2ToScene(rsp);

      // we need to call and restore dashboard state on every reload that pulls a new dashboard version
      if (config.featureToggles.preserveDashboardStateWhenNavigating && Boolean(uid)) {
        restoreDashboardStateFromLocalStorage(scene);
      }

      this.setSceneCache(uid, scene);

      this.setState({ dashboard: scene, isLoading: false });
    } catch (err) {
      const status = getStatusFromError(err);
      const message = getMessageFromError(err);
      this.setState({
        isLoading: false,
        loadError: {
          message,
          status,
        },
      });
      if (err instanceof DashboardVersionError) {
        throw err;
      }
    }
  }
}

export function shouldForceV2API(): boolean {
  return Boolean(config.featureToggles.v2DashboardAPIVersion || config.featureToggles.dashboardNewLayouts);
}

export class UnifiedDashboardScenePageStateManager extends DashboardScenePageStateManagerBase<
  DashboardDTO | DashboardWithAccessInfo<DashboardV2Spec>
> {
  private v1Manager: DashboardScenePageStateManager;
  private v2Manager: DashboardScenePageStateManagerV2;
  private activeManager: DashboardScenePageStateManager | DashboardScenePageStateManagerV2;

  constructor(initialState: Partial<DashboardScenePageState>) {
    super(initialState);
    this.v1Manager = new DashboardScenePageStateManager(initialState);
    this.v2Manager = new DashboardScenePageStateManagerV2(initialState);

<<<<<<< HEAD
    this.activeManager = shouldForceV2API() ? this.v2Manager : this.v1Manager;
=======
    this.activeManager = config.featureToggles.dashboardNewLayouts ? this.v2Manager : this.v1Manager;
>>>>>>> 5e2a5798
  }

  private async withVersionHandling<T>(
    operation: (manager: DashboardScenePageStateManager | DashboardScenePageStateManagerV2) => Promise<T>
  ): Promise<T> {
    try {
      return await operation(this.activeManager);
    } catch (error) {
      if (error instanceof DashboardVersionError) {
        const manager = isV2StoredVersion(error.data.storedVersion) ? this.v2Manager : this.v1Manager;
        this.activeManager = manager;
        return await operation(manager);
      } else {
        throw error;
      }
    } finally {
      // need to sync the state of the active manager with the unified manager
      // in cases when components are subscribed to unified manager's state
      this.setState(this.activeManager.state);
    }
  }

  public async fetchDashboard(options: LoadDashboardOptions) {
    return this.withVersionHandling<DashboardDTO | DashboardWithAccessInfo<DashboardV2Spec> | null>((manager) =>
      manager.fetchDashboard(options)
    );
  }

  public async reloadDashboard(queryParams: UrlQueryMap) {
    return this.withVersionHandling((manager) => manager.reloadDashboard.call(this, queryParams));
  }

  public getDashboardFromCache(uid: string) {
    return this.activeManager.getDashboardFromCache(uid);
  }

  transformResponseToScene(
    rsp: DashboardDTO | DashboardWithAccessInfo<DashboardV2Spec> | null,
    options: LoadDashboardOptions
  ): DashboardScene | null {
    if (!rsp) {
      return null;
    }
    if (isDashboardV2Resource(rsp)) {
      this.activeManager = this.v2Manager;
      return this.v2Manager.transformResponseToScene(rsp, options);
    }

    return this.v1Manager.transformResponseToScene(rsp, options);
  }

  public async loadSnapshotScene(slug: string): Promise<DashboardScene> {
    try {
      return await this.v1Manager.loadSnapshotScene(slug);
    } catch (error) {
      if (error instanceof DashboardVersionError && isV2StoredVersion(error.data.storedVersion)) {
        return await this.v2Manager.loadSnapshotScene(slug);
      }
      throw new Error('Snapshot not found');
    }
  }

  public async loadSnapshot(slug: string) {
    return this.withVersionHandling((manager) => manager.loadSnapshot.call(this, slug));
  }

  public clearDashboardCache() {
    this.v1Manager.clearDashboardCache();
    this.v2Manager.clearDashboardCache();
  }

  public clearSceneCache() {
    this.v1Manager.clearSceneCache();
    this.v2Manager.clearSceneCache();
    this.cache = {};
  }

  public getSceneFromCache(key: string) {
    return this.activeManager.getSceneFromCache(key);
  }

  public setSceneCache(cacheKey: string, scene: DashboardScene): void {
    this.activeManager.setSceneCache(cacheKey, scene);
  }

  public removeSceneCache(cacheKey: string): void {
    this.v1Manager.removeSceneCache(cacheKey);
    this.v2Manager.removeSceneCache(cacheKey);
  }

  public getCache() {
    return this.activeManager.getCache();
  }

  public setDashboardCache(cacheKey: string, dashboard: DashboardDTO | DashboardWithAccessInfo<DashboardV2Spec>) {
    if (isDashboardV2Resource(dashboard)) {
      this.v2Manager.setDashboardCache(cacheKey, dashboard);
    } else {
      this.v1Manager.setDashboardCache(cacheKey, dashboard);
    }
  }

  public async loadDashboard(options: LoadDashboardOptions): Promise<void> {
    if (options.route === DashboardRoutes.New) {
      const newDashboardVersion = config.featureToggles.dashboardNewLayouts ? 'v2' : 'v1';
      this.setActiveManager(newDashboardVersion);
    }
    return this.withVersionHandling((manager) => manager.loadDashboard.call(this, options));
  }

  public setActiveManager(manager: 'v1' | 'v2') {
    if (manager === 'v1') {
      this.activeManager = this.v1Manager;
    } else {
      this.activeManager = this.v2Manager;
    }
  }
  public resetActiveManager() {
    this.setActiveManager('v1');
  }
}

const managers: {
  v1?: DashboardScenePageStateManager;
  v2?: DashboardScenePageStateManagerV2;
  unified?: UnifiedDashboardScenePageStateManager;
} = {
  v1: undefined,
  v2: undefined,
  unified: undefined,
};

export function getDashboardScenePageStateManager(): UnifiedDashboardScenePageStateManager;
export function getDashboardScenePageStateManager(v: 'v1'): DashboardScenePageStateManager;
export function getDashboardScenePageStateManager(v: 'v2'): DashboardScenePageStateManagerV2;

export function getDashboardScenePageStateManager(v?: 'v1' | 'v2') {
  if (v === 'v1') {
    if (!managers.v1) {
      managers.v1 = new DashboardScenePageStateManager({});
    }
    return managers.v1;
  }

  if (v === 'v2') {
    if (!managers.v2) {
      managers.v2 = new DashboardScenePageStateManagerV2({});
    }
    return managers.v2;
  }

  if (!managers.unified) {
    managers.unified = new UnifiedDashboardScenePageStateManager({});
  }

  return managers.unified;
}<|MERGE_RESOLUTION|>--- conflicted
+++ resolved
@@ -935,11 +935,7 @@
     this.v1Manager = new DashboardScenePageStateManager(initialState);
     this.v2Manager = new DashboardScenePageStateManagerV2(initialState);
 
-<<<<<<< HEAD
     this.activeManager = shouldForceV2API() ? this.v2Manager : this.v1Manager;
-=======
-    this.activeManager = config.featureToggles.dashboardNewLayouts ? this.v2Manager : this.v1Manager;
->>>>>>> 5e2a5798
   }
 
   private async withVersionHandling<T>(
