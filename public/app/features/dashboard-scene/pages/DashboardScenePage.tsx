import { useEffect, useLayoutEffect, useRef } from 'react';
import { Params, useParams } from 'react-router-dom-v5-compat';
import { usePrevious } from 'react-use';

import { PageLayoutType } from '@grafana/data';
<<<<<<< HEAD
import { config, locationService } from '@grafana/runtime';
=======
>>>>>>> a6c16c52
import { UrlSyncContextProvider } from '@grafana/scenes';
import { Box } from '@grafana/ui';
import { Page } from 'app/core/components/Page/Page';
import PageLoader from 'app/core/components/PageLoader/PageLoader';
import { GrafanaRouteComponentProps } from 'app/core/navigation/types';
import { DashboardPageError } from 'app/features/dashboard/containers/DashboardPageError';
import { DashboardPageRouteParams, DashboardPageRouteSearchParams } from 'app/features/dashboard/containers/types';
import { DashboardRoutes } from 'app/types';

import { DashboardPrompt } from '../saving/DashboardPrompt';

import { getDashboardScenePageStateManager } from './DashboardScenePageStateManager';

export interface Props
  extends Omit<GrafanaRouteComponentProps<DashboardPageRouteParams, DashboardPageRouteSearchParams>, 'match'> {}

export function DashboardScenePage({ route, queryParams, location }: Props) {
  const params = useParams();
  const { type, slug, uid } = params;
  const prevMatch = usePrevious({ params });
  const stateManager = getDashboardScenePageStateManager();
  const { dashboard, isLoading, loadError } = stateManager.useState();
  // After scene migration is complete and we get rid of old dashboard we should refactor dashboardWatcher so this route reload is not need
  const routeReloadCounter = (location.state as any)?.routeReloadCounter;
  const prevParams = useRef<Params<string>>(params);

  useEffect(() => {
    if (route.routeName === DashboardRoutes.Normal && type === 'snapshot') {
      stateManager.loadSnapshot(slug!);
    } else {
      stateManager.loadDashboard({
        type,
        slug,
        uid: uid ?? '',
        route: route.routeName as DashboardRoutes,
        urlFolderUid: queryParams.folderUid,
      });
    }

    return () => {
      stateManager.clearState();
    };

    // removing slug from dependencies to prevent unmount when data links reference
    //  the same dashboard with no slug in url
    // eslint-disable-next-line react-hooks/exhaustive-deps
  }, [stateManager, uid, route.routeName, queryParams.folderUid, routeReloadCounter, type]);

  useLayoutEffect(() => {
    // This use effect corrects URL without refresh when navigating to the same dashboard
    //  using data link that has no slug in url
    if (route.routeName === DashboardRoutes.Normal) {
      // correct URL only when there are no new slug
      // if slug is defined and incorrect it will be corrected in stateManager
      if (uid === prevParams.current.uid && prevParams.current.slug && !slug) {
        const currentUrl = locationService.getLocation().pathname;
        const correctedUrl = `${currentUrl.split(uid!)[0]}${uid}/${prevParams.current.slug}`;
        locationService.replace({
          ...locationService.getLocation(),
          pathname: correctedUrl,
        });
      }
    }

    return () => {
      prevParams.current = { uid, slug: !slug ? prevParams.current.slug : slug };
    };
  }, [route, slug, type, uid]);

  if (!dashboard) {
    let errorElement;
    if (loadError) {
      errorElement = <DashboardPageError error={loadError} type={type} />;
    }

    return (
      errorElement || (
        <Page navId="dashboards/browse" layout={PageLayoutType.Canvas} data-testid={'dashboard-scene-page'}>
          <Box paddingY={4} display="flex" direction="column" alignItems="center">
            {isLoading && <PageLoader />}
          </Box>
        </Page>
      )
    );
  }

  // Do not render anything when transitioning from one dashboard to another
  // A bit tricky for transition to or from Home dashboard that does not have a uid in the url (but could have it in the dashboard model)
  // if prevMatch is undefined we are going from normal route to home route or vice versa
  if (type !== 'snapshot' && (!prevMatch || uid !== prevMatch?.params.uid)) {
    console.log('skipping rendering');
    return null;
  }

  return (
    <UrlSyncContextProvider scene={dashboard} updateUrlOnInit={true} createBrowserHistorySteps={true}>
      <dashboard.Component model={dashboard} key={dashboard.state.key} />
      <DashboardPrompt dashboard={dashboard} />
    </UrlSyncContextProvider>
  );
}

export default DashboardScenePage;<|MERGE_RESOLUTION|>--- conflicted
+++ resolved
@@ -3,10 +3,7 @@
 import { usePrevious } from 'react-use';
 
 import { PageLayoutType } from '@grafana/data';
-<<<<<<< HEAD
-import { config, locationService } from '@grafana/runtime';
-=======
->>>>>>> a6c16c52
+import { locationService } from '@grafana/runtime';
 import { UrlSyncContextProvider } from '@grafana/scenes';
 import { Box } from '@grafana/ui';
 import { Page } from 'app/core/components/Page/Page';
