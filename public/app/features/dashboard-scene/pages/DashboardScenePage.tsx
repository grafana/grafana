// Libraries
import { useEffect } from 'react';
import { useParams } from 'react-router-dom-v5-compat';
import { usePrevious } from 'react-use';

import { PageLayoutType } from '@grafana/data';
import { config } from '@grafana/runtime';
import { UrlSyncContextProvider } from '@grafana/scenes';
import { Alert, Box } from '@grafana/ui';
import { Page } from 'app/core/components/Page/Page';
import PageLoader from 'app/core/components/PageLoader/PageLoader';
import { GrafanaRouteComponentProps } from 'app/core/navigation/types';
import { DashboardPageRouteParams, DashboardPageRouteSearchParams } from 'app/features/dashboard/containers/types';
import { DashboardRoutes } from 'app/types';

import { DashboardPrompt } from '../saving/DashboardPrompt';

import { getDashboardScenePageStateManager } from './DashboardScenePageStateManager';

export interface Props
  extends Omit<GrafanaRouteComponentProps<DashboardPageRouteParams, DashboardPageRouteSearchParams>, 'match'> {}

<<<<<<< HEAD
export function DashboardScenePage({ match, route, queryParams, history }: Props) {
  const stateManager = getDashboardScenePageStateManager();

=======
export function DashboardScenePage({ route, queryParams, location }: Props) {
  const params = useParams();
  const { type, slug, uid } = params;
  const prevMatch = usePrevious({ params });
  const stateManager = config.featureToggles.useV2DashboardsAPI
    ? getDashboardScenePageStateManager('v2')
    : getDashboardScenePageStateManager();
>>>>>>> 9e942dcb
  const { dashboard, isLoading, loadError } = stateManager.useState();

  // After scene migration is complete and we get rid of old dashboard we should refactor dashboardWatcher so this route reload is not need
  const routeReloadCounter = (location.state as any)?.routeReloadCounter;

  useEffect(() => {
    if (route.routeName === DashboardRoutes.Normal && type === 'snapshot') {
      stateManager.loadSnapshot(slug!);
    } else {
      stateManager.loadDashboard({
        type,
        slug,
        uid: uid ?? '',
        route: route.routeName as DashboardRoutes,
        urlFolderUid: queryParams.folderUid,
      });
    }

    return () => {
      stateManager.clearState();
    };
  }, [stateManager, uid, route.routeName, queryParams.folderUid, routeReloadCounter, slug, type]);

  if (!dashboard) {
    return (
      <Page navId="dashboards/browse" layout={PageLayoutType.Canvas} data-testid={'dashboard-scene-page'}>
        <Box paddingY={4} display="flex" direction="column" alignItems="center">
          {isLoading && <PageLoader />}
          {loadError && (
            <Alert title="Dashboard failed to load" severity="error" data-testid="dashboard-not-found">
              {loadError}
            </Alert>
          )}
        </Box>
      </Page>
    );
  }

  // Do not render anything when transitioning from one dashboard to another
<<<<<<< HEAD
  if (
    match.params.type !== 'snapshot' &&
    dashboard.state.uid &&
    dashboard.state.uid !== match.params.uid &&
    route.routeName !== DashboardRoutes.Home
  ) {
=======
  // A bit tricky for transition to or from Home dashboard that does not have a uid in the url (but could have it in the dashboard model)
  // if prevMatch is undefined we are going from normal route to home route or vice versa
  if (type !== 'snapshot' && (!prevMatch || uid !== prevMatch?.params.uid)) {
    console.log('skipping rendering');
>>>>>>> 9e942dcb
    return null;
  }

  return (
    <UrlSyncContextProvider scene={dashboard} updateUrlOnInit={true} createBrowserHistorySteps={true}>
      <dashboard.Component model={dashboard} key={dashboard.state.key} />
      <DashboardPrompt dashboard={dashboard} />
    </UrlSyncContextProvider>
  );
}

export default DashboardScenePage;<|MERGE_RESOLUTION|>--- conflicted
+++ resolved
@@ -20,11 +20,6 @@
 export interface Props
   extends Omit<GrafanaRouteComponentProps<DashboardPageRouteParams, DashboardPageRouteSearchParams>, 'match'> {}
 
-<<<<<<< HEAD
-export function DashboardScenePage({ match, route, queryParams, history }: Props) {
-  const stateManager = getDashboardScenePageStateManager();
-
-=======
 export function DashboardScenePage({ route, queryParams, location }: Props) {
   const params = useParams();
   const { type, slug, uid } = params;
@@ -32,7 +27,6 @@
   const stateManager = config.featureToggles.useV2DashboardsAPI
     ? getDashboardScenePageStateManager('v2')
     : getDashboardScenePageStateManager();
->>>>>>> 9e942dcb
   const { dashboard, isLoading, loadError } = stateManager.useState();
 
   // After scene migration is complete and we get rid of old dashboard we should refactor dashboardWatcher so this route reload is not need
@@ -72,19 +66,10 @@
   }
 
   // Do not render anything when transitioning from one dashboard to another
-<<<<<<< HEAD
-  if (
-    match.params.type !== 'snapshot' &&
-    dashboard.state.uid &&
-    dashboard.state.uid !== match.params.uid &&
-    route.routeName !== DashboardRoutes.Home
-  ) {
-=======
   // A bit tricky for transition to or from Home dashboard that does not have a uid in the url (but could have it in the dashboard model)
   // if prevMatch is undefined we are going from normal route to home route or vice versa
   if (type !== 'snapshot' && (!prevMatch || uid !== prevMatch?.params.uid)) {
     console.log('skipping rendering');
->>>>>>> 9e942dcb
     return null;
   }
 
