--- conflicted
+++ resolved
@@ -17,12 +17,8 @@
 } from '@grafana/scenes';
 import { LibraryPanel } from '@grafana/schema/';
 import { Button, CodeEditor, Field, Select, useStyles2 } from '@grafana/ui';
-<<<<<<< HEAD
-import { t } from 'app/core/internationalization';
+import { t, Trans } from 'app/core/internationalization';
 import { isDashboardV2Spec } from 'app/features/dashboard/api/utils';
-=======
-import { t, Trans } from 'app/core/internationalization';
->>>>>>> cbf25e99
 import { getPanelDataFrames } from 'app/features/dashboard/components/HelpWizard/utils';
 import { PanelModel } from 'app/features/dashboard/state/PanelModel';
 import { getPanelInspectorStyles2 } from 'app/features/inspector/styles';
