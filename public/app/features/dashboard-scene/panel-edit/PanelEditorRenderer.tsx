--- conflicted
+++ resolved
@@ -29,7 +29,6 @@
   return (
     <>
       <NavToolbarActions dashboard={dashboard} />
-<<<<<<< HEAD
       <div {...containerProps}>
         <div {...primaryProps} className={cx(primaryProps.className, styles.body)}>
           <VizAndDataPane model={model} />
@@ -77,37 +76,7 @@
 
   return (
     <>
-      {controls && (
-        <div className={styles.controls}>
-          {controls.map((control) => (
-            <control.Component key={control.state.key} model={control} />
-          ))}
-=======
-      <Splitter
-        direction="row"
-        dragPosition="end"
-        initialSize={0.75}
-        primaryPaneStyles={vizPaneStyles}
-        secondaryPaneStyles={optionsPaneStyles}
-        onResizing={model.onOptionsPaneResizing}
-        onSizeChanged={model.onOptionsPaneSizeChanged}
-      >
-        <div className={styles.body}>
-          <div className={styles.canvasContent}>
-            {controls && <controls.Component model={controls} />}
-            <Splitter
-              direction="column"
-              primaryPaneStyles={{ minHeight: 0, paddingBottom: !dataPane ? 16 : 0 }}
-              secondaryPaneStyles={{ minHeight: 0, overflow: 'hidden' }}
-              dragPosition="start"
-            >
-              <vizManager.Component model={vizManager} />
-              {dataPane && <dataPane.Component model={dataPane} />}
-            </Splitter>
-          </div>
->>>>>>> f683ba8b
-        </div>
-      )}
+      {controls && <controls.Component model={controls} />}
       <div {...containerProps}>
         <div {...primaryProps}>
           <vizManager.Component model={vizManager} />
