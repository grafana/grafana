--- conflicted
+++ resolved
@@ -2,14 +2,8 @@
 
 import { GrafanaTheme2 } from '@grafana/data';
 import { selectors } from '@grafana/e2e-selectors';
-<<<<<<< HEAD
-import { config } from '@grafana/runtime';
 import { SceneComponentProps, VizPanel } from '@grafana/scenes';
 import { Button, Spinner, ToolbarButton, useStyles2 } from '@grafana/ui';
-=======
-import { SceneComponentProps } from '@grafana/scenes';
-import { Button, ToolbarButton, useStyles2 } from '@grafana/ui';
->>>>>>> b04799da
 
 import { NavToolbarActions } from '../scene/NavToolbarActions';
 import { UnlinkModal } from '../scene/UnlinkModal';
