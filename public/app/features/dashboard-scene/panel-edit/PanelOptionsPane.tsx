import { css } from '@emotion/css';
import { useMemo } from 'react';
import { useToggle } from 'react-use';

import {
  FieldConfigSource,
  filterFieldConfigOverrides,
  GrafanaTheme2,
  isStandardFieldProp,
  PanelPluginMeta,
  restoreCustomOverrideRules,
  SelectableValue,
} from '@grafana/data';
import { selectors } from '@grafana/e2e-selectors';
import { t } from '@grafana/i18n';
import { locationService, reportInteraction } from '@grafana/runtime';
import {
  DeepPartial,
  SceneComponentProps,
  SceneObjectBase,
  SceneObjectRef,
  SceneObjectState,
  VizPanel,
  sceneGraph,
} from '@grafana/scenes';
import { Button, FilterInput, ScrollContainer, Stack, ToolbarButton, useStyles2, Field } from '@grafana/ui';
import { OptionFilter } from 'app/features/dashboard/components/PanelEditor/OptionsPaneOptions';
import { getPanelPluginNotFound } from 'app/features/panel/components/PanelPluginError';
import { VizTypeChangeDetails } from 'app/features/panel/components/VizTypePicker/types';
import { getAllPanelPluginMeta } from 'app/features/panel/state/util';

import { PanelOptions } from './PanelOptions';
import { PanelVizTypePicker } from './PanelVizTypePicker';
import { INTERACTION_EVENT_NAME, INTERACTION_ITEM } from './interaction';
import { useScrollReflowLimit } from './useScrollReflowLimit';

export interface PanelOptionsPaneState extends SceneObjectState {
  isVizPickerOpen?: boolean;
  searchQuery: string;
  listMode: OptionFilter;
  panelRef: SceneObjectRef<VizPanel>;
}

interface PluginOptionsCache {
  options: DeepPartial<{}>;
  fieldConfig: FieldConfigSource<DeepPartial<{}>>;
}

export class PanelOptionsPane extends SceneObjectBase<PanelOptionsPaneState> {
  private _cachedPluginOptions: Record<string, PluginOptionsCache | undefined> = {};

  onToggleVizPicker = () => {
    reportInteraction(INTERACTION_EVENT_NAME, {
      item: INTERACTION_ITEM.TOGGLE_DROPDOWN,
      open: !this.state.isVizPickerOpen,
    });
    this.setState({ isVizPickerOpen: !this.state.isVizPickerOpen });
  };

  onChangePanelPlugin = (options: VizTypeChangeDetails) => {
    const panel = this.state.panelRef.resolve();
    const { options: prevOptions, fieldConfig: prevFieldConfig, pluginId: prevPluginId } = panel.state;
    const pluginId = options.pluginId;

    reportInteraction(INTERACTION_EVENT_NAME, {
      item: INTERACTION_ITEM.SELECT_PANEL_PLUGIN,
      plugin_id: pluginId,
    });

    // clear custom options
    let newFieldConfig: FieldConfigSource = {
      defaults: {
        ...prevFieldConfig.defaults,
        custom: {},
      },
      overrides: filterFieldConfigOverrides(prevFieldConfig.overrides, isStandardFieldProp),
    };

    this._cachedPluginOptions[prevPluginId] = { options: prevOptions, fieldConfig: prevFieldConfig };

    const cachedOptions = this._cachedPluginOptions[pluginId]?.options;
    const cachedFieldConfig = this._cachedPluginOptions[pluginId]?.fieldConfig;

    if (cachedFieldConfig) {
      newFieldConfig = restoreCustomOverrideRules(newFieldConfig, cachedFieldConfig);
    }

    panel.changePluginType(pluginId, cachedOptions, newFieldConfig);

    if (options.options) {
      panel.onOptionsChange(options.options, true);
    }

    if (options.fieldConfig) {
      panel.onFieldConfigChange(options.fieldConfig, true);
    }

    this.onToggleVizPicker();
  };

  onSetSearchQuery = (searchQuery: string) => {
    this.setState({ searchQuery });
  };

  onSetListMode = (listMode: OptionFilter) => {
    this.setState({ listMode });
  };

  onOpenPanelJSON = (vizPanel: VizPanel) => {
    locationService.partial({
      inspect: vizPanel.state.key,
      inspectTab: 'json',
    });
  };

  getOptionRadioFilters(): Array<SelectableValue<OptionFilter>> {
    return [
      { label: OptionFilter.All, value: OptionFilter.All },
      { label: OptionFilter.Overrides, value: OptionFilter.Overrides },
    ];
  }

  static Component = PanelOptionsPaneComponent;
}

function PanelOptionsPaneComponent({ model }: SceneComponentProps<PanelOptionsPane>) {
  const { isVizPickerOpen, searchQuery, listMode, panelRef } = model.useState();
  const panel = panelRef.resolve();
  const { pluginId } = panel.useState();
  const { data } = sceneGraph.getData(panel).useState();
  const styles = useStyles2(getStyles);
  const isSearching = searchQuery.length > 0;
  const hasFieldConfig = !isSearching && !panel.getPlugin()?.fieldConfigRegistry.isEmpty();
  const [isSearchingOptions, setIsSearchingOptions] = useToggle(false);
  const onlyOverrides = listMode === OptionFilter.Overrides;
<<<<<<< HEAD

  const isScrollingLayout = useScrollReflowLimit();
=======
>>>>>>> be3fa041

  return (
    <>
      {!isVizPickerOpen && (
        <>
          <div className={styles.top}>
<<<<<<< HEAD
            <Field label={t('dashboard.panel-edit.visualization-button-label', 'Visualization')} noMargin>
=======
            <Field
              label={t('dashboard.panel-edit.visualization-button-label', 'Visualization')}
              className={styles.vizField}
            >
>>>>>>> be3fa041
              <Stack gap={1}>
                <VisualizationButton pluginId={pluginId} onOpen={model.onToggleVizPicker} />
                <Button
                  icon="search"
                  variant="secondary"
                  onClick={setIsSearchingOptions}
                  tooltip={t('dashboard.panel-edit.visualization-button-tooltip', 'Search options')}
                />
                {hasFieldConfig && (
                  <ToolbarButton
                    icon="filter"
                    tooltip={t('dashboard.panel-edit.only-overrides-button-tooltip', 'Show only overrides')}
                    variant={onlyOverrides ? 'active' : 'canvas'}
                    onClick={() => {
                      model.onSetListMode(onlyOverrides ? OptionFilter.All : OptionFilter.Overrides);
                    }}
                  />
                )}
              </Stack>
            </Field>

            {isSearchingOptions && (
              <FilterInput
                className={styles.searchOptions}
                value={searchQuery}
                placeholder={t('dashboard.panel-edit.placeholder-search-options', 'Search options')}
                onChange={model.onSetSearchQuery}
                autoFocus={true}
                onBlur={() => {
                  if (searchQuery.length === 0) {
                    setIsSearchingOptions(false);
                  }
                }}
              />
            )}
          </div>
<<<<<<< HEAD
          <ScrollContainer minHeight={isScrollingLayout ? 'max-content' : 0}>
=======
          <ScrollContainer>
>>>>>>> be3fa041
            <PanelOptions panel={panel} searchQuery={searchQuery} listMode={listMode} data={data} />
          </ScrollContainer>
        </>
      )}
      {isVizPickerOpen && (
        <PanelVizTypePicker
          panel={panel}
          onChange={model.onChangePanelPlugin}
          onClose={model.onToggleVizPicker}
          data={data}
        />
      )}
    </>
  );
}

function getStyles(theme: GrafanaTheme2) {
  return {
    top: css({
      display: 'flex',
      flexDirection: 'column',
      padding: theme.spacing(1, 2, 2, 2),
      gap: theme.spacing(2),
    }),
    searchOptions: css({
      minHeight: theme.spacing(4),
    }),
    searchWrapper: css({
      padding: theme.spacing(2, 2, 2, 0),
    }),
    vizField: css({
      marginBottom: theme.spacing(0),
    }),
    rotateIcon: css({
      rotate: '180deg',
    }),
  };
}

interface VisualizationButtonProps {
  pluginId: string;
  onOpen: () => void;
}

export function VisualizationButton({ pluginId, onOpen }: VisualizationButtonProps) {
  const styles = useStyles2(getVizButtonStyles);
  let pluginMeta: PanelPluginMeta | undefined = useMemo(
    () => getAllPanelPluginMeta().filter((p) => p.id === pluginId)[0],
    [pluginId]
  );

  if (!pluginMeta) {
    const notFound = getPanelPluginNotFound(`Panel plugin not found (${pluginId})`, true);
    pluginMeta = notFound.meta;
  }

  return (
    <ToolbarButton
      className={styles.vizButton}
      tooltip={t(
        'dashboard-scene.visualization-button.tooltip-click-to-change-visualization',
        'Click to change visualization'
      )}
      imgSrc={pluginMeta.info.logos.small}
      onClick={onOpen}
      data-testid={selectors.components.PanelEditor.toggleVizPicker}
      aria-label={t('dashboard-scene.visualization-button.aria-label-change-visualization', 'Change visualization')}
      variant="canvas"
      isOpen={false}
      fullWidth
    >
      {pluginMeta.name}
    </ToolbarButton>
  );
}

function getVizButtonStyles(theme: GrafanaTheme2) {
  return {
    vizButton: css({
      textAlign: 'left',
    }),
  };
}<|MERGE_RESOLUTION|>--- conflicted
+++ resolved
@@ -133,25 +133,14 @@
   const hasFieldConfig = !isSearching && !panel.getPlugin()?.fieldConfigRegistry.isEmpty();
   const [isSearchingOptions, setIsSearchingOptions] = useToggle(false);
   const onlyOverrides = listMode === OptionFilter.Overrides;
-<<<<<<< HEAD
-
   const isScrollingLayout = useScrollReflowLimit();
-=======
->>>>>>> be3fa041
 
   return (
     <>
       {!isVizPickerOpen && (
         <>
           <div className={styles.top}>
-<<<<<<< HEAD
             <Field label={t('dashboard.panel-edit.visualization-button-label', 'Visualization')} noMargin>
-=======
-            <Field
-              label={t('dashboard.panel-edit.visualization-button-label', 'Visualization')}
-              className={styles.vizField}
-            >
->>>>>>> be3fa041
               <Stack gap={1}>
                 <VisualizationButton pluginId={pluginId} onOpen={model.onToggleVizPicker} />
                 <Button
@@ -188,11 +177,7 @@
               />
             )}
           </div>
-<<<<<<< HEAD
           <ScrollContainer minHeight={isScrollingLayout ? 'max-content' : 0}>
-=======
-          <ScrollContainer>
->>>>>>> be3fa041
             <PanelOptions panel={panel} searchQuery={searchQuery} listMode={listMode} data={data} />
           </ScrollContainer>
         </>
@@ -222,9 +207,6 @@
     }),
     searchWrapper: css({
       padding: theme.spacing(2, 2, 2, 0),
-    }),
-    vizField: css({
-      marginBottom: theme.spacing(0),
     }),
     rotateIcon: css({
       rotate: '180deg',
