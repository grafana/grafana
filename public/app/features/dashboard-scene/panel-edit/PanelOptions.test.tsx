--- conflicted
+++ resolved
@@ -1,12 +1,6 @@
-<<<<<<< HEAD
-import { act, fireEvent, render, screen } from '@testing-library/react';
-import userEvent from '@testing-library/user-event';
-import React from 'react';
-=======
 import { act, fireEvent, screen } from '@testing-library/react';
 import userEvent from '@testing-library/user-event';
 import { render } from 'test/test-utils';
->>>>>>> 9e942dcb
 
 import { standardEditorsRegistry, standardFieldConfigEditorRegistry } from '@grafana/data';
 import { getPanelPlugin } from '@grafana/data/test/__mocks__/pluginMocks';
@@ -126,13 +120,6 @@
   }
 
   // need to wait for plugin to load
-<<<<<<< HEAD
-  const vizManager = VizPanelManager.createFor(panel);
-
-  activateFullSceneTree(vizManager);
-
-  const panelOptions = <PanelOptions vizManager={vizManager} searchQuery="" listMode={OptionFilter.All}></PanelOptions>;
-=======
   const panelOptionsScene = new PanelOptionsPane({
     panelRef: panel.getRef(),
     searchQuery: '',
@@ -141,7 +128,6 @@
 
   activateFullSceneTree(panelOptionsScene);
   panel.activate();
->>>>>>> 9e942dcb
 
   const panelOptions = <PanelOptions panel={panel} searchQuery="" listMode={OptionFilter.All}></PanelOptions>;
   const renderResult = render(panelOptions);
