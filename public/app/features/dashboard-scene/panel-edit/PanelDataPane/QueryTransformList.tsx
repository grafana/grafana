import { css, cx } from '@emotion/css';
import { DragDropContext, Draggable, Droppable, DropResult } from '@hello-pangea/dnd';
<<<<<<< HEAD
import { memo, useMemo, useState } from 'react';
=======
import { HTMLAttributes, memo, useMemo, useState } from 'react';
>>>>>>> 5e69b4dc

import { DataTransformerConfig, GrafanaTheme2 } from '@grafana/data';
import { t } from '@grafana/i18n';
import { SceneDataQuery } from '@grafana/scenes';
import { Button, Icon, ScrollContainer, Stack, useStyles2 } from '@grafana/ui';
import { ExpressionQueryType } from 'app/features/expressions/types';

import { AddDataItemMenu } from './AddDataItemMenu';
import { AiModeCard } from './AiModeCard';
import { ConnectionLines } from './ConnectionLines';
import { QueryTransformCard } from './QueryTransformCard';

export interface QueryTransformItem {
  id: string;
  type: 'query' | 'transform' | 'expression';
  data: SceneDataQuery | DataTransformerConfig;
  index: number;
}

const CARD_HEIGHT = 70;

interface QueryTransformListProps {
  allItems: QueryTransformItem[];
  dataSourceItems: QueryTransformItem[];
  transformItems: QueryTransformItem[];
  selectedId: string | null;
  onSelect: (id: string) => void;
  onAddQuery: (index?: number) => void;
  onAddFromSavedQueries: (index?: number) => void;
  onAddTransform: (index?: number) => void;
  onAddExpression: (type: ExpressionQueryType, index?: number) => void;
  onDuplicateQuery?: (index: number) => void;
  onRemoveQuery?: (index: number) => void;
  onToggleQueryVisibility?: (index: number) => void;
  onRemoveTransform?: (index: number) => void;
  onToggleTransformVisibility?: (index: number) => void;
  onReorderDataSources?: (startIndex: number, endIndex: number) => void;
  onReorderTransforms?: (startIndex: number, endIndex: number) => void;
  onAddOrganizeFieldsTransform?: () => void;
}

export const QueryTransformList = memo(
  ({
    dataSourceItems,
    transformItems,
    allItems,
    selectedId,
    onSelect,
    onAddQuery,
    onAddFromSavedQueries,
    onAddTransform,
    onAddExpression,
    onDuplicateQuery,
    onRemoveQuery,
    onToggleQueryVisibility,
    onRemoveTransform,
    onToggleTransformVisibility,
    onReorderDataSources,
    onReorderTransforms,
    onAddOrganizeFieldsTransform,
  }: QueryTransformListProps) => {
    const styles = useStyles2(getStyles);
    const [isDragging, setIsDragging] = useState(false);
    const [isAiMode, setIsAiMode] = useState(false);
    const [isClosing, setIsClosing] = useState(false);
    const [selectedContextIds, setSelectedContextIds] = useState<string[]>([]);
    const [hovered, setHovered] = useState<string | null>(null);

    const onDragStart = () => {
      setIsDragging(true);
    };

    const onDragEnd = (result: DropResult) => {
      setIsDragging(false);

      if (!result.destination) {
        return;
      }

      const startIndex = result.source.index;
      const endIndex = result.destination.index;

      if (startIndex === endIndex) {
        return;
      }

      // Handle reordering based on droppable ID
      if (result.source.droppableId === 'data-sources' && result.destination.droppableId === 'data-sources') {
        onReorderDataSources?.(startIndex, endIndex);
      } else if (
        result.source.droppableId === 'transformations' &&
        result.destination.droppableId === 'transformations'
      ) {
        onReorderTransforms?.(startIndex, endIndex);
      }
    };

    const allConnections = useMemo(() => {
      const conns: Array<{ from: string; to: string }> = [];

      allItems.forEach((item) => {
        if (item.type === 'expression' && 'expression' in item.data && 'refId' in item.data) {
          const expr = item.data;

          if ('expression' in expr && typeof expr.expression === 'string' && 'type' in expr) {
            const expressionType = expr.type;
            const expressionString = expr.expression;

            if (expressionType === 'math') {
              const matches = expressionString.matchAll(/\$(\w+)/g);
              for (const match of matches) {
                conns.push({ from: match[1], to: expr.refId });
              }
            } else if (expressionType === 'reduce' || expressionType === 'resample' || expressionType === 'threshold') {
              if (expressionString) {
                conns.push({ from: expressionString, to: expr.refId });
              }
            }
          }
        }
      });

      return conns;
    }, [allItems]);

    // Filter connections to only show for selected card
    const visibleConnections = useMemo(() => {
      if (!selectedId) {
        return [];
      }

      // Find the item to get its refId
      const activeItem = allItems.find((item) => item.id === selectedId);
      if (!activeItem || !('refId' in activeItem.data)) {
        return [];
      }

      const activeRefId = activeItem.data.refId;

      // Show connections where this card is involved (either as source or destination)
      return allConnections.filter((conn) => conn.from === activeRefId || conn.to === activeRefId);
    }, [allConnections, selectedId, allItems]);

    const getHandlers = (item: QueryTransformItem) => {
      switch (item.type) {
        case 'expression':
        case 'query':
          return {
            onDuplicate: onDuplicateQuery ? () => onDuplicateQuery(item.index) : undefined,
            onRemove: onRemoveQuery ? () => onRemoveQuery(item.index) : undefined,
            onToggleVisibility: onToggleQueryVisibility ? () => onToggleQueryVisibility(item.index) : undefined,
          };
        case 'transform':
          return {
            onDuplicate: undefined,
            onRemove: onRemoveTransform ? () => onRemoveTransform(item.index) : undefined,
            onToggleVisibility: onToggleTransformVisibility ? () => onToggleTransformVisibility(item.index) : undefined,
          };
      }
    };

    const stats = useMemo(() => {
      const totalCards = allItems.length;
      const hiddenQueries = dataSourceItems.filter((item) => 'hide' in item.data && item.data.hide);
      const disabledTransforms = transformItems.filter((item) => 'disabled' in item.data && item.data.disabled);
      const hiddenTotal = hiddenQueries.length + disabledTransforms.length;
      const visibleTotal = totalCards - hiddenTotal;

      return {
        totalCards,
        visibleQueries: visibleTotal,
        hiddenQueries: hiddenTotal,
      };
    }, [allItems, dataSourceItems, transformItems]);

<<<<<<< HEAD
    const handleCardClick = (id: string) => {
      if (isAiMode) {
        // Toggle context selection in AI mode
        setSelectedContextIds((prev) => (prev.includes(id) ? prev.filter((cid) => cid !== id) : [...prev, id]));
      } else {
        // Normal selection behavior
        onSelect(id);
      }
    };

    const selectedContexts = useMemo(() => {
      return selectedContextIds
        .map((id) => {
          const item = allItems.find((i) => i.id === id);
          if (!item) {
            return null;
          }

          let label = '';
          if ((item.type === 'query' || item.type === 'expression') && 'refId' in item.data) {
            label = item.data.refId || `${item.type === 'expression' ? 'Expression' : 'Query'} ${item.index + 1}`;
          } else if ('id' in item.data) {
            label = item.data.id.replace(/-/g, ' ').replace(/\b\w/g, (l: string) => l.toUpperCase());
          }

          const icon: 'database' | 'code' | 'pivot' =
            item.type === 'query' ? 'database' : item.type === 'expression' ? 'code' : 'pivot';

          return {
            id,
            label,
            type: item.type,
            icon,
          };
        })
        .filter((c) => c !== null);
    }, [selectedContextIds, allItems]);

    const handleRemoveContext = (id: string) => {
      setSelectedContextIds((prev) => prev.filter((cid) => cid !== id));
    };

    const handleAiSubmit = (prompt: string) => {
      // TODO: Implement AI prompt submission
      console.log('AI Prompt:', prompt);
      console.log('Selected contexts:', selectedContexts);
    };

    const handleToggleAiMode = () => {
      if (isAiMode) {
        // Trigger closing animation
        setIsClosing(true);
        // Wait for animation to complete before actually closing
        setTimeout(() => {
          setIsAiMode(false);
          setIsClosing(false);
          setSelectedContextIds([]);
        }, 300); // Match animation duration
      } else {
        setIsAiMode(true);
      }
=======
    const cardListHoverHandlerFactory = (
      itemList: QueryTransformItem[],
      lastItemId: string
    ): HTMLAttributes<HTMLDivElement>['onMouseMove'] => {
      return (ev) => {
        const rect = ev.currentTarget.getBoundingClientRect();
        const y = ev.clientY - rect.top;
        let hoveredIdx = Math.floor((y - 16 + CARD_HEIGHT / 2) / CARD_HEIGHT);
        if (hoveredIdx < 0) {
          hoveredIdx = 0;
        }
        if (hoveredIdx > itemList.length) {
          hoveredIdx = itemList.length;
        }
        const hoveredId = hoveredIdx === itemList.length ? lastItemId : itemList[hoveredIdx].id;
        setHovered(hoveredId);
      };
>>>>>>> 5e69b4dc
    };

    return (
      <div className={styles.container} onMouseLeave={() => setHovered(null)}>
        <div className={styles.header}>
          <Stack justifyContent="space-between" alignItems="center" gap={2}>
            <span className={styles.headerTitle}>
              {t('dashboard-scene.query-transform-list.header', 'Pipeline flow')}
            </span>
            <Button size="sm" onClick={handleToggleAiMode} className={styles.aiModeButton}>
              <Stack direction="row" gap={0.5} alignItems="center">
                <Icon name={isAiMode ? 'times' : 'ai'} size="sm" />
                {isAiMode
                  ? t('dashboard-scene.query-transform-list.close', 'Close')
                  : t('dashboard-scene.query-transform-list.ai-mode', 'AI Mode')}
              </Stack>
            </Button>
          </Stack>
        </div>
        {isAiMode && (
          <div className={cx(styles.aiModeContent, isClosing && styles.aiModeClosing)}>
            <AiModeCard
              selectedContexts={selectedContexts}
              onRemoveContext={handleRemoveContext}
              onSubmit={handleAiSubmit}
              onDemoWorkflow={
                onAddOrganizeFieldsTransform
                  ? {
                      availableCardIds: allItems.map((item) => item.id),
                      onSelectContext: (id) => {
                        setSelectedContextIds((prev) => [...prev, id]);
                      },
                      onAddOrganizeFieldsTransformation: onAddOrganizeFieldsTransform,
                      onCloseAiMode: () => {
                        setIsClosing(true);
                        setTimeout(() => {
                          setIsAiMode(false);
                          setIsClosing(false);
                          setSelectedContextIds([]);
                        }, 300);
                      },
                    }
                  : undefined
              }
            />
          </div>
        )}
        <div className={styles.scrollWrapper} data-testid="query-transform-list-scroll-wrapper">
          <ScrollContainer data-scrollcontainer height="100%">
            <div className={styles.contentWrapper}>
              <ConnectionLines connections={visibleConnections} isDragging={isDragging} />
              <DragDropContext onDragStart={onDragStart} onDragEnd={onDragEnd}>
                <div
                  className={cx(
                    styles.content,
                    isAiMode && !isClosing && styles.contentGradientBorder,
                    isClosing && styles.contentGradientBorderClosing
                  )}
                  data-testid="query-transform-list-content"
                >
                  <Stack direction="column" gap={3}>
                    {/* Data Sources Section (Queries + Expressions) */}
                    <Stack direction="column" gap={2}>
                      <div className={styles.sectionLabel}>
                        {t('dashboard-scene.query-transform-list.queries-expressions', 'Queries & Expressions')}
                      </div>
                      {dataSourceItems.length > 0 ? (
                        <Droppable droppableId="data-sources">
                          {(provided, snapshot) => {
                            // Check if dragging from transformations section
                            const isDraggingFromOtherSection =
                              isDragging && snapshot.draggingFromThisWith === null && snapshot.isDraggingOver;

                            return (
                              <div
                                ref={provided.innerRef}
                                {...provided.droppableProps}
<<<<<<< HEAD
                                onMouseMove={(ev) => {
                                  const rect = ev.currentTarget.getBoundingClientRect();
                                  const y = ev.clientY - rect.top;
                                  let hoveredIdx = Math.floor(y / CARD_HEIGHT);
                                  if (hoveredIdx < 0) {
                                    hoveredIdx = 0;
                                  }
                                  if (hoveredIdx > dataSourceItems.length) {
                                    hoveredIdx = dataSourceItems.length;
                                  }
                                  const hoveredId =
                                    hoveredIdx === dataSourceItems.length
                                      ? 'queries-last'
                                      : dataSourceItems[hoveredIdx].id;
                                  setHovered(hoveredId);
                                }}
=======
                                onMouseMove={cardListHoverHandlerFactory(dataSourceItems, 'queries-last')}
>>>>>>> 5e69b4dc
                                className={cx(
                                  styles.cardList,
                                  isDraggingFromOtherSection ? styles.droppableInvalid : undefined
                                )}
                              >
                                <Stack direction="column" gap={2}>
                                  {dataSourceItems.map((item, index) => (
                                    <div key={item.id} className={styles.cardContainer}>
                                      <Draggable draggableId={item.id} index={index}>
                                        {(provided, snapshot) => (
                                          <div
                                            ref={provided.innerRef}
                                            {...provided.draggableProps}
                                            {...provided.dragHandleProps}
                                            className={snapshot.isDragging ? styles.dragging : undefined}
                                          >
                                            <QueryTransformCard
                                              item={item.data}
                                              type={item.type}
                                              index={item.index}
                                              isSelected={
                                                isAiMode ? selectedContextIds.includes(item.id) : selectedId === item.id
                                              }
                                              onClick={() => handleCardClick(item.id)}
                                              onAddQuery={onAddQuery}
                                              onAddTransform={onAddTransform}
                                              onAddExpression={onAddExpression}
                                              {...getHandlers(item)}
                                            />
                                          </div>
                                        )}
                                      </Draggable>
                                      <div className={styles.addButtonFloating}>
                                        <AddDataItemMenu
                                          onAddQuery={onAddQuery}
                                          onAddTransform={onAddTransform}
                                          onAddExpression={onAddExpression}
                                          onAddFromSavedQueries={onAddFromSavedQueries}
                                          index={index}
                                          allowedTypes={['query', 'expression']}
                                          show={!isDragging && hovered === item.id}
                                        />
                                      </div>
                                    </div>
                                  ))}
                                  {provided.placeholder}
                                </Stack>

                                <div className={cx(styles.cardContainer, styles.cardContainerLast)}>
                                  <div className={styles.addButtonFloating}>
                                    <AddDataItemMenu
                                      onAddQuery={onAddQuery}
                                      onAddFromSavedQueries={onAddFromSavedQueries}
                                      onAddTransform={onAddTransform}
                                      onAddExpression={onAddExpression}
                                      allowedTypes={['query', 'expression']}
                                      index={dataSourceItems.length}
                                      show={!isDragging && hovered === 'queries-last'}
                                    />
                                  </div>
                                </div>
                              </div>
                            );
                          }}
                        </Droppable>
<<<<<<< HEAD
                      </Stack>
                    )}
=======
                      ) : (
                        <AddDataItemMenu
                          onAddQuery={onAddQuery}
                          onAddFromSavedQueries={onAddFromSavedQueries}
                          onAddTransform={onAddTransform}
                          onAddExpression={onAddExpression}
                          allowedTypes={['query', 'expression']}
                          text={t('dashboard-scene.query-transform-list.add', 'Add')}
                        />
                      )}
                    </Stack>
>>>>>>> 5e69b4dc

                    {/* Transformations Section */}
                    <Stack direction="column" gap={2}>
                      <div className={styles.sectionLabel}>
                        {t('dashboard-scene.query-transform-list.transformations', 'Transformations')}
                      </div>
                      {transformItems.length > 0 ? (
                        <Droppable droppableId="transformations">
                          {(provided, snapshot) => {
                            // Check if dragging from data sources section
                            const isDraggingFromOtherSection =
                              isDragging && snapshot.draggingFromThisWith === null && snapshot.isDraggingOver;

                            return (
                              <div
                                ref={provided.innerRef}
                                {...provided.droppableProps}
                                className={cx(
                                  styles.cardList,
                                  isDraggingFromOtherSection ? styles.droppableInvalid : undefined
                                )}
<<<<<<< HEAD
                                onMouseMove={(ev) => {
                                  const rect = ev.currentTarget.getBoundingClientRect();
                                  const y = ev.clientY - rect.top;
                                  let hoveredIdx = Math.floor((y - 16 + CARD_HEIGHT / 2) / CARD_HEIGHT);
                                  if (hoveredIdx < 0) {
                                    hoveredIdx = 0;
                                  }
                                  if (hoveredIdx > transformItems.length) {
                                    hoveredIdx = transformItems.length;
                                  }
                                  const hoveredId =
                                    hoveredIdx === transformItems.length
                                      ? 'transformations-last'
                                      : transformItems[hoveredIdx].id;
                                  setHovered(hoveredId);
                                }}
=======
                                onMouseMove={cardListHoverHandlerFactory(transformItems, 'transformations-last')}
>>>>>>> 5e69b4dc
                              >
                                <Stack direction="column" gap={2}>
                                  {transformItems.map((item, index) => (
                                    <div key={item.id} className={styles.cardContainer}>
                                      <Draggable key={item.id} draggableId={item.id} index={index}>
                                        {(provided, snapshot) => (
                                          <div
                                            ref={provided.innerRef}
                                            {...provided.draggableProps}
                                            {...provided.dragHandleProps}
                                            className={snapshot.isDragging ? styles.dragging : undefined}
                                          >
                                            <QueryTransformCard
                                              item={item.data}
                                              type={item.type}
                                              index={item.index}
                                              isSelected={
                                                isAiMode ? selectedContextIds.includes(item.id) : selectedId === item.id
                                              }
                                              onClick={() => handleCardClick(item.id)}
                                              onAddQuery={onAddQuery}
                                              onAddTransform={onAddTransform}
                                              onAddExpression={onAddExpression}
                                              {...getHandlers(item)}
                                            />
                                          </div>
                                        )}
                                      </Draggable>
                                      <div className={styles.addButtonFloating}>
                                        <AddDataItemMenu
                                          onAddQuery={onAddQuery}
                                          onAddTransform={onAddTransform}
                                          onAddExpression={onAddExpression}
                                          onAddFromSavedQueries={onAddFromSavedQueries}
                                          index={index}
                                          allowedTypes={['transform']}
                                          show={!isDragging && hovered === item.id}
                                        />
                                      </div>
                                    </div>
                                  ))}
                                  {provided.placeholder}
                                </Stack>
                                <div className={cx(styles.cardContainer, styles.cardContainerLast)}>
                                  <div className={styles.addButtonFloating}>
                                    <AddDataItemMenu
                                      onAddQuery={onAddQuery}
                                      onAddFromSavedQueries={onAddFromSavedQueries}
                                      onAddTransform={onAddTransform}
                                      onAddExpression={onAddExpression}
                                      allowedTypes={['transform']}
                                      index={transformItems.length}
                                      show={!isDragging && hovered === 'transformations-last'}
                                    />
                                  </div>
                                </div>
                              </div>
                            );
                          }}
                        </Droppable>
                      ) : (
                        <AddDataItemMenu
                          onAddQuery={onAddQuery}
                          onAddFromSavedQueries={onAddFromSavedQueries}
                          onAddTransform={onAddTransform}
                          onAddExpression={onAddExpression}
                          allowedTypes={['transform']}
                          text={t('dashboard-scene.query-transform-list.add', 'Add')}
                        />
                      )}
                    </Stack>
                  </Stack>
                </div>
              </DragDropContext>
            </div>
          </ScrollContainer>
        </div>
        <div className={styles.footer}>
          <Stack direction="row" gap={1.5}>
            <span className={styles.footerStat}>
              {stats.totalCards} {t('dashboard-scene.query-transform-list.nodes', 'nodes')}
            </span>
            <span className={styles.footerStat}>
              <Icon size="xs" name="eye" />
              {stats.visibleQueries}
            </span>
            <span className={styles.footerStat}>
              <Icon size="xs" name="eye-slash" />
              {stats.hiddenQueries}
            </span>
          </Stack>
        </div>
      </div>
    );
  }
);

QueryTransformList.displayName = 'QueryTransformList';

const getStyles = (theme: GrafanaTheme2) => {
  const headerHeight = 41;
  const footerHeight = 32;
  const barBase = {
    padding: theme.spacing(0.5, 2),
    background: theme.colors.background.secondary,
    display: 'flex',
    alignItems: 'center',
    flexShrink: 0,
  };

  return {
    container: css({
      position: 'relative',
      display: 'flex',
      flexDirection: 'column',
      height: '100%',
      width: '100%',
      maxWidth: '100%',
      overflow: 'hidden',
      border: `1px solid ${theme.colors.border.weak}`,
    }),
    header: css({
      ...barBase,
      height: headerHeight,
      borderBottom: `1px solid ${theme.colors.border.weak}`,

      '& > div:first-child': {
        width: '100%',
      },
    }),
    headerTitle: css({
      fontFamily: theme.typography.fontFamilyMonospace,
      textTransform: 'uppercase',
      color: theme.colors.text.primary,
    }),
    sectionLabel: css({
      fontFamily: theme.typography.fontFamilyMonospace,
      fontSize: theme.typography.bodySmall.fontSize,
      color: theme.colors.text.maxContrast,
      textTransform: 'uppercase',
      display: 'flex',
      alignItems: 'center',
      gap: theme.spacing(1),
      '&::after': {
        content: '""',
        flex: 1,
        height: '1px',
        background: theme.colors.border.weak,
      },
    }),
    scrollWrapper: css({
      flex: 1,
      minHeight: 0,
    }),
    contentWrapper: css({
      position: 'relative',
      minHeight: '100%',
    }),
    aiModeContent: css({
      padding: theme.spacing(1, 1),
      position: 'relative',
      zIndex: 15,
      [theme.transitions.handleMotion('no-preference', 'reduce')]: {
        animation: 'slideDown 0.3s ease-out',
        '@keyframes slideDown': {
          from: {
            opacity: 0,
            transform: 'translateY(-20px)',
          },
          to: {
            opacity: 1,
            transform: 'translateY(0)',
          },
        },
      },
    }),
    aiModeClosing: css({
      [theme.transitions.handleMotion('no-preference', 'reduce')]: {
        animation: 'slideUp 0.3s ease-out forwards',
        '@keyframes slideUp': {
          from: {
            opacity: 1,
            transform: 'translateY(0)',
          },
          to: {
            opacity: 0,
            transform: 'translateY(-20px)',
          },
        },
      },
    }),
    content: css({
      padding: theme.spacing(2, 8, 2, 2),
      position: 'relative',
    }),
    contentGradientBorder: css({
      borderTop: '2px solid transparent',
      borderImage: 'linear-gradient(90deg, #FF9830 0%, #B877D9 100%) 1',
      paddingTop: theme.spacing(3),
    }),
    contentGradientBorderClosing: css({
      [theme.transitions.handleMotion('no-preference', 'reduce')]: {
        animation: 'fadeBorderOut 0.3s ease-out forwards',
        '@keyframes fadeBorderOut': {
          from: {
            borderTopColor: 'rgba(255, 152, 48, 1)',
            paddingTop: theme.spacing(3),
          },
          to: {
            borderTopColor: 'transparent',
            paddingTop: theme.spacing(2),
          },
        },
      },
    }),
    dragging: css({
      opacity: 0.8,
      cursor: 'grabbing !important',
      // Use GPU-accelerated properties only
      willChange: 'transform',
    }),
    droppableActive: css({
      // Minimal styling for performance
    }),
    droppableInvalid: css({
      position: 'relative',
      cursor: 'not-allowed',
      '&::after': {
        content: '""',
        position: 'absolute',
        top: -4,
        left: -4,
        right: -4,
        bottom: -4,
        background: theme.colors.error.transparent,
        borderRadius: theme.shape.radius.default,
        pointerEvents: 'none',
        zIndex: 0,
      },
      '& > *': {
        position: 'relative',
        zIndex: 1,
      },
    }),
    footer: css({
      ...barBase,
      height: footerHeight,
      borderTop: `1px solid ${theme.colors.border.weak}`,
      gap: theme.spacing(1),
      position: 'relative',
      zIndex: 20,
    }),
    footerStat: css({
      fontFamily: theme.typography.fontFamilyMonospace,
      fontSize: theme.typography.bodySmall.fontSize,
      color: theme.colors.text.primary,
      textTransform: 'uppercase',
      letterSpacing: '0.05em',
      display: 'flex',
      alignItems: 'center',
      gap: theme.spacing(0.5),
    }),
    cardList: css({
      paddingLeft: theme.spacing(4),
      marginLeft: theme.spacing(-2),
      position: 'relative',
    }),
    cardContainer: css({
      position: 'relative',
      overflowX: 'visible',
    }),
    cardContainerLast: css({
      marginTop: theme.spacing(2),
    }),
    addButtonFloating: css({
      position: 'absolute',
      top: theme.spacing(-2),
      left: theme.spacing(-2.5),
    }),
    aiModeButton: css({
      background: 'linear-gradient(90deg, #FF9830 0%, #B877D9 100%)',
      border: 'none',
      borderRadius: theme.shape.radius.default,
      color: '#ffffff',
      fontWeight: theme.typography.fontWeightMedium,
      fontFamily: theme.typography.fontFamilyMonospace,
      textTransform: 'uppercase',
      letterSpacing: '0.05em',
      '&:hover': {
        background: 'linear-gradient(90deg, #FFB050 0%, #C88FE5 100%)',
        boxShadow: '0 4px 12px rgba(255, 152, 48, 0.4)',
      },
      '&:focus, &:active, &:focus:active': {
        background: 'linear-gradient(90deg, #FF9830 0%, #B877D9 100%)',
        boxShadow: '0 4px 12px rgba(255, 152, 48, 0.4)',
      },
    }),
  };
};<|MERGE_RESOLUTION|>--- conflicted
+++ resolved
@@ -1,10 +1,6 @@
 import { css, cx } from '@emotion/css';
 import { DragDropContext, Draggable, Droppable, DropResult } from '@hello-pangea/dnd';
-<<<<<<< HEAD
-import { memo, useMemo, useState } from 'react';
-=======
 import { HTMLAttributes, memo, useMemo, useState } from 'react';
->>>>>>> 5e69b4dc
 
 import { DataTransformerConfig, GrafanaTheme2 } from '@grafana/data';
 import { t } from '@grafana/i18n';
@@ -180,7 +176,6 @@
       };
     }, [allItems, dataSourceItems, transformItems]);
 
-<<<<<<< HEAD
     const handleCardClick = (id: string) => {
       if (isAiMode) {
         // Toggle context selection in AI mode
@@ -242,7 +237,8 @@
       } else {
         setIsAiMode(true);
       }
-=======
+    };
+
     const cardListHoverHandlerFactory = (
       itemList: QueryTransformItem[],
       lastItemId: string
@@ -260,7 +256,6 @@
         const hoveredId = hoveredIdx === itemList.length ? lastItemId : itemList[hoveredIdx].id;
         setHovered(hoveredId);
       };
->>>>>>> 5e69b4dc
     };
 
     return (
@@ -338,26 +333,7 @@
                               <div
                                 ref={provided.innerRef}
                                 {...provided.droppableProps}
-<<<<<<< HEAD
-                                onMouseMove={(ev) => {
-                                  const rect = ev.currentTarget.getBoundingClientRect();
-                                  const y = ev.clientY - rect.top;
-                                  let hoveredIdx = Math.floor(y / CARD_HEIGHT);
-                                  if (hoveredIdx < 0) {
-                                    hoveredIdx = 0;
-                                  }
-                                  if (hoveredIdx > dataSourceItems.length) {
-                                    hoveredIdx = dataSourceItems.length;
-                                  }
-                                  const hoveredId =
-                                    hoveredIdx === dataSourceItems.length
-                                      ? 'queries-last'
-                                      : dataSourceItems[hoveredIdx].id;
-                                  setHovered(hoveredId);
-                                }}
-=======
                                 onMouseMove={cardListHoverHandlerFactory(dataSourceItems, 'queries-last')}
->>>>>>> 5e69b4dc
                                 className={cx(
                                   styles.cardList,
                                   isDraggingFromOtherSection ? styles.droppableInvalid : undefined
@@ -423,10 +399,6 @@
                             );
                           }}
                         </Droppable>
-<<<<<<< HEAD
-                      </Stack>
-                    )}
-=======
                       ) : (
                         <AddDataItemMenu
                           onAddQuery={onAddQuery}
@@ -438,7 +410,6 @@
                         />
                       )}
                     </Stack>
->>>>>>> 5e69b4dc
 
                     {/* Transformations Section */}
                     <Stack direction="column" gap={2}>
@@ -460,26 +431,7 @@
                                   styles.cardList,
                                   isDraggingFromOtherSection ? styles.droppableInvalid : undefined
                                 )}
-<<<<<<< HEAD
-                                onMouseMove={(ev) => {
-                                  const rect = ev.currentTarget.getBoundingClientRect();
-                                  const y = ev.clientY - rect.top;
-                                  let hoveredIdx = Math.floor((y - 16 + CARD_HEIGHT / 2) / CARD_HEIGHT);
-                                  if (hoveredIdx < 0) {
-                                    hoveredIdx = 0;
-                                  }
-                                  if (hoveredIdx > transformItems.length) {
-                                    hoveredIdx = transformItems.length;
-                                  }
-                                  const hoveredId =
-                                    hoveredIdx === transformItems.length
-                                      ? 'transformations-last'
-                                      : transformItems[hoveredIdx].id;
-                                  setHovered(hoveredId);
-                                }}
-=======
                                 onMouseMove={cardListHoverHandlerFactory(transformItems, 'transformations-last')}
->>>>>>> 5e69b4dc
                               >
                                 <Stack direction="column" gap={2}>
                                   {transformItems.map((item, index) => (
