<<<<<<< HEAD
import { css, cx } from '@emotion/css';
=======
import { useCallback } from 'react';
>>>>>>> da374527

import { CoreApp, DataSourceApi, DataSourceInstanceSettings, getDataSourceRef } from '@grafana/data';
import { selectors } from '@grafana/e2e-selectors';
import { t, Trans } from '@grafana/i18n';
import { config, getDataSourceSrv, reportInteraction } from '@grafana/runtime';
import {
  SceneObjectBase,
  SceneComponentProps,
  sceneGraph,
  SceneQueryRunner,
  SceneObjectRef,
  VizPanel,
  SceneObjectState,
  SceneDataQuery,
} from '@grafana/scenes';
import { DataQuery, DataSourceRef } from '@grafana/schema';
import { Button, Stack, Tab, useStyles2 } from '@grafana/ui';
import { addQuery } from 'app/core/utils/query';
import { getLastUsedDatasourceFromStorage } from 'app/features/dashboard/utils/dashboard';
import { storeLastUsedDataSourceInLocalStorage } from 'app/features/datasources/components/picker/utils';
import { dataSource as expressionDatasource } from 'app/features/expressions/ExpressionDatasource';
import { ExpressionTypeDropdown } from 'app/features/expressions/components/ExpressionTypeDropdown';
import { ExpressionQueryType } from 'app/features/expressions/types';
import { getDefaults } from 'app/features/expressions/utils/expressionTypes';
import { InspectTab } from 'app/features/inspector/types';
import { GroupActionComponents } from 'app/features/query/components/QueryActionComponent';
import { QueryEditorRows } from 'app/features/query/components/QueryEditorRows';
import { QueryGroupTopSection } from 'app/features/query/components/QueryGroup';
import { updateQueries } from 'app/features/query/state/updateQueries';
import { isSharedDashboardQuery } from 'app/plugins/datasource/dashboard/runSharedRequest';
import { QueryGroupOptions } from 'app/types/query';

import { MIXED_DATASOURCE_NAME } from '../../../../plugins/datasource/mixed/MixedDataSource';
import { useQueryLibraryContext } from '../../../explore/QueryLibrary/QueryLibraryContext';
import { ExpressionDatasourceUID } from '../../../expressions/types';
import { getDatasourceSrv } from '../../../plugins/datasource_srv';
import { PanelInspectDrawer } from '../../inspect/PanelInspectDrawer';
import { PanelTimeRange } from '../../scene/panel-timerange/PanelTimeRange';
import { getDashboardSceneFor, getQueryRunnerFor } from '../../utils/utils';
import { getUpdatedHoverHeader } from '../getPanelFrameOptions';

import { PanelDataPaneTab, TabId, PanelDataTabHeaderProps } from './types';

interface PanelDataQueriesTabState extends SceneObjectState {
  datasource?: DataSourceApi;
  dsSettings?: DataSourceInstanceSettings;
  panelRef: SceneObjectRef<VizPanel>;
  hasFocusedQuery?: boolean;
}
export class PanelDataQueriesTab extends SceneObjectBase<PanelDataQueriesTabState> implements PanelDataPaneTab {
  static Component = PanelDataQueriesTabRendered;
  tabId = TabId.Queries;

  public constructor(state: PanelDataQueriesTabState) {
    super(state);
    this.addActivationHandler(() => this.onActivate());
  }

  public getTabLabel() {
    return t('dashboard-scene.panel-data-queries-tab.tab-label', 'Queries');
  }

  public getItemsCount() {
    return this.getQueries().length;
  }

  public renderTab(props: PanelDataTabHeaderProps) {
    return <QueriesTab key={this.getTabLabel()} model={this} {...props} />;
  }

  private onActivate() {
    this.loadDataSource();
  }

  private async loadDataSource() {
    const panel = this.state.panelRef.resolve();
    const dataObj = panel.state.$data;

    if (!dataObj) {
      return;
    }

    let datasourceToLoad = this.queryRunner.state.datasource;

    try {
      let datasource: DataSourceApi | undefined;
      let dsSettings: DataSourceInstanceSettings | undefined;

      if (!datasourceToLoad) {
        const dashboardScene = getDashboardSceneFor(this);
        const dashboardUid = dashboardScene.state.uid ?? '';
        const lastUsedDatasource = getLastUsedDatasourceFromStorage(dashboardUid!);

        // do we have a last used datasource for this dashboard
        if (lastUsedDatasource?.datasourceUid !== null) {
          // get datasource from dashboard uid
          dsSettings = getDataSourceSrv().getInstanceSettings({ uid: lastUsedDatasource?.datasourceUid });
          if (dsSettings) {
            datasource = await getDataSourceSrv().get({
              uid: lastUsedDatasource?.datasourceUid,
              type: dsSettings.type,
            });

            this.queryRunner.setState({
              datasource: {
                ...getDataSourceRef(dsSettings),
                uid: lastUsedDatasource?.datasourceUid,
              },
            });
          }
        }
      } else {
        datasource = await getDataSourceSrv().get(datasourceToLoad);
        dsSettings = getDataSourceSrv().getInstanceSettings(datasourceToLoad);
      }

      if (datasource && dsSettings) {
        this.setState({ datasource, dsSettings });
        storeLastUsedDataSourceInLocalStorage(getDataSourceRef(dsSettings) || { default: true });
      }
    } catch (err) {
      //set default datasource if we fail to load the datasource
      const datasource = await getDataSourceSrv().get(config.defaultDatasource);
      const dsSettings = getDataSourceSrv().getInstanceSettings(config.defaultDatasource);

      if (datasource && dsSettings) {
        this.setState({
          datasource,
          dsSettings,
        });

        this.queryRunner.setState({
          datasource: getDataSourceRef(dsSettings),
        });
      }

      console.error(err);
    }
  }

  public buildQueryOptions(): QueryGroupOptions {
    const panel = this.state.panelRef.resolve();
    const queryRunner = getQueryRunnerFor(panel)!;
    const timeRangeObj = sceneGraph.getTimeRange(panel);

    let timeRangeOpts: QueryGroupOptions['timeRange'] = {
      from: undefined,
      shift: undefined,
      hide: undefined,
    };

    if (timeRangeObj instanceof PanelTimeRange) {
      timeRangeOpts = {
        from: timeRangeObj.state.timeFrom,
        shift: timeRangeObj.state.timeShift,
        hide: timeRangeObj.state.hideTimeOverride,
      };
    }

    let queries: QueryGroupOptions['queries'] = queryRunner.state.queries;
    const dsSettings = this.state.dsSettings;

    return {
      cacheTimeout: dsSettings?.meta.queryOptions?.cacheTimeout ? queryRunner.state.cacheTimeout : undefined,
      queryCachingTTL: dsSettings?.cachingConfig?.enabled ? queryRunner.state.queryCachingTTL : undefined,
      dataSource: {
        default: dsSettings?.isDefault,
        ...(dsSettings ? getDataSourceRef(dsSettings) : { type: undefined, uid: undefined }),
      },
      queries,
      maxDataPoints: queryRunner.state.maxDataPoints,
      minInterval: queryRunner.state.minInterval,
      timeRange: timeRangeOpts,
    };
  }

  public onOpenInspector = () => {
    const dashboard = getDashboardSceneFor(this);
    dashboard.showModal(new PanelInspectDrawer({ panelRef: this.state.panelRef, currentTab: InspectTab.Query }));
  };

  public onChangeDataSource = async (newSettings: DataSourceInstanceSettings, defaultQueries?: SceneDataQuery[]) => {
    const { dsSettings } = this.state;
    const queryRunner = this.queryRunner;

    const currentDS = dsSettings ? await getDataSourceSrv().get({ uid: dsSettings.uid }) : undefined;
    const nextDS = await getDataSourceSrv().get({ uid: newSettings.uid });

    const currentQueries = queryRunner.state.queries;

    // We need to pass in newSettings.uid as well here as that can be a variable expression and we want to store that in the query model not the current ds variable value
    const queries = defaultQueries || (await updateQueries(nextDS, newSettings.uid, currentQueries, currentDS));

    queryRunner.setState({ datasource: getDataSourceRef(newSettings), queries });

    if (defaultQueries) {
      queryRunner.runQueries();
    }

    this.loadDataSource();
  };

  public onQueryOptionsChange = (options: QueryGroupOptions) => {
    const panel = this.state.panelRef.resolve();
    const dataObj = this.queryRunner;

    const dataObjStateUpdate: Partial<SceneQueryRunner['state']> = {};
    const panelStateUpdate: Partial<VizPanel['state']> = {};

    if (options.maxDataPoints !== dataObj.state.maxDataPoints) {
      dataObjStateUpdate.maxDataPoints = options.maxDataPoints ?? undefined;
    }

    if (options.minInterval !== dataObj.state.minInterval) {
      dataObjStateUpdate.minInterval = options.minInterval ?? undefined;
    }

    const timeFrom = options.timeRange?.from ?? undefined;
    const timeShift = options.timeRange?.shift ?? undefined;
    const hideTimeOverride = options.timeRange?.hide;

    if (timeFrom !== undefined || timeShift !== undefined) {
      panelStateUpdate.$timeRange = new PanelTimeRange({ timeFrom, timeShift, hideTimeOverride });
      panelStateUpdate.hoverHeader = getUpdatedHoverHeader(panel.state.title, panelStateUpdate.$timeRange);
    } else {
      panelStateUpdate.$timeRange = undefined;
      panelStateUpdate.hoverHeader = getUpdatedHoverHeader(panel.state.title, undefined);
    }

    if (options.cacheTimeout !== dataObj?.state.cacheTimeout) {
      dataObjStateUpdate.cacheTimeout = options.cacheTimeout;
    }

    if (options.queryCachingTTL !== dataObj?.state.queryCachingTTL) {
      dataObjStateUpdate.queryCachingTTL = options.queryCachingTTL;
    }

    panel.setState(panelStateUpdate);

    dataObj.setState(dataObjStateUpdate);
    dataObj.runQueries();
  };

  public onQueriesChange = (queries: SceneDataQuery[]) => {
    const runner = this.queryRunner;
    runner.setState({ queries });
  };

  public onRunQueries = () => {
    this.queryRunner.runQueries();
  };

  public onFocusQuery = (hasFocusedQuery: boolean) => {
    this.setState({ hasFocusedQuery });
  };

  public getQueries() {
    return this.queryRunner.state.queries;
  }

  public newQuery(): Partial<DataQuery> {
    const { dsSettings, datasource } = this.state;
    let ds;

    if (!dsSettings?.meta.mixed) {
      ds = dsSettings; // Use dsSettings if it is not mixed
    } else if (!datasource?.meta.mixed) {
      ds = datasource; // Use datasource if dsSettings is mixed but datasource is not
    } else {
      // Use default datasource if both are mixed or just datasource is mixed
      ds = getDataSourceSrv().getInstanceSettings(config.defaultDatasource);
    }

    return {
      ...datasource?.getDefaultQuery?.(CoreApp.PanelEditor),
      datasource: { uid: ds?.uid, type: ds?.type },
    };
  }

  public addQueryClick = () => {
    const queries = this.getQueries();
    this.onQueriesChange(addQuery(queries, this.newQuery()));
  };

  public onAddQuery = (query: Partial<DataQuery>) => {
    const queries = this.getQueries();
    const dsSettings = this.state.dsSettings;

    this.onQueriesChange(
      addQuery(queries, query, dsSettings ? getDataSourceRef(dsSettings) : { type: undefined, uid: undefined })
    );
  };

  public isExpressionsSupported(dsSettings: DataSourceInstanceSettings): boolean {
    return (dsSettings.meta.backend || dsSettings.meta.alerting || dsSettings.meta.mixed) === true;
  }

  public onAddExpressionOfType = (type: ExpressionQueryType) => {
    const queries = this.getQueries();
    // Create base expression query with the specified type
    const baseQuery = expressionDatasource.newQuery();
    const queryWithType = { ...baseQuery, type };
    // Apply defaults specific to the expression type
    const queryWithDefaults = getDefaults(queryWithType);

    this.onQueriesChange(addQuery(queries, queryWithDefaults));
  };

  public renderExtraActions() {
    return GroupActionComponents.getAllExtraRenderAction()
      .map((action, index) =>
        action({
          onAddQuery: this.onAddQuery,
          onChangeDataSource: this.onChangeDataSource,
          key: index,
        })
      )
      .filter(Boolean);
  }

  public get queryRunner(): SceneQueryRunner {
    return getQueryRunnerFor(this.state.panelRef.resolve())!;
  }

  /**
   * Updates panel datasource when saved queries from different datasources are used.
   * Handles transition between single and mixed datasource modes.
   */
  public updateDatasourceIfNeeded = async (newDatasourceRef: DataSourceRef): Promise<void> => {
    const { datasource } = this.state;
    const shouldChangeDatasource = datasource?.uid !== newDatasourceRef.uid;
    if (shouldChangeDatasource) {
      const newDatasource = getDatasourceSrv().getInstanceSettings(newDatasourceRef);
      if (newDatasource) {
        await this.onChangeDataSource(newDatasource);
      }
    }
  };
}

export function PanelDataQueriesTabRendered({ model }: SceneComponentProps<PanelDataQueriesTab>) {
  const { datasource, dsSettings, hasFocusedQuery } = model.useState();
  const { data, queries } = model.queryRunner.useState();
  const { openDrawer: openQueryLibraryDrawer, queryLibraryEnabled } = useQueryLibraryContext();
  const styles = useStyles2(getStyles);

  const handleAddExpression = useCallback(
    (type: ExpressionQueryType) => {
      reportInteraction('dashboards_expression_interaction', {
        action: 'add_expression',
        expression_type: type,
        context: 'panel_query_section',
      });
      model.onAddExpressionOfType(type);
    },
    [model]
  );

  if (!datasource || !dsSettings || !data) {
    return null;
  }

<<<<<<< HEAD
=======
  const showAddButton = !isSharedDashboardQuery(dsSettings.name);

>>>>>>> da374527
  const onSelectQueryFromLibrary = async (query: DataQuery) => {
    // ensure all queries explicitly define a datasource
    const enrichedQueries = queries.map((q) =>
      q.datasource
        ? q
        : {
            ...q,
            datasource: datasource.getRef(),
          }
    );
    const newQueries = addQuery(enrichedQueries, query);
    model.onQueriesChange(newQueries);

    if (query.datasource?.uid) {
      const uniqueDatasources = new Set(
        newQueries.map((q) => q.datasource?.uid).filter((uid) => uid !== ExpressionDatasourceUID)
      );
      const isMixed = uniqueDatasources.size > 1;
      const newDatasourceRef = {
        uid: isMixed ? MIXED_DATASOURCE_NAME : query.datasource.uid,
      };
      await model.updateDatasourceIfNeeded(newDatasourceRef);
    }
  };

  const canAddQueries = !isSharedDashboardQuery(dsSettings.name);
  const canAddExpressions = config.expressionsEnabled && model.isExpressionsSupported(dsSettings);
  const showActionButtons = !hasFocusedQuery;

  return (
    <div
      data-testid={selectors.components.QueryTab.content}
      className={cx(styles.container, { [styles.focused]: hasFocusedQuery })}
    >
      {!hasFocusedQuery && (
        <QueryGroupTopSection
          data={data}
          dsSettings={dsSettings}
          dataSource={datasource}
          options={model.buildQueryOptions()}
          onDataSourceChange={model.onChangeDataSource}
          onOptionsChange={model.onQueryOptionsChange}
          onOpenQueryInspector={model.onOpenInspector}
        />
      )}

      <QueryEditorRows
        data={data}
        queries={queries}
        dsSettings={dsSettings}
        onAddQuery={model.onAddQuery}
        onFocusQuery={model.onFocusQuery}
        onQueriesChange={model.onQueriesChange}
        onRunQueries={model.onRunQueries}
        onUpdateDatasources={queryLibraryEnabled ? model.updateDatasourceIfNeeded : undefined}
        app={CoreApp.PanelEditor}
      />

      {showActionButtons && (
        <Stack gap={2}>
          {canAddQueries && (
            <>
              <Button
                icon="plus"
                onClick={model.addQueryClick}
                variant="secondary"
                data-testid={selectors.components.QueryTab.addQuery}
              >
                <Trans i18nKey="dashboard-scene.panel-data-queries-tab-rendered.add-query">Add query</Trans>
              </Button>
              {queryLibraryEnabled && (
                <Button
                  icon="plus"
                  onClick={() =>
                    openQueryLibraryDrawer({
                      onSelectQuery: onSelectQueryFromLibrary,
                      options: {
                        context: CoreApp.PanelEditor,
                      },
                    })
                  }
                  variant="secondary"
                  data-testid={selectors.components.QueryTab.addQueryFromLibrary}
                >
                  <Trans i18nKey={'dashboards.panel-queries.add-from-saved-queries'}>Add from saved queries</Trans>
                </Button>
              )}
            </>
          )}
          {canAddExpressions && (
            <ExpressionTypeDropdown handleOnSelect={model.onAddExpressionOfType}>
              <Button icon="plus" variant="secondary" data-testid={selectors.components.QueryTab.addExpression}>
                <Trans i18nKey="dashboard-scene.panel-data-queries-tab-rendered.expression">Expression&nbsp;</Trans>
              </Button>
<<<<<<< HEAD
            </ExpressionTypeDropdown>
          )}
          {model.renderExtraActions()}
        </Stack>
      )}
=======
            )}
          </>
        )}
        {config.expressionsEnabled && model.isExpressionsSupported(dsSettings) && (
          <ExpressionTypeDropdown handleOnSelect={handleAddExpression}>
            <Button icon="plus" variant="secondary" data-testid={selectors.components.QueryTab.addExpression}>
              <Trans i18nKey="dashboard-scene.panel-data-queries-tab-rendered.expression">Expression&nbsp;</Trans>
            </Button>
          </ExpressionTypeDropdown>
        )}
        {model.renderExtraActions()}
      </Stack>
>>>>>>> da374527
    </div>
  );
}

interface QueriesTabProps extends PanelDataTabHeaderProps {
  model: PanelDataQueriesTab;
}

function QueriesTab(props: QueriesTabProps) {
  const { model } = props;

  const queryRunnerState = model.queryRunner.useState();

  return (
    <Tab
      label={model.getTabLabel()}
      icon="database"
      counter={queryRunnerState.queries.length}
      active={props.active}
      onChangeTab={props.onChangeTab}
    />
  );
}

const getStyles = () => ({
  container: css({
    display: 'flex',
    flexDirection: 'column',
  }),
  focused: css({
    height: '100%',
    flex: '1 1 auto',
  }),
});<|MERGE_RESOLUTION|>--- conflicted
+++ resolved
@@ -1,8 +1,5 @@
-<<<<<<< HEAD
 import { css, cx } from '@emotion/css';
-=======
 import { useCallback } from 'react';
->>>>>>> da374527
 
 import { CoreApp, DataSourceApi, DataSourceInstanceSettings, getDataSourceRef } from '@grafana/data';
 import { selectors } from '@grafana/e2e-selectors';
@@ -365,11 +362,6 @@
     return null;
   }
 
-<<<<<<< HEAD
-=======
-  const showAddButton = !isSharedDashboardQuery(dsSettings.name);
-
->>>>>>> da374527
   const onSelectQueryFromLibrary = async (query: DataQuery) => {
     // ensure all queries explicitly define a datasource
     const enrichedQueries = queries.map((q) =>
@@ -460,30 +452,15 @@
             </>
           )}
           {canAddExpressions && (
-            <ExpressionTypeDropdown handleOnSelect={model.onAddExpressionOfType}>
+            <ExpressionTypeDropdown handleOnSelect={handleAddExpression}>
               <Button icon="plus" variant="secondary" data-testid={selectors.components.QueryTab.addExpression}>
                 <Trans i18nKey="dashboard-scene.panel-data-queries-tab-rendered.expression">Expression&nbsp;</Trans>
               </Button>
-<<<<<<< HEAD
             </ExpressionTypeDropdown>
           )}
           {model.renderExtraActions()}
         </Stack>
       )}
-=======
-            )}
-          </>
-        )}
-        {config.expressionsEnabled && model.isExpressionsSupported(dsSettings) && (
-          <ExpressionTypeDropdown handleOnSelect={handleAddExpression}>
-            <Button icon="plus" variant="secondary" data-testid={selectors.components.QueryTab.addExpression}>
-              <Trans i18nKey="dashboard-scene.panel-data-queries-tab-rendered.expression">Expression&nbsp;</Trans>
-            </Button>
-          </ExpressionTypeDropdown>
-        )}
-        {model.renderExtraActions()}
-      </Stack>
->>>>>>> da374527
     </div>
   );
 }
