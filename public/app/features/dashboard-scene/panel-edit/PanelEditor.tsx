import * as H from 'history';
import { debounce } from 'lodash';

import { NavIndex, PanelPlugin } from '@grafana/data';
import { t } from '@grafana/i18n';
import { config, locationService } from '@grafana/runtime';
import {
  NewSceneObjectAddedEvent,
  PanelBuilders,
  SceneDataTransformer,
  SceneObjectBase,
  SceneObjectRef,
  SceneObjectState,
  SceneObjectStateChangedEvent,
  SceneQueryRunner,
  sceneGraph,
  sceneUtils,
  VizPanel,
  isSceneObject,
} from '@grafana/scenes';
import { Panel } from '@grafana/schema';
import { OptionFilter } from 'app/features/dashboard/components/PanelEditor/OptionsPaneOptions';
import { getLastUsedDatasourceFromStorage } from 'app/features/dashboard/utils/dashboard';
import { saveLibPanel } from 'app/features/library-panels/state/api';
import { getAllSuggestions } from 'app/features/panel/suggestions/getAllSuggestions';

import { DashboardEditActionEvent } from '../edit-pane/shared';
import { DashboardSceneChangeTracker } from '../saving/DashboardSceneChangeTracker';
import { getPanelChanges } from '../saving/getDashboardChanges';
import { UNCONFIGURED_PANEL_PLUGIN_ID } from '../scene/UnconfiguredPanel';
import { DashboardGridItem } from '../scene/layout-default/DashboardGridItem';
import { DashboardLayoutItem, isDashboardLayoutItem } from '../scene/types/DashboardLayoutItem';
import { vizPanelToPanel } from '../serialization/transformSceneToSaveModel';
import { PanelModelCompatibilityWrapper } from '../utils/PanelModelCompatibilityWrapper';
import {
  activateSceneObjectAndParentTree,
  getDashboardSceneFor,
  getLibraryPanelBehavior,
  getPanelIdForVizPanel,
} from '../utils/utils';

import { DataProviderSharer } from './PanelDataPane/DataProviderSharer';
import { PanelDataPane } from './PanelDataPane/PanelDataPane';
import { PanelEditorRenderer } from './PanelEditorRenderer';
import { PanelOptionsPane } from './PanelOptionsPane';

export interface PanelEditorState extends SceneObjectState {
  isNewPanel: boolean;
  isDirty?: boolean;
  optionsPane?: PanelOptionsPane;
  dataPane?: PanelDataPane;
  panelRef: SceneObjectRef<VizPanel>;
  showLibraryPanelSaveModal?: boolean;
  showLibraryPanelUnlinkModal?: boolean;
  tableView?: VizPanel;
  pluginLoadErrror?: string;
  /**
   * Waiting for library panel or panel plugin to load
   */
  isInitializing?: boolean;
}

export class PanelEditor extends SceneObjectBase<PanelEditorState> {
  static Component = PanelEditorRenderer;

  private _layoutItemState?: SceneObjectState;
  private _layoutItem: DashboardLayoutItem;
  private _originalSaveModel!: Panel;
  private _changesHaveBeenMade = false;

  public constructor(state: PanelEditorState) {
    super(state);

    const panel = this.state.panelRef.resolve();
    const layoutItem = panel.parent;
    if (!layoutItem || !isDashboardLayoutItem(layoutItem)) {
      throw new Error('Panel must have a parent of type DashboardLayoutItem');
    }

    this._layoutItem = layoutItem;

    this.setOriginalState(this.state.panelRef);
    this.addActivationHandler(this._activationHandler.bind(this));
  }

  private _activationHandler() {
    const panel = this.state.panelRef.resolve();

    if (panel.state.pluginId === UNCONFIGURED_PANEL_PLUGIN_ID) {
      if (config.featureToggles.newVizSuggestions) {
        this._autoSelectVisualization(panel);
      } else {
        panel.changePluginType('timeseries');
      }
    }

    this._subs.add(
      this._layoutItem.subscribeToEvent(DashboardEditActionEvent, ({ payload }) => {
        // TODO add support for undo/redo within panel edit
        payload.perform();
      })
    );

    const deactivateParents = activateSceneObjectAndParentTree(panel);

    // Ensure headerActions are activated
    const headerActions = panel.state.headerActions;
    if (headerActions) {
      (Array.isArray(headerActions) ? headerActions : [headerActions]).forEach((action) => {
        if (isSceneObject(action)) {
          action.activate();
        }
      });
    }

    this.waitForPlugin();

    return () => {
      this.commitChanges();

      if (deactivateParents) {
        deactivateParents();
      }
    };
  }

  private async _autoSelectVisualization(panel: VizPanel) {
    const dataObject = sceneGraph.getData(panel);

    this._subs.add(
      dataObject.subscribeToState(async () => {
        const { data } = dataObject.state;
<<<<<<< HEAD
        const hasData =
          data && data?.series && data.series.length > 0 && !data.series.every((frame) => frame.length === 0);
=======
        const hasData = data && data.series && data.series.length > 0 && data.series.some((frame) => frame.length > 0);
>>>>>>> 20765a83

        if (hasData && panel.state.pluginId === UNCONFIGURED_PANEL_PLUGIN_ID) {
          const panelModel = new PanelModelCompatibilityWrapper(panel);
          const suggestions = await getAllSuggestions(data, panelModel);

          if (suggestions.length > 0) {
            const defaultFirstSuggestion = suggestions[0];
            await panel.changePluginType(
              defaultFirstSuggestion.pluginId,
              defaultFirstSuggestion.options,
              defaultFirstSuggestion.fieldConfig
            );
          }
        }
      })
    );
  }

  private commitChanges() {
    if (!this.state.isDirty && !this._changesHaveBeenMade) {
      // Nothing to commit
      return;
    }

    const layoutItem = this._layoutItem;
    const changedState = layoutItem.state;
    const originalState = this._layoutItemState!;

    // Temp fix for old edit mode
    if (this._layoutItem instanceof DashboardGridItem && !config.featureToggles.dashboardNewLayouts) {
      this._layoutItem.handleEditChange();
      return;
    }

    const editAction = new DashboardEditActionEvent({
      description: t('dashboard.edit-actions.panel-edit', 'Panel changes'),
      source: this._layoutItem,
      perform: () => {
        // Because panel edit makes changes directly to layout item & panel
        // we only need to do this in case we want to re-perform after undo
        if (layoutItem.state !== changedState) {
          layoutItem.setState(changedState);
        }
      },
      undo: () => layoutItem!.setState(originalState),
    });

    // sadly we cannot publish this event directly here as the main dashboard edit / undo system
    // is not active while panel edit is active so we have to let the edit pane (which owns undo/redo)
    // publish this event when it activates
    const dashboard = getDashboardSceneFor(this);
    dashboard.state.editPane.setPanelEditAction(editAction);
  }

  private waitForPlugin(retry = 0) {
    const panel = this.getPanel();
    const plugin = panel.getPlugin();

    if (!plugin || plugin.meta.id !== panel.state.pluginId) {
      if (retry < 100) {
        setTimeout(() => this.waitForPlugin(retry + 1), retry * 10);
      } else {
        this.setState({ pluginLoadErrror: 'Failed to load panel plugin' });
      }
      return;
    }

    this.gotPanelPlugin(plugin);
  }

  private setOriginalState(panelRef: SceneObjectRef<VizPanel>) {
    const panel = panelRef.resolve();

    this._originalSaveModel = vizPanelToPanel(panel);
    this._layoutItemState = sceneUtils.cloneSceneObjectState(this._layoutItem.state);
  }

  /**
   * Useful for testing to turn on debounce
   */
  public debounceSaveModelDiff = true;

  /**
   * Subscribe to state changes and check if the save model has changed
   */
  private _setupChangeDetection() {
    const panel = this.state.panelRef.resolve();
    const performSaveModelDiff = () => {
      const { hasChanges } = getPanelChanges(this._originalSaveModel, vizPanelToPanel(panel));
      this.setState({ isDirty: hasChanges });
    };

    const performSaveModelDiffDebounced = this.debounceSaveModelDiff
      ? debounce(performSaveModelDiff, 250)
      : performSaveModelDiff;

    const handleStateChange = (event: SceneObjectStateChangedEvent) => {
      if (DashboardSceneChangeTracker.isUpdatingPersistedState(event)) {
        performSaveModelDiffDebounced();
      }
    };

    // Subscribe to state changes on the parent (layout item) so we do not miss state changes on the layout item
    this._subs.add(this._layoutItem.subscribeToEvent(SceneObjectStateChangedEvent, handleStateChange));
  }

  public getPanel(): VizPanel {
    return this.state.panelRef?.resolve();
  }

  private gotPanelPlugin(plugin: PanelPlugin) {
    const panel = this.getPanel();

    // First time initialization
    if (this.state.isInitializing) {
      this.setOriginalState(this.state.panelRef);

      this._setupChangeDetection();
      this._updateDataPane(plugin);

      // Listen for panel plugin changes
      this._subs.add(
        panel.subscribeToState((n, p) => {
          if (n.pluginId !== p.pluginId) {
            this.waitForPlugin();
          }
        })
      );

      const isUnconfigured = Boolean(
        config.featureToggles.newVizSuggestions && panel.state.pluginId === UNCONFIGURED_PANEL_PLUGIN_ID
      );

      // Setup options pane
      this.setState({
        optionsPane: new PanelOptionsPane({
          panelRef: this.state.panelRef,
          searchQuery: '',
          listMode: OptionFilter.All,
          isVizPickerOpen: isUnconfigured,
        }),
        isInitializing: false,
      });
    } else {
      // plugin changed after first time initialization
      // Just update data pane
      this._updateDataPane(plugin);
    }
  }

  private _updateDataPane(plugin: PanelPlugin) {
    const skipDataQuery = plugin.meta.skipDataQuery;

    const panel = this.state.panelRef.resolve();

    if (skipDataQuery) {
      if (this.state.dataPane) {
        locationService.partial({ tab: null }, true);
        this.setState({ dataPane: undefined });
      }

      // clean up data provider when switching from data to non data panel
      if (panel.state.$data) {
        panel.setState({ $data: undefined });
      }
    }

    if (!skipDataQuery) {
      if (!this.state.dataPane) {
        const dataPane = PanelDataPane.createFor(this.getPanel());
        this.setState({ dataPane });
        // This is to notify UrlSyncManager that a new object has been added to scene that requires url sync
        this.publishEvent(new NewSceneObjectAddedEvent(dataPane), true);
      }

      // add data provider when switching from non data to data panel
      if (!panel.state.$data) {
        let ds = getLastUsedDatasourceFromStorage(getDashboardSceneFor(this).state.uid!)?.datasourceUid;
        if (!ds) {
          ds = config.defaultDatasource;
        }

        panel.setState({
          $data: new SceneDataTransformer({
            $data: new SceneQueryRunner({
              datasource: {
                uid: ds,
              },
              queries: [{ refId: 'A' }],
            }),
            transformations: [],
          }),
        });
      }
    }
  }

  public getUrlKey() {
    return this.getPanelId().toString();
  }

  public getPanelId() {
    return getPanelIdForVizPanel(this.state.panelRef.resolve());
  }

  public getPageNav(location: H.Location, navIndex: NavIndex) {
    const dashboard = getDashboardSceneFor(this);

    return {
      text: t('dashboard-scene.panel-editor.text.edit-panel', 'Edit panel'),
      parentItem: dashboard.getPageNav(location, navIndex),
    };
  }

  public onDiscard = () => {
    this.setState({ isDirty: false });

    const panel = this.state.panelRef.resolve();

    if (this.state.isNewPanel) {
      getDashboardSceneFor(this).removePanel(panel);
    } else {
      // Revert any layout element changes
      this._layoutItem!.setState(this._layoutItemState!);
    }

    locationService.partial({ editPanel: null });
  };

  public dashboardSaved() {
    this.setOriginalState(this.state.panelRef);
    this.setState({ isDirty: false });

    // Remember that we have done changes
    this._changesHaveBeenMade = true;
  }

  public onSaveLibraryPanel = () => {
    this.setState({ showLibraryPanelSaveModal: true });
  };

  public onConfirmSaveLibraryPanel = () => {
    saveLibPanel(this.state.panelRef.resolve());
    this.setState({ isDirty: false });
    locationService.partial({ editPanel: null });
  };

  public onDismissLibraryPanelSaveModal = () => {
    this.setState({ showLibraryPanelSaveModal: false });
  };

  public onUnlinkLibraryPanel = () => {
    this.setState({ showLibraryPanelUnlinkModal: true });
  };

  public onDismissUnlinkLibraryPanelModal = () => {
    this.setState({ showLibraryPanelUnlinkModal: false });
  };

  public onConfirmUnlinkLibraryPanel = () => {
    const libPanelBehavior = getLibraryPanelBehavior(this.getPanel());
    if (!libPanelBehavior) {
      return;
    }

    libPanelBehavior.unlink();

    this.setState({ showLibraryPanelUnlinkModal: false });
  };

  public onToggleTableView = () => {
    if (this.state.tableView) {
      this.setState({ tableView: undefined });
      return;
    }

    const panel = this.state.panelRef.resolve();
    const dataProvider = panel.state.$data;
    if (!dataProvider) {
      return;
    }

    this.setState({
      tableView: PanelBuilders.table()
        .setTitle('')
        .setOption('showTypeIcons', true)
        .setOption('showHeader', true)
        .setData(new DataProviderSharer({ source: dataProvider.getRef() }))
        .build(),
    });
  };
}

export function buildPanelEditScene(panel: VizPanel, isNewPanel = false): PanelEditor {
  return new PanelEditor({
    isInitializing: true,
    panelRef: panel.getRef(),
    isNewPanel,
  });
}<|MERGE_RESOLUTION|>--- conflicted
+++ resolved
@@ -130,12 +130,7 @@
     this._subs.add(
       dataObject.subscribeToState(async () => {
         const { data } = dataObject.state;
-<<<<<<< HEAD
-        const hasData =
-          data && data?.series && data.series.length > 0 && !data.series.every((frame) => frame.length === 0);
-=======
         const hasData = data && data.series && data.series.length > 0 && data.series.some((frame) => frame.length > 0);
->>>>>>> 20765a83
 
         if (hasData && panel.state.pluginId === UNCONFIGURED_PANEL_PLUGIN_ID) {
           const panelModel = new PanelModelCompatibilityWrapper(panel);
