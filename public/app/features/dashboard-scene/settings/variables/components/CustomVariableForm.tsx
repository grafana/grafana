import { FormEvent } from 'react';

import { selectors } from '@grafana/e2e-selectors';
<<<<<<< HEAD
import { Trans } from 'app/core/internationalization';
=======
import { Trans, useTranslate } from '@grafana/i18n';
import { CustomVariable, SceneVariable } from '@grafana/scenes';
import { TextArea } from '@grafana/ui';
import { OptionsPaneItemDescriptor } from 'app/features/dashboard/components/PanelEditor/OptionsPaneItemDescriptor';
>>>>>>> e38e07ec

import { VariableLegend } from '../components/VariableLegend';
import { VariableTextAreaField } from '../components/VariableTextAreaField';

import { SelectionOptionsForm } from './SelectionOptionsForm';

interface CustomVariableFormProps {
  query: string;
  multi: boolean;
  allValue?: string | null;
  includeAll: boolean;
  allowCustomValue?: boolean;
  onQueryChange: (event: FormEvent<HTMLTextAreaElement>) => void;
  onMultiChange: (event: FormEvent<HTMLInputElement>) => void;
  onIncludeAllChange: (event: FormEvent<HTMLInputElement>) => void;
  onAllValueChange: (event: FormEvent<HTMLInputElement>) => void;
  onQueryBlur?: (event: FormEvent<HTMLTextAreaElement>) => void;
  onAllValueBlur?: (event: FormEvent<HTMLInputElement>) => void;
  onAllowCustomValueChange?: (event: FormEvent<HTMLInputElement>) => void;
}

export function CustomVariableForm({
  query,
  multi,
  allValue,
  includeAll,
  allowCustomValue,
  onQueryChange,
  onMultiChange,
  onIncludeAllChange,
  onAllValueChange,
  onAllowCustomValueChange,
}: CustomVariableFormProps) {
  return (
    <>
      <VariableLegend>
        <Trans i18nKey="dashboard-scene.custom-variable-form.custom-options">Custom options</Trans>
      </VariableLegend>

      <VariableTextAreaField
        name="Values separated by comma"
        defaultValue={query}
        // eslint-disable-next-line @grafana/no-untranslated-strings
        placeholder="1, 10, mykey : myvalue, myvalue, escaped\,value"
        onBlur={onQueryChange}
        required
        width={52}
        testId={selectors.pages.Dashboard.Settings.Variables.Edit.CustomVariable.customValueInput}
      />
      <VariableLegend>
        <Trans i18nKey="dashboard-scene.custom-variable-form.selection-options">Selection options</Trans>
      </VariableLegend>
      <SelectionOptionsForm
        multi={multi}
        includeAll={includeAll}
        allValue={allValue}
        allowCustomValue={allowCustomValue}
        onMultiChange={onMultiChange}
        onIncludeAllChange={onIncludeAllChange}
        onAllValueChange={onAllValueChange}
        onAllowCustomValueChange={onAllowCustomValueChange}
      />
    </>
  );
<<<<<<< HEAD
=======
}

export function getCustomVariableOptions(variable: SceneVariable): OptionsPaneItemDescriptor[] {
  const { t } = useTranslate();

  if (!(variable instanceof CustomVariable)) {
    return [];
  }

  return [
    new OptionsPaneItemDescriptor({
      title: t('dashboard.edit-pane.variable.custom-options.values', 'Values separated by comma'),
      render: () => <ValuesTextField variable={variable} />,
    }),
  ];
}

function ValuesTextField({ variable }: { variable: CustomVariable }) {
  const { query } = variable.useState();
  const { t } = useTranslate();

  const onBlur = async (event: FormEvent<HTMLTextAreaElement>) => {
    variable.setState({ query: event.currentTarget.value });
    await lastValueFrom(variable.validateAndUpdate!());
  };

  return (
    <TextArea
      rows={2}
      defaultValue={query}
      onBlur={onBlur}
      placeholder={t(
        'dashboard.edit-pane.variable.custom-options.values-placeholder',
        '1, 10, mykey : myvalue, myvalue, escaped\,value'
      )}
      required
      data-testid={selectors.pages.Dashboard.Settings.Variables.Edit.CustomVariable.customValueInput}
    />
  );
>>>>>>> e38e07ec
}<|MERGE_RESOLUTION|>--- conflicted
+++ resolved
@@ -1,14 +1,11 @@
 import { FormEvent } from 'react';
+import { lastValueFrom } from 'rxjs';
 
 import { selectors } from '@grafana/e2e-selectors';
-<<<<<<< HEAD
-import { Trans } from 'app/core/internationalization';
-=======
 import { Trans, useTranslate } from '@grafana/i18n';
 import { CustomVariable, SceneVariable } from '@grafana/scenes';
 import { TextArea } from '@grafana/ui';
 import { OptionsPaneItemDescriptor } from 'app/features/dashboard/components/PanelEditor/OptionsPaneItemDescriptor';
->>>>>>> e38e07ec
 
 import { VariableLegend } from '../components/VariableLegend';
 import { VariableTextAreaField } from '../components/VariableTextAreaField';
@@ -73,8 +70,6 @@
       />
     </>
   );
-<<<<<<< HEAD
-=======
 }
 
 export function getCustomVariableOptions(variable: SceneVariable): OptionsPaneItemDescriptor[] {
@@ -114,5 +109,4 @@
       data-testid={selectors.pages.Dashboard.Settings.Variables.Edit.CustomVariable.customValueInput}
     />
   );
->>>>>>> e38e07ec
 }