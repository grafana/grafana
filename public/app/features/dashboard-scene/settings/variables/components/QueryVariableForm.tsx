import { FormEvent, useCallback } from 'react';
import { useAsync } from 'react-use';

import { DataSourceInstanceSettings, SelectableValue, TimeRange, VariableRegexApplyTo } from '@grafana/data';
import { selectors } from '@grafana/e2e-selectors';
import { Trans, t } from '@grafana/i18n';
import { getDataSourceSrv } from '@grafana/runtime';
import { QueryVariable } from '@grafana/scenes';
import { DataSourceRef, VariableRefresh, VariableSort } from '@grafana/schema';
<<<<<<< HEAD
import { Box, Field, TextLink } from '@grafana/ui';
=======
import { Field } from '@grafana/ui';
>>>>>>> 5ecfc79e
import { QueryEditor } from 'app/features/dashboard-scene/settings/variables/components/QueryEditor';
import { QueryVariableRegexForm } from 'app/features/dashboard-scene/settings/variables/components/QueryVariableRegexForm';
import { SelectionOptionsForm } from 'app/features/dashboard-scene/settings/variables/components/SelectionOptionsForm';
import { DataSourcePicker } from 'app/features/datasources/components/picker/DataSourcePicker';
import { getVariableQueryEditor } from 'app/features/variables/editor/getVariableQueryEditor';
import { QueryVariableRefreshSelect } from 'app/features/variables/query/QueryVariableRefreshSelect';
import { QueryVariableSortSelect } from 'app/features/variables/query/QueryVariableSortSelect';
import {
  QueryVariableStaticOptions,
  StaticOptionsOrderType,
  StaticOptionsType,
} from 'app/features/variables/query/QueryVariableStaticOptions';

import { VariableLegend } from './VariableLegend';

type VariableQueryType = QueryVariable['state']['query'];

interface QueryVariableEditorFormProps {
  datasource?: DataSourceRef;
  onDataSourceChange: (dsSettings: DataSourceInstanceSettings, preserveQuery?: boolean) => void;
  query: VariableQueryType;
  onQueryChange: (query: VariableQueryType) => void;
  onLegacyQueryChange: (query: VariableQueryType, definition: string) => void;
  timeRange: TimeRange;
  regex: string | null;
  onRegExChange: (event: FormEvent<HTMLTextAreaElement>) => void;
<<<<<<< HEAD
  disableRegexEdition?: boolean;
=======
  regexApplyTo?: VariableRegexApplyTo;
  onRegexApplyToChange?: (event: VariableRegexApplyTo) => void;
>>>>>>> 5ecfc79e
  sort: VariableSort;
  onSortChange: (option: SelectableValue<VariableSort>) => void;
  refresh: VariableRefresh;
  onRefreshChange: (option: VariableRefresh) => void;
  isMulti: boolean;
  onMultiChange: (event: FormEvent<HTMLInputElement>) => void;
  allowCustomValue?: boolean;
  onAllowCustomValueChange?: (event: FormEvent<HTMLInputElement>) => void;
  disableAllowCustomValue?: boolean;
  includeAll: boolean;
  onIncludeAllChange: (event: FormEvent<HTMLInputElement>) => void;
  allValue: string;
  onAllValueChange: (event: FormEvent<HTMLInputElement>) => void;
  disableCustomAllValue?: boolean;
  staticOptions?: StaticOptionsType;
  staticOptionsOrder?: StaticOptionsOrderType;
  onStaticOptionsChange?: (staticOptions: StaticOptionsType) => void;
  onStaticOptionsOrderChange?: (staticOptionsOrder: StaticOptionsOrderType) => void;
  disableStaticOptions?: boolean;
}

export function QueryVariableEditorForm({
  datasource: datasourceRef,
  onDataSourceChange,
  query,
  onQueryChange,
  onLegacyQueryChange,
  timeRange,
  regex,
  onRegExChange,
<<<<<<< HEAD
  disableRegexEdition,
=======
  regexApplyTo,
  onRegexApplyToChange,
>>>>>>> 5ecfc79e
  sort,
  onSortChange,
  refresh,
  onRefreshChange,
  isMulti,
  onMultiChange,
  allowCustomValue,
  onAllowCustomValueChange,
  disableAllowCustomValue,
  includeAll,
  onIncludeAllChange,
  allValue,
  onAllValueChange,
  disableCustomAllValue,
  staticOptions,
  staticOptionsOrder,
  onStaticOptionsChange,
  onStaticOptionsOrderChange,
  disableStaticOptions,
}: QueryVariableEditorFormProps) {
  const { value: dsConfig } = useAsync(async () => {
    const datasource = await getDataSourceSrv().get(datasourceRef ?? '');
    const VariableQueryEditor = await getVariableQueryEditor(datasource);
    const defaultQuery = datasource?.variables?.getDefaultQuery?.();

    if (!query && defaultQuery) {
      const query =
        typeof defaultQuery === 'string' ? defaultQuery : { ...defaultQuery, refId: defaultQuery.refId ?? 'A' };
      onQueryChange(query);
    }

    // update data source if it is not defined in variable model
    if (!datasourceRef) {
      const instanceSettings = getDataSourceSrv().getInstanceSettings({ type: datasource.type, uid: datasource.uid });
      if (instanceSettings) {
        onDataSourceChange(instanceSettings, true);
      }
    }

    return { datasource, VariableQueryEditor };
  }, [datasourceRef]);

  // adjusting type miss match between DataSourcePicker onChange and onDataSourceChange
  const datasourceChangeHandler = useCallback(
    (dsSettings: DataSourceInstanceSettings) => onDataSourceChange(dsSettings),
    [onDataSourceChange]
  );

  const { datasource, VariableQueryEditor } = dsConfig ?? {};

  return (
    <>
      <VariableLegend>
        <Trans i18nKey="dashboard-scene.query-variable-editor-form.query-options">Query options</Trans>
      </VariableLegend>
      <Field
        label={t('dashboard-scene.query-variable-editor-form.label-data-source', 'Data source')}
        htmlFor="data-source-picker"
        noMargin
      >
        <DataSourcePicker current={datasourceRef} onChange={datasourceChangeHandler} variables={true} width={30} />
      </Field>

      {datasource && VariableQueryEditor && (
        <Box marginBottom={2}>
          <QueryEditor
            onQueryChange={onQueryChange}
            onLegacyQueryChange={onLegacyQueryChange}
            datasource={datasource}
            query={query}
            VariableQueryEditor={VariableQueryEditor}
            timeRange={timeRange}
          />
        </Box>
      )}

<<<<<<< HEAD
      {!disableRegexEdition && (
        <VariableTextAreaField
          defaultValue={regex ?? ''}
          name={t('dashboard-scene.query-variable-editor-form.name-regex', 'Regex')}
          description={
            <div>
              <Trans i18nKey="dashboard-scene.query-variable-editor-form.description-optional">
                Optional, if you want to extract part of a series name or metric node segment.
              </Trans>
              <br />
              <Trans i18nKey="dashboard-scene.query-variable-editor-form.description-examples">
                Named capture groups can be used to separate the display text and value (
                <TextLink
                  href="https://grafana.com/docs/grafana/latest/variables/filter-variables-with-regex#filter-and-modify-using-named-text-and-value-capture-groups"
                  external
                >
                  see examples
                </TextLink>
                ).
              </Trans>
            </div>
          }
          // eslint-disable-next-line @grafana/i18n/no-untranslated-strings
          placeholder="/.*-(?<text>.*)-(?<value>.*)-.*/"
          onBlur={onRegExChange}
          testId={selectors.pages.Dashboard.Settings.Variables.Edit.QueryVariable.queryOptionsRegExInputV2}
          width={52}
        />
      )}
=======
      <QueryVariableRegexForm
        regex={regex}
        regexApplyTo={regexApplyTo}
        onRegExChange={onRegExChange}
        onRegexApplyToChange={onRegexApplyToChange}
      />
>>>>>>> 5ecfc79e

      <QueryVariableSortSelect
        testId={selectors.pages.Dashboard.Settings.Variables.Edit.QueryVariable.queryOptionsSortSelectV2}
        onChange={onSortChange}
        sort={sort}
      />

      <QueryVariableRefreshSelect
        testId={selectors.pages.Dashboard.Settings.Variables.Edit.QueryVariable.queryOptionsRefreshSelectV2}
        onChange={onRefreshChange}
        refresh={refresh}
      />

      {!disableStaticOptions && onStaticOptionsChange && onStaticOptionsOrderChange && (
        <QueryVariableStaticOptions
          staticOptions={staticOptions}
          staticOptionsOrder={staticOptionsOrder}
          onStaticOptionsChange={onStaticOptionsChange}
          onStaticOptionsOrderChange={onStaticOptionsOrderChange}
        />
      )}

      <VariableLegend>
        <Trans i18nKey="dashboard-scene.query-variable-editor-form.selection-options">Selection options</Trans>
      </VariableLegend>
      <SelectionOptionsForm
        multi={!!isMulti}
        includeAll={!!includeAll}
        allowCustomValue={allowCustomValue}
        disableAllowCustomValue={disableAllowCustomValue}
        disableCustomAllValue={disableCustomAllValue}
        allValue={allValue}
        onMultiChange={onMultiChange}
        onIncludeAllChange={onIncludeAllChange}
        onAllValueChange={onAllValueChange}
        onAllowCustomValueChange={onAllowCustomValueChange}
      />
    </>
  );
}<|MERGE_RESOLUTION|>--- conflicted
+++ resolved
@@ -7,11 +7,7 @@
 import { getDataSourceSrv } from '@grafana/runtime';
 import { QueryVariable } from '@grafana/scenes';
 import { DataSourceRef, VariableRefresh, VariableSort } from '@grafana/schema';
-<<<<<<< HEAD
-import { Box, Field, TextLink } from '@grafana/ui';
-=======
-import { Field } from '@grafana/ui';
->>>>>>> 5ecfc79e
+import { Box, Field } from '@grafana/ui';
 import { QueryEditor } from 'app/features/dashboard-scene/settings/variables/components/QueryEditor';
 import { QueryVariableRegexForm } from 'app/features/dashboard-scene/settings/variables/components/QueryVariableRegexForm';
 import { SelectionOptionsForm } from 'app/features/dashboard-scene/settings/variables/components/SelectionOptionsForm';
@@ -38,12 +34,9 @@
   timeRange: TimeRange;
   regex: string | null;
   onRegExChange: (event: FormEvent<HTMLTextAreaElement>) => void;
-<<<<<<< HEAD
   disableRegexEdition?: boolean;
-=======
   regexApplyTo?: VariableRegexApplyTo;
   onRegexApplyToChange?: (event: VariableRegexApplyTo) => void;
->>>>>>> 5ecfc79e
   sort: VariableSort;
   onSortChange: (option: SelectableValue<VariableSort>) => void;
   refresh: VariableRefresh;
@@ -74,12 +67,9 @@
   timeRange,
   regex,
   onRegExChange,
-<<<<<<< HEAD
   disableRegexEdition,
-=======
   regexApplyTo,
   onRegexApplyToChange,
->>>>>>> 5ecfc79e
   sort,
   onSortChange,
   refresh,
@@ -156,44 +146,14 @@
         </Box>
       )}
 
-<<<<<<< HEAD
       {!disableRegexEdition && (
-        <VariableTextAreaField
-          defaultValue={regex ?? ''}
-          name={t('dashboard-scene.query-variable-editor-form.name-regex', 'Regex')}
-          description={
-            <div>
-              <Trans i18nKey="dashboard-scene.query-variable-editor-form.description-optional">
-                Optional, if you want to extract part of a series name or metric node segment.
-              </Trans>
-              <br />
-              <Trans i18nKey="dashboard-scene.query-variable-editor-form.description-examples">
-                Named capture groups can be used to separate the display text and value (
-                <TextLink
-                  href="https://grafana.com/docs/grafana/latest/variables/filter-variables-with-regex#filter-and-modify-using-named-text-and-value-capture-groups"
-                  external
-                >
-                  see examples
-                </TextLink>
-                ).
-              </Trans>
-            </div>
-          }
-          // eslint-disable-next-line @grafana/i18n/no-untranslated-strings
-          placeholder="/.*-(?<text>.*)-(?<value>.*)-.*/"
-          onBlur={onRegExChange}
-          testId={selectors.pages.Dashboard.Settings.Variables.Edit.QueryVariable.queryOptionsRegExInputV2}
-          width={52}
+        <QueryVariableRegexForm
+          regex={regex}
+          regexApplyTo={regexApplyTo}
+          onRegExChange={onRegExChange}
+          onRegexApplyToChange={onRegexApplyToChange}
         />
       )}
-=======
-      <QueryVariableRegexForm
-        regex={regex}
-        regexApplyTo={regexApplyTo}
-        onRegExChange={onRegExChange}
-        onRegexApplyToChange={onRegexApplyToChange}
-      />
->>>>>>> 5ecfc79e
 
       <QueryVariableSortSelect
         testId={selectors.pages.Dashboard.Settings.Variables.Edit.QueryVariable.queryOptionsSortSelectV2}
