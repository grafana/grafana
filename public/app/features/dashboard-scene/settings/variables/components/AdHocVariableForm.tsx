import { FormEvent, useCallback } from 'react';

import { DataSourceInstanceSettings, MetricFindValue, readCSV } from '@grafana/data';
import { selectors } from '@grafana/e2e-selectors';
<<<<<<< HEAD
import { Trans, useTranslate } from '@grafana/i18n';
import { DataSourceRef } from '@grafana/schema';
import { Alert, CodeEditor, Field, Switch } from '@grafana/ui';
=======
import { EditorField } from '@grafana/plugin-ui';
import { DataSourceRef } from '@grafana/schema';
import { Alert, CodeEditor, Field, Switch, Box } from '@grafana/ui';
import { Trans, t } from 'app/core/internationalization';
>>>>>>> 06e8b5a2
import { DataSourcePicker } from 'app/features/datasources/components/picker/DataSourcePicker';

import { VariableCheckboxField } from './VariableCheckboxField';
import { VariableLegend } from './VariableLegend';

export interface AdHocVariableFormProps {
  datasource?: DataSourceRef;
  onDataSourceChange: (dsSettings: DataSourceInstanceSettings) => void;
  allowCustomValue?: boolean;
  infoText?: string;
  defaultKeys?: MetricFindValue[];
  onDefaultKeysChange?: (keys?: MetricFindValue[]) => void;
  onAllowCustomValueChange?: (event: FormEvent<HTMLInputElement>) => void;
  inline?: boolean;
  datasourceSupported: boolean;
}

export function AdHocVariableForm({
  datasource,
  infoText,
  allowCustomValue,
  onDataSourceChange,
  onDefaultKeysChange,
  onAllowCustomValueChange,
  defaultKeys,
  inline,
  datasourceSupported,
}: AdHocVariableFormProps) {
  const updateStaticKeys = useCallback(
    (csvContent: string) => {
      const df = readCSV('key,value\n' + csvContent)[0];
      const options = [];
      for (let i = 0; i < df.length; i++) {
        options.push({ text: df.fields[0].values[i], value: df.fields[1].values[i] });
      }

      onDefaultKeysChange?.(options);
    },
    [onDefaultKeysChange]
  );
  const { t } = useTranslate();

  return (
    <>
      {!inline && (
        <VariableLegend>
          <Trans i18nKey="dashboard-scene.ad-hoc-variable-form.adhoc-options">Ad-hoc options</Trans>
        </VariableLegend>
      )}

      <Box marginBottom={2}>
        <EditorField
          label={t('dashboard-scene.ad-hoc-variable-form.label-data-source', 'Data source')}
          htmlFor="data-source-picker"
          tooltip={infoText}
        >
          <DataSourcePicker current={datasource} onChange={onDataSourceChange} width={30} variables={true} noDefault />
        </EditorField>
      </Box>

      {datasourceSupported === false ? (
        <Alert
          title={t(
            'dashboard-scene.ad-hoc-variable-form.alert-not-supported',
            'This data source does not support ad hoc filters'
          )}
          severity="warning"
          data-testid={selectors.pages.Dashboard.Settings.Variables.Edit.AdHocFiltersVariable.infoText}
        />
      ) : null}

      {datasourceSupported && onDefaultKeysChange && (
        <>
          <Field
            label={t(
              'dashboard-scene.ad-hoc-variable-form.label-use-static-key-dimensions',
              'Use static key dimensions'
            )}
            description={t(
              'dashboard-scene.ad-hoc-variable-form.description-provide-dimensions-as-csv-dimension-name-dimension-id',
              'Provide dimensions as CSV: {{name}}, {{value}}',
              { name: 'dimensionName', value: 'dimensionId' }
            )}
          >
            <Switch
              data-testid={selectors.pages.Dashboard.Settings.Variables.Edit.AdHocFiltersVariable.modeToggle}
              value={defaultKeys !== undefined}
              onChange={(e) => {
                if (defaultKeys === undefined) {
                  onDefaultKeysChange([]);
                } else {
                  onDefaultKeysChange(undefined);
                }
              }}
            />
          </Field>

          {defaultKeys !== undefined && (
            <CodeEditor
              height={300}
              language="csv"
              value={defaultKeys.map((o) => `${o.text},${o.value}`).join('\n')}
              onBlur={updateStaticKeys}
              onSave={updateStaticKeys}
              showMiniMap={false}
              showLineNumbers={true}
            />
          )}
        </>
      )}

      {datasourceSupported && onAllowCustomValueChange && (
        <VariableCheckboxField
          value={allowCustomValue ?? true}
          name="Allow custom values"
          description={t(
            'dashboard-scene.ad-hoc-variable-form.description-enables-users-custom-values',
            'Enables users to add custom values to the list'
          )}
          onChange={onAllowCustomValueChange}
          testId={selectors.pages.Dashboard.Settings.Variables.Edit.General.selectionOptionsAllowCustomValueSwitch}
        />
      )}
    </>
  );
}<|MERGE_RESOLUTION|>--- conflicted
+++ resolved
@@ -2,16 +2,10 @@
 
 import { DataSourceInstanceSettings, MetricFindValue, readCSV } from '@grafana/data';
 import { selectors } from '@grafana/e2e-selectors';
-<<<<<<< HEAD
 import { Trans, useTranslate } from '@grafana/i18n';
-import { DataSourceRef } from '@grafana/schema';
-import { Alert, CodeEditor, Field, Switch } from '@grafana/ui';
-=======
 import { EditorField } from '@grafana/plugin-ui';
 import { DataSourceRef } from '@grafana/schema';
 import { Alert, CodeEditor, Field, Switch, Box } from '@grafana/ui';
-import { Trans, t } from 'app/core/internationalization';
->>>>>>> 06e8b5a2
 import { DataSourcePicker } from 'app/features/datasources/components/picker/DataSourcePicker';
 
 import { VariableCheckboxField } from './VariableCheckboxField';
