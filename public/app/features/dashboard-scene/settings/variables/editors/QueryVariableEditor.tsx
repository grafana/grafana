--- conflicted
+++ resolved
@@ -1,17 +1,13 @@
-import { useState, FormEvent, useMemo, useEffect } from 'react';
+import { FormEvent, useEffect, useMemo, useState } from 'react';
 import { useAsync } from 'react-use';
 
-import { SelectableValue, DataSourceInstanceSettings, getDataSourceRef, VariableRegexApplyTo } from '@grafana/data';
+import { DataSourceInstanceSettings, getDataSourceRef, SelectableValue, VariableRegexApplyTo } from '@grafana/data';
 import { selectors } from '@grafana/e2e-selectors';
-import { Trans, t } from '@grafana/i18n';
+import { t, Trans } from '@grafana/i18n';
 import { getDataSourceSrv } from '@grafana/runtime';
 import { QueryVariable, sceneGraph, SceneVariable } from '@grafana/scenes';
 import { VariableRefresh, VariableSort } from '@grafana/schema';
-<<<<<<< HEAD
 import { Box, Button, Field, Modal, Switch, TextLink } from '@grafana/ui';
-=======
-import { Box, Button, Field, Modal } from '@grafana/ui';
->>>>>>> 5ecfc79e
 import { OptionsPaneItemDescriptor } from 'app/features/dashboard/components/PanelEditor/OptionsPaneItemDescriptor';
 import { QueryEditor } from 'app/features/dashboard-scene/settings/variables/components/QueryEditor';
 import { QueryVariableRegexForm } from 'app/features/dashboard-scene/settings/variables/components/QueryVariableRegexForm';
@@ -124,11 +120,8 @@
       regex={regex}
       regexApplyTo={regexApplyTo}
       onRegExChange={onRegExChange}
-<<<<<<< HEAD
       disableRegexEdition={hasMultiProps}
-=======
       onRegexApplyToChange={onRegexApplyToChange}
->>>>>>> 5ecfc79e
       sort={sort}
       onSortChange={onSortChange}
       refresh={refresh}
@@ -334,44 +327,14 @@
         </Box>
       )}
 
-<<<<<<< HEAD
       {!returnsMultiProps && (
-        <VariableTextAreaField
-          defaultValue={regex ?? ''}
-          name={t('dashboard-scene.query-variable-editor-form.name-regex', 'Regex')}
-          description={
-            <div>
-              <Trans i18nKey="dashboard-scene.query-variable-editor-form.description-optional">
-                Optional, if you want to extract part of a series name or metric node segment.
-              </Trans>
-              <br />
-              <Trans i18nKey="dashboard-scene.query-variable-editor-form.description-examples">
-                Named capture groups can be used to separate the display text and value (
-                <TextLink
-                  href="https://grafana.com/docs/grafana/latest/variables/filter-variables-with-regex#filter-and-modify-using-named-text-and-value-capture-groups"
-                  external
-                >
-                  see examples
-                </TextLink>
-                ).
-              </Trans>
-            </div>
-          }
-          // eslint-disable-next-line @grafana/i18n/no-untranslated-strings
-          placeholder="/.*-(?<text>.*)-(?<value>.*)-.*/"
-          onBlur={onRegExChange}
-          testId={selectors.pages.Dashboard.Settings.Variables.Edit.QueryVariable.queryOptionsRegExInputV2}
-          width={52}
+        <QueryVariableRegexForm
+          regex={regex}
+          regexApplyTo={regexApplyTo}
+          onRegExChange={onRegExChange}
+          onRegexApplyToChange={onRegexApplyToChange}
         />
       )}
-=======
-      <QueryVariableRegexForm
-        regex={regex}
-        regexApplyTo={regexApplyTo}
-        onRegExChange={onRegExChange}
-        onRegexApplyToChange={onRegexApplyToChange}
-      />
->>>>>>> 5ecfc79e
 
       <QueryVariableSortSelect
         testId={selectors.pages.Dashboard.Settings.Variables.Edit.QueryVariable.queryOptionsSortSelectV2}
