import { isObject } from 'lodash';
import { FormEvent, useCallback, useState } from 'react';

<<<<<<< HEAD
import { CustomVariableModel, shallowCompare } from '@grafana/data';
import { t } from '@grafana/i18n';
import { CustomVariable, SceneVariable } from '@grafana/scenes';
=======
import { CustomVariable } from '@grafana/scenes';
>>>>>>> f2c30cbb

import { CustomVariableForm } from '../../components/CustomVariableForm';

interface CustomVariableEditorProps {
  variable: CustomVariable;
  onRunQuery: () => void;
}

export function CustomVariableEditor({ variable, onRunQuery }: CustomVariableEditorProps) {
  const { query, valuesFormat, isMulti, allValue, includeAll, allowCustomValue } = variable.useState();
  const [queryValidationError, setQueryValidationError] = useState<Error>();

  const [prevQuery, setPrevQuery] = useState('');
  const onValuesFormatChange = useCallback(
    (format: CustomVariableModel['valuesFormat']) => {
      variable.setState({ query: prevQuery });
      variable.setState({ value: isMulti ? [] : undefined });
      variable.setState({ valuesFormat: format });
      variable.setState({ allowCustomValue: false });
      variable.setState({ allValue: undefined });
      onRunQuery();

      setQueryValidationError(undefined);
      if (query !== prevQuery) {
        setPrevQuery(query);
      }
    },
    [isMulti, onRunQuery, prevQuery, query, variable]
  );

  const onMultiChange = useCallback(
    (event: FormEvent<HTMLInputElement>) => {
      variable.setState({ isMulti: event.currentTarget.checked });
    },
    [variable]
  );

  const onIncludeAllChange = useCallback(
    (event: FormEvent<HTMLInputElement>) => {
      variable.setState({ includeAll: event.currentTarget.checked });
    },
    [variable]
  );

  const onQueryChange = useCallback(
    (event: FormEvent<HTMLTextAreaElement>) => {
      setPrevQuery('');

      if (valuesFormat === 'json') {
        const validationError = validateJsonQuery(event.currentTarget.value);
        setQueryValidationError(validationError);
        if (validationError) {
          return;
        }
      }

      variable.setState({ query: event.currentTarget.value });
      onRunQuery();
    },
    [valuesFormat, variable, onRunQuery]
  );

  const onAllValueChange = useCallback(
    (event: FormEvent<HTMLInputElement>) => {
      variable.setState({ allValue: event.currentTarget.value });
    },
    [variable]
  );

  const onAllowCustomValueChange = useCallback(
    (event: FormEvent<HTMLInputElement>) => {
      variable.setState({ allowCustomValue: event.currentTarget.checked });
    },
    [variable]
  );

  return (
    <CustomVariableForm
      query={query ?? ''}
      valuesFormat={valuesFormat ?? 'csv'}
      multi={!!isMulti}
      allValue={allValue ?? ''}
      includeAll={!!includeAll}
      allowCustomValue={allowCustomValue}
      queryValidationError={queryValidationError}
      onQueryChange={onQueryChange}
      onMultiChange={onMultiChange}
      onIncludeAllChange={onIncludeAllChange}
      onAllValueChange={onAllValueChange}
      onAllowCustomValueChange={onAllowCustomValueChange}
      onValuesFormatChange={onValuesFormatChange}
    />
  );
<<<<<<< HEAD
}

export function getCustomVariableOptions(variable: SceneVariable): OptionsPaneItemDescriptor[] {
  if (!(variable instanceof CustomVariable)) {
    return [];
  }

  return [
    new OptionsPaneItemDescriptor({
      title: t('dashboard.edit-pane.variable.custom-options.values', 'Values separated by comma'),
      id: 'custom-variable-values',
      render: ({ props }) => <PaneItem id={props.id} variable={variable} />,
    }),
  ];
}

export const validateJsonQuery = (rawQuery: string): Error | undefined => {
  const query = rawQuery.trim();
  if (!query) {
    return;
  }

  try {
    const options = JSON.parse(query);

    if (!Array.isArray(options)) {
      throw new Error('Enter a valid JSON array of objects');
    }

    if (!options.length) {
      return;
    }

    let errorIndex = options.findIndex((item) => !isObject(item));
    if (errorIndex !== -1) {
      throw new Error(`All items must be objects. The item at index ${errorIndex} is not an object.`);
    }

    const keys = Object.keys(options[0]);
    if (!keys.includes('value')) {
      throw new Error('Each object in the array must include at least a "value" property');
    }
    if (keys.includes('')) {
      throw new Error('Object property names cannot be empty strings');
    }

    errorIndex = options.findIndex((o) => !shallowCompare(keys, Object.keys(o)));
    if (errorIndex !== -1) {
      throw new Error(
        `All objects must have the same set of properties. The object at index ${errorIndex} does not match the expected properties`
      );
    }

    return;
  } catch (error) {
    // eslint-disable-next-line @typescript-eslint/consistent-type-assertions
    return error as Error;
  }
};
=======
}
>>>>>>> f2c30cbb
<|MERGE_RESOLUTION|>--- conflicted
+++ resolved
@@ -1,15 +1,14 @@
 import { isObject } from 'lodash';
 import { FormEvent, useCallback, useState } from 'react';
 
-<<<<<<< HEAD
 import { CustomVariableModel, shallowCompare } from '@grafana/data';
 import { t } from '@grafana/i18n';
 import { CustomVariable, SceneVariable } from '@grafana/scenes';
-=======
-import { CustomVariable } from '@grafana/scenes';
->>>>>>> f2c30cbb
+import { OptionsPaneItemDescriptor } from 'app/features/dashboard/components/PanelEditor/OptionsPaneItemDescriptor';
 
 import { CustomVariableForm } from '../../components/CustomVariableForm';
+
+import { PaneItem } from './PaneItem';
 
 interface CustomVariableEditorProps {
   variable: CustomVariable;
@@ -101,7 +100,6 @@
       onValuesFormatChange={onValuesFormatChange}
     />
   );
-<<<<<<< HEAD
 }
 
 export function getCustomVariableOptions(variable: SceneVariable): OptionsPaneItemDescriptor[] {
@@ -160,7 +158,4 @@
     // eslint-disable-next-line @typescript-eslint/consistent-type-assertions
     return error as Error;
   }
-};
-=======
-}
->>>>>>> f2c30cbb
+};