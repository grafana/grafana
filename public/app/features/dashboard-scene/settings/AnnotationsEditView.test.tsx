--- conflicted
+++ resolved
@@ -1,20 +1,7 @@
 import { map, of } from 'rxjs';
 
 import { AnnotationQuery, DataQueryRequest, DataSourceApi, LoadingState, PanelData } from '@grafana/data';
-<<<<<<< HEAD
-import { getPanelPlugin } from '@grafana/data/test/__mocks__/pluginMocks';
-import { setPluginImportUtils } from '@grafana/runtime';
-import {
-  SceneDataLayerSet,
-  SceneGridItem,
-  SceneGridLayout,
-  SceneTimeRange,
-  VizPanel,
-  dataLayers,
-} from '@grafana/scenes';
-=======
-import { SceneDataLayers, SceneGridLayout, SceneTimeRange, dataLayers } from '@grafana/scenes';
->>>>>>> a64977d1
+import { SceneDataLayerSet, SceneGridLayout, SceneTimeRange, dataLayers } from '@grafana/scenes';
 
 import { AlertStatesDataLayer } from '../scene/AlertStatesDataLayer';
 import { DashboardAnnotationsDataLayer } from '../scene/DashboardAnnotationsDataLayer';
