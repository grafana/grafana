--- conflicted
+++ resolved
@@ -28,22 +28,8 @@
   type: 'prometheus',
 });
 
-<<<<<<< HEAD
-jest.mock('@grafana/runtime/src/services/dataSourceSrv', () => ({
-  ...jest.requireActual('@grafana/runtime/src/services/dataSourceSrv'),
-=======
 jest.mock('@grafana/runtime', () => ({
   ...jest.requireActual('@grafana/runtime'),
-  getAngularLoader: () => ({
-    load: () => ({
-      destroy: jest.fn(),
-      digest: jest.fn(),
-      getScope: () => ({
-        $watch: jest.fn(),
-      }),
-    }),
-  }),
->>>>>>> 991b016d
   getDataSourceSrv: () => ({
     get: async () => ({
       ...defaultDatasource,
