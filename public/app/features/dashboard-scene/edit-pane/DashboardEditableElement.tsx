--- conflicted
+++ resolved
@@ -19,10 +19,10 @@
 ): OptionsPaneCategoryDescriptor[] {
   // When layout changes we need to update options list
   const { body } = dashboard.useState();
+  const dashboardTitleInputId = useId();
+  const dashboardDescriptionInputId = useId();
 
   const dashboardOptions = useMemo(() => {
-    const dashboardTitleInputId = 'dashboard-title-input';
-    const dashboardDescriptionInputId = 'dashboard-description-input';
     const editPaneHeaderOptions = new OptionsPaneCategoryDescriptor({ title: '', id: 'dashboard-options' })
       .addItem(
         new OptionsPaneItemDescriptor({
@@ -40,7 +40,7 @@
       );
 
     return editPaneHeaderOptions;
-  }, [dashboard]);
+  }, [dashboard, dashboardDescriptionInputId, dashboardTitleInputId]);
 
   const layoutCategory = useLayoutCategory(body);
 
@@ -65,42 +65,7 @@
     return [$variables!, ...body.getOutlineChildren()];
   }
 
-<<<<<<< HEAD
   public useEditPaneOptions = useEditPaneOptions.bind(this, this.dashboard);
-=======
-  public useEditPaneOptions(): OptionsPaneCategoryDescriptor[] {
-    const dashboard = this.dashboard;
-
-    // When layout changes we need to update options list
-    const { body } = dashboard.useState();
-    const dashboardTitleInputId = useId();
-    const dashboardDescriptionInputId = useId();
-
-    const dashboardOptions = useMemo(() => {
-      const editPaneHeaderOptions = new OptionsPaneCategoryDescriptor({ title: '', id: 'dashboard-options' })
-        .addItem(
-          new OptionsPaneItemDescriptor({
-            title: t('dashboard.options.title-option', 'Title'),
-            id: dashboardTitleInputId,
-            render: () => <DashboardTitleInput id={dashboardTitleInputId} dashboard={dashboard} />,
-          })
-        )
-        .addItem(
-          new OptionsPaneItemDescriptor({
-            title: t('dashboard.options.description', 'Description'),
-            id: dashboardDescriptionInputId,
-            render: () => <DashboardDescriptionInput id={dashboardDescriptionInputId} dashboard={dashboard} />,
-          })
-        );
-
-      return editPaneHeaderOptions;
-    }, [dashboard, dashboardDescriptionInputId, dashboardTitleInputId]);
-
-    const layoutCategory = useLayoutCategory(body);
-
-    return [dashboardOptions, ...layoutCategory];
-  }
->>>>>>> dd4ffc99
 
   public renderActions(): ReactNode {
     return (
