--- conflicted
+++ resolved
@@ -193,11 +193,6 @@
     return null;
   }
 
-<<<<<<< HEAD
-  const { typeName: typeId } = editableElement.getEditableElementInfo();
-
-=======
->>>>>>> 2f104739
   if (isCollapsed) {
     return (
       <>
