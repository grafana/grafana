--- conflicted
+++ resolved
@@ -273,23 +273,14 @@
         <div {...splitter.secondaryProps} className={cx(splitter.primaryProps.className, styles.paneContent)}>
           <button
             onClick={() => setOutlineCollapsed(!outlineCollapsed)}
-<<<<<<< HEAD
             className={cx(clearButton, styles.outlineCollapseButton)}
-=======
-            className={styles.outlineCollapseButton}
             data-testid={selectors.components.PanelEditor.Outline.section}
->>>>>>> d7ebaafa
           >
             <Text weight="medium">
               <Trans i18nKey="dashboard-scene.dashboard-edit-pane-renderer.outline">Outline</Trans>
             </Text>
-<<<<<<< HEAD
-            <Icon name="angle-up" />
+            <Icon name={outlineCollapsed ? 'angle-up' : 'angle-down'} />
           </button>
-=======
-            <Icon name={outlineCollapsed ? 'angle-up' : 'angle-down'} />
-          </div>
->>>>>>> d7ebaafa
           {!outlineCollapsed && (
             <div className={styles.outlineContainer}>
               <ScrollContainer showScrollIndicators={true}>
