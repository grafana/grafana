import { css, cx } from '@emotion/css';
import React, { useEffect, useLayoutEffect } from 'react';

import { GrafanaTheme2 } from '@grafana/data';
import { selectors } from '@grafana/e2e-selectors';
import { config, useChromeHeaderHeight } from '@grafana/runtime';
import { useSceneObjectState } from '@grafana/scenes';
import { ElementSelectionContext, useSidebar, useStyles2, Sidebar } from '@grafana/ui';
import NativeScrollbar, { DivScrollElement } from 'app/core/components/NativeScrollbar';
import { useGrafana } from 'app/core/context/GrafanaContext';
import { getDashboardSrv } from 'app/features/dashboard/services/DashboardSrv';
import { KioskMode } from 'app/types/dashboard';

import { DashboardScene } from '../scene/DashboardScene';
import { NavToolbarActions } from '../scene/NavToolbarActions';
import { PublicDashboardBadge } from '../scene/new-toolbar/actions/PublicDashboardBadge';
import { StarButton } from '../scene/new-toolbar/actions/StarButton';
import { dynamicDashNavActions } from '../utils/registerDynamicDashNavAction';

import { DashboardEditPaneRenderer } from './DashboardEditPaneRenderer';

interface Props {
  dashboard: DashboardScene;
  isEditing?: boolean;
  body?: React.ReactNode;
  controls?: React.ReactNode;
}

export function DashboardEditPaneSplitter({ dashboard, isEditing, body, controls }: Props) {
  const headerHeight = useChromeHeaderHeight();
  const { editPane } = dashboard.state;
  const styles = useStyles2(getStyles, headerHeight ?? 0);
  const { chrome } = useGrafana();
  const { kioskMode } = chrome.useState();
  const isInKioskMode = kioskMode === KioskMode.Full;

  if (!config.featureToggles.dashboardNewLayouts) {
    return (
      <NativeScrollbar onSetScrollRef={dashboard.onSetScrollRef}>
        <div className={styles.canvasWrappperOld}>
          <NavToolbarActions dashboard={dashboard} />
          <div className={styles.controlsWrapperSticky}>{controls}</div>
          <div className={styles.body}>{body}</div>
        </div>
      </NativeScrollbar>
    );
  }

  /**
   * Adds star button and left side actions to app chrome breadcrumb area
   */
  useUpdateAppChromeActions(dashboard);

  /**
   * Enable / disable selection based on dashboard isEditing state
   */
  useEffect(() => {
    if (isEditing) {
      editPane.enableSelection();
    } else {
      editPane.disableSelection();
    }
  }, [isEditing, editPane]);

  const { selectionContext, openPane } = useSceneObjectState(editPane, { shouldActivateOrKeepAlive: true });

  const sidebarContext = useSidebar({
    hasOpenPane: Boolean(openPane),
    contentMargin: 1,
    position: 'right',
    persistanceKey: 'dashboard',
    onClosePane: () => editPane.closePane(),
  });

  /**
   * Sync docked state to editPane state
   */
  useEffect(() => {
    editPane.setState({ isDocked: sidebarContext.isDocked });
  }, [sidebarContext.isDocked, editPane]);

  const onClearSelection: React.PointerEventHandler<HTMLDivElement> = (evt) => {
    if (evt.shiftKey) {
      return;
    }

    editPane.clearSelection();
  };

  const onBodyRef = (ref: HTMLDivElement | null) => {
    if (ref) {
      dashboard.onSetScrollRef(new DivScrollElement(ref));
    }
  };

  function renderBody() {
    // In kiosk mode the full document body scrolls so we don't need to wrap in our own scrollbar
    if (isInKioskMode) {
      return (
        <div
          className={cx(styles.bodyWrapper, styles.bodyWrapperKiosk)}
          data-testid={selectors.components.DashboardEditPaneSplitter.primaryBody}
        >
          <NativeScrollbar onSetScrollRef={dashboard.onSetScrollRef}>{body}</NativeScrollbar>
        </div>
      );
    }

    return (
      <div
        className={styles.bodyWrapper}
        data-testid={selectors.components.DashboardEditPaneSplitter.primaryBody}
        {...sidebarContext.outerWrapperProps}
      >
        <div className={styles.scrollContainer} ref={onBodyRef} onPointerDown={onClearSelection}>
          {body}
        </div>

        <Sidebar contextValue={sidebarContext}>
          <DashboardEditPaneRenderer editPane={editPane} dashboard={dashboard} isDocked={sidebarContext.isDocked} />
        </Sidebar>
      </div>
    );
  }

  return (
    <div className={styles.container}>
      <ElementSelectionContext.Provider value={selectionContext}>
        <div className={styles.controlsWrapperSticky} onPointerDown={onClearSelection}>
          {controls}
        </div>
<<<<<<< HEAD
        <div className={styles.bodyWrapper} {...sidebarContext.outerWrapperProps}>
          <div
            className={styles.bodyWithToolbar}
            data-testid={selectors.components.DashboardEditPaneSplitter.primaryBody}
            ref={onBodyRef}
            onPointerDown={onClearSelection}
          >
            {body}
          </div>
          <Sidebar contextValue={sidebarContext}>
            <DashboardEditPaneRenderer editPane={editPane} dashboard={dashboard} />
          </Sidebar>
        </div>
=======
        {renderBody()}
>>>>>>> 6ffb805d
      </ElementSelectionContext.Provider>
    </div>
  );
}

function useUpdateAppChromeActions(dashboard: DashboardScene) {
  const { chrome } = useGrafana();

  useLayoutEffect(() => {
    const hasUid = Boolean(dashboard.state.uid);
    const canStar = Boolean(dashboard.state.meta.canStar);

    const breadcrumbActions = (
      <>
        {hasUid && canStar && <StarButton dashboard={dashboard} />}
        {hasUid && canStar && <PublicDashboardBadge dashboard={dashboard} />}
        {renderDynamicNavActions()}
      </>
    );

    chrome.update({ breadcrumbActions });

    return () => {
      chrome.update({ breadcrumbActions: undefined });
    };
  }, [chrome, dashboard]);
}

function renderDynamicNavActions() {
  const dashboard = getDashboardSrv().getCurrent()!;
  const showProps = { dashboard };

  return dynamicDashNavActions.left.map((action, index) => {
    if (action.show(showProps)) {
      const ActionComponent = action.component;
      return <ActionComponent key={index} dashboard={dashboard} />;
    }
    return null;
  });
}

function getStyles(theme: GrafanaTheme2, headerHeight: number) {
  return {
    canvasWrappperOld: css({
      label: 'canvas-wrapper-old',
      display: 'flex',
      flexDirection: 'column',
      flexGrow: 1,
    }),
    container: css({
      label: 'container',
      display: 'flex',
      flexDirection: 'column',
      flexGrow: 1,
      position: 'relative',
    }),
    bodyWrapper: css({
      label: 'body-wrapper',
      display: 'flex',
      flexDirection: 'column',
      flexGrow: 1,
      position: 'relative',
      flex: '1 1 0',
      overflow: 'hidden',
    }),
    bodyWrapperKiosk: css({
      padding: theme.spacing(0, 2, 2, 2),
      overflow: 'unset',
    }),
    scrollContainer: css({
      display: 'flex',
      flexDirection: 'column',
      flexGrow: 1,
      minHeight: 0,
      overflow: 'auto',
      scrollbarWidth: 'thin',
      scrollbarGutter: 'stable',
      // without top padding the fixed controls headers is rendered over the selection outline.
      padding: theme.spacing(0.125, 1, 2, 2),
    }),
    body: css({
      label: 'body',
      display: 'flex',
      flexGrow: 1,
      gap: theme.spacing(1),
      boxSizing: 'border-box',
      flexDirection: 'column',
      // without top padding the fixed controls headers is rendered over the selection outline.
      padding: theme.spacing(0.125, 2, 2, 2),
    }),
    bodyEditing: css({
      position: 'absolute',
      left: 0,
      top: 0,
      right: 0,
      bottom: 0,
      overflow: 'auto',
      scrollbarWidth: 'thin',
      scrollbarGutter: 'stable',
      // Because the edit pane splitter handle area adds padding we can reduce it here
      paddingRight: theme.spacing(1),
    }),
    controlsWrapperSticky: css({
      [theme.breakpoints.up('md')]: {
        position: 'sticky',
        zIndex: theme.zIndex.activePanel,
        background: theme.colors.background.canvas,
        top: headerHeight,
      },
    }),
  };
}<|MERGE_RESOLUTION|>--- conflicted
+++ resolved
@@ -117,7 +117,7 @@
         </div>
 
         <Sidebar contextValue={sidebarContext}>
-          <DashboardEditPaneRenderer editPane={editPane} dashboard={dashboard} isDocked={sidebarContext.isDocked} />
+          <DashboardEditPaneRenderer editPane={editPane} dashboard={dashboard} />
         </Sidebar>
       </div>
     );
@@ -129,23 +129,7 @@
         <div className={styles.controlsWrapperSticky} onPointerDown={onClearSelection}>
           {controls}
         </div>
-<<<<<<< HEAD
-        <div className={styles.bodyWrapper} {...sidebarContext.outerWrapperProps}>
-          <div
-            className={styles.bodyWithToolbar}
-            data-testid={selectors.components.DashboardEditPaneSplitter.primaryBody}
-            ref={onBodyRef}
-            onPointerDown={onClearSelection}
-          >
-            {body}
-          </div>
-          <Sidebar contextValue={sidebarContext}>
-            <DashboardEditPaneRenderer editPane={editPane} dashboard={dashboard} />
-          </Sidebar>
-        </div>
-=======
         {renderBody()}
->>>>>>> 6ffb805d
       </ElementSelectionContext.Provider>
     </div>
   );
