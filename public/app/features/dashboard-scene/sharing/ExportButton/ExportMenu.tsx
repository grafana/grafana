import { useCallback } from 'react';

import { selectors as e2eSelectors } from '@grafana/e2e-selectors';
import { SceneObject } from '@grafana/scenes';
<<<<<<< HEAD
import { Menu } from '@grafana/ui';
=======
import { IconName, Menu } from '@grafana/ui';
>>>>>>> 03018883
import { t } from 'app/core/internationalization';
import { getTrackingSource, shareDashboardType } from 'app/features/dashboard/components/ShareModal/utils';

import { DashboardScene } from '../../scene/DashboardScene';
<<<<<<< HEAD
import { ShareDrawerMenuItem } from '../ShareButton/ShareMenu';
=======
import { DashboardInteractions } from '../../utils/interactions';
>>>>>>> 03018883
import { ShareDrawer } from '../ShareDrawer/ShareDrawer';
import { SceneShareDrawerState } from '../types';

import { ExportAsJson } from './ExportAsJson';

const newExportButtonSelector = e2eSelectors.pages.Dashboard.DashNav.NewExportButton.Menu;

type CustomDashboardDrawer = new (...args: SceneShareDrawerState[]) => SceneObject;

<<<<<<< HEAD
const customShareDrawerItem: ShareDrawerMenuItem[] = [];

export function addDashboardExportDrawerItem(item: ShareDrawerMenuItem) {
=======
export interface ExportDrawerMenuItem {
  shareId: string;
  testId: string;
  label: string;
  description?: string;
  icon: IconName;
  renderCondition: boolean;
  onClick: (d: DashboardScene) => void;
}

const customShareDrawerItem: ExportDrawerMenuItem[] = [];

export function addDashboardExportDrawerItem(item: ExportDrawerMenuItem) {
>>>>>>> 03018883
  customShareDrawerItem.push(item);
}

export default function ExportMenu({ dashboard }: { dashboard: DashboardScene }) {
  const onMenuItemClick = useCallback(
    (title: string, component: CustomDashboardDrawer) => {
      const drawer = new ShareDrawer({
        title,
        body: new component(),
      });

      dashboard.showModal(drawer);
    },
    [dashboard]
  );

  const buildMenuItems = useCallback(() => {
<<<<<<< HEAD
    const menuItems: ShareDrawerMenuItem[] = [];
=======
    const menuItems: ExportDrawerMenuItem[] = [];
>>>>>>> 03018883

    customShareDrawerItem.forEach((d) => menuItems.push(d));

    menuItems.push({
<<<<<<< HEAD
=======
      shareId: shareDashboardType.export,
>>>>>>> 03018883
      testId: newExportButtonSelector.exportAsJson,
      icon: 'arrow',
      label: t('share-dashboard.menu.export-json-title', 'Export as JSON'),
      renderCondition: true,
      onClick: () => onMenuItemClick(t('export.json.title', 'Save dashboard JSON'), ExportAsJson),
<<<<<<< HEAD
    });

    return menuItems.filter((item) => item.renderCondition);
  }, [onMenuItemClick]);
=======
    });

    return menuItems.filter((item) => item.renderCondition);
  }, [onMenuItemClick]);

  const onClick = (item: ExportDrawerMenuItem) => {
    DashboardInteractions.sharingCategoryClicked({
      item: item.shareId,
      shareResource: getTrackingSource(),
    });

    item.onClick(dashboard);
  };
>>>>>>> 03018883

  return (
    <Menu data-testid={newExportButtonSelector.container}>
      {buildMenuItems().map((item) => (
        <Menu.Item
          key={item.label}
          testId={item.testId}
          label={item.label}
          icon={item.icon}
          description={item.description}
<<<<<<< HEAD
          onClick={() => item.onClick(dashboard)}
=======
          onClick={() => onClick(item)}
>>>>>>> 03018883
        />
      ))}
    </Menu>
  );
}<|MERGE_RESOLUTION|>--- conflicted
+++ resolved
@@ -2,20 +2,12 @@
 
 import { selectors as e2eSelectors } from '@grafana/e2e-selectors';
 import { SceneObject } from '@grafana/scenes';
-<<<<<<< HEAD
-import { Menu } from '@grafana/ui';
-=======
 import { IconName, Menu } from '@grafana/ui';
->>>>>>> 03018883
 import { t } from 'app/core/internationalization';
 import { getTrackingSource, shareDashboardType } from 'app/features/dashboard/components/ShareModal/utils';
 
 import { DashboardScene } from '../../scene/DashboardScene';
-<<<<<<< HEAD
-import { ShareDrawerMenuItem } from '../ShareButton/ShareMenu';
-=======
 import { DashboardInteractions } from '../../utils/interactions';
->>>>>>> 03018883
 import { ShareDrawer } from '../ShareDrawer/ShareDrawer';
 import { SceneShareDrawerState } from '../types';
 
@@ -25,11 +17,6 @@
 
 type CustomDashboardDrawer = new (...args: SceneShareDrawerState[]) => SceneObject;
 
-<<<<<<< HEAD
-const customShareDrawerItem: ShareDrawerMenuItem[] = [];
-
-export function addDashboardExportDrawerItem(item: ShareDrawerMenuItem) {
-=======
 export interface ExportDrawerMenuItem {
   shareId: string;
   testId: string;
@@ -43,7 +30,6 @@
 const customShareDrawerItem: ExportDrawerMenuItem[] = [];
 
 export function addDashboardExportDrawerItem(item: ExportDrawerMenuItem) {
->>>>>>> 03018883
   customShareDrawerItem.push(item);
 }
 
@@ -61,30 +47,17 @@
   );
 
   const buildMenuItems = useCallback(() => {
-<<<<<<< HEAD
-    const menuItems: ShareDrawerMenuItem[] = [];
-=======
     const menuItems: ExportDrawerMenuItem[] = [];
->>>>>>> 03018883
 
     customShareDrawerItem.forEach((d) => menuItems.push(d));
 
     menuItems.push({
-<<<<<<< HEAD
-=======
       shareId: shareDashboardType.export,
->>>>>>> 03018883
       testId: newExportButtonSelector.exportAsJson,
       icon: 'arrow',
       label: t('share-dashboard.menu.export-json-title', 'Export as JSON'),
       renderCondition: true,
       onClick: () => onMenuItemClick(t('export.json.title', 'Save dashboard JSON'), ExportAsJson),
-<<<<<<< HEAD
-    });
-
-    return menuItems.filter((item) => item.renderCondition);
-  }, [onMenuItemClick]);
-=======
     });
 
     return menuItems.filter((item) => item.renderCondition);
@@ -98,7 +71,6 @@
 
     item.onClick(dashboard);
   };
->>>>>>> 03018883
 
   return (
     <Menu data-testid={newExportButtonSelector.container}>
@@ -109,11 +81,7 @@
           label={item.label}
           icon={item.icon}
           description={item.description}
-<<<<<<< HEAD
-          onClick={() => item.onClick(dashboard)}
-=======
           onClick={() => onClick(item)}
->>>>>>> 03018883
         />
       ))}
     </Menu>
