--- conflicted
+++ resolved
@@ -1,9 +1,4 @@
 import { render, screen } from '@testing-library/react';
-<<<<<<< HEAD
-import userEvent from '@testing-library/user-event';
-=======
-import React from 'react';
->>>>>>> 91628158
 
 import { selectors as e2eSelectors } from '@grafana/e2e-selectors';
 import { SceneGridLayout, SceneTimeRange, VizPanel } from '@grafana/scenes';
