import { render, screen } from '@testing-library/react';
import userEvent from '@testing-library/user-event';
import React from 'react';

import { selectors as e2eSelectors } from '@grafana/e2e-selectors';
import { SceneGridLayout, SceneTimeRange, VizPanel } from '@grafana/scenes';

import { config } from '../../../../core/config';
import { DashboardGridItem } from '../../scene/DashboardGridItem';
import { DashboardScene } from '../../scene/DashboardScene';

import ShareMenu from './ShareMenu';

const createAndCopyDashboardShortLinkMock = jest.fn();
jest.mock('app/core/utils/shortLinks', () => ({
  ...jest.requireActual('app/core/utils/shortLinks'),
  createAndCopyDashboardShortLink: () => createAndCopyDashboardShortLinkMock(),
}));

const selector = e2eSelectors.pages.Dashboard.DashNav.newShareButton.menu;
describe('ShareMenu', () => {
  it('should render menu items', async () => {
<<<<<<< HEAD
=======
    config.featureToggles.publicDashboards = true;
    config.publicDashboardsEnabled = true;
>>>>>>> 7664b892
    setup();

    expect(await screen.findByTestId(selector.shareInternally)).toBeInTheDocument();
    expect(await screen.findByTestId(selector.shareExternally)).toBeInTheDocument();
<<<<<<< HEAD
    expect(await screen.findByTestId(selector.shareSnapshot)).toBeInTheDocument();
=======
  });
  it('should no share externally when public dashboard is disabled', async () => {
    config.featureToggles.publicDashboards = false;
    config.publicDashboardsEnabled = false;
    setup();

    expect(await screen.queryByTestId(selector.shareExternally)).not.toBeInTheDocument();
>>>>>>> 7664b892
  });
  it('should call createAndCopyDashboardShortLink when share internally clicked', async () => {
    setup();

    const shareLink = await screen.findByTestId(selector.shareInternally);

    await userEvent.click(shareLink);
    expect(createAndCopyDashboardShortLinkMock).toHaveBeenCalled();
  });
});

function setup() {
  const panel = new VizPanel({
    title: 'Panel A',
    pluginId: 'table',
    key: 'panel-12',
  });

  const dashboard = new DashboardScene({
    title: 'hello',
    uid: 'dash-1',
    $timeRange: new SceneTimeRange({}),
    body: new SceneGridLayout({
      children: [
        new DashboardGridItem({
          key: 'griditem-1',
          x: 0,
          y: 0,
          width: 10,
          height: 12,
          body: panel,
        }),
      ],
    }),
  });

  render(<ShareMenu dashboard={dashboard} />);
}<|MERGE_RESOLUTION|>--- conflicted
+++ resolved
@@ -20,18 +20,13 @@
 const selector = e2eSelectors.pages.Dashboard.DashNav.newShareButton.menu;
 describe('ShareMenu', () => {
   it('should render menu items', async () => {
-<<<<<<< HEAD
-=======
     config.featureToggles.publicDashboards = true;
     config.publicDashboardsEnabled = true;
->>>>>>> 7664b892
     setup();
 
     expect(await screen.findByTestId(selector.shareInternally)).toBeInTheDocument();
     expect(await screen.findByTestId(selector.shareExternally)).toBeInTheDocument();
-<<<<<<< HEAD
     expect(await screen.findByTestId(selector.shareSnapshot)).toBeInTheDocument();
-=======
   });
   it('should no share externally when public dashboard is disabled', async () => {
     config.featureToggles.publicDashboards = false;
@@ -39,7 +34,6 @@
     setup();
 
     expect(await screen.queryByTestId(selector.shareExternally)).not.toBeInTheDocument();
->>>>>>> 7664b892
   });
   it('should call createAndCopyDashboardShortLink when share internally clicked', async () => {
     setup();
