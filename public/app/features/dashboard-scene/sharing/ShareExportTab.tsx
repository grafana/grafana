import saveAs from 'file-saver';
import { useAsync } from 'react-use';
import AutoSizer from 'react-virtualized-auto-sizer';

import { config } from '@grafana/runtime';
import { SceneComponentProps, SceneObjectBase } from '@grafana/scenes';
import { Button, ClipboardButton, CodeEditor, Field, Modal, Stack, Switch } from '@grafana/ui';
import { t, Trans } from 'app/core/internationalization';
import { DashboardExporter } from 'app/features/dashboard/components/DashExportModal';
import { shareDashboardType } from 'app/features/dashboard/components/ShareModal/utils';
import { DashboardModel } from 'app/features/dashboard/state';

import { transformSceneToSaveModel } from '../serialization/transformSceneToSaveModel';
import { transformSceneToSaveModelSchemaV2 } from '../serialization/transformSceneToSaveModelSchemaV2';
import { getVariablesCompatibility } from '../utils/getVariablesCompatibility';
import { DashboardInteractions } from '../utils/interactions';
import { getDashboardSceneFor } from '../utils/utils';

import { SceneShareTabState, ShareView } from './types';

export interface ShareExportTabState extends SceneShareTabState {
  isSharingExternally?: boolean;
  isViewingJSON?: boolean;
  isViewingJSONSchemaV2?: boolean;
}

export class ShareExportTab extends SceneObjectBase<ShareExportTabState> implements ShareView {
  public tabId = shareDashboardType.export;
  static Component = ShareExportTabRenderer;

  private _exporter = new DashboardExporter();

  constructor(state: Omit<ShareExportTabState, 'panelRef'>) {
    super({
      isSharingExternally: false,
      isViewingJSON: false,
      ...state,
    });
  }

  public getTabLabel() {
    return t('share-modal.tab-title.export', 'Export');
  }

  public onShareExternallyChange = () => {
    this.setState({
      isSharingExternally: !this.state.isSharingExternally,
    });
  };

  public onViewJSON = () => {
    this.setState({
      isViewingJSON: !this.state.isViewingJSON,
    });
  };

  public onViewJSONSchemaV2 = () => {
    this.setState({
      isViewingJSONSchemaV2: !this.state.isViewingJSONSchemaV2,
    });
  };

  public getClipboardText() {
    return;
  }

  public getExportableDashboardJson = async () => {
    const { isSharingExternally } = this.state;
    const saveModel = transformSceneToSaveModel(getDashboardSceneFor(this));

    const exportable = isSharingExternally
      ? await this._exporter.makeExportable(
        new DashboardModel(saveModel, undefined, {
          getVariablesFromState: () => {
            return getVariablesCompatibility(window.__grafanaSceneContext);
          },
        })
      )
      : saveModel;

    return exportable;
  };

  public getExportableDashboardJsonSchemaV2 = async () => {
    // const { isSharingExternally } = this.state;
    const saveModel = transformSceneToSaveModelSchemaV2(getDashboardSceneFor(this));

    // const exportable = isSharingExternally
    //   ? await this._exporter.makeExportable(
    //     new DashboardModel(saveModel, undefined, {
    //       getVariablesFromState: () => {
    //         return getVariablesCompatibility(window.__grafanaSceneContext);
    //       },
    //     })
    //   )
    //   : saveModel;

    return saveModel;
  };

  public onSaveAsFile = async () => {
    const dashboardJson = await this.getExportableDashboardJson();
    const dashboardJsonPretty = JSON.stringify(dashboardJson, null, 2);
    const { isSharingExternally } = this.state;

    const blob = new Blob([dashboardJsonPretty], {
      type: 'application/json;charset=utf-8',
    });

    const time = new Date().getTime();
    let title = 'dashboard';
    if ('title' in dashboardJson && dashboardJson.title) {
      title = dashboardJson.title;
    }
    saveAs(blob, `${title}-${time}.json`);
    DashboardInteractions.exportDownloadJsonClicked({
      externally: isSharingExternally,
    });
  };
}

function ShareExportTabRenderer({ model }: SceneComponentProps<ShareExportTab>) {
  const { isSharingExternally, isViewingJSON, modalRef, isViewingJSONSchemaV2 } = model.useState();
  // use dashboardSchemaV2 to show new button, this is for internal testing
  const shouldShowNewSchemaV2Button = config.featureToggles.dashboardSchemaV2 ?? false;
  const dashboardJson = useAsync(async () => {
    if (isViewingJSON) {
      const json = await model.getExportableDashboardJson();
      return JSON.stringify(json, null, 2);
    }

    return '';
  }, [isViewingJSON]);

  const dashboardJsonSchemaV2 = useAsync(async () => {
    if (isViewingJSONSchemaV2) {
      const json = await model.getExportableDashboardJsonSchemaV2();
      console.log('json v2', json);
      return JSON.stringify(json, null, 2);
    }
    return '';
  }, [isViewingJSONSchemaV2]);

  const exportExternallyTranslation = t('share-modal.export.share-externally-label', `Export for sharing externally`);

  return (
    <>
      {!isViewingJSON && !isViewingJSONSchemaV2 && (
        <>
          <p>
            <Trans i18nKey="share-modal.export.info-text">Export this dashboard.</Trans>
          </p>
          <Stack gap={2} direction="column">
            <Field label={exportExternallyTranslation}>
              <Switch
                id="share-externally-toggle"
                value={isSharingExternally}
                onChange={model.onShareExternallyChange}
              />
            </Field>
          </Stack>

          <Modal.ButtonRow>
            <Button
              variant="secondary"
              onClick={() => {
                modalRef?.resolve().onDismiss();
              }}
              fill="outline"
            >
              <Trans i18nKey="share-modal.export.cancel-button">Cancel</Trans>
            </Button>
            <Button variant="secondary" icon="brackets-curly" onClick={model.onViewJSON}>
              <Trans i18nKey="share-modal.export.view-button">View JSON</Trans>
            </Button>
            {shouldShowNewSchemaV2Button && (
              <Button variant="secondary" icon="brackets-curly" onClick={model.onViewJSONSchemaV2}>
<<<<<<< HEAD
                <Trans i18nKey="share-modal.export.view-button.schemav2">View JSON SchemaV2</Trans>
=======
                <Trans i18nKey="share-modal.export.view-button-schemav2">View JSON SchemaV2</Trans>
>>>>>>> 492e7d4a
              </Button>
            )}
            <Button variant="primary" icon="save" onClick={() => model.onSaveAsFile()}>
              <Trans i18nKey="share-modal.export.save-button">Save to file</Trans>
            </Button>
          </Modal.ButtonRow>
        </>
      )}
      {isViewingJSON && (
        <>
          <AutoSizer disableHeight>
            {({ width }) => {
              if (dashboardJson.value) {
                return (
                  <CodeEditor
                    value={dashboardJson.value ?? ''}
                    language="json"
                    showMiniMap={false}
                    height="500px"
                    width={width}
                  />
                );
              }

              if (dashboardJson.loading) {
                return (
                  <div>
                    {' '}
                    <Trans i18nKey="share-modal.export.loading">Loading...</Trans>
                  </div>
                );
              }

              return null;
            }}
          </AutoSizer>

          <Modal.ButtonRow>
            <Button variant="secondary" fill="outline" onClick={model.onViewJSON} icon="arrow-left">
              <Trans i18nKey="share-modal.export.back-button">Back to export config</Trans>
            </Button>
            <ClipboardButton
              variant="secondary"
              icon="copy"
              disabled={dashboardJson.loading}
              getText={() => dashboardJson.value ?? ''}
            >
              <Trans i18nKey="share-modal.view-json.copy-button">Copy to Clipboard</Trans>
            </ClipboardButton>
            <Button variant="primary" icon="save" disabled={dashboardJson.loading} onClick={() => model.onSaveAsFile()}>
              <Trans i18nKey="share-modal.export.save-button">Save to file</Trans>
            </Button>
          </Modal.ButtonRow>
        </>
      )}
      {isViewingJSONSchemaV2 && (
        <>
          <AutoSizer disableHeight>
            {({ width }) => {
              if (dashboardJsonSchemaV2.value) {
                return (
                  <CodeEditor
                    value={dashboardJsonSchemaV2.value ?? ''}
                    language="json"
                    showMiniMap={false}
                    height="500px"
                    width={width}
                  />
                );
              }

              if (dashboardJsonSchemaV2.loading) {
                return (
                  <div>
<<<<<<< HEAD
                    <Trans i18nKey="share-modal.export.loading"> Loading...</Trans>
=======
                    <Trans i18nKey="share-modal.export.loading">Loading...</Trans>
>>>>>>> 492e7d4a
                  </div>
                );
              }

              return null;
            }}
          </AutoSizer>

          <Modal.ButtonRow>
            <Button variant="secondary" fill="outline" onClick={model.onViewJSONSchemaV2} icon="arrow-left">
              <Trans i18nKey="share-modal.export.back-button">Back to export config</Trans>
            </Button>
            <ClipboardButton
              variant="secondary"
              icon="copy"
              disabled={dashboardJson.loading}
              getText={() => dashboardJson.value ?? ''}
            >
              <Trans i18nKey="share-modal.view-json.copy-button">Copy to Clipboard</Trans>
            </ClipboardButton>
            <Button variant="primary" icon="save" disabled={dashboardJson.loading} onClick={() => model.onSaveAsFile()}>
              <Trans i18nKey="share-modal.export.save-button">Save to file</Trans>
            </Button>
          </Modal.ButtonRow>
        </>
      )}
    </>
  );
}<|MERGE_RESOLUTION|>--- conflicted
+++ resolved
@@ -70,12 +70,12 @@
 
     const exportable = isSharingExternally
       ? await this._exporter.makeExportable(
-        new DashboardModel(saveModel, undefined, {
-          getVariablesFromState: () => {
-            return getVariablesCompatibility(window.__grafanaSceneContext);
-          },
-        })
-      )
+          new DashboardModel(saveModel, undefined, {
+            getVariablesFromState: () => {
+              return getVariablesCompatibility(window.__grafanaSceneContext);
+            },
+          })
+        )
       : saveModel;
 
     return exportable;
@@ -175,11 +175,7 @@
             </Button>
             {shouldShowNewSchemaV2Button && (
               <Button variant="secondary" icon="brackets-curly" onClick={model.onViewJSONSchemaV2}>
-<<<<<<< HEAD
-                <Trans i18nKey="share-modal.export.view-button.schemav2">View JSON SchemaV2</Trans>
-=======
                 <Trans i18nKey="share-modal.export.view-button-schemav2">View JSON SchemaV2</Trans>
->>>>>>> 492e7d4a
               </Button>
             )}
             <Button variant="primary" icon="save" onClick={() => model.onSaveAsFile()}>
@@ -254,11 +250,7 @@
               if (dashboardJsonSchemaV2.loading) {
                 return (
                   <div>
-<<<<<<< HEAD
-                    <Trans i18nKey="share-modal.export.loading"> Loading...</Trans>
-=======
                     <Trans i18nKey="share-modal.export.loading">Loading...</Trans>
->>>>>>> 492e7d4a
                   </div>
                 );
               }
