import saveAs from 'file-saver';
import { useAsync } from 'react-use';
import AutoSizer from 'react-virtualized-auto-sizer';

import { SceneComponentProps, SceneObjectBase } from '@grafana/scenes';
import { Button, ClipboardButton, CodeEditor, Field, Modal, Stack, Switch } from '@grafana/ui';
import { t, Trans } from 'app/core/internationalization';
import { DashboardExporter } from 'app/features/dashboard/components/DashExportModal';
import { shareDashboardType } from 'app/features/dashboard/components/ShareModal/utils';
import { DashboardModel } from 'app/features/dashboard/state';

import { transformSceneToSaveModel } from '../serialization/transformSceneToSaveModel';
import { getVariablesCompatibility } from '../utils/getVariablesCompatibility';
import { DashboardInteractions } from '../utils/interactions';
import { getDashboardSceneFor } from '../utils/utils';

import { SceneShareTabState } from './types';

export interface ShareExportTabState extends SceneShareTabState {
  isSharingExternally?: boolean;
  isViewingJSON?: boolean;
}

export class ShareExportTab extends SceneObjectBase<ShareExportTabState> {
  public tabId = shareDashboardType.export;
  static Component = ShareExportTabRenderer;

  private _exporter = new DashboardExporter();

  constructor(state: Omit<ShareExportTabState, 'panelRef'>) {
    super({
      isSharingExternally: false,
      isViewingJSON: false,
      ...state,
    });
  }

  public getTabLabel() {
    return t('share-modal.tab-title.export', 'Export');
  }

  public onShareExternallyChange = () => {
    this.setState({
      isSharingExternally: !this.state.isSharingExternally,
    });
  };

  public onViewJSON = () => {
    this.setState({
      isViewingJSON: !this.state.isViewingJSON,
    });
  };

  public getClipboardText() {
    return;
  }

<<<<<<< HEAD
  public getExportableDashboardJson = async () => {
    const { dashboardRef, isSharingExternally } = this.state;
    const saveModel = transformSceneToSaveModel(dashboardRef.resolve());
=======
  public async getExportableDashboardJson() {
    const { isSharingExternally } = this.state;
    const saveModel = transformSceneToSaveModel(getDashboardSceneFor(this));
>>>>>>> a0952767

    const exportable = isSharingExternally
      ? await this._exporter.makeExportable(
          new DashboardModel(saveModel, undefined, {
            getVariablesFromState: () => {
              return getVariablesCompatibility(window.__grafanaSceneContext);
            },
          })
        )
      : saveModel;

    return exportable;
  };

  public onSaveAsFile = async () => {
    const dashboardJson = await this.getExportableDashboardJson();
    const dashboardJsonPretty = JSON.stringify(dashboardJson, null, 2);
    const { isSharingExternally } = this.state;

    const blob = new Blob([dashboardJsonPretty], {
      type: 'application/json;charset=utf-8',
    });

    const time = new Date().getTime();
    let title = 'dashboard';
    if ('title' in dashboardJson && dashboardJson.title) {
      title = dashboardJson.title;
    }
    saveAs(blob, `${title}-${time}.json`);
    DashboardInteractions.exportDownloadJsonClicked({
      externally: isSharingExternally,
    });
  };
}

function ShareExportTabRenderer({ model }: SceneComponentProps<ShareExportTab>) {
  const { isSharingExternally, isViewingJSON, modalRef } = model.useState();

  const dashboardJson = useAsync(async () => {
    if (isViewingJSON) {
      const json = await model.getExportableDashboardJson();
      return JSON.stringify(json, null, 2);
    }

    return '';
  }, [isViewingJSON]);

  const exportExternallyTranslation = t('share-modal.export.share-externally-label', `Export for sharing externally`);

  return (
    <>
      {!isViewingJSON && (
        <>
          <p className="share-modal-info-text">
            <Trans i18nKey="share-modal.export.info-text">Export this dashboard.</Trans>
          </p>
          <Stack gap={2} direction="column">
            <Field label={exportExternallyTranslation}>
              <Switch
                id="share-externally-toggle"
                value={isSharingExternally}
                onChange={model.onShareExternallyChange}
              />
            </Field>
          </Stack>

          <Modal.ButtonRow>
            <Button
              variant="secondary"
              onClick={() => {
                modalRef?.resolve().onDismiss();
              }}
              fill="outline"
            >
              <Trans i18nKey="share-modal.export.cancel-button">Cancel</Trans>
            </Button>
            <Button variant="secondary" icon="brackets-curly" onClick={model.onViewJSON}>
              <Trans i18nKey="share-modal.export.view-button">View JSON</Trans>
            </Button>
            <Button variant="primary" icon="save" onClick={() => model.onSaveAsFile()}>
              <Trans i18nKey="share-modal.export.save-button">Save to file</Trans>
            </Button>
          </Modal.ButtonRow>
        </>
      )}

      {isViewingJSON && (
        <>
          <AutoSizer disableHeight>
            {({ width }) => {
              if (dashboardJson.value) {
                return (
                  <CodeEditor
                    value={dashboardJson.value ?? ''}
                    language="json"
                    showMiniMap={false}
                    height="500px"
                    width={width}
                  />
                );
              }

              if (dashboardJson.loading) {
                return <div>Loading...</div>;
              }

              return null;
            }}
          </AutoSizer>

          <Modal.ButtonRow>
            <Button variant="secondary" fill="outline" onClick={model.onViewJSON} icon="arrow-left">
              <Trans i18nKey="share-modal.export.back-button">Back to export config</Trans>
            </Button>
            <ClipboardButton
              variant="secondary"
              icon="copy"
              disabled={dashboardJson.loading}
              getText={() => dashboardJson.value ?? ''}
            >
              <Trans i18nKey="share-modal.view-json.copy-button">Copy to Clipboard</Trans>
            </ClipboardButton>
            <Button variant="primary" icon="save" disabled={dashboardJson.loading} onClick={() => model.onSaveAsFile()}>
              <Trans i18nKey="share-modal.export.save-button">Save to file</Trans>
            </Button>
          </Modal.ButtonRow>
        </>
      )}
    </>
  );
}<|MERGE_RESOLUTION|>--- conflicted
+++ resolved
@@ -55,15 +55,9 @@
     return;
   }
 
-<<<<<<< HEAD
   public getExportableDashboardJson = async () => {
-    const { dashboardRef, isSharingExternally } = this.state;
-    const saveModel = transformSceneToSaveModel(dashboardRef.resolve());
-=======
-  public async getExportableDashboardJson() {
     const { isSharingExternally } = this.state;
     const saveModel = transformSceneToSaveModel(getDashboardSceneFor(this));
->>>>>>> a0952767
 
     const exportable = isSharingExternally
       ? await this._exporter.makeExportable(
