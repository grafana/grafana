--- conflicted
+++ resolved
@@ -1,15 +1,11 @@
 import { config } from '@grafana/runtime';
 import { SceneTimeRange } from '@grafana/scenes';
 import { Dashboard } from '@grafana/schema/dist/esm/index.gen';
-<<<<<<< HEAD
-import { Spec as DashboardV2Spec } from '@grafana/schema/dist/esm/schema/dashboard/v2';
-=======
-import {
-  Spec as DashboardV2Spec,
-  defaultQueryGroupKind,
-  defaultVizConfigSpec,
-} from '@grafana/schema/dist/esm/schema/dashboard/v2alpha1/types.spec.gen';
->>>>>>> 1edc8e5a
+import { 
+    Spec as DashboardV2Spec,
+    defaultQueryGroupKind,
+    defaultVizConfigSpec
+} from '@grafana/schema/dist/esm/schema/dashboard/v2';
 import * as ResponseTransformers from 'app/features/dashboard/api/ResponseTransformers';
 import { DashboardJson } from 'app/features/manage-dashboards/types';
 import { DashboardDataDTO } from 'app/types/dashboard';
@@ -444,16 +440,10 @@
       overlay: tab,
     });
 
-<<<<<<< HEAD
-    scene.serializer.getSaveModel = jest.fn(() => mockV2Dashboard);
-    scene.serializer.makeExportableExternally = jest.fn(() => Promise.resolve(mockV2Dashboard));
-    scene.serializer.apiVersion = 'dashboard.grafana.app/v2alpha2';
-    scene.getInitialSaveModel = jest.fn(() => mockV2Dashboard);
-=======
     // Set up the scene based on current version
     const currentDashboard = version === 'v1' ? mockV1Dashboard : mockV2Dashboard;
     const initialSaveModel = initialSaveModelVersion === 'v1' ? mockV1Dashboard : mockV2Dashboard;
-    const apiVersion = version === 'v1' ? 'dashboard.grafana.app/v1beta1' : 'dashboard.grafana.app/v2alpha1';
+    const apiVersion = version === 'v1' ? 'dashboard.grafana.app/v1beta1' : 'dashboard.grafana.app/v2alpha2';
 
     scene.serializer.getSaveModel = jest.fn(() => currentDashboard);
     scene.serializer.makeExportableExternally = jest.fn(() =>
@@ -463,7 +453,6 @@
     );
     scene.serializer.apiVersion = apiVersion;
     scene.getInitialSaveModel = jest.fn(() => initialSaveModel);
->>>>>>> 1edc8e5a
 
     return tab;
   }
