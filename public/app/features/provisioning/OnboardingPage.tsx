import SVG from 'react-inlinesvg';
import { useNavigate } from 'react-router-dom-v5-compat';

import { EmptyState, LinkButton, Alert, Stack, Text, Button } from '@grafana/ui';
import { Page } from 'app/core/components/Page/Page';

import { FeatureList } from './Setup/FeatureList';
import { useGetFrontendSettingsQuery } from './api';
<<<<<<< HEAD
import { CONNECT_URL } from './constants';
import { FeatureList } from './Setup/FeatureList';
=======
import { MIGRATE_URL } from './constants';
>>>>>>> de9febca

export default function OnboardingPage({ legacyStorage }: { legacyStorage?: boolean }) {
  const settingsQuery = useGetFrontendSettingsQuery();
  const navigate = useNavigate();

  return (
    <Page
      navId="provisioning"
      pageNav={{
        text: 'Setup provisioning',
        subTitle:
          'Configure your Grafana instance to use provisioning to manage your dashboards using GitHub and other storage systems',
      }}
    >
      <Page.Contents>
        {legacyStorage && (
          <Alert severity="info" title="Setting up this connection could cause a temporary outage">
            When you connect your whole instance, dashboards will be unavailable while running the migration. We
            recommend warning your users before starting the process.
          </Alert>
        )}
        <EmptyState
          variant="call-to-action"
          message="Set up your provisioning connection!"
          image={<SVG src="public/img/provisioning-empty.svg" width={300} />}
          button={
            <Button
              size="lg"
              icon="plus"
              onClick={async () => {
                await settingsQuery.refetch();
                navigate(CONNECT_URL);
              }}
            >
              Connect Grafana to repository
            </Button>
          }
        >
          <Stack direction="column" alignItems="center">
            <Text>Store and provision your Grafana resources externally by connecting to a repository.</Text>
            <LinkButton fill="text" href="#" icon="external-link-alt">
              Learn more
            </LinkButton>
          </Stack>
        </EmptyState>
        <FeatureList />
      </Page.Contents>
    </Page>
  );
}<|MERGE_RESOLUTION|>--- conflicted
+++ resolved
@@ -6,12 +6,7 @@
 
 import { FeatureList } from './Setup/FeatureList';
 import { useGetFrontendSettingsQuery } from './api';
-<<<<<<< HEAD
 import { CONNECT_URL } from './constants';
-import { FeatureList } from './Setup/FeatureList';
-=======
-import { MIGRATE_URL } from './constants';
->>>>>>> de9febca
 
 export default function OnboardingPage({ legacyStorage }: { legacyStorage?: boolean }) {
   const settingsQuery = useGetFrontendSettingsQuery();
