--- conflicted
+++ resolved
@@ -5,25 +5,13 @@
 import { Page } from 'app/core/components/Page/Page';
 
 import { useGetFrontendSettingsQuery } from './api';
-<<<<<<< HEAD
 import { CONNECT_URL } from './constants';
-=======
-import { MIGRATE_URL } from './constants';
 import { FeatureList } from './Setup/FeatureList';
->>>>>>> 10c6e010
 
 export default function OnboardingPage({ legacyStorage }: { legacyStorage?: boolean }) {
   const settingsQuery = useGetFrontendSettingsQuery();
   const navigate = useNavigate();
 
-<<<<<<< HEAD
-=======
-  const onClick = async () => {
-    await settingsQuery.refetch(); // makes sure we do not have 2 repos targeting the root!
-    navigate(MIGRATE_URL);
-  };
-
->>>>>>> 10c6e010
   return (
     <Page
       navId="provisioning"
