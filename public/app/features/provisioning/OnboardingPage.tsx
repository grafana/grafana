import SVG from 'react-inlinesvg';
import { useNavigate } from 'react-router-dom-v5-compat';

import { EmptyState, LinkButton, Alert, Stack, Text, Button } from '@grafana/ui';
import { Page } from 'app/core/components/Page/Page';

import { useGetFrontendSettingsQuery } from './api';
<<<<<<< HEAD
import { NEW_URL, MIGRATE_URL } from './constants';
import { FeatureList } from './Setup/FeatureList';
=======
import { MIGRATE_URL } from './constants';
>>>>>>> 3435774f

export default function OnboardingPage({ legacyStorage }: { legacyStorage?: boolean }) {
  const settingsQuery = useGetFrontendSettingsQuery();
  const navigate = useNavigate();

  const onClick = async () => {
    await settingsQuery.refetch(); // makes sure we do not have 2 repos targeting the root!
    navigate(MIGRATE_URL);
  };

  return (
    <Page
      navId="provisioning"
      pageNav={{
        text: 'Setup provisioning',
        subTitle:
          'Configure your Grafana instance to use provisioning to manage your dashboards using GitHub and other storage systems',
      }}
    >
      <Page.Contents>
        {legacyStorage && (
          <Alert severity="info" title="Setting up this connection could cause a temporary outage">
            When you connect your whole instance, dashboards will be unavailable while running the migration. We
            recommend warning your users before starting the process.
          </Alert>
        )}
        <EmptyState
          variant="call-to-action"
          message="Set up your provisioning connection!"
          image={<SVG src="public/img/provisioning-empty.svg" width={300} />}
          button={
            <Button size="lg" icon="plus" onClick={onClick}>
              Connect Grafana to repository
            </Button>
          }
        >
          <Stack direction="column" alignItems="center">
            <Text>Store and provision your Grafana resources externally by connecting to a repository.</Text>
            <LinkButton fill="text" href="#" icon="external-link-alt">
              Learn more
            </LinkButton>
          </Stack>
        </EmptyState>
        <FeatureList />
      </Page.Contents>
    </Page>
  );
}<|MERGE_RESOLUTION|>--- conflicted
+++ resolved
@@ -5,12 +5,8 @@
 import { Page } from 'app/core/components/Page/Page';
 
 import { useGetFrontendSettingsQuery } from './api';
-<<<<<<< HEAD
-import { NEW_URL, MIGRATE_URL } from './constants';
+import { MIGRATE_URL } from './constants';
 import { FeatureList } from './Setup/FeatureList';
-=======
-import { MIGRATE_URL } from './constants';
->>>>>>> 3435774f
 
 export default function OnboardingPage({ legacyStorage }: { legacyStorage?: boolean }) {
   const settingsQuery = useGetFrontendSettingsQuery();
