import SVG from 'react-inlinesvg';
import { useNavigate } from 'react-router-dom-v5-compat';

import { EmptyState, LinkButton, Alert, Stack, Text, Button } from '@grafana/ui';
import { Page } from 'app/core/components/Page/Page';

<<<<<<< HEAD
import { StatusAlerts } from './Setup/StatusAlerts';
=======
import { SetupWarnings } from './SetupWarnings';
import { useGetFrontendSettingsQuery } from './api';
>>>>>>> 4672e276
import { NEW_URL, MIGRATE_URL } from './constants';

export default function OnboardingPage({ legacyStorage }: { legacyStorage?: boolean }) {
  const settingsQuery = useGetFrontendSettingsQuery();
  const navigate = useNavigate();
  return (
    <Page
      navId="provisioning"
      pageNav={{ text: 'Setup provisioning', subTitle: 'Configure this instance to use provisioning' }}
    >
      <Page.Contents>
        <StatusAlerts />
        {legacyStorage ? (
          <>
            <Alert severity="info" title="Setting up this connection could cause a temporary outage">
              When you connect your whole instance, dashboards will be unavailable while running the migration. We
              recommend warning your users before starting the process.
            </Alert>
            <EmptyState
              variant="call-to-action"
              message="Set up your provisioning connection!"
              image={<SVG src="public/img/provisioning-empty.svg" width={300} />}
              button={
                <Button
                  size="lg"
                  icon="plus"
                  onClick={async () => {
                    await settingsQuery.refetch();
                    navigate(MIGRATE_URL);
                  }}
                >
                  Connect Grafana to repository
                </Button>
              }
            >
              <Stack direction="column" alignItems="center">
                <Text>Store and provision your Grafana resources externally by connecting to a repository.</Text>
                <Text>We currently support GitHub and local storage.</Text>
                <LinkButton fill="text" href="#" icon="external-link-alt">
                  Learn more
                </LinkButton>
              </Stack>
            </EmptyState>
          </>
        ) : (
          <EmptyState
            variant="call-to-action"
            message="You haven't created any repository configs yet"
            button={
              <LinkButton icon="plus" href={NEW_URL} size="lg">
                Create repository config
              </LinkButton>
            }
          />
        )}
      </Page.Contents>
    </Page>
  );
}<|MERGE_RESOLUTION|>--- conflicted
+++ resolved
@@ -4,12 +4,8 @@
 import { EmptyState, LinkButton, Alert, Stack, Text, Button } from '@grafana/ui';
 import { Page } from 'app/core/components/Page/Page';
 
-<<<<<<< HEAD
 import { StatusAlerts } from './Setup/StatusAlerts';
-=======
-import { SetupWarnings } from './SetupWarnings';
 import { useGetFrontendSettingsQuery } from './api';
->>>>>>> 4672e276
 import { NEW_URL, MIGRATE_URL } from './constants';
 
 export default function OnboardingPage({ legacyStorage }: { legacyStorage?: boolean }) {
