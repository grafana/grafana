--- conflicted
+++ resolved
@@ -3,11 +3,8 @@
 import { useAsync } from 'react-use';
 
 import { Stack, Text } from '@grafana/ui';
-<<<<<<< HEAD
 import { Job } from 'app/api/clients/provisioning';
-=======
 import { t } from 'app/core/internationalization';
->>>>>>> 6af5fbf3
 
 import { JobStatus } from '../Job/JobStatus';
 import { StepStatus, useStepStatus } from '../hooks/useStepStatus';
