--- conflicted
+++ resolved
@@ -54,14 +54,8 @@
   }, [getValues, setValue]);
 
   useEffect(() => {
-<<<<<<< HEAD
-    const isLoading = resourceStats.isLoading || filesQuery.isLoading;
     setStepStatusInfo({ status: isLoading ? 'running' : 'idle' });
-  }, [filesQuery.isLoading, setStepStatusInfo, resourceStats.isLoading]);
-=======
-    onStepStatusUpdate({ status: isLoading ? 'running' : 'idle' });
-  }, [isLoading, onStepStatusUpdate]);
->>>>>>> 312fcb4a
+  }, [isLoading, setStepStatusInfo]);
 
   useEffect(() => {
     setValue('repository.sync.target', target);
