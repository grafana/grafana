--- conflicted
+++ resolved
@@ -1,11 +1,6 @@
 import { createSelector } from '@reduxjs/toolkit';
 
-<<<<<<< HEAD
 import { Repository, provisioningAPIv0alpha1 as provisioningAPI } from 'app/api/clients/provisioning/v0alpha1';
-import { RootState } from 'app/store/configureStore';
-=======
-import { Repository, provisioningAPIv0alpha1 as provisioningAPI } from '../../../api/clients/provisioning/v0alpha1';
->>>>>>> c8c017a6
 
 const emptyRepos: Repository[] = [];
 
