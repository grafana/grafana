--- conflicted
+++ resolved
@@ -78,12 +78,9 @@
   selectedBranch,
 }: Props<T>) {
   const dispatch = useDispatch();
-<<<<<<< HEAD
-  const { setLastBranch } = useLastBranch();
-=======
   // useRef to ensure handlers are only called once per request
   const hasHandled = useRef(false);
->>>>>>> 84edc45d
+  const { setLastBranch } = useLastBranch();
 
   useEffect(() => {
     const repoType = repository?.type || 'git';
