import { Resource } from 'app/features/apiserver/types';

import { baseAPI as api } from './baseAPI';
import {
  RepositoryList,
  RepositoryResource,
  RequestArg,
  UpdateRequestArg,
  RepositoryForCreate,
  ResourceWrapper,
  FileOperationArg,
  GetFileArg,
  ListFilesApiResponse,
  HistoryListResponse,
<<<<<<< HEAD
  TestResponse,
  RepositorySpec,
=======
  JobList,
>>>>>>> ef5dacd2
} from './types';

const BASE_PATH = '/repositories';

const injectedRtkApi = api.injectEndpoints({
  endpoints: (build) => ({
    listRepository: build.query<RepositoryList, void>({
      query: () => ({ url: BASE_PATH }),
      providesTags: ['RepositoryList'],
    }),
    listJobs: build.query<JobList, void>({
      query: () => ({ url: '/jobs' }),
      providesTags: ['JobList'],
    }),
    createRepository: build.mutation<void, RepositoryForCreate>({
      query: (body) => ({
        url: BASE_PATH,
        method: 'POST',
        body,
      }),
      invalidatesTags: ['RepositoryList'],
    }),
    getRepository: build.query<RepositoryResource, RequestArg>({
      query: ({ name }) => ({ url: `${BASE_PATH}/${name}` }),
    }),
    updateRepository: build.mutation<void, UpdateRequestArg>({
      query: ({ name, body }) => ({
        url: `${BASE_PATH}/${name}`,
        method: 'PUT',
        body,
      }),
    }),
    deleteRepository: build.mutation<void, RequestArg>({
      query: ({ name }) => ({
        url: `${BASE_PATH}/${name}`,
        method: 'DELETE',
      }),
      invalidatesTags: ['RepositoryList'],
    }),
    patchRepository: build.mutation<void, UpdateRequestArg>({
      query: ({ name, body }) => ({
        url: `${BASE_PATH}/${name}`,
        method: 'PATCH',
        headers: { 'Content-Type': 'application/merge-patch+json' },
        body,
      }),
      invalidatesTags: ['RepositoryList'],
    }),
    createRepositoryExport: build.mutation<ResourceWrapper, RequestArg>({
      query: ({ name }) => ({
        url: `${BASE_PATH}/${name}/export`,
        method: 'POST',
      }),
    }),
    getRepositoryFiles: build.query<ResourceWrapper, GetFileArg>({
      query: ({ name, path, ref }) => ({
        url: `${BASE_PATH}/${name}/files/${path}`,
        params: { ref },
      }),
    }),
    listRepositoryFiles: build.query<ListFilesApiResponse, { name: string; ref?: string }>({
      query: ({ name, ref }) => ({
        url: `${BASE_PATH}/${name}/files/`,
        params: { ref },
      }),
    }),
    listRepositoryFileHistory: build.query<HistoryListResponse, { name: string; path: string; ref?: string }>({
      query: ({ name, ref, path }) => ({
        url: `${BASE_PATH}/${name}/history/${path}`,
        params: { ref },
      }),
    }),
    updateRepositoryFiles: build.mutation<ResourceWrapper, FileOperationArg>({
      query: ({ name, path, body, ref, message }) => ({
        url: `${BASE_PATH}/${name}/files/${path}`,
        method: 'PUT',
        body,
        params: { ref, message },
      }),
    }),
    createRepositoryFiles: build.mutation<ResourceWrapper, FileOperationArg>({
      query: ({ name, path, body, ref, message }) => ({
        url: `${BASE_PATH}/${name}/files/${path}`,
        method: 'POST',
        body,
        params: { ref, message },
      }),
    }),
    deleteRepositoryFiles: build.mutation<
      ResourceWrapper,
      { name: string; path: string; ref?: string; message?: string }
    >({
      query: ({ name, path, ref, message }) => ({
        url: `${BASE_PATH}/${name}/files/${path}`,
        method: 'DELETE',
      }),
    }),
    createRepositoryImport: build.mutation<ResourceWrapper, { name: string; ref?: string }>({
      query: ({ name, ref }) => ({
        url: `${BASE_PATH}/${name}/import`,
        method: 'POST',
        params: { ref },
      }),
    }),
    getRepositoryStatus: build.query<RepositoryResource, RequestArg>({
      query: ({ name }) => ({
        url: `${BASE_PATH}/${name}/status`,
      }),
    }),
    updateRepositoryStatus: build.mutation<RepositoryResource, UpdateRequestArg>({
      query: ({ name, body }) => ({
        url: `${BASE_PATH}/${name}/status`,
        method: 'PUT',
        body,
      }),
    }),
    patchRepositoryStatus: build.mutation<RepositoryResource, UpdateRequestArg>({
      query: ({ name, body }) => ({
        url: `${BASE_PATH}/${name}/status`,
        method: 'PATCH',
        headers: { 'Content-Type': 'application/merge-patch+json' },
        body,
      }),
    }),
<<<<<<< HEAD
    testRepository: build.query<TestResponse, { name: string }>({
      query: ({ name }) => ({
        url: `${BASE_PATH}/${name}/test`,
        method: 'POST', // tests the existing configuration
      }),
    }),
    testRepositoryConfig: build.mutation<TestResponse, Resource<RepositorySpec>>({
      query: ({ metadata }) => ({
        url: `${BASE_PATH}/${metadata.name ?? 'new'}/test`,
        method: 'POST',
      }),
    }),
=======
>>>>>>> ef5dacd2
  }),
  overrideExisting: false,
});

export { injectedRtkApi as generatedAPI };

export const {
  useListRepositoryQuery,
  useListJobsQuery,
  useCreateRepositoryMutation,
  useGetRepositoryQuery,
  useUpdateRepositoryMutation,
  useDeleteRepositoryMutation,
  usePatchRepositoryMutation,
  useCreateRepositoryExportMutation,
  useGetRepositoryFilesQuery,
  useListRepositoryFilesQuery,
  useListRepositoryFileHistoryQuery,
  useUpdateRepositoryFilesMutation,
  useCreateRepositoryFilesMutation,
  useDeleteRepositoryFilesMutation,
  useCreateRepositoryImportMutation,
  useGetRepositoryStatusQuery,
  useUpdateRepositoryStatusMutation,
  usePatchRepositoryStatusMutation,
<<<<<<< HEAD
  useTestRepositoryQuery,
  useTestRepositoryConfigMutation,
=======
>>>>>>> ef5dacd2
} = injectedRtkApi;<|MERGE_RESOLUTION|>--- conflicted
+++ resolved
@@ -12,12 +12,9 @@
   GetFileArg,
   ListFilesApiResponse,
   HistoryListResponse,
-<<<<<<< HEAD
   TestResponse,
   RepositorySpec,
-=======
   JobList,
->>>>>>> ef5dacd2
 } from './types';
 
 const BASE_PATH = '/repositories';
@@ -142,7 +139,6 @@
         body,
       }),
     }),
-<<<<<<< HEAD
     testRepository: build.query<TestResponse, { name: string }>({
       query: ({ name }) => ({
         url: `${BASE_PATH}/${name}/test`,
@@ -155,8 +151,6 @@
         method: 'POST',
       }),
     }),
-=======
->>>>>>> ef5dacd2
   }),
   overrideExisting: false,
 });
@@ -182,9 +176,6 @@
   useGetRepositoryStatusQuery,
   useUpdateRepositoryStatusMutation,
   usePatchRepositoryStatusMutation,
-<<<<<<< HEAD
   useTestRepositoryQuery,
   useTestRepositoryConfigMutation,
-=======
->>>>>>> ef5dacd2
 } = injectedRtkApi;