import { baseAPI as api } from './baseAPI';
export const addTagTypes = ['Job', 'Repository', 'Provisioning'] as const;
const injectedRtkApi = api
  .enhanceEndpoints({
    addTagTypes,
  })
  .injectEndpoints({
    endpoints: (build) => ({
      listJob: build.query<ListJobResponse, ListJobArg>({
        query: (queryArg) => ({
          url: `/jobs`,
          params: {
            allowWatchBookmarks: queryArg.allowWatchBookmarks,
            continue: queryArg['continue'],
            fieldSelector: queryArg.fieldSelector,
            labelSelector: queryArg.labelSelector,
            limit: queryArg.limit,
            pretty: queryArg.pretty,
            resourceVersion: queryArg.resourceVersion,
            resourceVersionMatch: queryArg.resourceVersionMatch,
            sendInitialEvents: queryArg.sendInitialEvents,
            timeoutSeconds: queryArg.timeoutSeconds,
            watch: queryArg.watch,
          },
        }),
        providesTags: ['Job'],
      }),
      getJob: build.query<GetJobResponse, GetJobArg>({
        query: (queryArg) => ({
          url: `/jobs/${queryArg.name}`,
          params: {
            pretty: queryArg.pretty,
          },
        }),
        providesTags: ['Job'],
      }),
      listRepository: build.query<ListRepositoryResponse, ListRepositoryArg>({
        query: (queryArg) => ({
          url: `/repositories`,
          params: {
            pretty: queryArg.pretty,
            allowWatchBookmarks: queryArg.allowWatchBookmarks,
            continue: queryArg['continue'],
            fieldSelector: queryArg.fieldSelector,
            labelSelector: queryArg.labelSelector,
            limit: queryArg.limit,
            resourceVersion: queryArg.resourceVersion,
            resourceVersionMatch: queryArg.resourceVersionMatch,
            sendInitialEvents: queryArg.sendInitialEvents,
            timeoutSeconds: queryArg.timeoutSeconds,
            watch: queryArg.watch,
          },
        }),
        providesTags: ['Repository'],
      }),
      createRepository: build.mutation<CreateRepositoryResponse, CreateRepositoryArg>({
        query: (queryArg) => ({
          url: `/repositories`,
          method: 'POST',
          body: queryArg.repository,
          params: {
            pretty: queryArg.pretty,
            dryRun: queryArg.dryRun,
            fieldManager: queryArg.fieldManager,
            fieldValidation: queryArg.fieldValidation,
          },
        }),
        invalidatesTags: ['Repository'],
      }),
      getRepository: build.query<GetRepositoryResponse, GetRepositoryArg>({
        query: (queryArg) => ({
          url: `/repositories/${queryArg.name}`,
          params: {
            pretty: queryArg.pretty,
          },
        }),
        providesTags: ['Repository'],
      }),
      replaceRepository: build.mutation<ReplaceRepositoryResponse, ReplaceRepositoryArg>({
        query: (queryArg) => ({
          url: `/repositories/${queryArg.name}`,
          method: 'PUT',
          body: queryArg.repository,
          params: {
            pretty: queryArg.pretty,
            dryRun: queryArg.dryRun,
            fieldManager: queryArg.fieldManager,
            fieldValidation: queryArg.fieldValidation,
          },
        }),
        invalidatesTags: ['Repository'],
      }),
      deleteRepository: build.mutation<DeleteRepositoryResponse, DeleteRepositoryArg>({
        query: (queryArg) => ({
          url: `/repositories/${queryArg.name}`,
          method: 'DELETE',
          body: queryArg.deleteOptions,
          params: {
            pretty: queryArg.pretty,
            dryRun: queryArg.dryRun,
            gracePeriodSeconds: queryArg.gracePeriodSeconds,
            ignoreStoreReadErrorWithClusterBreakingPotential: queryArg.ignoreStoreReadErrorWithClusterBreakingPotential,
            orphanDependents: queryArg.orphanDependents,
            propagationPolicy: queryArg.propagationPolicy,
          },
        }),
        invalidatesTags: ['Repository'],
      }),
      createRepositoryExport: build.mutation<CreateRepositoryExportResponse, CreateRepositoryExportArg>({
        query: (queryArg) => ({ url: `/repositories/${queryArg.name}/export`, method: 'POST', body: queryArg.body }),
        invalidatesTags: ['Repository'],
      }),
      getRepositoryFiles: build.query<GetRepositoryFilesResponse, GetRepositoryFilesArg>({
        query: (queryArg) => ({
          url: `/repositories/${queryArg.name}/files/`,
          params: {
            ref: queryArg.ref,
          },
        }),
        providesTags: ['Repository'],
      }),
      getRepositoryFilesWithPath: build.query<GetRepositoryFilesWithPathResponse, GetRepositoryFilesWithPathArg>({
        query: (queryArg) => ({
          url: `/repositories/${queryArg.name}/files/${queryArg.path}`,
          params: {
            ref: queryArg.ref,
          },
        }),
        providesTags: ['Repository'],
      }),
      replaceRepositoryFilesWithPath: build.mutation<
        ReplaceRepositoryFilesWithPathResponse,
        ReplaceRepositoryFilesWithPathArg
      >({
        query: (queryArg) => ({
          url: `/repositories/${queryArg.name}/files/${queryArg.path}`,
          method: 'PUT',
          body: queryArg.body,
          params: {
            ref: queryArg.ref,
            message: queryArg.message,
          },
        }),
        invalidatesTags: ['Repository'],
      }),
      createRepositoryFilesWithPath: build.mutation<
        CreateRepositoryFilesWithPathResponse,
        CreateRepositoryFilesWithPathArg
      >({
        query: (queryArg) => ({
          url: `/repositories/${queryArg.name}/files/${queryArg.path}`,
          method: 'POST',
          body: queryArg.body,
          params: {
            ref: queryArg.ref,
            message: queryArg.message,
          },
        }),
        invalidatesTags: ['Repository'],
      }),
      deleteRepositoryFilesWithPath: build.mutation<
        DeleteRepositoryFilesWithPathResponse,
        DeleteRepositoryFilesWithPathArg
      >({
        query: (queryArg) => ({
          url: `/repositories/${queryArg.name}/files/${queryArg.path}`,
          method: 'DELETE',
          params: {
            ref: queryArg.ref,
            message: queryArg.message,
          },
        }),
        invalidatesTags: ['Repository'],
      }),
      getRepositoryHistory: build.query<GetRepositoryHistoryResponse, GetRepositoryHistoryArg>({
        query: (queryArg) => ({
          url: `/repositories/${queryArg.name}/history`,
          params: {
            ref: queryArg.ref,
          },
        }),
        providesTags: ['Repository'],
      }),
      getRepositoryHistoryWithPath: build.query<GetRepositoryHistoryWithPathResponse, GetRepositoryHistoryWithPathArg>({
        query: (queryArg) => ({
          url: `/repositories/${queryArg.name}/history/${queryArg.path}`,
          params: {
            ref: queryArg.ref,
          },
        }),
        providesTags: ['Repository'],
      }),
      getRepositoryResources: build.query<GetRepositoryResourcesResponse, GetRepositoryResourcesArg>({
        query: (queryArg) => ({ url: `/repositories/${queryArg.name}/resources` }),
        providesTags: ['Repository'],
      }),
      getRepositoryStatus: build.query<GetRepositoryStatusResponse, GetRepositoryStatusArg>({
        query: (queryArg) => ({
          url: `/repositories/${queryArg.name}/status`,
          params: {
            pretty: queryArg.pretty,
          },
        }),
        providesTags: ['Repository'],
      }),
      replaceRepositoryStatus: build.mutation<ReplaceRepositoryStatusResponse, ReplaceRepositoryStatusArg>({
        query: (queryArg) => ({
          url: `/repositories/${queryArg.name}/status`,
          method: 'PUT',
          body: queryArg.repository,
          params: {
            pretty: queryArg.pretty,
            dryRun: queryArg.dryRun,
            fieldManager: queryArg.fieldManager,
            fieldValidation: queryArg.fieldValidation,
          },
        }),
        invalidatesTags: ['Repository'],
      }),
      createRepositorySync: build.mutation<CreateRepositorySyncResponse, CreateRepositorySyncArg>({
        query: (queryArg) => ({ url: `/repositories/${queryArg.name}/sync`, method: 'POST', body: queryArg.body }),
        invalidatesTags: ['Repository'],
      }),
      createRepositoryTest: build.mutation<CreateRepositoryTestResponse, CreateRepositoryTestArg>({
        query: (queryArg) => ({ url: `/repositories/${queryArg.name}/test`, method: 'POST', body: queryArg.body }),
        invalidatesTags: ['Repository'],
      }),
      getRepositoryWebhook: build.query<GetRepositoryWebhookResponse, GetRepositoryWebhookArg>({
        query: (queryArg) => ({ url: `/repositories/${queryArg.name}/webhook` }),
        providesTags: ['Repository'],
      }),
      createRepositoryWebhook: build.mutation<CreateRepositoryWebhookResponse, CreateRepositoryWebhookArg>({
        query: (queryArg) => ({ url: `/repositories/${queryArg.name}/webhook`, method: 'POST' }),
        invalidatesTags: ['Repository'],
      }),
      getFrontendSettings: build.query<GetFrontendSettingsResponse, GetFrontendSettingsArg>({
        query: () => ({ url: `/settings` }),
        providesTags: ['Provisioning'],
      }),
      getResourceStats: build.query<GetResourceStatsResponse, GetResourceStatsArg>({
        query: () => ({ url: `/stats` }),
        providesTags: ['Provisioning'],
      }),
    }),
    overrideExisting: false,
  });
export { injectedRtkApi as generatedAPI };
export type ListJobResponse = /** status 200 OK */ JobList;
export type ListJobArg = {
  /** allowWatchBookmarks requests watch events with type "BOOKMARK". Servers that do not implement bookmarks may ignore this flag and bookmarks are sent at the server's discretion. Clients should not assume bookmarks are returned at any specific interval, nor may they assume the server will send any BOOKMARK event during a session. If this is not a watch, this field is ignored. */
  allowWatchBookmarks?: boolean;
  /** The continue option should be set when retrieving more results from the server. Since this value is server defined, clients may only use the continue value from a previous query result with identical query parameters (except for the value of continue) and the server may reject a continue value it does not recognize. If the specified continue value is no longer valid whether due to expiration (generally five to fifteen minutes) or a configuration change on the server, the server will respond with a 410 ResourceExpired error together with a continue token. If the client needs a consistent list, it must restart their list without the continue field. Otherwise, the client may send another list request with the token received with the 410 error, the server will respond with a list starting from the next key, but from the latest snapshot, which is inconsistent from the previous list results - objects that are created, modified, or deleted after the first list request will be included in the response, as long as their keys are after the "next key".
    
    This field is not supported when watch is true. Clients may start a watch from the last resourceVersion value returned by the server and not miss any modifications. */
  continue?: string;
  /** A selector to restrict the list of returned objects by their fields. Defaults to everything. */
  fieldSelector?: string;
  /** A selector to restrict the list of returned objects by their labels. Defaults to everything. */
  labelSelector?: string;
  /** limit is a maximum number of responses to return for a list call. If more items exist, the server will set the `continue` field on the list metadata to a value that can be used with the same initial query to retrieve the next set of results. Setting a limit may return fewer than the requested amount of items (up to zero items) in the event all requested objects are filtered out and clients should only use the presence of the continue field to determine whether more results are available. Servers may choose not to support the limit argument and will return all of the available results. If limit is specified and the continue field is empty, clients may assume that no more results are available. This field is not supported if watch is true.
    
    The server guarantees that the objects returned when using continue will be identical to issuing a single list call without a limit - that is, no objects created, modified, or deleted after the first request is issued will be included in any subsequent continued requests. This is sometimes referred to as a consistent snapshot, and ensures that a client that is using limit to receive smaller chunks of a very large result can ensure they see all possible objects. If objects are updated during a chunked list the version of the object that was present at the time the first list result was calculated is returned. */
  limit?: number;
  /** If 'true', then the output is pretty printed. Defaults to 'false' unless the user-agent indicates a browser or command-line HTTP tool (curl and wget). */
  pretty?: string;
  /** resourceVersion sets a constraint on what resource versions a request may be served from. See https://kubernetes.io/docs/reference/using-api/api-concepts/#resource-versions for details.
    
    Defaults to unset */
  resourceVersion?: string;
  /** resourceVersionMatch determines how resourceVersion is applied to list calls. It is highly recommended that resourceVersionMatch be set for list calls where resourceVersion is set See https://kubernetes.io/docs/reference/using-api/api-concepts/#resource-versions for details.
    
    Defaults to unset */
  resourceVersionMatch?: string;
  /** `sendInitialEvents=true` may be set together with `watch=true`. In that case, the watch stream will begin with synthetic events to produce the current state of objects in the collection. Once all such events have been sent, a synthetic "Bookmark" event  will be sent. The bookmark will report the ResourceVersion (RV) corresponding to the set of objects, and be marked with `"k8s.io/initial-events-end": "true"` annotation. Afterwards, the watch stream will proceed as usual, sending watch events corresponding to changes (subsequent to the RV) to objects watched.
    
    When `sendInitialEvents` option is set, we require `resourceVersionMatch` option to also be set. The semantic of the watch request is as following: - `resourceVersionMatch` = NotOlderThan
      is interpreted as "data at least as new as the provided `resourceVersion`"
      and the bookmark event is send when the state is synced
      to a `resourceVersion` at least as fresh as the one provided by the ListOptions.
      If `resourceVersion` is unset, this is interpreted as "consistent read" and the
      bookmark event is send when the state is synced at least to the moment
      when request started being processed.
    - `resourceVersionMatch` set to any other value or unset
      Invalid error is returned.
    
    Defaults to true if `resourceVersion=""` or `resourceVersion="0"` (for backward compatibility reasons) and to false otherwise. */
  sendInitialEvents?: boolean;
  /** Timeout for the list/watch call. This limits the duration of the call, regardless of any activity or inactivity. */
  timeoutSeconds?: number;
  /** Watch for changes to the described resources and return them as a stream of add, update, and remove notifications. Specify resourceVersion. */
  watch?: boolean;
};
export type GetJobResponse = /** status 200 OK */ Job;
export type GetJobArg = {
  /** name of the Job */
  name: string;
  /** If 'true', then the output is pretty printed. Defaults to 'false' unless the user-agent indicates a browser or command-line HTTP tool (curl and wget). */
  pretty?: string;
};
export type ListRepositoryResponse = /** status 200 OK */ RepositoryList;
export type ListRepositoryArg = {
  /** If 'true', then the output is pretty printed. Defaults to 'false' unless the user-agent indicates a browser or command-line HTTP tool (curl and wget). */
  pretty?: string;
  /** allowWatchBookmarks requests watch events with type "BOOKMARK". Servers that do not implement bookmarks may ignore this flag and bookmarks are sent at the server's discretion. Clients should not assume bookmarks are returned at any specific interval, nor may they assume the server will send any BOOKMARK event during a session. If this is not a watch, this field is ignored. */
  allowWatchBookmarks?: boolean;
  /** The continue option should be set when retrieving more results from the server. Since this value is server defined, clients may only use the continue value from a previous query result with identical query parameters (except for the value of continue) and the server may reject a continue value it does not recognize. If the specified continue value is no longer valid whether due to expiration (generally five to fifteen minutes) or a configuration change on the server, the server will respond with a 410 ResourceExpired error together with a continue token. If the client needs a consistent list, it must restart their list without the continue field. Otherwise, the client may send another list request with the token received with the 410 error, the server will respond with a list starting from the next key, but from the latest snapshot, which is inconsistent from the previous list results - objects that are created, modified, or deleted after the first list request will be included in the response, as long as their keys are after the "next key".
    
    This field is not supported when watch is true. Clients may start a watch from the last resourceVersion value returned by the server and not miss any modifications. */
  continue?: string;
  /** A selector to restrict the list of returned objects by their fields. Defaults to everything. */
  fieldSelector?: string;
  /** A selector to restrict the list of returned objects by their labels. Defaults to everything. */
  labelSelector?: string;
  /** limit is a maximum number of responses to return for a list call. If more items exist, the server will set the `continue` field on the list metadata to a value that can be used with the same initial query to retrieve the next set of results. Setting a limit may return fewer than the requested amount of items (up to zero items) in the event all requested objects are filtered out and clients should only use the presence of the continue field to determine whether more results are available. Servers may choose not to support the limit argument and will return all of the available results. If limit is specified and the continue field is empty, clients may assume that no more results are available. This field is not supported if watch is true.
    
    The server guarantees that the objects returned when using continue will be identical to issuing a single list call without a limit - that is, no objects created, modified, or deleted after the first request is issued will be included in any subsequent continued requests. This is sometimes referred to as a consistent snapshot, and ensures that a client that is using limit to receive smaller chunks of a very large result can ensure they see all possible objects. If objects are updated during a chunked list the version of the object that was present at the time the first list result was calculated is returned. */
  limit?: number;
  /** resourceVersion sets a constraint on what resource versions a request may be served from. See https://kubernetes.io/docs/reference/using-api/api-concepts/#resource-versions for details.
    
    Defaults to unset */
  resourceVersion?: string;
  /** resourceVersionMatch determines how resourceVersion is applied to list calls. It is highly recommended that resourceVersionMatch be set for list calls where resourceVersion is set See https://kubernetes.io/docs/reference/using-api/api-concepts/#resource-versions for details.
    
    Defaults to unset */
  resourceVersionMatch?: string;
  /** `sendInitialEvents=true` may be set together with `watch=true`. In that case, the watch stream will begin with synthetic events to produce the current state of objects in the collection. Once all such events have been sent, a synthetic "Bookmark" event  will be sent. The bookmark will report the ResourceVersion (RV) corresponding to the set of objects, and be marked with `"k8s.io/initial-events-end": "true"` annotation. Afterwards, the watch stream will proceed as usual, sending watch events corresponding to changes (subsequent to the RV) to objects watched.
    
    When `sendInitialEvents` option is set, we require `resourceVersionMatch` option to also be set. The semantic of the watch request is as following: - `resourceVersionMatch` = NotOlderThan
      is interpreted as "data at least as new as the provided `resourceVersion`"
      and the bookmark event is send when the state is synced
      to a `resourceVersion` at least as fresh as the one provided by the ListOptions.
      If `resourceVersion` is unset, this is interpreted as "consistent read" and the
      bookmark event is send when the state is synced at least to the moment
      when request started being processed.
    - `resourceVersionMatch` set to any other value or unset
      Invalid error is returned.
    
    Defaults to true if `resourceVersion=""` or `resourceVersion="0"` (for backward compatibility reasons) and to false otherwise. */
  sendInitialEvents?: boolean;
  /** Timeout for the list/watch call. This limits the duration of the call, regardless of any activity or inactivity. */
  timeoutSeconds?: number;
  /** Watch for changes to the described resources and return them as a stream of add, update, and remove notifications. Specify resourceVersion. */
  watch?: boolean;
};
export type CreateRepositoryResponse = /** status 200 OK */
  | Repository
  | /** status 201 Created */ Repository
  | /** status 202 Accepted */ Repository;
export type CreateRepositoryArg = {
  /** If 'true', then the output is pretty printed. Defaults to 'false' unless the user-agent indicates a browser or command-line HTTP tool (curl and wget). */
  pretty?: string;
  /** When present, indicates that modifications should not be persisted. An invalid or unrecognized dryRun directive will result in an error response and no further processing of the request. Valid values are: - All: all dry run stages will be processed */
  dryRun?: string;
  /** fieldManager is a name associated with the actor or entity that is making these changes. The value must be less than or 128 characters long, and only contain printable characters, as defined by https://golang.org/pkg/unicode/#IsPrint. */
  fieldManager?: string;
  /** fieldValidation instructs the server on how to handle objects in the request (POST/PUT/PATCH) containing unknown or duplicate fields. Valid values are: - Ignore: This will ignore any unknown fields that are silently dropped from the object, and will ignore all but the last duplicate field that the decoder encounters. This is the default behavior prior to v1.23. - Warn: This will send a warning via the standard warning response header for each unknown field that is dropped from the object, and for each duplicate field that is encountered. The request will still succeed if there are no other errors, and will only persist the last of any duplicate fields. This is the default in v1.23+ - Strict: This will fail the request with a BadRequest error if any unknown fields would be dropped from the object, or if any duplicate fields are present. The error returned from the server will contain all unknown and duplicate fields encountered. */
  fieldValidation?: string;
  repository: Repository;
};
export type GetRepositoryResponse = /** status 200 OK */ Repository;
export type GetRepositoryArg = {
  /** name of the Repository */
  name: string;
  /** If 'true', then the output is pretty printed. Defaults to 'false' unless the user-agent indicates a browser or command-line HTTP tool (curl and wget). */
  pretty?: string;
};
export type ReplaceRepositoryResponse = /** status 200 OK */ Repository | /** status 201 Created */ Repository;
export type ReplaceRepositoryArg = {
  /** name of the Repository */
  name: string;
  /** If 'true', then the output is pretty printed. Defaults to 'false' unless the user-agent indicates a browser or command-line HTTP tool (curl and wget). */
  pretty?: string;
  /** When present, indicates that modifications should not be persisted. An invalid or unrecognized dryRun directive will result in an error response and no further processing of the request. Valid values are: - All: all dry run stages will be processed */
  dryRun?: string;
  /** fieldManager is a name associated with the actor or entity that is making these changes. The value must be less than or 128 characters long, and only contain printable characters, as defined by https://golang.org/pkg/unicode/#IsPrint. */
  fieldManager?: string;
  /** fieldValidation instructs the server on how to handle objects in the request (POST/PUT/PATCH) containing unknown or duplicate fields. Valid values are: - Ignore: This will ignore any unknown fields that are silently dropped from the object, and will ignore all but the last duplicate field that the decoder encounters. This is the default behavior prior to v1.23. - Warn: This will send a warning via the standard warning response header for each unknown field that is dropped from the object, and for each duplicate field that is encountered. The request will still succeed if there are no other errors, and will only persist the last of any duplicate fields. This is the default in v1.23+ - Strict: This will fail the request with a BadRequest error if any unknown fields would be dropped from the object, or if any duplicate fields are present. The error returned from the server will contain all unknown and duplicate fields encountered. */
  fieldValidation?: string;
  repository: Repository;
};
export type DeleteRepositoryResponse = /** status 200 OK */ Status | /** status 202 Accepted */ Status;
export type DeleteRepositoryArg = {
  /** name of the Repository */
  name: string;
  /** If 'true', then the output is pretty printed. Defaults to 'false' unless the user-agent indicates a browser or command-line HTTP tool (curl and wget). */
  pretty?: string;
  /** When present, indicates that modifications should not be persisted. An invalid or unrecognized dryRun directive will result in an error response and no further processing of the request. Valid values are: - All: all dry run stages will be processed */
  dryRun?: string;
  /** The duration in seconds before the object should be deleted. Value must be non-negative integer. The value zero indicates delete immediately. If this value is nil, the default grace period for the specified type will be used. Defaults to a per object value if not specified. zero means delete immediately. */
  gracePeriodSeconds?: number;
  /** if set to true, it will trigger an unsafe deletion of the resource in case the normal deletion flow fails with a corrupt object error. A resource is considered corrupt if it can not be retrieved from the underlying storage successfully because of a) its data can not be transformed e.g. decryption failure, or b) it fails to decode into an object. NOTE: unsafe deletion ignores finalizer constraints, skips precondition checks, and removes the object from the storage. WARNING: This may potentially break the cluster if the workload associated with the resource being unsafe-deleted relies on normal deletion flow. Use only if you REALLY know what you are doing. The default value is false, and the user must opt in to enable it */
  ignoreStoreReadErrorWithClusterBreakingPotential?: boolean;
  /** Deprecated: please use the PropagationPolicy, this field will be deprecated in 1.7. Should the dependent objects be orphaned. If true/false, the "orphan" finalizer will be added to/removed from the object's finalizers list. Either this field or PropagationPolicy may be set, but not both. */
  orphanDependents?: boolean;
  /** Whether and how garbage collection will be performed. Either this field or OrphanDependents may be set, but not both. The default policy is decided by the existing finalizer set in the metadata.finalizers and the resource-specific default policy. Acceptable values are: 'Orphan' - orphan the dependents; 'Background' - allow the garbage collector to delete the dependents in the background; 'Foreground' - a cascading policy that deletes all dependents in the foreground. */
  propagationPolicy?: string;
  deleteOptions: DeleteOptions;
};
export type CreateRepositoryExportResponse = /** status 200 OK */ Job;
export type CreateRepositoryExportArg = {
  /** name of the Job */
  name: string;
  body: {
    /** Target branch for export (only git) */
    branch?: string;
    /** The source folder (or empty) to export */
    folder?: string;
    /** Preserve history (if possible) */
    history?: boolean;
    /** Include the identifier in the exported metadata */
    identifier: boolean;
    /** Target file prefix */
    prefix?: string;
  };
};
export type GetRepositoryFilesResponse = /** status 200 OK */ {
  /** APIVersion defines the versioned schema of this representation of an object. Servers should convert recognized schemas to the latest internal value, and may reject unrecognized values. More info: https://git.k8s.io/community/contributors/devel/sig-architecture/api-conventions.md#resources */
  apiVersion?: string;
  items?: any[];
  /** Kind is a string value representing the REST resource this object represents. Servers may infer this from the endpoint the client submits requests to. Cannot be updated. In CamelCase. More info: https://git.k8s.io/community/contributors/devel/sig-architecture/api-conventions.md#types-kinds */
  kind?: string;
  metadata?: any;
};
export type GetRepositoryFilesArg = {
  /** name of the ResourceWrapper */
  name: string;
  /** branch or commit hash */
  ref?: string;
};
export type GetRepositoryFilesWithPathResponse = /** status 200 OK */ ResourceWrapper;
export type GetRepositoryFilesWithPathArg = {
  /** name of the ResourceWrapper */
  name: string;
  /** path to the resource */
  path: string;
  /** branch or commit hash */
  ref?: string;
};
export type ReplaceRepositoryFilesWithPathResponse = /** status 200 OK */ ResourceWrapper;
export type ReplaceRepositoryFilesWithPathArg = {
  /** name of the ResourceWrapper */
  name: string;
  /** path to the resource */
  path: string;
  /** branch or commit hash */
  ref?: string;
  /** optional message sent with any changes */
  message?: string;
  body: {
    [key: string]: any;
  };
};
export type CreateRepositoryFilesWithPathResponse = /** status 200 OK */ ResourceWrapper;
export type CreateRepositoryFilesWithPathArg = {
  /** name of the ResourceWrapper */
  name: string;
  /** path to the resource */
  path: string;
  /** branch or commit hash */
  ref?: string;
  /** optional message sent with any changes */
  message?: string;
  body: {
    [key: string]: any;
  };
};
export type DeleteRepositoryFilesWithPathResponse = /** status 200 OK */ ResourceWrapper;
export type DeleteRepositoryFilesWithPathArg = {
  /** name of the ResourceWrapper */
  name: string;
  /** path to the resource */
  path: string;
  /** branch or commit hash */
  ref?: string;
  /** optional message sent with any changes */
  message?: string;
};
export type GetRepositoryHistoryResponse = /** status 200 OK */ string;
export type GetRepositoryHistoryArg = {
  /** name of the HistoryList */
  name: string;
  /** branch or commit hash */
  ref?: string;
};
export type GetRepositoryHistoryWithPathResponse = /** status 200 OK */ string;
export type GetRepositoryHistoryWithPathArg = {
  /** name of the HistoryList */
  name: string;
  /** path to the resource */
  path: string;
  /** branch or commit hash */
  ref?: string;
};
export type GetRepositoryResourcesResponse = /** status 200 OK */ ResourceList;
export type GetRepositoryResourcesArg = {
  /** name of the ResourceList */
  name: string;
};
export type GetRepositoryStatusResponse = /** status 200 OK */ Repository;
export type GetRepositoryStatusArg = {
  /** name of the Repository */
  name: string;
  /** If 'true', then the output is pretty printed. Defaults to 'false' unless the user-agent indicates a browser or command-line HTTP tool (curl and wget). */
  pretty?: string;
};
export type ReplaceRepositoryStatusResponse = /** status 200 OK */ Repository | /** status 201 Created */ Repository;
export type ReplaceRepositoryStatusArg = {
  /** name of the Repository */
  name: string;
  /** If 'true', then the output is pretty printed. Defaults to 'false' unless the user-agent indicates a browser or command-line HTTP tool (curl and wget). */
  pretty?: string;
  /** When present, indicates that modifications should not be persisted. An invalid or unrecognized dryRun directive will result in an error response and no further processing of the request. Valid values are: - All: all dry run stages will be processed */
  dryRun?: string;
  /** fieldManager is a name associated with the actor or entity that is making these changes. The value must be less than or 128 characters long, and only contain printable characters, as defined by https://golang.org/pkg/unicode/#IsPrint. */
  fieldManager?: string;
  /** fieldValidation instructs the server on how to handle objects in the request (POST/PUT/PATCH) containing unknown or duplicate fields. Valid values are: - Ignore: This will ignore any unknown fields that are silently dropped from the object, and will ignore all but the last duplicate field that the decoder encounters. This is the default behavior prior to v1.23. - Warn: This will send a warning via the standard warning response header for each unknown field that is dropped from the object, and for each duplicate field that is encountered. The request will still succeed if there are no other errors, and will only persist the last of any duplicate fields. This is the default in v1.23+ - Strict: This will fail the request with a BadRequest error if any unknown fields would be dropped from the object, or if any duplicate fields are present. The error returned from the server will contain all unknown and duplicate fields encountered. */
  fieldValidation?: string;
  repository: Repository;
};
export type CreateRepositorySyncResponse = /** status 200 OK */ Job;
export type CreateRepositorySyncArg = {
  /** name of the Job */
  name: string;
  body: {
    /** Complete forces the sync to overwrite */
    complete?: boolean;
  };
};
export type CreateRepositoryTestResponse = /** status 200 OK */ TestResults;
export type CreateRepositoryTestArg = {
  /** name of the TestResults */
  name: string;
  body: {
    /** APIVersion defines the versioned schema of this representation of an object. Servers should convert recognized schemas to the latest internal value, and may reject unrecognized values. More info: https://git.k8s.io/community/contributors/devel/sig-architecture/api-conventions.md#resources */
    apiVersion?: string;
    /** Kind is a string value representing the REST resource this object represents. Servers may infer this from the endpoint the client submits requests to. Cannot be updated. In CamelCase. More info: https://git.k8s.io/community/contributors/devel/sig-architecture/api-conventions.md#types-kinds */
    kind?: string;
    metadata?: any;
    spec?: any;
    status?: any;
  };
};
export type GetRepositoryWebhookResponse = /** status 200 OK */ WebhookResponse;
export type GetRepositoryWebhookArg = {
  /** name of the WebhookResponse */
  name: string;
};
export type CreateRepositoryWebhookResponse = /** status 200 OK */ WebhookResponse;
export type CreateRepositoryWebhookArg = {
  /** name of the WebhookResponse */
  name: string;
};
<<<<<<< HEAD
export type GetFrontendSettingsResponse = /** status 200 undefined */ {
  /** APIVersion defines the versioned schema of this representation of an object. Servers should convert recognized schemas to the latest internal value, and may reject unrecognized values. More info: https://git.k8s.io/community/contributors/devel/sig-architecture/api-conventions.md#resources */
  apiVersion?: string;
  /** When a repository is configured to save everything in instance */
  instance?: string;
  /** Kind is a string value representing the REST resource this object represents. Servers may infer this from the endpoint the client submits requests to. Cannot be updated. In CamelCase. More info: https://git.k8s.io/community/contributors/devel/sig-architecture/api-conventions.md#types-kinds */
  kind?: string;
  /** The basic repository settings */
  repository: {
    [key: string]: any;
  };
};
export type GetFrontendSettingsArg = void;
export type GetResourceStatsResponse = /** status 200 undefined */ {
  /** APIVersion defines the versioned schema of this representation of an object. Servers should convert recognized schemas to the latest internal value, and may reject unrecognized values. More info: https://git.k8s.io/community/contributors/devel/sig-architecture/api-conventions.md#resources */
  apiVersion?: string;
  items?: any[];
  /** Kind is a string value representing the REST resource this object represents. Servers may infer this from the endpoint the client submits requests to. Cannot be updated. In CamelCase. More info: https://git.k8s.io/community/contributors/devel/sig-architecture/api-conventions.md#types-kinds */
  kind?: string;
  metadata?: any;
};
export type GetResourceStatsArg = void;
=======
export type GetFrontendSettingsResponse = /** status 200 undefined */ Settings;
export type GetFrontendSettingsArg = {
  /** workspace */
  namespace: string;
};
export type GetResourceStatsResponse = /** status 200 undefined */ ResourceStats;
export type GetResourceStatsArg = {
  /** workspace */
  namespace: string;
};
>>>>>>> 344ba344
export type Time = string;
export type FieldsV1 = object;
export type ManagedFieldsEntry = {
  /** APIVersion defines the version of this resource that this field set applies to. The format is "group/version" just like the top-level APIVersion field. It is necessary to track the version of a field set because it cannot be automatically converted. */
  apiVersion?: string;
  /** FieldsType is the discriminator for the different fields format and version. There is currently only one possible value: "FieldsV1" */
  fieldsType?: string;
  /** FieldsV1 holds the first JSON version format as described in the "FieldsV1" type. */
  fieldsV1?: FieldsV1;
  /** Manager is an identifier of the workflow managing these fields. */
  manager?: string;
  /** Operation is the type of operation which lead to this ManagedFieldsEntry being created. The only valid values for this field are 'Apply' and 'Update'. */
  operation?: string;
  /** Subresource is the name of the subresource used to update that object, or empty string if the object was updated through the main resource. The value of this field is used to distinguish between managers, even if they share the same name. For example, a status update will be distinct from a regular update using the same manager name. Note that the APIVersion field is not related to the Subresource field and it always corresponds to the version of the main resource. */
  subresource?: string;
  /** Time is the timestamp of when the ManagedFields entry was added. The timestamp will also be updated if a field is added, the manager changes any of the owned fields value or removes a field. The timestamp does not update when a field is removed from the entry because another manager took it over. */
  time?: Time;
};
export type OwnerReference = {
  /** API version of the referent. */
  apiVersion: string;
  /** If true, AND if the owner has the "foregroundDeletion" finalizer, then the owner cannot be deleted from the key-value store until this reference is removed. See https://kubernetes.io/docs/concepts/architecture/garbage-collection/#foreground-deletion for how the garbage collector interacts with this field and enforces the foreground deletion. Defaults to false. To set this field, a user needs "delete" permission of the owner, otherwise 422 (Unprocessable Entity) will be returned. */
  blockOwnerDeletion?: boolean;
  /** If true, this reference points to the managing controller. */
  controller?: boolean;
  /** Kind of the referent. More info: https://git.k8s.io/community/contributors/devel/sig-architecture/api-conventions.md#types-kinds */
  kind: string;
  /** Name of the referent. More info: https://kubernetes.io/docs/concepts/overview/working-with-objects/names#names */
  name: string;
  /** UID of the referent. More info: https://kubernetes.io/docs/concepts/overview/working-with-objects/names#uids */
  uid: string;
};
export type ObjectMeta = {
  /** Annotations is an unstructured key value map stored with a resource that may be set by external tools to store and retrieve arbitrary metadata. They are not queryable and should be preserved when modifying objects. More info: https://kubernetes.io/docs/concepts/overview/working-with-objects/annotations */
  annotations?: {
    [key: string]: string;
  };
  /** CreationTimestamp is a timestamp representing the server time when this object was created. It is not guaranteed to be set in happens-before order across separate operations. Clients may not set this value. It is represented in RFC3339 form and is in UTC.
    
    Populated by the system. Read-only. Null for lists. More info: https://git.k8s.io/community/contributors/devel/sig-architecture/api-conventions.md#metadata */
  creationTimestamp?: Time;
  /** Number of seconds allowed for this object to gracefully terminate before it will be removed from the system. Only set when deletionTimestamp is also set. May only be shortened. Read-only. */
  deletionGracePeriodSeconds?: number;
  /** DeletionTimestamp is RFC 3339 date and time at which this resource will be deleted. This field is set by the server when a graceful deletion is requested by the user, and is not directly settable by a client. The resource is expected to be deleted (no longer visible from resource lists, and not reachable by name) after the time in this field, once the finalizers list is empty. As long as the finalizers list contains items, deletion is blocked. Once the deletionTimestamp is set, this value may not be unset or be set further into the future, although it may be shortened or the resource may be deleted prior to this time. For example, a user may request that a pod is deleted in 30 seconds. The Kubelet will react by sending a graceful termination signal to the containers in the pod. After that 30 seconds, the Kubelet will send a hard termination signal (SIGKILL) to the container and after cleanup, remove the pod from the API. In the presence of network partitions, this object may still exist after this timestamp, until an administrator or automated process can determine the resource is fully terminated. If not set, graceful deletion of the object has not been requested.
    
    Populated by the system when a graceful deletion is requested. Read-only. More info: https://git.k8s.io/community/contributors/devel/sig-architecture/api-conventions.md#metadata */
  deletionTimestamp?: Time;
  /** Must be empty before the object is deleted from the registry. Each entry is an identifier for the responsible component that will remove the entry from the list. If the deletionTimestamp of the object is non-nil, entries in this list can only be removed. Finalizers may be processed and removed in any order.  Order is NOT enforced because it introduces significant risk of stuck finalizers. finalizers is a shared field, any actor with permission can reorder it. If the finalizer list is processed in order, then this can lead to a situation in which the component responsible for the first finalizer in the list is waiting for a signal (field value, external system, or other) produced by a component responsible for a finalizer later in the list, resulting in a deadlock. Without enforced ordering finalizers are free to order amongst themselves and are not vulnerable to ordering changes in the list. */
  finalizers?: string[];
  /** GenerateName is an optional prefix, used by the server, to generate a unique name ONLY IF the Name field has not been provided. If this field is used, the name returned to the client will be different than the name passed. This value will also be combined with a unique suffix. The provided value has the same validation rules as the Name field, and may be truncated by the length of the suffix required to make the value unique on the server.
    
    If this field is specified and the generated name exists, the server will return a 409.
    
    Applied only if Name is not specified. More info: https://git.k8s.io/community/contributors/devel/sig-architecture/api-conventions.md#idempotency */
  generateName?: string;
  /** A sequence number representing a specific generation of the desired state. Populated by the system. Read-only. */
  generation?: number;
  /** Map of string keys and values that can be used to organize and categorize (scope and select) objects. May match selectors of replication controllers and services. More info: https://kubernetes.io/docs/concepts/overview/working-with-objects/labels */
  labels?: {
    [key: string]: string;
  };
  /** ManagedFields maps workflow-id and version to the set of fields that are managed by that workflow. This is mostly for internal housekeeping, and users typically shouldn't need to set or understand this field. A workflow can be the user's name, a controller's name, or the name of a specific apply path like "ci-cd". The set of fields is always in the version that the workflow used when modifying the object. */
  managedFields?: ManagedFieldsEntry[];
  /** Name must be unique within a namespace. Is required when creating resources, although some resources may allow a client to request the generation of an appropriate name automatically. Name is primarily intended for creation idempotence and configuration definition. Cannot be updated. More info: https://kubernetes.io/docs/concepts/overview/working-with-objects/names#names */
  name?: string;
  /** Namespace defines the space within which each name must be unique. An empty namespace is equivalent to the "default" namespace, but "default" is the canonical representation. Not all objects are required to be scoped to a namespace - the value of this field for those objects will be empty.
    
    Must be a DNS_LABEL. Cannot be updated. More info: https://kubernetes.io/docs/concepts/overview/working-with-objects/namespaces */
  namespace?: string;
  /** List of objects depended by this object. If ALL objects in the list have been deleted, this object will be garbage collected. If this object is managed by a controller, then an entry in this list will point to this controller, with the controller field set to true. There cannot be more than one managing controller. */
  ownerReferences?: OwnerReference[];
  /** An opaque value that represents the internal version of this object that can be used by clients to determine when objects have changed. May be used for optimistic concurrency, change detection, and the watch operation on a resource or set of resources. Clients must treat these values as opaque and passed unmodified back to the server. They may only be valid for a particular resource or set of resources.
    
    Populated by the system. Read-only. Value must be treated as opaque by clients and . More info: https://git.k8s.io/community/contributors/devel/sig-architecture/api-conventions.md#concurrency-control-and-consistency */
  resourceVersion?: string;
  /** Deprecated: selfLink is a legacy read-only field that is no longer populated by the system. */
  selfLink?: string;
  /** UID is the unique in time and space value for this object. It is typically generated by the server on successful creation of a resource and is not allowed to change on PUT operations.
    
    Populated by the system. Read-only. More info: https://kubernetes.io/docs/concepts/overview/working-with-objects/names#uids */
  uid?: string;
};
export type ExportJobOptions = {
  /** Target branch for export (only git) */
  branch?: string;
  /** The source folder (or empty) to export */
  folder?: string;
  /** Preserve history (if possible) */
  history?: boolean;
  /** Include the identifier in the exported metadata */
  identifier: boolean;
  /** Target file prefix */
  prefix?: string;
};
export type PullRequestJobOptions = {
  hash?: string;
  /** Pull request number (when appropriate) */
  pr?: number;
  /** The branch of commit hash */
  ref?: string;
  /** URL to the originator (eg, PR URL) */
  url?: string;
};
export type SyncJobOptions = {
  /** Complete forces the sync to overwrite */
  complete?: boolean;
};
export type JobSpec = {
  /** Possible enum values:
     - `"export"` Export from grafana into the remote repository
     - `"pr"` Update a pull request -- send preview images, links etc
     - `"sync"` Sync the remote branch with the grafana instance */
  action: 'export' | 'pr' | 'sync';
  /** Required when the action is `export` */
  export?: ExportJobOptions;
  /** Pull request options */
  pr?: PullRequestJobOptions;
  /** The the repository reference (for now also in labels) */
  repository: string;
  /** Required when the action is `sync` */
  sync?: SyncJobOptions;
};
export type JobResourceSummary = {
  create?: number;
  delete?: number;
  /** Create or update (export) */
  error?: number;
  /** Report errors for this resource type This may not be an exhaustive list and recommend looking at the logs for more info */
  errors?: string[];
  group?: string;
  /** No action required (useful for sync) */
  noop?: number;
  resource?: string;
  update?: number;
  write?: number;
};
export type JobStatus = {
  errors?: string[];
  finished?: number;
  message?: string;
  /** Optional value 0-100 that can be set while running */
  progress?: number;
  started?: number;
  /** Possible enum values:
     - `"error"` Finished with errors
     - `"pending"` Job has been submitted, but not processed yet
     - `"success"` Finished with success
     - `"working"` The job is running */
  state?: 'error' | 'pending' | 'success' | 'working';
  /** Summary of processed actions */
  summary?: JobResourceSummary[];
};
export type Job = {
  /** APIVersion defines the versioned schema of this representation of an object. Servers should convert recognized schemas to the latest internal value, and may reject unrecognized values. More info: https://git.k8s.io/community/contributors/devel/sig-architecture/api-conventions.md#resources */
  apiVersion?: string;
  /** Kind is a string value representing the REST resource this object represents. Servers may infer this from the endpoint the client submits requests to. Cannot be updated. In CamelCase. More info: https://git.k8s.io/community/contributors/devel/sig-architecture/api-conventions.md#types-kinds */
  kind?: string;
  metadata?: ObjectMeta;
  spec?: JobSpec;
  status?: JobStatus;
};
export type ListMeta = {
  /** continue may be set if the user set a limit on the number of items returned, and indicates that the server has more data available. The value is opaque and may be used to issue another request to the endpoint that served this list to retrieve the next set of available objects. Continuing a consistent list may not be possible if the server configuration has changed or more than a few minutes have passed. The resourceVersion field returned when using this continue value will be identical to the value in the first response, unless you have received this token from an error message. */
  continue?: string;
  /** remainingItemCount is the number of subsequent items in the list which are not included in this list response. If the list request contained label or field selectors, then the number of remaining items is unknown and the field will be left unset and omitted during serialization. If the list is complete (either because it is not chunking or because this is the last chunk), then there are no more remaining items and this field will be left unset and omitted during serialization. Servers older than v1.15 do not set this field. The intended use of the remainingItemCount is *estimating* the size of a collection. Clients should not rely on the remainingItemCount to be set or to be exact. */
  remainingItemCount?: number;
  /** String that identifies the server's internal version of this object that can be used by clients to determine when objects have changed. Value must be treated as opaque by clients and passed unmodified back to the server. Populated by the system. Read-only. More info: https://git.k8s.io/community/contributors/devel/sig-architecture/api-conventions.md#concurrency-control-and-consistency */
  resourceVersion?: string;
  /** Deprecated: selfLink is a legacy read-only field that is no longer populated by the system. */
  selfLink?: string;
};
export type JobList = {
  /** APIVersion defines the versioned schema of this representation of an object. Servers should convert recognized schemas to the latest internal value, and may reject unrecognized values. More info: https://git.k8s.io/community/contributors/devel/sig-architecture/api-conventions.md#resources */
  apiVersion?: string;
  items?: Job[];
  /** Kind is a string value representing the REST resource this object represents. Servers may infer this from the endpoint the client submits requests to. Cannot be updated. In CamelCase. More info: https://git.k8s.io/community/contributors/devel/sig-architecture/api-conventions.md#types-kinds */
  kind?: string;
  metadata?: ListMeta;
};
export type GitHubRepositoryConfig = {
  /** The branch to use in the repository. By default, this is the main branch. */
  branch?: string;
  /** Whether we should commit to change branches and use a Pull Request flow to achieve this. By default, this is false (i.e. we will commit straight to the main branch). */
  branchWorkflow?: boolean;
  /** Whether we should show dashboard previews in the pull requests caused by the BranchWorkflow option. By default, this is false (i.e. we will not create previews). This option is a no-op if BranchWorkflow is `false` or default. */
  generateDashboardPreviews?: boolean;
  /** The owner of the repository (e.g. example in `example/test` or `https://github.com/example/test`). */
  owner?: string;
  /** The name of the repository (e.g. test in `example/test` or `https://github.com/example/test`). */
  repository?: string;
  /** Token for accessing the repository. */
  token?: string;
};
export type LocalRepositoryConfig = {
  path?: string;
};
export type S3RepositoryConfig = {
  bucket?: string;
  region?: string;
};
export type SyncOptions = {
  /** Enabled must be saved as true before any sync job will run */
  enabled: boolean;
  /** When non-zero, the sync will run periodically */
  intervalSeconds?: number;
  /** Where values should be saved
    
    Possible enum values:
     - `"folder"` Resources will be saved into a folder managed by this repository The folder k8s name will be the same as the repository k8s name It will contain a copy of everything from the remote
     - `"instance"` Resources are saved in the global context Only one repository may specify the `instance` target When this exists, the UI will promote writing to the instance repo rather than the grafana database (where possible) */
  target: 'folder' | 'instance';
};
export type RepositorySpec = {
  /** Repository description */
  description?: string;
  /** The repository on GitHub. Mutually exclusive with local | s3 | github. */
  github?: GitHubRepositoryConfig;
  /** The repository on the local file system. Mutually exclusive with local | s3 | github. */
  local?: LocalRepositoryConfig;
  /** ReadOnly  repository does not allow any write commands */
  readOnly: boolean;
  /** The repository in an S3 bucket. Mutually exclusive with local | s3 | github. */
  s3?: S3RepositoryConfig;
  /** Sync settings -- how values are pulled from the repository into grafana */
  sync: SyncOptions;
  /** The repository display name (shown in the UI) */
  title: string;
  /** The repository type.  When selected oneOf the values below should be non-nil
    
    Possible enum values:
     - `"github"`
     - `"local"`
     - `"s3"` */
  type: 'github' | 'local' | 's3';
};
export type HealthStatus = {
  /** When the health was checked last time */
  checked?: number;
  /** When not healthy, requests will not be executed */
  healthy: boolean;
  /** Summary messages (will be shown to users) */
  message?: string[];
};
export type ResourceCount = {
  count: number;
  group: string;
  repository?: string;
  resource: string;
};
export type SyncStatus = {
  /** When the sync job finished */
  finished?: number;
  /** The repository hash when the last sync ran */
  hash?: string;
  /** The ID for the job that ran this sync */
  job?: string;
  /** Summary messages (will be shown to users) */
  message?: string[];
  /** When the next sync check is scheduled */
  scheduled?: number;
  /** When the sync job started */
  started?: number;
  /** pending, running, success, error
    
    Possible enum values:
     - `"error"` Finished with errors
     - `"pending"` Job has been submitted, but not processed yet
     - `"success"` Finished with success
     - `"working"` The job is running */
  state: 'error' | 'pending' | 'success' | 'working';
};
export type WebhookStatus = {
  id?: number;
  secret?: string;
  subscribedEvents?: string[];
  url?: string;
};
export type RepositoryStatus = {
  /** This will get updated with the current health status (and updated periodically) */
  health: HealthStatus;
  /** The generation of the spec last time reconciliation ran */
  observedGeneration: number;
  /** The object count when sync last ran */
  stats?: ResourceCount[];
  /** Sync information with the last sync information */
  sync: SyncStatus;
  /** Webhook Information (if applicable) */
  webhook: WebhookStatus;
};
export type Repository = {
  /** APIVersion defines the versioned schema of this representation of an object. Servers should convert recognized schemas to the latest internal value, and may reject unrecognized values. More info: https://git.k8s.io/community/contributors/devel/sig-architecture/api-conventions.md#resources */
  apiVersion?: string;
  /** Kind is a string value representing the REST resource this object represents. Servers may infer this from the endpoint the client submits requests to. Cannot be updated. In CamelCase. More info: https://git.k8s.io/community/contributors/devel/sig-architecture/api-conventions.md#types-kinds */
  kind?: string;
  metadata?: ObjectMeta;
  spec?: RepositorySpec;
  status?: RepositoryStatus;
};
export type RepositoryList = {
  /** APIVersion defines the versioned schema of this representation of an object. Servers should convert recognized schemas to the latest internal value, and may reject unrecognized values. More info: https://git.k8s.io/community/contributors/devel/sig-architecture/api-conventions.md#resources */
  apiVersion?: string;
  items?: Repository[];
  /** Kind is a string value representing the REST resource this object represents. Servers may infer this from the endpoint the client submits requests to. Cannot be updated. In CamelCase. More info: https://git.k8s.io/community/contributors/devel/sig-architecture/api-conventions.md#types-kinds */
  kind?: string;
  metadata?: ListMeta;
};
export type StatusCause = {
  /** The field of the resource that has caused this error, as named by its JSON serialization. May include dot and postfix notation for nested attributes. Arrays are zero-indexed.  Fields may appear more than once in an array of causes due to fields having multiple errors. Optional.
    
    Examples:
      "name" - the field "name" on the current resource
      "items[0].name" - the field "name" on the first array entry in "items" */
  field?: string;
  /** A human-readable description of the cause of the error.  This field may be presented as-is to a reader. */
  message?: string;
  /** A machine-readable description of the cause of the error. If this value is empty there is no information available. */
  reason?: string;
};
export type StatusDetails = {
  /** The Causes array includes more details associated with the StatusReason failure. Not all StatusReasons may provide detailed causes. */
  causes?: StatusCause[];
  /** The group attribute of the resource associated with the status StatusReason. */
  group?: string;
  /** The kind attribute of the resource associated with the status StatusReason. On some operations may differ from the requested resource Kind. More info: https://git.k8s.io/community/contributors/devel/sig-architecture/api-conventions.md#types-kinds */
  kind?: string;
  /** The name attribute of the resource associated with the status StatusReason (when there is a single name which can be described). */
  name?: string;
  /** If specified, the time in seconds before the operation should be retried. Some errors may indicate the client must take an alternate action - for those errors this field may indicate how long to wait before taking the alternate action. */
  retryAfterSeconds?: number;
  /** UID of the resource. (when there is a single resource which can be described). More info: https://kubernetes.io/docs/concepts/overview/working-with-objects/names#uids */
  uid?: string;
};
export type Status = {
  /** APIVersion defines the versioned schema of this representation of an object. Servers should convert recognized schemas to the latest internal value, and may reject unrecognized values. More info: https://git.k8s.io/community/contributors/devel/sig-architecture/api-conventions.md#resources */
  apiVersion?: string;
  /** Suggested HTTP return code for this status, 0 if not set. */
  code?: number;
  /** Extended data associated with the reason.  Each reason may define its own extended details. This field is optional and the data returned is not guaranteed to conform to any schema except that defined by the reason type. */
  details?: StatusDetails;
  /** Kind is a string value representing the REST resource this object represents. Servers may infer this from the endpoint the client submits requests to. Cannot be updated. In CamelCase. More info: https://git.k8s.io/community/contributors/devel/sig-architecture/api-conventions.md#types-kinds */
  kind?: string;
  /** A human-readable description of the status of this operation. */
  message?: string;
  /** Standard list metadata. More info: https://git.k8s.io/community/contributors/devel/sig-architecture/api-conventions.md#types-kinds */
  metadata?: ListMeta;
  /** A machine-readable description of why this operation is in the "Failure" status. If this value is empty there is no information available. A Reason clarifies an HTTP status code but does not override it. */
  reason?: string;
  /** Status of the operation. One of: "Success" or "Failure". More info: https://git.k8s.io/community/contributors/devel/sig-architecture/api-conventions.md#spec-and-status */
  status?: string;
};
export type Preconditions = {
  /** Specifies the target ResourceVersion */
  resourceVersion?: string;
  /** Specifies the target UID. */
  uid?: string;
};
export type DeleteOptions = {
  /** APIVersion defines the versioned schema of this representation of an object. Servers should convert recognized schemas to the latest internal value, and may reject unrecognized values. More info: https://git.k8s.io/community/contributors/devel/sig-architecture/api-conventions.md#resources */
  apiVersion?: string;
  /** When present, indicates that modifications should not be persisted. An invalid or unrecognized dryRun directive will result in an error response and no further processing of the request. Valid values are: - All: all dry run stages will be processed */
  dryRun?: string[];
  /** The duration in seconds before the object should be deleted. Value must be non-negative integer. The value zero indicates delete immediately. If this value is nil, the default grace period for the specified type will be used. Defaults to a per object value if not specified. zero means delete immediately. */
  gracePeriodSeconds?: number;
  /** if set to true, it will trigger an unsafe deletion of the resource in case the normal deletion flow fails with a corrupt object error. A resource is considered corrupt if it can not be retrieved from the underlying storage successfully because of a) its data can not be transformed e.g. decryption failure, or b) it fails to decode into an object. NOTE: unsafe deletion ignores finalizer constraints, skips precondition checks, and removes the object from the storage. WARNING: This may potentially break the cluster if the workload associated with the resource being unsafe-deleted relies on normal deletion flow. Use only if you REALLY know what you are doing. The default value is false, and the user must opt in to enable it */
  ignoreStoreReadErrorWithClusterBreakingPotential?: boolean;
  /** Kind is a string value representing the REST resource this object represents. Servers may infer this from the endpoint the client submits requests to. Cannot be updated. In CamelCase. More info: https://git.k8s.io/community/contributors/devel/sig-architecture/api-conventions.md#types-kinds */
  kind?: string;
  /** Deprecated: please use the PropagationPolicy, this field will be deprecated in 1.7. Should the dependent objects be orphaned. If true/false, the "orphan" finalizer will be added to/removed from the object's finalizers list. Either this field or PropagationPolicy may be set, but not both. */
  orphanDependents?: boolean;
  /** Must be fulfilled before a deletion is carried out. If not possible, a 409 Conflict status will be returned. */
  preconditions?: Preconditions;
  /** Whether and how garbage collection will be performed. Either this field or OrphanDependents may be set, but not both. The default policy is decided by the existing finalizer set in the metadata.finalizers and the resource-specific default policy. Acceptable values are: 'Orphan' - orphan the dependents; 'Background' - allow the garbage collector to delete the dependents in the background; 'Foreground' - a cascading policy that deletes all dependents in the foreground. */
  propagationPolicy?: string;
};
export type LintIssue = {
  message: string;
  rule: string;
  /** Possible enum values:
     - `"error"`
     - `"exclude"`
     - `"fixed"`
     - `"quiet"`
     - `"warning"` */
  severity: 'error' | 'exclude' | 'fixed' | 'quiet' | 'warning';
};
export type Unstructured = {
  [key: string]: any;
};
export type ResourceType = {
  /** For non-k8s native formats, what did this start as
    
    Possible enum values:
     - `"access-control"` Access control https://github.com/grafana/grafana/blob/v11.3.1/conf/provisioning/access-control/sample.yaml
     - `"alerting"` Alert configuration https://github.com/grafana/grafana/blob/v11.3.1/conf/provisioning/alerting/sample.yaml
     - `"dashboard"` Dashboard JSON
     - `"datasources"` Datasource definitions eg: https://github.com/grafana/grafana/blob/v11.3.1/conf/provisioning/datasources/sample.yaml */
  classic?: 'access-control' | 'alerting' | 'dashboard' | 'datasources';
  group?: string;
  kind?: string;
  resource?: string;
  version?: string;
};
export type ResourceObjects = {
  /** The action required/used for dryRun
    
    Possible enum values:
     - `"create"`
     - `"delete"`
     - `"update"` */
  action?: 'create' | 'delete' | 'update';
  /** The value returned from a dryRun request */
  dryRun?: Unstructured;
  /** The same value, currently saved in the grafana database */
  existing?: Unstructured;
  /** The resource from the repository with all modifications applied eg, the name, folder etc will all be applied to this object */
  file?: Unstructured;
  /** The identified type for this object */
  type: ResourceType;
};
export type ResourceWrapper = {
  /** APIVersion defines the versioned schema of this representation of an object. Servers should convert recognized schemas to the latest internal value, and may reject unrecognized values. More info: https://git.k8s.io/community/contributors/devel/sig-architecture/api-conventions.md#resources */
  apiVersion?: string;
  /** If errors exist, show them here */
  errors?: string[];
  /** The repo hash value */
  hash?: string;
  /** Kind is a string value representing the REST resource this object represents. Servers may infer this from the endpoint the client submits requests to. Cannot be updated. In CamelCase. More info: https://git.k8s.io/community/contributors/devel/sig-architecture/api-conventions.md#types-kinds */
  kind?: string;
  /** Lint results */
  lint?: LintIssue[];
  /** Path to the remote file */
  path?: string;
  /** The commit hash (if exists) */
  ref?: string;
  /** Different flavors of the same object */
  resource: ResourceObjects;
  /** The modified time in the remote file system */
  timestamp?: Time;
};
export type ResourceListItem = {
  folder?: string;
  group: string;
  /** the k8s identifier */
  hash: string;
  name: string;
  path: string;
  resource: string;
  time?: number;
  title?: string;
};
export type ResourceList = {
  /** APIVersion defines the versioned schema of this representation of an object. Servers should convert recognized schemas to the latest internal value, and may reject unrecognized values. More info: https://git.k8s.io/community/contributors/devel/sig-architecture/api-conventions.md#resources */
  apiVersion?: string;
  items?: ResourceListItem[];
  /** Kind is a string value representing the REST resource this object represents. Servers may infer this from the endpoint the client submits requests to. Cannot be updated. In CamelCase. More info: https://git.k8s.io/community/contributors/devel/sig-architecture/api-conventions.md#types-kinds */
  kind?: string;
  metadata?: ListMeta;
};
export type TestResults = {
  /** APIVersion defines the versioned schema of this representation of an object. Servers should convert recognized schemas to the latest internal value, and may reject unrecognized values. More info: https://git.k8s.io/community/contributors/devel/sig-architecture/api-conventions.md#resources */
  apiVersion?: string;
  /** HTTP status code */
  code: number;
  /** Optional details */
  details?: Unstructured;
  /** Error descriptions */
  errors?: string[];
  /** Kind is a string value representing the REST resource this object represents. Servers may infer this from the endpoint the client submits requests to. Cannot be updated. In CamelCase. More info: https://git.k8s.io/community/contributors/devel/sig-architecture/api-conventions.md#types-kinds */
  kind?: string;
  /** Is the connection healthy */
  success: boolean;
};
export type WebhookResponse = {
  /** Optional message */
  added?: string;
  /** APIVersion defines the versioned schema of this representation of an object. Servers should convert recognized schemas to the latest internal value, and may reject unrecognized values. More info: https://git.k8s.io/community/contributors/devel/sig-architecture/api-conventions.md#resources */
  apiVersion?: string;
  /** HTTP Status code 200 implies that the payload was understood but nothing is required 202 implies that an async job has been scheduled to handle the request */
  code?: number;
  /** Jobs to be processed When the response is 202 (Accepted) the queued jobs will be returned */
  job?: JobSpec;
  /** Kind is a string value representing the REST resource this object represents. Servers may infer this from the endpoint the client submits requests to. Cannot be updated. In CamelCase. More info: https://git.k8s.io/community/contributors/devel/sig-architecture/api-conventions.md#types-kinds */
  kind?: string;
};
export type RepositoryView = {
  /** Edit options within the repository */
  readOnly: boolean;
  /** When syncing, where values are saved
    
    Possible enum values:
     - `"folder"` Resources will be saved into a folder managed by this repository The folder k8s name will be the same as the repository k8s name It will contain a copy of everything from the remote
     - `"instance"` Resources are saved in the global context Only one repository may specify the `instance` target When this exists, the UI will promote writing to the instance repo rather than the grafana database (where possible) */
  target: 'folder' | 'instance';
  /** Repository display */
  title: string;
  /** The repository type
    
    Possible enum values:
     - `"github"`
     - `"local"`
     - `"s3"` */
  type: 'github' | 'local' | 's3';
};
export type Settings = {
  /** APIVersion defines the versioned schema of this representation of an object. Servers should convert recognized schemas to the latest internal value, and may reject unrecognized values. More info: https://git.k8s.io/community/contributors/devel/sig-architecture/api-conventions.md#resources */
  apiVersion?: string;
  /** When a repository is configured to save everything in instance */
  instance?: string;
  /** Kind is a string value representing the REST resource this object represents. Servers may infer this from the endpoint the client submits requests to. Cannot be updated. In CamelCase. More info: https://git.k8s.io/community/contributors/devel/sig-architecture/api-conventions.md#types-kinds */
  kind?: string;
  /** The basic repository settings */
  repository: {
    [key: string]: RepositoryView;
  };
};
export type ResourceStats = {
  /** APIVersion defines the versioned schema of this representation of an object. Servers should convert recognized schemas to the latest internal value, and may reject unrecognized values. More info: https://git.k8s.io/community/contributors/devel/sig-architecture/api-conventions.md#resources */
  apiVersion?: string;
  items?: ResourceCount[];
  /** Kind is a string value representing the REST resource this object represents. Servers may infer this from the endpoint the client submits requests to. Cannot be updated. In CamelCase. More info: https://git.k8s.io/community/contributors/devel/sig-architecture/api-conventions.md#types-kinds */
  kind?: string;
  metadata?: any;
};
export const {
  useListJobQuery,
  useGetJobQuery,
  useListRepositoryQuery,
  useCreateRepositoryMutation,
  useGetRepositoryQuery,
  useReplaceRepositoryMutation,
  useDeleteRepositoryMutation,
  useCreateRepositoryExportMutation,
  useGetRepositoryFilesQuery,
  useGetRepositoryFilesWithPathQuery,
  useReplaceRepositoryFilesWithPathMutation,
  useCreateRepositoryFilesWithPathMutation,
  useDeleteRepositoryFilesWithPathMutation,
  useGetRepositoryHistoryQuery,
  useGetRepositoryHistoryWithPathQuery,
  useGetRepositoryResourcesQuery,
  useGetRepositoryStatusQuery,
  useReplaceRepositoryStatusMutation,
  useCreateRepositorySyncMutation,
  useCreateRepositoryTestMutation,
  useGetRepositoryWebhookQuery,
  useCreateRepositoryWebhookMutation,
  useGetFrontendSettingsQuery,
  useGetResourceStatsQuery,
} = injectedRtkApi;<|MERGE_RESOLUTION|>--- conflicted
+++ resolved
@@ -234,11 +234,11 @@
         invalidatesTags: ['Repository'],
       }),
       getFrontendSettings: build.query<GetFrontendSettingsResponse, GetFrontendSettingsArg>({
-        query: () => ({ url: `/settings` }),
+        query: (queryArg) => ({ url: `/settings` }),
         providesTags: ['Provisioning'],
       }),
       getResourceStats: build.query<GetResourceStatsResponse, GetResourceStatsArg>({
-        query: () => ({ url: `/stats` }),
+        query: (queryArg) => ({ url: `/stats` }),
         providesTags: ['Provisioning'],
       }),
     }),
@@ -550,30 +550,6 @@
   /** name of the WebhookResponse */
   name: string;
 };
-<<<<<<< HEAD
-export type GetFrontendSettingsResponse = /** status 200 undefined */ {
-  /** APIVersion defines the versioned schema of this representation of an object. Servers should convert recognized schemas to the latest internal value, and may reject unrecognized values. More info: https://git.k8s.io/community/contributors/devel/sig-architecture/api-conventions.md#resources */
-  apiVersion?: string;
-  /** When a repository is configured to save everything in instance */
-  instance?: string;
-  /** Kind is a string value representing the REST resource this object represents. Servers may infer this from the endpoint the client submits requests to. Cannot be updated. In CamelCase. More info: https://git.k8s.io/community/contributors/devel/sig-architecture/api-conventions.md#types-kinds */
-  kind?: string;
-  /** The basic repository settings */
-  repository: {
-    [key: string]: any;
-  };
-};
-export type GetFrontendSettingsArg = void;
-export type GetResourceStatsResponse = /** status 200 undefined */ {
-  /** APIVersion defines the versioned schema of this representation of an object. Servers should convert recognized schemas to the latest internal value, and may reject unrecognized values. More info: https://git.k8s.io/community/contributors/devel/sig-architecture/api-conventions.md#resources */
-  apiVersion?: string;
-  items?: any[];
-  /** Kind is a string value representing the REST resource this object represents. Servers may infer this from the endpoint the client submits requests to. Cannot be updated. In CamelCase. More info: https://git.k8s.io/community/contributors/devel/sig-architecture/api-conventions.md#types-kinds */
-  kind?: string;
-  metadata?: any;
-};
-export type GetResourceStatsArg = void;
-=======
 export type GetFrontendSettingsResponse = /** status 200 undefined */ Settings;
 export type GetFrontendSettingsArg = {
   /** workspace */
@@ -584,7 +560,6 @@
   /** workspace */
   namespace: string;
 };
->>>>>>> 344ba344
 export type Time = string;
 export type FieldsV1 = object;
 export type ManagedFieldsEntry = {
