<<<<<<< HEAD
import { AlertVariant } from '@grafana/ui';

import { ListOptions, Resource, ResourceForCreate, ResourceList } from '../../apiserver/types';

import { SyncOptions } from './endpoints.gen';

export type GitHubRepositoryConfig = {
  branchWorkflow?: boolean;
  generateDashboardPreviews?: boolean;
  pullRequestLinter?: boolean;
  owner: string;
  repository: string;
  token?: string;
  branch?: string;
};

export type LocalRepositoryConfig = {
  path?: string;
};

export type S3RepositoryConfig = {
  bucket?: string;
  region?: string;
};

export type RepositorySpec = {
  title?: string;
  description?: string;
  sync: SyncOptions;
  editing: EditingOptions;

  type: 'github' | 'local' | 's3';

  github?: GitHubRepositoryConfig;
  local?: LocalRepositoryConfig;
  s3?: S3RepositoryConfig;
};

export type RepositoryStatus = {
  hash?: string; // ??? TODO
};

export type EditingOptions = {
  create: boolean;
  delete: boolean;
  update: boolean;
};

export type TestResponse = {
  apiVersion?: string;
  kind?: string;
  code: number;
  success: boolean;
  errors?: string[];
  details?: object;
};

export interface RequestArg {
  /** Repository UID */
  name: string;
  ref?: string;
}

export interface GetRequestArg extends RequestArg {
  path: string;
}

export type RepositoryForCreate = ResourceForCreate<RepositorySpec>;
export interface UpdateRequestArg extends RequestArg {
  /** RepositorySpec */
  body: ResourceForCreate<RepositorySpec>;
}

export type RepositoryResource = Resource<RepositorySpec, RepositoryStatus, 'Repository'>;
export type RepositoryList = ResourceList<RepositorySpec, RepositoryStatus, 'Repository'>;

export type JobSpec = {
  action: 'export' | 'merge' | 'pr';
  ref?: string;
  pr?: number;
  hash?: string;
  url?: string;
  commits?: CommitInfo[];
};

export type FileRef = {
  path: string;
  ref: string;
};

export type CommitInfo = {
  added?: FileRef[];
  modified?: FileRef[];
  removed?: FileRef[];
  sha1?: string;
};

export type JobStatus = {
  updated?: string; // actually a date...
  state: 'pending' | 'working' | 'success' | 'error';
  message?: string;
  errors?: string[];
};

export type JobResource = Resource<JobSpec, JobStatus, 'Job'>;
export type JobList = ResourceList<JobSpec, JobStatus, 'Job'>;

export type ResourceObjects = {
  type?: {
    group?: string;
    version?: string;
    kind?: string;
    resource?: string;
    classic?: string;
  };
  file?: Resource;
  existing?: Resource;
  dryRun?: Resource;
};

export type ResourceWrapper = {
  apiVersion?: string;
  kind?: string;
  errors?: string[];
  hash?: string;
  path?: string;
  ref?: string;
  timestamp?: string;
  resource: ResourceObjects;
  lint?: LintResult[];
};

export type LintResult = {
  severity: AlertVariant; // mostly true!
  rule: string;
  message: string;
};

export type FileOperationArg = {
  name: string;
  path: string;
  body: object;
  message?: string;
  ref?: string;
};

export type GetFileArg = {
  name: string;
  path: string;
  ref?: string;
};

=======
>>>>>>> 11f2e8d7
export type FileDetails = {
  path: string;
  size: string;
  hash: string;
};

export type HistoryListResponse = {
  apiVersion?: string;
  kind?: string;
  metadata?: any;
  items?: HistoryItem[];
};

export type HistoryItem = {
  ref: string;
  message: string;
  createdAt?: number;
  authors: AuthorInfo[];
};

export type AuthorInfo = {
  name: string;
  username: string;
  avatarURL?: string;
};<|MERGE_RESOLUTION|>--- conflicted
+++ resolved
@@ -1,158 +1,5 @@
-<<<<<<< HEAD
-import { AlertVariant } from '@grafana/ui';
+// TODO: This file should be removed when the swagger docs match the real payloads
 
-import { ListOptions, Resource, ResourceForCreate, ResourceList } from '../../apiserver/types';
-
-import { SyncOptions } from './endpoints.gen';
-
-export type GitHubRepositoryConfig = {
-  branchWorkflow?: boolean;
-  generateDashboardPreviews?: boolean;
-  pullRequestLinter?: boolean;
-  owner: string;
-  repository: string;
-  token?: string;
-  branch?: string;
-};
-
-export type LocalRepositoryConfig = {
-  path?: string;
-};
-
-export type S3RepositoryConfig = {
-  bucket?: string;
-  region?: string;
-};
-
-export type RepositorySpec = {
-  title?: string;
-  description?: string;
-  sync: SyncOptions;
-  editing: EditingOptions;
-
-  type: 'github' | 'local' | 's3';
-
-  github?: GitHubRepositoryConfig;
-  local?: LocalRepositoryConfig;
-  s3?: S3RepositoryConfig;
-};
-
-export type RepositoryStatus = {
-  hash?: string; // ??? TODO
-};
-
-export type EditingOptions = {
-  create: boolean;
-  delete: boolean;
-  update: boolean;
-};
-
-export type TestResponse = {
-  apiVersion?: string;
-  kind?: string;
-  code: number;
-  success: boolean;
-  errors?: string[];
-  details?: object;
-};
-
-export interface RequestArg {
-  /** Repository UID */
-  name: string;
-  ref?: string;
-}
-
-export interface GetRequestArg extends RequestArg {
-  path: string;
-}
-
-export type RepositoryForCreate = ResourceForCreate<RepositorySpec>;
-export interface UpdateRequestArg extends RequestArg {
-  /** RepositorySpec */
-  body: ResourceForCreate<RepositorySpec>;
-}
-
-export type RepositoryResource = Resource<RepositorySpec, RepositoryStatus, 'Repository'>;
-export type RepositoryList = ResourceList<RepositorySpec, RepositoryStatus, 'Repository'>;
-
-export type JobSpec = {
-  action: 'export' | 'merge' | 'pr';
-  ref?: string;
-  pr?: number;
-  hash?: string;
-  url?: string;
-  commits?: CommitInfo[];
-};
-
-export type FileRef = {
-  path: string;
-  ref: string;
-};
-
-export type CommitInfo = {
-  added?: FileRef[];
-  modified?: FileRef[];
-  removed?: FileRef[];
-  sha1?: string;
-};
-
-export type JobStatus = {
-  updated?: string; // actually a date...
-  state: 'pending' | 'working' | 'success' | 'error';
-  message?: string;
-  errors?: string[];
-};
-
-export type JobResource = Resource<JobSpec, JobStatus, 'Job'>;
-export type JobList = ResourceList<JobSpec, JobStatus, 'Job'>;
-
-export type ResourceObjects = {
-  type?: {
-    group?: string;
-    version?: string;
-    kind?: string;
-    resource?: string;
-    classic?: string;
-  };
-  file?: Resource;
-  existing?: Resource;
-  dryRun?: Resource;
-};
-
-export type ResourceWrapper = {
-  apiVersion?: string;
-  kind?: string;
-  errors?: string[];
-  hash?: string;
-  path?: string;
-  ref?: string;
-  timestamp?: string;
-  resource: ResourceObjects;
-  lint?: LintResult[];
-};
-
-export type LintResult = {
-  severity: AlertVariant; // mostly true!
-  rule: string;
-  message: string;
-};
-
-export type FileOperationArg = {
-  name: string;
-  path: string;
-  body: object;
-  message?: string;
-  ref?: string;
-};
-
-export type GetFileArg = {
-  name: string;
-  path: string;
-  ref?: string;
-};
-
-=======
->>>>>>> 11f2e8d7
 export type FileDetails = {
   path: string;
   size: string;
