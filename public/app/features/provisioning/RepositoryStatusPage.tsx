import { useMemo, useState } from 'react';
import { useLocation } from 'react-router';
import { useParams } from 'react-router-dom-v5-compat';
import { useAsync } from 'react-use';

import { SelectableValue, urlUtil } from '@grafana/data';
import {
  Alert,
<<<<<<< HEAD
=======
  Card,
>>>>>>> ef5dacd2
  CellProps,
  Column,
  EmptyState,
  FilterInput,
  InteractiveTable,
  LinkButton,
  Spinner,
  Stack,
  Tab,
  TabContent,
  TabsBar,
  Text,
  TextLink,
} from '@grafana/ui';
import { Page } from 'app/core/components/Page/Page';
import { useQueryParams } from 'app/core/hooks/useQueryParams';

import { ScopedResourceClient } from '../apiserver/client';

<<<<<<< HEAD
import { useGetRepositoryStatusQuery, useListRepositoryFilesQuery, useTestRepositoryQuery } from './api';
=======
import { useGetRepositoryStatusQuery, useListRepositoryFilesQuery } from './api';
import { JobSpec, JobStatus, RepositoryResource } from './api/types';
>>>>>>> ef5dacd2
import { PROVISIONING_URL } from './constants';

enum TabSelection {
  Files = 'files',
  Jobs = 'jobs',
  Folder = 'folder', // the configured folder
  Settings = 'settings',
}
const tabInfo: SelectableValue<TabSelection> = [
  { value: TabSelection.Files, label: 'Files' },
  { value: TabSelection.Jobs, label: 'Recent Events' },
  { value: TabSelection.Folder, label: 'Folder' },
  { value: TabSelection.Settings, label: 'Settings' },
];

export default function RepositoryStatusPage() {
  const { name = '' } = useParams();
  const query = useGetRepositoryStatusQuery({ name });

  const location = useLocation();
  const [queryParams] = useQueryParams();
  const tab = (queryParams['tab'] as TabSelection) ?? TabSelection.Files;

  //@ts-expect-error TODO add error types
  const notFound = query.isError && query.error?.status === 404;
  return (
    <Page
      navId="provisioning"
      pageNav={{
        text: query.data?.spec.title ?? 'Repository Status',
        subTitle: 'Check the status of configured repository.',
      }}
    >
      <Page.Contents isLoading={query.isLoading}>
        {notFound ? (
          <EmptyState message={`Repository not found`} variant="not-found">
            <Text element={'p'}>Make sure the repository config exists in the configuration file.</Text>
            <TextLink href={PROVISIONING_URL}>Back to repositories</TextLink>
          </EmptyState>
        ) : (
          <>
<<<<<<< HEAD
            <RepoTestOptions name={name} />
            <FilesTable name={name} />
=======
            {query.data ? (
              <>
                <TabsBar>
                  {tabInfo.map((t: SelectableValue) => (
                    <Tab
                      href={urlUtil.renderUrl(location.pathname, { ...queryParams, tab: t.value })}
                      key={t.value}
                      label={t.label!}
                      active={tab === t.value}
                    />
                  ))}
                </TabsBar>
                <TabContent>
                  {tab === TabSelection.Files && <FilesView repo={query.data} />}
                  {tab === TabSelection.Jobs && <JobsView repo={query.data} />}
                  {tab === TabSelection.Folder && <FolderView repo={query.data} />}
                  {tab === TabSelection.Settings && <SettingsView repo={query.data} />}
                </TabContent>
              </>
            ) : (
              <div>not found</div>
            )}
>>>>>>> ef5dacd2
          </>
        )}
      </Page.Contents>
    </Page>
  );
}

type FileDetails = {
  path: string;
  size: string;
  hash: string;
};

interface RepoProps {
  repo: RepositoryResource;
}

function RepoTestOptions({ name }: FilesTableProps) {
  const status = useTestRepositoryQuery({ name });
  if (status.isLoading) {
    return (
      <div>
        <Spinner /> Testing configuration...
      </div>
    );
  }
  if (status.isError) {
    if (!status.data) {
      return <Alert title="Error testing configuration" severity="error" />;
    }
    return <pre>{JSON.stringify(status.data, null, '  ')}</pre>;
  }
  return null; // don't show anything when it is OK?
}

type Cell<T extends keyof FileDetails = keyof FileDetails> = CellProps<FileDetails, FileDetails[T]>;

function FilesView({ repo }: RepoProps) {
  const name = repo.metadata.name;
  const query = useListRepositoryFilesQuery({ name });
  const [searchQuery, setSearchQuery] = useState('');
  const data = [...(query.data?.files ?? [])].filter((file) =>
    file.path.toLowerCase().includes(searchQuery.toLowerCase())
  );
  const columns: Array<Column<FileDetails>> = useMemo(
    () => [
      {
        id: 'path',
        header: 'Path',
        sortType: 'string',
        cell: ({ row: { original } }: Cell<'path'>) => {
          const { path } = original;
          return <a href={`${PROVISIONING_URL}/${name}/file/${path}`}>{path}</a>;
        },
      },
      {
        id: 'size',
        header: 'Size (KB)',
        cell: ({ row: { original } }: Cell<'size'>) => {
          const { size } = original;
          return (parseInt(size, 10) / 1024).toFixed(2);
        },
        sortType: 'number',
      },
      {
        id: 'hash',
        header: 'Hash',
        sortType: 'string',
      },
      {
        id: 'actions',
        header: '',
        cell: ({ row: { original } }: Cell<'path'>) => {
          const { path } = original;
          return (
            <Stack>
              <LinkButton href={`${PROVISIONING_URL}/${name}/file/${path}`}>View</LinkButton>
              <LinkButton href={`${PROVISIONING_URL}/${name}/history/${path}`}>History</LinkButton>
            </Stack>
          );
        },
      },
    ],
    [name]
  );

  if (query.isLoading) {
    return (
      <Stack justifyContent={'center'} alignItems={'center'}>
        <Spinner />
      </Stack>
    );
  }

  return (
    <Stack grow={1} direction={'column'} gap={2}>
      <Stack gap={2}>
        <FilterInput placeholder="Search" autoFocus={true} value={searchQuery} onChange={setSearchQuery} />
      </Stack>
      <InteractiveTable
        columns={columns}
        data={data}
        pageSize={25}
        getRowId={(file: FileDetails) => String(file.hash)}
      />
    </Stack>
  );
}

const jobsClient = new ScopedResourceClient<JobSpec, JobStatus, 'Job'>({
  group: 'provisioning.grafana.app',
  version: 'v0alpha1',
  resource: 'jobs',
});

function JobsView({ repo }: RepoProps) {
  const name = repo.metadata.name;
  const jobs = useAsync(async () => {
    return jobsClient.list({
      labelSelector: [
        {
          key: 'repository',
          operator: '=',
          value: name,
        },
      ],
    });
  }, [name]);

  if (jobs.loading) {
    return <Spinner />;
  }
  if (jobs.error) {
    return (
      <Alert title="error loading jobs">
        <pre>{JSON.stringify(jobs.error)}</pre>
      </Alert>
    );
  }
  if (!jobs.value?.items?.length) {
    return (
      <div>
        No recent events...
        <br />
        Note: history is not maintained after system restart
      </div>
    );
  }

  return (
    <div>
      {jobs.value.items.map((item) => {
        return (
          <Card key={item.metadata.resourceVersion}>
            <Card.Heading>
              {item.spec.action} / {item.status?.state}
            </Card.Heading>
            <Card.Description>
              <span>{JSON.stringify(item.spec)}</span>
              <span>{JSON.stringify(item.status)}</span>
            </Card.Description>
          </Card>
        );
      })}
    </div>
  );
}

function FolderView({ repo }: RepoProps) {
  return (
    <div>
      <h2>TODO, show folder: {repo.metadata.name}</h2>
      <br />
      <a href={`/dashboards/f/${repo.spec.folder} /`}>{repo.spec.folder} </a>
    </div>
  );
}

function SettingsView({ repo }: RepoProps) {
  return (
    <div>
      <h2>TODO, show settings inline???: {repo.metadata.name}</h2>

      <LinkButton href={`${PROVISIONING_URL}/${repo.metadata.name}/edit`}>Edit</LinkButton>
    </div>
  );
}<|MERGE_RESOLUTION|>--- conflicted
+++ resolved
@@ -6,10 +6,7 @@
 import { SelectableValue, urlUtil } from '@grafana/data';
 import {
   Alert,
-<<<<<<< HEAD
-=======
   Card,
->>>>>>> ef5dacd2
   CellProps,
   Column,
   EmptyState,
@@ -29,12 +26,8 @@
 
 import { ScopedResourceClient } from '../apiserver/client';
 
-<<<<<<< HEAD
 import { useGetRepositoryStatusQuery, useListRepositoryFilesQuery, useTestRepositoryQuery } from './api';
-=======
-import { useGetRepositoryStatusQuery, useListRepositoryFilesQuery } from './api';
 import { JobSpec, JobStatus, RepositoryResource } from './api/types';
->>>>>>> ef5dacd2
 import { PROVISIONING_URL } from './constants';
 
 enum TabSelection {
@@ -76,12 +69,9 @@
           </EmptyState>
         ) : (
           <>
-<<<<<<< HEAD
-            <RepoTestOptions name={name} />
-            <FilesTable name={name} />
-=======
             {query.data ? (
               <>
+                <RepoTestOptions name={name} />
                 <TabsBar>
                   {tabInfo.map((t: SelectableValue) => (
                     <Tab
@@ -102,7 +92,6 @@
             ) : (
               <div>not found</div>
             )}
->>>>>>> ef5dacd2
           </>
         )}
       </Page.Contents>
