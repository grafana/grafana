--- conflicted
+++ resolved
@@ -269,111 +269,4 @@
       })}
     </div>
   );
-<<<<<<< HEAD
-}
-
-function formatTimestamp(timestamp?: number) {
-  if (!timestamp) {
-    return 'N/A';
-  }
-  return new Date(timestamp).toLocaleString();
-}
-
-function getRemoteURL(repo: Repository) {
-  if (repo.spec?.type === 'github') {
-    const spec = repo.spec.github;
-    let url = spec?.url ?? '';
-    if (spec?.branch) {
-      url += `tree/${spec.branch}`;
-    }
-    return url;
-  }
-  return undefined;
-}
-
-function getWebhookURL(repo: Repository) {
-  const { status, spec } = repo;
-  if (spec?.type === 'github' && status?.webhook?.url) {
-    const { github } = spec;
-    return github?.url ? `${github?.url}/settings/hooks/${status.webhook?.id}` : '';
-  }
-  return undefined;
-}
-
-export function RepositoryHealth({ repo }: { repo: Repository }) {
-  const name = repo.metadata?.name ?? '';
-  const status = repo.status;
-  const remoteURL = getRemoteURL(repo);
-  const webhookURL = getWebhookURL(repo);
-
-  return (
-    <Stack gap={2} direction="column" alignItems="flex-start">
-      <Space />
-      <Text element={'h2'}>Health Status</Text>
-      {status?.health?.healthy ? (
-        <Alert title="Repository is healthy" severity="success" style={{ width: '100%' }}>
-          No errors found
-        </Alert>
-      ) : (
-        <Alert title="Repository is unhealthy" severity="warning" style={{ width: '100%' }}>
-          {status?.health?.message && status.health.message.length > 0 && (
-            <>
-              <Text>Details:</Text>
-              <ul>
-                {status.health.message.map((message) => (
-                  <li key={message}>{message}</li>
-                ))}
-              </ul>
-            </>
-          )}
-        </Alert>
-      )}
-
-      {remoteURL && (
-        <Text>
-          <TextLink external href={remoteURL}>
-            {remoteURL}
-          </TextLink>
-        </Text>
-      )}
-
-      {webhookURL && (
-        <Text>
-          <TextLink external href={webhookURL}>
-            Webhook
-          </TextLink>
-        </Text>
-      )}
-
-      <Text element={'h2'}>Sync Status</Text>
-      <StatusBadge enabled={Boolean(repo.spec?.sync?.enabled)} state={status?.sync?.state} name={name} />
-      <ul style={{ listStyle: 'none' }}>
-        <li>
-          Job ID: <b>{status?.sync.job ?? 'N/A'}</b>
-        </li>
-        <li>
-          Last Ref: <b>{status?.sync.hash ?? 'N/A'}</b>
-        </li>
-        <li>
-          Started: <b>{formatTimestamp(status?.sync.started)}</b>
-        </li>
-        <li>
-          Finished: <b>{formatTimestamp(status?.sync.finished)}</b>
-        </li>
-      </ul>
-
-      {status?.sync?.message && status.sync.message.length > 0 && (
-        <>
-          <Text>Messages:</Text>
-          <ul style={{ listStyle: 'none' }}>
-            {status.sync.message.map((message) => (
-              <li key={message}>{message}</li>
-            ))}
-          </ul>
-        </>
-      )}
-    </Stack>
-  );
-=======
->>>>>>> d503fd91
 }