--- conflicted
+++ resolved
@@ -37,20 +37,6 @@
     ],
     []
   );
-
-  useEffect(() => {
-<<<<<<< HEAD
-    setActiveTab(instanceConnected ? TabSelection.Overview : TabSelection.Repositories);
-  }, [instanceConnected]);
-=======
-    if (deleteAllResult.isSuccess) {
-      appEvents.publish({
-        type: AppEvents.alertSuccess.name,
-        payload: [t('provisioning.home-page.success-all-repositories-deleted', 'All configured repositories deleted')],
-      });
-    }
-  }, [deleteAllResult.isSuccess]);
->>>>>>> b41c38ef
 
   // Early return for onboarding
   if (!items?.length && !isLoading) {
