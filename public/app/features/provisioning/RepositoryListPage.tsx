--- conflicted
+++ resolved
@@ -28,11 +28,7 @@
 import { Repository, ResourceCount, useDeletecollectionRepositoryMutation, useGetFrontendSettingsQuery } from './api';
 import { PROVISIONING_URL, CONNECT_URL } from './constants';
 import { useRepositoryList } from './hooks';
-<<<<<<< HEAD
-import { FeatureList } from './Setup/FeatureList';
 import { checkSyncSettings } from './utils';
-=======
->>>>>>> de9febca
 
 const appEvents = getAppEvents();
 
