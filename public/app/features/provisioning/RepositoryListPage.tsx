import { ReactNode, useEffect, useState } from 'react';

import { AppEvents } from '@grafana/data';
import { getAppEvents } from '@grafana/runtime';
import {
  Card,
  EmptySearchResult,
  EmptyState,
  FilterInput,
  Icon,
  IconName,
  LinkButton,
  Stack,
  TextLink,
  Text,
  Alert,
  ConfirmModal,
  Tab,
  TabsBar,
} from '@grafana/ui';
import { Page } from 'app/core/components/Page/Page';

import { DeleteRepositoryButton } from './DeleteRepositoryButton';
import OnboardingPage from './OnboardingPage';
import { StatusBadge } from './StatusBadge';
import { SyncRepository } from './SyncRepository';
import { Repository, ResourceCount, useDeletecollectionRepositoryMutation, useGetFrontendSettingsQuery } from './api';
import { NEW_URL, PROVISIONING_URL } from './constants';
import { useRepositoryList } from './hooks';
import { FeatureList } from './Setup/FeatureList';

const appEvents = getAppEvents();

export default function RepositoryListPage() {
  const [items, isLoading] = useRepositoryList({ watch: true });
  const settings = useGetFrontendSettingsQuery();
  const [deleteAll, deleteAllResult] = useDeletecollectionRepositoryMutation();
  const [showDeleteModal, setShowDeleteModal] = useState(false);
  const [activeTab, setActiveTab] = useState<string>('repositories');

  useEffect(() => {
    if (deleteAllResult.isSuccess) {
      appEvents.publish({
        type: AppEvents.alertSuccess.name,
        payload: ['All configured repositories deleted'],
      });
    }
  }, [deleteAllResult.isSuccess]);

  if (!items?.length && !isLoading) {
    return <OnboardingPage legacyStorage={settings.data?.legacyStorage} />;
  }

  const onConfirmDelete = () => {
    deleteAll({ deleteOptions: {} });
    setShowDeleteModal(false);
  };

  const renderTabContent = () => {
    switch (activeTab) {
      case 'repositories':
        return <RepositoryListPageContent items={items} />;
      case 'features':
        return <FeatureList />;
      default:
        return null;
    }
  };

  return (
    <Page navId="provisioning" subTitle="View and manage your configured repositories">
      <Page.Contents isLoading={isLoading}>
        {settings.data?.legacyStorage && (
          <Alert
            title="Legacy storage detected"
            severity="error"
            buttonContent={<>Remove all configured repositories</>}
            onRemove={() => {
              setShowDeleteModal(true);
            }}
          >
            Configured repositories will not work while running legacy storage.
          </Alert>
        )}
<<<<<<< HEAD
=======
        <Stack direction="column" gap={2}>
          <TabsBar>
            <Tab
              label="Repositories"
              active={activeTab === 'repositories'}
              onChangeTab={() => setActiveTab('repositories')}
            />
            <Tab label="Features" active={activeTab === 'features'} onChangeTab={() => setActiveTab('features')} />
          </TabsBar>
          {renderTabContent()}
        </Stack>
>>>>>>> 3435774f
        <ConfirmModal
          isOpen={showDeleteModal}
          title="Delete all configured repositories"
          body="Are you sure you want to delete all configured repositories? This action cannot be undone."
          confirmText="Delete repositories"
          onConfirm={onConfirmDelete}
          onDismiss={() => setShowDeleteModal(false)}
        />
        <RepositoryListPageContent items={items} />
      </Page.Contents>
    </Page>
  );
}

function RepositoryListPageContent({ items }: { items?: Repository[] }) {
  const [query, setQuery] = useState('');
  if (!items?.length) {
    return (
      <EmptyState
        variant="call-to-action"
        message="You haven't created any repository configs yet"
        button={
          <LinkButton icon="plus" href={NEW_URL} size="lg">
            Create repository config
          </LinkButton>
        }
      />
    );
  }

  const filteredItems = items.filter((item) => item.metadata?.name?.includes(query));

  return (
    <Stack direction={'column'} gap={3}>
      <Stack gap={2}>
        <FilterInput placeholder="Search" value={query} onChange={setQuery} />
        <LinkButton href={NEW_URL} variant="primary" icon={'plus'}>
          Add repository config
        </LinkButton>
      </Stack>
      <Stack direction={'column'}>
        {!!filteredItems.length ? (
          filteredItems.map((item) => {
            const name = item.metadata?.name ?? '';

            let icon: IconName = 'database'; // based on type
            let meta: ReactNode[] = [];
            switch (item.spec?.type) {
              case 'github':
                icon = 'github';
                const spec = item.spec.github;
                const url = item.spec.github?.url ?? '';
                let branch = url;
                if (spec?.branch) {
                  branch += `/tree/` + spec?.branch;
                }
                meta.push(
                  <TextLink key={'link'} external style={{ color: 'inherit' }} href={branch}>
                    {branch}
                  </TextLink>
                );

                if (item.status?.webhook?.id) {
                  const hook = url + `/settings/hooks/${item.status?.webhook?.id}`;
                  meta.push(
                    <TextLink key={'webhook'} style={{ color: 'inherit' }} href={hook}>
                      Webhook <Icon name={'check'} />
                    </TextLink>
                  );
                }
                break;

              case 'local':
                meta.push(
                  <Text element={'p'} key={'path'}>
                    {item.spec.local?.path ?? ''}
                  </Text>
                );
                break;
            }

            return (
              <Card key={name}>
                <Card.Figure>
                  <Icon name={icon} width={40} height={40} />
                </Card.Figure>
                <Card.Heading>
                  <Stack>
                    {item.spec?.title}{' '}
                    <StatusBadge
                      enabled={Boolean(item.spec?.sync?.enabled)}
                      state={item.status?.sync?.state}
                      name={name}
                    />
                  </Stack>
                </Card.Heading>
                <Card.Description>
                  {item.spec?.description}
                  {item.status?.stats?.length && (
                    <Stack>
                      {item.status.stats.map((v, index) => (
                        <LinkButton key={index} fill="outline" size="md" href={getListURL(item, v)}>
                          {v.count} {v.resource}
                        </LinkButton>
                      ))}
                    </Stack>
                  )}
                </Card.Description>
                <Card.Meta>{meta}</Card.Meta>
                <Card.Actions>
                  <LinkButton icon="eye" href={`${PROVISIONING_URL}/${name}`} variant="secondary">
                    View
                  </LinkButton>
                  <SyncRepository repository={item} />
                  <LinkButton variant="secondary" icon="cog" href={`${PROVISIONING_URL}/${name}/edit`}>
                    Settings
                  </LinkButton>
                </Card.Actions>
                <Card.SecondaryActions>
                  <DeleteRepositoryButton name={name} />
                </Card.SecondaryActions>
              </Card>
            );
          })
        ) : (
          <EmptySearchResult>No results matching your query</EmptySearchResult>
        )}
      </Stack>
    </Stack>
  );
}

// This should return a URL in the UI that will show the selected values
function getListURL(repo: Repository, stats: ResourceCount): string {
  if (stats.resource === 'playlists') {
    return '/playlists';
  }
  if (repo.spec?.sync.target === 'folder') {
    return `/dashboards/f/${repo.metadata?.name}`;
  }
  return '/dashboards';
}<|MERGE_RESOLUTION|>--- conflicted
+++ resolved
@@ -82,8 +82,14 @@
             Configured repositories will not work while running legacy storage.
           </Alert>
         )}
-<<<<<<< HEAD
-=======
+        <ConfirmModal
+          isOpen={showDeleteModal}
+          title="Delete all configured repositories"
+          body="Are you sure you want to delete all configured repositories? This action cannot be undone."
+          confirmText="Delete repositories"
+          onConfirm={onConfirmDelete}
+          onDismiss={() => setShowDeleteModal(false)}
+        />
         <Stack direction="column" gap={2}>
           <TabsBar>
             <Tab
@@ -95,16 +101,6 @@
           </TabsBar>
           {renderTabContent()}
         </Stack>
->>>>>>> 3435774f
-        <ConfirmModal
-          isOpen={showDeleteModal}
-          title="Delete all configured repositories"
-          body="Are you sure you want to delete all configured repositories? This action cannot be undone."
-          confirmText="Delete repositories"
-          onConfirm={onConfirmDelete}
-          onDismiss={() => setShowDeleteModal(false)}
-        />
-        <RepositoryListPageContent items={items} />
       </Page.Contents>
     </Page>
   );
