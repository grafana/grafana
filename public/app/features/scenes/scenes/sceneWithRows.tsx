import {
  VizPanel,
  NestedScene,
  SceneTimePicker,
  SceneFlexLayout,
  SceneTimeRange,
<<<<<<< HEAD
  SceneRefreshPicker,
=======
  SceneFlexItem,
>>>>>>> 1a501bfe
} from '@grafana/scenes';

import { DashboardScene } from '../dashboard/DashboardScene';

import { getQueryRunnerWithRandomWalkQuery } from './queries';

export function getSceneWithRows(): DashboardScene {
  return new DashboardScene({
    title: 'Scene with rows',
    body: new SceneFlexLayout({
      direction: 'column',
      children: [
        new NestedScene({
          title: 'Overview',
          canCollapse: true,
          body: new SceneFlexLayout({
            direction: 'row',
            children: [
              new SceneFlexItem({
                body: new VizPanel({
                  pluginId: 'timeseries',
                  title: 'Fill height',
                }),
              }),

              new SceneFlexItem({
                body: new VizPanel({
                  pluginId: 'timeseries',
                  title: 'Fill height',
                }),
              }),
            ],
          }),
        }),
        new NestedScene({
          title: 'More server details',
          canCollapse: true,
          body: new SceneFlexLayout({
            direction: 'row',
            children: [
              new SceneFlexItem({
                body: new VizPanel({
                  pluginId: 'timeseries',
                  title: 'Fill height',
                }),
              }),
              new SceneFlexItem({
                body: new VizPanel({
                  pluginId: 'timeseries',
                  title: 'Fill height',
                }),
              }),
            ],
          }),
        }),
      ],
    }),
    $timeRange: new SceneTimeRange(),
    $data: getQueryRunnerWithRandomWalkQuery(),
    actions: [new SceneTimePicker({}), new SceneRefreshPicker({})],
  });
}<|MERGE_RESOLUTION|>--- conflicted
+++ resolved
@@ -4,11 +4,8 @@
   SceneTimePicker,
   SceneFlexLayout,
   SceneTimeRange,
-<<<<<<< HEAD
   SceneRefreshPicker,
-=======
   SceneFlexItem,
->>>>>>> 1a501bfe
 } from '@grafana/scenes';
 
 import { DashboardScene } from '../dashboard/DashboardScene';
