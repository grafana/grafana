--- conflicted
+++ resolved
@@ -17,19 +17,6 @@
 }
 export function getScenes(): SceneDef[] {
   return [
-<<<<<<< HEAD
-    getFlexLayoutTest(),
-    getScenePanelRepeaterTest(),
-    getNestedScene(),
-    getSceneWithRows(),
-    getGridLayoutTest(),
-    getGridWithRowLayoutTest(),
-    getGridWithMultipleData(),
-    getGridWithMultipleTimeRanges(),
-    getMultipleGridLayoutTest(),
-    getVariablesDemo(),
-    getVariablesDemoWithAll(),
-=======
     { title: 'Flex layout test', getScene: getFlexLayoutTest },
     { title: 'Panel repeater test', getScene: getScenePanelRepeaterTest },
     { title: 'Nested Scene demo', getScene: getNestedScene },
@@ -40,8 +27,8 @@
     { title: 'Grid with rows and different queries and time ranges', getScene: getGridWithMultipleTimeRanges },
     { title: 'Multiple grid layouts test', getScene: getMultipleGridLayoutTest },
     { title: 'Variables', getScene: getVariablesDemo },
+    { title: 'Variables with All values', getScene: getVariablesDemoWithAll },
     { title: 'Query variable', getScene: getQueryVariableDemo },
->>>>>>> df7f6367
   ];
 }
 
