import { VizPanel } from '../components';
import { Scene, EmbeddedScene } from '../components/Scene';
import { SceneCanvasText } from '../components/SceneCanvasText';
import { SceneSubMenu } from '../components/SceneSubMenu';
import { SceneTimePicker } from '../components/SceneTimePicker';
import { SceneFlexLayout } from '../components/layout/SceneFlexLayout';
import { SceneTimeRange } from '../core/SceneTimeRange';
import { VariableValueSelectors } from '../variables/components/VariableValueSelectors';
import { SceneVariableSet } from '../variables/sets/SceneVariableSet';
import { CustomVariable } from '../variables/variants/CustomVariable';
import { DataSourceVariable } from '../variables/variants/DataSourceVariable';
import { TestVariable } from '../variables/variants/TestVariable';

import { getQueryRunnerWithRandomWalkQuery } from './queries';

export function getVariablesDemo(standalone: boolean): Scene {
  const state = {
    title: 'Variables',
    $variables: new SceneVariableSet({
      variables: [
        new TestVariable({
          name: 'server',
          query: 'A.*',
          value: 'server',
          text: '',
          delayMs: 1000,
          options: [],
        }),
        new TestVariable({
          name: 'pod',
          query: 'A.$server.*',
          value: 'pod',
          delayMs: 1000,
          isMulti: true,
          text: '',
          options: [],
        }),
        new TestVariable({
          name: 'handler',
          query: 'A.$server.$pod.*',
          value: 'handler',
          delayMs: 1000,
          //isMulti: true,
          text: '',
          options: [],
        }),
        new CustomVariable({
          name: 'custom',
          query: 'A : 10,B : 20',
        }),
        new DataSourceVariable({
          name: 'ds',
          query: 'testdata',
        }),
      ],
    }),
    layout: new SceneFlexLayout({
      direction: 'row',
      children: [
        new SceneFlexLayout({
          children: [
            new VizPanel({
              pluginId: 'timeseries',
              title: 'handler: $handler',
              $data: getQueryRunnerWithRandomWalkQuery({
                alias: 'handler: $handler',
              }),
            }),
            new SceneCanvasText({
              size: { width: '40%' },
              text: 'server: ${server} pod:${pod}',
              fontSize: 20,
              align: 'center',
            }),
          ],
        }),
      ],
    }),
    $timeRange: new SceneTimeRange(),
    actions: [new SceneTimePicker({})],
    subMenu: new SceneSubMenu({
      children: [new VariableValueSelectors({})],
    }),
  };

<<<<<<< HEAD
  return scene;
}

export function getVariablesDemoWithAll(): Scene {
  const scene = new Scene({
    title: 'Variables with All option',
    $variables: new SceneVariableSet({
      variables: [
        new TestVariable({
          name: 'server',
          query: 'A.*',
          value: 'AA',
          text: 'AA',
          includeAll: true,
          defaultToAll: true,
          delayMs: 1000,
          options: [],
        }),
        new TestVariable({
          name: 'pod',
          query: 'A.$server.*',
          value: [],
          delayMs: 1000,
          isMulti: true,
          includeAll: true,
          defaultToAll: true,
          text: '',
          options: [],
        }),
        new TestVariable({
          name: 'handler',
          query: 'A.$server.$pod.*',
          value: [],
          delayMs: 1000,
          includeAll: true,
          defaultToAll: false,
          isMulti: true,
          text: '',
          options: [],
        }),
      ],
    }),
    layout: new SceneFlexLayout({
      direction: 'row',
      children: [
        new SceneFlexLayout({
          children: [
            new VizPanel({
              pluginId: 'timeseries',
              title: 'handler: $handler',
              $data: getQueryRunnerWithRandomWalkQuery({
                alias: 'handler: $handler',
              }),
            }),
            new SceneCanvasText({
              size: { width: '40%' },
              text: 'server: ${server} pod:${pod}',
              fontSize: 20,
              align: 'center',
            }),
          ],
        }),
      ],
    }),
    $timeRange: new SceneTimeRange(),
    actions: [new SceneTimePicker({})],
    subMenu: new SceneSubMenu({
      children: [new VariableValueSelectors({})],
    }),
  });

  return scene;
=======
  return standalone ? new Scene(state) : new EmbeddedScene(state);
>>>>>>> df7f6367
}<|MERGE_RESOLUTION|>--- conflicted
+++ resolved
@@ -83,13 +83,12 @@
     }),
   };
 
-<<<<<<< HEAD
-  return scene;
+  return standalone ? new Scene(state) : new EmbeddedScene(state);
 }
 
 export function getVariablesDemoWithAll(): Scene {
   const scene = new Scene({
-    title: 'Variables with All option',
+    title: 'Variables with All values',
     $variables: new SceneVariableSet({
       variables: [
         new TestVariable({
@@ -156,7 +155,4 @@
   });
 
   return scene;
-=======
-  return standalone ? new Scene(state) : new EmbeddedScene(state);
->>>>>>> df7f6367
 }