import {
  ConstantVariableModel,
  CustomVariableModel,
  DataSourceVariableModel,
  QueryVariableModel,
  VariableModel,
} from '@grafana/data';
import {
  VizPanel,
  SceneTimePicker,
  SceneGridLayout,
  SceneGridRow,
  SceneTimeRange,
  SceneQueryRunner,
  SceneVariableSet,
  VariableValueSelectors,
  SceneVariable,
  CustomVariable,
  DataSourceVariable,
  QueryVariable,
  ConstantVariable,
  SceneDataTransformer,
<<<<<<< HEAD
  SceneDataProvider,
=======
  SceneGridItem,
>>>>>>> 683104d5
} from '@grafana/scenes';
import { StateManagerBase } from 'app/core/services/StateManagerBase';
import { dashboardLoaderSrv } from 'app/features/dashboard/services/DashboardLoaderSrv';
import { DashboardModel, PanelModel } from 'app/features/dashboard/state';
import { SHARED_DASHBOARD_QUERY } from 'app/plugins/datasource/dashboard/types';
import { DashboardDTO } from 'app/types';

import { DashboardScene } from './DashboardScene';
import { ShareQueryDataProvider } from './ShareQueryDataProvider';

export interface DashboardLoaderState {
  dashboard?: DashboardScene;
  isLoading?: boolean;
  loadError?: string;
}

export class DashboardLoader extends StateManagerBase<DashboardLoaderState> {
  private cache: Record<string, DashboardScene> = {};

  public async load(uid: string) {
    const fromCache = this.cache[uid];
    if (fromCache) {
      this.setState({ dashboard: fromCache });
      return;
    }

    this.setState({ isLoading: true });

    try {
      const rsp = await dashboardLoaderSrv.loadDashboard('db', '', uid);

      if (rsp.dashboard) {
        this.initDashboard(rsp);
      } else {
        throw new Error('Dashboard not found');
      }
    } catch (err) {
      this.setState({ isLoading: false, loadError: String(err) });
    }
  }

  private initDashboard(rsp: DashboardDTO) {
    // Just to have migrations run
    const oldModel = new DashboardModel(rsp.dashboard, rsp.meta, {
      autoMigrateOldPanels: true,
    });

    const dashboard = createDashboardSceneFromDashboardModel(oldModel);

    // We initialize URL sync here as it better to do that before mounting and doing any rendering.
    // But would be nice to have a conditional around this so you can pre-load dashboards without url sync.
    dashboard.initUrlSync();

    this.cache[rsp.dashboard.uid] = dashboard;
    this.setState({ dashboard, isLoading: false });
  }

  public clearState() {
    this.setState({ dashboard: undefined, loadError: undefined, isLoading: false });
  }
}

export function createSceneObjectsForPanels(oldPanels: PanelModel[]): Array<SceneGridItem | SceneGridRow> {
  // collects all panels and rows
  const panels: Array<SceneGridItem | SceneGridRow> = [];

  // indicates expanded row that's currently processed
  let currentRow: PanelModel | null = null;
  // collects panels in the currently processed, expanded row
  let currentRowPanels: SceneGridItem[] = [];

  for (const panel of oldPanels) {
    if (panel.type === 'row') {
      if (!currentRow) {
        if (Boolean(panel.collapsed)) {
          // collapsed rows contain their panels within the row model
          panels.push(
            new SceneGridRow({
              title: panel.title,
              isCollapsed: true,
              y: panel.gridPos.y,
              children: panel.panels ? panel.panels.map(createVizPanelFromPanelModel) : [],
            })
          );
        } else {
          // indicate new row to be processed
          currentRow = panel;
        }
      } else {
        // when a row has been processed, and we hit a next one for processing
        if (currentRow.id !== panel.id) {
          // commit previous row panels
          panels.push(
            new SceneGridRow({
              title: currentRow!.title,
              y: currentRow.gridPos.y,
              children: currentRowPanels,
            })
          );

          currentRow = panel;
          currentRowPanels = [];
        }
      }
    } else {
      const panelObject = createVizPanelFromPanelModel(panel);

      // when processing an expanded row, collect its panels
      if (currentRow) {
        currentRowPanels.push(panelObject);
      } else {
        panels.push(panelObject);
      }
    }
  }

  // commit a row if it's the last one
  if (currentRow) {
    panels.push(
      new SceneGridRow({
        title: currentRow!.title,
        y: currentRow.gridPos.y,
        children: currentRowPanels,
      })
    );
  }

  return panels;
}

export function createDashboardSceneFromDashboardModel(oldModel: DashboardModel) {
  let variables: SceneVariableSet | undefined = undefined;

  if (oldModel.templating?.list?.length) {
    const variableObjects = oldModel.templating.list
      .map((v) => {
        try {
          return createSceneVariableFromVariableModel(v);
        } catch (err) {
          console.error(err);
          return null;
        }
      })
      // TODO: Remove filter
      // Added temporarily to allow skipping non-compatible variables
      .filter((v): v is SceneVariable => Boolean(v));

    variables = new SceneVariableSet({
      variables: variableObjects,
    });
  }

  return new DashboardScene({
    title: oldModel.title,
    uid: oldModel.uid,
    body: new SceneGridLayout({
      children: createSceneObjectsForPanels(oldModel.panels),
    }),
    $timeRange: new SceneTimeRange(oldModel.time),
    actions: [new SceneTimePicker({})],
    $variables: variables,
    ...(variables && {
      controls: [new VariableValueSelectors({})],
    }),
  });
}

export function createSceneVariableFromVariableModel(variable: VariableModel): SceneVariable {
  const commonProperties = {
    name: variable.name,
    label: variable.label,
  };
  if (isCustomVariable(variable)) {
    return new CustomVariable({
      ...commonProperties,
      value: variable.current.value,
      text: variable.current.text,
      description: variable.description,
      query: variable.query,
      isMulti: variable.multi,
      allValue: variable.allValue || undefined,
      includeAll: variable.includeAll,
      defaultToAll: Boolean(variable.includeAll),
      skipUrlSync: variable.skipUrlSync,
      hide: variable.hide,
    });
  } else if (isQueryVariable(variable)) {
    return new QueryVariable({
      ...commonProperties,
      value: variable.current.value,
      text: variable.current.text,
      description: variable.description,
      query: variable.query,
      datasource: variable.datasource,
      sort: variable.sort,
      refresh: variable.refresh,
      regex: variable.regex,
      allValue: variable.allValue || undefined,
      includeAll: variable.includeAll,
      defaultToAll: Boolean(variable.includeAll),
      isMulti: variable.multi,
      skipUrlSync: variable.skipUrlSync,
      hide: variable.hide,
    });
  } else if (isDataSourceVariable(variable)) {
    return new DataSourceVariable({
      ...commonProperties,
      value: variable.current.value,
      text: variable.current.text,
      description: variable.description,
      regex: variable.regex,
      pluginId: variable.query,
      allValue: variable.allValue || undefined,
      includeAll: variable.includeAll,
      defaultToAll: Boolean(variable.includeAll),
      skipUrlSync: variable.skipUrlSync,
      isMulti: variable.multi,
      hide: variable.hide,
    });
  } else if (isConstantVariable(variable)) {
    return new ConstantVariable({
      ...commonProperties,
      description: variable.description,
      value: variable.query,
      skipUrlSync: variable.skipUrlSync,
      hide: variable.hide,
    });
  } else {
    throw new Error(`Scenes: Unsupported variable type ${variable.type}`);
  }
}

export function createVizPanelFromPanelModel(panel: PanelModel) {
<<<<<<< HEAD
  return new VizPanel({
    title: panel.title,
    key: `panel-${panel.id}`,
    pluginId: panel.type,
    placement: {
      x: panel.gridPos.x,
      y: panel.gridPos.y,
      width: panel.gridPos.w,
      height: panel.gridPos.h,
    },
    options: panel.options ?? {},
    fieldConfig: panel.fieldConfig,
    pluginVersion: panel.pluginVersion,
    displayMode: panel.transparent ? 'transparent' : undefined,
    // To be replaced with it's own option persited option instead derived
    hoverHeader: !panel.title && !panel.timeFrom && !panel.timeShift,
    $data: createPanelDataProvider(panel),
=======
  const queryRunner = new SceneQueryRunner({
    queries: panel.targets,
    maxDataPoints: panel.maxDataPoints ?? undefined,
  });

  return new SceneGridItem({
    x: panel.gridPos.x,
    y: panel.gridPos.y,
    width: panel.gridPos.w,
    height: panel.gridPos.h,
    isDraggable: true,
    isResizable: true,
    body: new VizPanel({
      title: panel.title,
      pluginId: panel.type,
      options: panel.options ?? {},
      fieldConfig: panel.fieldConfig,
      pluginVersion: panel.pluginVersion,
      displayMode: panel.transparent ? 'transparent' : undefined,
      // To be replaced with it's own option persited option instead derived
      hoverHeader: !panel.title && !panel.timeFrom && !panel.timeShift,
      $data: panel.transformations?.length
        ? new SceneDataTransformer({
            $data: queryRunner,
            transformations: panel.transformations,
          })
        : queryRunner,
    }),
>>>>>>> 683104d5
  });
}

function createPanelDataProvider(panel: PanelModel): SceneDataProvider | undefined {
  if (panel.targets.length === 0) {
    return undefined;
  }

  let dataProvider: SceneDataProvider | undefined = undefined;

  if (panel.datasource?.uid === SHARED_DASHBOARD_QUERY) {
    dataProvider = new ShareQueryDataProvider({ query: panel.targets[0] });
  } else {
    dataProvider = new SceneQueryRunner({
      queries: panel.targets,
      maxDataPoints: panel.maxDataPoints ?? undefined,
    });
  }

  // Wrap inner data provider in a data transformer
  if (panel.transformations?.length) {
    dataProvider = new SceneDataTransformer({
      $data: dataProvider,
      transformations: panel.transformations,
    });
  }

  return dataProvider;
}

let loader: DashboardLoader | null = null;

export function getDashboardLoader(): DashboardLoader {
  if (!loader) {
    loader = new DashboardLoader({});
  }

  return loader;
}

const isCustomVariable = (v: VariableModel): v is CustomVariableModel => v.type === 'custom';
const isQueryVariable = (v: VariableModel): v is QueryVariableModel => v.type === 'query';
const isDataSourceVariable = (v: VariableModel): v is DataSourceVariableModel => v.type === 'datasource';
const isConstantVariable = (v: VariableModel): v is ConstantVariableModel => v.type === 'constant';<|MERGE_RESOLUTION|>--- conflicted
+++ resolved
@@ -20,11 +20,8 @@
   QueryVariable,
   ConstantVariable,
   SceneDataTransformer,
-<<<<<<< HEAD
+  SceneGridItem,
   SceneDataProvider,
-=======
-  SceneGridItem,
->>>>>>> 683104d5
 } from '@grafana/scenes';
 import { StateManagerBase } from 'app/core/services/StateManagerBase';
 import { dashboardLoaderSrv } from 'app/features/dashboard/services/DashboardLoaderSrv';
@@ -34,6 +31,7 @@
 
 import { DashboardScene } from './DashboardScene';
 import { ShareQueryDataProvider } from './ShareQueryDataProvider';
+import { getVizPanelKeyForPanelId } from './utils';
 
 export interface DashboardLoaderState {
   dashboard?: DashboardScene;
@@ -258,30 +256,6 @@
 }
 
 export function createVizPanelFromPanelModel(panel: PanelModel) {
-<<<<<<< HEAD
-  return new VizPanel({
-    title: panel.title,
-    key: `panel-${panel.id}`,
-    pluginId: panel.type,
-    placement: {
-      x: panel.gridPos.x,
-      y: panel.gridPos.y,
-      width: panel.gridPos.w,
-      height: panel.gridPos.h,
-    },
-    options: panel.options ?? {},
-    fieldConfig: panel.fieldConfig,
-    pluginVersion: panel.pluginVersion,
-    displayMode: panel.transparent ? 'transparent' : undefined,
-    // To be replaced with it's own option persited option instead derived
-    hoverHeader: !panel.title && !panel.timeFrom && !panel.timeShift,
-    $data: createPanelDataProvider(panel),
-=======
-  const queryRunner = new SceneQueryRunner({
-    queries: panel.targets,
-    maxDataPoints: panel.maxDataPoints ?? undefined,
-  });
-
   return new SceneGridItem({
     x: panel.gridPos.x,
     y: panel.gridPos.y,
@@ -290,6 +264,7 @@
     isDraggable: true,
     isResizable: true,
     body: new VizPanel({
+      key: getVizPanelKeyForPanelId(panel.id),
       title: panel.title,
       pluginId: panel.type,
       options: panel.options ?? {},
@@ -298,19 +273,13 @@
       displayMode: panel.transparent ? 'transparent' : undefined,
       // To be replaced with it's own option persited option instead derived
       hoverHeader: !panel.title && !panel.timeFrom && !panel.timeShift,
-      $data: panel.transformations?.length
-        ? new SceneDataTransformer({
-            $data: queryRunner,
-            transformations: panel.transformations,
-          })
-        : queryRunner,
+      $data: createPanelDataProvider(panel),
     }),
->>>>>>> 683104d5
   });
 }
 
-function createPanelDataProvider(panel: PanelModel): SceneDataProvider | undefined {
-  if (panel.targets.length === 0) {
+export function createPanelDataProvider(panel: PanelModel): SceneDataProvider | undefined {
+  if (!panel.targets?.length) {
     return undefined;
   }
 
