import { BaseQueryFn, createApi } from '@reduxjs/toolkit/query/react';
import { lastValueFrom } from 'rxjs';

import { isTruthy } from '@grafana/data';
import { BackendSrvRequest, getBackendSrv } from '@grafana/runtime';
import { DeleteDashboardResponse } from 'app/features/manage-dashboards/types';
import { DashboardDTO, FolderDTO } from 'app/types';

import { DashboardTreeSelection } from '../types';

interface RequestOptions extends BackendSrvRequest {
  manageError?: (err: unknown) => { error: unknown };
  showErrorAlert?: boolean;
}

function createBackendSrvBaseQuery({ baseURL }: { baseURL: string }): BaseQueryFn<RequestOptions> {
  async function backendSrvBaseQuery(requestOptions: RequestOptions) {
    try {
      const { data: responseData, ...meta } = await lastValueFrom(
        getBackendSrv().fetch({
          ...requestOptions,
          url: baseURL + requestOptions.url,
          showErrorAlert: requestOptions.showErrorAlert,
        })
      );
      return { data: responseData, meta };
    } catch (error) {
      return requestOptions.manageError ? requestOptions.manageError(error) : { error };
    }
  }

  return backendSrvBaseQuery;
}

export const browseDashboardsAPI = createApi({
  reducerPath: 'browseDashboardsAPI',
  baseQuery: createBackendSrvBaseQuery({ baseURL: '/api' }),
  endpoints: (builder) => ({
    deleteDashboard: builder.mutation<DeleteDashboardResponse, string>({
      query: (dashboardUID) => ({
        url: `/dashboards/uid/${dashboardUID}`,
        method: 'DELETE',
      }),
    }),
    deleteFolder: builder.mutation<void, string>({
      query: (folderUID) => ({
        url: `/folders/${folderUID}`,
        method: 'DELETE',
        params: {
          forceDeleteRules: true,
        },
      }),
    }),
    // TODO we can define this return type properly
    moveDashboard: builder.mutation<
      unknown,
      {
        dashboardUID: string;
        destinationUID: string;
      }
    >({
      queryFn: async ({ dashboardUID, destinationUID }, _api, _extraOptions, baseQuery) => {
        const fullDash: DashboardDTO = await getBackendSrv().get(`/api/dashboards/uid/${dashboardUID}`);

        const options = {
          dashboard: fullDash.dashboard,
          folderUid: destinationUID,
          overwrite: false,
        };

        return baseQuery({
          url: '/dashboards/db',
          method: 'POST',
          data: {
            message: '',
            ...options,
          },
        });
      },
    }),
    // TODO this doesn't return void, find where the correct type is
    moveFolder: builder.mutation<
      void,
      {
        folderUID: string;
        destinationUID: string;
      }
    >({
      query: ({ folderUID, destinationUID }) => ({
        url: `/folders/${folderUID}/move`,
        method: 'POST',
        data: { parentUid: destinationUID },
      }),
    }),
    getFolder: builder.query<FolderDTO, string>({
      query: (folderUID) => ({ url: `/folders/${folderUID}` }),
    }),
    getAffectedItems: builder.query<
      // TODO move to folder types file once structure is finalised
      {
        folder: number;
        dashboard: number;
        libraryPanel: number;
        alertRule: number;
      },
      DashboardTreeSelection
    >({
      queryFn: async (selectedItems) => {
        const folderUIDs = Object.keys(selectedItems.folder).filter((uid) => selectedItems.folder[uid]);
        // Mock descendant count
        // TODO convert to real implementation
        const mockDescendantCount = {
          folder: 1,
          dashboard: 1,
          libraryPanel: 1,
          alertRule: 1,
        };
        const promises = folderUIDs.map((id) => {
          return new Promise<typeof mockDescendantCount>((resolve, reject) => {
            // Artificial delay to simulate network request
            setTimeout(() => {
              resolve(mockDescendantCount);
              // reject(new Error('Uh oh!'));
            }, 1000);
          });
        });

        const results = await Promise.all(promises);
        const aggregatedResults = results.reduce(
          (acc, val) => ({
            folder: acc.folder + val.folder,
            dashboard: acc.dashboard + val.dashboard,
            libraryPanel: acc.libraryPanel + val.libraryPanel,
            alertRule: acc.alertRule + val.alertRule,
          }),
          {
            folder: 0,
            dashboard: 0,
            libraryPanel: 0,
            alertRule: 0,
          }
        );

        // Add in the top level selected items
        aggregatedResults.folder += Object.values(selectedItems.folder).filter(isTruthy).length;
        aggregatedResults.dashboard += Object.values(selectedItems.dashboard).filter(isTruthy).length;
        return { data: aggregatedResults };
      },
    }),
  }),
});

<<<<<<< HEAD
export const {
  useDeleteDashboardMutation,
  useDeleteFolderMutation,
  useGetFolderQuery,
  useGetAffectedItemsQuery,
  useMoveDashboardMutation,
  useMoveFolderMutation,
} = browseDashboardsAPI;
=======
export const { useGetFolderQuery, useLazyGetFolderQuery, useGetAffectedItemsQuery } = browseDashboardsAPI;
>>>>>>> 0a9240ae
export { skipToken } from '@reduxjs/toolkit/query/react';<|MERGE_RESOLUTION|>--- conflicted
+++ resolved
@@ -150,16 +150,13 @@
   }),
 });
 
-<<<<<<< HEAD
 export const {
   useDeleteDashboardMutation,
   useDeleteFolderMutation,
+  useGetAffectedItemsQuery,
   useGetFolderQuery,
-  useGetAffectedItemsQuery,
+  useLazyGetFolderQuery,
   useMoveDashboardMutation,
   useMoveFolderMutation,
 } = browseDashboardsAPI;
-=======
-export const { useGetFolderQuery, useLazyGetFolderQuery, useGetAffectedItemsQuery } = browseDashboardsAPI;
->>>>>>> 0a9240ae
 export { skipToken } from '@reduxjs/toolkit/query/react';