--- conflicted
+++ resolved
@@ -5,10 +5,7 @@
 import { config, getBackendSrv, isFetchError, locationService } from '@grafana/runtime';
 import { Dashboard } from '@grafana/schema';
 import { Spec as DashboardV2Spec } from '@grafana/schema/dist/esm/schema/dashboard/v2';
-<<<<<<< HEAD
-=======
 import { folderAPIv1beta1 as folderAPI } from 'app/api/clients/folder/v1beta1';
->>>>>>> dcea3315
 import { isProvisionedFolderCheck } from 'app/api/clients/folder/v1beta1/utils';
 import { createBaseQuery, handleRequestError } from 'app/api/createBaseQuery';
 import appEvents from 'app/core/app_events';
@@ -32,7 +29,6 @@
 
 interface DeleteFoldersArgs {
   folderUIDs: string[];
-<<<<<<< HEAD
 }
 
 interface DeleteDashboardsArgs {
@@ -47,17 +43,6 @@
 interface MoveFoldersArgs {
   destinationUID: string;
   folderUIDs: string[];
-=======
-}
-
-interface DeleteDashboardsArgs {
-  dashboardUIDs: string[];
-}
-
-interface MoveItemsArgs {
-  destinationUID: string;
-  selectedItems: Omit<DashboardTreeSelection, 'panel' | '$all'>;
->>>>>>> dcea3315
 }
 
 export interface ImportInputs {
@@ -281,7 +266,6 @@
       },
     }),
 
-<<<<<<< HEAD
     // move *multiple* folders. used in the move modal.
     moveFolders: builder.mutation<void, MoveFoldersArgs>({
       invalidatesTags: ['getFolder'],
@@ -325,11 +309,6 @@
     // delete *multiple* folders. used in the delete modal.
     deleteFolders: builder.mutation<void, DeleteFoldersArgs>({
       invalidatesTags: ['getFolder'],
-=======
-    // delete *multiple* folders. used in the delete modal.
-    deleteFolders: builder.mutation<void, DeleteFoldersArgs>({
-      invalidatesTags: ['getFolder'],
->>>>>>> dcea3315
       queryFn: async ({ folderUIDs }, _api, _extraOptions, baseQuery) => {
         // Delete all the folders sequentially
         // TODO error handling here
