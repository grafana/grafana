import { useState } from 'react';
import { useLocation } from 'react-router-dom-v5-compat';

import { locationUtil } from '@grafana/data';
import { config, getDataSourceSrv, locationService, reportInteraction } from '@grafana/runtime';
import { Button, Drawer, Dropdown, Icon, Menu, MenuItem } from '@grafana/ui';
import { useCreateFolder } from 'app/api/clients/folder/v1beta1/hooks';
import { useAppNotification } from 'app/core/copy/appNotification';
import {
  CONTENT_KINDS,
  DashboardLibraryInteractions,
  SOURCE_ENTRY_POINTS,
} from 'app/features/dashboard/dashgrid/DashboardLibrary/interactions';
import { RepoType } from 'app/features/provisioning/Wizard/types';
import { NewProvisionedFolderForm } from 'app/features/provisioning/components/Folders/NewProvisionedFolderForm';
import { useIsProvisionedInstance } from 'app/features/provisioning/hooks/useIsProvisionedInstance';
import { getReadOnlyTooltipText } from 'app/features/provisioning/utils/repository';
import {
  getImportPhrase,
  getNewDashboardPhrase,
  getNewFolderPhrase,
  getNewPhrase,
  getNewTemplateDashboardPhrase,
} from 'app/features/search/tempI18nPhrases';
import { FolderDTO } from 'app/types/folders';

import { ManagerKind } from '../../apiserver/types';

import { NewFolderForm } from './NewFolderForm';

interface Props {
  parentFolder?: FolderDTO;
  canCreateFolder: boolean;
  canCreateDashboard: boolean;
  isReadOnlyRepo: boolean;
  repoType?: RepoType;
}

export default function CreateNewButton({
  parentFolder,
  canCreateDashboard,
  canCreateFolder,
  isReadOnlyRepo,
  repoType,
}: Props) {
  const [isOpen, setIsOpen] = useState(false);
  const location = useLocation();
  const [newFolder] = useCreateFolder();
  const [showNewFolderDrawer, setShowNewFolderDrawer] = useState(false);
  const notifyApp = useAppNotification();
  const isProvisionedInstance = useIsProvisionedInstance();

<<<<<<< HEAD
  const handleVisibleChange = () => {
    !isOpen && reportInteraction('grafana_create_new_button_menu_opened');
    setIsOpen(!isOpen);
  };
=======
  let renderPreBuiltDashboardAction = false;
  if (config.featureToggles.dashboardTemplates) {
    const testDataSources = getDataSourceSrv().getList({ type: 'grafana-testdata-datasource' });
    renderPreBuiltDashboardAction = testDataSources.length > 0;
  }
>>>>>>> d0fe342c

  const onCreateFolder = async (folderName: string) => {
    try {
      const folder = await newFolder({
        title: folderName,
        parentUid: parentFolder?.uid,
      });

      const depth = parentFolder ? (parentFolder.parents?.length || 0) + 1 : 0;
      reportInteraction('grafana_manage_dashboards_folder_created', {
        is_subfolder: Boolean(parentFolder?.uid),
        folder_depth: depth,
      });

      if (!folder.error) {
        notifyApp.success('Folder created');
      } else {
        notifyApp.error('Failed to create folder');
      }

      if (folder.data) {
        locationService.push(locationUtil.stripBaseFromUrl(folder.data.url));
      }
    } finally {
      setShowNewFolderDrawer(false);
    }
  };

  const newMenu = (
    <Menu>
      {canCreateDashboard && (
        <>
          <MenuItem
            label={getNewDashboardPhrase()}
            onClick={() =>
              reportInteraction('grafana_menu_item_clicked', {
                url: buildUrl('/dashboard/new', parentFolder?.uid),
                from: location.pathname,
              })
            }
            url={buildUrl('/dashboard/new', parentFolder?.uid)}
          />
          {renderPreBuiltDashboardAction && (
            <MenuItem
              label={getNewTemplateDashboardPhrase()}
              onClick={() =>
                DashboardLibraryInteractions.entryPointClicked({
                  entryPoint: SOURCE_ENTRY_POINTS.BROWSE_DASHBOARDS_PAGE,
                  contentKind: CONTENT_KINDS.TEMPLATE_DASHBOARD,
                })
              }
              url={buildUrl('/dashboards?templateDashboards=true&source=createNewButton', parentFolder?.uid)}
            />
          )}
        </>
      )}
      {canCreateFolder && <MenuItem onClick={() => setShowNewFolderDrawer(true)} label={getNewFolderPhrase()} />}
      {canCreateDashboard && !isProvisionedInstance && parentFolder?.managedBy !== ManagerKind.Repo && (
        <MenuItem
          label={getImportPhrase()}
          onClick={() =>
            reportInteraction('grafana_menu_item_clicked', {
              url: buildUrl('/dashboard/import', parentFolder?.uid),
              from: location.pathname,
            })
          }
          url={buildUrl('/dashboard/import', parentFolder?.uid)}
        />
      )}
    </Menu>
  );

  return (
    <>
      <Dropdown overlay={newMenu} onVisibleChange={handleVisibleChange}>
        <Button
          disabled={isReadOnlyRepo}
          tooltip={isReadOnlyRepo ? getReadOnlyTooltipText({ isLocal: repoType === 'local' }) : undefined}
          variant="secondary"
        >
          {getNewPhrase()}
          <Icon name={isOpen ? 'angle-up' : 'angle-down'} />
        </Button>
      </Dropdown>
      {showNewFolderDrawer && (
        <Drawer
          title={getNewFolderPhrase()}
          subtitle={parentFolder?.title ? `Location: ${parentFolder.title}` : undefined}
          onClose={() => setShowNewFolderDrawer(false)}
          size="sm"
        >
          {parentFolder?.managedBy === ManagerKind.Repo || isProvisionedInstance ? (
            <NewProvisionedFolderForm onDismiss={() => setShowNewFolderDrawer(false)} parentFolder={parentFolder} />
          ) : (
            <NewFolderForm
              onConfirm={onCreateFolder}
              onCancel={() => setShowNewFolderDrawer(false)}
              parentFolder={parentFolder}
            />
          )}
        </Drawer>
      )}
    </>
  );
}

/**
 *
 * @param url without any parameters
 * @param folderUid  folder id
 * @returns url with paramter if folder is present
 */
function buildUrl(url: string, folderUid: string | undefined) {
  const baseUrl = folderUid ? url + '?folderUid=' + folderUid : url;
  return config.appSubUrl ? config.appSubUrl + baseUrl : baseUrl;
}<|MERGE_RESOLUTION|>--- conflicted
+++ resolved
@@ -50,18 +50,16 @@
   const notifyApp = useAppNotification();
   const isProvisionedInstance = useIsProvisionedInstance();
 
-<<<<<<< HEAD
   const handleVisibleChange = () => {
     !isOpen && reportInteraction('grafana_create_new_button_menu_opened');
     setIsOpen(!isOpen);
   };
-=======
+
   let renderPreBuiltDashboardAction = false;
   if (config.featureToggles.dashboardTemplates) {
     const testDataSources = getDataSourceSrv().getList({ type: 'grafana-testdata-datasource' });
     renderPreBuiltDashboardAction = testDataSources.length > 0;
   }
->>>>>>> d0fe342c
 
   const onCreateFolder = async (folderName: string) => {
     try {
