import { useState } from 'react';
import { useLocation } from 'react-router-dom-v5-compat';

<<<<<<< HEAD
import { config, reportInteraction } from '@grafana/runtime';
=======
import { locationUtil } from '@grafana/data';
import { config, locationService, reportInteraction } from '@grafana/runtime';
>>>>>>> 9e942dcb
import { Button, Drawer, Dropdown, Icon, Menu, MenuItem } from '@grafana/ui';
import { useAppNotification } from 'app/core/copy/appNotification';
import {
  getImportPhrase,
  getNewDashboardPhrase,
  getNewFolderPhrase,
  getNewPhrase,
} from 'app/features/search/tempI18nPhrases';
import { FolderDTO } from 'app/types';

import { useNewFolderMutation } from '../api/browseDashboardsAPI';

import { NewFolderForm } from './NewFolderForm';

interface Props {
  parentFolder?: FolderDTO;
  canCreateFolder: boolean;
  canCreateDashboard: boolean;
}

export default function CreateNewButton({ parentFolder, canCreateDashboard, canCreateFolder }: Props) {
  const [isOpen, setIsOpen] = useState(false);
  const location = useLocation();
  const [newFolder] = useNewFolderMutation();
  const [showNewFolderDrawer, setShowNewFolderDrawer] = useState(false);
  const notifyApp = useAppNotification();

  const onCreateFolder = async (folderName: string) => {
    try {
      const folder = await newFolder({
        title: folderName,
        parentUid: parentFolder?.uid,
      });

      const depth = parentFolder?.parents ? parentFolder.parents.length + 1 : 0;
      reportInteraction('grafana_manage_dashboards_folder_created', {
        is_subfolder: Boolean(parentFolder?.uid),
        folder_depth: depth,
      });

      if (!folder.error) {
        notifyApp.success('Folder created');
      } else {
        notifyApp.error('Failed to create folder');
      }

      if (folder.data) {
        locationService.push(locationUtil.stripBaseFromUrl(folder.data.url));
      }
    } finally {
      setShowNewFolderDrawer(false);
    }
  };

  const newMenu = (
    <Menu>
      {canCreateDashboard && (
        <MenuItem
          label={getNewDashboardPhrase()}
          onClick={() =>
            reportInteraction('grafana_menu_item_clicked', {
              url: buildUrl('/dashboard/new', parentFolder?.uid),
              from: location.pathname,
            })
          }
          url={buildUrl('/dashboard/new', parentFolder?.uid)}
        />
      )}
      {canCreateFolder && <MenuItem onClick={() => setShowNewFolderDrawer(true)} label={getNewFolderPhrase()} />}
      {canCreateDashboard && (
        <MenuItem
          label={getImportPhrase()}
          onClick={() =>
            reportInteraction('grafana_menu_item_clicked', {
              url: buildUrl('/dashboard/import', parentFolder?.uid),
              from: location.pathname,
            })
          }
          url={buildUrl('/dashboard/import', parentFolder?.uid)}
        />
      )}
    </Menu>
  );

  return (
    <>
      <Dropdown overlay={newMenu} onVisibleChange={setIsOpen}>
        <Button>
          {getNewPhrase()}
          <Icon name={isOpen ? 'angle-up' : 'angle-down'} />
        </Button>
      </Dropdown>
      {showNewFolderDrawer && (
        <Drawer
          title={getNewFolderPhrase()}
          subtitle={parentFolder?.title ? `Location: ${parentFolder.title}` : undefined}
          onClose={() => setShowNewFolderDrawer(false)}
          size="sm"
        >
          <NewFolderForm onConfirm={onCreateFolder} onCancel={() => setShowNewFolderDrawer(false)} />
        </Drawer>
      )}
    </>
  );
}

/**
 *
 * @param url without any parameters
 * @param folderUid  folder id
 * @returns url with paramter if folder is present
 */
function buildUrl(url: string, folderUid: string | undefined) {
  const baseUrl = folderUid ? url + '?folderUid=' + folderUid : url;
  return config.appSubUrl ? config.appSubUrl + baseUrl : baseUrl;
}<|MERGE_RESOLUTION|>--- conflicted
+++ resolved
@@ -1,12 +1,8 @@
 import { useState } from 'react';
 import { useLocation } from 'react-router-dom-v5-compat';
 
-<<<<<<< HEAD
-import { config, reportInteraction } from '@grafana/runtime';
-=======
 import { locationUtil } from '@grafana/data';
 import { config, locationService, reportInteraction } from '@grafana/runtime';
->>>>>>> 9e942dcb
 import { Button, Drawer, Dropdown, Icon, Menu, MenuItem } from '@grafana/ui';
 import { useAppNotification } from 'app/core/copy/appNotification';
 import {
