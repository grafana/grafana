import { useMemo } from 'react';

import { Trans, useTranslate } from '@grafana/i18n';
import { config, reportInteraction } from '@grafana/runtime';
import { Button, Stack, Tooltip } from '@grafana/ui';
import appEvents from 'app/core/app_events';
import { useSearchStateManager } from 'app/features/search/state/SearchStateManager';
import { useDispatch } from 'app/types';
import { ShowModalReactEvent } from 'app/types/events';

import { useDeleteItemsMutation, useMoveItemsMutation } from '../../api/browseDashboardsAPI';
import { setAllSelection, useActionSelectionState } from '../../state';
import { DashboardTreeSelection } from '../../types';

import { DeleteModal } from './DeleteModal';
import { MoveModal } from './MoveModal';

export interface Props {}

export function BrowseActions() {
  const dispatch = useDispatch();
  const selectedItems = useActionSelectionState();
  const [deleteItems] = useDeleteItemsMutation();
  const [moveItems] = useMoveItemsMutation();
  const [, stateManager] = useSearchStateManager();

  // Folders can only be moved if nested folders is enabled
  const moveIsInvalid = useMemo(
    () => !config.featureToggles.nestedFolders && Object.values(selectedItems.folder).some((v) => v),
    [selectedItems]
  );
  const { t } = useTranslate();

  const isSearching = stateManager.hasSearchFilters();

  const onActionComplete = () => {
    dispatch(setAllSelection({ isSelected: false, folderUID: undefined }));

    if (isSearching) {
      // Redo search query
      stateManager.doSearchWithDebounce();
    }
  };

  const onDelete = async () => {
    await deleteItems({ selectedItems });
    trackAction('delete', selectedItems);
    onActionComplete();
  };

  const onMove = async (destinationUID: string) => {
    await moveItems({ selectedItems, destinationUID });
    trackAction('move', selectedItems);
    onActionComplete();
  };

  const showMoveModal = () => {
    appEvents.publish(
      new ShowModalReactEvent({
        component: MoveModal,
        props: {
          selectedItems,
          onConfirm: onMove,
        },
      })
    );
  };

  const showDeleteModal = () => {
    appEvents.publish(
      new ShowModalReactEvent({
        component: DeleteModal,
        props: {
          selectedItems,
          onConfirm: onDelete,
        },
      })
    );
  };

  const moveButton = (
    <Button onClick={showMoveModal} variant="secondary" disabled={moveIsInvalid}>
      <Trans i18nKey="browse-dashboards.action.move-button">Move</Trans>
    </Button>
  );

  return (
    <Stack gap={1} data-testid="manage-actions">
      {moveIsInvalid ? (
        <Tooltip content={t('browse-dashboards.action.cannot-move-folders', 'Folders cannot be moved')}>
          {moveButton}
        </Tooltip>
      ) : (
        moveButton
      )}

      <Button onClick={showDeleteModal} variant="destructive">
        <Trans i18nKey="browse-dashboards.action.delete-button">Delete</Trans>
      </Button>
    </Stack>
  );
}

const actionMap = {
  move: 'grafana_manage_dashboards_item_moved',
  delete: 'grafana_manage_dashboards_item_deleted',
} as const;

function trackAction(action: keyof typeof actionMap, selectedItems: Omit<DashboardTreeSelection, 'panel' | '$all'>) {
  const selectedDashboards = Object.keys(selectedItems.dashboard).filter((uid) => selectedItems.dashboard[uid]);
  const selectedFolders = Object.keys(selectedItems.folder).filter((uid) => selectedItems.folder[uid]);

  reportInteraction(actionMap[action], {
    item_counts: {
      folder: selectedFolders.length,
      dashboard: selectedDashboards.length,
    },
    source: 'tree_actions',
<<<<<<< HEAD
    restore_enabled: Boolean(config.featureToggles.dashboardRestore),
=======
    restore_enabled: Boolean(config.featureToggles.restoreDashboards),
>>>>>>> 9f5011cf
  });
}<|MERGE_RESOLUTION|>--- conflicted
+++ resolved
@@ -116,10 +116,6 @@
       dashboard: selectedDashboards.length,
     },
     source: 'tree_actions',
-<<<<<<< HEAD
-    restore_enabled: Boolean(config.featureToggles.dashboardRestore),
-=======
     restore_enabled: Boolean(config.featureToggles.restoreDashboards),
->>>>>>> 9f5011cf
   });
 }