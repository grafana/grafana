--- conflicted
+++ resolved
@@ -10,7 +10,7 @@
   useDeleteRepositoryFilesWithPathMutation,
 } from 'app/api/clients/provisioning/v0alpha1';
 import { extractErrorMessage } from 'app/api/utils';
-import { AnnoKeySourcePath, ManagerKind } from 'app/features/apiserver/types';
+import { AnnoKeySourcePath } from 'app/features/apiserver/types';
 import { ResourceEditFormSharedFields } from 'app/features/dashboard-scene/components/Provisioned/ResourceEditFormSharedFields';
 import { getDefaultWorkflow, getWorkflowOptions } from 'app/features/dashboard-scene/saving/provisioned/defaults';
 import { generateTimestamp } from 'app/features/dashboard-scene/saving/provisioned/utils/timestamp';
@@ -27,9 +27,7 @@
 import { MoveResultFailed } from './BulkActionFailureBanner';
 import { BulkActionPostSubmitStep } from './BulkActionPostSubmitStep';
 import { ProgressState } from './BulkActionProgress';
-import { RepoInvalidStateBanner } from './RepoInvalidStateBanner';
 import { useBulkActionRequest } from './useBulkActionRequest';
-import { useFolderNameFromSelection } from './useFolderNameFromSelection';
 import {
   BulkActionFormData,
   BulkActionProvisionResourceProps,
@@ -206,7 +204,6 @@
   selectedItems,
   onDismiss,
 }: BulkActionProvisionResourceProps) {
-<<<<<<< HEAD
   // Check if we're on the root browser dashboards page
   const isRootPage = !folderUid || folderUid === GENERAL_FOLDER_UID;
 
@@ -222,11 +219,6 @@
   const { repository, folder } = useGetResourceRepositoryView({
     folderName: folderUid || selectedFolderUid,
   });
-=======
-  const folderName = useFolderNameFromSelection({ folderUid, selectedItems });
-  const { repository, folder, isReadOnlyRepo } = useGetResourceRepositoryView({ folderName });
->>>>>>> 238961d3
-
   const workflowOptions = getWorkflowOptions(repository);
   const folderPath = folder?.metadata?.annotations?.[AnnoKeySourcePath] || '';
   const timestamp = generateTimestamp();
@@ -237,7 +229,6 @@
     workflow: getDefaultWorkflow(repository),
   };
 
-<<<<<<< HEAD
   if (!repository) {
     return (
       <Alert title="Repository not found" severity="error">
@@ -256,10 +247,6 @@
         </Trans>
       </Alert>
     );
-=======
-  if (!repository || isReadOnlyRepo) {
-    return <RepoInvalidStateBanner noRepository={!repository} isReadOnlyRepo={isReadOnlyRepo} />;
->>>>>>> 238961d3
   }
 
   return (
