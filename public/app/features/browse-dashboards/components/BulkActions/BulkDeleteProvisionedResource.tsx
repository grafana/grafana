import { useState } from 'react';
import { FormProvider, useForm } from 'react-hook-form';

import { AppEvents } from '@grafana/data';
import { Trans, t } from '@grafana/i18n';
import { getAppEvents } from '@grafana/runtime';
import { Box, Button, Stack } from '@grafana/ui';
import { Job, RepositoryView } from 'app/api/clients/provisioning/v0alpha1';
import { ResourceEditFormSharedFields } from 'app/features/dashboard-scene/components/Provisioned/ResourceEditFormSharedFields';
import { getDefaultWorkflow, getWorkflowOptions } from 'app/features/dashboard-scene/saving/provisioned/defaults';
import { generateTimestamp } from 'app/features/dashboard-scene/saving/provisioned/utils/timestamp';
import { JobStatus } from 'app/features/provisioning/Job/JobStatus';
import { useGetResourceRepositoryView } from 'app/features/provisioning/hooks/useGetResourceRepositoryView';

import { DescendantCount } from '../BrowseActions/DescendantCount';
<<<<<<< HEAD
import { collectSelectedItems } from '../utils';

import { DeleteJobSpec, useBulkActionJob } from './useBulkActionJob';
import { BulkActionFormData, BulkActionProvisionResourceProps } from './utils';
=======
import { collectSelectedItems, fetchProvisionedDashboardPath } from '../utils';

import { MoveResultFailed } from './BulkActionFailureBanner';
import { BulkActionPostSubmitStep } from './BulkActionPostSubmitStep';
import { ProgressState } from './BulkActionProgress';
import { RepoInvalidStateBanner } from './RepoInvalidStateBanner';
import { useBulkActionRequest } from './useBulkActionRequest';
import { useFolderNameFromSelection } from './useFolderNameFromSelection';
import {
  BulkActionFormData,
  BulkActionProvisionResourceProps,
  BulkSuccessResponse,
  MoveResultSuccessState,
} from './utils';
>>>>>>> b5fca60b

interface FormProps extends BulkActionProvisionResourceProps {
  initialValues: BulkActionFormData;
  repository: RepositoryView;
  workflowOptions: Array<{ label: string; value: string }>;
}

function FormContent({ initialValues, selectedItems, repository, workflowOptions, onDismiss }: FormProps) {
  // States
  const [job, setJob] = useState<Job>();
  const [hasSubmitted, setHasSubmitted] = useState(false);

  // Hooks
  const { createBulkJob, isLoading: isCreatingJob } = useBulkActionJob();
  const methods = useForm<BulkActionFormData>({ defaultValues: initialValues });
  const { handleSubmit, watch } = methods;
  const workflow = watch('workflow');

  const handleSubmitForm = async (data: BulkActionFormData) => {
    setHasSubmitted(true);

    const resources = collectSelectedItems(selectedItems);

    // Create the delete job spec
    const jobSpec: DeleteJobSpec = {
      action: 'delete',
      delete: {
        ref: data.workflow === 'write' ? undefined : data.ref,
        resources,
      },
    };

    const result = await createBulkJob(repository, jobSpec);

    if (result.success && result.job) {
      setJob(result.job); // Store the job for tracking
    } else if (!result.success && result.error) {
      // Handle error case - show error alert
      getAppEvents().publish({
        type: AppEvents.alertError.name,
        payload: [
          t('browse-dashboards.bulk-delete-resources-form.error-deleting-resources', 'Error deleting resources'),
          result.error,
        ],
      });
      setHasSubmitted(false); // Reset submit state so user can try again
    }
  };

  const disableBtn =
    isCreatingJob || job?.status?.state === 'working' || job?.status?.state === 'pending' || hasSubmitted;

  return (
    <FormProvider {...methods}>
      <form onSubmit={handleSubmit(handleSubmitForm)}>
        <Stack direction="column" gap={2}>
          <Box paddingBottom={2}>
            <Trans i18nKey="browse-dashboards.bulk-delete-resources-form.delete-warning">
              This will delete selected folders and their descendants. In total, this will affect:
            </Trans>
            <DescendantCount selectedItems={{ ...selectedItems, panel: {}, $all: false }} />
          </Box>

          {hasSubmitted && job ? (
            <JobStatus watch={job} jobType="delete" />
          ) : (
            <ResourceEditFormSharedFields
              resourceType="folder"
              isNew={false}
              workflow={workflow}
              workflowOptions={workflowOptions}
              repository={repository}
              hidePath
            />
          )}
          <Stack gap={2}>
            <Button type="submit" disabled={disableBtn} variant="destructive">
              {job?.status?.state === 'working' || job?.status?.state === 'pending'
                ? t('browse-dashboards.bulk-delete-resources-form.button-deleting', 'Deleting...')
                : t('browse-dashboards.bulk-delete-resources-form.button-delete', 'Delete')}
            </Button>
            <Button variant="secondary" fill="outline" onClick={onDismiss} disabled={isCreatingJob}>
              <Trans i18nKey="browse-dashboards.bulk-delete-resources-form.button-cancel">Cancel</Trans>
            </Button>
          </Stack>
        </Stack>
      </form>
    </FormProvider>
  );
}

export function BulkDeleteProvisionedResource({
  folderUid,
  selectedItems,
  onDismiss,
}: BulkActionProvisionResourceProps) {
<<<<<<< HEAD
  const { repository } = useGetResourceRepositoryView({ folderName: folderUid });
=======
  const folderName = useFolderNameFromSelection({ folderUid, selectedItems });
  const { repository, folder, isReadOnlyRepo } = useGetResourceRepositoryView({ folderName });
>>>>>>> b5fca60b

  const workflowOptions = getWorkflowOptions(repository);
  const timestamp = generateTimestamp();

  const initialValues = {
    comment: '',
    ref: `bulk-delete/${timestamp}`,
    workflow: getDefaultWorkflow(repository),
  };

  if (!repository || isReadOnlyRepo) {
    return <RepoInvalidStateBanner noRepository={!repository} isReadOnlyRepo={isReadOnlyRepo} />;
  }

  return (
    <FormContent
      selectedItems={selectedItems}
      onDismiss={onDismiss}
      initialValues={initialValues}
      repository={repository}
      workflowOptions={workflowOptions}
    />
  );
}<|MERGE_RESOLUTION|>--- conflicted
+++ resolved
@@ -13,27 +13,12 @@
 import { useGetResourceRepositoryView } from 'app/features/provisioning/hooks/useGetResourceRepositoryView';
 
 import { DescendantCount } from '../BrowseActions/DescendantCount';
-<<<<<<< HEAD
 import { collectSelectedItems } from '../utils';
 
+import { RepoInvalidStateBanner } from './RepoInvalidStateBanner';
 import { DeleteJobSpec, useBulkActionJob } from './useBulkActionJob';
+import { useFolderNameFromSelection } from './useFolderNameFromSelection';
 import { BulkActionFormData, BulkActionProvisionResourceProps } from './utils';
-=======
-import { collectSelectedItems, fetchProvisionedDashboardPath } from '../utils';
-
-import { MoveResultFailed } from './BulkActionFailureBanner';
-import { BulkActionPostSubmitStep } from './BulkActionPostSubmitStep';
-import { ProgressState } from './BulkActionProgress';
-import { RepoInvalidStateBanner } from './RepoInvalidStateBanner';
-import { useBulkActionRequest } from './useBulkActionRequest';
-import { useFolderNameFromSelection } from './useFolderNameFromSelection';
-import {
-  BulkActionFormData,
-  BulkActionProvisionResourceProps,
-  BulkSuccessResponse,
-  MoveResultSuccessState,
-} from './utils';
->>>>>>> b5fca60b
 
 interface FormProps extends BulkActionProvisionResourceProps {
   initialValues: BulkActionFormData;
@@ -130,12 +115,8 @@
   selectedItems,
   onDismiss,
 }: BulkActionProvisionResourceProps) {
-<<<<<<< HEAD
-  const { repository } = useGetResourceRepositoryView({ folderName: folderUid });
-=======
   const folderName = useFolderNameFromSelection({ folderUid, selectedItems });
-  const { repository, folder, isReadOnlyRepo } = useGetResourceRepositoryView({ folderName });
->>>>>>> b5fca60b
+  const { repository, isReadOnlyRepo } = useGetResourceRepositoryView({ folderName });
 
   const workflowOptions = getWorkflowOptions(repository);
   const timestamp = generateTimestamp();
