import { skipToken } from '@reduxjs/toolkit/query';
import { useState } from 'react';
import { FormProvider, useForm } from 'react-hook-form';

import { AppEvents } from '@grafana/data';
import { Trans, t } from '@grafana/i18n';
import { FolderPicker, getAppEvents } from '@grafana/runtime';
import { Box, Button, Field, Stack } from '@grafana/ui';
import { useGetFolderQuery } from 'app/api/clients/folder/v1beta1';
import { RepositoryView, Job } from 'app/api/clients/provisioning/v0alpha1';
import { AnnoKeySourcePath } from 'app/features/apiserver/types';
import { ResourceEditFormSharedFields } from 'app/features/dashboard-scene/components/Provisioned/ResourceEditFormSharedFields';
import { getDefaultWorkflow, getWorkflowOptions } from 'app/features/dashboard-scene/saving/provisioned/defaults';
import { generateTimestamp } from 'app/features/dashboard-scene/saving/provisioned/utils/timestamp';
import { JobStatus } from 'app/features/provisioning/Job/JobStatus';
import { useGetResourceRepositoryView } from 'app/features/provisioning/hooks/useGetResourceRepositoryView';
<<<<<<< HEAD
import { GENERAL_FOLDER_UID } from 'app/features/search/constants';
import { useSelector } from 'app/types/store';
=======
>>>>>>> 6c106a85

import { DescendantCount } from '../BrowseActions/DescendantCount';
<<<<<<< HEAD
import { useSelectionRepoValidation } from '../BrowseActions/useSelectionRepoValidation';
import { collectSelectedItems, fetchProvisionedDashboardPath } from '../utils';
=======
import { collectSelectedItems } from '../utils';
>>>>>>> 6c106a85

import { RepoInvalidStateBanner } from './RepoInvalidStateBanner';
<<<<<<< HEAD
import { useBulkActionRequest } from './useBulkActionRequest';
import {
  BulkActionFormData,
  BulkActionProvisionResourceProps,
  BulkSuccessResponse,
  getTargetFolderPathInRepo,
  getResourceTargetPath,
  MoveResultSuccessState,
} from './utils';
=======
import { MoveJobSpec, useBulkActionJob } from './useBulkActionJob';
import { useFolderNameFromSelection } from './useFolderNameFromSelection';
import { BulkActionFormData, BulkActionProvisionResourceProps, getTargetFolderPathInRepo } from './utils';
>>>>>>> 6c106a85

interface FormProps extends BulkActionProvisionResourceProps {
  initialValues: BulkActionFormData;
  repository: RepositoryView;
  workflowOptions: Array<{ label: string; value: string }>;
  folderPath?: string;
}

function FormContent({ initialValues, selectedItems, repository, workflowOptions, folderPath, onDismiss }: FormProps) {
  // States
  const [job, setJob] = useState<Job>();
  const [targetFolderUID, setTargetFolderUID] = useState<string | undefined>(undefined);
  const [hasSubmitted, setHasSubmitted] = useState(false);

  // Hooks
  const { createBulkJob, isLoading: isCreatingJob } = useBulkActionJob();
  const methods = useForm<BulkActionFormData>({ defaultValues: initialValues });
  const { handleSubmit, watch } = methods;
  const workflow = watch('workflow');

  // Get target folder data
  const { data: targetFolder } = useGetFolderQuery(targetFolderUID ? { name: targetFolderUID } : skipToken);

  const setupMoveOperation = () => {
    const targetFolderPathInRepo = getTargetFolderPathInRepo({ targetFolder });
    const resources = collectSelectedItems(selectedItems);

    return { targetFolderPathInRepo, resources };
  };

  const handleSubmitForm = async (data: BulkActionFormData) => {
    setHasSubmitted(true);

    // 1. Setup
    const { targetFolderPathInRepo, resources } = setupMoveOperation();

    if (!targetFolderPathInRepo) {
      throw new Error(
        t(
          'browse-dashboards.bulk-move-resources-form.error-no-target-folder-path',
          'Target folder path in repository is invalid, please select another folder.'
        )
      );
    }

    // Create the move job spec
    const jobSpec: MoveJobSpec = {
      action: 'move',
      move: {
        ref: data.workflow === 'write' ? undefined : data.ref,
        targetPath: `${targetFolderPathInRepo}/`,
        resources,
      },
    };

    const result = await createBulkJob(repository, jobSpec);

    if (result.success && result.job) {
      setJob(result.job); // Store the job for tracking
    } else if (!result.success && result.error) {
      getAppEvents().publish({
        type: AppEvents.alertError.name,
        payload: [
          t('browse-dashboards.bulk-move-resources-form.error-moving-resources', 'Error moving resources'),
          result.error,
        ],
      });
      setHasSubmitted(false); // Reset submit state so user can try again
    }
  };

  return (
    <FormProvider {...methods}>
      <form onSubmit={handleSubmit(handleSubmitForm)}>
        <Stack direction="column" gap={2}>
          <Box paddingBottom={2}>
            <Trans i18nKey="browse-dashboards.bulk-move-resources-form.move-warning">
              This will move selected folders and their descendants. In total, this will affect:
            </Trans>
            <DescendantCount selectedItems={{ ...selectedItems, panel: {}, $all: false }} />
          </Box>

          {hasSubmitted && job ? (
            <JobStatus watch={job} jobType="delete" />
          ) : (
            <>
              {/* Target folder selection */}
              <Field noMargin label={t('browse-dashboards.bulk-move-resources-form.target-folder', 'Target Folder')}>
                <FolderPicker value={targetFolderUID} onChange={setTargetFolderUID} />
              </Field>
              <ResourceEditFormSharedFields
                resourceType="folder"
                isNew={false}
                workflow={workflow}
                workflowOptions={workflowOptions}
                repository={repository}
                hidePath
              />

              <Stack gap={2}>
                <Button
                  tooltip={
                    !targetFolder
                      ? t('browse-dashboards.bulk-move-resources-form.button-tooltip', 'Please select a target folder')
                      : undefined
                  }
                  type="submit"
                  disabled={!!job || isCreatingJob || hasSubmitted || !targetFolder}
                >
                  {isCreatingJob
                    ? t('browse-dashboards.bulk-move-resources-form.button-moving', 'Moving...')
                    : t('browse-dashboards.bulk-move-resources-form.button-move', 'Move')}
                </Button>
                <Button variant="secondary" fill="outline" onClick={onDismiss} disabled={isCreatingJob}>
                  <Trans i18nKey="browse-dashboards.bulk-move-resources-form.button-cancel">Cancel</Trans>
                </Button>
              </Stack>
            </>
          )}
        </Stack>
      </form>
    </FormProvider>
  );
}

export function BulkMoveProvisionedResource({ folderUid, selectedItems, onDismiss }: BulkActionProvisionResourceProps) {
  // Check if we're on the root browser dashboards page
  const isRootPage = !folderUid || folderUid === GENERAL_FOLDER_UID;
  const { selectedItemsRepoUID } = useSelectionRepoValidation(selectedItems);
  const { repository, folder, isReadOnlyRepo } = useGetResourceRepositoryView({
    folderName: isRootPage ? selectedItemsRepoUID : folderUid,
  });

  const workflowOptions = getWorkflowOptions(repository);
  const folderPath = folder?.metadata?.annotations?.[AnnoKeySourcePath] || '';
  const timestamp = generateTimestamp();

  const initialValues = {
    comment: '',
    ref: `bulk-move/${timestamp}`,
    workflow: getDefaultWorkflow(repository),
  };

  if (!repository || isReadOnlyRepo) {
    return <RepoInvalidStateBanner noRepository={!repository} isReadOnlyRepo={isReadOnlyRepo} />;
  }

  return (
    <FormContent
      selectedItems={selectedItems}
      onDismiss={onDismiss}
      initialValues={initialValues}
      repository={repository}
      workflowOptions={workflowOptions}
      folderPath={folderPath}
    />
  );
}<|MERGE_RESOLUTION|>--- conflicted
+++ resolved
@@ -14,36 +14,15 @@
 import { generateTimestamp } from 'app/features/dashboard-scene/saving/provisioned/utils/timestamp';
 import { JobStatus } from 'app/features/provisioning/Job/JobStatus';
 import { useGetResourceRepositoryView } from 'app/features/provisioning/hooks/useGetResourceRepositoryView';
-<<<<<<< HEAD
 import { GENERAL_FOLDER_UID } from 'app/features/search/constants';
-import { useSelector } from 'app/types/store';
-=======
->>>>>>> 6c106a85
 
 import { DescendantCount } from '../BrowseActions/DescendantCount';
-<<<<<<< HEAD
 import { useSelectionRepoValidation } from '../BrowseActions/useSelectionRepoValidation';
-import { collectSelectedItems, fetchProvisionedDashboardPath } from '../utils';
-=======
 import { collectSelectedItems } from '../utils';
->>>>>>> 6c106a85
 
 import { RepoInvalidStateBanner } from './RepoInvalidStateBanner';
-<<<<<<< HEAD
-import { useBulkActionRequest } from './useBulkActionRequest';
-import {
-  BulkActionFormData,
-  BulkActionProvisionResourceProps,
-  BulkSuccessResponse,
-  getTargetFolderPathInRepo,
-  getResourceTargetPath,
-  MoveResultSuccessState,
-} from './utils';
-=======
 import { MoveJobSpec, useBulkActionJob } from './useBulkActionJob';
-import { useFolderNameFromSelection } from './useFolderNameFromSelection';
 import { BulkActionFormData, BulkActionProvisionResourceProps, getTargetFolderPathInRepo } from './utils';
->>>>>>> 6c106a85
 
 interface FormProps extends BulkActionProvisionResourceProps {
   initialValues: BulkActionFormData;
@@ -198,7 +177,7 @@
       initialValues={initialValues}
       repository={repository}
       workflowOptions={workflowOptions}
-      folderPath={folderPath}
+      folderPath={isRootPage ? '/' : folderPath}
     />
   );
 }