--- conflicted
+++ resolved
@@ -1,11 +1,8 @@
 import { config } from '@grafana/runtime';
 import { contextSrv } from 'app/core/core';
-<<<<<<< HEAD
-import { AnnoKeySourcePath, ManagerKind } from 'app/features/apiserver/types';
-import { getDashboardAPI } from 'app/features/dashboard/api/dashboard_api';
+import { ManagerKind } from 'app/features/apiserver/types';
 import { DashboardViewItem } from 'app/features/search/types';
 
-import { useChildrenByParentUIDState } from '../state/hooks';
 import { findItem } from '../state/utils';
 import {
   DashboardTreeSelection,
@@ -13,10 +10,6 @@
   BrowseDashboardsPermissions,
   BrowseDashboardsState,
 } from '../types';
-=======
-
-import { DashboardTreeSelection, DashboardViewItemWithUIItems, BrowseDashboardsPermissions } from '../types';
->>>>>>> 6c106a85
 
 import { ResourceRef } from './BulkActions/useBulkActionJob';
 
