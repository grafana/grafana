--- conflicted
+++ resolved
@@ -59,10 +59,7 @@
   }, [isSearching, searchState.result, stateManager]);
 
   const { data: folderDTO } = useGetFolderQuery(folderUID ?? skipToken);
-<<<<<<< HEAD
   const [saveFolder] = useSaveFolderMutation();
-  const navModel = useMemo(() => (folderDTO ? buildNavModel(folderDTO) : undefined), [folderDTO]);
-=======
   const navModel = useMemo(() => {
     if (!folderDTO) {
       return undefined;
@@ -78,7 +75,6 @@
     return model;
   }, [folderDTO]);
 
->>>>>>> 05e71d4c
   const hasSelection = useHasSelection();
 
   const { canEditInFolder, canCreateDashboards, canCreateFolder } = getFolderPermissions(folderDTO);
