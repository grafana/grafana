--- conflicted
+++ resolved
@@ -7,14 +7,9 @@
 import { config, reportInteraction } from '@grafana/runtime';
 import { LinkButton, FilterInput, useStyles2 } from '@grafana/ui';
 import { Page } from 'app/core/components/Page/Page';
-<<<<<<< HEAD
 import { Trans } from 'app/core/internationalization';
-import { GrafanaRouteComponentProps } from 'app/core/navigation/types';
-=======
->>>>>>> 3f6a64cc
 import { useDispatch } from 'app/types';
 
-import { getConfig } from '../../core/config';
 import { contextSrv } from '../../core/services/context_srv';
 import { buildNavModel, getDashboardsTabID } from '../folders/state/navModel';
 import { useSearchStateManager } from '../search/state/SearchStateManager';
