import React from 'react';

import { Button, HorizontalGroup } from '@grafana/ui';
import { Trans, t } from 'app/core/internationalization';

import { useWizardContext } from '../components/Wizard/wizardContext';

import { useCorrelationsFormContext } from './correlationsFormContext';

export const CorrelationFormNavigation = () => {
  const { currentPage, prevPage, isLastPage } = useWizardContext();
  const { readOnly, loading, correlation } = useCorrelationsFormContext();

  const LastPageNext = !readOnly && (
<<<<<<< HEAD
    <Button variant="primary" icon={loading ? 'fa fa-spinner' : 'save'} type="submit" disabled={loading}>
      {correlation === undefined
        ? t('correlations.navigation-form.add-button', 'Add')
        : t('correlations.navigation-form.save-button', 'Save')}
=======
    <Button variant="primary" icon={loading ? 'spinner' : 'save'} type="submit" disabled={loading}>
      {correlation === undefined ? 'Add' : 'Save'}
>>>>>>> 661e1e2f
    </Button>
  );

  const NextPage = (
    <Button variant="primary" type="submit">
      <Trans i18nKey="correlations.navigation-form.next-button">Next</Trans>
    </Button>
  );

  return (
    <HorizontalGroup justify="flex-start">
      {currentPage > 0 ? (
        <Button variant="secondary" onClick={prevPage}>
          <Trans i18nKey="correlations.navigation-form.back-button">Back</Trans>
        </Button>
      ) : undefined}

      {isLastPage ? LastPageNext : NextPage}
    </HorizontalGroup>
  );
};<|MERGE_RESOLUTION|>--- conflicted
+++ resolved
@@ -12,15 +12,10 @@
   const { readOnly, loading, correlation } = useCorrelationsFormContext();
 
   const LastPageNext = !readOnly && (
-<<<<<<< HEAD
-    <Button variant="primary" icon={loading ? 'fa fa-spinner' : 'save'} type="submit" disabled={loading}>
+    <Button variant="primary" icon={loading ? 'spinner' : 'save'} type="submit" disabled={loading}>
       {correlation === undefined
         ? t('correlations.navigation-form.add-button', 'Add')
         : t('correlations.navigation-form.save-button', 'Save')}
-=======
-    <Button variant="primary" icon={loading ? 'spinner' : 'save'} type="submit" disabled={loading}>
-      {correlation === undefined ? 'Add' : 'Save'}
->>>>>>> 661e1e2f
     </Button>
   );
 
