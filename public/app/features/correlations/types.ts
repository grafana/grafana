--- conflicted
+++ resolved
@@ -5,16 +5,11 @@
 export type GetCorrelationsResponse = Correlation[];
 
 type CorrelationConfigType = 'query';
-<<<<<<< HEAD
-
-export type CorrelationConfig = { target: object; type: CorrelationConfigType; field: string };
-=======
 export interface CorrelationConfig {
   field: string;
   target: object;
   type: CorrelationConfigType;
 }
->>>>>>> da9d8fe1
 
 export interface Correlation {
   uid: string;
@@ -22,7 +17,6 @@
   targetUID: string;
   label?: string;
   description?: string;
-  config: CorrelationConfig;
 }
 
 export type RemoveCorrelationParams = Pick<Correlation, 'sourceUID' | 'uid'>;
