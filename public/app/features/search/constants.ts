--- conflicted
+++ resolved
@@ -1,7 +1,4 @@
 export const NO_ID_SECTIONS = ['Recent', 'Starred'];
-<<<<<<< HEAD
 // Height of the search result item
 export const ITEM_HEIGHT = 40;
-=======
-export const DEFAULT_SORT = { label: 'A-Z', value: 'alpha-asc' };
->>>>>>> c0fe5654
+export const DEFAULT_SORT = { label: 'A-Z', value: 'alpha-asc' };