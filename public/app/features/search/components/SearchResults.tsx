--- conflicted
+++ resolved
@@ -36,11 +36,7 @@
       <div className={styles.wrapper}>
         {results.map(section => {
           return (
-<<<<<<< HEAD
-            <div aria-label="Search section" className={styles.section} key={section.title}>
-=======
             <div aria-label="Search section" className={styles.section} key={section.id || section.title}>
->>>>>>> a7fa0e45
               <SectionHeader onSectionClick={onToggleSection} {...{ onToggleChecked, editable, section }} />
               <div aria-label="Search items" className={styles.sectionItems}>
                 {section.expanded && section.items.map(item => <SearchItem key={item.id} {...itemProps} item={item} />)}
