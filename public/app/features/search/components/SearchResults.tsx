import React, { FC, MutableRefObject } from 'react';
import { css } from 'emotion';
import { FixedSizeList } from 'react-window';
import { GrafanaTheme } from '@grafana/data';
<<<<<<< HEAD
import { stylesFactory, useTheme, Spinner } from '@grafana/ui';
import { DashboardSection, OnToggleChecked } from '../types';
import { getItemsHeight } from '../utils';
import { ITEM_HEIGHT } from '../constants';
import { useListHeight } from '../hooks/useListHeight';
=======
import { Icon, stylesFactory, useTheme, IconName, IconButton, Spinner } from '@grafana/ui';
import appEvents from 'app/core/app_events';
import { CoreEvents } from 'app/types';
import { DashboardSection, OnToggleChecked, SearchLayout } from '../types';
>>>>>>> c0fe5654
import { SearchItem } from './SearchItem';
import { SectionHeader } from './SectionHeader';

export interface Props {
  editable?: boolean;
  loading?: boolean;
  onTagSelected: (name: string) => any;
  onToggleChecked?: OnToggleChecked;
  onToggleSection: (section: DashboardSection) => void;
  results: DashboardSection[] | undefined;
<<<<<<< HEAD
  wrapperRef?: MutableRefObject<HTMLDivElement | null>;
=======
  layout?: string;
>>>>>>> c0fe5654
}

export const SearchResults: FC<Props> = ({
  editable,
  loading,
  onTagSelected,
  onToggleChecked,
  onToggleSection,
  results,
<<<<<<< HEAD
  wrapperRef,
=======
  layout,
>>>>>>> c0fe5654
}) => {
  const theme = useTheme();
  const styles = getSectionStyles(theme);
  const listHeight = useListHeight(wrapperRef);

  const renderItems = (section: DashboardSection) => {
    if (!section.expanded && layout !== SearchLayout.List) {
      return null;
    }

    return section.items.map(item => (
      <SearchItem key={item.id} {...{ item, editable, onToggleChecked, onTagSelected }} />
    ));
  };

  if (loading) {
    return <Spinner className={styles.spinner} />;
  } else if (!results || !results.length) {
    return <h6>No dashboards matching your query were found.</h6>;
  }

  return (
    <div className="search-results-container">
      <ul className={styles.wrapper}>
<<<<<<< HEAD
        {results.map(section => {
          let height = getItemsHeight(section, listHeight);
          return (
            <li aria-label="Search section" className={styles.section} key={section.title}>
              <SectionHeader onSectionClick={onToggleSection} {...{ onToggleChecked, editable, section }} />
              {section.expanded && section.items.length && (
                <FixedSizeList
                  aria-label="Search items"
                  className={styles.wrapper}
                  innerElementType="ul"
                  itemSize={ITEM_HEIGHT}
                  height={height}
                  itemCount={section.items.length}
                  width="100%"
                >
                  {({ index, style }) => {
                    const item = section.items[index];
                    return (
                      <SearchItem style={style} key={item.id} {...{ item, editable, onToggleChecked, onTagSelected }} />
                    );
                  }}
                </FixedSizeList>
              )}
            </li>
          );
        })}
=======
        {results.map(section =>
          layout !== SearchLayout.List ? (
            <li aria-label="Search section" className={styles.section} key={section.title}>
              <SectionHeader onSectionClick={onToggleSection} {...{ onToggleChecked, editable, section, layout }} />
              <ul aria-label="Search items" className={styles.wrapper}>
                {renderItems(section)}
              </ul>
            </li>
          ) : (
            renderItems(section)
          )
        )}
>>>>>>> c0fe5654
      </ul>
    </div>
  );
};

const getSectionStyles = stylesFactory((theme: GrafanaTheme) => {
  return {
    wrapper: css`
      list-style: none;
    `,
    section: css`
      background: ${theme.colors.panelBg};
      border-bottom: solid 1px ${theme.isLight ? theme.palette.gray95 : theme.palette.gray25};
      padding: 0px 4px 4px 4px;
      margin-bottom: 3px;
    `,
    spinner: css`
      display: flex;
      justify-content: center;
      align-items: center;
      min-height: 100px;
    `,
  };
});<|MERGE_RESOLUTION|>--- conflicted
+++ resolved
@@ -2,18 +2,11 @@
 import { css } from 'emotion';
 import { FixedSizeList } from 'react-window';
 import { GrafanaTheme } from '@grafana/data';
-<<<<<<< HEAD
 import { stylesFactory, useTheme, Spinner } from '@grafana/ui';
-import { DashboardSection, OnToggleChecked } from '../types';
+import { DashboardSection, OnToggleChecked, SearchLayout } from '../types';
 import { getItemsHeight } from '../utils';
 import { ITEM_HEIGHT } from '../constants';
 import { useListHeight } from '../hooks/useListHeight';
-=======
-import { Icon, stylesFactory, useTheme, IconName, IconButton, Spinner } from '@grafana/ui';
-import appEvents from 'app/core/app_events';
-import { CoreEvents } from 'app/types';
-import { DashboardSection, OnToggleChecked, SearchLayout } from '../types';
->>>>>>> c0fe5654
 import { SearchItem } from './SearchItem';
 import { SectionHeader } from './SectionHeader';
 
@@ -24,11 +17,8 @@
   onToggleChecked?: OnToggleChecked;
   onToggleSection: (section: DashboardSection) => void;
   results: DashboardSection[] | undefined;
-<<<<<<< HEAD
+  layout?: string;
   wrapperRef?: MutableRefObject<HTMLDivElement | null>;
-=======
-  layout?: string;
->>>>>>> c0fe5654
 }
 
 export const SearchResults: FC<Props> = ({
@@ -38,11 +28,8 @@
   onToggleChecked,
   onToggleSection,
   results,
-<<<<<<< HEAD
   wrapperRef,
-=======
   layout,
->>>>>>> c0fe5654
 }) => {
   const theme = useTheme();
   const styles = getSectionStyles(theme);
@@ -67,7 +54,6 @@
   return (
     <div className="search-results-container">
       <ul className={styles.wrapper}>
-<<<<<<< HEAD
         {results.map(section => {
           let height = getItemsHeight(section, listHeight);
           return (
@@ -94,20 +80,6 @@
             </li>
           );
         })}
-=======
-        {results.map(section =>
-          layout !== SearchLayout.List ? (
-            <li aria-label="Search section" className={styles.section} key={section.title}>
-              <SectionHeader onSectionClick={onToggleSection} {...{ onToggleChecked, editable, section, layout }} />
-              <ul aria-label="Search items" className={styles.wrapper}>
-                {renderItems(section)}
-              </ul>
-            </li>
-          ) : (
-            renderItems(section)
-          )
-        )}
->>>>>>> c0fe5654
       </ul>
     </div>
   );
