--- conflicted
+++ resolved
@@ -1,12 +1,6 @@
 import React, { useContext } from 'react';
 import { css, cx } from 'emotion';
-<<<<<<< HEAD
 import { ThemeContext } from '@grafana/ui';
-=======
-// @ts-ignore
-import tinycolor from 'tinycolor2';
-import { ThemeContext, Icon } from '@grafana/ui';
->>>>>>> 431f454d
 import { GrafanaTheme } from '@grafana/data';
 import { SearchQuery } from 'app/core/components/search/search';
 
