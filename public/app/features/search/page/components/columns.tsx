--- conflicted
+++ resolved
@@ -14,7 +14,6 @@
 
 const TYPE_COLUMN_WIDTH = 130;
 const DATASOURCE_COLUMN_WIDTH = 200;
-// const INFO_COLUMN_WIDTH = 100;
 const LOCATION_COLUMN_WIDTH = 200;
 const TAGS_COLUMN_WIDTH = 200;
 
@@ -92,14 +91,6 @@
   });
   availableWidth -= width;
 
-<<<<<<< HEAD
-=======
-  const TYPE_COLUMN_WIDTH = 130;
-  const DATASOURCE_COLUMN_WIDTH = 200;
-  const LOCATION_COLUMN_WIDTH = 200;
-  const TAGS_COLUMN_WIDTH = 200;
-
->>>>>>> 9f22cd3f
   width = TYPE_COLUMN_WIDTH;
   columns.push(makeTypeColumn(access.kind, access.panel_type, width, styles.typeText, styles.typeIcon));
   availableWidth -= width;
