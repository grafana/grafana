--- conflicted
+++ resolved
@@ -1,18 +1,10 @@
 import { css } from '@emotion/css';
-<<<<<<< HEAD
 import React, { useCallback, useMemo, useState, useEffect, useRef } from 'react';
-import { useAsync } from 'react-use';
+import { useAsync, useDebounce } from 'react-use';
 import AutoSizer from 'react-virtualized-auto-sizer';
 
 import { GrafanaTheme2 } from '@grafana/data';
 import { config, locationService } from '@grafana/runtime';
-=======
-import React, { useCallback, useMemo, useState } from 'react';
-import { useAsync, useDebounce } from 'react-use';
-import AutoSizer from 'react-virtualized-auto-sizer';
-
-import { GrafanaTheme2 } from '@grafana/data';
->>>>>>> d2868a1c
 import { useStyles2, Spinner, Button } from '@grafana/ui';
 import EmptyListCTA from 'app/core/components/EmptyListCTA/EmptyListCTA';
 import { TermCount } from 'app/core/components/TagFilter/TagFilter';
@@ -60,12 +52,9 @@
   const layout = getValidQueryLayout(query);
   const isFolders = layout === SearchLayout.Folders;
 
-<<<<<<< HEAD
   const responserRef = useRef<QueryResponse>();
   const highlightIndexRef = useRef(0);
-=======
   const [listKey, setListKey] = useState(Date.now());
->>>>>>> d2868a1c
 
   const searchQuery = useMemo(() => {
     const q: SearchQuery = {
@@ -133,7 +122,6 @@
     [searchSelection]
   );
 
-<<<<<<< HEAD
   const keyListener = useCallback((evt: KeyboardEvent) => {
     switch (evt.code) {
       case 'ArrowDown': {
@@ -166,8 +154,6 @@
     return <div className={styles.unsupported}>Unsupported</div>;
   }
 
-=======
->>>>>>> d2868a1c
   // This gets the possible tags from within the query results
   const getTagOptions = (): Promise<TermCount[]> => {
     return getGrafanaSearcher().tags(searchQuery);
