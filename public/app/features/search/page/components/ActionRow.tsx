--- conflicted
+++ resolved
@@ -79,9 +79,16 @@
     <div className={styles.actionRow}>
       <HorizontalGroup spacing="md" width="auto">
         <TagFilter isClearable={false} tags={query.tag} tagOptions={getTagOptions} onChange={onTagFilterChange} />
-        {layout !== SearchLayout.Folders && config.featureToggles.panelTitleSearch && (
-          <Checkbox value={includePanels} onChange={() => setIncludePanels(!includePanels)} label="Include panels" />
+        {config.featureToggles.panelTitleSearch && (
+          <Checkbox
+            data-testid="include-panels"
+            disabled={layout === SearchLayout.Folders}
+            value={includePanels}
+            onChange={() => setIncludePanels(!includePanels)}
+            label="Include panels"
+          />
         )}
+
         {showStarredFilter && (
           <div className={styles.checkboxWrapper}>
             <Checkbox label="Starred" onChange={onStarredFilterChange} value={query.starred} />
@@ -106,32 +113,6 @@
           <SortPicker onChange={onSortChange} value={query.sort?.value} getSortOptions={getSortOptions} isClearable />
         </HorizontalGroup>
       </div>
-<<<<<<< HEAD
-=======
-      <HorizontalGroup spacing="md" width="auto">
-        {showStarredFilter && (
-          <div className={styles.checkboxWrapper}>
-            <Checkbox label="Filter by starred" onChange={onStarredFilterChange} value={query.starred} />
-          </div>
-        )}
-        {query.datasource && (
-          <Button icon="times" variant="secondary" onClick={() => onDatasourceChange(undefined)}>
-            Datasource: {query.datasource}
-          </Button>
-        )}
-        {config.featureToggles.panelTitleSearch && (
-          <Checkbox
-            data-testid="include-panels"
-            disabled={layout === SearchLayout.Folders}
-            value={includePanels}
-            onChange={() => setIncludePanels(!includePanels)}
-            label="Include panels"
-          />
-        )}
-
-        <TagFilter isClearable tags={query.tag} tagOptions={getTagOptions} onChange={onTagFilterChange} />
-      </HorizontalGroup>
->>>>>>> f215a35c
     </div>
   );
 };
