// Jest Snapshot v1, https://goo.gl/fbAQLP

exports[`DashboardPage Dashboard init completed  Should render dashboard grid 1`] = `
<div>
  <Connect(DashNav)
    $injector={Object {}}
    dashboard={
      DashboardModel {
        "annotations": Object {
          "list": Array [
            Object {
              "builtIn": 1,
              "datasource": "-- Grafana --",
              "enable": true,
              "hide": true,
              "iconColor": "rgba(0, 211, 255, 1)",
              "name": "Annotations & Alerts",
              "type": "dashboard",
            },
          ],
        },
        "autoUpdate": undefined,
        "description": undefined,
        "editable": true,
        "events": Emitter {
          "emitter": EventEmitter {
            "_events": Object {},
            "_eventsCount": 0,
          },
        },
        "getVariables": [Function],
        "getVariablesFromState": [Function],
        "gnetId": null,
        "graphTooltip": 0,
        "id": null,
        "links": Array [],
        "meta": Object {
          "canEdit": true,
          "canMakeEditable": false,
          "canSave": true,
          "canShare": true,
          "canStar": true,
          "showSettings": true,
        },
        "originalTemplating": Array [],
        "originalTime": Object {
          "from": "now-6h",
          "to": "now",
        },
        "panels": Array [
          PanelModel {
            "cachedPluginOptions": Object {},
            "datasource": null,
            "events": Emitter {
              "emitter": EventEmitter {
                "_events": Object {},
                "_eventsCount": 0,
              },
            },
            "gridPos": Object {
              "h": 1,
              "w": 1,
              "x": 0,
              "y": 0,
            },
            "id": 1,
            "options": Object {},
            "replaceVariables": [Function],
            "targets": Array [
              Object {
                "refId": "A",
              },
            ],
            "title": "My graph",
            "transparent": false,
            "type": "graph",
          },
        ],
        "refresh": undefined,
        "revision": undefined,
        "schemaVersion": 24,
        "snapshot": undefined,
        "style": "dark",
        "tags": Array [],
        "templating": Object {
          "list": Array [],
        },
        "time": Object {
          "from": "now-6h",
          "to": "now",
        },
        "timepicker": Object {},
        "timezone": "",
        "title": "My dashboard",
        "uid": null,
        "version": 0,
      }
    }
    isFullscreen={false}
    onAddPanel={[Function]}
  />
  <div
    className="scroll-canvas scroll-canvas--dashboard"
  >
    <CustomScrollbar
      autoHeightMax="100%"
      autoHeightMin="100%"
      autoHide={false}
      autoHideDuration={200}
      autoHideTimeout={200}
      className="custom-scrollbar--page"
      hideTracksWhenNotNeeded={false}
      setScrollTop={[Function]}
      updateAfterMountMs={500}
    >
      <div
        className="dashboard-container"
      >
        <SubMenu
          dashboard={
            DashboardModel {
              "annotations": Object {
                "list": Array [
                  Object {
                    "builtIn": 1,
                    "datasource": "-- Grafana --",
                    "enable": true,
                    "hide": true,
                    "iconColor": "rgba(0, 211, 255, 1)",
                    "name": "Annotations & Alerts",
                    "type": "dashboard",
                  },
                ],
              },
              "autoUpdate": undefined,
              "description": undefined,
              "editable": true,
              "events": Emitter {
                "emitter": EventEmitter {
                  "_events": Object {},
                  "_eventsCount": 0,
                },
              },
<<<<<<< HEAD
=======
              "getVariables": [Function],
              "getVariablesFromState": [Function],
>>>>>>> 773dbb79
              "gnetId": null,
              "graphTooltip": 0,
              "id": null,
              "links": Array [],
              "meta": Object {
                "canEdit": true,
                "canMakeEditable": false,
                "canSave": true,
                "canShare": true,
                "canStar": true,
<<<<<<< HEAD
                "fullscreen": false,
                "isEditing": false,
=======
>>>>>>> 773dbb79
                "showSettings": true,
              },
              "originalTemplating": Array [],
              "originalTime": Object {
                "from": "now-6h",
                "to": "now",
              },
              "panels": Array [
                PanelModel {
                  "cachedPluginOptions": Object {},
                  "datasource": null,
                  "events": Emitter {
                    "emitter": EventEmitter {
                      "_events": Object {},
                      "_eventsCount": 0,
                    },
                  },
                  "gridPos": Object {
                    "h": 1,
                    "w": 1,
                    "x": 0,
                    "y": 0,
                  },
                  "id": 1,
<<<<<<< HEAD
=======
                  "options": Object {},
                  "replaceVariables": [Function],
>>>>>>> 773dbb79
                  "targets": Array [
                    Object {
                      "refId": "A",
                    },
                  ],
                  "title": "My graph",
                  "transparent": false,
                  "type": "graph",
                },
              ],
              "refresh": undefined,
              "revision": undefined,
<<<<<<< HEAD
              "schemaVersion": 21,
=======
              "schemaVersion": 24,
>>>>>>> 773dbb79
              "snapshot": undefined,
              "style": "dark",
              "tags": Array [],
              "templating": Object {
                "list": Array [],
              },
              "time": Object {
                "from": "now-6h",
                "to": "now",
              },
              "timepicker": Object {},
              "timezone": "",
              "title": "My dashboard",
              "uid": null,
              "version": 0,
            }
          }
        />
        <DashboardGrid
          dashboard={
            DashboardModel {
              "annotations": Object {
                "list": Array [
                  Object {
                    "builtIn": 1,
                    "datasource": "-- Grafana --",
                    "enable": true,
                    "hide": true,
                    "iconColor": "rgba(0, 211, 255, 1)",
                    "name": "Annotations & Alerts",
                    "type": "dashboard",
                  },
                ],
              },
              "autoUpdate": undefined,
              "description": undefined,
              "editable": true,
              "events": Emitter {
                "emitter": EventEmitter {
                  "_events": Object {},
                  "_eventsCount": 0,
                },
              },
              "getVariables": [Function],
              "getVariablesFromState": [Function],
              "gnetId": null,
              "graphTooltip": 0,
              "id": null,
              "links": Array [],
              "meta": Object {
                "canEdit": true,
                "canMakeEditable": false,
                "canSave": true,
                "canShare": true,
                "canStar": true,
                "showSettings": true,
              },
              "originalTemplating": Array [],
              "originalTime": Object {
                "from": "now-6h",
                "to": "now",
              },
              "panels": Array [
                PanelModel {
                  "cachedPluginOptions": Object {},
                  "datasource": null,
                  "events": Emitter {
                    "emitter": EventEmitter {
                      "_events": Object {},
                      "_eventsCount": 0,
                    },
                  },
                  "gridPos": Object {
                    "h": 1,
                    "w": 1,
                    "x": 0,
                    "y": 0,
                  },
                  "id": 1,
                  "options": Object {},
                  "replaceVariables": [Function],
                  "targets": Array [
                    Object {
                      "refId": "A",
                    },
                  ],
                  "title": "My graph",
                  "transparent": false,
                  "type": "graph",
                },
              ],
              "refresh": undefined,
              "revision": undefined,
              "schemaVersion": 24,
              "snapshot": undefined,
              "style": "dark",
              "tags": Array [],
              "templating": Object {
                "list": Array [],
              },
              "time": Object {
                "from": "now-6h",
                "to": "now",
              },
              "timepicker": Object {},
              "timezone": "",
              "title": "My dashboard",
              "uid": null,
              "version": 0,
            }
          }
          editPanel={null}
          scrollTop={0}
          viewPanel={null}
        />
      </div>
    </CustomScrollbar>
  </div>
</div>
`;

exports[`DashboardPage Dashboard is fetching slowly Should render slow init state 1`] = `
<div
  className="dashboard-loading"
>
  <div
    className="dashboard-loading__text"
  >
    <Icon
      className="fa-spin"
      name="fa fa-spinner"
    />
     
    Fetching
  </div>
</div>
`;

exports[`DashboardPage Given initial state Should render nothing 1`] = `""`;

exports[`DashboardPage When dashboard has editview url state should render settings view 1`] = `
<div>
  <Connect(DashNav)
    $injector={Object {}}
    dashboard={
      DashboardModel {
        "annotations": Object {
          "list": Array [
            Object {
              "builtIn": 1,
              "datasource": "-- Grafana --",
              "enable": true,
              "hide": true,
              "iconColor": "rgba(0, 211, 255, 1)",
              "name": "Annotations & Alerts",
              "type": "dashboard",
            },
          ],
        },
        "autoUpdate": undefined,
        "description": undefined,
        "editable": true,
        "events": Emitter {
          "emitter": EventEmitter {
            "_events": Object {},
            "_eventsCount": 0,
          },
        },
        "getVariables": [Function],
        "getVariablesFromState": [Function],
        "gnetId": null,
        "graphTooltip": 0,
        "id": null,
        "links": Array [],
        "meta": Object {
          "canEdit": true,
          "canMakeEditable": false,
          "canSave": true,
          "canShare": true,
          "canStar": true,
          "showSettings": true,
        },
        "originalTemplating": Array [],
        "originalTime": Object {
          "from": "now-6h",
          "to": "now",
        },
        "panels": Array [
          PanelModel {
            "cachedPluginOptions": Object {},
            "datasource": null,
            "events": Emitter {
              "emitter": EventEmitter {
                "_events": Object {},
                "_eventsCount": 0,
              },
            },
            "gridPos": Object {
              "h": 1,
              "w": 1,
              "x": 0,
              "y": 0,
            },
            "id": 1,
            "options": Object {},
            "replaceVariables": [Function],
            "targets": Array [
              Object {
                "refId": "A",
              },
            ],
            "title": "My graph",
            "transparent": false,
            "type": "graph",
          },
        ],
        "refresh": undefined,
        "revision": undefined,
        "schemaVersion": 24,
        "snapshot": undefined,
        "style": "dark",
        "tags": Array [],
        "templating": Object {
          "list": Array [],
        },
        "time": Object {
          "from": "now-6h",
          "to": "now",
        },
        "timepicker": Object {},
        "timezone": "",
        "title": "My dashboard",
        "uid": null,
        "version": 0,
      }
    }
    isFullscreen={false}
    onAddPanel={[Function]}
  />
  <div
    className="scroll-canvas scroll-canvas--dashboard"
  >
    <CustomScrollbar
      autoHeightMax="100%"
      autoHeightMin="100%"
      autoHide={false}
      autoHideDuration={200}
      autoHideTimeout={200}
      className="custom-scrollbar--page"
      hideTracksWhenNotNeeded={false}
      setScrollTop={[Function]}
      updateAfterMountMs={500}
    >
      <div
        className="dashboard-container"
      >
        <SubMenu
          dashboard={
            DashboardModel {
              "annotations": Object {
                "list": Array [
                  Object {
                    "builtIn": 1,
                    "datasource": "-- Grafana --",
                    "enable": true,
                    "hide": true,
                    "iconColor": "rgba(0, 211, 255, 1)",
                    "name": "Annotations & Alerts",
                    "type": "dashboard",
                  },
                ],
              },
              "autoUpdate": undefined,
              "description": undefined,
              "editable": true,
              "events": Emitter {
                "emitter": EventEmitter {
                  "_events": Object {},
                  "_eventsCount": 0,
                },
              },
              "getVariables": [Function],
              "getVariablesFromState": [Function],
              "gnetId": null,
              "graphTooltip": 0,
              "id": null,
              "links": Array [],
              "meta": Object {
                "canEdit": true,
                "canMakeEditable": false,
                "canSave": true,
                "canShare": true,
                "canStar": true,
                "showSettings": true,
              },
              "originalTemplating": Array [],
              "originalTime": Object {
                "from": "now-6h",
                "to": "now",
              },
              "panels": Array [
                PanelModel {
                  "cachedPluginOptions": Object {},
                  "datasource": null,
                  "events": Emitter {
                    "emitter": EventEmitter {
                      "_events": Object {},
                      "_eventsCount": 0,
                    },
                  },
                  "gridPos": Object {
                    "h": 1,
                    "w": 1,
                    "x": 0,
                    "y": 0,
                  },
                  "id": 1,
                  "options": Object {},
                  "replaceVariables": [Function],
                  "targets": Array [
                    Object {
                      "refId": "A",
                    },
                  ],
                  "title": "My graph",
                  "transparent": false,
                  "type": "graph",
                },
              ],
              "refresh": undefined,
              "revision": undefined,
              "schemaVersion": 24,
              "snapshot": undefined,
              "style": "dark",
              "tags": Array [],
              "templating": Object {
                "list": Array [],
              },
              "time": Object {
                "from": "now-6h",
                "to": "now",
              },
              "timepicker": Object {},
              "timezone": "",
              "title": "My dashboard",
              "uid": null,
              "version": 0,
            }
          }
<<<<<<< HEAD
        }
      />
      <div
        className="dashboard-container"
      >
        <SubMenu
          dashboard={
            DashboardModel {
              "annotations": Object {
                "list": Array [
                  Object {
                    "builtIn": 1,
                    "datasource": "-- Grafana --",
                    "enable": true,
                    "hide": true,
                    "iconColor": "rgba(0, 211, 255, 1)",
                    "name": "Annotations & Alerts",
                    "type": "dashboard",
                  },
                ],
              },
              "autoUpdate": undefined,
              "description": undefined,
              "editable": true,
              "events": Emitter {
                "emitter": EventEmitter {
                  "_events": Object {},
                  "_eventsCount": 0,
                },
              },
              "gnetId": null,
              "graphTooltip": 0,
              "id": null,
              "links": Array [],
              "meta": Object {
                "canEdit": true,
                "canMakeEditable": false,
                "canSave": true,
                "canShare": true,
                "canStar": true,
                "fullscreen": false,
                "isEditing": false,
                "showSettings": true,
              },
              "originalTemplating": Array [],
              "originalTime": Object {
                "from": "now-6h",
                "to": "now",
              },
              "panels": Array [
                PanelModel {
                  "cachedPluginOptions": Object {},
                  "datasource": null,
                  "events": Emitter {
                    "emitter": EventEmitter {
                      "_events": Object {},
                      "_eventsCount": 0,
                    },
                  },
                  "gridPos": Object {
                    "h": 1,
                    "w": 1,
                    "x": 0,
                    "y": 0,
                  },
                  "id": 1,
                  "targets": Array [
                    Object {
                      "refId": "A",
                    },
                  ],
                  "title": "My graph",
                  "transparent": false,
                  "type": "graph",
                },
              ],
              "refresh": undefined,
              "revision": undefined,
              "schemaVersion": 21,
              "snapshot": undefined,
              "style": "dark",
              "tags": Array [],
              "templating": Object {
                "list": Array [],
              },
              "time": Object {
                "from": "now-6h",
                "to": "now",
              },
              "timepicker": Object {},
              "timezone": "",
              "title": "My dashboard",
              "uid": null,
              "version": 0,
            }
          }
=======
>>>>>>> 773dbb79
        />
        <DashboardGrid
          dashboard={
            DashboardModel {
              "annotations": Object {
                "list": Array [
                  Object {
                    "builtIn": 1,
                    "datasource": "-- Grafana --",
                    "enable": true,
                    "hide": true,
                    "iconColor": "rgba(0, 211, 255, 1)",
                    "name": "Annotations & Alerts",
                    "type": "dashboard",
                  },
                ],
              },
              "autoUpdate": undefined,
              "description": undefined,
              "editable": true,
              "events": Emitter {
                "emitter": EventEmitter {
                  "_events": Object {},
                  "_eventsCount": 0,
                },
              },
              "getVariables": [Function],
              "getVariablesFromState": [Function],
              "gnetId": null,
              "graphTooltip": 0,
              "id": null,
              "links": Array [],
              "meta": Object {
                "canEdit": true,
                "canMakeEditable": false,
                "canSave": true,
                "canShare": true,
                "canStar": true,
                "showSettings": true,
              },
              "originalTemplating": Array [],
              "originalTime": Object {
                "from": "now-6h",
                "to": "now",
              },
              "panels": Array [
                PanelModel {
                  "cachedPluginOptions": Object {},
                  "datasource": null,
                  "events": Emitter {
                    "emitter": EventEmitter {
                      "_events": Object {},
                      "_eventsCount": 0,
                    },
                  },
                  "gridPos": Object {
                    "h": 1,
                    "w": 1,
                    "x": 0,
                    "y": 0,
                  },
                  "id": 1,
                  "options": Object {},
                  "replaceVariables": [Function],
                  "targets": Array [
                    Object {
                      "refId": "A",
                    },
                  ],
                  "title": "My graph",
                  "transparent": false,
                  "type": "graph",
                },
              ],
              "refresh": undefined,
              "revision": undefined,
              "schemaVersion": 24,
              "snapshot": undefined,
              "style": "dark",
              "tags": Array [],
              "templating": Object {
                "list": Array [],
              },
              "time": Object {
                "from": "now-6h",
                "to": "now",
              },
              "timepicker": Object {},
              "timezone": "",
              "title": "My dashboard",
              "uid": null,
              "version": 0,
            }
          }
          editPanel={null}
          scrollTop={0}
          viewPanel={null}
        />
      </div>
    </CustomScrollbar>
  </div>
  <DashboardSettings
    dashboard={
      DashboardModel {
        "annotations": Object {
          "list": Array [
            Object {
              "builtIn": 1,
              "datasource": "-- Grafana --",
              "enable": true,
              "hide": true,
              "iconColor": "rgba(0, 211, 255, 1)",
              "name": "Annotations & Alerts",
              "type": "dashboard",
            },
          ],
        },
        "autoUpdate": undefined,
        "description": undefined,
        "editable": true,
        "events": Emitter {
          "emitter": EventEmitter {
            "_events": Object {},
            "_eventsCount": 0,
          },
        },
        "getVariables": [Function],
        "getVariablesFromState": [Function],
        "gnetId": null,
        "graphTooltip": 0,
        "id": null,
        "links": Array [],
        "meta": Object {
          "canEdit": true,
          "canMakeEditable": false,
          "canSave": true,
          "canShare": true,
          "canStar": true,
          "showSettings": true,
        },
        "originalTemplating": Array [],
        "originalTime": Object {
          "from": "now-6h",
          "to": "now",
        },
        "panels": Array [
          PanelModel {
            "cachedPluginOptions": Object {},
            "datasource": null,
            "events": Emitter {
              "emitter": EventEmitter {
                "_events": Object {},
                "_eventsCount": 0,
              },
            },
            "gridPos": Object {
              "h": 1,
              "w": 1,
              "x": 0,
              "y": 0,
            },
            "id": 1,
            "options": Object {},
            "replaceVariables": [Function],
            "targets": Array [
              Object {
                "refId": "A",
              },
            ],
            "title": "My graph",
            "transparent": false,
            "type": "graph",
          },
        ],
        "refresh": undefined,
        "revision": undefined,
        "schemaVersion": 24,
        "snapshot": undefined,
        "style": "dark",
        "tags": Array [],
        "templating": Object {
          "list": Array [],
        },
        "time": Object {
          "from": "now-6h",
          "to": "now",
        },
        "timepicker": Object {},
        "timezone": "",
        "title": "My dashboard",
        "uid": null,
        "version": 0,
      }
    }
    updateLocation={[MockFunction]}
  />
</div>
`;<|MERGE_RESOLUTION|>--- conflicted
+++ resolved
@@ -141,11 +141,8 @@
                   "_eventsCount": 0,
                 },
               },
-<<<<<<< HEAD
-=======
               "getVariables": [Function],
               "getVariablesFromState": [Function],
->>>>>>> 773dbb79
               "gnetId": null,
               "graphTooltip": 0,
               "id": null,
@@ -156,11 +153,6 @@
                 "canSave": true,
                 "canShare": true,
                 "canStar": true,
-<<<<<<< HEAD
-                "fullscreen": false,
-                "isEditing": false,
-=======
->>>>>>> 773dbb79
                 "showSettings": true,
               },
               "originalTemplating": Array [],
@@ -185,11 +177,8 @@
                     "y": 0,
                   },
                   "id": 1,
-<<<<<<< HEAD
-=======
                   "options": Object {},
                   "replaceVariables": [Function],
->>>>>>> 773dbb79
                   "targets": Array [
                     Object {
                       "refId": "A",
@@ -202,11 +191,7 @@
               ],
               "refresh": undefined,
               "revision": undefined,
-<<<<<<< HEAD
-              "schemaVersion": 21,
-=======
               "schemaVersion": 24,
->>>>>>> 773dbb79
               "snapshot": undefined,
               "style": "dark",
               "tags": Array [],
@@ -339,7 +324,7 @@
       className="fa-spin"
       name="fa fa-spinner"
     />
-     
+
     Fetching
   </div>
 </div>
@@ -556,105 +541,6 @@
               "version": 0,
             }
           }
-<<<<<<< HEAD
-        }
-      />
-      <div
-        className="dashboard-container"
-      >
-        <SubMenu
-          dashboard={
-            DashboardModel {
-              "annotations": Object {
-                "list": Array [
-                  Object {
-                    "builtIn": 1,
-                    "datasource": "-- Grafana --",
-                    "enable": true,
-                    "hide": true,
-                    "iconColor": "rgba(0, 211, 255, 1)",
-                    "name": "Annotations & Alerts",
-                    "type": "dashboard",
-                  },
-                ],
-              },
-              "autoUpdate": undefined,
-              "description": undefined,
-              "editable": true,
-              "events": Emitter {
-                "emitter": EventEmitter {
-                  "_events": Object {},
-                  "_eventsCount": 0,
-                },
-              },
-              "gnetId": null,
-              "graphTooltip": 0,
-              "id": null,
-              "links": Array [],
-              "meta": Object {
-                "canEdit": true,
-                "canMakeEditable": false,
-                "canSave": true,
-                "canShare": true,
-                "canStar": true,
-                "fullscreen": false,
-                "isEditing": false,
-                "showSettings": true,
-              },
-              "originalTemplating": Array [],
-              "originalTime": Object {
-                "from": "now-6h",
-                "to": "now",
-              },
-              "panels": Array [
-                PanelModel {
-                  "cachedPluginOptions": Object {},
-                  "datasource": null,
-                  "events": Emitter {
-                    "emitter": EventEmitter {
-                      "_events": Object {},
-                      "_eventsCount": 0,
-                    },
-                  },
-                  "gridPos": Object {
-                    "h": 1,
-                    "w": 1,
-                    "x": 0,
-                    "y": 0,
-                  },
-                  "id": 1,
-                  "targets": Array [
-                    Object {
-                      "refId": "A",
-                    },
-                  ],
-                  "title": "My graph",
-                  "transparent": false,
-                  "type": "graph",
-                },
-              ],
-              "refresh": undefined,
-              "revision": undefined,
-              "schemaVersion": 21,
-              "snapshot": undefined,
-              "style": "dark",
-              "tags": Array [],
-              "templating": Object {
-                "list": Array [],
-              },
-              "time": Object {
-                "from": "now-6h",
-                "to": "now",
-              },
-              "timepicker": Object {},
-              "timezone": "",
-              "title": "My dashboard",
-              "uid": null,
-              "version": 0,
-            }
-          }
-=======
->>>>>>> 773dbb79
         />
         <DashboardGrid
           dashboard={
