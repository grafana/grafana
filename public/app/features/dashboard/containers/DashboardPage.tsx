--- conflicted
+++ resolved
@@ -286,10 +286,7 @@
             setScrollTop={this.setScrollTop}
             scrollTop={scrollTop}
             updateAfterMountMs={500}
-<<<<<<< HEAD
-=======
             className="custom-scrollbar--page"
->>>>>>> fef1733b
           >
             {editview && <DashboardSettings dashboard={dashboard} />}
 
