import React, { PureComponent } from 'react';
import AutoSizer from 'react-virtualized-auto-sizer';
import {
  applyFieldOverrides,
  applyRawFieldOverrides,
  DataFrame,
  DataTransformerID,
  dateTimeFormat,
  getFrameDisplayName,
  SelectableValue,
  toCSV,
  transformDataFrame,
} from '@grafana/data';
import { Button, Container, Field, HorizontalGroup, Icon, Select, Switch, Table, VerticalGroup } from '@grafana/ui';
import { CSVConfig } from '@grafana/data';
import { selectors } from '@grafana/e2e-selectors';

import { getPanelInspectorStyles } from './styles';
import { config } from 'app/core/config';
import { saveAs } from 'file-saver';
import { css } from 'emotion';
import { GetDataOptions } from '../../state/PanelQueryRunner';
import { QueryOperationRow } from 'app/core/components/QueryOperationRow/QueryOperationRow';
import { PanelModel } from 'app/features/dashboard/state';
import { DetailText } from './DetailText';
import { getDatasourceSrv } from '../../../plugins/datasource_srv';

interface Props {
  panel: PanelModel;
  data?: DataFrame[];
  isLoading: boolean;
  options: GetDataOptions;
  onOptionsChange: (options: GetDataOptions) => void;
}

interface State {
  /** The string is seriesToColumns transformation. Otherwise it is a dataframe index */
  selectedDataFrame: number | DataTransformerID;
  transformId: DataTransformerID;
  dataFrameIndex: number;
  transformationOptions: Array<SelectableValue<DataTransformerID>>;
<<<<<<< HEAD
  downloadForExcel: boolean;
=======
  transformedData: DataFrame[];
>>>>>>> 0a2ef086
}

export class InspectDataTab extends PureComponent<Props, State> {
  constructor(props: Props) {
    super(props);

    this.state = {
      selectedDataFrame: 0,
      dataFrameIndex: 0,
      transformId: DataTransformerID.noop,
      transformationOptions: buildTransformationOptions(),
<<<<<<< HEAD
      downloadForExcel: false,
    };
  }

  exportCsv = (dataFrame: DataFrame, csvConfig: CSVConfig = {}) => {
=======
      transformedData: props.data ?? [],
    };
  }

  componentDidUpdate(prevProps: Props, prevState: State) {
    if (!this.props.data) {
      this.setState({ transformedData: [] });
      return;
    }

    if (this.props.options.withTransforms) {
      this.setState({ transformedData: this.props.data });
      return;
    }

    if (prevProps.data !== this.props.data || prevState.transformId !== this.state.transformId) {
      const currentTransform = this.state.transformationOptions.find(item => item.value === this.state.transformId);

      if (currentTransform && currentTransform.transformer.id !== DataTransformerID.noop) {
        const selectedDataFrame = this.state.selectedDataFrame;
        const dataFrameIndex = this.state.dataFrameIndex;
        const subscription = transformDataFrame([currentTransform.transformer], this.props.data).subscribe(data => {
          this.setState({ transformedData: data, selectedDataFrame, dataFrameIndex }, () => subscription.unsubscribe());
        });
        return;
      }

      this.setState({ transformedData: this.props.data });
      return;
    }
  }

  exportCsv = (dataFrame: DataFrame) => {
>>>>>>> 0a2ef086
    const { panel } = this.props;
    const { transformId } = this.state;

    const dataFrameCsv = toCSV([dataFrame], csvConfig);

    const blob = new Blob([String.fromCharCode(0xfeff), dataFrameCsv], {
      type: 'text/csv;charset=utf-8',
    });
    const transformation = transformId !== DataTransformerID.noop ? '-as-' + transformId.toLocaleLowerCase() : '';
    const fileName = `${panel.title}-data${transformation}-${dateTimeFormat(new Date())}.csv`;
    saveAs(blob, fileName);
  };

  onDataFrameChange = (item: SelectableValue<DataTransformerID | number>) => {
    this.setState({
      transformId:
        item.value === DataTransformerID.seriesToColumns ? DataTransformerID.seriesToColumns : DataTransformerID.noop,
      dataFrameIndex: typeof item.value === 'number' ? item.value : 0,
      selectedDataFrame: item.value!,
    });
  };

  getProcessedData(): DataFrame[] {
    const { options } = this.props;
    const data = this.state.transformedData;

    if (!options.withFieldConfig) {
      return applyRawFieldOverrides(data);
    }

    // We need to apply field config even though it was already applied in the PanelQueryRunner.
    // That's because transformers create new fields and data frames, so i.e. display processor is no longer there
    return applyFieldOverrides({
      data,
      theme: config.theme,
      fieldConfig: this.props.panel.fieldConfig,
      replaceVariables: (value: string) => {
        return value;
      },
      getDataSourceSettingsByUid: getDatasourceSrv().getDataSourceSettingsByUid,
    });
  }

  getActiveString() {
    const { selectedDataFrame } = this.state;
    const { options, data } = this.props;
    let activeString = '';

    if (!data) {
      return activeString;
    }

    const parts: string[] = [];

    if (selectedDataFrame === DataTransformerID.seriesToColumns) {
      parts.push('Series joined by time');
    } else if (data.length > 1) {
      parts.push(getFrameDisplayName(data[selectedDataFrame as number]));
    }

    if (options.withTransforms || options.withFieldConfig) {
      if (options.withTransforms) {
        parts.push('Panel transforms');
      }

      if (options.withTransforms && options.withFieldConfig) {
      }

      if (options.withFieldConfig) {
        parts.push('Formatted data');
      }
    }

    if (this.state.downloadForExcel) {
      parts.push('Excel header');
    }

    return parts.join(', ');
  }

  renderDataOptions(dataFrames: DataFrame[]) {
    const { options, onOptionsChange, panel, data } = this.props;
    const { transformId, transformationOptions, selectedDataFrame } = this.state;

    const styles = getPanelInspectorStyles();

    const panelTransformations = panel.getTransformations();
    const showPanelTransformationsOption =
      panelTransformations && panelTransformations.length > 0 && (transformId as any) !== 'join by time';
    const showFieldConfigsOption = !panel.plugin?.fieldConfigRegistry.isEmpty();
    const showDataOptions = showPanelTransformationsOption || showFieldConfigsOption;

    let dataSelect = dataFrames;
    if (selectedDataFrame === DataTransformerID.seriesToColumns) {
      dataSelect = data!;
    }

    const choices = dataSelect.map((frame, index) => {
      return {
        value: index,
        label: `${getFrameDisplayName(frame)} (${index})`,
      } as SelectableValue<number>;
    });

    const selectableOptions = [...transformationOptions, ...choices];

    if (!showDataOptions) {
      return null;
    }

    return (
      <QueryOperationRow
        id="Data options"
        index={0}
        title="Data options"
        headerElement={<DetailText>{this.getActiveString()}</DetailText>}
        isOpen={false}
      >
        <div className={styles.options}>
          <VerticalGroup spacing="none">
            {data!.length > 1 && (
              <Field label="Show data frame">
                <Select
                  options={selectableOptions}
                  value={selectedDataFrame}
                  onChange={this.onDataFrameChange}
                  width={30}
                />
              </Field>
            )}

            <HorizontalGroup>
              {showPanelTransformationsOption && (
                <Field
                  label="Apply panel transformations"
                  description="Table data is displayed with transformations defined in the panel Transform tab."
                >
                  <Switch
                    value={!!options.withTransforms}
                    onChange={() => onOptionsChange({ ...options, withTransforms: !options.withTransforms })}
                  />
                </Field>
              )}
              {showFieldConfigsOption && (
                <Field
                  label="Formatted data"
                  description="Table data is formatted with options defined in the Field and Override tabs."
                >
                  <Switch
                    value={!!options.withFieldConfig}
                    onChange={() => onOptionsChange({ ...options, withFieldConfig: !options.withFieldConfig })}
                  />
                </Field>
              )}
              <Field label="Download for Excel" description="Adds header to CSV for use with Excel">
                <Switch
                  value={this.state.downloadForExcel}
                  onChange={() => this.setState({ downloadForExcel: !this.state.downloadForExcel })}
                />
              </Field>
            </HorizontalGroup>
          </VerticalGroup>
        </div>
      </QueryOperationRow>
    );
  }

  render() {
    const { isLoading } = this.props;
    const { dataFrameIndex } = this.state;
    const styles = getPanelInspectorStyles();

    if (isLoading) {
      return (
        <div>
          Loading <Icon name="fa fa-spinner" className="fa-spin" size="lg" />
        </div>
      );
    }

    const dataFrames = this.getProcessedData();

    if (!dataFrames || !dataFrames.length) {
      return <div>No Data</div>;
    }

    // let's make sure we don't try to render a frame that doesn't exists
    const index = !dataFrames[dataFrameIndex] ? 0 : dataFrameIndex;
    const data = dataFrames[index];

    return (
      <div className={styles.dataTabContent} aria-label={selectors.components.PanelInspector.Data.content}>
        <div className={styles.actionsWrapper}>
          <div className={styles.dataDisplayOptions}>{this.renderDataOptions(dataFrames)}</div>
          <Button
            variant="primary"
            onClick={() => this.exportCsv(dataFrames[dataFrameIndex], { useExcelHeader: this.state.downloadForExcel })}
            className={css`
              margin-bottom: 10px;
            `}
          >
            Download CSV
          </Button>
        </div>
        <Container grow={1}>
          <AutoSizer>
            {({ width, height }) => {
              if (width === 0) {
                return null;
              }

              return (
                <div style={{ width, height }}>
                  <Table width={width} height={height} data={data} />
                </div>
              );
            }}
          </AutoSizer>
        </Container>
      </div>
    );
  }
}

function buildTransformationOptions() {
  const transformations: Array<SelectableValue<DataTransformerID>> = [
    {
      value: DataTransformerID.seriesToColumns,
      label: 'Series joined by time',
      transformer: {
        id: DataTransformerID.seriesToColumns,
        options: { byField: 'Time' },
      },
    },
  ];

  return transformations;
}<|MERGE_RESOLUTION|>--- conflicted
+++ resolved
@@ -39,11 +39,8 @@
   transformId: DataTransformerID;
   dataFrameIndex: number;
   transformationOptions: Array<SelectableValue<DataTransformerID>>;
-<<<<<<< HEAD
+  transformedData: DataFrame[];
   downloadForExcel: boolean;
-=======
-  transformedData: DataFrame[];
->>>>>>> 0a2ef086
 }
 
 export class InspectDataTab extends PureComponent<Props, State> {
@@ -55,14 +52,8 @@
       dataFrameIndex: 0,
       transformId: DataTransformerID.noop,
       transformationOptions: buildTransformationOptions(),
-<<<<<<< HEAD
+      transformedData: props.data ?? [],
       downloadForExcel: false,
-    };
-  }
-
-  exportCsv = (dataFrame: DataFrame, csvConfig: CSVConfig = {}) => {
-=======
-      transformedData: props.data ?? [],
     };
   }
 
@@ -94,8 +85,7 @@
     }
   }
 
-  exportCsv = (dataFrame: DataFrame) => {
->>>>>>> 0a2ef086
+  exportCsv = (dataFrame: DataFrame, csvConfig: CSVConfig = {}) => {
     const { panel } = this.props;
     const { transformId } = this.state;
 
