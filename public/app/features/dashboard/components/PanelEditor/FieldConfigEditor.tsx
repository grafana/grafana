--- conflicted
+++ resolved
@@ -90,11 +90,7 @@
         <ValuePicker
           icon="plus"
           label="Add override"
-<<<<<<< HEAD
-=======
-          size="md"
           variant="secondary"
->>>>>>> 56a7de56
           options={fieldMatchersUI
             .list()
             .map<SelectableValue<string>>(i => ({ label: i.name, value: i.id, description: i.description }))}
