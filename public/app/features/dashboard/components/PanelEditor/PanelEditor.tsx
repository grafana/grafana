--- conflicted
+++ resolved
@@ -147,7 +147,22 @@
       return;
     }
 
-<<<<<<< HEAD
+    if (this.props.panel.libraryPanel.meta.connectedDashboards === 0) {
+      return;
+    }
+
+    const connectedDashboards = await getLibraryPanelConnectedDashboards(this.props.panel.libraryPanel.uid);
+    if (connectedDashboards.length === 1 && connectedDashboards.indexOf(this.props.dashboard.id) !== -1) {
+      try {
+        await saveAndRefreshLibraryPanel(this.props.panel, this.props.dashboard.meta.folderId!);
+        this.props.updateSourcePanel(this.props.panel);
+        this.props.notifyApp(createPanelLibrarySuccessNotification('Library panel saved'));
+      } catch (err) {
+        this.props.notifyApp(createPanelLibraryErrorNotification(`Error saving library panel: "${err.statusText}"`));
+      }
+      return;
+    }
+
     appEvents.publish(
       new ShowModalReactEvent({
         component: SaveLibraryPanelModal,
@@ -160,34 +175,6 @@
             // the user exits the panel editor they aren't prompted to save again
             this.props.updateSourcePanel(this.props.panel);
           },
-=======
-    if (this.props.panel.libraryPanel.meta.connectedDashboards === 0) {
-      return;
-    }
-
-    const connectedDashboards = await getLibraryPanelConnectedDashboards(this.props.panel.libraryPanel.uid);
-    if (connectedDashboards.length === 1 && connectedDashboards.indexOf(this.props.dashboard.id) !== -1) {
-      try {
-        await saveAndRefreshLibraryPanel(this.props.panel, this.props.dashboard.meta.folderId!);
-        this.props.updateSourcePanel(this.props.panel);
-        this.props.notifyApp(createPanelLibrarySuccessNotification('Library panel saved'));
-      } catch (err) {
-        this.props.notifyApp(createPanelLibraryErrorNotification(`Error saving library panel: "${err.statusText}"`));
-      }
-      return;
-    }
-
-    appEvents.emit(CoreEvents.showModalReact, {
-      component: SaveLibraryPanelModal,
-      props: {
-        panel: this.props.panel,
-        folderId: this.props.dashboard.meta.folderId,
-        isOpen: true,
-        onConfirm: () => {
-          // need to update the source panel here so that when
-          // the user exits the panel editor they aren't prompted to save again
-          this.props.updateSourcePanel(this.props.panel);
->>>>>>> f5d1fa48
         },
       })
     );
