--- conflicted
+++ resolved
@@ -47,12 +47,9 @@
 import { DisplayMode, displayModes, PanelEditorTab } from './types';
 import { DashboardModel, PanelModel } from '../../state';
 import { PanelOptionsChangedEvent } from 'app/types/events';
-<<<<<<< HEAD
 import { getLocationService } from '@grafana/runtime';
-=======
 import { UnlinkModal } from '../../../library-panels/components/UnlinkModal/UnlinkModal';
 import { SaveLibraryPanelModal } from 'app/features/library-panels/components/SaveLibraryPanelModal/SaveLibraryPanelModal';
->>>>>>> aeabaee2
 
 interface OwnProps {
   dashboard: DashboardModel;
@@ -114,7 +111,6 @@
     this.forceUpdate();
   };
 
-<<<<<<< HEAD
   onPanelExit = () => {
     getLocationService().partial({
       editPanel: null,
@@ -122,10 +118,9 @@
     });
   };
 
-=======
->>>>>>> aeabaee2
   onDiscard = () => {
     this.props.setDiscardChanges(true);
+
     getLocationService().partial({
       editPanel: null,
       tab: null,
@@ -133,7 +128,9 @@
   };
 
   onOpenDashboardSettings = () => {
-    this.props.updateLocation({ query: { editview: 'settings' }, partial: true });
+    getLocationService().partial({
+      editview: 'settings',
+    });
   };
 
   onSaveDashboard = () => {
