import React, { PureComponent } from 'react';
<<<<<<< HEAD
import { css } from 'emotion';
import { GrafanaTheme, FieldConfigSource, PanelData, LoadingState, DefaultTimeRange, PanelEvents } from '@grafana/data';
import { stylesFactory, Forms, FieldConfigEditor, CustomScrollbar } from '@grafana/ui';
=======
import { css, cx } from 'emotion';
import { GrafanaTheme } from '@grafana/data';
import { stylesFactory, Forms } from '@grafana/ui';
>>>>>>> a51ac787
import config from 'app/core/config';

import { PanelModel } from '../../state/PanelModel';
import { DashboardModel } from '../../state/DashboardModel';
import { DashboardPanel } from '../../dashgrid/DashboardPanel';
import { QueriesTab } from '../../panel_editor/QueriesTab';
import SplitPane from 'react-split-pane';
import { StoreState } from '../../../../types/store';
import { connect } from 'react-redux';
import { updateLocation } from '../../../../core/reducers/location';
import { Unsubscribable } from 'rxjs';

const getStyles = stylesFactory((theme: GrafanaTheme) => {
  const resizer = css`
    padding: 3px;
    font-style: italic;
    background: ${theme.colors.panelBg};
    &:hover {
      background: ${theme.colors.headingColor};
    }
  `;

  return {
    wrapper: css`
      width: 100%;
      height: 100%;
      position: fixed;
      z-index: ${theme.zIndex.modal};
      top: 0;
      left: 0;
      right: 0;
      bottom: 0;
      background: ${theme.colors.pageBg};
    `,
    fill: css`
      width: 100%;
      height: 100%;
    `,
    resizerV: cx(
      resizer,
      css`
        cursor: col-resize;
      `
    ),
    resizerH: cx(
      resizer,
      css`
        cursor: row-resize;
      `
    ),
  };
});

interface Props {
  dashboard: DashboardModel;
  panel: PanelModel;
  updateLocation: typeof updateLocation;
}

interface State {
  pluginLoadedCounter: number;
  dirtyPanel?: PanelModel;
  data: PanelData;
}

export class PanelEditor extends PureComponent<Props, State> {
  querySubscription: Unsubscribable;

  state: State = {
    pluginLoadedCounter: 0,
    data: {
      state: LoadingState.NotStarted,
      series: [],
      timeRange: DefaultTimeRange,
    },
  };

  constructor(props: Props) {
    super(props);

    // To ensure visualisation  settings are re-rendered when plugin has loaded
    // panelInitialised event is emmited from PanelChrome
    props.panel.events.on(PanelEvents.panelInitialized, () => {
      this.setState(state => ({
        pluginLoadedCounter: state.pluginLoadedCounter + 1,
      }));
    });
  }

  componentDidMount() {
    const { panel } = this.props;
    const dirtyPanel = panel.getEditClone();
    this.setState({ dirtyPanel });

    // Get data from any pending
    panel
      .getQueryRunner()
      .getData()
      .subscribe({
        next: (data: PanelData) => {
          this.setState({ data });
          // TODO, cancel????
        },
      });

    // Listen for queries on the new panel
    const queryRunner = dirtyPanel.getQueryRunner();
    this.querySubscription = queryRunner.getData().subscribe({
      next: (data: PanelData) => this.setState({ data }),
    });
  }

  componentWillUnmount() {
    if (this.querySubscription) {
      this.querySubscription.unsubscribe();
    }
    //this.cleanUpAngularOptions();
  }

  onPanelUpdate = () => {
    const { dirtyPanel } = this.state;
    const { dashboard } = this.props;
    dashboard.updatePanel(dirtyPanel);
  };

  onPanelExit = () => {
    const { updateLocation } = this.props;
    this.onPanelUpdate();
    updateLocation({
      query: { editPanel: null },
      partial: true,
    });
  };

  onDiscard = () => {
    this.props.updateLocation({
      query: { editPanel: null },
      partial: true,
    });
  };

<<<<<<< HEAD
  onFieldConfigsChange = (fieldOptions: FieldConfigSource) => {
    // NOTE: for now, assume this is from 'fieldOptions' -- TODO? put on panel model directly?
    const { panel } = this.props;
    const options = panel.getOptions();
    panel.updateOptions({
      ...options,
      fieldOptions, // Assume it is from shared singlestat -- TODO own property?
    });
  };

  renderFieldOptions() {
    const { panel } = this.props;
    const { plugin } = panel;
    const fieldOptions = panel.options['fieldOptions'] as FieldConfigSource;
    if (!fieldOptions || !plugin) {
      return null;
    }

    return (
      <div>
        <FieldConfigEditor
          theme={config.theme}
          config={fieldOptions}
          custom={plugin.customFieldConfigs}
          onChange={this.onFieldConfigsChange}
          data={this.state.data.series}
        />
      </div>
    );
  }

  onPanelOptionsChanged = (options: any, callback?: () => void) => {
    this.props.panel.updateOptions(options);
    this.forceUpdate(callback);
  };

  /**
   * The existing visualization tab
   */
  renderVisSettings() {
    const { panel } = this.props;
    const { data } = this.state;
    const { plugin } = panel;
    if (!plugin) {
      return null; // not yet ready
    }

    if (plugin.editor) {
      return <plugin.editor data={data} options={panel.getOptions()} onOptionsChange={this.onPanelOptionsChanged} />;
    }

    return <div>No editor (angular?)</div>;
  }

=======
  onDragFinished = () => {
    document.body.style.cursor = 'auto';
    console.log('TODO, save splitter settings');
  };

>>>>>>> a51ac787
  render() {
    const { dashboard } = this.props;
    const { dirtyPanel } = this.state;

    const styles = getStyles(config.theme);

    if (!dirtyPanel) {
      return null;
    }

    return (
      <div className={styles.wrapper}>
        <div>
          <button className="navbar-edit__back-btn" onClick={this.onPanelExit}>
            <i className="fa fa-arrow-left"></i>
          </button>
          {this.props.panel.title}
          <Forms.Button variant="destructive" onClick={this.onDiscard}>
            Discard
          </Forms.Button>
        </div>
        <SplitPane
          split="vertical"
          minSize={50}
          defaultSize={'80%'}
          resizerClassName={styles.resizerV}
          onDragStarted={() => (document.body.style.cursor = 'col-resize')}
          onDragFinished={this.onDragFinished}
        >
          <SplitPane
            split="horizontal"
            minSize={50}
            defaultSize={'60%'}
            resizerClassName={styles.resizerH}
            onDragStarted={() => (document.body.style.cursor = 'row-resize')}
            onDragFinished={this.onDragFinished}
          >
            <div className={styles.fill}>
              <DashboardPanel
                dashboard={dashboard}
                panel={dirtyPanel}
                isEditing={false}
                isInEditMode
                isFullscreen={false}
                isInView={true}
              />
            </div>
<<<<<<< HEAD
            <div className={styles.leftPaneData}>
              <CustomScrollbar>
                <QueriesTab panel={dirtyPanel} dashboard={dashboard} />
              </CustomScrollbar>
=======
            <div>
              <QueriesTab panel={dirtyPanel} dashboard={dashboard} />
>>>>>>> a51ac787
            </div>
          </SplitPane>
          <div>
            <div>TODO: viz settings</div>
          </div>
<<<<<<< HEAD
          <div className={styles.rightPane}>
            <div>
              <Forms.Button variant="destructive" onClick={this.onDiscard}>
                Discard
              </Forms.Button>
              <Forms.Button onClick={this.onPanelExit}>Exit</Forms.Button>
            </div>
            <CustomScrollbar>
              <div>
                <h3>TODO: VizType picker</h3>
              </div>
              {this.renderFieldOptions()}
              {this.renderVisSettings()}
            </CustomScrollbar>
          </div>
        </div>
      </>
=======
        </SplitPane>
      </div>
>>>>>>> a51ac787
    );
  }
}

const mapStateToProps = (state: StoreState) => ({
  location: state.location,
});

const mapDispatchToProps = {
  updateLocation,
};

export default connect(mapStateToProps, mapDispatchToProps)(PanelEditor);<|MERGE_RESOLUTION|>--- conflicted
+++ resolved
@@ -1,13 +1,7 @@
 import React, { PureComponent } from 'react';
-<<<<<<< HEAD
-import { css } from 'emotion';
 import { GrafanaTheme, FieldConfigSource, PanelData, LoadingState, DefaultTimeRange, PanelEvents } from '@grafana/data';
 import { stylesFactory, Forms, FieldConfigEditor, CustomScrollbar } from '@grafana/ui';
-=======
 import { css, cx } from 'emotion';
-import { GrafanaTheme } from '@grafana/data';
-import { stylesFactory, Forms } from '@grafana/ui';
->>>>>>> a51ac787
 import config from 'app/core/config';
 
 import { PanelModel } from '../../state/PanelModel';
@@ -149,7 +143,6 @@
     });
   };
 
-<<<<<<< HEAD
   onFieldConfigsChange = (fieldOptions: FieldConfigSource) => {
     // NOTE: for now, assume this is from 'fieldOptions' -- TODO? put on panel model directly?
     const { panel } = this.props;
@@ -204,13 +197,11 @@
     return <div>No editor (angular?)</div>;
   }
 
-=======
   onDragFinished = () => {
     document.body.style.cursor = 'auto';
     console.log('TODO, save splitter settings');
   };
 
->>>>>>> a51ac787
   render() {
     const { dashboard } = this.props;
     const { dirtyPanel } = this.state;
@@ -258,42 +249,20 @@
                 isInView={true}
               />
             </div>
-<<<<<<< HEAD
-            <div className={styles.leftPaneData}>
+            <div>
               <CustomScrollbar>
                 <QueriesTab panel={dirtyPanel} dashboard={dashboard} />
               </CustomScrollbar>
-=======
-            <div>
-              <QueriesTab panel={dirtyPanel} dashboard={dashboard} />
->>>>>>> a51ac787
             </div>
           </SplitPane>
           <div>
-            <div>TODO: viz settings</div>
-          </div>
-<<<<<<< HEAD
-          <div className={styles.rightPane}>
-            <div>
-              <Forms.Button variant="destructive" onClick={this.onDiscard}>
-                Discard
-              </Forms.Button>
-              <Forms.Button onClick={this.onPanelExit}>Exit</Forms.Button>
-            </div>
             <CustomScrollbar>
-              <div>
-                <h3>TODO: VizType picker</h3>
-              </div>
               {this.renderFieldOptions()}
               {this.renderVisSettings()}
             </CustomScrollbar>
           </div>
-        </div>
-      </>
-=======
         </SplitPane>
       </div>
->>>>>>> a51ac787
     );
   }
 }
