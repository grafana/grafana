import React, { PureComponent } from 'react';
import { connect, ConnectedProps } from 'react-redux';
import { Prompt } from 'react-router-dom';
import AutoSizer from 'react-virtualized-auto-sizer';
import { css, cx } from 'emotion';
import { Subscription } from 'rxjs';

import { FieldConfigSource, GrafanaTheme } from '@grafana/data';
import { selectors } from '@grafana/e2e-selectors';
import {
  HorizontalGroup,
  ModalsController,
  PageToolbar,
  RadioButtonGroup,
  stylesFactory,
  ToolbarButton,
} from '@grafana/ui';

import config from 'app/core/config';
import { appEvents } from 'app/core/core';
import { calculatePanelSize } from './utils';

import { PanelEditorTabs } from './PanelEditorTabs';
import { DashNavTimeControls } from '../DashNav/DashNavTimeControls';
import { OptionsPane } from './OptionsPane';
import { SubMenuItems } from 'app/features/dashboard/components/SubMenu/SubMenuItems';
import { SplitPaneWrapper } from 'app/core/components/SplitPaneWrapper/SplitPaneWrapper';
import { SaveDashboardModalProxy } from '../SaveDashboard/SaveDashboardModalProxy';
import { DashboardPanel } from '../../dashgrid/DashboardPanel';

import {
  exitPanelEditor,
  discardPanelChanges,
  initPanelEditor,
  panelEditorCleanUp,
  updatePanelEditorUIState,
  updateSourcePanel,
} from './state/actions';

import { updateTimeZoneForSession } from 'app/features/profile/state/reducers';

import { getPanelEditorTabs } from './state/selectors';
import { getPanelStateById } from '../../state/selectors';
import { getVariables } from 'app/features/variables/state/selectors';

import { StoreState } from 'app/types';
import { DisplayMode, displayModes, PanelEditorTab } from './types';
import { DashboardModel, PanelModel } from '../../state';
import { VisualizationButton } from './VisualizationButton';
import { PanelOptionsChangedEvent, ShowModalReactEvent } from 'app/types/events';
import { locationService } from '@grafana/runtime';
import { UnlinkModal } from '../../../library-panels/components/UnlinkModal/UnlinkModal';
import { SaveLibraryPanelModal } from 'app/features/library-panels/components/SaveLibraryPanelModal/SaveLibraryPanelModal';
import { isPanelModelLibraryPanel } from '../../../library-panels/guard';
import { getLibraryPanelConnectedDashboards } from '../../../library-panels/state/api';
import {
  createPanelLibraryErrorNotification,
  createPanelLibrarySuccessNotification,
  saveAndRefreshLibraryPanel,
} from '../../../library-panels/utils';
import { notifyApp } from '../../../../core/actions';

interface OwnProps {
  dashboard: DashboardModel;
  sourcePanel: PanelModel;
  tab?: string;
}

const mapStateToProps = (state: StoreState) => {
  const panel = state.panelEditor.getPanel();
  const { plugin } = getPanelStateById(state.dashboard, panel.id);

  return {
    plugin: plugin,
    panel,
    initDone: state.panelEditor.initDone,
    uiState: state.panelEditor.ui,
    variables: getVariables(state),
  };
};

const mapDispatchToProps = {
  initPanelEditor,
  exitPanelEditor,
  updateSourcePanel,
  panelEditorCleanUp,
  discardPanelChanges,
  updatePanelEditorUIState,
  updateTimeZoneForSession,
  notifyApp,
};

const connector = connect(mapStateToProps, mapDispatchToProps);

type Props = OwnProps & ConnectedProps<typeof connector>;

export class PanelEditorUnconnected extends PureComponent<Props> {
  private eventSubs?: Subscription;

  componentDidMount() {
    this.props.initPanelEditor(this.props.sourcePanel, this.props.dashboard);
  }

  componentDidUpdate() {
    const { panel, initDone } = this.props;

    if (initDone && !this.eventSubs) {
      this.eventSubs = new Subscription();
      this.eventSubs.add(panel.events.subscribe(PanelOptionsChangedEvent, this.triggerForceUpdate));
    }
  }

  componentWillUnmount() {
    this.props.panelEditorCleanUp();
    this.eventSubs?.unsubscribe();
  }

  triggerForceUpdate = () => {
    this.forceUpdate();
  };

  onBack = () => {
    locationService.partial({
      editPanel: null,
      tab: null,
    });
  };

  onDiscard = () => {
    this.props.discardPanelChanges();
    this.onBack();
  };

  onOpenDashboardSettings = () => {
    locationService.partial({
      editview: 'settings',
    });
  };

  onSaveDashboard = () => {
    appEvents.publish(
      new ShowModalReactEvent({
        component: SaveDashboardModalProxy,
        props: { dashboard: this.props.dashboard },
      })
    );
  };

  onSaveLibraryPanel = async () => {
    if (!isPanelModelLibraryPanel(this.props.panel)) {
      // New library panel, no need to display modal
      return;
    }

    const connectedDashboards = await getLibraryPanelConnectedDashboards(this.props.panel.libraryPanel.uid);
    if (
      connectedDashboards.length === 0 ||
      (connectedDashboards.length === 1 && connectedDashboards.includes(this.props.dashboard.id))
    ) {
      try {
        await saveAndRefreshLibraryPanel(this.props.panel, this.props.dashboard.meta.folderId!);
        this.props.updateSourcePanel(this.props.panel);
        this.props.notifyApp(createPanelLibrarySuccessNotification('Library panel saved'));
      } catch (err) {
        this.props.notifyApp(createPanelLibraryErrorNotification(`Error saving library panel: "${err.statusText}"`));
      }
      return;
    }

    appEvents.publish(
      new ShowModalReactEvent({
        component: SaveLibraryPanelModal,
        props: {
          panel: this.props.panel,
          folderId: this.props.dashboard.meta.folderId,
          isOpen: true,
          onConfirm: () => {
            // need to update the source panel here so that when
            // the user exits the panel editor they aren't prompted to save again
            this.props.updateSourcePanel(this.props.panel);
          },
          onDiscard: this.onDiscard,
        },
      })
    );
  };

  onChangeTab = (tab: PanelEditorTab) => {
    locationService.partial({
      tab: tab.id,
    });
  };

  onFieldConfigChange = (config: FieldConfigSource) => {
    // we do not need to trigger force update here as the function call below
    // fires PanelOptionsChangedEvent which we subscribe to above
    this.props.panel.updateFieldConfig({
      ...config,
    });
  };

  onPanelOptionsChanged = (options: any) => {
    // we do not need to trigger force update here as the function call below
    // fires PanelOptionsChangedEvent which we subscribe to above
    this.props.panel.updateOptions(options);
  };

  onPanelConfigChanged = (configKey: keyof PanelModel, value: any) => {
    this.props.panel.setProperty(configKey, value);
    this.props.panel.render();
    this.forceUpdate();
  };

  onDisplayModeChange = (mode?: DisplayMode) => {
    const { updatePanelEditorUIState } = this.props;
    updatePanelEditorUIState({
      mode: mode,
    });
  };

  onTogglePanelOptions = () => {
    const { uiState, updatePanelEditorUIState } = this.props;
    updatePanelEditorUIState({ isPanelOptionsVisible: !uiState.isPanelOptionsVisible });
  };

  renderPanel = (styles: EditorStyles) => {
    const { dashboard, panel, uiState, plugin, tab } = this.props;
    const tabs = getPanelEditorTabs(tab, plugin);

    return (
      <div className={cx(styles.mainPaneWrapper, tabs.length === 0 && styles.mainPaneWrapperNoTabs)} key="panel">
        {this.renderPanelToolbar(styles)}
        <div className={styles.panelWrapper}>
          <AutoSizer>
            {({ width, height }) => {
              if (width < 3 || height < 3) {
                return null;
              }
              return (
                <div className={styles.centeringContainer} style={{ width, height }}>
                  <div style={calculatePanelSize(uiState.mode, width, height, panel)} data-panelid={panel.editSourceId}>
                    <DashboardPanel
                      dashboard={dashboard}
                      panel={panel}
                      isEditing={true}
                      isViewing={false}
                      isInView={true}
                    />
                  </div>
                </div>
              );
            }}
          </AutoSizer>
        </div>
      </div>
    );
  };

  renderPanelAndEditor(styles: EditorStyles) {
    const { panel, dashboard, plugin, tab } = this.props;
    const tabs = getPanelEditorTabs(tab, plugin);

    if (tabs.length > 0) {
      return [
        this.renderPanel(styles),
        <div
          className={styles.tabsWrapper}
          aria-label={selectors.components.PanelEditor.DataPane.content}
          key="panel-editor-tabs"
        >
          <PanelEditorTabs panel={panel} dashboard={dashboard} tabs={tabs} onChangeTab={this.onChangeTab} />
        </div>,
      ];
    }
    return this.renderPanel(styles);
  }

  renderTemplateVariables(styles: EditorStyles) {
    const { variables } = this.props;

    if (!variables.length) {
      return null;
    }

    return (
      <div className={styles.variablesWrapper}>
        <SubMenuItems variables={variables} />
      </div>
    );
  }

  renderPanelToolbar(styles: EditorStyles) {
<<<<<<< HEAD
    const { dashboard, uiState, updateTimeZoneForSession } = this.props;
    return (
      <div className={styles.panelToolbar}>
        <div style={{ width: '100%' }}>
          <HorizontalGroup justify={'flex-end'} align="flex-start">
            <HorizontalGroup>
              <RadioButtonGroup value={uiState.mode} options={displayModes} onChange={this.onDisplayModeChange} />
              <DashNavTimeControls dashboard={dashboard} onChangeTimeZone={updateTimeZoneForSession} />
              {!uiState.isPanelOptionsVisible && (
                <ToolbarButton onClick={this.onTogglePanelOptions} tooltip="Open options pane" icon="angle-left">
                  Show options
                </ToolbarButton>
              )}
            </HorizontalGroup>
=======
    const { dashboard, uiState, variables, updateTimeZoneForSession, panel } = this.props;
    return (
      <div className={styles.panelToolbar}>
        <HorizontalGroup justify={variables.length > 0 ? 'space-between' : 'flex-end'} align="flex-start">
          {this.renderTemplateVariables(styles)}
          <HorizontalGroup>
            <RadioButtonGroup value={uiState.mode} options={displayModes} onChange={this.onDisplayModeChange} />
            <DashNavTimeControls dashboard={dashboard} onChangeTimeZone={updateTimeZoneForSession} />
            {!uiState.isPanelOptionsVisible && <VisualizationButton panel={panel} />}
>>>>>>> a98fd22e
          </HorizontalGroup>
        </div>
        {this.renderTemplateVariables(styles)}
      </div>
    );
  }

  renderEditorActions() {
    let editorActions = [
      <ToolbarButton
        icon="cog"
        onClick={this.onOpenDashboardSettings}
        title="Open dashboard settings"
        key="settings"
      />,
      <ToolbarButton onClick={this.onDiscard} title="Undo all changes" key="discard">
        Discard
      </ToolbarButton>,
      this.props.panel.libraryPanel ? (
        <ToolbarButton
          onClick={this.onSaveLibraryPanel}
          variant="primary"
          title="Apply changes and save library panel"
          key="save-panel"
        >
          Save library panel
        </ToolbarButton>
      ) : (
        <ToolbarButton onClick={this.onSaveDashboard} title="Apply changes and save dashboard" key="save">
          Save
        </ToolbarButton>
      ),
      <ToolbarButton onClick={this.onBack} variant="primary" title="Apply changes and go back to dashboard" key="apply">
        Apply
      </ToolbarButton>,
    ];

    if (this.props.panel.libraryPanel) {
      editorActions.splice(
        1,
        0,
        <ModalsController key="unlink-controller">
          {({ showModal, hideModal }) => {
            return (
              <ToolbarButton
                onClick={() => {
                  showModal(UnlinkModal, {
                    onConfirm: () => {
                      delete this.props.panel.libraryPanel;
                      this.props.panel.render();
                      this.forceUpdate();
                    },
                    onDismiss: hideModal,
                    isOpen: true,
                  });
                }}
                title="Disconnects this panel from the reusable panel so that you can edit it regularly."
                key="unlink"
              >
                Unlink
              </ToolbarButton>
            );
          }}
        </ModalsController>
      );

      // Remove "Apply" button
      editorActions.pop();
    }

    return editorActions;
  }

  renderOptionsPane() {
    const { plugin, dashboard, panel, uiState } = this.props;

    const rightPaneSize =
      uiState.rightPaneSize <= 1
        ? (uiState.rightPaneSize as number) * window.innerWidth
        : (uiState.rightPaneSize as number);

    if (!plugin) {
      return <div />;
    }

    return (
      <OptionsPane
        plugin={plugin}
        dashboard={dashboard}
        panel={panel}
        width={rightPaneSize}
        onFieldConfigsChange={this.onFieldConfigChange}
        onPanelOptionsChanged={this.onPanelOptionsChanged}
        onPanelConfigChange={this.onPanelConfigChanged}
      />
    );
  }

  render() {
    const { dashboard, initDone, updatePanelEditorUIState, uiState, exitPanelEditor } = this.props;
    const styles = getStyles(config.theme, this.props);

    if (!initDone) {
      return null;
    }

    return (
      <div className={styles.wrapper} aria-label={selectors.components.PanelEditor.General.content}>
        <Prompt
          when={true}
          message={(location) => {
            const searchParams = new URLSearchParams(location.search);
            if (!this.props.panel.libraryPanel || !this.props.panel.hasChanged || searchParams.has('editPanel')) {
              return true;
            }

            exitPanelEditor();
            return false;
          }}
        />
        <PageToolbar title={`${dashboard.title} / Edit Panel`} onGoBack={exitPanelEditor}>
          {this.renderEditorActions()}
        </PageToolbar>
        <div className={styles.verticalSplitPanesWrapper}>
          <SplitPaneWrapper
            leftPaneComponents={this.renderPanelAndEditor(styles)}
            rightPaneComponents={this.renderOptionsPane()}
            uiState={uiState}
            updateUiState={updatePanelEditorUIState}
            rightPaneVisible={uiState.isPanelOptionsVisible}
          />
        </div>
      </div>
    );
  }
}

export const PanelEditor = connector(PanelEditorUnconnected);

/*
 * Styles
 */
export const getStyles = stylesFactory((theme: GrafanaTheme, props: Props) => {
  const { uiState } = props;
  const paneSpacing = theme.spacing.md;

  return {
    wrapper: css`
      width: 100%;
      height: 100%;
      position: fixed;
      z-index: ${theme.zIndex.sidemenu};
      top: 0;
      left: 0;
      right: 0;
      bottom: 0;
      background: ${theme.colors.dashboardBg};
      display: flex;
      flex-direction: column;
    `,
    verticalSplitPanesWrapper: css`
      display: flex;
      flex-direction: column;
      height: 100%;
      width: 100%;
      position: relative;
    `,
    mainPaneWrapper: css`
      display: flex;
      flex-direction: column;
      height: 100%;
      width: 100%;
      padding-right: ${uiState.isPanelOptionsVisible ? 0 : paneSpacing};
    `,
    mainPaneWrapperNoTabs: css`
      padding-bottom: ${paneSpacing};
    `,
    variablesWrapper: css`
      label: variablesWrapper;
      display: flex;
      flex-grow: 1;
      flex-wrap: wrap;
      margin-top: 10px;
    `,
    panelWrapper: css`
      flex: 1 1 0;
      min-height: 0;
      width: 100%;
      padding-left: ${paneSpacing};
    `,
    tabsWrapper: css`
      height: 100%;
      width: 100%;
    `,
    panelToolbar: css`
      display: flex;
      padding: ${paneSpacing} 0 ${paneSpacing} ${paneSpacing};
      justify-content: space-between;
      flex-wrap: wrap;
    `,
    toolbarLeft: css`
      padding-left: ${theme.spacing.sm};
    `,
    centeringContainer: css`
      display: flex;
      justify-content: center;
      align-items: center;
    `,
  };
});

type EditorStyles = ReturnType<typeof getStyles>;<|MERGE_RESOLUTION|>--- conflicted
+++ resolved
@@ -290,7 +290,6 @@
   }
 
   renderPanelToolbar(styles: EditorStyles) {
-<<<<<<< HEAD
     const { dashboard, uiState, updateTimeZoneForSession } = this.props;
     return (
       <div className={styles.panelToolbar}>
@@ -305,17 +304,6 @@
                 </ToolbarButton>
               )}
             </HorizontalGroup>
-=======
-    const { dashboard, uiState, variables, updateTimeZoneForSession, panel } = this.props;
-    return (
-      <div className={styles.panelToolbar}>
-        <HorizontalGroup justify={variables.length > 0 ? 'space-between' : 'flex-end'} align="flex-start">
-          {this.renderTemplateVariables(styles)}
-          <HorizontalGroup>
-            <RadioButtonGroup value={uiState.mode} options={displayModes} onChange={this.onDisplayModeChange} />
-            <DashNavTimeControls dashboard={dashboard} onChangeTimeZone={updateTimeZoneForSession} />
-            {!uiState.isPanelOptionsVisible && <VisualizationButton panel={panel} />}
->>>>>>> a98fd22e
           </HorizontalGroup>
         </div>
         {this.renderTemplateVariables(styles)}
