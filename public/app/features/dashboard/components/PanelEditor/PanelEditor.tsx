--- conflicted
+++ resolved
@@ -1,27 +1,6 @@
 import React, { PureComponent } from 'react';
-<<<<<<< HEAD
 import { GrafanaTheme, FieldConfigSource, PanelData, PanelPlugin, SelectableValue } from '@grafana/data';
-import {
-  stylesFactory,
-  Forms,
-  FieldConfigEditor,
-  CustomScrollbar,
-  selectThemeVariant,
-  ControlledCollapse,
-} from '@grafana/ui';
-=======
-import {
-  GrafanaTheme,
-  FieldConfigSource,
-  PanelData,
-  LoadingState,
-  DefaultTimeRange,
-  PanelEvents,
-  SelectableValue,
-  TimeRange,
-} from '@grafana/data';
 import { stylesFactory, Forms, CustomScrollbar, selectThemeVariant, ControlledCollapse } from '@grafana/ui';
->>>>>>> e612d7a2
 import { css, cx } from 'emotion';
 import config from 'app/core/config';
 import AutoSizer from 'react-virtualized-auto-sizer';
@@ -39,89 +18,11 @@
 import { DisplayMode, displayModes } from './types';
 import { PanelEditorTabs } from './PanelEditorTabs';
 import { DashNavTimeControls } from '../DashNav/DashNavTimeControls';
-<<<<<<< HEAD
 import { LocationState } from 'app/types';
 import { calculatePanelSize } from './utils';
 import { initPanelEditor, panelEditorCleanUp } from './state/actions';
 import { setDisplayMode, toggleOptionsView, setDiscardChanges } from './state/reducers';
-=======
-import { LocationState, CoreEvents } from 'app/types';
-import { calculatePanelSize } from './utils';
 import { FieldConfigEditor } from './FieldConfigEditor';
-
-const getStyles = stylesFactory((theme: GrafanaTheme) => {
-  const handleColor = selectThemeVariant(
-    {
-      dark: theme.colors.dark9,
-      light: theme.colors.gray6,
-    },
-    theme.type
-  );
-
-  const resizer = css`
-    padding: 3px;
-    font-style: italic;
-    background: ${theme.colors.panelBg};
-    &:hover {
-      background: ${handleColor};
-    }
-  `;
-
-  return {
-    wrapper: css`
-      width: 100%;
-      height: 100%;
-      position: fixed;
-      z-index: ${theme.zIndex.modal};
-      top: 0;
-      left: 0;
-      right: 0;
-      bottom: 0;
-      background: ${theme.colors.pageBg};
-    `,
-    panelWrapper: css`
-      width: 100%;
-      height: 100%;
-    `,
-    resizerV: cx(
-      resizer,
-      css`
-        cursor: col-resize;
-      `
-    ),
-    resizerH: cx(
-      resizer,
-      css`
-        cursor: row-resize;
-      `
-    ),
-    noScrollPaneContent: css`
-      height: 100%;
-      width: 100%;
-      overflow: hidden;
-    `,
-    toolbar: css`
-      padding: ${theme.spacing.sm};
-      height: 48px;
-      display: flex;
-      justify-content: space-between;
-    `,
-    panes: css`
-      height: calc(100% - 48px);
-      position: relative;
-    `,
-    toolbarLeft: css`
-      display: flex;
-      align-items: center;
-    `,
-    centeringContainer: css`
-      display: flex;
-      justify-content: center;
-      align-items: center;
-    `,
-  };
-});
->>>>>>> e612d7a2
 
 interface OwnProps {
   dashboard: DashboardModel;
@@ -358,11 +259,7 @@
   }
 }
 
-<<<<<<< HEAD
 const mapStateToProps: MapStateToProps<ConnectedProps, OwnProps, StoreState> = (state, props) => ({
-=======
-const mapStateToProps = (state: StoreState) => ({
->>>>>>> e612d7a2
   location: state.location,
   plugin: state.plugins.panels[props.sourcePanel.type],
   panel: state.panelEditorNew.getPanel(),
