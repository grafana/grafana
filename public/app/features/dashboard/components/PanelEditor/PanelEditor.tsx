import React, { PureComponent } from 'react';
import { connect, ConnectedProps } from 'react-redux';
import AutoSizer from 'react-virtualized-auto-sizer';
import { css } from '@emotion/css';
import { Subscription } from 'rxjs';

import { FieldConfigSource, GrafanaTheme } from '@grafana/data';
import { selectors } from '@grafana/e2e-selectors';
import {
  HorizontalGroup,
  InlineSwitch,
  ModalsController,
  PageToolbar,
  RadioButtonGroup,
  stylesFactory,
  ToolbarButton,
} from '@grafana/ui';

import config from 'app/core/config';
import { appEvents } from 'app/core/core';
import { calculatePanelSize } from './utils';

import { PanelEditorTabs } from './PanelEditorTabs';
import { DashNavTimeControls } from '../DashNav/DashNavTimeControls';
import { OptionsPane } from './OptionsPane';
import { SubMenuItems } from 'app/features/dashboard/components/SubMenu/SubMenuItems';
import { SplitPaneWrapper } from 'app/core/components/SplitPaneWrapper/SplitPaneWrapper';
import { SaveDashboardModalProxy } from '../SaveDashboard/SaveDashboardModalProxy';
import { DashboardPanel } from '../../dashgrid/DashboardPanel';

import { discardPanelChanges, initPanelEditor, updatePanelEditorUIState } from './state/actions';

import { updateTimeZoneForSession } from 'app/features/profile/state/reducers';
import { toggleTableView } from './state/reducers';

import { getPanelEditorTabs } from './state/selectors';
import { getVariables } from 'app/features/variables/state/selectors';

import { StoreState } from 'app/types';
import { DisplayMode, displayModes, PanelEditorTab } from './types';
import { DashboardModel, PanelModel } from '../../state';
import { VisualizationButton } from './VisualizationButton';
import { PanelOptionsChangedEvent, ShowModalReactEvent } from 'app/types/events';
import { locationService } from '@grafana/runtime';
import { UnlinkModal } from '../../../library-panels/components/UnlinkModal/UnlinkModal';
import { SaveLibraryPanelModal } from 'app/features/library-panels/components/SaveLibraryPanelModal/SaveLibraryPanelModal';
import { isPanelModelLibraryPanel } from '../../../library-panels/guard';
import { getLibraryPanelConnectedDashboards } from '../../../library-panels/state/api';
import {
  createPanelLibraryErrorNotification,
  createPanelLibrarySuccessNotification,
  saveAndRefreshLibraryPanel,
} from '../../../library-panels/utils';
import { notifyApp } from '../../../../core/actions';
import { PanelEditorTableView } from './PanelEditorTableView';
import { PanelModelWithLibraryPanel } from 'app/features/library-panels/types';
import { getPanelStateForModel } from 'app/features/panel/state/selectors';
<<<<<<< HEAD
import { VisualizationSuggestions } from './VisualizationSuggestions';
=======
>>>>>>> d62ca128

interface OwnProps {
  dashboard: DashboardModel;
  sourcePanel: PanelModel;
  tab?: string;
}

const mapStateToProps = (state: StoreState) => {
  const panel = state.panelEditor.getPanel();
  const panelState = getPanelStateForModel(state, panel);

  return {
    panel,
    plugin: panelState?.plugin,
    instanceState: panelState?.instanceState,
    initDone: state.panelEditor.initDone,
    uiState: state.panelEditor.ui,
    tableViewEnabled: state.panelEditor.tableViewEnabled,
    variables: getVariables(state),
    panelSuggestions: panelState?.suggestions ?? [],
  };
};

const mapDispatchToProps = {
  initPanelEditor,
  discardPanelChanges,
  updatePanelEditorUIState,
  updateTimeZoneForSession,
  toggleTableView,
  notifyApp,
};

const connector = connect(mapStateToProps, mapDispatchToProps);

type Props = OwnProps & ConnectedProps<typeof connector>;

interface State {
  showSaveLibraryPanelModal?: boolean;
}

export class PanelEditorUnconnected extends PureComponent<Props> {
  private eventSubs?: Subscription;

  state: State = {
    showSaveLibraryPanelModal: false,
  };

  componentDidMount() {
    this.props.initPanelEditor(this.props.sourcePanel, this.props.dashboard);
  }

  componentDidUpdate() {
    const { panel, initDone } = this.props;

    if (initDone && !this.eventSubs) {
      this.eventSubs = new Subscription();
      this.eventSubs.add(panel.events.subscribe(PanelOptionsChangedEvent, this.triggerForceUpdate));
    }
  }

  componentWillUnmount() {
    // redux action exitPanelEditor is called on location change from DashboardPrompt
    this.eventSubs?.unsubscribe();
  }

  triggerForceUpdate = () => {
    this.forceUpdate();
  };

  onBack = () => {
    locationService.partial({
      editPanel: null,
      tab: null,
    });
  };

  onDiscard = () => {
    this.props.discardPanelChanges();
    this.onBack();
  };

  onOpenDashboardSettings = () => {
    locationService.partial({
      editview: 'settings',
    });
  };

  onSaveDashboard = () => {
    appEvents.publish(
      new ShowModalReactEvent({
        component: SaveDashboardModalProxy,
        props: { dashboard: this.props.dashboard },
      })
    );
  };

  onSaveLibraryPanel = async () => {
    if (!isPanelModelLibraryPanel(this.props.panel)) {
      // New library panel, no need to display modal
      return;
    }

    const connectedDashboards = await getLibraryPanelConnectedDashboards(this.props.panel.libraryPanel.uid);
    if (
      connectedDashboards.length === 0 ||
      (connectedDashboards.length === 1 && connectedDashboards.includes(this.props.dashboard.id))
    ) {
      try {
        await saveAndRefreshLibraryPanel(this.props.panel, this.props.dashboard.meta.folderId!);
        this.props.notifyApp(createPanelLibrarySuccessNotification('Library panel saved'));
      } catch (err) {
        this.props.notifyApp(createPanelLibraryErrorNotification(`Error saving library panel: "${err.statusText}"`));
      }
      return;
    }

    this.setState({ showSaveLibraryPanelModal: true });
  };

  onChangeTab = (tab: PanelEditorTab) => {
    locationService.partial({
      tab: tab.id,
    });
  };

  onFieldConfigChange = (config: FieldConfigSource) => {
    // we do not need to trigger force update here as the function call below
    // fires PanelOptionsChangedEvent which we subscribe to above
    this.props.panel.updateFieldConfig({
      ...config,
    });
  };

  onPanelOptionsChanged = (options: any) => {
    // we do not need to trigger force update here as the function call below
    // fires PanelOptionsChangedEvent which we subscribe to above
    this.props.panel.updateOptions(options);
  };

  onPanelConfigChanged = (configKey: keyof PanelModel, value: any) => {
    this.props.panel.setProperty(configKey, value);
    this.props.panel.render();
    this.forceUpdate();
  };

  onDisplayModeChange = (mode?: DisplayMode) => {
    const { updatePanelEditorUIState } = this.props;
    if (this.props.tableViewEnabled) {
      this.props.toggleTableView();
    }
    updatePanelEditorUIState({
      mode: mode,
    });
  };

  onToggleTableView = () => {
    this.props.toggleTableView();
  };

  onTogglePanelOptions = () => {
    const { uiState, updatePanelEditorUIState } = this.props;
    updatePanelEditorUIState({ isPanelOptionsVisible: !uiState.isPanelOptionsVisible });
  };

  renderPanel(styles: EditorStyles, isOnlyPanel: boolean) {
    const { dashboard, panel, uiState, tableViewEnabled } = this.props;

    return (
      <div className={styles.mainPaneWrapper} key="panel">
        {this.renderPanelToolbar(styles)}
        <div className={styles.panelWrapper}>
          <AutoSizer>
            {({ width, height }) => {
              if (width < 3 || height < 3) {
                return null;
              }

              // If no tabs limit height so panel does not extend to edge
              if (isOnlyPanel) {
                height -= config.theme2.spacing.gridSize * 2;
              }

              if (tableViewEnabled) {
                return <PanelEditorTableView width={width} height={height} panel={panel} dashboard={dashboard} />;
              }

              const panelSize = calculatePanelSize(uiState.mode, width, height, panel);

              return (
                <div className={styles.centeringContainer} style={{ width, height }}>
                  <div style={panelSize} data-panelid={panel.id}>
                    <DashboardPanel
                      key={panel.key}
                      stateKey={panel.key}
                      dashboard={dashboard}
                      panel={panel}
                      isEditing={true}
                      isViewing={false}
                      isInView={true}
                      width={panelSize.width}
                      height={panelSize.height}
                      skipStateCleanUp={true}
                    />
                  </div>
                </div>
              );
            }}
          </AutoSizer>
        </div>
      </div>
    );
  }

  renderPanelAndEditor(styles: EditorStyles) {
    const { panel, dashboard, plugin, tab, panelSuggestions } = this.props;
    const tabs = getPanelEditorTabs(tab, plugin);
    const isOnlyPanel = tabs.length === 0 && panelSuggestions.length === 0;
    const panes: React.ReactNode[] = [this.renderPanel(styles, isOnlyPanel)];

    if (panelSuggestions.length > 0) {
      panes.push(
        <div
          className={styles.tabsWrapper}
          aria-label={selectors.components.PanelEditor.DataPane.content}
          key="visualization-suggestions"
        >
          <VisualizationSuggestions suggestions={panelSuggestions} />
        </div>
      );
    }

    if (tabs.length > 0) {
      panes.push(
        <div
          className={styles.tabsWrapper}
          aria-label={selectors.components.PanelEditor.DataPane.content}
          key="panel-editor-tabs"
        >
          <PanelEditorTabs panel={panel} dashboard={dashboard} tabs={tabs} onChangeTab={this.onChangeTab} />
        </div>
      );
    }

    return panes;
  }

  renderTemplateVariables(styles: EditorStyles) {
    const { variables } = this.props;

    if (!variables.length) {
      return null;
    }

    return (
      <div className={styles.variablesWrapper}>
        <SubMenuItems variables={variables} />
      </div>
    );
  }

  renderPanelToolbar(styles: EditorStyles) {
    const { dashboard, uiState, variables, updateTimeZoneForSession, panel, tableViewEnabled } = this.props;

    return (
      <div className={styles.panelToolbar}>
        <HorizontalGroup justify={variables.length > 0 ? 'space-between' : 'flex-end'} align="flex-start">
          {this.renderTemplateVariables(styles)}
          <HorizontalGroup>
            <InlineSwitch
              label="Table view"
              showLabel={true}
              id="table-view"
              value={tableViewEnabled}
              onClick={this.onToggleTableView}
              aria-label={selectors.components.PanelEditor.toggleTableView}
            />
            <RadioButtonGroup value={uiState.mode} options={displayModes} onChange={this.onDisplayModeChange} />
            <DashNavTimeControls dashboard={dashboard} onChangeTimeZone={updateTimeZoneForSession} />
            {!uiState.isPanelOptionsVisible && <VisualizationButton panel={panel} />}
          </HorizontalGroup>
        </HorizontalGroup>
      </div>
    );
  }

  renderEditorActions() {
    let editorActions = [
      <ToolbarButton
        icon="cog"
        onClick={this.onOpenDashboardSettings}
        title="Open dashboard settings"
        key="settings"
      />,
      <ToolbarButton onClick={this.onDiscard} title="Undo all changes" key="discard">
        Discard
      </ToolbarButton>,
      this.props.panel.libraryPanel ? (
        <ToolbarButton
          onClick={this.onSaveLibraryPanel}
          variant="primary"
          title="Apply changes and save library panel"
          key="save-panel"
        >
          Save library panel
        </ToolbarButton>
      ) : (
        <ToolbarButton onClick={this.onSaveDashboard} title="Apply changes and save dashboard" key="save">
          Save
        </ToolbarButton>
      ),
      <ToolbarButton
        onClick={this.onBack}
        variant="primary"
        title="Apply changes and go back to dashboard"
        key="apply"
        aria-label={selectors.components.PanelEditor.applyButton}
      >
        Apply
      </ToolbarButton>,
    ];

    if (this.props.panel.libraryPanel) {
      editorActions.splice(
        1,
        0,
        <ModalsController key="unlink-controller">
          {({ showModal, hideModal }) => {
            return (
              <ToolbarButton
                onClick={() => {
                  showModal(UnlinkModal, {
                    onConfirm: () => {
                      delete this.props.panel.libraryPanel;
                      this.props.panel.render();
                      this.forceUpdate();
                    },
                    onDismiss: hideModal,
                    isOpen: true,
                  });
                }}
                title="Disconnects this panel from the library panel so that you can edit it regularly."
                key="unlink"
              >
                Unlink
              </ToolbarButton>
            );
          }}
        </ModalsController>
      );

      // Remove "Apply" button
      editorActions.pop();
    }

    return editorActions;
  }

  renderOptionsPane() {
    const { plugin, dashboard, panel, instanceState } = this.props;

    if (!plugin) {
      return <div />;
    }

    return (
      <OptionsPane
        plugin={plugin}
        dashboard={dashboard}
        panel={panel}
        instanceState={instanceState}
        onFieldConfigsChange={this.onFieldConfigChange}
        onPanelOptionsChanged={this.onPanelOptionsChanged}
        onPanelConfigChange={this.onPanelConfigChanged}
      />
    );
  }

  onGoBackToDashboard = () => {
    locationService.partial({ editPanel: null, tab: null });
  };

  onConfirmAndDismissLibarayPanelModel = () => {
    this.setState({ showSaveLibraryPanelModal: false });
  };

  render() {
    const { dashboard, initDone, updatePanelEditorUIState, uiState } = this.props;
    const styles = getStyles(config.theme, this.props);

    if (!initDone) {
      return null;
    }

    return (
      <div className={styles.wrapper} aria-label={selectors.components.PanelEditor.General.content}>
        <PageToolbar title={`${dashboard.title} / Edit Panel`} onGoBack={this.onGoBackToDashboard}>
          {this.renderEditorActions()}
        </PageToolbar>
        <div className={styles.verticalSplitPanesWrapper}>
          <SplitPaneWrapper
            leftPaneComponents={this.renderPanelAndEditor(styles)}
            rightPaneComponents={this.renderOptionsPane()}
            uiState={uiState}
            updateUiState={updatePanelEditorUIState}
            rightPaneVisible={uiState.isPanelOptionsVisible}
          />
        </div>
        {this.state.showSaveLibraryPanelModal && (
          <SaveLibraryPanelModal
            panel={this.props.panel as PanelModelWithLibraryPanel}
            folderId={this.props.dashboard.meta.folderId as number}
            onConfirm={this.onConfirmAndDismissLibarayPanelModel}
            onDiscard={this.onDiscard}
            onDismiss={this.onConfirmAndDismissLibarayPanelModel}
          />
        )}
      </div>
    );
  }
}

export const PanelEditor = connector(PanelEditorUnconnected);

/*
 * Styles
 */
export const getStyles = stylesFactory((theme: GrafanaTheme, props: Props) => {
  const { uiState } = props;
  const paneSpacing = theme.spacing.md;

  return {
    wrapper: css`
      width: 100%;
      height: 100%;
      position: fixed;
      z-index: ${theme.zIndex.sidemenu};
      top: 0;
      left: 0;
      right: 0;
      bottom: 0;
      background: ${theme.colors.dashboardBg};
      display: flex;
      flex-direction: column;
    `,
    verticalSplitPanesWrapper: css`
      display: flex;
      flex-direction: column;
      height: 100%;
      width: 100%;
      position: relative;
    `,
    mainPaneWrapper: css`
      display: flex;
      flex-direction: column;
      height: 100%;
      width: 100%;
      padding-right: ${uiState.isPanelOptionsVisible ? 0 : paneSpacing};
    `,
    variablesWrapper: css`
      label: variablesWrapper;
      display: flex;
      flex-grow: 1;
      flex-wrap: wrap;
    `,
    panelWrapper: css`
      flex: 1 1 0;
      min-height: 0;
      width: 100%;
      padding-left: ${paneSpacing};
    `,
    tabsWrapper: css`
      height: 100%;
      width: 100%;
    `,
    panelToolbar: css`
      display: flex;
      padding: 0 0 ${paneSpacing} ${paneSpacing};
      justify-content: space-between;
      flex-wrap: wrap;
    `,
    toolbarLeft: css`
      padding-left: ${theme.spacing.sm};
    `,
    centeringContainer: css`
      display: flex;
      justify-content: center;
      align-items: center;
      position: relative;
    `,
  };
});

type EditorStyles = ReturnType<typeof getStyles>;<|MERGE_RESOLUTION|>--- conflicted
+++ resolved
@@ -31,7 +31,7 @@
 import { discardPanelChanges, initPanelEditor, updatePanelEditorUIState } from './state/actions';
 
 import { updateTimeZoneForSession } from 'app/features/profile/state/reducers';
-import { toggleTableView } from './state/reducers';
+import { toggleTableView, setPanelSuggestions } from './state/reducers';
 
 import { getPanelEditorTabs } from './state/selectors';
 import { getVariables } from 'app/features/variables/state/selectors';
@@ -55,10 +55,7 @@
 import { PanelEditorTableView } from './PanelEditorTableView';
 import { PanelModelWithLibraryPanel } from 'app/features/library-panels/types';
 import { getPanelStateForModel } from 'app/features/panel/state/selectors';
-<<<<<<< HEAD
 import { VisualizationSuggestions } from './VisualizationSuggestions';
-=======
->>>>>>> d62ca128
 
 interface OwnProps {
   dashboard: DashboardModel;
@@ -78,7 +75,7 @@
     uiState: state.panelEditor.ui,
     tableViewEnabled: state.panelEditor.tableViewEnabled,
     variables: getVariables(state),
-    panelSuggestions: panelState?.suggestions ?? [],
+    panelSuggestions: state.panelEditor.panelSuggestions,
   };
 };
 
@@ -86,6 +83,7 @@
   initPanelEditor,
   discardPanelChanges,
   updatePanelEditorUIState,
+  setPanelSuggestions,
   updateTimeZoneForSession,
   toggleTableView,
   notifyApp,
@@ -224,7 +222,7 @@
   };
 
   renderPanel(styles: EditorStyles, isOnlyPanel: boolean) {
-    const { dashboard, panel, uiState, tableViewEnabled } = this.props;
+    const { dashboard, panel, uiState, tableViewEnabled, setPanelSuggestions, panelSuggestions } = this.props;
 
     return (
       <div className={styles.mainPaneWrapper} key="panel">
@@ -261,6 +259,7 @@
                       width={panelSize.width}
                       height={panelSize.height}
                       skipStateCleanUp={true}
+                      onSuggestVisualizations={setPanelSuggestions}
                     />
                   </div>
                 </div>
@@ -268,27 +267,20 @@
             }}
           </AutoSizer>
         </div>
+        {panelSuggestions.length > 0 && (
+          <div className={styles.suggestionsWrapper}>
+            <VisualizationSuggestions suggestions={panelSuggestions} />
+          </div>
+        )}
       </div>
     );
   }
 
   renderPanelAndEditor(styles: EditorStyles) {
-    const { panel, dashboard, plugin, tab, panelSuggestions } = this.props;
+    const { panel, dashboard, plugin, tab } = this.props;
     const tabs = getPanelEditorTabs(tab, plugin);
-    const isOnlyPanel = tabs.length === 0 && panelSuggestions.length === 0;
+    const isOnlyPanel = tabs.length === 0;
     const panes: React.ReactNode[] = [this.renderPanel(styles, isOnlyPanel)];
-
-    if (panelSuggestions.length > 0) {
-      panes.push(
-        <div
-          className={styles.tabsWrapper}
-          aria-label={selectors.components.PanelEditor.DataPane.content}
-          key="visualization-suggestions"
-        >
-          <VisualizationSuggestions suggestions={panelSuggestions} />
-        </div>
-      );
-    }
 
     if (tabs.length > 0) {
       panes.push(
@@ -547,6 +539,10 @@
       justify-content: center;
       align-items: center;
       position: relative;
+      flex-direction: column;
+    `,
+    suggestionsWrapper: css`
+      height: 50px;
     `,
   };
 });
