import React, { FC, useMemo } from 'react';
import { PanelModel } from '../../state';
import { SelectableValue } from '@grafana/data';
<<<<<<< HEAD
import { Forms, Select, DataLinksInlineEditor } from '@grafana/ui';
=======
import { DataLinksInlineEditor, Forms } from '@grafana/ui';
>>>>>>> 8b68fb32
import { OptionsGroup } from './OptionsGroup';
import { getPanelLinksVariableSuggestions } from '../../../panel/panellinks/link_srv';
import { getVariables } from '../../../variables/state/selectors';

export const GeneralPanelOptions: FC<{
  panel: PanelModel;
  onPanelConfigChange: (configKey: string, value: any) => void;
}> = ({ panel, onPanelConfigChange }) => {
  const linkVariablesSuggestions = useMemo(() => getPanelLinksVariableSuggestions(), []);

  const variableOptions = getVariableOptions();
  const directionOptions = [
    { label: 'Horizontal', value: 'h' },
    { label: 'Vertical', value: 'v' },
  ];

  const maxPerRowOptions = [2, 3, 4, 6, 8, 12].map(value => ({ label: value.toString(), value }));

  return (
    <div>
      <OptionsGroup title="Panel settings">
        <Forms.Field label="Panel title">
          <Forms.Input defaultValue={panel.title} onBlur={e => onPanelConfigChange('title', e.currentTarget.value)} />
        </Forms.Field>
        <Forms.Field label="Description" description="Panel description supports markdown and links.">
          <Forms.TextArea
            defaultValue={panel.description}
            onBlur={e => onPanelConfigChange('description', e.currentTarget.value)}
          />
        </Forms.Field>
        <Forms.Field label="Transparent" description="Display panel without background.">
          <Forms.Switch
            value={panel.transparent}
            onChange={e => onPanelConfigChange('transparent', e.currentTarget.checked)}
          />
        </Forms.Field>
      </OptionsGroup>
      <OptionsGroup title="Panel links">
        <DataLinksInlineEditor
          links={panel.links}
          onChange={links => onPanelConfigChange('links', links)}
          suggestions={linkVariablesSuggestions}
          data={[]}
        />
      </OptionsGroup>
      <OptionsGroup title="Panel repeats">
        <Forms.Field
          label="Repeat by variable"
          description="Repeat this panel for each value in the selected variable.
          This is not visible while in edit mode. You need to go back to dashboard and then update the variable or
          reload the dashboard."
        >
          <Select
            value={panel.repeat}
            onChange={value => onPanelConfigChange('repeat', value.value)}
            options={variableOptions}
          />
        </Forms.Field>
        {panel.repeat && (
          <Forms.Field label="Repeat direction">
            <Forms.RadioButtonGroup
              options={directionOptions}
              value={panel.repeatDirection || 'h'}
              onChange={value => onPanelConfigChange('repeatDirection', value)}
            />
          </Forms.Field>
        )}

        {panel.repeat && panel.repeatDirection === 'h' && (
          <Forms.Field label="Max per row">
            <Select
              options={maxPerRowOptions}
              value={panel.maxPerRow}
              onChange={value => onPanelConfigChange('maxPerRow', value.value)}
            />
          </Forms.Field>
        )}
      </OptionsGroup>
    </div>
  );
};

function getVariableOptions(): Array<SelectableValue<string>> {
  const options = getVariables().map((item: any) => {
    return { label: item.name, value: item.name };
  });

  if (options.length === 0) {
    options.unshift({
      label: 'No template variables found',
      value: null,
    });
  }

  options.unshift({
    label: 'Disable repeating',
    value: null,
  });

  return options;
}<|MERGE_RESOLUTION|>--- conflicted
+++ resolved
@@ -1,11 +1,7 @@
 import React, { FC, useMemo } from 'react';
 import { PanelModel } from '../../state';
 import { SelectableValue } from '@grafana/data';
-<<<<<<< HEAD
 import { Forms, Select, DataLinksInlineEditor } from '@grafana/ui';
-=======
-import { DataLinksInlineEditor, Forms } from '@grafana/ui';
->>>>>>> 8b68fb32
 import { OptionsGroup } from './OptionsGroup';
 import { getPanelLinksVariableSuggestions } from '../../../panel/panellinks/link_srv';
 import { getVariables } from '../../../variables/state/selectors';
