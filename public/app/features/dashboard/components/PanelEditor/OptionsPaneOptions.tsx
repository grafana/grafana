import React, { useMemo, useState } from 'react';
import { GrafanaTheme2, SelectableValue } from '@grafana/data';
import { CustomScrollbar, FilterInput, RadioButtonGroup, useStyles2 } from '@grafana/ui';
import { getPanelFrameCategory } from './getPanelFrameOptions';
import { getVizualizationOptions } from './getVizualizationOptions';
import { css } from '@emotion/css';
import { OptionsPaneCategory } from './OptionsPaneCategory';
import { getFieldOverrideCategories } from './getFieldOverrideElements';
import { OptionsPaneCategoryDescriptor } from './OptionsPaneCategoryDescriptor';
import { OptionSearchEngine } from './state/OptionSearchEngine';
import { AngularPanelOptions } from './AngularPanelOptions';
import { getRecentOptions } from './state/getRecentOptions';
import { isPanelModelLibraryPanel } from '../../../library-panels/guard';
import { getLibraryPanelOptionsCategory } from './getLibraryPanelOptions';
<<<<<<< HEAD
import { useObservable } from 'react-use';
import { PanelOptionsReloadEvent } from 'app/types/events';
import { map } from 'rxjs';
=======
import { OptionPaneRenderProps } from './types';
>>>>>>> 2a4c1b1a

export const OptionsPaneOptions: React.FC<OptionPaneRenderProps> = (props) => {
  const { plugin, dashboard, panel } = props;
  const [searchQuery, setSearchQuery] = useState('');
  const [listMode, setListMode] = useState(OptionFilter.All);
  const styles = useStyles2(getStyles);

  const v = useObservable<number>(dashboard.events.getStream(PanelOptionsReloadEvent).pipe(map((v) => Date.now())));

  const [panelFrameOptions, vizOptions, justOverrides, libraryPanelOptions] = useMemo(
    () => {
      console.log('RELOAD options: ', v);
      return [
        getPanelFrameCategory(props),
        getVizualizationOptions(props),
        getFieldOverrideCategories(props),
        getLibraryPanelOptionsCategory(props),
      ];
    },

    // eslint-disable-next-line react-hooks/exhaustive-deps
<<<<<<< HEAD
    [panel.configRev, props.data, v]
=======
    [panel.configRev, props.data, props.instanceState]
>>>>>>> 2a4c1b1a
  );

  const mainBoxElements: React.ReactNode[] = [];
  const isSearching = searchQuery.length > 0;
  const optionRadioFilters = useMemo(getOptionRadioFilters, []);
  const allOptions = isPanelModelLibraryPanel(panel)
    ? [libraryPanelOptions, panelFrameOptions, ...vizOptions]
    : [panelFrameOptions, ...vizOptions];

  if (isSearching) {
    mainBoxElements.push(renderSearchHits(allOptions, justOverrides, searchQuery));

    // If searching for angular panel, then we need to add notice that results are limited
    if (props.plugin.angularPanelCtrl) {
      mainBoxElements.push(
        <div className={styles.searchNotice} key="Search notice">
          This is an old visualization type that does not support searching all options.
        </div>
      );
    }
  } else {
    switch (listMode) {
      case OptionFilter.All:
        if (isPanelModelLibraryPanel(panel)) {
          // Library Panel options first
          mainBoxElements.push(libraryPanelOptions.render());
        }
        // Panel frame options second
        mainBoxElements.push(panelFrameOptions.render());
        // If angular add those options next
        if (props.plugin.angularPanelCtrl) {
          mainBoxElements.push(
            <AngularPanelOptions plugin={plugin} dashboard={dashboard} panel={panel} key="AngularOptions" />
          );
        }
        // Then add all panel and field defaults
        for (const item of vizOptions) {
          mainBoxElements.push(item.render());
        }

        for (const item of justOverrides) {
          mainBoxElements.push(item.render());
        }
        break;
      case OptionFilter.Overrides:
        for (const override of justOverrides) {
          mainBoxElements.push(override.render());
        }
        break;
      case OptionFilter.Recent:
        mainBoxElements.push(
          <OptionsPaneCategory id="Recent options" title="Recent options" key="Recent options" forceOpen={1}>
            {getRecentOptions(allOptions).map((item) => item.render())}
          </OptionsPaneCategory>
        );
        break;
    }
  }

  // only show radio buttons if we are searching or if the plugin has field config
  const showSearchRadioButtons = !isSearching && !plugin.fieldConfigRegistry.isEmpty();

  return (
    <div className={styles.wrapper}>
      <div className={styles.formBox}>
        <div className={styles.formRow}>
          <FilterInput width={0} value={searchQuery} onChange={setSearchQuery} placeholder={'Search options'} />
        </div>
        {showSearchRadioButtons && (
          <div className={styles.formRow}>
            <RadioButtonGroup options={optionRadioFilters} value={listMode} fullWidth onChange={setListMode} />
          </div>
        )}
      </div>
      <div className={styles.scrollWrapper}>
        <CustomScrollbar autoHeightMin="100%">
          <div className={styles.mainBox}>{mainBoxElements}</div>
        </CustomScrollbar>
      </div>
    </div>
  );
};

function getOptionRadioFilters(): Array<SelectableValue<OptionFilter>> {
  return [
    { label: OptionFilter.All, value: OptionFilter.All },
    { label: OptionFilter.Overrides, value: OptionFilter.Overrides },
  ];
}

export enum OptionFilter {
  All = 'All',
  Overrides = 'Overrides',
  Recent = 'Recent',
}

function renderSearchHits(
  allOptions: OptionsPaneCategoryDescriptor[],
  overrides: OptionsPaneCategoryDescriptor[],
  searchQuery: string
) {
  const engine = new OptionSearchEngine(allOptions, overrides);
  const { optionHits, totalCount, overrideHits } = engine.search(searchQuery);

  return (
    <div key="search results">
      <OptionsPaneCategory
        id="Found options"
        title={`Matched ${optionHits.length}/${totalCount} options`}
        key="Normal options"
        forceOpen={1}
      >
        {optionHits.map((hit) => hit.render(searchQuery))}
      </OptionsPaneCategory>
      {overrideHits.map((override) => override.render(searchQuery))}
    </div>
  );
}

const getStyles = (theme: GrafanaTheme2) => ({
  wrapper: css`
    height: 100%;
    display: flex;
    flex-direction: column;
    flex: 1 1 0;

    .search-fragment-highlight {
      color: ${theme.colors.warning.text};
      background: transparent;
    }
  `,
  searchBox: css`
    display: flex;
    flex-direction: column;
    min-height: 0;
  `,
  formRow: css`
    margin-bottom: ${theme.spacing(1)};
  `,
  formBox: css`
    padding: ${theme.spacing(1)};
    background: ${theme.colors.background.primary};
    border: 1px solid ${theme.components.panel.borderColor};
    border-bottom: none;
  `,
  closeButton: css`
    margin-left: ${theme.spacing(1)};
  `,
  searchHits: css`
    padding: ${theme.spacing(1, 1, 0, 1)};
  `,
  scrollWrapper: css`
    flex-grow: 1;
    min-height: 0;
  `,
  searchNotice: css`
    font-size: ${theme.typography.size.sm};
    color: ${theme.colors.text.secondary};
    padding: ${theme.spacing(1)};
    text-align: center;
  `,
  mainBox: css`
    background: ${theme.colors.background.primary};
    border: 1px solid ${theme.components.panel.borderColor};
    border-top: none;
    flex-grow: 1;
  `,
});<|MERGE_RESOLUTION|>--- conflicted
+++ resolved
@@ -12,13 +12,7 @@
 import { getRecentOptions } from './state/getRecentOptions';
 import { isPanelModelLibraryPanel } from '../../../library-panels/guard';
 import { getLibraryPanelOptionsCategory } from './getLibraryPanelOptions';
-<<<<<<< HEAD
-import { useObservable } from 'react-use';
-import { PanelOptionsReloadEvent } from 'app/types/events';
-import { map } from 'rxjs';
-=======
 import { OptionPaneRenderProps } from './types';
->>>>>>> 2a4c1b1a
 
 export const OptionsPaneOptions: React.FC<OptionPaneRenderProps> = (props) => {
   const { plugin, dashboard, panel } = props;
@@ -26,25 +20,16 @@
   const [listMode, setListMode] = useState(OptionFilter.All);
   const styles = useStyles2(getStyles);
 
-  const v = useObservable<number>(dashboard.events.getStream(PanelOptionsReloadEvent).pipe(map((v) => Date.now())));
-
   const [panelFrameOptions, vizOptions, justOverrides, libraryPanelOptions] = useMemo(
-    () => {
-      console.log('RELOAD options: ', v);
-      return [
-        getPanelFrameCategory(props),
-        getVizualizationOptions(props),
-        getFieldOverrideCategories(props),
-        getLibraryPanelOptionsCategory(props),
-      ];
-    },
+    () => [
+      getPanelFrameCategory(props),
+      getVizualizationOptions(props),
+      getFieldOverrideCategories(props),
+      getLibraryPanelOptionsCategory(props),
+    ],
 
     // eslint-disable-next-line react-hooks/exhaustive-deps
-<<<<<<< HEAD
-    [panel.configRev, props.data, v]
-=======
     [panel.configRev, props.data, props.instanceState]
->>>>>>> 2a4c1b1a
   );
 
   const mainBoxElements: React.ReactNode[] = [];
