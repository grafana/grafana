import React from 'react';

import { SelectableValue } from '@grafana/data';
import { config } from '@grafana/runtime';
import { DataLinksInlineEditor, Input, RadioButtonGroup, Select, Switch, TextArea } from '@grafana/ui';
<<<<<<< HEAD
import { VizPanelManager, VizPanelManagerState } from 'app/features/dashboard-scene/panel-edit/VizPanelManager';
=======
import { VizPanelLinks } from 'app/features/dashboard-scene/scene/PanelLinks';
>>>>>>> ef23148b
import { dashboardSceneGraph } from 'app/features/dashboard-scene/utils/dashboardSceneGraph';
import { getPanelLinksVariableSuggestions } from 'app/features/panel/panellinks/link_srv';

import { GenAIPanelDescriptionButton } from '../GenAI/GenAIPanelDescriptionButton';
import { GenAIPanelTitleButton } from '../GenAI/GenAIPanelTitleButton';
import { RepeatRowSelect, RepeatRowSelect2 } from '../RepeatRowSelect/RepeatRowSelect';

import { OptionsPaneCategoryDescriptor } from './OptionsPaneCategoryDescriptor';
import { OptionsPaneItemDescriptor } from './OptionsPaneItemDescriptor';
import { OptionPaneRenderProps } from './types';

export function getPanelFrameCategory(props: OptionPaneRenderProps): OptionsPaneCategoryDescriptor {
  const { panel, onPanelConfigChange } = props;
  const descriptor = new OptionsPaneCategoryDescriptor({
    title: 'Panel options',
    id: 'Panel options',
    isOpenDefault: true,
  });

  const setPanelTitle = (title: string) => {
    const input = document.getElementById('PanelFrameTitle');
    if (input instanceof HTMLInputElement) {
      input.value = title;
      onPanelConfigChange('title', title);
    }
  };

  const setPanelDescription = (description: string) => {
    const input = document.getElementById('description-text-area');
    if (input instanceof HTMLTextAreaElement) {
      input.value = description;
      onPanelConfigChange('description', description);
    }
  };

  return descriptor
    .addItem(
      new OptionsPaneItemDescriptor({
        title: 'Title',
        value: panel.title,
        popularRank: 1,
        render: function renderTitle() {
          return (
            <Input
              id="PanelFrameTitle"
              defaultValue={panel.title}
              onBlur={(e) => onPanelConfigChange('title', e.currentTarget.value)}
            />
          );
        },
        addon: config.featureToggles.dashgpt && <GenAIPanelTitleButton onGenerate={setPanelTitle} panel={panel} />,
      })
    )
    .addItem(
      new OptionsPaneItemDescriptor({
        title: 'Description',
        description: panel.description,
        value: panel.description,
        render: function renderDescription() {
          return (
            <TextArea
              id="description-text-area"
              defaultValue={panel.description}
              onBlur={(e) => onPanelConfigChange('description', e.currentTarget.value)}
            />
          );
        },
        addon: config.featureToggles.dashgpt && (
          <GenAIPanelDescriptionButton onGenerate={setPanelDescription} panel={panel} />
        ),
      })
    )
    .addItem(
      new OptionsPaneItemDescriptor({
        title: 'Transparent background',
        render: function renderTransparent() {
          return (
            <Switch
              value={panel.transparent}
              id="transparent-background"
              onChange={(e) => onPanelConfigChange('transparent', e.currentTarget.checked)}
            />
          );
        },
      })
    )
    .addCategory(
      new OptionsPaneCategoryDescriptor({
        title: 'Panel links',
        id: 'Panel links',
        isOpenDefault: false,
        itemsCount: panel.links?.length,
      }).addItem(
        new OptionsPaneItemDescriptor({
          title: 'Panel links',
          render: function renderLinks() {
            return (
              <DataLinksInlineEditor
                links={panel.links}
                onChange={(links) => onPanelConfigChange('links', links)}
                getSuggestions={getPanelLinksVariableSuggestions}
                data={[]}
              />
            );
          },
        })
      )
    )
    .addCategory(
      new OptionsPaneCategoryDescriptor({
        title: 'Repeat options',
        id: 'Repeat options',
        isOpenDefault: false,
      })
        .addItem(
          new OptionsPaneItemDescriptor({
            title: 'Repeat by variable',
            description:
              'Repeat this panel for each value in the selected variable. This is not visible while in edit mode. You need to go back to dashboard and then update the variable or reload the dashboard.',
            render: function renderRepeatOptions() {
              return (
                <RepeatRowSelect
                  id="repeat-by-variable-select"
                  repeat={panel.repeat}
                  onChange={(value?: string) => {
                    onPanelConfigChange('repeat', value);
                  }}
                />
              );
            },
          })
        )
        .addItem(
          new OptionsPaneItemDescriptor({
            title: 'Repeat direction',
            showIf: () => !!panel.repeat,
            render: function renderRepeatOptions() {
              const directionOptions = [
                { label: 'Horizontal', value: 'h' },
                { label: 'Vertical', value: 'v' },
              ];

              return (
                <RadioButtonGroup
                  options={directionOptions}
                  value={panel.repeatDirection || 'h'}
                  onChange={(value) => onPanelConfigChange('repeatDirection', value)}
                />
              );
            },
          })
        )
        .addItem(
          new OptionsPaneItemDescriptor({
            title: 'Max per row',
            showIf: () => Boolean(panel.repeat && panel.repeatDirection === 'h'),
            render: function renderOption() {
              const maxPerRowOptions = [2, 3, 4, 6, 8, 12].map((value) => ({ label: value.toString(), value }));
              return (
                <Select
                  options={maxPerRowOptions}
                  value={panel.maxPerRow}
                  onChange={(value) => onPanelConfigChange('maxPerRow', value.value)}
                />
              );
            },
          })
        )
    );
}

export function getPanelFrameCategory2(panelManager: VizPanelManager): OptionsPaneCategoryDescriptor {
  const { panel } = panelManager.state;
  const descriptor = new OptionsPaneCategoryDescriptor({
    title: 'Panel options',
    id: 'Panel options',
    isOpenDefault: true,
  });

  const panelLinksObject = dashboardSceneGraph.getPanelLinks(panel);
  const links = panelLinksObject.state.rawLinks;

  return descriptor
    .addItem(
      new OptionsPaneItemDescriptor({
        title: 'Title',
        value: panel.state.title,
        popularRank: 1,
        render: function renderTitle() {
          return (
            <Input
              id="PanelFrameTitle"
              defaultValue={panel.state.title}
              onBlur={(e) => panel.setState({ title: e.currentTarget.value })}
            />
          );
        },
        // addon: config.featureToggles.dashgpt && <GenAIPanelTitleButton onGenerate={setPanelTitle} panel={panel} />,
      })
    )
    .addItem(
      new OptionsPaneItemDescriptor({
        title: 'Description',
        description: panel.state.description,
        value: panel.state.description,
        render: function renderDescription() {
          return (
            <TextArea
              id="description-text-area"
              defaultValue={panel.state.description}
              onBlur={(e) => panel.setState({ description: e.currentTarget.value })}
            />
          );
        },
        // addon: config.featureToggles.dashgpt && (
        //   <GenAIPanelDescriptionButton onGenerate={setPanelDescription} panel={panel} />
        // ),
      })
    )
    .addItem(
      new OptionsPaneItemDescriptor({
        title: 'Transparent background',
        render: function renderTransparent() {
          return (
            <Switch
              value={panel.state.displayMode === 'transparent'}
              id="transparent-background"
              onChange={() => {
                panel.setState({
                  displayMode: panel.state.displayMode === 'transparent' ? 'default' : 'transparent',
                });
              }}
            />
          );
        },
      })
    )
    .addCategory(
      new OptionsPaneCategoryDescriptor({
        title: 'Panel links',
        id: 'Panel links',
        isOpenDefault: false,
        itemsCount: links?.length,
      }).addItem(
        new OptionsPaneItemDescriptor({
          title: 'Panel links',
          render: () => <ScenePanelLinksEditor panelLinks={panelLinksObject} />,
        })
      )
    )
    .addCategory(
      new OptionsPaneCategoryDescriptor({
        title: 'Repeat options',
        id: 'Repeat options',
        isOpenDefault: false,
      })
        .addItem(
          new OptionsPaneItemDescriptor({
            title: 'Repeat by variable',
            description:
              'Repeat this panel for each value in the selected variable. This is not visible while in edit mode. You need to go back to dashboard and then update the variable or reload the dashboard.',
            render: function renderRepeatOptions() {
              return (
                <RepeatRowSelect2
                  id="repeat-by-variable-select"
                  panelManager={panelManager}
                  onChange={(value?: string) => {
                    const stateUpdate: Partial<VizPanelManagerState> = { repeat: value };
                    if (value && !panelManager.state.repeatDirection) {
                      stateUpdate.repeatDirection = 'h';
                    }
                    panelManager.setState(stateUpdate);
                  }}
                />
              );
            },
          })
        )
        .addItem(
          new OptionsPaneItemDescriptor({
            title: 'Repeat direction',
            showIf: () => !!panelManager.state.repeat,
            render: function renderRepeatOptions() {
              const directionOptions: Array<SelectableValue<'h' | 'v'>> = [
                { label: 'Horizontal', value: 'h' },
                { label: 'Vertical', value: 'v' },
              ];

<<<<<<< HEAD
              return (
                <RadioButtonGroup
                  options={directionOptions}
                  value={panelManager.state.repeatDirection ?? 'h'}
                  onChange={(value) => panelManager.setState({ repeatDirection: value })}
                />
              );
            },
          })
        )
        .addItem(
          new OptionsPaneItemDescriptor({
            title: 'Max per row',
            showIf: () => Boolean(panelManager.state.repeat && panelManager.state.repeatDirection === 'h'),
            render: function renderOption() {
              const maxPerRowOptions = [2, 3, 4, 6, 8, 12].map((value) => ({ label: value.toString(), value }));
              return (
                <Select
                  options={maxPerRowOptions}
                  value={panelManager.state.maxPerRow}
                  onChange={(value) => panelManager.setState({ maxPerRow: value.value })}
                />
              );
            },
          })
        )
    );
=======
  //           return (
  //             <RadioButtonGroup
  //               options={directionOptions}
  //               value={panel.repeatDirection || 'h'}
  //               onChange={(value) => onPanelConfigChange('repeatDirection', value)}
  //             />
  //           );
  //         },
  //       })
  //     )
  //     .addItem(
  //       new OptionsPaneItemDescriptor({
  //         title: 'Max per row',
  //         showIf: () => Boolean(panel.repeat && panel.repeatDirection === 'h'),
  //         render: function renderOption() {
  //           const maxPerRowOptions = [2, 3, 4, 6, 8, 12].map((value) => ({ label: value.toString(), value }));
  //           return (
  //             <Select
  //               options={maxPerRowOptions}
  //               value={panel.maxPerRow}
  //               onChange={(value) => onPanelConfigChange('maxPerRow', value.value)}
  //             />
  //           );
  //         },
  //       })
  //     )
  // );
}

interface ScenePanelLinksEditorProps {
  panelLinks: VizPanelLinks;
}

function ScenePanelLinksEditor({ panelLinks }: ScenePanelLinksEditorProps) {
  const { rawLinks: links } = panelLinks.useState();

  return (
    <DataLinksInlineEditor
      links={links}
      onChange={(links) => panelLinks.setState({ rawLinks: links })}
      getSuggestions={getPanelLinksVariableSuggestions}
      data={[]}
    />
  );
>>>>>>> ef23148b
}<|MERGE_RESOLUTION|>--- conflicted
+++ resolved
@@ -3,11 +3,8 @@
 import { SelectableValue } from '@grafana/data';
 import { config } from '@grafana/runtime';
 import { DataLinksInlineEditor, Input, RadioButtonGroup, Select, Switch, TextArea } from '@grafana/ui';
-<<<<<<< HEAD
 import { VizPanelManager, VizPanelManagerState } from 'app/features/dashboard-scene/panel-edit/VizPanelManager';
-=======
 import { VizPanelLinks } from 'app/features/dashboard-scene/scene/PanelLinks';
->>>>>>> ef23148b
 import { dashboardSceneGraph } from 'app/features/dashboard-scene/utils/dashboardSceneGraph';
 import { getPanelLinksVariableSuggestions } from 'app/features/panel/panellinks/link_srv';
 
@@ -296,7 +293,6 @@
                 { label: 'Vertical', value: 'v' },
               ];
 
-<<<<<<< HEAD
               return (
                 <RadioButtonGroup
                   options={directionOptions}
@@ -324,34 +320,6 @@
           })
         )
     );
-=======
-  //           return (
-  //             <RadioButtonGroup
-  //               options={directionOptions}
-  //               value={panel.repeatDirection || 'h'}
-  //               onChange={(value) => onPanelConfigChange('repeatDirection', value)}
-  //             />
-  //           );
-  //         },
-  //       })
-  //     )
-  //     .addItem(
-  //       new OptionsPaneItemDescriptor({
-  //         title: 'Max per row',
-  //         showIf: () => Boolean(panel.repeat && panel.repeatDirection === 'h'),
-  //         render: function renderOption() {
-  //           const maxPerRowOptions = [2, 3, 4, 6, 8, 12].map((value) => ({ label: value.toString(), value }));
-  //           return (
-  //             <Select
-  //               options={maxPerRowOptions}
-  //               value={panel.maxPerRow}
-  //               onChange={(value) => onPanelConfigChange('maxPerRow', value.value)}
-  //             />
-  //           );
-  //         },
-  //       })
-  //     )
-  // );
 }
 
 interface ScenePanelLinksEditorProps {
@@ -369,5 +337,4 @@
       data={[]}
     />
   );
->>>>>>> ef23148b
 }