.add-panel-widget-container {
  height: 100%;
}

.add-panel-widget {
  height: 100%;
}

.add-panel-widget__header {
  top: 0;
  position: absolute;
  padding: 0 15px;
  display: flex;
  align-items: center;
  width: 100%;
  cursor: move;
  background: $page-header-bg;
  box-shadow: $page-header-shadow;
  border-bottom: 1px solid $page-header-border-color;

  .gicon {
    font-size: 30px;
    margin-right: $space-md;
  }

  &:hover {
    transition: background-color 0.1s ease-in-out;
    background-color: $panel-header-hover-bg;
  }
}

.add-panel-widget__title {
  font-size: $font-size-md;
  font-weight: $font-weight-semi-bold;
<<<<<<< HEAD
  margin-right: $spacer * 2;
=======
  margin-right: $space-xl;
>>>>>>> fef1733b
}

.add-panel-widget__link {
  margin: 0 $space-sm;
  width: 154px;
}

.add-panel-widget__icon {
  margin-bottom: $space-sm;

  .gicon {
    color: white;
    height: 44px;
    width: 53px;
    position: relative;
    left: 5px;
  }
}

.add-panel-widget__close {
  margin-left: auto;
  background-color: transparent;
  border: 0;
  font-size: 16px;
  margin-right: -10px;
}

.add-panel-widget__create {
  display: inherit;
  margin-bottom: $space-lg;
  // this is to have the big button appear centered
  margin-top: 55px;
}

.add-panel-widget__actions {
  display: inherit;
}

.add-panel-widget__action {
  margin: 0 $space-xs;
}

.add-panel-widget__btn-container {
  height: 100%;
  display: flex;
  justify-content: center;
  align-items: center;
  flex-direction: column;
}<|MERGE_RESOLUTION|>--- conflicted
+++ resolved
@@ -32,11 +32,7 @@
 .add-panel-widget__title {
   font-size: $font-size-md;
   font-weight: $font-weight-semi-bold;
-<<<<<<< HEAD
-  margin-right: $spacer * 2;
-=======
   margin-right: $space-xl;
->>>>>>> fef1733b
 }
 
 .add-panel-widget__link {
