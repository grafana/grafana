--- conflicted
+++ resolved
@@ -1,9 +1,5 @@
 import React from 'react';
-<<<<<<< HEAD
-import { Button, Forms, HorizontalGroup, Input } from '@grafana/ui';
-=======
 import { Button, Forms, HorizontalGroup, Input, Switch } from '@grafana/ui';
->>>>>>> 61a2a713
 import { DashboardModel, PanelModel } from 'app/features/dashboard/state';
 import { FolderPicker } from 'app/core/components/Select/FolderPicker';
 import { SaveDashboardFormProps } from '../types';
