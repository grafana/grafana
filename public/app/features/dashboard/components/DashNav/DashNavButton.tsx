// Libraries
import React, { FunctionComponent } from 'react';
// Components
import { Tooltip, Icon, IconName, IconType } from '@grafana/ui';
import { e2e } from '@grafana/e2e';

interface Props {
<<<<<<< HEAD
  icon: IconName;
=======
  icon?: IconName;
>>>>>>> 2d48bb89
  tooltip: string;
  classSuffix?: string;
  onClick?: () => void;
  href?: string;
<<<<<<< HEAD
  iconType?: IconType;
}

export const DashNavButton: FunctionComponent<Props> = ({ icon, iconType, tooltip, classSuffix, onClick, href }) => {
=======
  children?: React.ReactNode;
  iconType?: IconType;
}

export const DashNavButton: FunctionComponent<Props> = ({
  icon,
  iconType,
  tooltip,
  classSuffix,
  onClick,
  href,
  children,
}) => {
>>>>>>> 2d48bb89
  if (onClick) {
    return (
      <Tooltip content={tooltip} placement="bottom">
        <button
          className={`btn navbar-button navbar-button--${classSuffix}`}
          onClick={onClick}
          aria-label={e2e.pages.Dashboard.Toolbar.selectors.toolbarItems(tooltip)}
        >
<<<<<<< HEAD
          <Icon name={icon} type={iconType} />
=======
          {icon && <Icon name={icon} type={iconType} />}
          {children}
>>>>>>> 2d48bb89
        </button>
      </Tooltip>
    );
  }

  return (
    <Tooltip content={tooltip} placement="bottom">
      <a className={`btn navbar-button navbar-button--${classSuffix}`} href={href}>
<<<<<<< HEAD
        <Icon name={icon} type={iconType} />
=======
        {icon && <Icon name={icon} type={iconType} />}
        {children}
>>>>>>> 2d48bb89
      </a>
    </Tooltip>
  );
};<|MERGE_RESOLUTION|>--- conflicted
+++ resolved
@@ -5,21 +5,11 @@
 import { e2e } from '@grafana/e2e';
 
 interface Props {
-<<<<<<< HEAD
-  icon: IconName;
-=======
   icon?: IconName;
->>>>>>> 2d48bb89
   tooltip: string;
   classSuffix?: string;
   onClick?: () => void;
   href?: string;
-<<<<<<< HEAD
-  iconType?: IconType;
-}
-
-export const DashNavButton: FunctionComponent<Props> = ({ icon, iconType, tooltip, classSuffix, onClick, href }) => {
-=======
   children?: React.ReactNode;
   iconType?: IconType;
 }
@@ -33,7 +23,6 @@
   href,
   children,
 }) => {
->>>>>>> 2d48bb89
   if (onClick) {
     return (
       <Tooltip content={tooltip} placement="bottom">
@@ -42,12 +31,8 @@
           onClick={onClick}
           aria-label={e2e.pages.Dashboard.Toolbar.selectors.toolbarItems(tooltip)}
         >
-<<<<<<< HEAD
-          <Icon name={icon} type={iconType} />
-=======
           {icon && <Icon name={icon} type={iconType} />}
           {children}
->>>>>>> 2d48bb89
         </button>
       </Tooltip>
     );
@@ -56,12 +41,8 @@
   return (
     <Tooltip content={tooltip} placement="bottom">
       <a className={`btn navbar-button navbar-button--${classSuffix}`} href={href}>
-<<<<<<< HEAD
-        <Icon name={icon} type={iconType} />
-=======
         {icon && <Icon name={icon} type={iconType} />}
         {children}
->>>>>>> 2d48bb89
       </a>
     </Tooltip>
   );
