--- conflicted
+++ resolved
@@ -2,14 +2,9 @@
 import React, { FunctionComponent } from 'react';
 import { css } from 'emotion';
 // Components
-<<<<<<< HEAD
 import { Tooltip, Icon, IconName, IconType, IconSize, IconButton, useTheme, stylesFactory } from '@grafana/ui';
-import { e2e } from '@grafana/e2e';
+import { selectors } from '@grafana/e2e-selectors';
 import { GrafanaTheme } from '@grafana/data';
-=======
-import { Icon, IconName, IconSize, IconType, Tooltip } from '@grafana/ui';
-import { selectors } from '@grafana/e2e-selectors';
->>>>>>> d0e23af2
 
 interface Props {
   icon?: IconName;
