--- conflicted
+++ resolved
@@ -8,11 +8,8 @@
 // Components
 import { DashNavButton } from './DashNavButton';
 import { DashNavTimeControls } from './DashNavTimeControls';
-<<<<<<< HEAD
 import { Tooltip, ModalsController } from '@grafana/ui';
-=======
 import { BackButton } from 'app/core/components/BackButton/BackButton';
->>>>>>> 7f86f2d4
 // State
 import { updateLocation } from 'app/core/actions';
 // Types
