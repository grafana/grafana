--- conflicted
+++ resolved
@@ -1,14 +1,13 @@
 // Libaries
 import React, { PureComponent, FC, ReactNode } from 'react';
 import { connect } from 'react-redux';
-import { css } from 'emotion';
 // Utils & Services
 import { appEvents } from 'app/core/app_events';
 import { PlaylistSrv } from 'app/features/playlist/playlist_srv';
 // Components
 import { DashNavButton } from './DashNavButton';
 import { DashNavTimeControls } from './DashNavTimeControls';
-import { Icon, ModalsController } from '@grafana/ui';
+import { ModalsController } from '@grafana/ui';
 import { textUtil } from '@grafana/data';
 import { BackButton } from 'app/core/components/BackButton/BackButton';
 // State
@@ -16,7 +15,6 @@
 // Types
 import { DashboardModel } from '../../state';
 import { CoreEvents, StoreState } from 'app/types';
-import { ShareModal } from 'app/features/dashboard/components/ShareModal';
 import { SaveDashboardModalProxy } from 'app/features/dashboard/components/SaveDashboard/SaveDashboardModalProxy';
 
 export interface OwnProps {
@@ -114,88 +112,9 @@
     });
   }
 
-<<<<<<< HEAD
   renderDashboardTitleSearchButton() {
     return (
       <>
-=======
-  renderLeftActionsButton() {
-    const { dashboard } = this.props;
-    const { canStar, canShare, isStarred } = dashboard.meta;
-
-    const buttons: ReactNode[] = [];
-    if (canStar) {
-      buttons.push(
-        <DashNavButton
-          tooltip="Mark as favorite"
-          classSuffix="star"
-          icon={isStarred ? 'favorite' : 'star'}
-          iconType={isStarred ? 'mono' : 'default'}
-          iconSize="lg"
-          noBorder={true}
-          onClick={this.onStarDashboard}
-          key="button-star"
-        />
-      );
-    }
-
-    if (canShare) {
-      buttons.push(
-        <ModalsController key="button-share">
-          {({ showModal, hideModal }) => (
-            <DashNavButton
-              tooltip="Share dashboard"
-              classSuffix="share"
-              icon="share-alt"
-              iconSize="lg"
-              noBorder={true}
-              onClick={() => {
-                showModal(ShareModal, {
-                  dashboard,
-                  onDismiss: hideModal,
-                });
-              }}
-            />
-          )}
-        </ModalsController>
-      );
-    }
-
-    this.addCustomContent(customLeftActions, buttons);
-    return buttons;
-  }
-
-  renderDashboardTitleSearchButton() {
-    const { dashboard, isFullscreen } = this.props;
-
-    const folderSymbol = css`
-      margin-right: 0 4px;
-    `;
-    const mainIconClassName = css`
-      margin-right: 8px;
-      margin-bottom: 3px;
-    `;
-
-    const folderTitle = dashboard.meta.folderTitle;
-    const haveFolder = dashboard.meta.folderId > 0;
-
-    return (
-      <>
-        <div>
-          <div className="navbar-page-btn">
-            {!isFullscreen && <Icon name="apps" size="lg" className={mainIconClassName} />}
-            {haveFolder && (
-              <>
-                <a className="navbar-page-btn__folder" onClick={this.onFolderNameClick}>
-                  {folderTitle} <span className={folderSymbol}>/</span>
-                </a>
-              </>
-            )}
-            <span>{dashboard.title}</span>
-          </div>
-        </div>
-        <div className="navbar-buttons navbar-buttons--actions">{this.renderLeftActionsButton()}</div>
->>>>>>> 773dbb79
         <div className="navbar__spacer" />
       </>
     );
@@ -209,10 +128,6 @@
     );
   }
 
-<<<<<<< HEAD
-  render() {
-    const { dashboard, location, $injector } = this.props;
-=======
   renderRightActionsButton() {
     const { dashboard, onAddPanel } = this.props;
     const { canSave, showSettings } = dashboard.meta;
@@ -282,7 +197,6 @@
   render() {
     const { dashboard, location, isFullscreen } = this.props;
 
->>>>>>> 773dbb79
     return (
       <div className="navbar">
         {isFullscreen && this.renderBackButton()}
@@ -311,15 +225,8 @@
           </div>
         )}
 
-<<<<<<< HEAD
-=======
         <div className="navbar-buttons navbar-buttons--actions">{this.renderRightActionsButton()}</div>
 
-        <div className="navbar-buttons navbar-buttons--tv">
-          <DashNavButton tooltip="Cycle view mode" classSuffix="tv" icon="monitor" onClick={this.onToggleTVMode} />
-        </div>
-
->>>>>>> 773dbb79
         {!dashboard.timepicker.hidden && (
           <div className="navbar-buttons">
             <DashNavTimeControls dashboard={dashboard} location={location} updateLocation={updateLocation} />
