import React, { FC, ReactNode } from 'react';
import { connect, ConnectedProps } from 'react-redux';
import { useLocation } from 'react-router-dom';

import { locationUtil, textUtil } from '@grafana/data';
import { locationService } from '@grafana/runtime';
import { ButtonGroup, ModalsController, ToolbarButton, PageToolbar, useForceUpdate } from '@grafana/ui';
<<<<<<< HEAD
import { TopNavUpdate } from 'app/core/components/TopNav/TopNavUpdate';
=======
import { AppChromeUpdate } from 'app/core/components/AppChrome/AppChromeUpdate';
>>>>>>> a6b10908
import config from 'app/core/config';
import { toggleKioskMode } from 'app/core/navigation/kiosk';
import { DashboardCommentsModal } from 'app/features/dashboard/components/DashboardComments/DashboardCommentsModal';
import { SaveDashboardDrawer } from 'app/features/dashboard/components/SaveDashboard/SaveDashboardDrawer';
import { ShareModal } from 'app/features/dashboard/components/ShareModal';
import { playlistSrv } from 'app/features/playlist/PlaylistSrv';
import { updateTimeZoneForSession } from 'app/features/profile/state/reducers';
import { KioskMode } from 'app/types';

import { setStarred } from '../../../../core/reducers/navBarTree';
import { getDashboardSrv } from '../../services/DashboardSrv';
import { DashboardModel } from '../../state';

import { DashNavButton } from './DashNavButton';
import { DashNavTimeControls } from './DashNavTimeControls';

const mapDispatchToProps = {
  setStarred,
  updateTimeZoneForSession,
};

const connector = connect(null, mapDispatchToProps);

export interface OwnProps {
  dashboard: DashboardModel;
  isFullscreen: boolean;
  kioskMode: KioskMode;
  hideTimePicker: boolean;
  folderTitle?: string;
  title: string;
  onAddPanel: () => void;
}

interface DashNavButtonModel {
  show: (props: Props) => boolean;
  component: FC<Partial<Props>>;
  index?: number | 'end';
}

const customLeftActions: DashNavButtonModel[] = [];
const customRightActions: DashNavButtonModel[] = [];

export function addCustomLeftAction(content: DashNavButtonModel) {
  customLeftActions.push(content);
}

export function addCustomRightAction(content: DashNavButtonModel) {
  customRightActions.push(content);
}

type Props = OwnProps & ConnectedProps<typeof connector>;

export const DashNav = React.memo<Props>((props) => {
  const forceUpdate = useForceUpdate();

  const onStarDashboard = () => {
    const dashboardSrv = getDashboardSrv();
    const { dashboard, setStarred } = props;

    dashboardSrv.starDashboard(dashboard.id, dashboard.meta.isStarred).then((newState: any) => {
      setStarred({ id: dashboard.uid, title: dashboard.title, url: dashboard.meta.url ?? '', isStarred: newState });
      dashboard.meta.isStarred = newState;
      forceUpdate();
    });
  };

  const onClose = () => {
    locationService.partial({ viewPanel: null });
  };

  const onToggleTVMode = () => {
    toggleKioskMode();
  };

  const onOpenSettings = () => {
    locationService.partial({ editview: 'settings' });
  };

  const onPlaylistPrev = () => {
    playlistSrv.prev();
  };

  const onPlaylistNext = () => {
    playlistSrv.next();
  };

  const onPlaylistStop = () => {
    playlistSrv.stop();
    forceUpdate();
  };

  const addCustomContent = (actions: DashNavButtonModel[], buttons: ReactNode[]) => {
    actions.map((action, index) => {
      const Component = action.component;
      const element = <Component {...props} key={`button-custom-${index}`} />;
      typeof action.index === 'number' ? buttons.splice(action.index, 0, element) : buttons.push(element);
    });
  };

  const isPlaylistRunning = () => {
    return playlistSrv.isPlaying;
  };

  const renderLeftActionsButton = () => {
    const { dashboard, kioskMode } = props;
    const { canStar, canShare, isStarred } = dashboard.meta;
    const buttons: ReactNode[] = [];

    if (kioskMode !== KioskMode.Off || isPlaylistRunning()) {
      return [];
    }

    if (canStar) {
      let desc = isStarred ? 'Unmark as favorite' : 'Mark as favorite';
      buttons.push(
        <DashNavButton
          tooltip={desc}
          icon={isStarred ? 'favorite' : 'star'}
          iconType={isStarred ? 'mono' : 'default'}
          iconSize="lg"
          onClick={onStarDashboard}
          key="button-star"
        />
      );
    }

    if (canShare) {
      let desc = 'Share dashboard or panel';
      buttons.push(
        <ModalsController key="button-share">
          {({ showModal, hideModal }) => (
            <DashNavButton
              tooltip={desc}
              icon="share-alt"
              iconSize="lg"
              onClick={() => {
                showModal(ShareModal, {
                  dashboard,
                  onDismiss: hideModal,
                });
              }}
            />
          )}
        </ModalsController>
      );
    }

    if (dashboard.uid && config.featureToggles.dashboardComments) {
      buttons.push(
        <ModalsController key="button-dashboard-comments">
          {({ showModal, hideModal }) => (
            <DashNavButton
              tooltip="Show dashboard comments"
              icon="comment-alt-message"
              iconSize="lg"
              onClick={() => {
                showModal(DashboardCommentsModal, {
                  dashboard,
                  onDismiss: hideModal,
                });
              }}
            />
          )}
        </ModalsController>
      );
    }

    addCustomContent(customLeftActions, buttons);
    return buttons;
  };

  const renderPlaylistControls = () => {
    return (
      <ButtonGroup key="playlist-buttons">
        <ToolbarButton tooltip="Go to previous dashboard" icon="backward" onClick={onPlaylistPrev} narrow />
        <ToolbarButton onClick={onPlaylistStop}>Stop playlist</ToolbarButton>
        <ToolbarButton tooltip="Go to next dashboard" icon="forward" onClick={onPlaylistNext} narrow />
      </ButtonGroup>
    );
  };

  const renderTimeControls = () => {
    const { dashboard, updateTimeZoneForSession, hideTimePicker } = props;

    if (hideTimePicker) {
      return null;
    }

    return (
      <DashNavTimeControls dashboard={dashboard} onChangeTimeZone={updateTimeZoneForSession} key="time-controls" />
    );
  };

  const renderRightActionsButton = () => {
    const { dashboard, onAddPanel, isFullscreen, kioskMode } = props;
    const { canSave, canEdit, showSettings } = dashboard.meta;
    const { snapshot } = dashboard;
    const snapshotUrl = snapshot && snapshot.originalUrl;
    const buttons: ReactNode[] = [];
    const tvButton = (
      <ToolbarButton tooltip="Cycle view mode" icon="monitor" onClick={onToggleTVMode} key="tv-button" />
    );

    if (isPlaylistRunning()) {
      return [renderPlaylistControls(), renderTimeControls()];
    }

    if (kioskMode === KioskMode.TV) {
      return [renderTimeControls(), tvButton];
    }

    if (canEdit && !isFullscreen) {
      buttons.push(<ToolbarButton tooltip="Add panel" icon="panel-add" onClick={onAddPanel} key="button-panel-add" />);
    }

    if (canSave && !isFullscreen) {
      buttons.push(
        <ModalsController key="button-save">
          {({ showModal, hideModal }) => (
            <ToolbarButton
              tooltip="Save dashboard"
              icon="save"
              onClick={() => {
                showModal(SaveDashboardDrawer, {
                  dashboard,
                  onDismiss: hideModal,
                });
              }}
            />
          )}
        </ModalsController>
      );
    }

    if (snapshotUrl) {
      buttons.push(
        <ToolbarButton
          tooltip="Open original dashboard"
          onClick={() => gotoSnapshotOrigin(snapshotUrl)}
          icon="link"
          key="button-snapshot"
        />
      );
    }

    if (showSettings) {
      buttons.push(
        <ToolbarButton tooltip="Dashboard settings" icon="cog" onClick={onOpenSettings} key="button-settings" />
      );
    }

    addCustomContent(customRightActions, buttons);

    buttons.push(renderTimeControls());
    buttons.push(tvButton);
    return buttons;
  };

  const gotoSnapshotOrigin = (snapshotUrl: string) => {
    window.location.href = textUtil.sanitizeUrl(snapshotUrl);
  };

  const { isFullscreen, title, folderTitle } = props;
  // this ensures the component rerenders when the location changes
  const location = useLocation();
  const titleHref = locationUtil.getUrlForPartial(location, { search: 'open' });
  const parentHref = locationUtil.getUrlForPartial(location, { search: 'open', folder: 'current' });
  const onGoBack = isFullscreen ? onClose : undefined;

  if (config.featureToggles.topnav) {
    return (
<<<<<<< HEAD
      <TopNavUpdate
        subNav={{ text: title }}
=======
      <AppChromeUpdate
        pageNav={{ text: title }}
>>>>>>> a6b10908
        actions={<ToolbarButton onClick={onOpenSettings} icon="cog"></ToolbarButton>}
      />
    );
  }

  return (
    <PageToolbar
      pageIcon={isFullscreen ? undefined : 'apps'}
      title={title}
      parent={folderTitle}
      titleHref={titleHref}
      parentHref={parentHref}
      onGoBack={onGoBack}
      leftItems={renderLeftActionsButton()}
    >
      {renderRightActionsButton()}
    </PageToolbar>
  );
});

DashNav.displayName = 'DashNav';

export default connector(DashNav);<|MERGE_RESOLUTION|>--- conflicted
+++ resolved
@@ -5,11 +5,7 @@
 import { locationUtil, textUtil } from '@grafana/data';
 import { locationService } from '@grafana/runtime';
 import { ButtonGroup, ModalsController, ToolbarButton, PageToolbar, useForceUpdate } from '@grafana/ui';
-<<<<<<< HEAD
-import { TopNavUpdate } from 'app/core/components/TopNav/TopNavUpdate';
-=======
 import { AppChromeUpdate } from 'app/core/components/AppChrome/AppChromeUpdate';
->>>>>>> a6b10908
 import config from 'app/core/config';
 import { toggleKioskMode } from 'app/core/navigation/kiosk';
 import { DashboardCommentsModal } from 'app/features/dashboard/components/DashboardComments/DashboardCommentsModal';
@@ -281,13 +277,8 @@
 
   if (config.featureToggles.topnav) {
     return (
-<<<<<<< HEAD
-      <TopNavUpdate
-        subNav={{ text: title }}
-=======
       <AppChromeUpdate
         pageNav={{ text: title }}
->>>>>>> a6b10908
         actions={<ToolbarButton onClick={onOpenSettings} icon="cog"></ToolbarButton>}
       />
     );
