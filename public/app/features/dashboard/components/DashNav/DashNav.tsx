--- conflicted
+++ resolved
@@ -3,10 +3,6 @@
 import { connect } from 'react-redux';
 
 // Utils & Services
-<<<<<<< HEAD
-=======
-import { AngularComponent, getAngularLoader } from '@grafana/runtime';
->>>>>>> 8ef961bb
 import { appEvents } from 'app/core/app_events';
 import { PlaylistSrv } from 'app/features/playlist/playlist_srv';
 
@@ -46,34 +42,6 @@
     this.playlistSrv = this.props.$injector.get('playlistSrv');
   }
 
-<<<<<<< HEAD
-  onOpenSearch = () => {
-    const { dashboard } = this.props;
-    const haveFolder = dashboard.meta.folderId > 0;
-    appEvents.emit(
-      'show-dash-search',
-      haveFolder
-        ? {
-            query: 'folder:current',
-          }
-        : null
-    );
-=======
-  componentDidMount() {
-    const loader = getAngularLoader();
-    const template =
-      '<gf-time-picker class="gf-timepicker-nav" dashboard="dashboard" ng-if="!dashboard.timepicker.hidden" />';
-    const scopeProps = { dashboard: this.props.dashboard };
-
-    this.timepickerCmp = loader.load(this.timePickerEl, scopeProps, template);
-  }
-
-  componentWillUnmount() {
-    if (this.timepickerCmp) {
-      this.timepickerCmp.destroy();
-    }
-  }
-
   onDahboardNameClick = () => {
     appEvents.emit('show-dash-search');
   };
@@ -82,7 +50,6 @@
     appEvents.emit('show-dash-search', {
       query: 'folder:current',
     });
->>>>>>> 8ef961bb
   };
 
   onClose = () => {
