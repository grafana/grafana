--- conflicted
+++ resolved
@@ -260,7 +260,6 @@
       return [renderTimeControls()];
     }
 
-<<<<<<< HEAD
     if (snapshotUrl) {
       buttons.push(
         <ToolbarButton
@@ -300,7 +299,28 @@
           key="button-settings"
         />
       );
-=======
+    }
+
+    if (canSave && !isFullscreen) {
+      buttons.push(
+        <ModalsController key="button-save">
+          {({ showModal, hideModal }) => (
+            <ToolbarButton
+              tooltip={t('dashboard.toolbar.save', 'Save dashboard')}
+              icon="save"
+              onClick={() => {
+                trackToolbarSaveClick();
+                showModal(SaveDashboardDrawer, {
+                  dashboard,
+                  onDismiss: hideModal,
+                });
+              }}
+            />
+          )}
+        </ModalsController>
+      );
+    }
+
     if (canEdit && !isFullscreen) {
       if (config.featureToggles.emptyDashboardPage) {
         buttons.push(
@@ -317,43 +337,6 @@
           />
         );
       }
->>>>>>> 5015b5b2
-    }
-
-    if (canSave && !isFullscreen) {
-      buttons.push(
-        <ModalsController key="button-save">
-          {({ showModal, hideModal }) => (
-            <ToolbarButton
-              tooltip={t('dashboard.toolbar.save', 'Save dashboard')}
-              icon="save"
-              onClick={() => {
-                trackToolbarSaveClick();
-                showModal(SaveDashboardDrawer, {
-                  dashboard,
-                  onDismiss: hideModal,
-                });
-              }}
-            />
-          )}
-        </ModalsController>
-      );
-    }
-
-    if (canEdit && !isFullscreen) {
-      if (config.featureToggles.emptyDashboardPage) {
-        buttons.push(<AddPanelButton dashboard={dashboard} key="panel-add-dropdown" />);
-      } else {
-        buttons.push(
-          <ToolbarButton
-            tooltip={t('dashboard.toolbar.add-panel', 'Add panel')}
-            icon="panel-add"
-            iconSize="xl"
-            onClick={onAddPanel}
-            key="button-panel-add"
-          />
-        );
-      }
     }
 
     if (canShare) {
