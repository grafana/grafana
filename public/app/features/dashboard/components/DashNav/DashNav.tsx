// Libaries
import React, { PureComponent } from 'react';
import { connect } from 'react-redux';
import { e2e } from '@grafana/e2e';
// Utils & Services
import { appEvents } from 'app/core/app_events';
import { PlaylistSrv } from 'app/features/playlist/playlist_srv';
// Components
import { DashNavButton } from './DashNavButton';
import { DashNavTimeControls } from './DashNavTimeControls';
import { ModalsController } from '@grafana/ui';
import { BackButton } from 'app/core/components/BackButton/BackButton';
// State
import { updateLocation } from 'app/core/actions';
// Types
import { DashboardModel } from '../../state';
import { CoreEvents, StoreState } from 'app/types';
<<<<<<< HEAD
import { ShareModal } from '../ShareModal/ShareModal';
=======
import { SaveDashboardModalProxy } from 'app/features/dashboard/components/SaveDashboard/SaveDashboardModalProxy';
>>>>>>> f09ee3d8

export interface OwnProps {
  dashboard: DashboardModel;
  editview: string;
  isEditing: boolean;
  isFullscreen: boolean;
  $injector: any;
  updateLocation: typeof updateLocation;
  onAddPanel: () => void;
}

export interface StateProps {
  location: any;
}

type Props = StateProps & OwnProps;

export class DashNav extends PureComponent<Props> {
  playlistSrv: PlaylistSrv;

  constructor(props: Props) {
    super(props);
    this.playlistSrv = this.props.$injector.get('playlistSrv');
  }

  onDahboardNameClick = () => {
    appEvents.emit(CoreEvents.showDashSearch);
  };

  onFolderNameClick = () => {
    appEvents.emit(CoreEvents.showDashSearch, {
      query: 'folder:current',
    });
  };

  onClose = () => {
    if (this.props.editview) {
      this.props.updateLocation({
        query: { editview: null },
        partial: true,
      });
    } else {
      this.props.updateLocation({
        query: { panelId: null, edit: null, fullscreen: null, tab: null },
        partial: true,
      });
    }
  };

  onToggleTVMode = () => {
    appEvents.emit(CoreEvents.toggleKioskMode);
  };

  onOpenSettings = () => {
    this.props.updateLocation({
      query: { editview: 'settings' },
      partial: true,
    });
  };

  onStarDashboard = () => {
    const { dashboard, $injector } = this.props;
    const dashboardSrv = $injector.get('dashboardSrv');

    dashboardSrv.starDashboard(dashboard.id, dashboard.meta.isStarred).then((newState: any) => {
      dashboard.meta.isStarred = newState;
      this.forceUpdate();
    });
  };

  onPlaylistPrev = () => {
    this.playlistSrv.prev();
  };

  onPlaylistNext = () => {
    this.playlistSrv.next();
  };

  onPlaylistStop = () => {
    this.playlistSrv.stop();
    this.forceUpdate();
  };

  onOpenShare = () => {
    appEvents.emit(CoreEvents.showModalReact, {
      component: ShareModal,
      props: {
        dashboard: this.props.dashboard,
      },
    });
  };

  renderDashboardTitleSearchButton() {
    const { dashboard } = this.props;

    const folderTitle = dashboard.meta.folderTitle;
    const haveFolder = dashboard.meta.folderId > 0;

    return (
      <>
        <div>
          <div className="navbar-page-btn">
            {!this.isInFullscreenOrSettings && <i className="gicon gicon-dashboard" />}
            {haveFolder && (
              <>
                <a className="navbar-page-btn__folder" onClick={this.onFolderNameClick}>
                  {folderTitle}
                </a>
                <i className="fa fa-chevron-right navbar-page-btn__folder-icon" />
              </>
            )}
            <a onClick={this.onDahboardNameClick}>
              {dashboard.title} <i className="fa fa-caret-down navbar-page-btn__search" />
            </a>
          </div>
        </div>
        {this.isSettings && <span className="navbar-settings-title">&nbsp;/ Settings</span>}
        <div className="navbar__spacer" />
      </>
    );
  }

  get isInFullscreenOrSettings() {
    return this.props.editview || this.props.isFullscreen;
  }

  get isSettings() {
    return this.props.editview;
  }

  renderBackButton() {
    return (
      <div className="navbar-edit">
        <BackButton onClick={this.onClose} aria-label={e2e.pages.Dashboard.Toolbar.selectors.backArrow} />
      </div>
    );
  }

  render() {
    const { dashboard, onAddPanel, location } = this.props;
    const { canStar, canSave, canShare, showSettings, isStarred } = dashboard.meta;
    const { snapshot } = dashboard;
    const snapshotUrl = snapshot && snapshot.originalUrl;
    return (
      <div className="navbar">
        {this.isInFullscreenOrSettings && this.renderBackButton()}
        {this.renderDashboardTitleSearchButton()}

        {this.playlistSrv.isPlaying && (
          <div className="navbar-buttons navbar-buttons--playlist">
            <DashNavButton
              tooltip="Go to previous dashboard"
              classSuffix="tight"
              icon="fa fa-step-backward"
              onClick={this.onPlaylistPrev}
            />
            <DashNavButton
              tooltip="Stop playlist"
              classSuffix="tight"
              icon="fa fa-stop"
              onClick={this.onPlaylistStop}
            />
            <DashNavButton
              tooltip="Go to next dashboard"
              classSuffix="tight"
              icon="fa fa-forward"
              onClick={this.onPlaylistNext}
            />
          </div>
        )}

        <div className="navbar-buttons navbar-buttons--actions">
          {canSave && (
            <DashNavButton
              tooltip="Add panel"
              classSuffix="add-panel"
              icon="gicon gicon-add-panel"
              onClick={onAddPanel}
            />
          )}

          {canStar && (
            <DashNavButton
              tooltip="Mark as favorite"
              classSuffix="star"
              icon={`${isStarred ? 'fa fa-star' : 'fa fa-star-o'}`}
              onClick={this.onStarDashboard}
            />
          )}

          {canShare && (
            <DashNavButton
              tooltip="Share dashboard"
              classSuffix="share"
              icon="fa fa-share-square-o"
              onClick={this.onOpenShare}
            />
          )}

          {canSave && (
            <ModalsController>
              {({ showModal, hideModal }) => {
                return (
                  <DashNavButton
                    tooltip="Save dashboard"
                    classSuffix="save"
                    icon="fa fa-save"
                    onClick={() => {
                      showModal(SaveDashboardModalProxy, {
                        dashboard,
                        onDismiss: hideModal,
                      });
                    }}
                  />
                );
              }}
            </ModalsController>
          )}

          {snapshotUrl && (
            <DashNavButton
              tooltip="Open original dashboard"
              classSuffix="snapshot-origin"
              icon="gicon gicon-link"
              href={snapshotUrl}
            />
          )}

          {showSettings && (
            <DashNavButton
              tooltip="Dashboard settings"
              classSuffix="settings"
              icon="gicon gicon-cog"
              onClick={this.onOpenSettings}
            />
          )}
        </div>

        <div className="navbar-buttons navbar-buttons--tv">
          <DashNavButton
            tooltip="Cycle view mode"
            classSuffix="tv"
            icon="fa fa-desktop"
            onClick={this.onToggleTVMode}
          />
        </div>

        {!dashboard.timepicker.hidden && (
          <div className="navbar-buttons">
            <DashNavTimeControls dashboard={dashboard} location={location} updateLocation={updateLocation} />
          </div>
        )}
      </div>
    );
  }
}

const mapStateToProps = (state: StoreState) => ({
  location: state.location,
});

const mapDispatchToProps = {
  updateLocation,
};

export default connect(mapStateToProps, mapDispatchToProps)(DashNav);<|MERGE_RESOLUTION|>--- conflicted
+++ resolved
@@ -15,11 +15,8 @@
 // Types
 import { DashboardModel } from '../../state';
 import { CoreEvents, StoreState } from 'app/types';
-<<<<<<< HEAD
 import { ShareModal } from '../ShareModal/ShareModal';
-=======
 import { SaveDashboardModalProxy } from 'app/features/dashboard/components/SaveDashboard/SaveDashboardModalProxy';
->>>>>>> f09ee3d8
 
 export interface OwnProps {
   dashboard: DashboardModel;
