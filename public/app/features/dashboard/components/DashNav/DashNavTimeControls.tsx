// Libaries
import React, { Component } from 'react';
import { dateMath, GrafanaTheme, TimeZone } from '@grafana/data';
import { css } from 'emotion';

// Types
import { DashboardModel } from '../../state';
import { LocationState, CoreEvents } from 'app/types';
import { TimeRange, TimeOption, RawTimeRange } from '@grafana/data';

// State
import { updateTimeZoneForSession } from 'app/features/profile/state/reducers';

// Components
import { RefreshPicker, withTheme, stylesFactory, Themeable } from '@grafana/ui';
import { TimePicker } from '@grafana/ui/src/components/TimePicker/TimePicker';

// Utils & Services
import { getTimeSrv } from 'app/features/dashboard/services/TimeSrv';
import { defaultIntervals } from '@grafana/ui/src/components/RefreshPicker/RefreshPicker';
import { appEvents } from 'app/core/core';
import { defaultSelectOptions } from '@grafana/ui/src/components/TimePicker/TimePicker';

const getStyles = stylesFactory((theme: GrafanaTheme) => {
  return {
    container: css`
      position: relative;
      display: flex;
    `,
  };
});

export interface Props extends Themeable {
  dashboard: DashboardModel;
  location: LocationState;
  onChangeTimeZone: typeof updateTimeZoneForSession;
}
class UnthemedDashNavTimeControls extends Component<Props> {
  componentDidMount() {
    // Only reason for this is that sometimes time updates can happen via redux location changes
    // and this happens before timeSrv has had chance to update state (as it listens to angular route-updated)
    // This can be removed after timeSrv listens redux location
    this.props.dashboard.on(CoreEvents.timeRangeUpdated, this.triggerForceUpdate);
  }

  componentWillUnmount() {
    this.props.dashboard.off(CoreEvents.timeRangeUpdated, this.triggerForceUpdate);
  }

  triggerForceUpdate = () => {
    this.forceUpdate();
  };

  get refreshParamInUrl(): string {
    return this.props.location.query.refresh as string;
  }

  onChangeRefreshInterval = (interval: string) => {
    getTimeSrv().setAutoRefresh(interval);
    this.forceUpdate();
  };

  onRefresh = () => {
    getTimeSrv().refreshDashboard();
    return Promise.resolve();
  };

  onMoveBack = () => {
    appEvents.emit(CoreEvents.shiftTime, -1);
  };

  onMoveForward = () => {
    appEvents.emit(CoreEvents.shiftTime, 1);
  };

  onChangeTimePicker = (timeRange: TimeRange) => {
    const { dashboard } = this.props;
    const panel = dashboard.timepicker;
    const hasDelay = panel.nowDelay && timeRange.raw.to === 'now';

    const adjustedFrom = dateMath.isMathString(timeRange.raw.from) ? timeRange.raw.from : timeRange.from;
    const adjustedTo = dateMath.isMathString(timeRange.raw.to) ? timeRange.raw.to : timeRange.to;
    const nextRange = {
      from: adjustedFrom,
      to: hasDelay ? 'now-' + panel.nowDelay : adjustedTo,
    };

    getTimeSrv().setTime(nextRange);
  };

  onChangeTimeZone = (timeZone: TimeZone) => {
    this.props.dashboard.timezone = timeZone;
    this.props.onChangeTimeZone(timeZone);
    this.onRefresh();
  };

  onZoom = () => {
    appEvents.emit(CoreEvents.zoomOut, 2);
  };

  setActiveTimeOption = (timeOptions: TimeOption[], rawTimeRange: RawTimeRange): TimeOption[] => {
    return timeOptions.map(option => {
      if (option.to === rawTimeRange.to && option.from === rawTimeRange.from) {
        return {
          ...option,
          active: true,
        };
      }
      return {
        ...option,
        active: false,
      };
    });
  };

  render() {
    const { dashboard, theme } = this.props;
    const intervals = defaultIntervals;

    const timePickerValue = getTimeSrv().timeRange();
    const timeZone = dashboard.getTimezone();
    const styles = getStyles(theme);

    return (
      <div className={styles.container}>
        <TimePicker
          value={timePickerValue}
          onChange={this.onChangeTimePicker}
          timeZone={timeZone}
          onMoveBackward={this.onMoveBack}
          onMoveForward={this.onMoveForward}
          onZoom={this.onZoom}
<<<<<<< HEAD
          selectOptions={this.setActiveTimeOption(defaultSelectOptions, timePickerValue.raw)}
=======
          onChangeTimeZone={this.onChangeTimeZone}
>>>>>>> 57b2d087
        />
        <RefreshPicker
          onIntervalChanged={this.onChangeRefreshInterval}
          onRefresh={this.onRefresh}
          value={dashboard.refresh}
          intervals={intervals}
          tooltip="Refresh dashboard"
        />
      </div>
    );
  }
}

export const DashNavTimeControls = withTheme(UnthemedDashNavTimeControls);<|MERGE_RESOLUTION|>--- conflicted
+++ resolved
@@ -9,6 +9,7 @@
 import { TimeRange, TimeOption, RawTimeRange } from '@grafana/data';
 
 // State
+import { updateLocation } from 'app/core/actions';
 import { updateTimeZoneForSession } from 'app/features/profile/state/reducers';
 
 // Components
@@ -32,6 +33,7 @@
 
 export interface Props extends Themeable {
   dashboard: DashboardModel;
+  updateLocation: typeof updateLocation;
   location: LocationState;
   onChangeTimeZone: typeof updateTimeZoneForSession;
 }
@@ -130,11 +132,7 @@
           onMoveBackward={this.onMoveBack}
           onMoveForward={this.onMoveForward}
           onZoom={this.onZoom}
-<<<<<<< HEAD
           selectOptions={this.setActiveTimeOption(defaultSelectOptions, timePickerValue.raw)}
-=======
-          onChangeTimeZone={this.onChangeTimeZone}
->>>>>>> 57b2d087
         />
         <RefreshPicker
           onIntervalChanged={this.onChangeRefreshInterval}
