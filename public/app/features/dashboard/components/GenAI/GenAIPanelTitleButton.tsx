--- conflicted
+++ resolved
@@ -18,44 +18,18 @@
   'The title should be shorter than 50 characters.';
 
 export const GenAIPanelTitleButton = ({ onGenerate, panel }: GenAIPanelTitleButtonProps) => {
-<<<<<<< HEAD
-  function getMessages(): Message[] {
-    const dashboard = getDashboardSrv().getCurrent()!;
-
-    return [
-      {
-        content: TITLE_GENERATION_STANDARD_PROMPT,
-        role: Role.system,
-      },
-      {
-        content: `The panel is part of a dashboard with the title: ${dashboard.title}`,
-        role: Role.system,
-      },
-      {
-        content: `The panel is part of a dashboard with the description: ${dashboard.title}`,
-        role: Role.system,
-      },
-      {
-        content: `Use this JSON object which defines the panel: ${JSON.stringify(panel.getSaveModel())}`,
-        role: Role.user,
-      },
-    ];
-  }
+  const messages = React.useMemo(() => getMessages(panel), [panel]);
+  const onClick = React.useCallback(() => reportGenerateAIButtonClicked(EventSource.panelTitle), []);
 
   return (
     <GenAIButton
-      messages={getMessages()}
-      onReply={onGenerate}
+      messages={messages}
+      onClick={onClick}
+      onGenerate={onGenerate}
       loadingText={'Generating title'}
       toggleTipTitle={'Improving your panel title'}
     />
   );
-};
-=======
-  const messages = React.useMemo(() => getMessages(panel), [panel]);
-  const onClick = React.useCallback(() => reportGenerateAIButtonClicked(EventSource.panelTitle), []);
-
-  return <GenAIButton messages={messages} onClick={onClick} onGenerate={onGenerate} loadingText={'Generating title'} />;
 };
 
 function getMessages(panel: PanelModel): Message[] {
@@ -79,5 +53,4 @@
       role: Role.user,
     },
   ];
-}
->>>>>>> f46b78ec
+}