--- conflicted
+++ resolved
@@ -34,11 +34,7 @@
   const styles = useStyles2(getStyles);
 
   // TODO: Implement error handling (use error object from hook)
-<<<<<<< HEAD
-  const { setMessages, reply, inProgress, value } = useOpenAIStream(OPEN_AI_MODEL, temperature);
-=======
   const { setMessages, reply, isGenerating, value } = useOpenAIStream(OPEN_AI_MODEL, temperature);
->>>>>>> f890cb23
 
   const onClick = (e: React.MouseEvent<HTMLButtonElement>) => {
     onClickProp?.(e);
@@ -46,21 +42,12 @@
   };
 
   // Todo: Consider other options for `"` sanitation
-<<<<<<< HEAD
-  if (inProgress) {
-    onGenerate(reply.replace(/"/g, ''));
-  }
-
-  const getIcon = () => {
-    if (inProgress) {
-=======
   if (isGenerating) {
     onGenerate(reply.replace(/^"|"$/g, ''));
   }
 
   const getIcon = () => {
     if (isGenerating) {
->>>>>>> f890cb23
       return undefined;
     }
     if (!value?.enabled) {
@@ -71,11 +58,7 @@
 
   return (
     <div className={styles.wrapper}>
-<<<<<<< HEAD
-      {inProgress && <Spinner size={14} />}
-=======
       {isGenerating && <Spinner size={14} />}
->>>>>>> f890cb23
       <Tooltip
         show={value?.enabled ? false : undefined}
         interactive
@@ -86,13 +69,8 @@
           </span>
         }
       >
-<<<<<<< HEAD
-        <Button icon={getIcon()} onClick={onClick} fill="text" size="sm" disabled={inProgress || !value?.enabled}>
-          {!inProgress ? text : loadingText}
-=======
         <Button icon={getIcon()} onClick={onClick} fill="text" size="sm" disabled={isGenerating || !value?.enabled}>
           {!isGenerating ? text : loadingText}
->>>>>>> f890cb23
         </Button>
       </Tooltip>
     </div>
