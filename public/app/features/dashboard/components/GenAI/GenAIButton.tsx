--- conflicted
+++ resolved
@@ -200,15 +200,7 @@
     <div className={styles.wrapper}>
       {isGenerating && <Spinner size="sm" className={styles.spinner} />}
       {isFirstHistoryEntry ? (
-<<<<<<< HEAD
-        <Tooltip
-          content="Failed to generate content using OpenAI. Please try again or if the problem persist, contact your organization admin."
-          show={Boolean(error)}
-          interactive
-        >
-=======
         <Tooltip show={showTooltip} interactive content={tooltipContent}>
->>>>>>> 6eb695b2
           {button}
         </Tooltip>
       ) : (
