import { css } from '@emotion/css';
import React, { useEffect, useState } from 'react';

import { GrafanaTheme2 } from '@grafana/data';
import { Button, Spinner, useStyles2, Link, Tooltip, Toggletip, Text } from '@grafana/ui';

import { GenAIHistory } from './GenAIHistory';
import { Message, generateTextWithLLM, isLLMPluginEnabled } from './utils';

export interface GenAIButtonProps {
  // Button label text
  text?: string;
  // Button label text when loading
  loadingText?: string;
<<<<<<< HEAD
  toggleTipTitle?: string;
=======
  // Button click handler
>>>>>>> f46b78ec
  onClick?: (e: React.MouseEvent<HTMLButtonElement>) => void;
  // Messages to send to the LLM plugin
  messages: Message[];
  // Callback when the LLM plugin responds. It is sreaming, so it will be called multiple times.
  onGenerate: (response: string, isDone: boolean) => void;
  // Temperature for the LLM plugin. Default is 1.
  // Closer to 0 means more conservative, closer to 1 means more creative.
  temperature?: number;
}

export const GenAIButton = ({
  text = 'Auto-generate',
  loadingText = 'Generating',
<<<<<<< HEAD
  toggleTipTitle = '',
  onClick,
=======
  onClick: onClickProp,
>>>>>>> f46b78ec
  messages,
  onGenerate,
  temperature = 1,
}: GenAIButtonProps) => {
  const styles = useStyles2(getStyles);
  const [enabled, setEnabled] = useState(true);
  const [loading, setLoading] = useState(false);
  const [history, setHistory] = useState<string[]>([]);

  const replyHandler = (response: string, isDone: boolean) => {
    setLoading(!isDone);
<<<<<<< HEAD
    onReply(response, isDone);

    if (isDone) {
      setHistory([...history, response]);
    }
  };

  const onGenerate = (e: React.MouseEvent<HTMLButtonElement>) => {
    onClick?.(e);

    if (!history.length) {
      setLoading(true);
      generateTextWithLLM(messages, replyHandler, temperature);
    }
=======
    onGenerate(response, isDone);
  };

  const onClick = (e: React.MouseEvent<HTMLButtonElement>) => {
    onClickProp?.(e);
    setLoading(true);
    generateTextWithLLM(messages, replyHandler, temperature);
>>>>>>> f46b78ec
  };

  useEffect(() => {
    isLLMPluginEnabled()
      .then(setEnabled)
      .catch(() => setEnabled(false));
  }, []);

  const getIcon = () => {
    if (loading) {
      return undefined;
    }
    if (!enabled) {
      return 'exclamation-circle';
    }
    return 'ai';
  };

  const getText = () => {
    let buttonText = text;

    if (history.length > 0) {
      buttonText = 'Improve';
    }

    if (loading) {
      buttonText = loadingText;
    }

    return buttonText;
  };

  const button = (
    <Button icon={getIcon()} onClick={onGenerate} fill="text" size="sm" disabled={loading || !enabled}>
      {getText()}
    </Button>
  );

  // @TODO Fix React warning for Tooltip ref
  const renderButton = () => {
    if (history.length > 0) {
      const title = <Text element="p">{toggleTipTitle}</Text>;

      return (
        <Toggletip title={title} content={<GenAIHistory history={history} />} placement="bottom-start">
          {button}
        </Toggletip>
      );
    }

    return button;
  };

  return (
    <div className={styles.wrapper}>
      {loading && <Spinner size={14} />}
      <Tooltip
        show={enabled ? false : undefined}
        interactive
        content={
          <span>
            The LLM plugin is not correctly configured. See your <Link href={`/plugins/grafana-llm-app`}>settings</Link>{' '}
            and enable your plugin.
          </span>
        }
      >
<<<<<<< HEAD
        {renderButton()}
=======
        <Button icon={getIcon()} onClick={onClick} fill="text" size="sm" disabled={loading || !enabled}>
          {!loading ? text : loadingText}
        </Button>
>>>>>>> f46b78ec
      </Tooltip>
    </div>
  );
};

const getStyles = (theme: GrafanaTheme2) => ({
  wrapper: css`
    display: flex;
  `,
});<|MERGE_RESOLUTION|>--- conflicted
+++ resolved
@@ -12,11 +12,8 @@
   text?: string;
   // Button label text when loading
   loadingText?: string;
-<<<<<<< HEAD
   toggleTipTitle?: string;
-=======
   // Button click handler
->>>>>>> f46b78ec
   onClick?: (e: React.MouseEvent<HTMLButtonElement>) => void;
   // Messages to send to the LLM plugin
   messages: Message[];
@@ -30,12 +27,8 @@
 export const GenAIButton = ({
   text = 'Auto-generate',
   loadingText = 'Generating',
-<<<<<<< HEAD
   toggleTipTitle = '',
-  onClick,
-=======
   onClick: onClickProp,
->>>>>>> f46b78ec
   messages,
   onGenerate,
   temperature = 1,
@@ -47,30 +40,20 @@
 
   const replyHandler = (response: string, isDone: boolean) => {
     setLoading(!isDone);
-<<<<<<< HEAD
-    onReply(response, isDone);
+    onGenerate(response, isDone);
 
     if (isDone) {
       setHistory([...history, response]);
     }
   };
 
-  const onGenerate = (e: React.MouseEvent<HTMLButtonElement>) => {
-    onClick?.(e);
+  const onClick = (e: React.MouseEvent<HTMLButtonElement>) => {
+    onClickProp?.(e);
 
     if (!history.length) {
       setLoading(true);
       generateTextWithLLM(messages, replyHandler, temperature);
     }
-=======
-    onGenerate(response, isDone);
-  };
-
-  const onClick = (e: React.MouseEvent<HTMLButtonElement>) => {
-    onClickProp?.(e);
-    setLoading(true);
-    generateTextWithLLM(messages, replyHandler, temperature);
->>>>>>> f46b78ec
   };
 
   useEffect(() => {
@@ -104,7 +87,7 @@
   };
 
   const button = (
-    <Button icon={getIcon()} onClick={onGenerate} fill="text" size="sm" disabled={loading || !enabled}>
+    <Button icon={getIcon()} onClick={onClick} fill="text" size="sm" disabled={loading || !enabled}>
       {getText()}
     </Button>
   );
@@ -137,13 +120,7 @@
           </span>
         }
       >
-<<<<<<< HEAD
         {renderButton()}
-=======
-        <Button icon={getIcon()} onClick={onClick} fill="text" size="sm" disabled={loading || !enabled}>
-          {!loading ? text : loadingText}
-        </Button>
->>>>>>> f46b78ec
       </Tooltip>
     </div>
   );
