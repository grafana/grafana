--- conflicted
+++ resolved
@@ -303,19 +303,6 @@
 
     return (
       <>
-<<<<<<< HEAD
-        <div className="gf-form" style={{ marginTop: '40px' }}>
-          <div className="gf-form-row">
-            <a href={snapshotUrl} className="large share-modal-link" target="_blank" rel="noreferrer">
-              <Icon name="external-link-alt" /> {snapshotUrl}
-            </a>
-            <br />
-            <ClipboardButton variant="secondary" getText={this.getSnapshotUrl} onClipboardCopy={this.onSnapshotUrlCopy}>
-              <Trans id="share-modal.snapshot.copy-link-button">Copy Link</Trans>
-            </ClipboardButton>
-          </div>
-        </div>
-=======
         <Field label="Snapshot URL">
           <Input
             id="snapshot-url-input"
@@ -323,12 +310,11 @@
             readOnly
             addonAfter={
               <ClipboardButton icon="copy" variant="primary" getText={this.getSnapshotUrl}>
-                Copy
+                <Trans id="share-modal.snapshot.copy-link-button">Copy</Trans>
               </ClipboardButton>
             }
           />
         </Field>
->>>>>>> c68ae0b6
 
         <div className="pull-right" style={{ padding: '5px' }}>
           <Trans id="share-modal.snapshot.mistake-message">Did you make a mistake? </Trans>&nbsp;
