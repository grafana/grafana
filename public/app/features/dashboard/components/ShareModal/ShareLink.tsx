--- conflicted
+++ resolved
@@ -1,12 +1,7 @@
 import React, { PureComponent } from 'react';
 import { e2e } from '@grafana/e2e';
-<<<<<<< HEAD
-import { Switch, LegacyForms, ClipboardButton, Icon } from '@grafana/ui';
-const { Select } = LegacyForms;
-=======
-import { LegacyForms, ClipboardButton } from '@grafana/ui';
+import { LegacyForms, ClipboardButton, Icon } from '@grafana/ui';
 const { Select, Switch } = LegacyForms;
->>>>>>> 20246a31
 import { SelectableValue, PanelModel, AppEvents } from '@grafana/data';
 import { DashboardModel } from 'app/features/dashboard/state';
 import { buildImageUrl, buildShareUrl } from './utils';
