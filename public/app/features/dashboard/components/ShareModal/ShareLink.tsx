import { Trans, t } from '@lingui/macro';
import React, { PureComponent } from 'react';

<<<<<<< HEAD
import { AppEvents, NavModelItem, SelectableValue } from '@grafana/data';
=======
import { SelectableValue } from '@grafana/data';
>>>>>>> 82e32447
import { selectors as e2eSelectors } from '@grafana/e2e-selectors';
import { reportInteraction } from '@grafana/runtime/src';
import { Alert, ClipboardButton, Field, FieldSet, Icon, Input, RadioButtonGroup, Switch } from '@grafana/ui';
import config from 'app/core/config';

import { ShareModalTabProps } from './types';
import { buildImageUrl, buildShareUrl } from './utils';

export interface Props extends ShareModalTabProps {}

export interface State {
  useCurrentTimeRange: boolean;
  useShortUrl: boolean;
  selectedTheme: string;
  shareUrl: string;
  imageUrl: string;
}

export class ShareLink extends PureComponent<Props, State> {
  constructor(props: Props) {
    super(props);
    this.state = {
      useCurrentTimeRange: true,
      useShortUrl: false,
      selectedTheme: 'current',
      shareUrl: '',
      imageUrl: '',
    };
  }

  componentDidMount() {
    reportInteraction('grafana_dashboards_link_share_viewed');
    this.buildUrl();
  }

  componentDidUpdate(prevProps: Props, prevState: State) {
    const { useCurrentTimeRange, useShortUrl, selectedTheme } = this.state;
    if (
      prevState.useCurrentTimeRange !== useCurrentTimeRange ||
      prevState.selectedTheme !== selectedTheme ||
      prevState.useShortUrl !== useShortUrl
    ) {
      this.buildUrl();
    }
  }

  buildUrl = async () => {
    const { panel, dashboard } = this.props;
    const { useCurrentTimeRange, useShortUrl, selectedTheme } = this.state;

    const shareUrl = await buildShareUrl(useCurrentTimeRange, selectedTheme, panel, useShortUrl);
    const imageUrl = buildImageUrl(useCurrentTimeRange, dashboard.uid, selectedTheme, panel);

    this.setState({ shareUrl, imageUrl });
  };

  onUseCurrentTimeRangeChange = () => {
    this.setState({ useCurrentTimeRange: !this.state.useCurrentTimeRange });
  };

  onUrlShorten = () => {
    this.setState({ useShortUrl: !this.state.useShortUrl });
  };

  onThemeChange = (value: string) => {
    this.setState({ selectedTheme: value });
  };

  getShareUrl = () => {
    return this.state.shareUrl;
  };

  render() {
    const { panel, dashboard } = this.props;
    const isRelativeTime = dashboard ? dashboard.time.to === 'now' : false;
    const { useCurrentTimeRange, useShortUrl, selectedTheme, shareUrl, imageUrl } = this.state;
    const selectors = e2eSelectors.pages.SharePanelModal;
    const isDashboardSaved = Boolean(dashboard.id);
    const isPMM = !!((config.bootData.navTree || []) as NavModelItem[]).find((item) => item.id === 'pmm');
    const differentLocalhostDomains =
      isPMM && config.appUrl.includes('localhost') && !window.location.host.includes('localhost');

    const timeRangeLabelTranslation = t({
      id: 'share-modal.link.time-range-label',
      message: `Lock time range`,
    });

    const timeRangeDescriptionTranslation = t({
      id: 'share-modal.link.time-range-description',
      message: `Transforms the current relative time range to an absolute time range`,
    });

    const shortenURLTranslation = t({
      id: 'share-modal.link.shorten-url',
      message: `Shorten URL`,
    });

    const linkURLTranslation = t({
      id: 'share-modal.link.link-url',
      message: `Link URL`,
    });

    const themeOptions: Array<SelectableValue<string>> = [
      {
        label: t({
          id: 'share-modal.link.theme-current',
          message: `Current`,
        }),
        value: 'current',
      },
      {
        label: t({
          id: 'share-modal.link.theme-dark',
          message: `Dark`,
        }),
        value: 'dark',
      },
      {
        label: t({
          id: 'share-modal.link.theme-light',
          message: `Light`,
        }),
        value: 'light',
      },
    ];

    return (
      <>
        <p className="share-modal-info-text">
          <Trans id="share-modal.link.info-text">
            Create a direct link to this dashboard or panel, customized with the options below.
          </Trans>
        </p>
        <FieldSet>
          <Field label={timeRangeLabelTranslation} description={isRelativeTime ? timeRangeDescriptionTranslation : ''}>
            <Switch
              id="share-current-time-range"
              value={useCurrentTimeRange}
              onChange={this.onUseCurrentTimeRangeChange}
            />
          </Field>
          <Field
            label={t({
              id: 'share-modal.link.theme',
              message: `Theme`,
            })}
          >
            <RadioButtonGroup options={themeOptions} value={selectedTheme} onChange={this.onThemeChange} />
          </Field>
<<<<<<< HEAD
          {differentLocalhostDomains && (
            <Alert title="PMM: URL mismatch" severity="warning">
              <p>
                Your domain on Grafana&apos;s .ini file is localhost but you are on a different domain. The short URL
                will point to localhost, which might be wrong.
              </p>
              <p>
                Please change your .ini and restart Grafana if you want the URL shortener to function correctly, or just
                use the full URL.
              </p>
            </Alert>
          )}
          <Field label="Shorten URL" disabled={differentLocalhostDomains}>
=======
          <Field label={shortenURLTranslation}>
>>>>>>> 82e32447
            <Switch id="share-shorten-url" value={useShortUrl} onChange={this.onUrlShorten} />
          </Field>

          <Field label={linkURLTranslation}>
            <Input
              id="link-url-input"
              value={shareUrl}
              readOnly
              addonAfter={
                <ClipboardButton icon="copy" variant="primary" getText={this.getShareUrl}>
                  <Trans id="share-modal.link.copy-link-button">Copy</Trans>
                </ClipboardButton>
              }
            />
          </Field>
        </FieldSet>

<<<<<<< HEAD
        {panel && config.rendererAvailable && isDashboardSaved && (
          <div className="gf-form">
            <a href={imageUrl} target="_blank" rel="noreferrer" aria-label={selectors.linkToRenderedImage}>
              <Icon name="camera" /> Direct link rendered image
            </a>
          </div>
        )}

        {panel && !config.rendererAvailable && (
          <Alert severity="info" title="Image Renderer plugin not installed">
            <p>
              <>To render a panel image, you must install the </>
              <a
                href="https://www.percona.com/doc/percona-monitoring-and-management/2.x/how-to/render-dashboard-images.html"
=======
        {panel && config.rendererAvailable && (
          <>
            {isDashboardSaved && (
              <div className="gf-form">
                <a href={imageUrl} target="_blank" rel="noreferrer" aria-label={selectors.linkToRenderedImage}>
                  <Icon name="camera" />
                  &nbsp;
                  <Trans id="share-modal.link.rendered-image">Direct link rendered image</Trans>
                </a>
              </div>
            )}

            {!isDashboardSaved && (
              <Alert
                severity="info"
                title={t({ id: 'share-modal.link.save-alert', message: `Dashboard is not saved` })}
                bottomSpacing={0}
              >
                <Trans id="share-modal.link.save-dashboard">
                  To render a panel image, you must save the dashboard first.
                </Trans>
              </Alert>
            )}
          </>
        )}

        {panel && !config.rendererAvailable && (
          <Alert
            severity="info"
            title={t({ id: 'share-modal.link.render-alert', message: `Image renderer plugin not installed` })}
            bottomSpacing={0}
          >
            <Trans id="share-modal.link.render-instructions">
              To render a panel image, you must install the&nbsp;
              <a
                href="https://grafana.com/grafana/plugins/grafana-image-renderer"
>>>>>>> 82e32447
                target="_blank"
                rel="noopener noreferrer"
                className="external-link"
              >
<<<<<<< HEAD
                Image Renderer plugin
              </a>
              . Please contact your PMM administrator to install the plugin.
            </p>
=======
                Grafana image renderer plugin
              </a>
              . Please contact your Grafana administrator to install the plugin.
            </Trans>
>>>>>>> 82e32447
          </Alert>
        )}
      </>
    );
  }
}<|MERGE_RESOLUTION|>--- conflicted
+++ resolved
@@ -1,11 +1,7 @@
 import { Trans, t } from '@lingui/macro';
 import React, { PureComponent } from 'react';
 
-<<<<<<< HEAD
-import { AppEvents, NavModelItem, SelectableValue } from '@grafana/data';
-=======
 import { SelectableValue } from '@grafana/data';
->>>>>>> 82e32447
 import { selectors as e2eSelectors } from '@grafana/e2e-selectors';
 import { reportInteraction } from '@grafana/runtime/src';
 import { Alert, ClipboardButton, Field, FieldSet, Icon, Input, RadioButtonGroup, Switch } from '@grafana/ui';
@@ -84,7 +80,7 @@
     const { useCurrentTimeRange, useShortUrl, selectedTheme, shareUrl, imageUrl } = this.state;
     const selectors = e2eSelectors.pages.SharePanelModal;
     const isDashboardSaved = Boolean(dashboard.id);
-    const isPMM = !!((config.bootData.navTree || []) as NavModelItem[]).find((item) => item.id === 'pmm');
+    const isPMM = !!(config.bootData.navTree || []).find((item) => item.id === 'pmm');
     const differentLocalhostDomains =
       isPMM && config.appUrl.includes('localhost') && !window.location.host.includes('localhost');
 
@@ -155,7 +151,6 @@
           >
             <RadioButtonGroup options={themeOptions} value={selectedTheme} onChange={this.onThemeChange} />
           </Field>
-<<<<<<< HEAD
           {differentLocalhostDomains && (
             <Alert title="PMM: URL mismatch" severity="warning">
               <p>
@@ -168,10 +163,7 @@
               </p>
             </Alert>
           )}
-          <Field label="Shorten URL" disabled={differentLocalhostDomains}>
-=======
           <Field label={shortenURLTranslation}>
->>>>>>> 82e32447
             <Switch id="share-shorten-url" value={useShortUrl} onChange={this.onUrlShorten} />
           </Field>
 
@@ -189,22 +181,6 @@
           </Field>
         </FieldSet>
 
-<<<<<<< HEAD
-        {panel && config.rendererAvailable && isDashboardSaved && (
-          <div className="gf-form">
-            <a href={imageUrl} target="_blank" rel="noreferrer" aria-label={selectors.linkToRenderedImage}>
-              <Icon name="camera" /> Direct link rendered image
-            </a>
-          </div>
-        )}
-
-        {panel && !config.rendererAvailable && (
-          <Alert severity="info" title="Image Renderer plugin not installed">
-            <p>
-              <>To render a panel image, you must install the </>
-              <a
-                href="https://www.percona.com/doc/percona-monitoring-and-management/2.x/how-to/render-dashboard-images.html"
-=======
         {panel && config.rendererAvailable && (
           <>
             {isDashboardSaved && (
@@ -241,22 +217,14 @@
               To render a panel image, you must install the&nbsp;
               <a
                 href="https://grafana.com/grafana/plugins/grafana-image-renderer"
->>>>>>> 82e32447
                 target="_blank"
                 rel="noopener noreferrer"
                 className="external-link"
               >
-<<<<<<< HEAD
-                Image Renderer plugin
-              </a>
-              . Please contact your PMM administrator to install the plugin.
-            </p>
-=======
                 Grafana image renderer plugin
               </a>
               . Please contact your Grafana administrator to install the plugin.
             </Trans>
->>>>>>> 82e32447
           </Alert>
         )}
       </>
