import React, { PureComponent } from 'react';
<<<<<<< HEAD
import { ClipboardButton, Icon, LegacyForms } from '@grafana/ui';
import { selectors as e2eSelectors } from '@grafana/e2e-selectors';
import { AppEvents, PanelModel, SelectableValue } from '@grafana/data';
=======
import { e2e } from '@grafana/e2e';
import { LegacyForms, ClipboardButton, Icon, InfoBox } from '@grafana/ui';
const { Select, Switch } = LegacyForms;
import { SelectableValue, PanelModel, AppEvents } from '@grafana/data';
>>>>>>> 5211a23f
import { DashboardModel } from 'app/features/dashboard/state';
import { buildImageUrl, buildShareUrl } from './utils';
import { appEvents } from 'app/core/core';
import config from 'app/core/config';

const { Select, Switch } = LegacyForms;

const themeOptions: Array<SelectableValue<string>> = [
  { label: 'current', value: 'current' },
  { label: 'dark', value: 'dark' },
  { label: 'light', value: 'light' },
];

export interface Props {
  dashboard: DashboardModel;
  panel?: PanelModel;
}

export interface State {
  useCurrentTimeRange: boolean;
  includeTemplateVars: boolean;
  selectedTheme: SelectableValue<string>;
  shareUrl: string;
  imageUrl: string;
}

export class ShareLink extends PureComponent<Props, State> {
  constructor(props: Props) {
    super(props);
    this.state = {
      useCurrentTimeRange: true,
      includeTemplateVars: true,
      selectedTheme: themeOptions[0],
      shareUrl: '',
      imageUrl: '',
    };
  }

  componentDidMount() {
    this.buildUrl();
  }

  componentDidUpdate(prevProps: Props, prevState: State) {
    const { useCurrentTimeRange, includeTemplateVars, selectedTheme } = this.state;
    if (
      prevState.useCurrentTimeRange !== useCurrentTimeRange ||
      prevState.includeTemplateVars !== includeTemplateVars ||
      prevState.selectedTheme.value !== selectedTheme.value
    ) {
      this.buildUrl();
    }
  }

  buildUrl = () => {
    const { panel } = this.props;
    const { useCurrentTimeRange, includeTemplateVars, selectedTheme } = this.state;

    const shareUrl = buildShareUrl(useCurrentTimeRange, includeTemplateVars, selectedTheme.value, panel);
    const imageUrl = buildImageUrl(useCurrentTimeRange, includeTemplateVars, selectedTheme.value, panel);
    this.setState({ shareUrl, imageUrl });
  };

  onUseCurrentTimeRangeChange = () => {
    this.setState({ useCurrentTimeRange: !this.state.useCurrentTimeRange });
  };

  onIncludeTemplateVarsChange = () => {
    this.setState({ includeTemplateVars: !this.state.includeTemplateVars });
  };

  onThemeChange = (value: SelectableValue<string>) => {
    this.setState({ selectedTheme: value });
  };

  onShareUrlCopy = () => {
    appEvents.emit(AppEvents.alertSuccess, ['Content copied to clipboard']);
  };

  getShareUrl = () => {
    return this.state.shareUrl;
  };

  render() {
    const { panel } = this.props;
    const { useCurrentTimeRange, includeTemplateVars, selectedTheme, shareUrl, imageUrl } = this.state;
    const selectors = e2eSelectors.pages.SharePanelModal;

    return (
      <div className="share-modal-body">
        <div className="share-modal-header">
          <Icon name="link" className="share-modal-big-icon" size="xxl" />
          <div className="share-modal-content">
            <p className="share-modal-info-text">
              Create a direct link to this dashboard or panel, customized with the options below.
            </p>
            <div className="gf-form-group">
              <Switch
                labelClass="width-12"
                label="Current time range"
                checked={useCurrentTimeRange}
                onChange={this.onUseCurrentTimeRangeChange}
              />
              <Switch
                labelClass="width-12"
                label="Template variables"
                checked={includeTemplateVars}
                onChange={this.onIncludeTemplateVarsChange}
              />
              <div className="gf-form">
                <label className="gf-form-label width-12">Theme</label>
                <Select width={10} options={themeOptions} value={selectedTheme} onChange={this.onThemeChange} />
              </div>
            </div>
            <div>
              <div className="gf-form-group">
                <div className="gf-form-inline">
                  <div className="gf-form gf-form--grow">
                    <input type="text" className="gf-form-input" defaultValue={shareUrl} />
                  </div>
                  <div className="gf-form">
                    <ClipboardButton variant="primary" getText={this.getShareUrl} onClipboardCopy={this.onShareUrlCopy}>
                      Copy
                    </ClipboardButton>
                  </div>
                </div>
              </div>
            </div>
            {panel && config.rendererAvailable && (
              <div className="gf-form">
                <a href={imageUrl} target="_blank" aria-label={selectors.linkToRenderedImage}>
                  <Icon name="camera" /> Direct link rendered image
                </a>
              </div>
            )}
            {panel && !config.rendererAvailable && (
              <InfoBox>
                <p>
                  <>To render a panel image, you must install the </>
                  <a
                    href="https://grafana.com/grafana/plugins/grafana-image-renderer"
                    target="_blank"
                    rel="noopener"
                    className="external-link"
                  >
                    Grafana Image Renderer plugin
                  </a>
                  . Please contact your Grafana administrator to install the plugin.
                </p>
              </InfoBox>
            )}
          </div>
        </div>
      </div>
    );
  }
}<|MERGE_RESOLUTION|>--- conflicted
+++ resolved
@@ -1,20 +1,12 @@
 import React, { PureComponent } from 'react';
-<<<<<<< HEAD
-import { ClipboardButton, Icon, LegacyForms } from '@grafana/ui';
 import { selectors as e2eSelectors } from '@grafana/e2e-selectors';
-import { AppEvents, PanelModel, SelectableValue } from '@grafana/data';
-=======
-import { e2e } from '@grafana/e2e';
 import { LegacyForms, ClipboardButton, Icon, InfoBox } from '@grafana/ui';
 const { Select, Switch } = LegacyForms;
 import { SelectableValue, PanelModel, AppEvents } from '@grafana/data';
->>>>>>> 5211a23f
 import { DashboardModel } from 'app/features/dashboard/state';
 import { buildImageUrl, buildShareUrl } from './utils';
 import { appEvents } from 'app/core/core';
 import config from 'app/core/config';
-
-const { Select, Switch } = LegacyForms;
 
 const themeOptions: Array<SelectableValue<string>> = [
   { label: 'current', value: 'current' },
