--- conflicted
+++ resolved
@@ -1,10 +1,6 @@
 import React, { PureComponent } from 'react';
-<<<<<<< HEAD
-import { Switch, Select, Icon } from '@grafana/ui';
-=======
-import { Switch, LegacyForms } from '@grafana/ui';
+import { Switch, LegacyForms, Icon } from '@grafana/ui';
 const { Select } = LegacyForms;
->>>>>>> 2d48bb89
 import { SelectableValue } from '@grafana/data';
 import { DashboardModel, PanelModel } from 'app/features/dashboard/state';
 import { buildIframeHtml } from './utils';
