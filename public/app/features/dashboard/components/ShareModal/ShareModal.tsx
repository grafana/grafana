import React from 'react';

import { reportInteraction } from '@grafana/runtime/src';
import { Modal, ModalTabsHeader, TabContent } from '@grafana/ui';
import { config } from 'app/core/config';
import { contextSrv } from 'app/core/core';
import { t } from 'app/core/internationalization';
import { SharePublicDashboard } from 'app/features/dashboard/components/ShareModal/SharePublicDashboard/SharePublicDashboard';
import { DashboardModel, PanelModel } from 'app/features/dashboard/state';
import { isPanelModelLibraryPanel } from 'app/features/library-panels/guard';

import { ShareEmbed } from './ShareEmbed';
import { ShareExport } from './ShareExport';
import { ShareLibraryPanel } from './ShareLibraryPanel';
import { ShareLink } from './ShareLink';
import { ShareSnapshot } from './ShareSnapshot';
import { ShareModalTabModel } from './types';

const customDashboardTabs: ShareModalTabModel[] = [];
const customPanelTabs: ShareModalTabModel[] = [];

export function addDashboardShareTab(tab: ShareModalTabModel) {
  customDashboardTabs.push(tab);
}

export function addPanelShareTab(tab: ShareModalTabModel) {
  customPanelTabs.push(tab);
}

function getInitialState(props: Props): State {
  const {tabs, activeTab} = getTabs(props);

  return {
    tabs,
    activeTab,
  };
}

function getTabs(props: Props) {
  const { panel, activeTab } = props;

  const linkLabel = t('share-modal.tab-title.link', 'Link');
  const tabs: ShareModalTabModel[] = [{ label: linkLabel, value: 'link', component: ShareLink }];

  if (contextSrv.isSignedIn) {
    const snapshotLabel = t('share-modal.tab-title.snapshot', 'Snapshot');
    tabs.push({ label: snapshotLabel, value: 'snapshot', component: ShareSnapshot });
  }

  if (panel) {
    const embedLabel = t('share-modal.tab-title.embed', 'Embed');
    tabs.push({ label: embedLabel, value: 'embed', component: ShareEmbed });

    if (!isPanelModelLibraryPanel(panel)) {
      const libraryPanelLabel = t('share-modal.tab-title.library-panel', 'Library panel');
      tabs.push({ label: libraryPanelLabel, value: 'library_panel', component: ShareLibraryPanel });
    }
    tabs.push(...customPanelTabs);
  } else {
    const exportLabel = t('share-modal.tab-title.export', 'Export');
    tabs.push({ label: exportLabel, value: 'export', component: ShareExport });
    tabs.push(...customDashboardTabs);
  }

  if (Boolean(config.featureToggles['publicDashboards'])) {
    tabs.push({ label: 'Public dashboard', value: 'share', component: SharePublicDashboard });
  }

  const at = tabs.find((t) => t.value === activeTab)

  return {
    tabs,
    activeTab: at?.value ?? tabs[0].value,
  }

}

interface Props {
  dashboard: DashboardModel;
  panel?: PanelModel;
  activeTab?: string;

  onDismiss(): void;
}

interface State {
  tabs: ShareModalTabModel[];
  activeTab: string;
}

export class ShareModal extends React.Component<Props, State> {
  constructor(props: Props) {
    super(props);
    this.state = getInitialState(props);
  }

  componentDidMount() {
    reportInteraction('grafana_dashboards_share_modal_viewed');
  }

  onSelectTab = (t: any) => {
    this.setState({ activeTab: t.value });
  };

  getTabs() {
    const {tabs} = getTabs(this.props);
    return tabs
  }

  getActiveTab() {
    const { tabs, activeTab } = this.state;
    return tabs.find((t) => t.value === activeTab)!;
  }

  renderTitle() {
    const { panel } = this.props;
    const { activeTab } = this.state;
<<<<<<< HEAD
    const title = panel
      ? t({
          id: 'share-modal.panel.title',
          message: 'Share Panel',
        })
      : t({
          id: 'share-modal.dashboard.title',
          message: 'Share',
        });

=======
    const title = panel ? t('share-modal.panel.title', 'Share Panel') : t('share-modal.dashboard.title', 'Share');
>>>>>>> 1de0f445
    const tabs = this.getTabs();

    return (
      <ModalTabsHeader
        title={title}
        icon="share-alt"
        tabs={tabs}
        activeTab={activeTab}
        onChangeTab={this.onSelectTab}
      />
    );
  }

  render() {
    const { dashboard, panel } = this.props;
    const activeTabModel = this.getActiveTab();
    const ActiveTab = activeTabModel.component;

    return (
      <Modal isOpen={true} title={this.renderTitle()} onDismiss={this.props.onDismiss}>
        <TabContent>
          <ActiveTab dashboard={dashboard} panel={panel} onDismiss={this.props.onDismiss} />
        </TabContent>
      </Modal>
    );
  }
}<|MERGE_RESOLUTION|>--- conflicted
+++ resolved
@@ -28,7 +28,7 @@
 }
 
 function getInitialState(props: Props): State {
-  const {tabs, activeTab} = getTabs(props);
+  const { tabs, activeTab } = getTabs(props);
 
   return {
     tabs,
@@ -66,13 +66,12 @@
     tabs.push({ label: 'Public dashboard', value: 'share', component: SharePublicDashboard });
   }
 
-  const at = tabs.find((t) => t.value === activeTab)
+  const at = tabs.find((t) => t.value === activeTab);
 
   return {
     tabs,
     activeTab: at?.value ?? tabs[0].value,
-  }
-
+  };
 }
 
 interface Props {
@@ -103,8 +102,8 @@
   };
 
   getTabs() {
-    const {tabs} = getTabs(this.props);
-    return tabs
+    const { tabs } = getTabs(this.props);
+    return tabs;
   }
 
   getActiveTab() {
@@ -115,20 +114,7 @@
   renderTitle() {
     const { panel } = this.props;
     const { activeTab } = this.state;
-<<<<<<< HEAD
-    const title = panel
-      ? t({
-          id: 'share-modal.panel.title',
-          message: 'Share Panel',
-        })
-      : t({
-          id: 'share-modal.dashboard.title',
-          message: 'Share',
-        });
-
-=======
     const title = panel ? t('share-modal.panel.title', 'Share Panel') : t('share-modal.dashboard.title', 'Share');
->>>>>>> 1de0f445
     const tabs = this.getTabs();
 
     return (
