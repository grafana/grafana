import React, { useCallback, useEffect, useState } from 'react';

<<<<<<< HEAD
import { reportInteraction } from '@grafana/runtime/src';
import { Button, Field, Switch, Alert } from '@grafana/ui';
=======
import { AppEvents } from '@grafana/data';
import { Alert, Button, Checkbox, ClipboardButton, Field, FieldSet, Icon, Input, Switch } from '@grafana/ui';
>>>>>>> dd5a3b77
import { notifyApp } from 'app/core/actions';
import { createErrorNotification } from 'app/core/copy/appNotification';
import { appEvents } from 'app/core/core';
import { dispatch } from 'app/store/store';

import {
  dashboardHasTemplateVariables,
  generatePublicDashboardUrl,
  getPublicDashboardConfig,
  PublicDashboard,
  publicDashboardPersisted,
  savePublicDashboardConfig,
} from './SharePublicDashboardUtils';
import { ShareModalTabProps } from './types';

interface Props extends ShareModalTabProps {}

interface Acknowledgements {
  public: boolean;
  datasources: boolean;
  usage: boolean;
}

export const SharePublicDashboard = (props: Props) => {
  const dashboardVariables = props.dashboard.getVariables();
  const [publicDashboard, setPublicDashboardConfig] = useState<PublicDashboard>({
    isEnabled: false,
    uid: '',
    dashboardUid: props.dashboard.uid,
  });
  const [acknowledgements, setAcknowledgements] = useState<Acknowledgements>({
    public: false,
    datasources: false,
    usage: false,
  });

  useEffect(() => {
<<<<<<< HEAD
    reportInteraction('grafana_dashboards_public_share_viewed');

    setDashboardVariables(props.dashboard.getVariables());
    getPublicDashboardConfig(dashboardUid, setPublicDashboardConfig).catch();
  }, [props, dashboardUid]);
=======
    getPublicDashboardConfig(props.dashboard.uid, setPublicDashboardConfig).catch();
  }, [props.dashboard.uid]);
>>>>>>> dd5a3b77

  const onSavePublicConfig = () => {
    reportInteraction('grafana_dashboards_public_create_clicked');

    if (dashboardHasTemplateVariables(dashboardVariables)) {
      dispatch(
        notifyApp(createErrorNotification('This dashboard cannot be made public because it has template variables'))
      );
      return;
    }

    savePublicDashboardConfig(props.dashboard.uid, publicDashboard, setPublicDashboardConfig).catch();
  };

  const onShareUrlCopy = () => {
    appEvents.emit(AppEvents.alertSuccess, ['Content copied to clipboard']);
  };

  const onAcknowledge = useCallback(
    (field: string, checked: boolean) => {
      setAcknowledgements({ ...acknowledgements, [field]: checked });
    },
    [acknowledgements]
  );

  // check if all conditions have been acknowledged
  const acknowledged = () => {
    return acknowledgements.public && acknowledgements.datasources && acknowledgements.usage;
  };

  return (
    <>
      <p>Welcome to Grafana public dashboards alpha!</p>
      {dashboardHasTemplateVariables(dashboardVariables) ? (
        <Alert severity="warning" title="dashboard cannot be public">
          This dashboard cannot be made public because it has template variables
        </Alert>
      ) : (
        <>
          <p>
            To allow the current dashboard to be published publicly, toggle the switch. For now we do not support
            template variables or frontend datasources.
          </p>
          We&apos;d love your feedback. To share, please comment on this{' '}
          <a
            href="https://github.com/grafana/grafana/discussions/49253"
            target="_blank"
            rel="noreferrer"
            className="text-link"
          >
            github discussion
          </a>
          <hr />
          {!publicDashboardPersisted(publicDashboard) && (
            <div>
              Before you click Save, please acknowledge the following information: <br />
              <FieldSet>
                <br />
                <div>
                  <Checkbox
                    label="Your entire dashboard will be public"
                    value={acknowledgements.public}
                    onChange={(e) => onAcknowledge('public', e.currentTarget.checked)}
                  />
                </div>
                <br />
                <div>
                  <Checkbox
                    label="Publishing currently only works with a subset of datasources"
                    value={acknowledgements.datasources}
                    description="Learn more about public datasources"
                    onChange={(e) => onAcknowledge('datasources', e.currentTarget.checked)}
                  />
                </div>
                <br />
                <Checkbox
                  label="Making your dashboard public will cause queries to run each time the dashboard is viewed which may increase costs"
                  value={acknowledgements.usage}
                  description="Learn more about query caching"
                  onChange={(e) => onAcknowledge('usage', e.currentTarget.checked)}
                />
                <br />
                <br />
              </FieldSet>
            </div>
          )}
          {(publicDashboardPersisted(publicDashboard) || acknowledged()) && (
            <div>
              <h4 className="share-modal-info-text">Public Dashboard Configuration</h4>
              <FieldSet>
                Time Range
                <br />
                <div style={{ padding: '5px' }}>
                  <Input
                    value={props.dashboard.time.from}
                    disabled={true}
                    addonBefore={
                      <span style={{ width: '50px', display: 'flex', alignItems: 'center', padding: '5px' }}>
                        From:
                      </span>
                    }
                  />
                  <Input
                    value={props.dashboard.time.to}
                    disabled={true}
                    addonBefore={
                      <span style={{ width: '50px', display: 'flex', alignItems: 'center', padding: '5px' }}>To:</span>
                    }
                  />
                </div>
                <br />
                <Field label="Enabled" description="Configures whether current dashboard can be available publicly">
                  <Switch
                    disabled={dashboardHasTemplateVariables(dashboardVariables)}
                    value={publicDashboard?.isEnabled}
                    onChange={() =>
                      setPublicDashboardConfig({
                        ...publicDashboard,
                        isEnabled: !publicDashboard.isEnabled,
                      })
                    }
                  />
                </Field>
                {publicDashboardPersisted(publicDashboard) && publicDashboard.isEnabled && (
                  <Field label="Link URL">
                    <Input
                      value={generatePublicDashboardUrl(publicDashboard)}
                      readOnly
                      addonAfter={
                        <ClipboardButton
                          variant="primary"
                          getText={() => {
                            return generatePublicDashboardUrl(publicDashboard);
                          }}
                          onClipboardCopy={onShareUrlCopy}
                        >
                          <Icon name="copy" /> Copy
                        </ClipboardButton>
                      }
                    />
                  </Field>
                )}
              </FieldSet>
              <Button onClick={onSavePublicConfig}>Save Sharing Configuration</Button>
            </div>
          )}
        </>
      )}
<<<<<<< HEAD

      <p className="share-modal-info-text">Public Dashboard Configuration</p>

      <Field label="Enabled" description="Configures whether current dashboard can be available publicly">
        <Switch
          id="public-dashboard-enable-toggle"
          disabled={dashboardHasTemplateVariables(dashboardVariables)}
          value={publicDashboardConfig?.isPublic}
          onChange={() => {
            reportInteraction('grafana_dashboards_public_enable_clicked', {
              action: publicDashboardConfig?.isPublic ? 'disable' : 'enable',
            });

            setPublicDashboardConfig((state) => {
              return { ...state, isPublic: !state.isPublic };
            });
          }}
        />
      </Field>
      <Button onClick={onSavePublicConfig}>Save Sharing Configuration</Button>
=======
>>>>>>> dd5a3b77
    </>
  );
};<|MERGE_RESOLUTION|>--- conflicted
+++ resolved
@@ -1,12 +1,8 @@
 import React, { useCallback, useEffect, useState } from 'react';
 
-<<<<<<< HEAD
 import { reportInteraction } from '@grafana/runtime/src';
-import { Button, Field, Switch, Alert } from '@grafana/ui';
-=======
 import { AppEvents } from '@grafana/data';
 import { Alert, Button, Checkbox, ClipboardButton, Field, FieldSet, Icon, Input, Switch } from '@grafana/ui';
->>>>>>> dd5a3b77
 import { notifyApp } from 'app/core/actions';
 import { createErrorNotification } from 'app/core/copy/appNotification';
 import { appEvents } from 'app/core/core';
@@ -44,16 +40,10 @@
   });
 
   useEffect(() => {
-<<<<<<< HEAD
     reportInteraction('grafana_dashboards_public_share_viewed');
 
-    setDashboardVariables(props.dashboard.getVariables());
-    getPublicDashboardConfig(dashboardUid, setPublicDashboardConfig).catch();
-  }, [props, dashboardUid]);
-=======
     getPublicDashboardConfig(props.dashboard.uid, setPublicDashboardConfig).catch();
   }, [props.dashboard.uid]);
->>>>>>> dd5a3b77
 
   const onSavePublicConfig = () => {
     reportInteraction('grafana_dashboards_public_create_clicked');
@@ -202,29 +192,6 @@
           )}
         </>
       )}
-<<<<<<< HEAD
-
-      <p className="share-modal-info-text">Public Dashboard Configuration</p>
-
-      <Field label="Enabled" description="Configures whether current dashboard can be available publicly">
-        <Switch
-          id="public-dashboard-enable-toggle"
-          disabled={dashboardHasTemplateVariables(dashboardVariables)}
-          value={publicDashboardConfig?.isPublic}
-          onChange={() => {
-            reportInteraction('grafana_dashboards_public_enable_clicked', {
-              action: publicDashboardConfig?.isPublic ? 'disable' : 'enable',
-            });
-
-            setPublicDashboardConfig((state) => {
-              return { ...state, isPublic: !state.isPublic };
-            });
-          }}
-        />
-      </Field>
-      <Button onClick={onSavePublicConfig}>Save Sharing Configuration</Button>
-=======
->>>>>>> dd5a3b77
     </>
   );
 };