--- conflicted
+++ resolved
@@ -53,17 +53,12 @@
   const {
     isLoading: isGetLoading,
     data: publicDashboard,
-<<<<<<< HEAD
     isError: isGetError,
     isFetching,
-  } = useGetConfigQuery(props.dashboard.uid);
-=======
-    isError: isFetchingError,
   } = useGetPublicDashboardQuery(props.dashboard.uid, {
     // if we don't have a public dashboard, don't try to load public dashboard
     skip: !hasPublicDashboard,
   });
->>>>>>> 72d0c6b4
 
   const [createPublicDashboard, { isLoading: isSaveLoading }] = useCreatePublicDashboardMutation();
   const [updatePublicDashboard, { isLoading: isUpdateLoading }] = useUpdatePublicDashboardMutation();
@@ -96,11 +91,7 @@
     setEnabledSwitch((prevState) => ({ ...prevState, isEnabled: !!publicDashboard?.isEnabled }));
   }, [publicDashboard]);
 
-<<<<<<< HEAD
-  const isLoading = isGetLoading || isSaveLoading;
-=======
-  const isLoading = isFetchingLoading || isSaveLoading || isUpdateLoading;
->>>>>>> 72d0c6b4
+  const isLoading = isGetLoading || isSaveLoading || isUpdateLoading;
   const hasWritePermissions = contextSrv.hasAccess(AccessControlAction.DashboardsPublicWrite, isOrgAdmin());
   const acknowledged = acknowledgements.public && acknowledgements.datasources && acknowledgements.usage;
   const isSaveDisabled = useMemo(
