--- conflicted
+++ resolved
@@ -5,14 +5,10 @@
 import { GrafanaTheme2 } from '@grafana/data';
 import { sanitize, sanitizeUrl } from '@grafana/data/src/text/sanitize';
 import { selectors } from '@grafana/e2e-selectors';
-<<<<<<< HEAD
 import { config } from '@grafana/runtime';
-import { Icon, ToolbarButton, Tooltip, useStyles2 } from '@grafana/ui';
-=======
 import { DashboardLink } from '@grafana/schema';
 import { CustomScrollbar, Dropdown, Icon, Button, Menu, useStyles2 } from '@grafana/ui';
 import { ButtonLinkProps, LinkButton } from '@grafana/ui/src/components/Button';
->>>>>>> 1e84fede
 import { getBackendSrv } from 'app/core/services/backend_srv';
 import { DashboardSearchItem } from 'app/features/search/types';
 import { isPmmAdmin } from 'app/percona/shared/helpers/permissions';
@@ -25,21 +21,12 @@
   dashboardUID: string;
 }
 
-<<<<<<< HEAD
-export const DashboardLinksDashboard = (props: Props) => {
-  const { link, linkInfo } = props;
-  const listRef = useRef<HTMLUListElement>(null);
-  const [dropdownCssClass, setDropdownCssClass] = useState('invisible');
-  const [opened, setOpened] = useState(0);
-  let resolvedLinks = useResolvedLinks(props, opened);
-=======
 interface DashboardLinksMenuProps {
   link: DashboardLink;
   dashboardUID: string;
 }
 
 function DashboardLinksMenu({ dashboardUID, link }: DashboardLinksMenuProps) {
->>>>>>> 1e84fede
   const styles = useStyles2(getStyles);
   const resolvedLinks = useResolvedLinks({ dashboardUID, link });
 
@@ -71,7 +58,7 @@
 
 export const DashboardLinksDashboard = (props: Props) => {
   const { link, linkInfo, dashboardUID } = props;
-  const resolvedLinks = useResolvedLinks(props);
+  let resolvedLinks = useResolvedLinks(props);
   const styles = useStyles2(getStyles);
 
   // @PERCONA
