import React from 'react';

import { AnnotationQuery, getDataSourceRef, NavModelItem } from '@grafana/data';
import { getDataSourceSrv, locationService } from '@grafana/runtime';
import { Page } from 'app/core/components/PageNew/Page';

import { DashboardModel } from '../../state';
import { AnnotationSettingsEdit, AnnotationSettingsList, newAnnotationName } from '../AnnotationSettings';

<<<<<<< HEAD
import { DashboardSettingsHeader } from './DashboardSettingsHeader';

interface Props {
  dashboard: DashboardModel;
}

export const AnnotationsSettings = ({ dashboard }: Props) => {
  const [editIdx, setEditIdx] = useState<number | null>(null);

  const onGoBack = () => {
    setEditIdx(null);
  };
=======
import { SettingsPageProps } from './types';
>>>>>>> 277ea836

export function AnnotationsSettings({ dashboard, editIndex, sectionNav }: SettingsPageProps) {
  const onNew = () => {
    const newAnnotation: AnnotationQuery = {
      name: newAnnotationName,
      enable: true,
      datasource: getDataSourceRef(getDataSourceSrv().getInstanceSettings(null)!),
      iconColor: 'red',
    };

    dashboard.annotations.list = [...dashboard.annotations.list, { ...newAnnotation }];
    locationService.partial({ editIndex: dashboard.annotations.list.length - 1 });
  };

  const onEdit = (idx: number) => {
    locationService.partial({ editIndex: idx });
  };

  const isEditing = editIndex != null && editIndex < dashboard.annotations.list.length;

  return (
    <Page navModel={sectionNav} pageNav={getSubPageNav(dashboard, editIndex)}>
      {!isEditing && <AnnotationSettingsList dashboard={dashboard} onNew={onNew} onEdit={onEdit} />}
      {isEditing && <AnnotationSettingsEdit dashboard={dashboard} editIdx={editIndex!} />}
    </Page>
  );
}

function getSubPageNav(dashboard: DashboardModel, editIndex: number | undefined): NavModelItem | undefined {
  if (editIndex == null) {
    return undefined;
  }

  const editItem = dashboard.annotations.list[editIndex];
  if (editItem) {
    return {
      text: editItem.name,
    };
  }

  return undefined;
}<|MERGE_RESOLUTION|>--- conflicted
+++ resolved
@@ -7,22 +7,7 @@
 import { DashboardModel } from '../../state';
 import { AnnotationSettingsEdit, AnnotationSettingsList, newAnnotationName } from '../AnnotationSettings';
 
-<<<<<<< HEAD
-import { DashboardSettingsHeader } from './DashboardSettingsHeader';
-
-interface Props {
-  dashboard: DashboardModel;
-}
-
-export const AnnotationsSettings = ({ dashboard }: Props) => {
-  const [editIdx, setEditIdx] = useState<number | null>(null);
-
-  const onGoBack = () => {
-    setEditIdx(null);
-  };
-=======
 import { SettingsPageProps } from './types';
->>>>>>> 277ea836
 
 export function AnnotationsSettings({ dashboard, editIndex, sectionNav }: SettingsPageProps) {
   const onNew = () => {
