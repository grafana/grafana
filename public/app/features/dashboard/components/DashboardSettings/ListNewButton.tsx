import { css } from '@emotion/css';
import React, { ButtonHTMLAttributes } from 'react';

import { GrafanaTheme2 } from '@grafana/data';
import { Button, useStyles2 } from '@grafana/ui';

export interface Props extends ButtonHTMLAttributes<HTMLButtonElement> {}

export const ListNewButton = ({ children, ...restProps }: Props) => {
  const styles = useStyles2(getStyles);
  return (
    <div className={styles.buttonWrapper}>
<<<<<<< HEAD
      <Button icon="plus" variant="primary" {...restProps}>
=======
      <Button icon="plus" {...restProps}>
>>>>>>> 71e7d654
        {children}
      </Button>
    </div>
  );
};

const getStyles = (theme: GrafanaTheme2) => ({
  buttonWrapper: css`
    padding: ${theme.spacing(3)} 0;
  `,
});<|MERGE_RESOLUTION|>--- conflicted
+++ resolved
@@ -10,11 +10,7 @@
   const styles = useStyles2(getStyles);
   return (
     <div className={styles.buttonWrapper}>
-<<<<<<< HEAD
-      <Button icon="plus" variant="primary" {...restProps}>
-=======
       <Button icon="plus" {...restProps}>
->>>>>>> 71e7d654
         {children}
       </Button>
     </div>
