--- conflicted
+++ resolved
@@ -11,13 +11,8 @@
   SelectableValue,
 } from '@grafana/data';
 import { selectors } from '@grafana/e2e-selectors';
-<<<<<<< HEAD
-import { Trans, useTranslate } from '@grafana/i18n';
+import { Trans, t } from '@grafana/i18n';
 import { Badge, Card, Drawer, FilterPill, IconButton, Input, Switch, useStyles2 } from '@grafana/ui';
-=======
-import { Trans, t } from '@grafana/i18n';
-import { Card, Drawer, FilterPill, IconButton, Input, Switch, useStyles2 } from '@grafana/ui';
->>>>>>> 7181f8d8
 import config from 'app/core/config';
 import { PluginStateInfo } from 'app/features/plugins/components/PluginStateInfo';
 import { categoriesLabels } from 'app/features/transformers/utils';
@@ -179,8 +174,7 @@
 
 function TransformationsGrid({ showIllustrations, transformations, onClick, data }: TransformationsGridProps) {
   const styles = useStyles2(getTransformationGridStyles);
-  const { t } = useTranslate();
-
+  const { t } = useTheme2();
   return (
     <div className={styles.grid}>
       {transformations.map((transform) => {
