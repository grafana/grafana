import React from 'react';
import { Container, CustomScrollbar, ValuePicker, Button, useTheme, VerticalGroup, stylesFactory } from '@grafana/ui';
import {
  DataFrame,
  DataTransformerConfig,
  GrafanaTheme,
  SelectableValue,
  standardTransformersRegistry,
  transformDataFrame,
} from '@grafana/data';
import { TransformationOperationRow } from './TransformationOperationRow';
import { Card, CardProps } from '../../../../core/components/Card/Card';
import { css } from 'emotion';

interface Props {
  onChange: (transformations: DataTransformerConfig[]) => void;
  transformations: DataTransformerConfig[];
  dataFrames: DataFrame[];
}

export class TransformationsEditor extends React.PureComponent<Props> {
  onTransformationAdd = (selectable: SelectableValue<string>) => {
    const { transformations, onChange } = this.props;
    onChange([
      ...transformations,
      {
        id: selectable.value as string,
        options: {},
      },
    ]);
  };

  onTransformationChange = (idx: number, config: DataTransformerConfig) => {
    const { transformations, onChange } = this.props;
    const next = Array.from(transformations);
    next[idx] = config;
    onChange(next);
  };

  onTransformationRemove = (idx: number) => {
    const { transformations, onChange } = this.props;
    const next = Array.from(transformations);
    next.splice(idx, 1);
    onChange(next);
  };

  renderTransformationSelector = () => {
    const availableTransformers = standardTransformersRegistry.list().map(t => {
      return {
        value: t.transformation.id,
        label: t.name,
        description: t.description,
      };
    });

    return (
      <ValuePicker
        size="md"
        variant="secondary"
        label="Add transformation"
        options={availableTransformers}
        onChange={this.onTransformationAdd}
        isFullWidth={false}
      />
    );
  };

  renderTransformationEditors = () => {
    const { transformations, dataFrames } = this.props;
    const preTransformData = dataFrames;

    return (
      <>
        {transformations.map((t, i) => {
          let editor;

          const transformationUI = standardTransformersRegistry.getIfExists(t.id);
          if (!transformationUI) {
            return null;
          }

          const input = transformDataFrame(transformations.slice(0, i), preTransformData);
          const output = transformDataFrame(transformations.slice(i), input);

          if (transformationUI) {
            editor = React.createElement(transformationUI.editor, {
              options: { ...transformationUI.transformation.defaultOptions, ...t.options },
              input,
              onChange: (options: any) => {
                this.onTransformationChange(i, {
                  id: t.id,
                  options,
                });
              },
            });
          }

          return (
            <TransformationOperationRow
              key={`${t.id}-${i}`}
              input={input || []}
              output={output || []}
              onRemove={() => this.onTransformationRemove(i)}
              editor={editor}
              name={transformationUI ? transformationUI.name : ''}
              description={transformationUI ? transformationUI.description : ''}
            />
          );
        })}
      </>
    );
  };

  renderNoAddedTransformsState() {
    return (
      <>
        <p className="muted">
          Transformations allow you to combine, re-order, hide and rename specific parts the the data set before being
          visualized. <br />
          Choose one of the transformations below to start with:
        </p>

        <VerticalGroup>
          {standardTransformersRegistry.list().map(t => {
            return (
              <TransformationCard
                title={t.name}
                description={t.description}
                actions={<Button>Select</Button>}
                onClick={() => {
                  this.onTransformationAdd({ value: t.id });
                }}
              />
            );
          })}
        </VerticalGroup>
      </>
    );
  }

  render() {
    const hasTransformationsConfigured = this.props.transformations.length > 0;
    return (
      <CustomScrollbar autoHeightMin="100%">
        <Container padding="md">
<<<<<<< HEAD
          {!hasTransformationsConfigured && (
            <InfoBox>
              <p>
                Transformations allow you to combine, re-order, hide and rename specific parts the the data set before
                being visualized. Choose one of the transformations below to start with:
              </p>
              <VerticalGroup>
                {standardTransformersRegistry.list().map((t, i) => {
                  return (
                    <TransformationCard
                      key={`${t.name}/${i}`}
                      title={t.name}
                      description={t.description}
                      actions={<Button>Select</Button>}
                      onClick={() => {
                        this.onTransformationAdd({ value: t.id });
                      }}
                    />
                  );
                })}
              </VerticalGroup>
            </InfoBox>
          )}
=======
          {!hasTransformationsConfigured && this.renderNoAddedTransformsState()}
>>>>>>> f4d40224
          {hasTransformationsConfigured && this.renderTransformationEditors()}
          {hasTransformationsConfigured && this.renderTransformationSelector()}
        </Container>
      </CustomScrollbar>
    );
  }
}

const TransformationCard: React.FC<CardProps> = props => {
  const theme = useTheme();
  const styles = getTransformationCardStyles(theme);
  return <Card {...props} className={styles.card} />;
};

const getTransformationCardStyles = stylesFactory((theme: GrafanaTheme) => {
  return {
    card: css`
      background: ${theme.colors.bg2};
      width: 100%;
      border: none;
      padding: ${theme.spacing.sm};

      &:hover {
        background: ${theme.colors.bg3};
        box-shadow: none;
        border: none;
      }
    `,
  };
});<|MERGE_RESOLUTION|>--- conflicted
+++ resolved
@@ -143,33 +143,7 @@
     return (
       <CustomScrollbar autoHeightMin="100%">
         <Container padding="md">
-<<<<<<< HEAD
-          {!hasTransformationsConfigured && (
-            <InfoBox>
-              <p>
-                Transformations allow you to combine, re-order, hide and rename specific parts the the data set before
-                being visualized. Choose one of the transformations below to start with:
-              </p>
-              <VerticalGroup>
-                {standardTransformersRegistry.list().map((t, i) => {
-                  return (
-                    <TransformationCard
-                      key={`${t.name}/${i}`}
-                      title={t.name}
-                      description={t.description}
-                      actions={<Button>Select</Button>}
-                      onClick={() => {
-                        this.onTransformationAdd({ value: t.id });
-                      }}
-                    />
-                  );
-                })}
-              </VerticalGroup>
-            </InfoBox>
-          )}
-=======
           {!hasTransformationsConfigured && this.renderNoAddedTransformsState()}
->>>>>>> f4d40224
           {hasTransformationsConfigured && this.renderTransformationEditors()}
           {hasTransformationsConfigured && this.renderTransformationSelector()}
         </Container>
