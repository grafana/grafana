--- conflicted
+++ resolved
@@ -5,12 +5,8 @@
 import { removePanel, duplicatePanel, copyPanel, editPanelJson, sharePanel } from 'app/features/dashboard/utils/panel';
 import { PanelModel } from 'app/features/dashboard/state/PanelModel';
 import { DashboardModel } from 'app/features/dashboard/state/DashboardModel';
-<<<<<<< HEAD
-import { PanelMenuItem } from '@grafana/ui';
 import { getLocationSrv } from '@grafana/runtime';
-=======
 import { PanelMenuItem } from '@grafana/data';
->>>>>>> 2d7d171e
 
 export const getPanelMenu = (dashboard: DashboardModel, panel: PanelModel) => {
   const onViewPanel = () => {
