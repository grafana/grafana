// Libaries
import _ from 'lodash';
// Constants
import { DEFAULT_ANNOTATION_COLOR } from '@grafana/ui';
import { GRID_CELL_HEIGHT, GRID_CELL_VMARGIN, GRID_COLUMN_COUNT, REPEAT_DIR_VERTICAL } from 'app/core/constants';
// Utils & Services
import { Emitter } from 'app/core/utils/emitter';
import { contextSrv } from 'app/core/services/context_srv';
import sortByKeys from 'app/core/utils/sort_by_keys';
// Types
import { GridPos, panelAdded, PanelModel, panelRemoved } from './PanelModel';
import { DashboardMigrator } from './DashboardMigrator';
import { AppEvent, dateTime, DateTimeInput, isDateTime, PanelEvents, TimeRange, TimeZone, toUtc } from '@grafana/data';
import { UrlQueryValue } from '@grafana/runtime';
import { CoreEvents, DashboardMeta, KIOSK_MODE_TV } from 'app/types';
import { VariableModel } from '../../templating/variable';
import { getConfig } from '../../../core/config';
<<<<<<< HEAD
import { getVariables } from 'app/features/variables/state/selectors';
import { variableAdapters } from 'app/features/variables/adapters';
=======
import { getVariableClones, getVariables } from 'app/features/variables/state/selectors';
import { variableAdapters } from 'app/features/variables/adapters';
import { onTimeRangeUpdated } from 'app/features/variables/state/actions';
import { dispatch } from '../../../store/store';
>>>>>>> d7312750

export interface CloneOptions {
  saveVariables?: boolean;
  saveTimerange?: boolean;
  message?: string;
}

export class DashboardModel {
  id: any;
  uid: string;
  title: string;
  autoUpdate: any;
  description: any;
  tags: any;
  style: any;
  timezone: any;
  editable: any;
  graphTooltip: any;
  time: any;
  private originalTime: any;
  timepicker: any;
  templating: { list: any[] };
  variables: { list: VariableModel[] };
  private originalTemplating: any;
  annotations: { list: any[] };
  refresh: any;
  snapshot: any;
  schemaVersion: number;
  version: number;
  revision: number;
  links: any;
  gnetId: any;
  panels: PanelModel[];
  panelInEdit?: PanelModel;

  // ------------------
  // not persisted
  // ------------------

  // repeat process cycles
  iteration: number;
  meta: DashboardMeta;
  events: Emitter;

  static nonPersistedProperties: { [str: string]: boolean } = {
    events: true,
    meta: true,
    panels: true, // needs special handling
    templating: true, // needs special handling
    originalTime: true,
    originalTemplating: true,
    panelInEdit: true,
  };

  constructor(data: any, meta?: DashboardMeta) {
    if (!data) {
      data = {};
    }

    this.events = new Emitter();
    this.id = data.id || null;
    this.uid = data.uid || null;
    this.revision = data.revision;
    this.title = data.title || 'No Title';
    this.autoUpdate = data.autoUpdate;
    this.description = data.description;
    this.tags = data.tags || [];
    this.style = data.style || 'dark';
    this.timezone = data.timezone || '';
    this.editable = data.editable !== false;
    this.graphTooltip = data.graphTooltip || 0;
    this.time = data.time || { from: 'now-6h', to: 'now' };
    this.timepicker = data.timepicker || {};
    this.templating = this.ensureListExist(data.templating);
    this.variables = this.ensureListExist(data.variables);
    this.annotations = this.ensureListExist(data.annotations);
    this.refresh = data.refresh;
    this.snapshot = data.snapshot;
    this.schemaVersion = data.schemaVersion || 0;
    this.version = data.version || 0;
    this.links = data.links || [];
    this.gnetId = data.gnetId || null;
    this.panels = _.map(data.panels || [], (panelData: any) => new PanelModel(panelData));

    this.resetOriginalVariables(true);
    this.resetOriginalTime();

    this.initMeta(meta);
    this.updateSchema(data);

    this.addBuiltInAnnotationQuery();
    this.sortPanelsByGridPos();
  }

  addBuiltInAnnotationQuery() {
    let found = false;
    for (const item of this.annotations.list) {
      if (item.builtIn === 1) {
        found = true;
        break;
      }
    }

    if (found) {
      return;
    }

    this.annotations.list.unshift({
      datasource: '-- Grafana --',
      name: 'Annotations & Alerts',
      type: 'dashboard',
      iconColor: DEFAULT_ANNOTATION_COLOR,
      enable: true,
      hide: true,
      builtIn: 1,
    });
  }

  private initMeta(meta: DashboardMeta) {
    meta = meta || {};

    meta.canShare = meta.canShare !== false;
    meta.canSave = meta.canSave !== false;
    meta.canStar = meta.canStar !== false;
    meta.canEdit = meta.canEdit !== false;
    meta.showSettings = meta.canEdit;
    meta.canMakeEditable = meta.canSave && !this.editable;
    meta.fullscreen = false;
    meta.isEditing = false;

    if (!this.editable) {
      meta.canEdit = false;
      meta.canDelete = false;
      meta.canSave = false;
    }

    this.meta = meta;
  }

  // cleans meta data and other non persistent state
  getSaveModelClone(options?: CloneOptions): DashboardModel {
    const defaults = _.defaults(options || {}, {
      saveVariables: true,
      saveTimerange: true,
    });

    // make clone
    let copy: any = {};
    for (const property in this) {
      if (DashboardModel.nonPersistedProperties[property] || !this.hasOwnProperty(property)) {
        continue;
      }

      copy[property] = _.cloneDeep(this[property]);
    }

    this.updateTemplatingSaveModelClone(copy, defaults);

    if (!defaults.saveTimerange) {
      copy.time = this.originalTime;
    }

    // get panel save models
    copy.panels = _.chain(this.panels)
      .filter((panel: PanelModel) => panel.type !== 'add-panel')
      .map((panel: PanelModel) => panel.getSaveModel())
      .value();

    //  sort by keys
    copy = sortByKeys(copy);
    copy.getVariables = () => {
      if (getConfig().featureToggles.newVariables) {
        return copy.variables.list;
      }
      return copy.templating.list;
    };

    return copy;
  }

  private updateTemplatingSaveModelClone(
    copy: any,
    defaults: { saveTimerange: boolean; saveVariables: boolean } & CloneOptions
  ) {
    if (getConfig().featureToggles.newVariables) {
      this.updateTemplatingSaveModel(copy, defaults);
    }
    this.updateAngularTemplatingSaveModel(copy, defaults);
  }

  private updateAngularTemplatingSaveModel(
    copy: any,
    defaults: { saveTimerange: boolean; saveVariables: boolean } & CloneOptions
  ) {
    // get variable save models
    copy.templating = {
      list: _.map(this.templating.list, (variable: any) =>
        variable.getSaveModel ? variable.getSaveModel() : variable
      ),
    };

    if (!defaults.saveVariables) {
      for (let i = 0; i < copy.templating.list.length; i++) {
        const current = copy.templating.list[i];
        const original: any = _.find(this.originalTemplating, { name: current.name, type: current.type });

        if (!original) {
          continue;
        }

        if (current.type === 'adhoc') {
          copy.templating.list[i].filters = original.filters;
        } else {
          copy.templating.list[i].current = original.current;
        }
      }
    }
  }

  private updateTemplatingSaveModel(
    copy: any,
    defaults: { saveTimerange: boolean; saveVariables: boolean } & CloneOptions
  ) {
    const originalVariables = this.variables.list;
    const currentVariables = getVariableClones();

    copy.variables = {
      list: currentVariables.map(variable => variableAdapters.get(variable.type).getSaveModel(variable)),
    };

    if (!defaults.saveVariables) {
      for (let i = 0; i < copy.variables.list.length; i++) {
        const current = copy.variables.list[i];
        const original: any = _.find(originalVariables, { name: current.name, type: current.type });

        if (!original) {
          continue;
        }

        if (current.type === 'adhoc') {
          copy.variables.list[i].filters = original.filters;
        } else {
          copy.variables.list[i].current = original.current;
        }
      }
    }
  }

  setViewMode(panel: PanelModel, fullscreen: boolean, isEditing: boolean) {
    this.meta.fullscreen = fullscreen;
    this.meta.isEditing = isEditing && this.meta.canEdit;

    panel.setViewMode(fullscreen, this.meta.isEditing);

    this.events.emit(PanelEvents.viewModeChanged, panel);
  }

  timeRangeUpdated(timeRange: TimeRange) {
    this.events.emit(CoreEvents.timeRangeUpdated, timeRange);
    dispatch(onTimeRangeUpdated(timeRange));
  }

  startRefresh() {
    this.events.emit(PanelEvents.refresh);

    if (this.panelInEdit) {
      this.panelInEdit.refresh();
      return;
    }

    for (const panel of this.panels) {
      if (!this.otherPanelInFullscreen(panel)) {
        panel.refresh();
      }
    }
  }

  render() {
    this.events.emit(PanelEvents.render);

    for (const panel of this.panels) {
      panel.render();
    }
  }

  panelInitialized(panel: PanelModel) {
    panel.initialized();

    // refresh new panels unless we are in fullscreen / edit mode
    if (!this.otherPanelInFullscreen(panel)) {
      panel.refresh();
    }

    // refresh if panel is in edit mode and there is no last result
    if (this.panelInEdit === panel && !this.panelInEdit.getQueryRunner().getLastResult()) {
      panel.refresh();
    }
  }

  otherPanelInFullscreen(panel: PanelModel) {
    return (this.meta.fullscreen && !panel.fullscreen) || this.panelInEdit;
  }

  initPanelEditor(sourcePanel: PanelModel): PanelModel {
    this.panelInEdit = sourcePanel.getEditClone();
    return this.panelInEdit;
  }

  exitPanelEditor() {
    this.panelInEdit = undefined;
  }

  private ensureListExist(data: any) {
    if (!data) {
      data = {};
    }
    if (!data.list) {
      data.list = [];
    }
    return data;
  }

  getNextPanelId() {
    let max = 0;

    for (const panel of this.panels) {
      if (panel.id > max) {
        max = panel.id;
      }

      if (panel.collapsed) {
        for (const rowPanel of panel.panels) {
          if (rowPanel.id > max) {
            max = rowPanel.id;
          }
        }
      }
    }

    return max + 1;
  }

  forEachPanel(callback: (panel: PanelModel, index: number) => void) {
    for (let i = 0; i < this.panels.length; i++) {
      callback(this.panels[i], i);
    }
  }

  getPanelById(id: number): PanelModel {
    for (const panel of this.panels) {
      if (panel.id === id) {
        return panel;
      }
    }
    return null;
  }

  canEditPanel(panel?: PanelModel): boolean {
    return this.meta.canEdit && panel && !panel.repeatPanelId;
  }

  canEditPanelById(id: number): boolean {
    return this.canEditPanel(this.getPanelById(id));
  }

  addPanel(panelData: any) {
    panelData.id = this.getNextPanelId();

    const panel = new PanelModel(panelData);

    this.panels.unshift(panel);

    this.sortPanelsByGridPos();

    this.events.emit(panelAdded, panel);
  }

  sortPanelsByGridPos() {
    this.panels.sort((panelA, panelB) => {
      if (panelA.gridPos.y === panelB.gridPos.y) {
        return panelA.gridPos.x - panelB.gridPos.x;
      } else {
        return panelA.gridPos.y - panelB.gridPos.y;
      }
    });
  }

  cleanUpRepeats() {
    if (this.isSnapshotTruthy() || !this.hasVariables()) {
      return;
    }

    this.iteration = (this.iteration || new Date().getTime()) + 1;
    const panelsToRemove = [];

    // cleanup scopedVars
    for (const panel of this.panels) {
      delete panel.scopedVars;
    }

    for (let i = 0; i < this.panels.length; i++) {
      const panel = this.panels[i];
      if ((!panel.repeat || panel.repeatedByRow) && panel.repeatPanelId && panel.repeatIteration !== this.iteration) {
        panelsToRemove.push(panel);
      }
    }

    // remove panels
    _.pull(this.panels, ...panelsToRemove);
    panelsToRemove.map(p => p.destroy());
    this.sortPanelsByGridPos();
    this.events.emit(CoreEvents.repeatsProcessed);
  }

  processRepeats() {
    if (this.isSnapshotTruthy() || !this.hasVariables()) {
      return;
    }

    this.cleanUpRepeats();

    this.iteration = (this.iteration || new Date().getTime()) + 1;

    for (let i = 0; i < this.panels.length; i++) {
      const panel = this.panels[i];
      if (panel.repeat) {
        this.repeatPanel(panel, i);
      }
    }

    this.sortPanelsByGridPos();
    this.events.emit(CoreEvents.repeatsProcessed);
  }

  cleanUpRowRepeats(rowPanels: PanelModel[]) {
    const panelsToRemove = [];
    for (let i = 0; i < rowPanels.length; i++) {
      const panel = rowPanels[i];
      if (!panel.repeat && panel.repeatPanelId) {
        panelsToRemove.push(panel);
      }
    }
    _.pull(rowPanels, ...panelsToRemove);
    _.pull(this.panels, ...panelsToRemove);
  }

  processRowRepeats(row: PanelModel) {
    if (this.isSnapshotTruthy() || !this.hasVariables()) {
      return;
    }

    let rowPanels = row.panels;
    if (!row.collapsed) {
      const rowPanelIndex = _.findIndex(this.panels, (p: PanelModel) => p.id === row.id);
      rowPanels = this.getRowPanels(rowPanelIndex);
    }

    this.cleanUpRowRepeats(rowPanels);

    for (let i = 0; i < rowPanels.length; i++) {
      const panel = rowPanels[i];
      if (panel.repeat) {
        const panelIndex = _.findIndex(this.panels, (p: PanelModel) => p.id === panel.id);
        this.repeatPanel(panel, panelIndex);
      }
    }
  }

  getPanelRepeatClone(sourcePanel: PanelModel, valueIndex: number, sourcePanelIndex: number) {
    // if first clone return source
    if (valueIndex === 0) {
      return sourcePanel;
    }

    const clone = new PanelModel(sourcePanel.getSaveModel());
    clone.id = this.getNextPanelId();

    // insert after source panel + value index
    this.panels.splice(sourcePanelIndex + valueIndex, 0, clone);

    clone.repeatIteration = this.iteration;
    clone.repeatPanelId = sourcePanel.id;
    clone.repeat = null;
    return clone;
  }

  getRowRepeatClone(sourceRowPanel: PanelModel, valueIndex: number, sourcePanelIndex: number) {
    // if first clone return source
    if (valueIndex === 0) {
      if (!sourceRowPanel.collapsed) {
        const rowPanels = this.getRowPanels(sourcePanelIndex);
        sourceRowPanel.panels = rowPanels;
      }
      return sourceRowPanel;
    }

    const clone = new PanelModel(sourceRowPanel.getSaveModel());
    // for row clones we need to figure out panels under row to clone and where to insert clone
    let rowPanels: PanelModel[], insertPos: number;
    if (sourceRowPanel.collapsed) {
      rowPanels = _.cloneDeep(sourceRowPanel.panels);
      clone.panels = rowPanels;
      // insert copied row after preceding row
      insertPos = sourcePanelIndex + valueIndex;
    } else {
      rowPanels = this.getRowPanels(sourcePanelIndex);
      clone.panels = _.map(rowPanels, (panel: PanelModel) => panel.getSaveModel());
      // insert copied row after preceding row's panels
      insertPos = sourcePanelIndex + (rowPanels.length + 1) * valueIndex;
    }
    this.panels.splice(insertPos, 0, clone);

    this.updateRepeatedPanelIds(clone);
    return clone;
  }

  repeatPanel(panel: PanelModel, panelIndex: number) {
    const variable: any = this.getPanelRepeatVariable(panel);
    if (!variable) {
      return;
    }

    if (panel.type === 'row') {
      this.repeatRow(panel, panelIndex, variable);
      return;
    }

    const selectedOptions = this.getSelectedVariableOptions(variable);
    const maxPerRow = panel.maxPerRow || 4;
    let xPos = 0;
    let yPos = panel.gridPos.y;

    for (let index = 0; index < selectedOptions.length; index++) {
      const option = selectedOptions[index];
      let copy;

      copy = this.getPanelRepeatClone(panel, index, panelIndex);
      copy.scopedVars = copy.scopedVars || {};
      copy.scopedVars[variable.name] = option;

      if (panel.repeatDirection === REPEAT_DIR_VERTICAL) {
        if (index > 0) {
          yPos += copy.gridPos.h;
        }
        copy.gridPos.y = yPos;
      } else {
        // set width based on how many are selected
        // assumed the repeated panels should take up full row width
        copy.gridPos.w = Math.max(GRID_COLUMN_COUNT / selectedOptions.length, GRID_COLUMN_COUNT / maxPerRow);
        copy.gridPos.x = xPos;
        copy.gridPos.y = yPos;

        xPos += copy.gridPos.w;

        // handle overflow by pushing down one row
        if (xPos + copy.gridPos.w > GRID_COLUMN_COUNT) {
          xPos = 0;
          yPos += copy.gridPos.h;
        }
      }
    }

    // Update gridPos for panels below
    const yOffset = yPos - panel.gridPos.y;
    if (yOffset > 0) {
      const panelBelowIndex = panelIndex + selectedOptions.length;
      for (let i = panelBelowIndex; i < this.panels.length; i++) {
        this.panels[i].gridPos.y += yOffset;
      }
    }
  }

  repeatRow(panel: PanelModel, panelIndex: number, variable: any) {
    const selectedOptions = this.getSelectedVariableOptions(variable);
    let yPos = panel.gridPos.y;

    function setScopedVars(panel: PanelModel, variableOption: any) {
      panel.scopedVars = panel.scopedVars || {};
      panel.scopedVars[variable.name] = variableOption;
    }

    for (let optionIndex = 0; optionIndex < selectedOptions.length; optionIndex++) {
      const option = selectedOptions[optionIndex];
      const rowCopy = this.getRowRepeatClone(panel, optionIndex, panelIndex);
      setScopedVars(rowCopy, option);

      const rowHeight = this.getRowHeight(rowCopy);
      const rowPanels = rowCopy.panels || [];
      let panelBelowIndex;

      if (panel.collapsed) {
        // For collapsed row just copy its panels and set scoped vars and proper IDs
        _.each(rowPanels, (rowPanel: PanelModel, i: number) => {
          setScopedVars(rowPanel, option);
          if (optionIndex > 0) {
            this.updateRepeatedPanelIds(rowPanel, true);
          }
        });
        rowCopy.gridPos.y += optionIndex;
        yPos += optionIndex;
        panelBelowIndex = panelIndex + optionIndex + 1;
      } else {
        // insert after 'row' panel
        const insertPos = panelIndex + (rowPanels.length + 1) * optionIndex + 1;
        _.each(rowPanels, (rowPanel: PanelModel, i: number) => {
          setScopedVars(rowPanel, option);
          if (optionIndex > 0) {
            const cloneRowPanel = new PanelModel(rowPanel);
            this.updateRepeatedPanelIds(cloneRowPanel, true);
            // For exposed row additionally set proper Y grid position and add it to dashboard panels
            cloneRowPanel.gridPos.y += rowHeight * optionIndex;
            this.panels.splice(insertPos + i, 0, cloneRowPanel);
          }
        });
        rowCopy.panels = [];
        rowCopy.gridPos.y += rowHeight * optionIndex;
        yPos += rowHeight;
        panelBelowIndex = insertPos + rowPanels.length;
      }

      // Update gridPos for panels below
      for (let i = panelBelowIndex; i < this.panels.length; i++) {
        this.panels[i].gridPos.y += yPos;
      }
    }
  }

  updateRepeatedPanelIds(panel: PanelModel, repeatedByRow?: boolean) {
    panel.repeatPanelId = panel.id;
    panel.id = this.getNextPanelId();
    panel.repeatIteration = this.iteration;
    if (repeatedByRow) {
      panel.repeatedByRow = true;
    } else {
      panel.repeat = null;
    }
    return panel;
  }

  getSelectedVariableOptions(variable: any) {
    let selectedOptions: any[];
    if (variable.current.text === 'All') {
      selectedOptions = variable.options.slice(1, variable.options.length);
    } else {
      selectedOptions = _.filter(variable.options, { selected: true });
    }
    return selectedOptions;
  }

  getRowHeight(rowPanel: PanelModel): number {
    if (!rowPanel.panels || rowPanel.panels.length === 0) {
      return 0;
    }
    const rowYPos = rowPanel.gridPos.y;
    const positions = _.map(rowPanel.panels, 'gridPos');
    const maxPos = _.maxBy(positions, (pos: GridPos) => {
      return pos.y + pos.h;
    });
    return maxPos.y + maxPos.h - rowYPos;
  }

  removePanel(panel: PanelModel) {
    const index = _.indexOf(this.panels, panel);
    this.panels.splice(index, 1);
    this.events.emit(panelRemoved, panel);
  }

  removeRow(row: PanelModel, removePanels: boolean) {
    const needToogle = (!removePanels && row.collapsed) || (removePanels && !row.collapsed);

    if (needToogle) {
      this.toggleRow(row);
    }

    this.removePanel(row);
  }

  expandRows() {
    for (let i = 0; i < this.panels.length; i++) {
      const panel = this.panels[i];

      if (panel.type !== 'row') {
        continue;
      }

      if (panel.collapsed) {
        this.toggleRow(panel);
      }
    }
  }

  collapseRows() {
    for (let i = 0; i < this.panels.length; i++) {
      const panel = this.panels[i];

      if (panel.type !== 'row') {
        continue;
      }

      if (!panel.collapsed) {
        this.toggleRow(panel);
      }
    }
  }

  setPanelFocus(id: number) {
    this.meta.focusPanelId = id;
  }

  updateSubmenuVisibility() {
    this.meta.submenuEnabled = (() => {
      if (this.links.length > 0) {
        return true;
      }

      const visibleVars = _.filter(this.templating.list, (variable: any) => variable.hide !== 2);
      if (visibleVars.length > 0) {
        return true;
      }

      const visibleAnnotations = _.filter(this.annotations.list, (annotation: any) => annotation.hide !== true);
      if (visibleAnnotations.length > 0) {
        return true;
      }

      return false;
    })();
    this.events.emit(CoreEvents.submenuVisibilityChanged, this.meta.submenuEnabled);
  }

  getPanelInfoById(panelId: number) {
    for (let i = 0; i < this.panels.length; i++) {
      if (this.panels[i].id === panelId) {
        return {
          panel: this.panels[i],
          index: i,
        };
      }
    }

    return null;
  }

  duplicatePanel(panel: PanelModel) {
    const newPanel = panel.getSaveModel();
    newPanel.id = this.getNextPanelId();

    delete newPanel.repeat;
    delete newPanel.repeatIteration;
    delete newPanel.repeatPanelId;
    delete newPanel.scopedVars;
    if (newPanel.alert) {
      delete newPanel.thresholds;
    }
    delete newPanel.alert;

    // does it fit to the right?
    if (panel.gridPos.x + panel.gridPos.w * 2 <= GRID_COLUMN_COUNT) {
      newPanel.gridPos.x += panel.gridPos.w;
    } else {
      // add below
      newPanel.gridPos.y += panel.gridPos.h;
    }

    this.addPanel(newPanel);
    return newPanel;
  }

  formatDate(date: DateTimeInput, format?: string) {
    date = isDateTime(date) ? date : dateTime(date);
    format = format || 'YYYY-MM-DD HH:mm:ss';
    const timezone = this.getTimezone();

    return timezone === 'browser' ? dateTime(date).format(format) : toUtc(date).format(format);
  }

  destroy() {
    this.events.removeAllListeners();
    for (const panel of this.panels) {
      panel.destroy();
    }
  }

  toggleRow(row: PanelModel) {
    const rowIndex = _.indexOf(this.panels, row);

    if (row.collapsed) {
      row.collapsed = false;
      const hasRepeat = _.some(row.panels as PanelModel[], (p: PanelModel) => p.repeat);

      if (row.panels.length > 0) {
        // Use first panel to figure out if it was moved or pushed
        const firstPanel = row.panels[0];
        const yDiff = firstPanel.gridPos.y - (row.gridPos.y + row.gridPos.h);

        // start inserting after row
        let insertPos = rowIndex + 1;
        // y max will represent the bottom y pos after all panels have been added
        // needed to know home much panels below should be pushed down
        let yMax = row.gridPos.y;

        for (const panel of row.panels) {
          // make sure y is adjusted (in case row moved while collapsed)
          // console.log('yDiff', yDiff);
          panel.gridPos.y -= yDiff;
          // insert after row
          this.panels.splice(insertPos, 0, new PanelModel(panel));
          // update insert post and y max
          insertPos += 1;
          yMax = Math.max(yMax, panel.gridPos.y + panel.gridPos.h);
        }

        const pushDownAmount = yMax - row.gridPos.y - 1;

        // push panels below down
        for (let panelIndex = insertPos; panelIndex < this.panels.length; panelIndex++) {
          this.panels[panelIndex].gridPos.y += pushDownAmount;
        }

        row.panels = [];

        if (hasRepeat) {
          this.processRowRepeats(row);
        }
      }

      // sort panels
      this.sortPanelsByGridPos();

      // emit change event
      this.events.emit(CoreEvents.rowExpanded);
      return;
    }

    const rowPanels = this.getRowPanels(rowIndex);

    // remove panels
    _.pull(this.panels, ...rowPanels);
    // save panel models inside row panel
    row.panels = _.map(rowPanels, (panel: PanelModel) => panel.getSaveModel());
    row.collapsed = true;

    // emit change event
    this.events.emit(CoreEvents.rowCollapsed);
  }

  /**
   * Will return all panels after rowIndex until it encounters another row
   */
  getRowPanels(rowIndex: number): PanelModel[] {
    const rowPanels = [];

    for (let index = rowIndex + 1; index < this.panels.length; index++) {
      const panel = this.panels[index];

      // break when encountering another row
      if (panel.type === 'row') {
        break;
      }

      // this panel must belong to row
      rowPanels.push(panel);
    }

    return rowPanels;
  }

  on<T>(event: AppEvent<T>, callback: (payload?: T) => void) {
    this.events.on(event, callback);
  }

  off<T>(event: AppEvent<T>, callback?: (payload?: T) => void) {
    this.events.off(event, callback);
  }

  cycleGraphTooltip() {
    this.graphTooltip = (this.graphTooltip + 1) % 3;
  }

  sharedTooltipModeEnabled() {
    return this.graphTooltip > 0;
  }

  sharedCrosshairModeOnly() {
    return this.graphTooltip === 1;
  }

  getRelativeTime(date: DateTimeInput) {
    date = isDateTime(date) ? date : dateTime(date);

    return this.timezone === 'browser' ? dateTime(date).fromNow() : toUtc(date).fromNow();
  }

  isTimezoneUtc() {
    return this.getTimezone() === 'utc';
  }

  isSnapshot() {
    return this.snapshot !== undefined;
  }

  getTimezone(): TimeZone {
    return (this.timezone ? this.timezone : contextSrv.user.timezone) as TimeZone;
  }

  private updateSchema(old: any) {
    const migrator = new DashboardMigrator(this);
    migrator.updateSchema(old);
  }

  resetOriginalTime() {
    this.originalTime = _.cloneDeep(this.time);
  }

  hasTimeChanged() {
    return !_.isEqual(this.time, this.originalTime);
  }

  resetOriginalVariables(initial = false) {
    if (!getConfig().featureToggles.newVariables) {
      this.originalTemplating = this.cloneVariablesFrom(this.templating.list);
    }

    if (!initial && getConfig().featureToggles.newVariables) {
      // since we never change the this.variables.list when running with variables
      // in redux we can use it instead of the originalTemplating.
      this.variables.list = this.cloneVariablesFrom(getVariables());
    }
  }

  hasVariableValuesChanged() {
    if (getConfig().featureToggles.newVariables) {
      return this.hasVariablesChanged(this.variables.list, getVariables());
    }
    return this.hasVariablesChanged(this.originalTemplating, this.templating.list);
  }

  autoFitPanels(viewHeight: number, kioskMode?: UrlQueryValue) {
    const currentGridHeight = Math.max(
      ...this.panels.map(panel => {
        return panel.gridPos.h + panel.gridPos.y;
      })
    );

    const navbarHeight = 55;
    const margin = 20;
    const submenuHeight = 50;

    let visibleHeight = viewHeight - navbarHeight - margin;

    // Remove submenu height if visible
    if (this.meta.submenuEnabled && !kioskMode) {
      visibleHeight -= submenuHeight;
    }

    // add back navbar height
    if (kioskMode && kioskMode !== KIOSK_MODE_TV) {
      visibleHeight += navbarHeight;
    }

    const visibleGridHeight = Math.floor(visibleHeight / (GRID_CELL_HEIGHT + GRID_CELL_VMARGIN));
    const scaleFactor = currentGridHeight / visibleGridHeight;

    this.panels.forEach((panel, i) => {
      panel.gridPos.y = Math.round(panel.gridPos.y / scaleFactor) || 1;
      panel.gridPos.h = Math.round(panel.gridPos.h / scaleFactor) || 1;
    });
  }

  templateVariableValueUpdated() {
    this.processRepeats();
    this.events.emit(CoreEvents.templateVariableValueUpdated);
  }

  expandParentRowFor(panelId: number) {
    for (const panel of this.panels) {
      if (panel.collapsed) {
        for (const rowPanel of panel.panels) {
          if (rowPanel.id === panelId) {
            this.toggleRow(panel);
            return;
          }
        }
      }
    }
  }

  toggleLegendsForAll() {
    const panelsWithLegends = this.panels.filter(panel => {
      return panel.legend !== undefined && panel.legend !== null;
    });

    // determine if more panels are displaying legends or not
    const onCount = panelsWithLegends.filter(panel => panel.legend.show).length;
    const offCount = panelsWithLegends.length - onCount;
    const panelLegendsOn = onCount >= offCount;

    for (const panel of panelsWithLegends) {
      panel.legend.show = !panelLegendsOn;
      panel.render();
    }
  }

  getVariables = () => {
    if (getConfig().featureToggles.newVariables) {
      return this.variables.list;
    }
    return this.templating.list;
  };

  private getPanelRepeatVariable(panel: PanelModel) {
    if (!getConfig().featureToggles.newVariables) {
      return _.find(this.templating.list, { name: panel.repeat } as any);
    }

    return getVariables().find(variable => variable.name === panel.repeat);
  }

  private isSnapshotTruthy() {
    return this.snapshot;
  }

  private hasVariables() {
    if (getConfig().featureToggles.newVariables) {
      return getVariables().length > 0;
    }
    return this.templating.list.length > 0;
  }

  private hasVariablesChanged(originalVariables: any[], currentVariables: any[]): boolean {
    if (originalVariables.length !== currentVariables.length) {
      return false;
    }

    const updated = _.map(currentVariables, (variable: any) => {
      return {
        name: variable.name,
        type: variable.type,
        current: _.cloneDeep(variable.current),
        filters: _.cloneDeep(variable.filters),
      };
    });

    return !_.isEqual(updated, originalVariables);
  }

  private cloneVariablesFrom(variables: any[]): any[] {
    return variables.map(variable => {
      return {
        name: variable.name,
        type: variable.type,
        current: _.cloneDeep(variable.current),
        filters: _.cloneDeep(variable.filters),
      };
    });
  }
}<|MERGE_RESOLUTION|>--- conflicted
+++ resolved
@@ -15,15 +15,10 @@
 import { CoreEvents, DashboardMeta, KIOSK_MODE_TV } from 'app/types';
 import { VariableModel } from '../../templating/variable';
 import { getConfig } from '../../../core/config';
-<<<<<<< HEAD
-import { getVariables } from 'app/features/variables/state/selectors';
-import { variableAdapters } from 'app/features/variables/adapters';
-=======
 import { getVariableClones, getVariables } from 'app/features/variables/state/selectors';
 import { variableAdapters } from 'app/features/variables/adapters';
 import { onTimeRangeUpdated } from 'app/features/variables/state/actions';
 import { dispatch } from '../../../store/store';
->>>>>>> d7312750
 
 export interface CloneOptions {
   saveVariables?: boolean;
