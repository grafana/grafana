import { cloneDeep, defaults as _defaults, filter, indexOf, isEqual, map, maxBy, pull } from 'lodash';
import { Subscription } from 'rxjs';

import {
  AnnotationQuery,
  AppEvent,
  DashboardCursorSync,
  dateTime,
  dateTimeFormat,
  dateTimeFormatTimeAgo,
  DateTimeInput,
  EventBusExtended,
  EventBusSrv,
  PanelModel as IPanelModel,
  TimeRange,
  TimeZone,
  TypedVariableModel,
  UrlQueryValue,
} from '@grafana/data';
import { PromQuery } from '@grafana/prometheus';
import { RefreshEvent, TimeRangeUpdatedEvent, config } from '@grafana/runtime';
import { Dashboard, DashboardLink } from '@grafana/schema';
import { DEFAULT_ANNOTATION_COLOR } from '@grafana/ui';
import { GRID_CELL_HEIGHT, GRID_CELL_VMARGIN, GRID_COLUMN_COUNT, REPEAT_DIR_VERTICAL } from 'app/core/constants';
import { contextSrv } from 'app/core/services/context_srv';
import { sortedDeepCloneWithoutNulls } from 'app/core/utils/object';
import { isAngularDatasourcePluginAndNotHidden } from 'app/features/plugins/angularDeprecation/utils';
import { variableAdapters } from 'app/features/variables/adapters';
import { onTimeRangeUpdated } from 'app/features/variables/state/actions';
import { GetVariables, getVariablesByKey } from 'app/features/variables/state/selectors';
import { CoreEvents, DashboardMeta, KioskMode } from 'app/types';
import { DashboardMetaChangedEvent, DashboardPanelsChangedEvent, RenderEvent } from 'app/types/events';

import { appEvents } from '../../../core/core';
import { dispatch } from '../../../store/store';
import {
  VariablesChanged,
  VariablesChangedEvent,
  VariablesChangedInUrl,
  VariablesTimeRangeProcessDone,
} from '../../variables/types';
import { isAllVariable } from '../../variables/utils';
import { getTimeSrv } from '../services/TimeSrv';
import { mergePanels, PanelMergeInfo } from '../utils/panelMerge';

import { DashboardMigrator } from './DashboardMigrator';
import { explicitlyControlledMigrationPanels, PanelModel } from './PanelModel';
import { TimeModel } from './TimeModel';
import { deleteScopeVars, isOnTheSameGridRow } from './utils';

export interface CloneOptions {
  saveVariables?: boolean;
  saveTimerange?: boolean;
  message?: string;
}

export type DashboardLinkType = 'link' | 'dashboards';

export class DashboardModel implements TimeModel {
  /** @deprecated use UID */
  id: any;
  // TODO: use propert type and fix all the places where uid is set to null
  uid: any;
  title: string;
  description: any;
  tags: any;
  style: any;
  timezone: any;
  weekStart: any;
  editable: any;
  graphTooltip: DashboardCursorSync;
  time: any;
  liveNow?: boolean;
  private originalTime: any;
  timepicker: any;
  templating: { list: any[] };
  private originalTemplating: any;
  annotations: { list: AnnotationQuery[] };
  refresh?: string;
  snapshot: any;
  schemaVersion: number;
  version: number;
  revision?: number; // Only used for dashboards managed by plugins
  links: DashboardLink[];
  gnetId: any;
  panels: PanelModel[];
  panelInEdit?: PanelModel;
  panelInView?: PanelModel;
  fiscalYearStartMonth?: number;
  private panelsAffectedByVariableChange: number[] | null;
  private appEventsSubscription: Subscription;
  private lastRefresh: number;
  private timeRangeUpdatedDuringEditOrView = false;
  private originalDashboard: Dashboard | null = null;

  // ------------------
  // not persisted
  // ------------------

  // repeat process cycles
  declare meta: DashboardMeta;
  events: EventBusExtended;
  private getVariablesFromState: GetVariables;

  static nonPersistedProperties: { [str: string]: boolean } = {
    events: true,
    meta: true,
    panels: true, // needs special handling
    templating: true, // needs special handling
    originalTime: true,
    originalTemplating: true,
    originalLibraryPanels: true,
    panelInEdit: true,
    panelInView: true,
    getVariablesFromState: true,
    formatDate: true,
    appEventsSubscription: true,
    panelsAffectedByVariableChange: true,
    lastRefresh: true,
    timeRangeUpdatedDuringEditOrView: true,
    originalDashboard: true,
  };

  constructor(
    data: Dashboard,
    meta?: DashboardMeta,
    options?: {
      // By default this uses variables from redux state
      getVariablesFromState?: GetVariables;
    }
  ) {
    this.getVariablesFromState = options?.getVariablesFromState ?? getVariablesByKey;
    this.events = new EventBusSrv();
    this.id = data.id || null;
    // UID is not there for newly created dashboards
    this.uid = data.uid || null;
    this.revision = data.revision ?? undefined;
    this.title = data.title ?? 'No Title';
    this.description = data.description;
    this.tags = data.tags ?? [];
    this.timezone = data.timezone ?? '';
    this.weekStart = data.weekStart ?? '';
    this.editable = data.editable !== false;
    this.graphTooltip = data.graphTooltip || 0;
    this.time = data.time ?? { from: 'now-6h', to: 'now' };
    this.timepicker = data.timepicker ?? {};
    this.liveNow = data.liveNow;
    this.templating = this.ensureListExist(data.templating);
    this.annotations = this.ensureListExist(data.annotations);
    this.refresh = data.refresh;
    this.snapshot = data.snapshot;
    this.schemaVersion = data.schemaVersion ?? 0;
    this.fiscalYearStartMonth = data.fiscalYearStartMonth ?? 0;
    this.version = data.version ?? 0;
    this.links = data.links ?? [];
    this.gnetId = data.gnetId || null;
    this.panels = map(data.panels ?? [], (panelData) => new PanelModel(panelData));
    // Deep clone original dashboard to avoid mutations by object reference
    this.originalDashboard = cloneDeep(data);
    this.originalTemplating = cloneDeep(this.templating);
    this.originalTime = cloneDeep(this.time);

    this.ensurePanelsHaveUniqueIds();
    this.formatDate = this.formatDate.bind(this);

    this.initMeta(meta);
    this.updateSchema(data);

    this.addBuiltInAnnotationQuery();
    this.sortPanelsByGridPos();
    this.panelsAffectedByVariableChange = null;
    this.appEventsSubscription = new Subscription();
    this.lastRefresh = Date.now();
    this.appEventsSubscription.add(appEvents.subscribe(VariablesChanged, this.variablesChangedHandler.bind(this)));
    this.appEventsSubscription.add(
      appEvents.subscribe(VariablesTimeRangeProcessDone, this.variablesTimeRangeProcessDoneHandler.bind(this))
    );
    this.appEventsSubscription.add(
      appEvents.subscribe(VariablesChangedInUrl, this.variablesChangedInUrlHandler.bind(this))
    );
  }

  addBuiltInAnnotationQuery() {
    const found = this.annotations.list.some((item) => item.builtIn === 1);
    if (found) {
      return;
    }

    this.annotations.list.unshift({
      datasource: { uid: '-- Grafana --', type: 'grafana' },
      name: 'Annotations & Alerts',
      type: 'dashboard',
      iconColor: DEFAULT_ANNOTATION_COLOR,
      enable: true,
      hide: true,
      builtIn: 1,
    });
  }

  private initMeta(meta?: DashboardMeta) {
    meta = meta || {};

    meta.canShare = meta.canShare !== false;
    meta.canSave = meta.canSave !== false;
    meta.canStar = meta.canStar !== false;
    meta.canEdit = meta.canEdit !== false;
    meta.canDelete = meta.canDelete !== false;

    meta.showSettings = meta.canEdit;
    meta.canMakeEditable = meta.canSave && !this.editable;
    meta.hasUnsavedFolderChange = false;

    if (!this.editable) {
      meta.canEdit = false;
      meta.canDelete = false;
      meta.canSave = false;
    }

    this.meta = meta;
  }

  /**
   * @deprecated Returns the wrong type please do not use
   */
  getSaveModelCloneOld(options?: CloneOptions): DashboardModel {
    const optionsWithDefaults = _defaults(options || {}, {
      saveVariables: true,
      saveTimerange: true,
    });

    // make clone
    let copy: any = {};
    for (const property in this) {
      if (DashboardModel.nonPersistedProperties[property] || !this.hasOwnProperty(property)) {
        continue;
      }

      copy[property] = cloneDeep(this[property]);
    }

    copy.templating = this.getTemplatingSaveModel(optionsWithDefaults);

    if (!optionsWithDefaults.saveTimerange) {
      copy.time = this.originalTime;
    }

    // get panel save models
    copy.panels = this.getPanelSaveModels();

    //  sort by keys
    copy = sortedDeepCloneWithoutNulls(copy);
    copy.getVariables = () => copy.templating.list;

    return copy;
  }

  /**
   * Returns the persisted save model (schema) of the dashboard
   */
  getSaveModelClone(options?: CloneOptions): Dashboard {
    const clone = this.getSaveModelCloneOld(options);

    // This is a bit messy / hacky but it's how we clean the model of any nulls / undefined / infinity
    const cloneJSON = JSON.stringify(clone);
    const cloneSafe = JSON.parse(cloneJSON);

    return cloneSafe;
  }

  /**
   * This will load a new dashboard, but keep existing panels unchanged
   *
   * This function can be used to implement:
   * 1. potentially faster loading dashboard loading
   * 2. dynamic dashboard behavior
   * 3. "live" dashboard editing
   *
   * @internal and experimental
   */
  updatePanels(panels: IPanelModel[]): PanelMergeInfo {
    const info = mergePanels(this.panels, panels ?? []);
    if (info.changed) {
      this.panels = info.panels ?? [];
      this.sortPanelsByGridPos();
      this.events.publish(new DashboardPanelsChangedEvent());
    }
    return info;
  }

  private getPanelSaveModels() {
    return this.panels
      .filter((panel) => this.isSnapshotTruthy() || !(panel.repeatPanelId || panel.repeatedByRow))
      .map((panel) => {
        // Clean libarary panels on save
        if (panel.libraryPanel) {
          const { id, title, libraryPanel, gridPos } = panel;
          return {
            id,
            title,
            gridPos,
            libraryPanel: {
              uid: libraryPanel.uid,
              name: libraryPanel.name,
            },
          };
        }

        // If we save while editing we should include the panel in edit mode instead of the
        // unmodified source panel
        if (this.panelInEdit && this.panelInEdit.id === panel.id) {
          return this.panelInEdit.getSaveModel();
        }

        return panel.getSaveModel();
      })
      .map((model) => {
        if (this.isSnapshotTruthy()) {
          return model;
        }
        // Clear any scopedVars from persisted mode. This cannot be part of getSaveModel as we need to be able to copy
        // panel models with preserved scopedVars, for example when going into edit mode.
        delete model.scopedVars;

        // Clear any repeated panels from collapsed rows
        if (model.type === 'row' && model.panels && model.panels.length > 0) {
          model.panels = model.panels
            .filter((rowPanel: PanelModel) => !rowPanel.repeatPanelId)
            .map((model: PanelModel) => {
              delete model.scopedVars;
              return model;
            });
        }

        return model;
      });
  }

  private getTemplatingSaveModel(options: CloneOptions) {
    const originalVariables = this.originalTemplating?.list ?? [];
    const currentVariables = this.getVariablesFromState(this.uid);

    const saveModels = currentVariables.map((variable) => {
      const variableSaveModel = variableAdapters.get(variable.type).getSaveModel(variable, options.saveVariables);

      if (!options.saveVariables) {
        const original = originalVariables.find(
          ({ name, type }: any) => name === variable.name && type === variable.type
        );

        if (!original) {
          return variableSaveModel;
        }

        if (variable.type === 'adhoc') {
          variableSaveModel.filters = original.filters;
        } else {
          variableSaveModel.current = original.current;
          variableSaveModel.options = original.options;
        }
      }

      return variableSaveModel;
    });

    const saveModelsWithoutNull = sortedDeepCloneWithoutNulls(saveModels);
    return { list: saveModelsWithoutNull };
  }

  timeRangeUpdated(timeRange: TimeRange) {
    this.events.publish(new TimeRangeUpdatedEvent(timeRange));
    dispatch(onTimeRangeUpdated(this.uid, timeRange));

    if (this.panelInEdit || this.panelInView) {
      this.timeRangeUpdatedDuringEditOrView = true;
    }
  }

  startRefresh(event: VariablesChangedEvent = { refreshAll: true, panelIds: [] }) {
    this.events.publish(new RefreshEvent());
    this.lastRefresh = Date.now();

    if (this.panelInEdit && (event.refreshAll || event.panelIds.includes(this.panelInEdit.id))) {
      this.panelInEdit.refresh();
      return;
    }

    const panelsToRefresh = this.panels.filter(
      (panel) => !this.otherPanelInFullscreen(panel) && (event.refreshAll || event.panelIds.includes(panel.id))
    );

    // We have to mark every panel as refreshWhenInView /before/ we actually refresh any
    // in case there is a shared query, as otherwise that might refresh before the source panel is
    // marked for refresh, preventing the panel from updating
    if (!this.isSnapshot()) {
      for (const panel of panelsToRefresh) {
        panel.refreshWhenInView = true;
      }
    }

    for (const panel of panelsToRefresh) {
      panel.refresh();
    }
  }

  render() {
    this.events.publish(new RenderEvent());
    for (const panel of this.panels) {
      panel.render();
    }
  }

  panelInitialized(panel: PanelModel) {
    const lastResult = panel.getQueryRunner().getLastResult();

    if (!this.otherPanelInFullscreen(panel) && !lastResult) {
      panel.refresh();
    }
  }

  otherPanelInFullscreen(panel: PanelModel) {
    return (this.panelInEdit || this.panelInView) && !(panel.isViewing || panel.isEditing);
  }

  initEditPanel(sourcePanel: PanelModel): PanelModel {
    getTimeSrv().stopAutoRefresh();
    this.panelInEdit = sourcePanel.getEditClone();
    this.timeRangeUpdatedDuringEditOrView = false;
    return this.panelInEdit;
  }

  exitPanelEditor() {
    this.panelInEdit!.destroy();
    this.panelInEdit = undefined;

    getTimeSrv().resumeAutoRefresh();

    this.refreshIfPanelsAffectedByVariableChangeOrTimeRangeChanged();
  }

  initViewPanel(panel: PanelModel) {
    this.panelInView = panel;
    this.timeRangeUpdatedDuringEditOrView = false;
    panel.setIsViewing(true);
  }

  exitViewPanel(panel: PanelModel) {
    this.panelInView = undefined;
    panel.setIsViewing(false);
    this.refreshIfPanelsAffectedByVariableChangeOrTimeRangeChanged();
  }

  private refreshIfPanelsAffectedByVariableChangeOrTimeRangeChanged() {
    if (this.panelsAffectedByVariableChange || this.timeRangeUpdatedDuringEditOrView) {
      this.startRefresh({
        panelIds: this.panelsAffectedByVariableChange ?? [],
        refreshAll: this.timeRangeUpdatedDuringEditOrView,
      });
      this.panelsAffectedByVariableChange = null;
      this.timeRangeUpdatedDuringEditOrView = false;
    }
  }

  private ensurePanelsHaveUniqueIds() {
    const ids = new Set<number>();
    let nextPanelId = this.getNextPanelId();
    for (const panel of this.panelIterator()) {
      if (!panel.id || ids.has(panel.id)) {
        panel.id = nextPanelId++;
      }
      ids.add(panel.id);
    }
  }

  private ensureListExist(data: any = {}) {
    data.list ??= [];
    return data;
  }

  getNextPanelId() {
    let max = 0;

    for (const panel of this.panelIterator()) {
      if (panel.id > max) {
        max = panel.id;
      }
    }

    return max + 1;
  }

  *panelIterator() {
    for (const panel of this.panels) {
      yield panel;

      const rowPanels = panel.panels ?? [];
      for (const rowPanel of rowPanels) {
        yield rowPanel;
      }
    }
  }

  forEachPanel(callback: (panel: PanelModel, index: number) => void) {
    for (let i = 0; i < this.panels.length; i++) {
      callback(this.panels[i], i);
    }
  }

  getPanelById(id: number, includeCollapsed = false): PanelModel | null {
    if (this.panelInEdit && this.panelInEdit.id === id) {
      return this.panelInEdit;
    }

    if (includeCollapsed) {
      for (const panel of this.panelIterator()) {
        if (panel.id === id) {
          return panel;
        }
      }

      return null;
    } else {
      return this.panels.find((p) => p.id === id) ?? null;
    }
  }

  canEditPanel(panel?: PanelModel | null): boolean | undefined | null {
    return Boolean(this.meta.canEdit && panel && !panel.repeatPanelId && panel.type !== 'row');
  }

  canEditPanelById(id: number): boolean | undefined | null {
    return this.canEditPanel(this.getPanelById(id));
  }

  addPanel(panelData: any) {
    panelData.id = this.getNextPanelId();

    this.panels.unshift(new PanelModel(panelData));

    this.sortPanelsByGridPos();

    this.events.publish(new DashboardPanelsChangedEvent());
  }

  updateMeta(updates: Partial<DashboardMeta>) {
    this.meta = { ...this.meta, ...updates };
    this.events.publish(new DashboardMetaChangedEvent());
  }

  makeEditable() {
    this.editable = true;
    this.updateMeta({
      canMakeEditable: false,
      canEdit: true,
      canSave: true,
    });
  }

  sortPanelsByGridPos() {
    this.panels.sort((panelA, panelB) => {
      if (panelA.gridPos.y === panelB.gridPos.y) {
        return panelA.gridPos.x - panelB.gridPos.x;
      } else {
        return panelA.gridPos.y - panelB.gridPos.y;
      }
    });
  }

  clearUnsavedChanges(savedModel: Dashboard, options: CloneOptions) {
    for (const panel of this.panels) {
      panel.configRev = 0;
    }

    if (this.panelInEdit) {
      // Remember that we have a saved a change in panel editor so we apply it when leaving panel edit
      this.panelInEdit.hasSavedPanelEditChange = this.panelInEdit.configRev > 0;
      this.panelInEdit.configRev = 0;
    }

    this.originalDashboard = savedModel;
    this.originalTemplating = savedModel.templating;

    if (options.saveTimerange) {
      this.originalTime = savedModel.time;
    }
  }

  hasUnsavedChanges() {
    const changedPanel = this.panels.find((p) => p.hasChanged);
    return Boolean(changedPanel);
  }

  cleanUpRepeats() {
    if (this.isSnapshotTruthy() || !this.hasVariables()) {
      return;
    }

    // cleanup scopedVars
    deleteScopeVars(this.panels);

    const panelsToRemove = this.panels.filter((p) => (!p.repeat || p.repeatedByRow) && p.repeatPanelId);

    // remove panels
    pull(this.panels, ...panelsToRemove);
    panelsToRemove.map((p) => p.destroy());
    this.sortPanelsByGridPos();
  }

  processRepeats() {
    if (this.isSnapshotTruthy() || !this.hasVariables() || this.panelInView) {
      return;
    }

    this.cleanUpRepeats();

    for (let i = 0; i < this.panels.length; i++) {
      const panel = this.panels[i];
      if (panel.repeat) {
        this.repeatPanel(panel, i);
      }
    }

    this.sortPanelsByGridPos();
    this.events.publish(new DashboardPanelsChangedEvent());
  }

  cleanUpRowRepeats(rowPanels: PanelModel[]) {
    const panelIds = rowPanels.map((row) => row.id);
    // Remove repeated panels whose parent is in this row as these will be recreated later in processRowRepeats
    const panelsToRemove = rowPanels.filter((p) => !p.repeat && p.repeatPanelId && panelIds.includes(p.repeatPanelId));

    pull(rowPanels, ...panelsToRemove);
    pull(this.panels, ...panelsToRemove);
  }

  processRowRepeats(row: PanelModel) {
    if (this.isSnapshotTruthy() || !this.hasVariables()) {
      return;
    }

    let rowPanels = row.panels ?? [];
    if (!row.collapsed) {
      const rowPanelIndex = this.panels.findIndex((p) => p.id === row.id);
      rowPanels = this.getRowPanels(rowPanelIndex);
    }

    this.cleanUpRowRepeats(rowPanels);

    for (const panel of rowPanels) {
      if (panel.repeat) {
        const panelIndex = this.panels.findIndex((p) => p.id === panel.id);
        this.repeatPanel(panel, panelIndex);
      }
    }
  }

  getPanelRepeatClone(sourcePanel: PanelModel, valueIndex: number, sourcePanelIndex: number) {
    // if first clone return source
    if (valueIndex === 0) {
      return sourcePanel;
    }

    const m = sourcePanel.getSaveModel();
    m.id = this.getNextPanelId();
    const clone = new PanelModel(m);

    // insert after source panel + value index
    this.panels.splice(sourcePanelIndex + valueIndex, 0, clone);

    clone.repeatPanelId = sourcePanel.id;
    clone.repeat = undefined;

    if (this.panelInView?.id === clone.id) {
      clone.setIsViewing(true);
      this.panelInView = clone;
    }

    return clone;
  }

  getRowRepeatClone(sourceRowPanel: PanelModel, valueIndex: number, sourcePanelIndex: number) {
    // if first clone, return source
    if (valueIndex === 0) {
      if (!sourceRowPanel.collapsed) {
        const rowPanels = this.getRowPanels(sourcePanelIndex);
        sourceRowPanel.panels = rowPanels;
      }

      return sourceRowPanel;
    }

    const clone = new PanelModel(sourceRowPanel.getSaveModel());
    // for row clones we need to figure out panels under row to clone and where to insert clone
    let rowPanels: PanelModel[], insertPos: number;
    if (sourceRowPanel.collapsed) {
      rowPanels = cloneDeep(sourceRowPanel.panels) ?? [];
      clone.panels = rowPanels;

      // insert copied row after preceding row
      insertPos = sourcePanelIndex + valueIndex;
    } else {
      rowPanels = this.getRowPanels(sourcePanelIndex);
      clone.panels = rowPanels.map((panel) => panel.getSaveModel());

      // insert copied row after preceding row's panels
      insertPos = sourcePanelIndex + (rowPanels.length + 1) * valueIndex;
    }
    this.panels.splice(insertPos, 0, clone);

    this.updateRepeatedPanelIds(clone);
    return clone;
  }

  repeatPanel(panel: PanelModel, panelIndex: number) {
    const variable = this.getPanelRepeatVariable(panel);
    if (!variable) {
      return;
    }

    if (panel.type === 'row') {
      this.repeatRow(panel, panelIndex, variable);
      return;
    }

    const selectedOptions = this.getSelectedVariableOptions(variable);

    const maxPerRow = panel.maxPerRow || 4;
    let xPos = 0;
    let yPos = panel.gridPos.y;

    for (let index = 0; index < selectedOptions.length; index++) {
      const option = selectedOptions[index];
      let copy;

      copy = this.getPanelRepeatClone(panel, index, panelIndex);
      copy.scopedVars ??= {};
      copy.scopedVars[variable.name] = option;

      if (panel.repeatDirection === REPEAT_DIR_VERTICAL) {
        if (index > 0) {
          yPos += copy.gridPos.h;
        }
        copy.gridPos.y = yPos;
      } else {
        // set width based on how many are selected
        // assumed the repeated panels should take up full row width
        copy.gridPos.w = Math.max(GRID_COLUMN_COUNT / selectedOptions.length, GRID_COLUMN_COUNT / maxPerRow);
        copy.gridPos.x = xPos;
        copy.gridPos.y = yPos;

        xPos += copy.gridPos.w;

        // handle overflow by pushing down one row
        if (xPos + copy.gridPos.w > GRID_COLUMN_COUNT) {
          xPos = 0;
          yPos += copy.gridPos.h;
        }
      }
    }

    // Update gridPos for panels below
    const yOffset = yPos - panel.gridPos.y;
    if (yOffset > 0) {
      const panelBelowIndex = panelIndex + selectedOptions.length;
      for (const curPanel of this.panels.slice(panelBelowIndex)) {
        if (isOnTheSameGridRow(panel, curPanel)) {
          continue;
        }

        curPanel.gridPos.y += yOffset;
      }
    }
  }

  repeatRow(panel: PanelModel, panelIndex: number, variable: TypedVariableModel) {
    const selectedOptions = this.getSelectedVariableOptions(variable);

    for (let optionIndex = 0; optionIndex < selectedOptions.length; optionIndex++) {
      const curOption = selectedOptions[optionIndex];
      const rowClone = this.getRowRepeatClone(panel, optionIndex, panelIndex);

      setScopedVars(rowClone, variable, curOption);

      const rowHeight = this.getRowHeight(rowClone);
      const panelsInRow = rowClone.panels || [];
      let panelBelowIndex;

      if (panel.collapsed) {
        // For a collapsed row, just copy its panels, set scoped vars and proper IDs
        for (const panelInRow of panelsInRow) {
          setScopedVars(panelInRow, variable, curOption);
          if (optionIndex > 0) {
            this.updateRepeatedPanelIds(panelInRow, true);
          }
        }

        // push nth row clone's y-pos down by n
        rowClone.gridPos.y += optionIndex;
        panelBelowIndex = panelIndex + optionIndex + 1;
      } else {
        // insert after row panel
        const insertPos = panelIndex + (panelsInRow.length + 1) * optionIndex + 1;
        panelsInRow.forEach((panelInRow, i) => {
          setScopedVars(panelInRow, variable, curOption);

          if (optionIndex > 0) {
            const panelInRowClone = new PanelModel(panelInRow);
            this.updateRepeatedPanelIds(panelInRowClone, true);

            // For exposed row, set correct grid y-position and add it to dashboard panels
            panelInRowClone.gridPos.y += rowHeight * optionIndex;
            this.panels.splice(insertPos + i, 0, panelInRowClone);
          }
        });

        rowClone.panels = [];
        rowClone.gridPos.y += rowHeight * optionIndex;
        panelBelowIndex = insertPos + panelsInRow.length;
      }

      // Update gridPos for panels below if we inserted more than 1 repeated row panel
      if (selectedOptions.length > 1) {
        for (const panel of this.panels.slice(panelBelowIndex)) {
          panel.gridPos.y += rowHeight;
        }
      }
    }
  }

  updateRepeatedPanelIds(panel: PanelModel, repeatedByRow?: boolean) {
    panel.repeatPanelId = panel.id;
    panel.id = this.getNextPanelId();

    if (repeatedByRow) {
      panel.repeatedByRow = true;
    } else {
      panel.repeat = undefined;
    }

    return panel;
  }

  getSelectedVariableOptions(variable: any) {
    let selectedOptions: any[];
    if (isAllVariable(variable)) {
      selectedOptions = variable.options.slice(1, variable.options.length);
    } else {
      selectedOptions = filter(variable.options, { selected: true });
    }
    return selectedOptions;
  }

  getRowHeight(rowPanel: PanelModel): number {
    if (!rowPanel.panels || rowPanel.panels.length === 0) {
      return 0;
    } else if (rowPanel.collapsed) {
      // A collapsed row will always have height 1
      return 1;
    }

    const maxYPos = maxBy(rowPanel.panels, ({ gridPos }) => gridPos.y + gridPos.h)!.gridPos;
    return maxYPos.y + maxYPos.h - rowPanel.gridPos.y;
  }

  removePanel(panel: PanelModel) {
    this.panels = this.panels.filter((item) => item !== panel);
    panel.destroy();
    this.events.publish(new DashboardPanelsChangedEvent());
  }

  removeRow(row: PanelModel, removePanels: boolean) {
    const needToggle = (!removePanels && row.collapsed) || (removePanels && !row.collapsed);

    if (needToggle) {
      this.toggleRow(row);
    }

    this.removePanel(row);
  }

  expandRows() {
    const collapsedRows = this.panels.filter((p) => p.type === 'row' && p.collapsed);
    for (const row of collapsedRows) {
      this.toggleRow(row);
    }
  }

  collapseRows() {
    const collapsedRows = this.panels.filter((p) => p.type === 'row' && !p.collapsed);
    for (const row of collapsedRows) {
      this.toggleRow(row);
    }
  }

  isSubMenuVisible() {
    return (
      this.links.length > 0 ||
      this.getVariables().some((variable) => variable.hide !== 2) ||
      this.annotations.list.some((annotation) => !annotation.hide)
    );
  }

  getPanelInfoById(panelId: number) {
    const panelIndex = this.panels.findIndex((p) => p.id === panelId);
    return panelIndex >= 0 ? { panel: this.panels[panelIndex], index: panelIndex } : null;
  }

  duplicatePanel(panel: PanelModel) {
    const newPanel = panel.getSaveModel();
    newPanel.id = this.getNextPanelId();

    delete newPanel.repeat;
    delete newPanel.repeatIteration;
    delete newPanel.repeatPanelId;
    delete newPanel.scopedVars;

    if (newPanel.alert) {
      delete newPanel.thresholds;
    }

    delete newPanel.alert;

    // does it fit to the right?
    if (panel.gridPos.x + panel.gridPos.w * 2 <= GRID_COLUMN_COUNT) {
      newPanel.gridPos.x += panel.gridPos.w;
    } else {
      // add below
      newPanel.gridPos.y += panel.gridPos.h;
    }

    this.addPanel(newPanel);
    return newPanel;
  }

  formatDate(date: DateTimeInput, format?: string) {
    return dateTimeFormat(date, {
      format,
      timeZone: this.getTimezone(),
    });
  }

  destroy() {
    this.appEventsSubscription.unsubscribe();
    this.events.removeAllListeners();
    for (const panel of this.panels) {
      panel.destroy();
    }
  }

  toggleRow(row: PanelModel) {
    const rowIndex = indexOf(this.panels, row);

    if (!row.collapsed) {
      const rowPanels = this.getRowPanels(rowIndex);

      // remove panels
      pull(this.panels, ...rowPanels);
      // save panel models inside row panel
      row.panels = rowPanels.map((panel: PanelModel) => panel.getSaveModel());
      row.collapsed = true;

      if (rowPanels.some((panel) => panel.hasChanged)) {
        row.configRev++;
      }

      // emit change event
      this.events.publish(new DashboardPanelsChangedEvent());
      return;
    }

    row.collapsed = false;
    const rowPanels = row.panels ?? [];
    const hasRepeat = rowPanels.some((p: PanelModel) => p.repeat);

    // This is set only for the row being repeated.
    const rowRepeatVariable = row.repeat;

    if (rowPanels.length > 0) {
      // Use first panel to figure out if it was moved or pushed
      // If the panel doesn't have gridPos.y, use the row gridPos.y instead.
      // This can happen for some generated dashboards.
      const firstPanelYPos = rowPanels[0].gridPos.y ?? row.gridPos.y;
      const yDiff = firstPanelYPos - (row.gridPos.y + row.gridPos.h);

      // start inserting after row
      let insertPos = rowIndex + 1;
      // y max will represent the bottom y pos after all panels have been added
      // needed to know home much panels below should be pushed down
      let yMax = row.gridPos.y;

      for (const panel of rowPanels) {
        // When expanding original row that's repeated, set scopedVars for repeated row panels.
        if (rowRepeatVariable) {
          const variable = this.getPanelRepeatVariable(row);
          panel.scopedVars ??= {};
          if (variable) {
            const selectedOptions = this.getSelectedVariableOptions(variable);
            panel.scopedVars = {
              ...panel.scopedVars,
              [variable.name]: selectedOptions[0],
            };
          }
        }
        // set the y gridPos if it wasn't already set
        panel.gridPos.y ?? (panel.gridPos.y = row.gridPos.y); // (Safari 13.1 lacks ??= support)
        // make sure y is adjusted (in case row moved while collapsed)
        panel.gridPos.y -= yDiff;
        // insert after row
        this.panels.splice(insertPos, 0, new PanelModel(panel));
        // update insert post and y max
        insertPos += 1;
        yMax = Math.max(yMax, panel.gridPos.y + panel.gridPos.h);
      }

      const pushDownAmount = yMax - row.gridPos.y - 1;

      // push panels below down
      for (const panel of this.panels.slice(insertPos)) {
        panel.gridPos.y += pushDownAmount;
      }

      row.panels = [];

      if (hasRepeat) {
        this.processRowRepeats(row);
      }
    }

    // sort panels
    this.sortPanelsByGridPos();

    // emit change event
    this.events.publish(new DashboardPanelsChangedEvent());
  }

  /**
   * Will return all panels after rowIndex until it encounters another row
   */
  getRowPanels(rowIndex: number): PanelModel[] {
    const panelsBelowRow = this.panels.slice(rowIndex + 1);
    const nextRowIndex = panelsBelowRow.findIndex((p) => p.type === 'row');

    // Take all panels up to next row, or all panels if there are no other rows
    const rowPanels = panelsBelowRow.slice(0, nextRowIndex >= 0 ? nextRowIndex : this.panels.length);

    return rowPanels;
  }

  /** @deprecated */
  on<T>(event: AppEvent<T>, callback: (payload?: T) => void) {
    console.log('DashboardModel.on is deprecated use events.subscribe');
    this.events.on(event, callback);
  }

  /** @deprecated */
  off<T>(event: AppEvent<T>, callback: (payload?: T) => void) {
    console.log('DashboardModel.off is deprecated');
    this.events.off(event, callback);
  }

  cycleGraphTooltip() {
    this.graphTooltip = (this.graphTooltip + 1) % 3;
  }

  sharedTooltipModeEnabled() {
    return this.graphTooltip > 0;
  }

  sharedCrosshairModeOnly() {
    return this.graphTooltip === 1;
  }

  getRelativeTime(date: DateTimeInput) {
    return dateTimeFormatTimeAgo(date, {
      timeZone: this.getTimezone(),
    });
  }

  isSnapshot() {
    return this.snapshot !== undefined;
  }

  getTimezone(): TimeZone {
    return this.timezone ? this.timezone : contextSrv?.user?.timezone;
  }

  private updateSchema(old: any) {
    const migrator = new DashboardMigrator(this);
    migrator.updateSchema(old);
  }

  hasTimeChanged() {
    const { time, originalTime } = this;

    // Compare moment values vs strings values
    return !(
      isEqual(time, originalTime) ||
      (isEqual(dateTime(time?.from), dateTime(originalTime?.from)) &&
        isEqual(dateTime(time?.to), dateTime(originalTime?.to)))
    );
  }

  autoFitPanels(viewHeight: number, kioskMode?: UrlQueryValue) {
    const currentGridHeight = Math.max(...this.panels.map((panel) => panel.gridPos.h + panel.gridPos.y));

    const navbarHeight = 55;
    const margin = 20;

    let visibleHeight = viewHeight - navbarHeight - margin;

    // add back navbar height
    if (kioskMode && kioskMode !== KioskMode.TV) {
      visibleHeight += navbarHeight;
    }

    const visibleGridHeight = Math.floor(visibleHeight / (GRID_CELL_HEIGHT + GRID_CELL_VMARGIN));
    const scaleFactor = currentGridHeight / visibleGridHeight;

    for (const panel of this.panels) {
      panel.gridPos.y = Math.round(panel.gridPos.y / scaleFactor) || 1;
      panel.gridPos.h = Math.round(panel.gridPos.h / scaleFactor) || 1;
    }
  }

  templateVariableValueUpdated() {
    this.processRepeats();
    this.events.emit(CoreEvents.templateVariableValueUpdated);
  }

  getPanelByUrlId(panelUrlId: string) {
    const panelId = parseInt(panelUrlId ?? '0', 10);

    // First try to find it in a collapsed row and exand it
    const collapsedPanels = this.panels.filter((p) => p.collapsed);
    for (const panel of collapsedPanels) {
      const hasPanel = panel.panels?.some((rp) => rp.id === panelId);
      hasPanel && this.toggleRow(panel);
    }

    return this.getPanelById(panelId);
  }

  toggleLegendsForAll() {
    const panelsWithLegends = this.panels.filter(isPanelWithLegend);

    // determine if more panels are displaying legends or not
    const onCount = panelsWithLegends.filter((panel) => panel.legend.show).length;
    const offCount = panelsWithLegends.length - onCount;
    const panelLegendsOn = onCount >= offCount;

    for (const panel of panelsWithLegends) {
      panel.legend.show = !panelLegendsOn;
      panel.render();
    }
  }

  toggleExemplarsForAll() {
    for (const panel of this.panels) {
      for (const target of panel.targets) {
        if (!(target.datasource && target.datasource.type === 'prometheus')) {
          continue;
        }

        const promTarget = target as PromQuery;
        promTarget.exemplar = !promTarget.exemplar;
      }
    }

    this.startRefresh();
  }

  getVariables() {
    return this.getVariablesFromState(this.uid);
  }

  canEditAnnotations(dashboardUID?: string) {
    let canEdit = true;

    // dashboardUID is falsy when it is an organizational annotation
    if (!dashboardUID) {
      canEdit = !!this.meta.annotationsPermissions?.organization.canEdit;
    } else {
      canEdit = !!this.meta.annotationsPermissions?.dashboard.canEdit;
    }

    if (config.featureToggles.annotationPermissionUpdate) {
      return canEdit;
    }
    return this.canEditDashboard() && canEdit;
  }

  canDeleteAnnotations(dashboardUID?: string) {
    let canDelete = true;

    // dashboardUID is falsy when it is an organizational annotation
    if (!dashboardUID) {
      canDelete = !!this.meta.annotationsPermissions?.organization.canDelete;
    } else {
      canDelete = !!this.meta.annotationsPermissions?.dashboard.canDelete;
    }

    if (config.featureToggles.annotationPermissionUpdate) {
      return canDelete;
    }
    return canDelete && this.canEditDashboard();
  }

  canAddAnnotations() {
    // When the builtin annotations are disabled, we should not add any in the UI
    const found = this.annotations.list.find((item) => item.builtIn === 1);
    if (found?.enable === false) {
      return false;
    }

    // If RBAC is enabled there are additional conditions to check.
    if (config.featureToggles.annotationPermissionUpdate) {
      return Boolean(this.meta.annotationsPermissions?.dashboard.canAdd);
    }

    return Boolean(this.meta.annotationsPermissions?.dashboard.canAdd) && this.canEditDashboard();
  }

  canEditDashboard() {
    return Boolean(this.meta.canEdit || this.meta.canMakeEditable);
  }

  shouldUpdateDashboardPanelFromJSON(updatedPanel: PanelModel, panel: PanelModel) {
    const shouldUpdateGridPositionLayout = !isEqual(updatedPanel?.gridPos, panel?.gridPos);
    if (shouldUpdateGridPositionLayout) {
      this.events.publish(new DashboardPanelsChangedEvent());
    }
  }

  getDefaultTime() {
    return this.originalTime;
  }

  private getPanelRepeatVariable(panel: PanelModel) {
    return this.getVariablesFromState(this.uid).find((variable) => variable.name === panel.repeat);
  }

  private isSnapshotTruthy() {
    return this.snapshot;
  }

  private hasVariables() {
    return this.getVariablesFromState(this.uid).length > 0;
  }

  public hasVariablesChanged(): boolean {
    const originalVariables = this.originalTemplating?.list ?? [];
    const currentVariables = this.getTemplatingSaveModel({ saveVariables: true }).list;

    if (originalVariables.length !== currentVariables.length) {
      return false;
    }

    return !isEqual(currentVariables, originalVariables);
  }

  private variablesTimeRangeProcessDoneHandler(event: VariablesTimeRangeProcessDone) {
    const processRepeats = event.payload.variableIds.length > 0;
    this.variablesChangedHandler(new VariablesChanged({ panelIds: [], refreshAll: true }), processRepeats);
  }

  private variablesChangedHandler(event: VariablesChanged, processRepeats = true) {
    if (processRepeats) {
      this.processRepeats();
    }

    if (event.payload.refreshAll || getTimeSrv().isRefreshOutsideThreshold(this.lastRefresh)) {
      this.startRefresh({ refreshAll: true, panelIds: [] });
      return;
    }

    if (this.panelInEdit || this.panelInView) {
      this.panelsAffectedByVariableChange = event.payload.panelIds.filter(
        (id) => id !== (this.panelInEdit?.id ?? this.panelInView?.id)
      );
    }

    this.startRefresh(event.payload);
  }

  private variablesChangedInUrlHandler(event: VariablesChangedInUrl) {
    this.templateVariableValueUpdated();
    this.startRefresh(event.payload);
  }

  getOriginalDashboard() {
    return this.originalDashboard;
  }

  hasAngularPlugins(): boolean {
    return this.panels.some((panel) => {
      // Return false for plugins that are angular but have angular.hideDeprecation = false
      // We cannot use panel.plugin.isAngularPlugin() because panel.plugin may not be initialized at this stage.
<<<<<<< HEAD
      const isAngularPanel =
        config.panels[panel.type]?.angular?.detected && !config.panels[panel.type]?.angular?.hideDeprecation;
=======
      // We also have to check for old core angular plugins (explicitlyControlledMigrationPanels).
      const isAngularPanel =
        (config.panels[panel.type]?.angular?.detected || explicitlyControlledMigrationPanels.includes(panel.type)) &&
        !config.panels[panel.type]?.angular?.hideDeprecation;
>>>>>>> 5b85c4c2
      let isAngularDs = false;
      if (panel.datasource?.uid) {
        isAngularDs = isAngularDatasourcePluginAndNotHidden(panel.datasource?.uid);
      }
      return isAngularPanel || isAngularDs;
    });
  }
}

function isPanelWithLegend(panel: PanelModel): panel is PanelModel & Pick<Required<PanelModel>, 'legend'> {
  return Boolean(panel.legend);
}

function setScopedVars(panel: PanelModel, variable: TypedVariableModel, variableOption: any) {
  panel.scopedVars ??= {};
  panel.scopedVars[variable.name] = variableOption;
}<|MERGE_RESOLUTION|>--- conflicted
+++ resolved
@@ -1294,15 +1294,10 @@
     return this.panels.some((panel) => {
       // Return false for plugins that are angular but have angular.hideDeprecation = false
       // We cannot use panel.plugin.isAngularPlugin() because panel.plugin may not be initialized at this stage.
-<<<<<<< HEAD
-      const isAngularPanel =
-        config.panels[panel.type]?.angular?.detected && !config.panels[panel.type]?.angular?.hideDeprecation;
-=======
       // We also have to check for old core angular plugins (explicitlyControlledMigrationPanels).
       const isAngularPanel =
         (config.panels[panel.type]?.angular?.detected || explicitlyControlledMigrationPanels.includes(panel.type)) &&
         !config.panels[panel.type]?.angular?.hideDeprecation;
->>>>>>> 5b85c4c2
       let isAngularDs = false;
       if (panel.datasource?.uid) {
         isAngularDs = isAngularDatasourcePluginAndNotHidden(panel.datasource?.uid);
