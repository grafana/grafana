--- conflicted
+++ resolved
@@ -1301,16 +1301,15 @@
     this.startRefresh(event.payload);
   }
 
-<<<<<<< HEAD
+  getOriginalDashboard() {
+    return this.originalDashboard;
+  }
+  
   hasAngularPlugins(): boolean {
     return this.panels.some(
       (panel) =>
         panel.isAngularPlugin() || (panel.datasource?.uid ? isAngularDatasourcePlugin(panel.datasource?.uid) : false)
     );
-=======
-  getOriginalDashboard() {
-    return this.originalDashboard;
->>>>>>> 127473f4
   }
 }
 
