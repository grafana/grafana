--- conflicted
+++ resolved
@@ -18,16 +18,10 @@
 import { setTemplateSrv } from '@grafana/runtime';
 import { variableAdapters } from '../../variables/adapters';
 import { createQueryVariableAdapter } from '../../variables/query/adapter';
-<<<<<<< HEAD
-
-standardFieldConfigEditorRegistry.setInit(() => mockStandardProperties());
-standardEditorsRegistry.setInit(() => mockStandardProperties());
-=======
 import { mockStandardFieldConfigOptions } from '../../../../test/helpers/fieldConfig';
 
 standardFieldConfigEditorRegistry.setInit(() => mockStandardFieldConfigOptions());
 standardEditorsRegistry.setInit(() => mockStandardFieldConfigOptions());
->>>>>>> d066da42
 
 setTimeSrv({
   timeRangeForUrl: () => ({
@@ -456,65 +450,6 @@
   });
 });
 
-<<<<<<< HEAD
-export const mockStandardProperties = () => {
-  const unit = {
-    id: 'unit',
-    path: 'unit',
-    name: 'Unit',
-    description: 'Value units',
-    // @ts-ignore
-    editor: () => null,
-    // @ts-ignore
-    override: () => null,
-    process: identityOverrideProcessor,
-    shouldApply: () => true,
-  };
-
-  const decimals = {
-    id: 'decimals',
-    path: 'decimals',
-    name: 'Decimals',
-    description: 'Number of decimal to be shown for a value',
-    // @ts-ignore
-    editor: () => null,
-    // @ts-ignore
-    override: () => null,
-    process: identityOverrideProcessor,
-    shouldApply: () => true,
-  };
-
-  const boolean = {
-    id: 'boolean',
-    path: 'boolean',
-    name: 'Boolean',
-    description: '',
-    // @ts-ignore
-    editor: () => null,
-    // @ts-ignore
-    override: () => null,
-    process: identityOverrideProcessor,
-    shouldApply: () => true,
-  };
-
-  const fieldColor = {
-    id: 'color',
-    path: 'color',
-    name: 'color',
-    description: '',
-    // @ts-ignore
-    editor: () => null,
-    // @ts-ignore
-    override: () => null,
-    process: identityOverrideProcessor,
-    shouldApply: () => true,
-  };
-
-  return [unit, decimals, boolean, fieldColor];
-};
-
-=======
->>>>>>> d066da42
 const variablesMock = [
   {
     type: 'query',
