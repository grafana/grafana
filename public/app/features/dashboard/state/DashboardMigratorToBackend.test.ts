import { readFileSync } from 'fs';
import path from 'path';

<<<<<<< HEAD
import { sortedDeepCloneWithoutNulls } from 'app/core/utils/object';
import { mockDataSource } from 'app/features/alerting/unified/mocks';
import { setupDataSources } from 'app/features/alerting/unified/testSetup/datasources';
import { MIXED_DATASOURCE_NAME } from 'app/plugins/datasource/mixed/MixedDataSource';
import { plugin as statPanelPlugin } from 'app/plugins/panel/stat/module';
import { plugin as tablePanelPlugin } from 'app/plugins/panel/table/module';
import { plugin as timeseriesPanelPlugin } from 'app/plugins/panel/timeseries/module';
=======
import { variableAdapters } from 'app/features/variables/adapters';
import { createConstantVariableAdapter } from 'app/features/variables/constant/adapter';
import { createCustomVariableAdapter } from 'app/features/variables/custom/adapter';
import { createDataSourceVariableAdapter } from 'app/features/variables/datasource/adapter';
import { createIntervalVariableAdapter } from 'app/features/variables/interval/adapter';
import { createQueryVariableAdapter } from 'app/features/variables/query/adapter';
import { createTextBoxVariableAdapter } from 'app/features/variables/textbox/adapter';
>>>>>>> 22b88988

import { DASHBOARD_SCHEMA_VERSION } from './DashboardMigrator';
import { DashboardModel } from './DashboardModel';
import {
  setupTestDataSources,
  getTestDirectories,
  getOutputDirectory,
  getJsonInputFiles,
  constructLatestVersionOutputFilename,
  handleAngularPanelMigration,
} from './__tests__/migrationTestUtils';

/*
 * Backend / Frontend Migration Comparison Test Design Explanation:
 *
 * This test compares backend and frontend migration results by running both through DashboardModel.
 * This approach is correct and not flaky for the following reasons:
 *
 * 1. Frontend Migration Path:
 *    jsonInput (e.g. v39) → DashboardModel → DashboardMigrator runs → migrates to v41 → getSaveModelClone()
 *
 * 2. Backend Migration Path:
 *    jsonInput (e.g. v39) → Backend Migration → backendOutput (v41) → DashboardModel → DashboardMigrator sees v41 → early return (no migration) → getSaveModelClone()
 *
 * 3. Why DashboardMigrator doesn't run on backendOutput:
 *    - DashboardMigrator.updateSchema() has an early return: `if (oldVersion === this.dashboard.schemaVersion) return;`
 *    - Since backendOutput.schemaVersion is already 42 (latest), no migration occurs
 *    - This ensures we compare the final migrated state from both paths
 *
 * 4. Benefits of this approach:
 *    - Tests the complete integration (backend migration + DashboardModel)
 *    - Accounts for DashboardModel's default value handling and normalization
 *    - Ensures both paths produce identical final dashboard states
 *    - Avoids test brittleness from comparing raw JSON with different default value representations
 */

variableAdapters.register(createQueryVariableAdapter());
variableAdapters.register(createDataSourceVariableAdapter());
variableAdapters.register(createConstantVariableAdapter());
variableAdapters.register(createIntervalVariableAdapter());
variableAdapters.register(createCustomVariableAdapter());
variableAdapters.register(createTextBoxVariableAdapter());

describe('Backend / Frontend result comparison', () => {
  beforeEach(() => {
    jest.clearAllMocks();
    setupTestDataSources();
  });

  const { inputDir } = getTestDirectories();
  const outputDir = getOutputDirectory('latest_version');
  const jsonInputs = getJsonInputFiles(inputDir);

  jsonInputs.forEach((inputFile) => {
    it(`should migrate ${inputFile} correctly`, async () => {
      const jsonInput = JSON.parse(readFileSync(path.join(inputDir, inputFile), 'utf8'));

      // Construct the backend output filename: v30.something.json -> v30.something.v41.json
      const backendOutputFilename = constructLatestVersionOutputFilename(inputFile, DASHBOARD_SCHEMA_VERSION);
      const backendMigrationResult = JSON.parse(readFileSync(path.join(outputDir, backendOutputFilename), 'utf8'));

<<<<<<< HEAD
      if (jsonInput.schemaVersion < 13) {
        // Migration to schema v13 is an auto migration where graph panels are converted to timeseries panels
        // When PanelModel is initialized, it runs restoreModel() in the constructor which looks up if a panel can be auto migrated
        // and if it can it sets the autoMigrateFrom property.
        // The actual migration through PanelModel.pluginLoaded() is triggered trough an redux action
        // so we are triggering the pluginLoaded logic manually here.
        for (const panel of frontendModel.panels) {
          if (panel.type === 'timeseries') {
            if (!timeseriesPanelPlugin.meta.info) {
              timeseriesPanelPlugin.meta.info = {
                author: {
                  name: 'Grafana Labs',
                  url: 'url/to/GrafanaLabs',
                },
                description: 'timeseries plugin',
                links: [{ name: 'project', url: 'one link' }],
                logos: { small: 'small/logo', large: 'large/logo' },
                screenshots: [],
                updated: '2024-01-01',
                version: '1.0.0',
              };
            }

            await panel.pluginLoaded(timeseriesPanelPlugin);
          }
        }
      }

      /* 
      Migration from schema V27 involves migrating angular singlestat panels to stat panels
      These panels are auto migrated where PanelModel.restoreModel() is called in the constructor,
      and the autoMigrateFrom is set and type is set to "stat". So this logic will not run.
      if (oldVersion < 28) {
        panelUpgrades.push((panel: PanelModel) => {
          if (panel.type === 'singlestat') {
            return migrateSinglestat(panel);
          }
        });
      }
    
      Furthermore, the PanelModel.pluginLoaded is run in the old architecture through a redux action so it will not run in this test.
      In the scenes architecture the angular migration logic runs through a migration handler inside transformSaveModelToScene.ts
       _UNSAFE_customMigrationHandler: getAngularPanelMigrationHandler(panel).
      We need to manually run the pluginLoaded logic to ensure the panels are migrated correctly. 
      */
      if (jsonInput.schemaVersion <= 27) {
        for (const panel of frontendModel.panels) {
          if (panel.type === 'stat' && panel.autoMigrateFrom) {
            // Set the plugin version if it doesn't exist
            if (!statPanelPlugin.meta.info) {
              statPanelPlugin.meta.info = {
                author: {
                  name: 'Grafana Labs',
                  url: 'url/to/GrafanaLabs',
                },
                description: 'stat plugin',
                links: [{ name: 'project', url: 'one link' }],
                logos: { small: 'small/logo', large: 'large/logo' },
                screenshots: [],
                updated: '2024-01-01',
                version: '1.0.0',
              };
            }
            if (!statPanelPlugin.meta.info.version) {
              statPanelPlugin.meta.info.version = '1.0.0';
            }
=======
      expect(backendMigrationResult.schemaVersion).toEqual(DASHBOARD_SCHEMA_VERSION);
>>>>>>> 22b88988

      // Migrate dashboard in Frontend.
      const frontendModel = new DashboardModel(jsonInput, undefined, {
        getVariablesFromState: () => jsonInput?.templating?.list ?? [],
      });

      // Handle angular panel migration if needed
      await handleAngularPanelMigration(frontendModel, jsonInput.schemaVersion, DASHBOARD_SCHEMA_VERSION);

      const frontendMigrationResult = frontendModel.getSaveModelClone();

<<<<<<< HEAD
      for (const panel of cleanedFrontendResult.panels ?? []) {
        // Remove deprecated angular properties that backend shouldn't return, but DashboardModel will still sets them
        // @ts-expect-error
        delete panel.autoMigrateFrom;
        // @ts-expect-error
        delete panel.styles;
        // @ts-expect-error - Backend removes these deprecated table properties
        delete panel.transform;
        // @ts-expect-error - Backend removes these deprecated table properties
        delete panel.columns;

        // Remove old grid threshold properties that the backend migration removes in v13
        // but frontend migration doesn't run because panels are converted to timeseries first
        // @ts-expect-error
        if (panel.grid) {
          // Remove the entire grid property since backend v13 migration removes it
          // @ts-expect-error
          delete panel.grid;
        }
      }
=======
      // version in the backend is never added because it is returned from the backend as metadata
      delete frontendMigrationResult.version;
>>>>>>> 22b88988

      expect(backendMigrationResult).toEqual(frontendMigrationResult);
    });
  });
});<|MERGE_RESOLUTION|>--- conflicted
+++ resolved
@@ -1,15 +1,6 @@
 import { readFileSync } from 'fs';
 import path from 'path';
 
-<<<<<<< HEAD
-import { sortedDeepCloneWithoutNulls } from 'app/core/utils/object';
-import { mockDataSource } from 'app/features/alerting/unified/mocks';
-import { setupDataSources } from 'app/features/alerting/unified/testSetup/datasources';
-import { MIXED_DATASOURCE_NAME } from 'app/plugins/datasource/mixed/MixedDataSource';
-import { plugin as statPanelPlugin } from 'app/plugins/panel/stat/module';
-import { plugin as tablePanelPlugin } from 'app/plugins/panel/table/module';
-import { plugin as timeseriesPanelPlugin } from 'app/plugins/panel/timeseries/module';
-=======
 import { variableAdapters } from 'app/features/variables/adapters';
 import { createConstantVariableAdapter } from 'app/features/variables/constant/adapter';
 import { createCustomVariableAdapter } from 'app/features/variables/custom/adapter';
@@ -17,7 +8,6 @@
 import { createIntervalVariableAdapter } from 'app/features/variables/interval/adapter';
 import { createQueryVariableAdapter } from 'app/features/variables/query/adapter';
 import { createTextBoxVariableAdapter } from 'app/features/variables/textbox/adapter';
->>>>>>> 22b88988
 
 import { DASHBOARD_SCHEMA_VERSION } from './DashboardMigrator';
 import { DashboardModel } from './DashboardModel';
@@ -79,76 +69,7 @@
       const backendOutputFilename = constructLatestVersionOutputFilename(inputFile, DASHBOARD_SCHEMA_VERSION);
       const backendMigrationResult = JSON.parse(readFileSync(path.join(outputDir, backendOutputFilename), 'utf8'));
 
-<<<<<<< HEAD
-      if (jsonInput.schemaVersion < 13) {
-        // Migration to schema v13 is an auto migration where graph panels are converted to timeseries panels
-        // When PanelModel is initialized, it runs restoreModel() in the constructor which looks up if a panel can be auto migrated
-        // and if it can it sets the autoMigrateFrom property.
-        // The actual migration through PanelModel.pluginLoaded() is triggered trough an redux action
-        // so we are triggering the pluginLoaded logic manually here.
-        for (const panel of frontendModel.panels) {
-          if (panel.type === 'timeseries') {
-            if (!timeseriesPanelPlugin.meta.info) {
-              timeseriesPanelPlugin.meta.info = {
-                author: {
-                  name: 'Grafana Labs',
-                  url: 'url/to/GrafanaLabs',
-                },
-                description: 'timeseries plugin',
-                links: [{ name: 'project', url: 'one link' }],
-                logos: { small: 'small/logo', large: 'large/logo' },
-                screenshots: [],
-                updated: '2024-01-01',
-                version: '1.0.0',
-              };
-            }
-
-            await panel.pluginLoaded(timeseriesPanelPlugin);
-          }
-        }
-      }
-
-      /* 
-      Migration from schema V27 involves migrating angular singlestat panels to stat panels
-      These panels are auto migrated where PanelModel.restoreModel() is called in the constructor,
-      and the autoMigrateFrom is set and type is set to "stat". So this logic will not run.
-      if (oldVersion < 28) {
-        panelUpgrades.push((panel: PanelModel) => {
-          if (panel.type === 'singlestat') {
-            return migrateSinglestat(panel);
-          }
-        });
-      }
-    
-      Furthermore, the PanelModel.pluginLoaded is run in the old architecture through a redux action so it will not run in this test.
-      In the scenes architecture the angular migration logic runs through a migration handler inside transformSaveModelToScene.ts
-       _UNSAFE_customMigrationHandler: getAngularPanelMigrationHandler(panel).
-      We need to manually run the pluginLoaded logic to ensure the panels are migrated correctly. 
-      */
-      if (jsonInput.schemaVersion <= 27) {
-        for (const panel of frontendModel.panels) {
-          if (panel.type === 'stat' && panel.autoMigrateFrom) {
-            // Set the plugin version if it doesn't exist
-            if (!statPanelPlugin.meta.info) {
-              statPanelPlugin.meta.info = {
-                author: {
-                  name: 'Grafana Labs',
-                  url: 'url/to/GrafanaLabs',
-                },
-                description: 'stat plugin',
-                links: [{ name: 'project', url: 'one link' }],
-                logos: { small: 'small/logo', large: 'large/logo' },
-                screenshots: [],
-                updated: '2024-01-01',
-                version: '1.0.0',
-              };
-            }
-            if (!statPanelPlugin.meta.info.version) {
-              statPanelPlugin.meta.info.version = '1.0.0';
-            }
-=======
       expect(backendMigrationResult.schemaVersion).toEqual(DASHBOARD_SCHEMA_VERSION);
->>>>>>> 22b88988
 
       // Migrate dashboard in Frontend.
       const frontendModel = new DashboardModel(jsonInput, undefined, {
@@ -160,31 +81,8 @@
 
       const frontendMigrationResult = frontendModel.getSaveModelClone();
 
-<<<<<<< HEAD
-      for (const panel of cleanedFrontendResult.panels ?? []) {
-        // Remove deprecated angular properties that backend shouldn't return, but DashboardModel will still sets them
-        // @ts-expect-error
-        delete panel.autoMigrateFrom;
-        // @ts-expect-error
-        delete panel.styles;
-        // @ts-expect-error - Backend removes these deprecated table properties
-        delete panel.transform;
-        // @ts-expect-error - Backend removes these deprecated table properties
-        delete panel.columns;
-
-        // Remove old grid threshold properties that the backend migration removes in v13
-        // but frontend migration doesn't run because panels are converted to timeseries first
-        // @ts-expect-error
-        if (panel.grid) {
-          // Remove the entire grid property since backend v13 migration removes it
-          // @ts-expect-error
-          delete panel.grid;
-        }
-      }
-=======
       // version in the backend is never added because it is returned from the backend as metadata
       delete frontendMigrationResult.version;
->>>>>>> 22b88988
 
       expect(backendMigrationResult).toEqual(frontendMigrationResult);
     });
