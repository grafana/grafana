import configureMockStore from 'redux-mock-store';
import thunk from 'redux-thunk';
import { initDashboard, InitDashboardArgs } from './initDashboard';
import { DashboardRouteInfo, DashboardInitPhase } from 'app/types';
import { getBackendSrv } from 'app/core/services/backend_srv';
import { dashboardInitCompleted, dashboardInitFetching, dashboardInitServices } from './reducers';
import { updateLocation } from '../../../core/actions';
import { setEchoSrv } from '@grafana/runtime';
import { Echo } from '../../../core/services/echo/Echo';
import { variableAdapters } from 'app/features/variables/adapters';
import { createConstantVariableAdapter } from 'app/features/variables/constant/adapter';
import { constantBuilder } from 'app/features/variables/shared/testing/builders';
import { TransactionStatus, variablesInitTransaction } from '../../variables/state/transactionReducer';

jest.mock('app/core/services/backend_srv');
jest.mock('app/features/dashboard/services/TimeSrv', () => {
  const original = jest.requireActual('app/features/dashboard/services/TimeSrv');
  return {
    ...original,
    getTimeSrv: () => ({
      ...original.getTimeSrv(),
      timeRange: jest.fn().mockReturnValue(undefined),
    }),
  };
});
jest.mock('app/core/services/context_srv', () => ({
  contextSrv: {
    user: { orgId: 1, orgName: 'TestOrg' },
  },
}));

variableAdapters.register(createConstantVariableAdapter());
const mockStore = configureMockStore([thunk]);

interface ScenarioContext {
  args: InitDashboardArgs;
  timeSrv: any;
  annotationsSrv: any;
  unsavedChangesSrv: any;
  dashboardSrv: any;
  loaderSrv: any;
  keybindingSrv: any;
  backendSrv: any;
  setup: (fn: () => void) => void;
  actions: any[];
  storeState: any;
}

type ScenarioFn = (ctx: ScenarioContext) => void;

function describeInitScenario(description: string, scenarioFn: ScenarioFn) {
  describe(description, () => {
    const timeSrv = { init: jest.fn() };
    const annotationsSrv = { init: jest.fn() };
    const unsavedChangesSrv = { init: jest.fn() };
    const dashboardSrv = { setCurrent: jest.fn() };
    const keybindingSrv = { setupDashboardBindings: jest.fn() };
    const loaderSrv = {
      loadDashboard: jest.fn(() => ({
        meta: {
          canStar: false,
          canShare: false,
          isNew: true,
          folderId: 0,
        },
        dashboard: {
          title: 'My cool dashboard',
          panels: [
            {
              type: 'add-panel',
              gridPos: { x: 0, y: 0, w: 12, h: 9 },
              title: 'Panel Title',
              id: 2,
              targets: [
                {
                  refId: 'A',
                  expr: 'old expr',
                },
              ],
            },
          ],
          templating: {
            list: [constantBuilder().build()],
          },
        },
      })),
    };

    const injectorMock = {
      get: (name: string) => {
        switch (name) {
          case 'timeSrv':
            return timeSrv;
          case 'annotationsSrv':
            return annotationsSrv;
          case 'dashboardLoaderSrv':
            return loaderSrv;
          case 'unsavedChangesSrv':
            return unsavedChangesSrv;
          case 'dashboardSrv':
            return dashboardSrv;
          case 'keybindingSrv':
            return keybindingSrv;
          default:
            throw { message: 'Unknown service ' + name };
        }
      },
    };

    let setupFn = () => {};

    const ctx: ScenarioContext = {
      args: {
        urlUid: 'DGmvKKxZz',
        $injector: injectorMock,
        $scope: {},
        fixUrl: false,
        routeInfo: DashboardRouteInfo.Normal,
      },
      backendSrv: getBackendSrv(),
      timeSrv,
      annotationsSrv,
      unsavedChangesSrv,
      dashboardSrv,
      keybindingSrv,
      loaderSrv,
      actions: [],
      storeState: {
        location: {
          query: {},
        },
        dashboard: {
          initPhase: DashboardInitPhase.Services,
        },
        user: {},
        explore: {
          left: {
            originPanelId: undefined,
            queries: [],
          },
        },
        templating: {
          variables: {},
          transaction: { uid: 'DGmvKKxZz', status: TransactionStatus.Completed },
        },
      },
      setup: (fn: () => void) => {
        setupFn = fn;
      },
    };

    beforeEach(async () => {
      setupFn();
      setEchoSrv(new Echo());

      const store = mockStore(ctx.storeState);
      // @ts-ignore
      await store.dispatch(initDashboard(ctx.args));

      ctx.actions = store.getActions();
    });

    scenarioFn(ctx);
  });
}

describeInitScenario('Initializing new dashboard', ctx => {
  ctx.setup(() => {
    ctx.storeState.user.orgId = 12;
    ctx.args.routeInfo = DashboardRouteInfo.New;
  });

  it('Should send action dashboardInitFetching', () => {
    expect(ctx.actions[0].type).toBe(dashboardInitFetching.type);
  });

  it('Should send action dashboardInitServices ', () => {
    expect(ctx.actions[1].type).toBe(dashboardInitServices.type);
  });

  it('Should update location with orgId query param', () => {
    expect(ctx.actions[2].type).toBe(updateLocation.type);
    expect(ctx.actions[2].payload.query.orgId).toBe(12);
  });

  it('Should send action dashboardInitCompleted', () => {
    expect(ctx.actions[5].type).toBe(dashboardInitCompleted.type);
    expect(ctx.actions[5].payload.title).toBe('New dashboard');
  });

  it('Should initialize services', () => {
    expect(ctx.timeSrv.init).toBeCalled();
    expect(ctx.annotationsSrv.init).toBeCalled();
    expect(ctx.unsavedChangesSrv.init).toBeCalled();
    expect(ctx.keybindingSrv.setupDashboardBindings).toBeCalled();
    expect(ctx.dashboardSrv.setCurrent).toBeCalled();
  });
});

describeInitScenario('Initializing home dashboard', ctx => {
  ctx.setup(() => {
    ctx.args.routeInfo = DashboardRouteInfo.Home;
    ctx.backendSrv.get.mockResolvedValue({
      meta: {},
      redirectUri: '/u/123/my-home',
    });
  });

  it('Should redirect to custom home dashboard', () => {
    expect(ctx.actions[1].type).toBe(updateLocation.type);
    expect(ctx.actions[1].payload.path).toBe('/u/123/my-home');
  });
});

describeInitScenario('Initializing existing dashboard', ctx => {
  const mockQueries = [
    {
      context: 'explore',
      key: 'jdasldsa98dsa9',
      refId: 'A',
      expr: 'new expr',
    },
    {
      context: 'explore',
      key: 'fdsjkfds78fd',
      refId: 'B',
    },
  ];

  ctx.setup(() => {
    ctx.storeState.user.orgId = 12;
    ctx.storeState.explore.left.originPanelId = 2;
    ctx.storeState.explore.left.queries = mockQueries;
  });

  it('Should send action dashboardInitFetching', () => {
    expect(ctx.actions[0].type).toBe(dashboardInitFetching.type);
  });

  it('Should send action dashboardInitServices ', () => {
    expect(ctx.actions[1].type).toBe(dashboardInitServices.type);
  });

  it('Should update location with orgId query param', () => {
    expect(ctx.actions[2].type).toBe(updateLocation.type);
    expect(ctx.actions[2].payload.query.orgId).toBe(12);
  });

  it('Should send action dashboardInitCompleted', () => {
<<<<<<< HEAD
    expect(ctx.actions[4].type).toBe(dashboardInitCompleted.type);
    expect(ctx.actions[4].payload.title).toBe('My cool dashboard');
=======
    const index = getConfig().featureToggles.newVariables ? 6 : 5;
    expect(ctx.actions[index].type).toBe(dashboardInitCompleted.type);
    expect(ctx.actions[index].payload.title).toBe('My cool dashboard');
>>>>>>> 6b4d1dce
  });

  it('Should initialize services', () => {
    expect(ctx.timeSrv.init).toBeCalled();
    expect(ctx.annotationsSrv.init).toBeCalled();
    expect(ctx.unsavedChangesSrv.init).toBeCalled();
    expect(ctx.keybindingSrv.setupDashboardBindings).toBeCalled();
    expect(ctx.dashboardSrv.setCurrent).toBeCalled();
  });

  it('Should initialize redux variables if newVariables is enabled', () => {
<<<<<<< HEAD
    expect(ctx.actions[3].type).toBe(addVariable.type);
=======
    if (!getConfig().featureToggles.newVariables) {
      return expect.assertions(0);
    }
    expect(ctx.actions[3].type).toBe(variablesInitTransaction.type);
  });
});

describeInitScenario('Initializing previously canceled dashboard initialization', ctx => {
  ctx.setup(() => {
    ctx.storeState.dashboard.initPhase = DashboardInitPhase.Fetching;
  });

  it('Should send action dashboardInitFetching', () => {
    expect(ctx.actions[0].type).toBe(dashboardInitFetching.type);
  });

  it('Should send action dashboardInitServices ', () => {
    expect(ctx.actions[1].type).toBe(dashboardInitServices.type);
  });

  it('Should not send action dashboardInitCompleted', () => {
    const dashboardInitCompletedAction = ctx.actions.find(a => {
      return a.type === dashboardInitCompleted.type;
    });
    expect(dashboardInitCompletedAction).toBe(undefined);
  });

  it('Should initialize timeSrv and annotationsSrv', () => {
    expect(ctx.timeSrv.init).toBeCalled();
    expect(ctx.annotationsSrv.init).toBeCalled();
  });

  it('Should not initialize other services', () => {
    expect(ctx.unsavedChangesSrv.init).not.toBeCalled();
    expect(ctx.keybindingSrv.setupDashboardBindings).not.toBeCalled();
    expect(ctx.dashboardSrv.setCurrent).not.toBeCalled();
>>>>>>> 6b4d1dce
  });
});<|MERGE_RESOLUTION|>--- conflicted
+++ resolved
@@ -247,14 +247,8 @@
   });
 
   it('Should send action dashboardInitCompleted', () => {
-<<<<<<< HEAD
-    expect(ctx.actions[4].type).toBe(dashboardInitCompleted.type);
-    expect(ctx.actions[4].payload.title).toBe('My cool dashboard');
-=======
-    const index = getConfig().featureToggles.newVariables ? 6 : 5;
-    expect(ctx.actions[index].type).toBe(dashboardInitCompleted.type);
-    expect(ctx.actions[index].payload.title).toBe('My cool dashboard');
->>>>>>> 6b4d1dce
+    expect(ctx.actions[6].type).toBe(dashboardInitCompleted.type);
+    expect(ctx.actions[6].payload.title).toBe('My cool dashboard');
   });
 
   it('Should initialize services', () => {
@@ -266,12 +260,6 @@
   });
 
   it('Should initialize redux variables if newVariables is enabled', () => {
-<<<<<<< HEAD
-    expect(ctx.actions[3].type).toBe(addVariable.type);
-=======
-    if (!getConfig().featureToggles.newVariables) {
-      return expect.assertions(0);
-    }
     expect(ctx.actions[3].type).toBe(variablesInitTransaction.type);
   });
 });
@@ -305,6 +293,5 @@
     expect(ctx.unsavedChangesSrv.init).not.toBeCalled();
     expect(ctx.keybindingSrv.setupDashboardBindings).not.toBeCalled();
     expect(ctx.dashboardSrv.setCurrent).not.toBeCalled();
->>>>>>> 6b4d1dce
   });
 });